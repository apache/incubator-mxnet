--- conflicted
+++ resolved
@@ -29,21 +29,16 @@
 from .._internal import _set_np_symbol_class
 from . import _internal as _npi
 
-<<<<<<< HEAD
-__all__ = ['zeros', 'ones', 'add', 'subtract', 'multiply', 'divide', 'mod', 'power', 'tensordot',
-           'linspace', 'expand_dims', 'tile', 'arange', 'split', 'concatenate', 'dstack']
-=======
 __all__ = ['zeros', 'ones', 'add', 'subtract', 'multiply', 'divide', 'mod', 'remainder', 'power', 'arctan2',
            'sin', 'cos', 'tan', 'sinh', 'cosh', 'tanh', 'log10', 'sqrt', 'cbrt', 'abs', 'absolute', 'exp',
            'expm1', 'arcsin', 'arccos', 'arctan', 'sign', 'log', 'degrees', 'log2', 'log1p',
            'rint', 'radians', 'reciprocal', 'square', 'negative', 'fix', 'ceil', 'floor',
            'trunc', 'logical_not', 'arcsinh', 'arccosh', 'arctanh', 'tensordot', 'histogram',
-           'linspace', 'expand_dims', 'tile', 'arange', 'split', 'concatenate', 'stack', 'vstack', 'mean',
-           'maximum', 'minimum', 'swapaxes', 'clip', 'argmax', 'std', 'var', 'indices', 'copysign',
+           'linspace', 'expand_dims', 'tile', 'arange', 'split', 'concatenate', 'stack', 'vstack', 'dstack',
+           'mean', 'maximum', 'minimum', 'swapaxes', 'clip', 'argmax', 'std', 'var', 'indices', 'copysign',
            'ravel', 'hanning', 'hamming', 'blackman', 'flip', 'around', 'hypot', 'rad2deg', 'deg2rad',
            'unique', 'lcm', 'tril', 'identity', 'take', 'ldexp', 'vdot', 'inner', 'outer',
            'equal', 'not_equal', 'greater', 'less', 'greater_equal', 'less_equal']
->>>>>>> 7f5e6873
 
 
 def _num_outputs(sym):
@@ -1354,20 +1349,6 @@
     else:
         return _npi.linspace(start=start, stop=stop, num=num, endpoint=endpoint, ctx=ctx, dtype=dtype)
 
-@set_module('mxnet.symbol.numpy')
-def dstack(arrays):
-    """Stack tensors in sequence depth wise.
-        This is equivalent to concatenation along the third axis, except for zero
-        dimensional, 1-D or 2D tensors, in which case the first dimension is used.
-    Parameters
-    ----------
-    arrays : sequence of array_like
-        Each array must have the same shape.
-    Returns
-    -------
-    depth-wisely concatenated ndarray
-    """
-    return _npi.dstack(*arrays)
 
 @set_module('mxnet.symbol.numpy')
 def expand_dims(a, axis):
@@ -2681,6 +2662,35 @@
 
 
 @set_module('mxnet.symbol.numpy')
+def dstack(arrays):
+    """
+    Stack arrays in sequence depth wise (along third axis).
+
+    This is equivalent to concatenation along the third axis after 2-D arrays
+    of shape `(M,N)` have been reshaped to `(M,N,1)` and 1-D arrays of shape
+    `(N,)` have been reshaped to `(1,N,1)`. Rebuilds arrays divided by
+    `dsplit`.
+
+    This function makes most sense for arrays with up to 3 dimensions. For
+    instance, for pixel-data with a height (first axis), width (second axis),
+    and r/g/b channels (third axis). The functions `concatenate`, `stack` and
+    `block` provide more general stacking and concatenation operations.
+
+    Parameters
+    ----------
+    tup : sequence of _Symbol
+        The arrays must have the same shape along all but the first axis.
+        1-D arrays must have the same length.
+
+    Returns
+    -------
+    stacked : _Symbol
+        The array formed by stacking the given arrays, will be at least 2-D.
+    """
+    return _npi.dstack(*arrays)
+
+
+@set_module('mxnet.symbol.numpy')
 def maximum(x1, x2, out=None):
     return _ufunc_helper(x1, x2, _npi.maximum, _np.maximum, _npi.maximum_scalar, None, out)
 
