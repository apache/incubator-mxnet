# Licensed to the Apache Software Foundation (ASF) under one
# or more contributor license agreements.  See the NOTICE file
# distributed with this work for additional information
# regarding copyright ownership.  The ASF licenses this file
# to you under the Apache License, Version 2.0 (the
# "License"); you may not use this file except in compliance
# with the License.  You may obtain a copy of the License at
#
#   http://www.apache.org/licenses/LICENSE-2.0
#
# Unless required by applicable law or agreed to in writing,
# software distributed under the License is distributed on an
# "AS IS" BASIS, WITHOUT WARRANTIES OR CONDITIONS OF ANY
# KIND, either express or implied.  See the License for the
# specific language governing permissions and limitations
# under the License.

# pylint: disable=too-many-lines, unused-argument
"""numpy namespace for operators used in Gluon APIs dispatched by F=symbol module."""

from __future__ import absolute_import
import ctypes
import numpy as _np
from . import _op as _mx_np_op
from ...base import _LIB, SymbolHandle, numeric_types, mx_uint
from ...util import check_call, _sanity_check_params, set_module
from ...context import current_context
from ..symbol import Symbol
from .._internal import _set_np_symbol_class
from . import _internal as _npi

__all__ = ['zeros', 'ones', 'add', 'subtract', 'multiply', 'divide', 'mod', 'remainder', 'power', 'arctan2',
           'sin', 'cos', 'tan', 'sinh', 'cosh', 'tanh', 'log10', 'sqrt', 'cbrt', 'abs', 'absolute', 'exp',
           'expm1', 'arcsin', 'arccos', 'arctan', 'sign', 'log', 'degrees', 'log2', 'log1p',
           'rint', 'radians', 'reciprocal', 'square', 'negative', 'fix', 'ceil', 'floor',
<<<<<<< HEAD
           'trunc', 'logical_not', 'arcsinh', 'arccosh', 'arctanh', 'tensordot',
           'linspace', 'expand_dims', 'tile', 'arange', 'split', 'concatenate', 'stack', 'mean',
           'maximum', 'minimum', 'swapaxes', 'clip', 'argmax', 'std', 'var', 'eye']
=======
           'trunc', 'logical_not', 'arcsinh', 'arccosh', 'arctanh', 'tensordot', 'histogram',
           'linspace', 'expand_dims', 'tile', 'arange', 'split', 'concatenate', 'stack', 'vstack', 'mean',
           'maximum', 'minimum', 'swapaxes', 'clip', 'argmax', 'std', 'var', 'indices', 'copysign',
           'ravel', 'hanning', 'hamming', 'blackman', 'flip', 'around', 'hypot', 'rad2deg', 'deg2rad',
           'unique', 'lcm', 'tril', 'identity', 'take', 'ldexp', 'vdot', 'inner', 'outer',
           'equal', 'not_equal', 'greater', 'less', 'greater_equal', 'less_equal']
>>>>>>> 7f5e6873


def _num_outputs(sym):
    return len(sym.as_nd_ndarray())


@set_module('mxnet.symbol.numpy')
class _Symbol(Symbol):
    def __getitem__(self, key):
        num_outputs = _num_outputs(self)
        if num_outputs == 1:
            raise NotImplementedError
        if not isinstance(key, int):
            raise NotImplementedError
        if key >= num_outputs:
            # Important, python determines the end by this exception
            raise IndexError
        handle = SymbolHandle()
        check_call(_LIB.MXSymbolGetOutput(
            self.handle, mx_uint(key), ctypes.byref(handle)))
        return _Symbol(handle=handle)

    def __setitem__(self, key, value):
        raise NotImplementedError

    def __iter__(self):
        raise AttributeError('_Symbol object has no attribute __iter__')

    def __add__(self, other):
        """x.__add__(y) <=> x + y"""
        return add(self, other)

    def __sub__(self, other):
        """x.__sub__(y) <=> x - y"""
        return subtract(self, other)

    def __rsub__(self, other):
        """x.__rsub__(y) <=> y - x"""
        return subtract(other, self)

    def __mul__(self, other):
        """x.__mul__(y) <=> x * y"""
        return multiply(self, other)

    def __rmul__(self, other):
        """x.__rmul__(y) <=> y * x"""
        return multiply(other, self)

    def __div__(self, other):
        raise AttributeError('_Symbol.__div__ is replaced by __truediv__. If you are using'
                             ' Python2, please use the statement from __future__ import division'
                             ' to change the / operator to mean true division throughout the'
                             ' module. If you are using Python3, this error should not have'
                             ' been encountered.')

    def __rdiv__(self, other):
        raise AttributeError('_Symbol.__rdiv__ is replaced by __rtruediv__. If you are using'
                             ' Python2, please use the statement from __future__ import division'
                             ' to change the / operator to mean true division throughout the'
                             ' module. If you are using Python3, this error should not have'
                             ' been encountered.')

    def __mod__(self, other):
        """x.__mod__(y) <=> x % y"""
        return mod(self, other)

    def __rmod__(self, other):
        """x.__rmod__(y) <=> y % x"""
        return mod(other, self)

    def __idiv__(self, other):
        raise NotImplementedError

    def __truediv__(self, other):
        """x.__truediv__(y) <=> x / y"""
        return divide(self, other)

    def __rtruediv__(self, other):
        """x.__rtruediv__(y) <=> y / x"""
        return divide(other, self)

    def __itruediv__(self, other):
        raise NotImplementedError

    def __pow__(self, other):
        """x.__pow__(y) <=> x ** y"""
        return power(self, other)

    def __rpow__(self, other):
        return power(other, self)

    def __neg__(self):
        """x.__neg__() <=> - x"""
        return self.__mul__(-1.0)

    def __deepcopy__(self, _):
        return super(_Symbol, self).as_np_ndarray()

    def __eq__(self, other):
        """x.__eq__(y) <=> x == y"""
        return equal(self, other)

    def __ne__(self, other):
        """x.__ne__(y) <=> x != y"""
        return not_equal(self, other)

    def __gt__(self, other):
        """x.__gt__(y) <=> x > y"""
        return greater(self, other)

    def __ge__(self, other):
        """x.__ge__(y) <=> x >= y"""
        return greater_equal(self, other)

    def __lt__(self, other):
        """x.__lt__(y) <=> x < y"""
        return less(self, other)

    def __le__(self, other):
        """x.__le__(y) <=> x <= y"""
        return less_equal(self, other)

    def __len__(self):
        raise NotImplementedError

    def as_nd_ndarray(self):
        """Convert _Symbol to mxnet.symbol.Symbol to use its convenience fluent methods."""
        hdl = SymbolHandle()
        check_call(_LIB.MXShallowCopySymbol(self.handle, ctypes.byref(hdl)))
        return Symbol(handle=hdl)

    def as_np_ndarray(self):
        """For the convenience of conversion between legacy and np symbols."""
        return self

    @property
    # pylint: disable= invalid-name, undefined-variable
    def T(self):
        """Same as self.transpose()."""
        return self.transpose()
    # pylint: enable= invalid-name, undefined-variable

    def astype(self, dtype, **kwargs):  # pylint: disable=arguments-differ
        raise NotImplementedError

    def dot(self, b, out=None):
        """Dot product of two arrays.
        Refer to ``numpy.dot`` for full documentation."""
        return _mx_np_op.dot(self, b, out=out)

    def reshape(self, *args, **kwargs):  # pylint: disable=arguments-differ
        """Returns a copy of the array with a new shape.

        Notes
        -----
        Unlike the free function `mxnet.numpy.reshape`, this method on `ndarray` allows
        the elements of the shape parameter to be passed in as separate arguments.
        For example, ``a.reshape(10, 11)`` is equivalent to
        ``a.reshape((10, 11))``.
        """
        order = 'C'
        if len(kwargs) > 1:
            raise TypeError('function takes at most 1 keyword argument')
        if len(kwargs) == 1:
            if 'order' not in kwargs:
                raise TypeError('{} is an invalid keyword argument for this function'
                                .format(kwargs.keys()[0]))
            order = kwargs.pop('order', 'C')
            if order != 'C':
                raise NotImplementedError('only supports C-order,'
                                          ' while received {}'.format(order))
        if len(args) == 0:
            raise TypeError('reshape() takes exactly 1 argument (0 given)')
        if len(args) == 1 and isinstance(args[0], tuple):
            return _mx_np_op.reshape(self, newshape=args[0], order=order)
        else:
            return _mx_np_op.reshape(self, newshape=args, order=order)

    def argmax(self, axis=None, out=None):  # pylint: disable=arguments-differ
        """Return indices of the maximum values along the given axis.
        Refer to `mxnet.numpy.argmax` for full documentation."""
        return argmax(self, axis, out)

    def reshape_like(self, *args, **kwargs):
        """Convenience fluent method for :py:func:`reshape_like`.

        The arguments are the same as for :py:func:`reshape_like`, with
        this array as data.
        """
        raise AttributeError('_Symbol object has no attribute reshape_like')

    def zeros_like(self, *args, **kwargs):
        """Convenience fluent method for :py:func:`zeros_like`.

        The arguments are the same as for :py:func:`zeros_like`, with
        this array as data.
        """
        raise AttributeError('_Symbol object has no attribute zeros_like')

    def ones_like(self, *args, **kwargs):
        """Convenience fluent method for :py:func:`ones_like`.

        The arguments are the same as for :py:func:`ones_like`, with
        this array as data.
        """
        raise AttributeError('_Symbol object has no attribute ones_like')

    def broadcast_axes(self, *args, **kwargs):
        """Convenience fluent method for :py:func:`broadcast_axes`.

        The arguments are the same as for :py:func:`broadcast_axes`, with
        this array as data.
        """
        raise AttributeError('_Symbol object has no attribute broadcast_like')

    def repeat(self, repeats, axis=None):  # pylint: disable=arguments-differ
        """Repeat elements of an array."""
        return _mx_np_op.repeat(self, repeats=repeats, axis=axis)

    def pad(self, *args, **kwargs):
        """Convenience fluent method for :py:func:`pad`.

        The arguments are the same as for :py:func:`pad`, with
        this array as data.
        """
        raise AttributeError('_Symbol object has no attribute pad')

    def swapaxes(self, axis1, axis2):  # pylint: disable=arguments-differ
        """Return a copy of the array with axis1 and axis2 interchanged.
        Refer to `mxnet.numpy.swapaxes` for full documentation.
        """
        return swapaxes(self, axis1, axis2)

    def split(self, *args, **kwargs):
        """Convenience fluent method for :py:func:`split`.

        The arguments are the same as for :py:func:`split`, with
        this array as data.
        """
        raise AttributeError('_Symbol object has no attribute split')

    def split_v2(self, *args, **kwargs):
        """Convenience fluent method for :py:func:`split_v2`.

        The arguments are the same as for :py:func:`split_v2`, with
        this array as data.
        """
        raise AttributeError('_Symbol object has no attribute split_v2')

    def slice(self, *args, **kwargs):
        """Convenience fluent method for :py:func:`slice`.

        The arguments are the same as for :py:func:`slice`, with
        this array as data.
        """
        raise AttributeError('_Symbol object has no attribute slice')

    def slice_axis(self, *args, **kwargs):
        """Convenience fluent method for :py:func:`slice_axis`.

        The arguments are the same as for :py:func:`slice_axis`, with
        this array as data.
        """
        raise AttributeError('_Symbol object has no attribute slice_axis')

    def slice_like(self, *args, **kwargs):
        """Convenience fluent method for :py:func:`slice_like`.

        The arguments are the same as for :py:func:`slice_like`, with
        this array as data.
        """
        raise AttributeError('_Symbol object has no attribute slice_like')

    def take(self, indices, axis=None, mode='raise'):  # pylint: disable=arguments-differ, redefined-outer-name
        """Convenience fluent method for :py:func:`take`.

        The arguments are the same as for :py:func:`take`, with
        this array as data.
        """
        return take(self, indices, axis, mode=mode)

    def one_hot(self, *args, **kwargs):
        """Convenience fluent method for :py:func:`one_hot`.

        The arguments are the same as for :py:func:`one_hot`, with
        this array as data.
        """
        raise AttributeError('_Symbol object has no attribute one_hot')

    def pick(self, *args, **kwargs):
        """Convenience fluent method for :py:func:`pick`.

        The arguments are the same as for :py:func:`pick`, with
        this array as data.
        """
        raise AttributeError('_Symbol object has no attribute pick')

    def sort(self, *args, **kwargs):
        """Convenience fluent method for :py:func:`sort`.

        The arguments are the same as for :py:func:`sort`, with
        this array as data.
        """
        raise NotImplementedError

    def topk(self, *args, **kwargs):
        """Convenience fluent method for :py:func:`topk`.

        The arguments are the same as for :py:func:`topk`, with
        this array as data.
        """
        raise AttributeError('_Symbol object has no attribute topk')

    def argsort(self, *args, **kwargs):
        """Convenience fluent method for :py:func:`argsort`.

        The arguments are the same as for :py:func:`argsort`, with
        this array as data.
        """
        raise NotImplementedError

    def argmax_channel(self, *args, **kwargs):
        """Convenience fluent method for :py:func:`argmax_channel`.

        The arguments are the same as for :py:func:`argmax_channel`, with
        this array as data.
        """
        raise AttributeError('_Symbol object has no attribute argmax_channel')

    def argmin(self, *args, **kwargs):
        """Convenience fluent method for :py:func:`argmin`.

        The arguments are the same as for :py:func:`argmin`, with
        this array as data.
        """
        raise NotImplementedError

    def clip(self, min=None, max=None, out=None):  # pylint: disable=arguments-differ
        """Return an array whose values are limited to [min, max].
        One of max or min must be given.
        """
        return clip(self, min, max, out=out)

    def abs(self, *args, **kwargs):
        """Convenience fluent method for :py:func:`abs`.

        The arguments are the same as for :py:func:`abs`, with
        this array as data.
        """
        raise AttributeError('_Symbol object has no attribute abs')

    def sign(self, *args, **kwargs):
        """Convenience fluent method for :py:func:`sign`.

        The arguments are the same as for :py:func:`sign`, with
        this array as data.
        """
        raise AttributeError('_Symbol object has no attribute abs')

    def flatten(self, order='C'):  # pylint: disable=arguments-differ
        """Return a copy of the array collapsed into one dimension."""
        return self.reshape(-1, order=order)

    def shape_array(self, *args, **kwargs):
        """Convenience fluent method for :py:func:`shape_array`.

        The arguments are the same as for :py:func:`shape_array`, with
        this array as data.
        """
        raise AttributeError('_Symbol object has no attribute shape_array')

    def size_array(self, *args, **kwargs):
        """Convenience fluent method for :py:func:`size_array`.

        The arguments are the same as for :py:func:`size_array`, with
        this array as data.
        """
        raise AttributeError('_Symbol object has no attribute size_array')

    def expand_dims(self, *args, **kwargs):  # pylint: disable=arguments-differ,unused-argument
        """Convenience fluent method for :py:func:`expand_dims`.

        The arguments are the same as for :py:func:`expand_dims`, with
        this array as data.
        """
        raise AttributeError('_Symbol object has no attribute expand_dims')

    def tile(self, *args, **kwargs):
        """Convenience fluent method for :py:func:`tile`.

        The arguments are the same as for :py:func:`tile`, with
        this array as data.
        """
        raise AttributeError('_Symbol object has no attribute tile')

    def transpose(self, *axes):  # pylint: disable=arguments-differ
        """The arguments are the same as for :py:func:`transpose`, with
        this array as data.
        """
        return _mx_np_op.transpose(self, axes=axes if len(axes) != 0 else None)

    def flip(self, *args, **kwargs):
        """Convenience fluent method for :py:func:`flip`.

        The arguments are the same as for :py:func:`flip`, with
        this array as data.
        """
        raise AttributeError('_Symbol object has no attribute flip')

    def depth_to_space(self, *args, **kwargs):
        """Convenience fluent method for :py:func:`depth_to_space`.

        The arguments are the same as for :py:func:`depth_to_space`, with
        this array as data.
        """
        raise AttributeError('_Symbol object has no attribute depth_to_space')

    def space_to_depth(self, *args, **kwargs):
        """Convenience fluent method for :py:func:`space_to_depth`.

        The arguments are the same as for :py:func:`space_to_depth`, with
        this array as data.
        """
        raise AttributeError('_Symbol object has no attribute space_to_depth')

    def diag(self, k=0, **kwargs):
        """Convenience fluent method for :py:func:`diag`.

        The arguments are the same as for :py:func:`diag`, with
        this array as data.
        """
        raise AttributeError('_Symbol object has no attribute diag')

    def sum(self, axis=None, dtype=None, out=None, keepdims=False):  # pylint: disable=arguments-differ
        """Return the sum of the array elements over the given axis."""
        return _mx_np_op.sum(self, axis=axis, dtype=dtype, out=out, keepdims=keepdims)

    def nansum(self, *args, **kwargs):
        """Convenience fluent method for :py:func:`nansum`.

        The arguments are the same as for :py:func:`nansum`, with
        this array as data.
        """
        raise AttributeError('_Symbol object has no attribute nansum')

    def prod(self, axis=None, dtype=None, out=None, keepdims=False):  # pylint: disable=arguments-differ
        """Return the product of the array elements over the given axis."""
        return _mx_np_op.prod(self, axis=axis, dtype=dtype, keepdims=keepdims, out=out)

    def nanprod(self, *args, **kwargs):
        """Convenience fluent method for :py:func:`nanprod`.

        The arguments are the same as for :py:func:`nanprod`, with
        this array as data.
        """
        raise AttributeError('_Symbol object has no attribute nanprod')

    def mean(self, axis=None, dtype=None, out=None, keepdims=False):  # pylint: disable=arguments-differ
        """Returns the average of the array elements along given axis."""
        return mean(self, axis=axis, dtype=dtype, out=out, keepdims=keepdims)

    def std(self, axis=None, dtype=None, out=None, ddof=0, keepdims=False):  # pylint: disable=arguments-differ,too-many-arguments
        """Returns the standard deviation of the array elements along given axis."""
        return std(self, axis=axis, dtype=dtype, ddof=ddof, keepdims=keepdims, out=out)

    def var(self, axis=None, dtype=None, out=None, ddof=0, keepdims=False):  # pylint: disable=arguments-differ,too-many-arguments
        """Returns the variance of the array elements, along given axis."""
        return var(self, axis=axis, dtype=dtype, out=out, ddof=ddof, keepdims=keepdims)

    def cumsum(self, axis=None, dtype=None, out=None):
        """Return the cumulative sum of the elements along the given axis."""
        return _mx_np_op.cumsum(self, axis=axis, dtype=dtype, out=out)

    def max(self, axis=None, out=None, keepdims=False):  # pylint: disable=arguments-differ
        """Return the maximum along a given axis."""
        return _mx_np_op.max(self, axis=axis, keepdims=keepdims, out=out)

    def min(self, axis=None, out=None, keepdims=False):  # pylint: disable=arguments-differ
        """Return the minimum along a given axis."""
        return _mx_np_op.min(self, axis=axis, keepdims=keepdims, out=out)

    def norm(self, *args, **kwargs):
        """Convenience fluent method for :py:func:`norm`.

        The arguments are the same as for :py:func:`norm`, with
        this array as data.
        """
        raise AttributeError('_Symbol object has no attribute norm')

    def round(self, *args, **kwargs):
        """Convenience fluent method for :py:func:`round`.

        The arguments are the same as for :py:func:`round`, with
        this array as data.
        """
        raise NotImplementedError

    def rint(self, *args, **kwargs):
        """Convenience fluent method for :py:func:`rint`.

        The arguments are the same as for :py:func:`rint`, with
        this array as data.
        """
        raise AttributeError('_Symbol object has no attribute rint')

    def fix(self, *args, **kwargs):
        """Convenience fluent method for :py:func:`fix`.

        The arguments are the same as for :py:func:`fix`, with
        this array as data.
        """
        raise AttributeError('_Symbol object has no attribute fix')

    def floor(self, *args, **kwargs):
        """Convenience fluent method for :py:func:`floor`.

        The arguments are the same as for :py:func:`floor`, with
        this array as data.
        """
        raise AttributeError('_Symbol object has no attribute floor')

    def ceil(self, *args, **kwargs):
        """Convenience fluent method for :py:func:`ceil`.

        The arguments are the same as for :py:func:`ceil`, with
        this array as data.
        """
        raise AttributeError('_Symbol object has no attribute ceil')

    def trunc(self, *args, **kwargs):
        """Convenience fluent method for :py:func:`trunc`.

        The arguments are the same as for :py:func:`trunc`, with
        this array as data.
        """
        raise AttributeError('_Symbol object has no attribute trunc')

    def sin(self, *args, **kwargs):
        """Convenience fluent method for :py:func:`sin`.

        The arguments are the same as for :py:func:`sin`, with
        this array as data.
        """
        raise AttributeError('_Symbol object has no attribute sin')

    def cos(self, *args, **kwargs):
        """Convenience fluent method for :py:func:`cos`.

        The arguments are the same as for :py:func:`cos`, with
        this array as data.
        """
        raise AttributeError('_Symbol object has no attribute cos')

    def tan(self, *args, **kwargs):
        """Convenience fluent method for :py:func:`tan`.

        The arguments are the same as for :py:func:`tan`, with
        this array as data.
        """
        raise AttributeError('_Symbol object has no attribute tan')

    def arcsin(self, *args, **kwargs):
        """Convenience fluent method for :py:func:`arcsin`.

        The arguments are the same as for :py:func:`arcsin`, with
        this array as data.
        """
        raise AttributeError('_Symbol object has no attribute arcsin')

    def arccos(self, *args, **kwargs):
        """Convenience fluent method for :py:func:`arccos`.

        The arguments are the same as for :py:func:`arccos`, with
        this array as data.
        """
        raise AttributeError('_Symbol object has no attribute arccos')

    def arctan(self, *args, **kwargs):
        """Convenience fluent method for :py:func:`arctan`.

        The arguments are the same as for :py:func:`arctan`, with
        this array as data.
        """
        raise AttributeError('_Symbol object has no attribute arctan')

    def degrees(self, *args, **kwargs):
        """Convenience fluent method for :py:func:`degrees`.

        The arguments are the same as for :py:func:`degrees`, with
        this array as data.
        """
        raise AttributeError('_Symbol object has no attribute degrees')

    def radians(self, *args, **kwargs):
        """Convenience fluent method for :py:func:`radians`.

        The arguments are the same as for :py:func:`radians`, with
        this array as data.
        """
        raise AttributeError('_Symbol object has no attribute radians')

    def sinh(self, *args, **kwargs):
        """Convenience fluent method for :py:func:`sinh`.

        The arguments are the same as for :py:func:`sinh`, with
        this array as data.
        """
        raise AttributeError('_Symbol object has no attribute sinh')

    def cosh(self, *args, **kwargs):
        """Convenience fluent method for :py:func:`cosh`.

        The arguments are the same as for :py:func:`cosh`, with
        this array as data.
        """
        raise AttributeError('_Symbol object has no attribute cosh')

    def tanh(self, *args, **kwargs):
        """Convenience fluent method for :py:func:`tanh`.

        The arguments are the same as for :py:func:`tanh`, with
        this array as data.
        """
        raise AttributeError('_Symbol object has no attribute tanh')

    def arcsinh(self, *args, **kwargs):
        """Convenience fluent method for :py:func:`arcsinh`.

        The arguments are the same as for :py:func:`arcsinh`, with
        this array as data.
        """
        raise AttributeError('_Symbol object has no attribute arcsinh')

    def arccosh(self, *args, **kwargs):
        """Convenience fluent method for :py:func:`arccosh`.

        The arguments are the same as for :py:func:`arccosh`, with
        this array as data.
        """
        raise AttributeError('_Symbol object has no attribute arccosh')

    def arctanh(self, *args, **kwargs):
        """Convenience fluent method for :py:func:`arctanh`.

        The arguments are the same as for :py:func:`arctanh`, with
        this array as data.
        """
        raise AttributeError('_Symbol object has no attribute arctanh')

    def exp(self, *args, **kwargs):
        """Convenience fluent method for :py:func:`exp`.

        The arguments are the same as for :py:func:`exp`, with
        this array as data.
        """
        raise AttributeError('_Symbol object has no attribute exp')

    def expm1(self, *args, **kwargs):
        """Convenience fluent method for :py:func:`expm1`.

        The arguments are the same as for :py:func:`expm1`, with
        this array as data.
        """
        raise AttributeError('_Symbol object has no attribute expm1')

    def log(self, *args, **kwargs):
        """Convenience fluent method for :py:func:`log`.

        The arguments are the same as for :py:func:`log`, with
        this array as data.
        """
        raise AttributeError('_Symbol object has no attribute log')

    def log10(self, *args, **kwargs):
        """Convenience fluent method for :py:func:`log10`.

        The arguments are the same as for :py:func:`log10`, with
        this array as data.
        """
        raise AttributeError('_Symbol object has no attribute log10')

    def log2(self, *args, **kwargs):
        """Convenience fluent method for :py:func:`log2`.

        The arguments are the same as for :py:func:`log2`, with
        this array as data.
        """
        raise AttributeError('_Symbol object has no attribute log2')

    def log1p(self, *args, **kwargs):
        """Convenience fluent method for :py:func:`log1p`.

        The arguments are the same as for :py:func:`log1p`, with
        this array as data.
        """
        raise AttributeError('_Symbol object has no attribute log1p')

    def sqrt(self, *args, **kwargs):
        """Convenience fluent method for :py:func:`sqrt`.

        The arguments are the same as for :py:func:`sqrt`, with
        this array as data.
        """
        raise AttributeError('_Symbol object has no attribute sqrt')

    def rsqrt(self, *args, **kwargs):
        """Convenience fluent method for :py:func:`rsqrt`.

        The arguments are the same as for :py:func:`rsqrt`, with
        this array as data.
        """
        raise AttributeError('_Symbol object has no attribute rsqrt')

    def cbrt(self, *args, **kwargs):
        """Convenience fluent method for :py:func:`cbrt`.

        The arguments are the same as for :py:func:`cbrt`, with
        this array as data.
        """
        raise AttributeError('_Symbol object has no attribute cqrt')

    def rcbrt(self, *args, **kwargs):
        """Convenience fluent method for :py:func:`rcbrt`.

        The arguments are the same as for :py:func:`rcbrt`, with
        this array as data.
        """
        raise AttributeError('_Symbol object has no attribute rcqrt')

    def square(self, *args, **kwargs):
        """Convenience fluent method for :py:func:`square`.

        The arguments are the same as for :py:func:`square`, with
        this array as data.
        """
        raise AttributeError('_Symbol object has no attribute square')

    def reciprocal(self, *args, **kwargs):
        """Convenience fluent method for :py:func:`reciprocal`.

        The arguments are the same as for :py:func:`reciprocal`, with
        this array as data.
        """
        raise AttributeError('_Symbol object has no attribute reciprocal')

    def relu(self, *args, **kwargs):
        """Convenience fluent method for :py:func:`relu`.

        The arguments are the same as for :py:func:`relu`, with
        this array as data.
        """
        raise AttributeError('_Symbol object has no attribute relu')

    def sigmoid(self, *args, **kwargs):
        """Convenience fluent method for :py:func:`sigmoid`.

        The arguments are the same as for :py:func:`sigmoid`, with
        this array as data.
        """
        raise AttributeError('_Symbol object has no attribute sigmoid')

    def softmax(self, *args, **kwargs):
        """Convenience fluent method for :py:func:`softmax`.

        The arguments are the same as for :py:func:`softmax`, with
        this array as data.
        """
        raise AttributeError('_Symbol object has no attribute softmax')

    def log_softmax(self, *args, **kwargs):
        """Convenience fluent method for :py:func:`log_softmax`.

        The arguments are the same as for :py:func:`log_softmax`, with
        this array as data.
        """
        raise AttributeError('_Symbol object has no attribute log_softmax')

    def softmin(self, *args, **kwargs):
        """Convenience fluent method for :py:func:`softmin`.

        The arguments are the same as for :py:func:`softmin`, with
        this array as data.
        """
        raise AttributeError('_Symbol object has no attribute softmin')

    def squeeze(self, axis=None):  # pylint: disable=arguments-differ
        """Remove single-dimensional entries from the shape of a."""
        return _mx_np_op.squeeze(self, axis=axis)

    def broadcast_to(self, *args, **kwargs):
        raise AttributeError('_Symbol object has no attribute broadcast_to')

    def broadcast_like(self, *args, **kwargs):
        raise AttributeError('_Symbol object has no attribute broadcast_like')


@set_module('mxnet.symbol.numpy')
def zeros(shape, dtype=_np.float32, order='C', ctx=None):
    """Return a new array of given shape and type, filled with zeros.
    This function currently only supports storing multi-dimensional data
    in row-major (C-style).

    Parameters
    ----------
    shape : int or tuple of int
        The shape of the empty array.
    dtype : str or numpy.dtype, optional
        An optional value type. Default is `numpy.float32`. Note that this
        behavior is different from NumPy's `zeros` function  where `float64`
        is the default value, because `float32` is considered as the default
        data type in deep learning.
    order : {'C'}, optional, default: 'C'
        How to store multi-dimensional data in memory, currently only row-major
        (C-style) is supported.
    ctx : Context, optional
        An optional device context (default is the current default context).

    Returns
    -------
    out : Symbol
        Array of zeros with the given shape, dtype, and ctx.
    """
    if order != 'C':
        raise NotImplementedError
    if ctx is None:
        ctx = current_context()
    dtype = _np.float32 if dtype is None else dtype
    return _npi.zeros(shape=shape, ctx=ctx, dtype=dtype)


@set_module('mxnet.symbol.numpy')
def ones(shape, dtype=_np.float32, order='C', ctx=None):
    """Return a new array of given shape and type, filled with ones.
    This function currently only supports storing multi-dimensional data
    in row-major (C-style).

    Parameters
    ----------
    shape : int or tuple of int
        The shape of the empty array.
    dtype : str or numpy.dtype, optional
        An optional value type. Default is `numpy.float32`. Note that this
        behavior is different from NumPy's `ones` function where `float64`
        is the default value, because `float32` is considered as the default
        data type in deep learning.
    order : {'C'}, optional, default: 'C'
        How to store multi-dimensional data in memory, currently only row-major
        (C-style) is supported.
    ctx : Context, optional
        An optional device context (default is the current default context).

    Returns
    -------
    out : ndarray
        Array of ones with the given shape, dtype, and ctx.
    """
    if order != 'C':
        raise NotImplementedError
    if ctx is None:
        ctx = current_context()
    dtype = _np.float32 if dtype is None else dtype
    return _npi.ones(shape=shape, ctx=ctx, dtype=dtype)


@set_module('mxnet.symbol.numpy')
def full(shape, fill_value, dtype=None, order='C', ctx=None, out=None):  # pylint: disable=too-many-arguments
    """
    Return a new array of given shape and type, filled with `fill_value`.
    Parameters
    ----------
    shape : int or sequence of ints
        Shape of the new array, e.g., ``(2, 3)`` or ``2``.
    fill_value : scalar
        Fill value.
    dtype : data-type, optional
        The desired data-type for the array. The default, `None`, means
        `np.array(fill_value).dtype`.
    order : {'C'}, optional
        Whether to store multidimensional data in C- or Fortran-contiguous
        (row- or column-wise) order in memory. Currently only supports C order.
    ctx: to specify the device, e.g. the i-th GPU.
    out : ndarray or None, optional
        A location into which the result is stored.
        If provided, it must have the same shape and dtype as input ndarray.
        If not provided or `None`, a freshly-allocated array is returned.
    Returns
    -------
    out : ndarray
        Array of `fill_value` with the given shape, dtype, and order.
    Notes
    -----
    This function differs from the original `numpy.full
    https://docs.scipy.org/doc/numpy/reference/generated/numpy.full.html`_ in
    the following way(s):
    - Have an additional `ctx` argument to specify the device
    - Have an additional `out` argument
    - Currently does not support `order` selection
    See Also
    --------
    empty : Return a new uninitialized array.
    ones : Return a new array setting values to one.
    zeros : Return a new array setting values to zero.
    Examples
    --------
    >>> np.full((2, 2), 10)
    array([[10., 10.],
           [10., 10.]])
    >>> np.full((2, 2), 2, dtype=np.int32, ctx=mx.cpu(0))
    array([[2, 2],
           [2, 2]], dtype=int32)
    """
    if order != 'C':
        raise NotImplementedError
    if ctx is None:
        ctx = current_context()
    dtype = _np.float32 if dtype is None else dtype
    return _npi.full(shape=shape, value=fill_value, ctx=ctx, dtype=dtype, out=out)


@set_module('mxnet.symbol.numpy')
def identity(n, dtype=None, ctx=None):
    """
    Return the identity array.

    The identity array is a square array with ones on
    the main diagonal.

    Parameters
    ----------
    n : int
        Number of rows (and columns) in `n` x `n` output.
    dtype : data-type, optional
        Data-type of the output.  Defaults to ``numpy.float32``.
    ctx : Context, optional
        An optional device context (default is the current default context).

    Returns
    -------
    out : _Symbol
        `n` x `n` array with its main diagonal set to one,
        and all other elements 0.
    """
    if not isinstance(n, int):
        raise TypeError("Input 'n' should be an integer")
    if n < 0:
        raise ValueError("Input 'n' cannot be negative")
    if ctx is None:
        ctx = current_context()
    dtype = _np.float32 if dtype is None else dtype
    return _npi.identity(shape=(n, n), ctx=ctx, dtype=dtype)


# pylint: disable=redefined-outer-name
@set_module('mxnet.symbol.numpy')
def take(a, indices, axis=None, mode='raise', out=None):
    r"""
    Take elements from an array along an axis.

    When axis is not None, this function does the same thing as "fancy"
    indexing (indexing arrays using arrays); however, it can be easier to use
    if you need elements along a given axis. A call such as
    ``np.take(arr, indices, axis=3)`` is equivalent to
    ``arr[:,:,:,indices,...]``.

    Explained without fancy indexing, this is equivalent to the following use
    of `ndindex`, which sets each of ``ii``, ``jj``, and ``kk`` to a tuple of
    indices::

        Ni, Nk = a.shape[:axis], a.shape[axis+1:]
        Nj = indices.shape
        for ii in ndindex(Ni):
            for jj in ndindex(Nj):
                for kk in ndindex(Nk):
                    out[ii + jj + kk] = a[ii + (indices[jj],) + kk]

    Parameters
    ----------
    a : _Symbol
        The source array.
    indices : _Symbol
        The indices of the values to extract. Also allow scalars for indices.
    axis : int, optional
        The axis over which to select values. By default, the flattened
        input array is used.
    out : _Symbol or None, optional
        Dummy parameter to keep the consistency with the ndarray counterpart.
    mode : {'clip', 'wrap'}, optional
        Specifies how out-of-bounds indices will behave.

        * 'clip' -- clip to the range (default)
        * 'wrap' -- wrap around

        'clip' mode means that all indices that are too large are replaced
        by the index that addresses the last element along that axis. Note
        that this disables indexing with negative numbers.

    Returns
    -------
    out : _Symbol
        The returned array has the same type as `a`.

    Notes
    -----

    This function differs from the original `numpy.take
    <https://docs.scipy.org/doc/numpy/reference/generated/numpy.take.html>`_ in
    the following way(s):

    - Only ndarray or scalar ndarray is accepted as valid input.
    """
    if mode not in ('wrap', 'clip', 'raise'):
        raise NotImplementedError(
            "function take does not support mode '{}'".format(mode))
    if axis:
        return _npi.take(a, indices, axis, mode, out)
    else:
        return _npi.take(_npi.reshape(a, -1), indices, 0, mode, out)
# pylint: enable=redefined-outer-name


#pylint: disable= too-many-arguments, no-member, protected-access
def _ufunc_helper(lhs, rhs, fn_array, fn_scalar, lfn_scalar, rfn_scalar=None, out=None):
    """ Helper function for element-wise operation.
    The function will perform numpy-like broadcasting if needed and call different functions.

    Parameters
    --------
    lhs : Symbol or numeric value
        Left-hand side operand.

    rhs : Symbol or numeric value
        Right-hand operand,

    fn_array : function
        Function to be called if both lhs and rhs are of ``Symbol`` type.

    fn_scalar : function
        Function to be called if both lhs and rhs are numeric values.

    lfn_scalar : function
        Function to be called if lhs is ``Symbol`` while rhs is numeric value

    rfn_scalar : function
        Function to be called if lhs is numeric value while rhs is ``Symbol``;
        if none is provided, then the function is commutative, so rfn_scalar is equal to lfn_scalar

    Returns
    --------
    mxnet.numpy.ndarray
        result array
    """
    if isinstance(lhs, numeric_types):
        if isinstance(rhs, numeric_types):
            return fn_scalar(lhs, rhs, out=out)
        else:
            if rfn_scalar is None:
                # commutative function
                return lfn_scalar(rhs, float(lhs), out=out)
            else:
                return rfn_scalar(rhs, float(lhs), out=out)
    elif isinstance(rhs, numeric_types):
        return lfn_scalar(lhs, float(rhs), out=out)
    elif isinstance(rhs, Symbol):
        return fn_array(lhs, rhs, out=out)
    else:
        raise TypeError('type %s not supported' % str(type(rhs)))
#pylint: enable= too-many-arguments, no-member, protected-access


@set_module('mxnet.symbol.numpy')
def add(x1, x2, out=None):
    return _ufunc_helper(x1, x2, _npi.add, _np.add, _npi.add_scalar, None, out)


@set_module('mxnet.symbol.numpy')
def subtract(x1, x2, out=None):
    return _ufunc_helper(x1, x2, _npi.subtract, _np.subtract, _npi.subtract_scalar,
                         _npi.rsubtract_scalar, out)


@set_module('mxnet.symbol.numpy')
def multiply(x1, x2, out=None):
    return _ufunc_helper(x1, x2, _npi.multiply, _np.multiply, _npi.multiply_scalar, None, out)


@set_module('mxnet.symbol.numpy')
def divide(x1, x2, out=None):
    return _ufunc_helper(x1, x2, _npi.true_divide, _np.divide, _npi.true_divide_scalar,
                         _npi.rtrue_divide_scalar, out)


@set_module('mxnet.symbol.numpy')
def mod(x1, x2, out=None):
    return _ufunc_helper(x1, x2, _npi.mod, _np.mod, _npi.mod_scalar, _npi.rmod_scalar, out)


@set_module('mxnet.symbol.numpy')
def remainder(x1, x2, out=None):
    return _ufunc_helper(x1, x2, _npi.mod, _np.mod, _npi.mod_scalar, _npi.rmod_scalar, out)


@set_module('mxnet.symbol.numpy')
def power(x1, x2, out=None):
    return _ufunc_helper(x1, x2, _npi.power, _np.power, _npi.power_scalar, _npi.rpower_scalar, out)


@set_module('mxnet.symbol.numpy')
def lcm(x1, x2, out=None):
    """
    Returns the lowest common multiple of ``|x1|`` and ``|x2|``

    Parameters
    ----------
    x1, x2 : ndarrays or scalar values
        The arrays for computing lowest common multiple. If x1.shape != x2.shape,
        they must be broadcastable to a common shape (which may be the shape of
        one or the other).

    out : ndarray or None, optional
        A location into which the result is stored. If provided, it must have a shape
        that the inputs broadcast to. If not provided or None, a freshly-allocated array
        is returned.

    Returns
    -------
    y : ndarray or scalar
        The lowest common multiple of the absolute value of the inputs
        This is a scalar if both `x1` and `x2` are scalars.

    See Also
    --------
    gcd : The greatest common divisor
    """
    return _ufunc_helper(x1, x2, _npi.lcm, _np.lcm, _npi.lcm_scalar, None, out)


@set_module('mxnet.symbol.numpy')
def tensordot(a, b, axes=2):
    r"""
    tensordot(a, b, axes=2)
    Compute tensor dot product along specified axes for arrays >= 1-D.
    Given two tensors (arrays of dimension greater than or equal to one),
    `a` and `b`, and an ndarray object containing two ndarray
    objects, ``(a_axes, b_axes)``, sum the products of `a`'s and `b`'s
    elements (components) over the axes specified by ``a_axes`` and
    ``b_axes``. The third argument can be a single non-negative
    integer_like scalar, ``N``; if it is such, then the last ``N``
    dimensions of `a` and the first ``N`` dimensions of `b` are summed
    over.
    Parameters
    ----------
    a, b : _Symbol
        Tensors to "dot".
    axes : int or (2,) ndarray
        * integer_like
        If an int N, sum over the last N axes of `a` and the first N axes
        of `b` in order. The sizes of the corresponding axes must match.
        * (2,) array_like
        Or, a list of axes to be summed over, first sequence applying to `a`,
        second to `b`. Both elements array_like must be of the same length.
    Notes
    -----
    Three common use cases are:
        * ``axes = 0`` : tensor product :math:`a\otimes b`
        * ``axes = 1`` : tensor dot product :math:`a\cdot b`
        * ``axes = 2`` : (default) tensor double contraction :math:`a:b`
    When `axes` is integer_like, the sequence for evaluation will be: first
    the -Nth axis in `a` and 0th axis in `b`, and the -1th axis in `a` and
    Nth axis in `b` last.
    When there is more than one axis to sum over - and they are not the last
    (first) axes of `a` (`b`) - the argument `axes` should consist of
    two sequences of the same length, with the first axis to sum over given
    first in both sequences, the second axis second, and so forth.
    """
    if _np.isscalar(axes):
        return _npi.tensordot_int_axes(a, b, axes)

    if len(axes) != 2:
        raise ValueError('Axes must consist of two arrays.')
    a_axes_summed, b_axes_summed = axes
    if _np.isscalar(a_axes_summed):
        a_axes_summed = (a_axes_summed,)
    if _np.isscalar(b_axes_summed):
        b_axes_summed = (b_axes_summed,)

    if len(a_axes_summed) != len(b_axes_summed):
        raise ValueError('Axes length mismatch')

    return _npi.tensordot(a, b, a_axes_summed, b_axes_summed)


@set_module('mxnet.symbol.numpy')
def histogram(a, bins=10, range=None, normed=None, weights=None, density=None):  # pylint: disable= too-many-arguments
    """
    Compute the histogram of a set of data.

    Parameters
    ----------
    a : Symbol
        Input data. The histogram is computed over the flattened array.
    bins : int or Symbol
        If `bins` is an int, it defines the number of equal-width
        bins in the given range (10, by default). If `bins` is a
        sequence, it defines a monotonically increasing array of bin edges,
        including the rightmost edge, allowing for non-uniform bin widths.
        .. versionadded:: 1.11.0
        If `bins` is a string, it defines the method used to calculate the
        optimal bin width, as defined by `histogram_bin_edges`.
    range : (float, float)
        The lower and upper range of the bins. Required when `bins` is an integer.
        Values outside the range are ignored. The first element of the range must
        be less than or equal to the second.
    normed : bool, optional
        Not supported yet, coming soon.
    weights : array_like, optional
        Not supported yet, coming soon.
    density : bool, optional
        Not supported yet, coming soon.
    """
    if normed is True:
        raise NotImplementedError("normed is not supported yet...")
    if weights is not None:
        raise NotImplementedError("weights is not supported yet...")
    if density is True:
        raise NotImplementedError("density is not supported yet...")
    if isinstance(bins, numeric_types):
        if range is None:
            raise NotImplementedError("automatic range is not avaialble yet...")
        return _npi.histogram(a, bin_cnt=bins, range=range)
    if isinstance(bins, (list, tuple)):
        raise NotImplementedError("array_like bins is not supported yet...")
    if isinstance(bins, str):
        raise NotImplementedError("string bins is not supported yet...")
    if isinstance(bins, Symbol):
        return _npi.histogram(a, bins)
    raise ValueError("histogram fails with", locals())


@set_module('mxnet.symbol.numpy')
def linspace(start, stop, num=50, endpoint=True, retstep=False, dtype=None, axis=0, ctx=None): # pylint: disable=too-many-arguments
    r"""
    Return evenly spaced numbers over a specified interval.

    Returns num evenly spaced samples, calculated over the interval [start, stop].
    The endpoint of the interval can optionally be excluded.

    Parameters
    ----------
    start : real number
        The starting value of the sequence.
    stop : real number
        The end value of the sequence, unless endpoint is set to False. In
        that case, the sequence consists of all but the last of num + 1
        evenly spaced samples, so that stop is excluded. Note that the step
        size changes when endpoint is False.
    num : int, optional
        Number of samples to generate. Default is 50. Must be non-negative.
    endpoint : bool, optional
        If True, stop is the last sample. Otherwise, it is not included.
        Default is True.
    retstep : bool, optional
        If True, return (samples, step), where step is the spacing between samples.
    dtype : dtype, optional
        The type of the output array. If dtype is not given, infer the data
        type from the other input arguments.
    axis : int, optional
        The axis in the result to store the samples. Relevant only if start or
        stop are array-like. By default (0), the samples will be along a new
        axis inserted at the beginning. Use -1 to get an axis at the end.

    Returns
    -------
    samples : _Symbol
        There are num equally spaced samples in the closed interval
        `[start, stop]` or the half-open interval `[start, stop)`
        (depending on whether endpoint is True or False).
    step : float, optional
        Only returned if retstep is True
        Size of spacing between samples.


    See Also
    --------
    arange : Similar to `linspace`, but uses a step size (instead of the
             number of samples).

    Notes
    -----

    This function differs from the original `numpy.linspace
    <https://docs.scipy.org/doc/numpy/reference/generated/numpy.linspace.html>`_ in
    the following aspects:

    - `start` and `stop` do not support list, numpy ndarray and mxnet ndarray
    - axis could only be 0
    - There could be an additional `ctx` argument to specify the device, e.g. the i-th
      GPU.
    """
    if isinstance(start, (list, _np.ndarray)) or isinstance(stop, (list, _np.ndarray)):
        raise NotImplementedError('start and stop only support int')
    if axis != 0:
        raise NotImplementedError("the function only support axis 0")
    if ctx is None:
        ctx = current_context()
    if retstep:
        step = (stop - start) / (num - 1)
        return _npi.linspace(start=start, stop=stop, num=num, endpoint=endpoint, ctx=ctx, dtype=dtype), step
    else:
        return _npi.linspace(start=start, stop=stop, num=num, endpoint=endpoint, ctx=ctx, dtype=dtype)


@set_module('mxnet.symbol.numpy')
def expand_dims(a, axis):
    """Expand the shape of an array.

    Insert a new axis that will appear at the `axis` position in the expanded

    Parameters
    ----------
    a : _Symbol
        Input array.
    axis : int
        Position in the expanded axes where the new axis is placed.

    Returns
    -------
    res : _Symbol
        Output array. The number of dimensions is one greater than that of
        the input array.
    """
    return _npi.expand_dims(a, axis)


@set_module('mxnet.symbol.numpy')
def tril(m, k=0):
    r"""
    Lower triangle of an array.

    Return a copy of an array with elements above the `k`-th diagonal zeroed.

    Parameters
    ----------
    m : _Symbol, shape (M, N)
        Input array.
    k : int, optional
        Diagonal above which to zero elements.  `k = 0` (the default) is the
        main diagonal, `k < 0` is below it and `k > 0` is above.

    Returns
    -------
    tril : _Symbol, shape (M, N)
        Lower triangle of `m`, of same shape and data-type as `m`.

    See Also
    --------
    triu : same thing, only for the upper triangle
    """
    return _npi.tril(m, k)


def _unary_func_helper(x, fn_array, fn_scalar, out=None, **kwargs):
    """Helper function for unary operators.

    Parameters
    ----------
    x : _Symbol or scalar
        Input of the unary operator.
    fn_array : function
        Function to be called if x is of ``_Symbol`` type.
    fn_scalar : function
        Function to be called if x is a Python scalar.
    out : _Symbol
        Dummy parameter to keep the consistency with the ndarray counterpart.

    Returns
    -------
    out : _Symbol or scalar
        Result _Symbol or scalar.
    """
    if isinstance(x, numeric_types):
        return fn_scalar(x, **kwargs)
    elif isinstance(x, _Symbol):
        return fn_array(x, out=out, **kwargs)
    else:
        raise TypeError('type {} not supported'.format(str(type(x))))


@set_module('mxnet.symbol.numpy')
def sin(x, out=None, **kwargs):
    r"""Trigonometric sine, element-wise.
    Parameters
    ----------
    x : _Symbol or scalar
        Angle, in radians (:math:`2 \pi` rad equals 360 degrees).
    out : _Symbol or None
        Dummy parameter to keep the consistency with the ndarray counterpart.
    Returns
    -------
    y : _Symbol
        The sine of each element of x.
        This is a scalar if `x` is a scalar.
    Notes
    ----
    This function only supports input type of float.
    """
    return _unary_func_helper(x, _npi.sin, _np.sin, out=out, **kwargs)


@set_module('mxnet.symbol.numpy')
def cos(x, out=None, **kwargs):
    r"""Cosine, element-wise.
    Parameters
    ----------
    x : _Symbol or scalar
        Angle, in radians (:math:`2 \pi` rad equals 360 degrees).
    out : _Symbol or None
        Dummy parameter to keep the consistency with the ndarray counterpart.
    Returns
    -------
    y : _Symbol
        The corresponding cosine values. This is a scalar if x is a scalar.
    Notes
    ----
    This function only supports input type of float.
    """
    return _unary_func_helper(x, _npi.cos, _np.cos, out=out, **kwargs)


@set_module('mxnet.symbol.numpy')
def sinh(x, out=None, **kwargs):
    """Hyperbolic sine, element-wise.
    Equivalent to ``1/2 * (np.exp(x) - np.exp(-x))`` or ``-1j * np.sin(1j*x)``.
    Parameters
    ----------
    x : _Symbol or scalar
        Input array or scalar.
    out : _Symbol or None
        Dummy parameter to keep the consistency with the ndarray counterpart.
    Returns
    -------
    y : _Symbol or scalar
        The corresponding hyperbolic sine values. This is a scalar if `x` is a scalar.
    Notes
    ----
    This function only supports input type of float.
    """
    return _unary_func_helper(x, _npi.sinh, _np.sinh, out=out, **kwargs)


@set_module('mxnet.symbol.numpy')
def cosh(x, out=None, **kwargs):
    """Hyperbolic cosine, element-wise.
    Equivalent to ``1/2 * (np.exp(x) + np.exp(-x))`` and ``np.cos(1j*x)``.
    Parameters
    ----------
    x : _Symbol or scalar
        Input array or scalar.
    out : ndarray or None
        Dummy parameter to keep the consistency with the ndarray counterpart.
    Returns
    -------
    y : _Symbol or scalar
        The corresponding hyperbolic cosine values. This is a scalar if `x` is a scalar.
    Notes
    ----
    This function only supports input type of float.
    """
    return _unary_func_helper(x, _npi.cosh, _np.cosh, out=out, **kwargs)


@set_module('mxnet.symbol.numpy')
def tanh(x, out=None, **kwargs):
    """
    Compute hyperbolic tangent element-wise.
    Equivalent to ``np.sinh(x)/np.cosh(x)``.
    Parameters
    ----------
    x : _Symbol
        Input array.
    out : _Symbol or None
          Dummy parameter to keep the consistency with the ndarray counterpart.
    Returns
    -------
    y : _Symbol
        The corresponding hyperbolic tangent values.
    Notes
    -----
    If `out` is provided, the function writes the result into it,
    and returns a reference to `out`.  (See Examples)
    - input x does not support complex computation (like imaginary number)
    >>> np.tanh(np.pi*1j)
    TypeError: type <type 'complex'> not supported
    Examples
    --------
    >>> np.tanh(np.array[0, np.pi]))
    array([0.       , 0.9962721])
    >>> np.tanh(np.pi)
    0.99627207622075
    >>> # Example of providing the optional output parameter illustrating
    >>> # that what is returned is a reference to said parameter
    >>> out1 = np.array(1)
    >>> out2 = np.tanh(np.array(0.1), out1)
    >>> out2 is out1
    True
    >>> # Example of ValueError due to provision of shape mis-matched `out`
    >>> np.tanh(np.zeros((3,3)),np.zeros((2,2)))
    mxnet.base.MXNetError:
    [07:17:36] ../src/ndarray/./../operator/tensor/../elemwise_op_common.h:135:
    Check failed: assign(&dattr, vec.at(i)): Incompatible attr in node
    at 0-th output: expected [3,3], got [2,2]
    """
    return _unary_func_helper(x, _npi.tanh, _np.tanh, out=out, **kwargs)


@set_module('mxnet.symbol.numpy')
def log10(x, out=None, **kwargs):
    """Return the base 10 logarithm of the input array, element-wise.
    Parameters
    ----------
    x : _Symbol or scalar
        Input array or scalar.
    out : _Symbol or None
        Dummy parameter to keep the consistency with the ndarray counterpart.
    Returns
    -------
    y : _Symbol or scalar
        The logarithm to the base 10 of `x`, element-wise. NaNs are
        returned where x is negative. This is a scalar if `x` is a scalar.
    Notes
    ----
    This function only supports input type of float.
    """
    return _unary_func_helper(x, _npi.log10, _np.log10, out=out, **kwargs)


@set_module('mxnet.symbol.numpy')
def sqrt(x, out=None, **kwargs):
    """
    Return the non-negative square-root of an array, element-wise.
    Parameters
    ----------
    x : _Symbol or scalar
        The values whose square-roots are required.
    out : _Symbol, or None, optional
        Dummy parameter to keep the consistency with the ndarray counterpart.
    Returns
    -------
    y : _Symbol or scalar
        An array of the same shape as `x`, containing the positive
        square-root of each element in `x`. This is a scalar if `x` is a scalar.
    Notes
    ----
    This function only supports input type of float.
    """
    return _unary_func_helper(x, _npi.sqrt, _np.sqrt, out=out, **kwargs)


@set_module('mxnet.symbol.numpy')
def cbrt(x, out=None, **kwargs):
    r"""
    Return the cube-root of an array, element-wise.
    Parameters
    ----------
    x : _Symbol
        The values whose cube-roots are required.
    out : _Symbol or None
        Dummy parameter to keep the consistency with the ndarray counterpart.
    Returns
    ----------
    y : _Symbol
        An array of the same shape as x, containing the cube cube-root of each element in x.
        If out was provided, y is a reference to it. This is a scalar if x is a scalar.
    """
    return _unary_func_helper(x, _npi.cbrt, _np.cbrt, out=out, **kwargs)


@set_module('mxnet.symbol.numpy')
def abs(x, out=None, **kwargs):
    r"""abs(x, out=None, **kwargs)
    Calculate the absolute value element-wise.
    Parameters
    ----------
    x : _Symbol or scalar
        Input array.
    out : _Symbol or None
        Dummy parameter to keep the consistency with the ndarray counterpart.
    Returns
    -------
    absolute : _Symbol
        An ndarray containing the absolute value of
        each element in `x`. This is a scalar if `x` is a scalar.
    """
    return _unary_func_helper(x, _npi.abs, _np.abs, out=out, **kwargs)


@set_module('mxnet.symbol.numpy')
def absolute(x, out=None, **kwargs):
    r"""
    Calculate the absolute value element-wise.
    np.abs is a shorthand for this function.

    Parameters
    ----------
    x : _Symbol
        Input array.
    out : _Symbol or None
        Dummy parameter to keep the consistency with the ndarray counterpart.
    Returns
    ----------
    absolute : _Symbol
        An ndarray containing the absolute value of each element in x.
    """
    return _unary_func_helper(x, _npi.absolute, _np.absolute, out=out, **kwargs)


@set_module('mxnet.symbol.numpy')
def sign(x, out=None, **kwargs):
    r"""
    sign(x, out=None)
    Returns an element-wise indication of the sign of a number.
    The `sign` function returns ``-1 if x < 0, 0 if x==0, 1 if x > 0``. Only supports real number.
    Parameters
    ----------
    x : _Symbol or a scalar
        Input values.
    out : _Symbol or None, optional
        Dummy parameter to keep the consistency with the ndarray counterpart.
    Returns
    -------
    y : _Symbol
        The sign of `x`.
        This is a scalar if `x` is a scalar.
    Note
    -------
    - Only supports real number as input elements.
    - Input type does not support Python native iterables(list, tuple, ...)
    - ``out`` param: cannot perform auto broadcasting. ``out`` symbol's shape must be the same as the expected output.
    - ``out`` param: cannot perform auto type cast. ``out`` symbol's dtype must be the same as the expected output.
    - ``out`` param does not support scalar input case.
    """
    return _unary_func_helper(x, _npi.sign, _np.sign, out=out, **kwargs)


@set_module('mxnet.symbol.numpy')
def exp(x, out=None, **kwargs):
    r"""exp(x, out=None, **kwargs)
    Calculate the exponential of all elements in the input array.
    Parameters
    ----------
    x : _Symbol or scalar
        Input values.
    out : _Symbol or None
        Dummy parameter to keep the consistency with the ndarray counterpart.
    Returns
    -------
    out : _Symbol
        Output array, element-wise exponential of `x`.
        This is a scalar if `x` is a scalar.
    """
    return _unary_func_helper(x, _npi.exp, _np.exp, out=out, **kwargs)


@set_module('mxnet.symbol.numpy')
def expm1(x, out=None, **kwargs):
    r"""expm1(x, out=None, **kwargs)
    Calculate `exp(x) - 1` for all elements in the array.
    Parameters
    ----------
    x : _Symbol or scalar
        Input values.
    out : _Symbol or None
        Dummy parameter to keep the consistency with the ndarray counterpart.
    Returns
    -------
    out : _Symbol
        Output array, .
        This is a scalar if `x` is a scalar.
    """
    return _unary_func_helper(x, _npi.expm1, _np.expm1, out=out, **kwargs)


@set_module('mxnet.symbol.numpy')
def arcsin(x, out=None, **kwargs):
    r"""
    arcsin(x, out=None)
    Inverse sine, element-wise.
    Parameters
    ----------
    x : _Symbol or scalar
        The values whose reciprocals are required.
    out : _Symbol, or None, optional
        Dummy parameter to keep the consistency with the ndarray counterpart.
    Returns
    -------
    angle : _Symbol or scalar
        Output array is same shape and type as x. This is a scalar if x is a scalar.
    Notes
    -----
    `arcsin` is a multivalued function: for each `x` there are infinitely
    many numbers `z` such that :math:`sin(z) = x`.  The convention is to
    return the angle `z` whose real part lies in [-pi/2, pi/2].
    For real-valued input data types, *arcsin* always returns real output.
    For each value that cannot be expressed as a real number or infinity,
    it yields ``nan`` and sets the `invalid` floating point error flag.
    The inverse sine is also known as `asin` or sin^{-1}.
    The output `symbol` has the same `ctx` as the input `symbol`.
    This function differs from the original `numpy.arcsin
    <https://docs.scipy.org/doc/numpy/reference/generated/numpy.arcsin.html>`_ in
    the following aspects:
    - Only support _Symbol or scalar now.
    - `where` argument is not supported.
    - Complex input is not supported.
    References
    ----------
    Abramowitz, M. and Stegun, I. A., *Handbook of Mathematical Functions*,
    10th printing, New York: Dover, 1964, pp. 79ff.
    http://www.math.sfu.ca/~cbm/aands/
    """
    return _unary_func_helper(x, _npi.arcsin, _np.arcsin, out=out, **kwargs)


@set_module('mxnet.symbol.numpy')
def arccos(x, out=None, **kwargs):
    r"""
    Trigonometric inverse cosine, element-wise.
    The inverse of cos so that, if y = cos(x), then x = arccos(y).
    Parameters
    ----------
    x : _Symbol
        x-coordinate on the unit circle. For real arguments, the domain is [-1, 1].
    out : _Symbol or None
        Dummy parameter to keep the consistency with the ndarray counterpart.
    Returns
    ----------
    angle : _Symbol
        The angle of the ray intersecting the unit circle at the given x-coordinate in radians [0, pi].
        This is a scalar if x is a scalar.
    See also
    ----------
    cos, arctan, arcsin
    Notes
    ----------
    arccos is a multivalued function: for each x there are infinitely many numbers z such that
    cos(z) = x. The convention is to return the angle z whose real part lies in [0, pi].
    For real-valued input data types, arccos always returns real output.
    For each value that cannot be expressed as a real number or infinity, it yields nan and sets
    the invalid floating point error flag.
    The inverse cos is also known as acos or cos^-1.
    """
    return _unary_func_helper(x, _npi.arccos, _np.arccos, out=out, **kwargs)


@set_module('mxnet.symbol.numpy')
def arctan(x, out=None, **kwargs):
    r"""arctan(x, out=None, **kwargs)
    Trigonometric inverse tangent, element-wise.
    The inverse of tan, so that if ``y = tan(x)`` then ``x = arctan(y)``.
    Parameters
    ----------
    x : _Symbol or scalar
        Input values.
    out : _Symbol or None
        Dummy parameter to keep the consistency with the ndarray counterpart.
    Returns
    -------
    out : _Symbol
        Out has the same shape as `x`. It lies is in
        ``[-pi/2, pi/2]`` (``arctan(+/-inf)`` returns ``+/-pi/2``).
        This is a scalar if `x` is a scalar.
    Notes
    -----
    `arctan` is a multi-valued function: for each `x` there are infinitely
    many numbers `z` such that tan(`z`) = `x`.  The convention is to return
    the angle `z` whose real part lies in [-pi/2, pi/2].
    For real-valued input data types, `arctan` always returns real output.
    For each value that cannot be expressed as a real number or infinity,
    it yields ``nan`` and sets the `invalid` floating point error flag.
    For complex-valued input, we do not have support for them yet.
    The inverse tangent is also known as `atan` or tan^{-1}.
    """
    return _unary_func_helper(x, _npi.arctan, _np.arctan, out=out, **kwargs)


@set_module('mxnet.symbol.numpy')
def log(x, out=None, **kwargs):
    """
    log(x, out=None)
    Natural logarithm, element-wise.
    The natural logarithm `log` is the inverse of the exponential function,
    so that `log(exp(x)) = x`. The natural logarithm is logarithm in base
    `e`.
    Parameters
    ----------
    x : _Symbol
        Input value. Elements must be of real value.
    out : _Symbol or None, optional
        Dummy parameter to keep the consistency with the ndarray counterpart.
    Returns
    -------
    y : _Symbol
        The natural logarithm of `x`, element-wise.
        This is a scalar if `x` is a scalar.
    Notes
    -----
     Currently only supports data of real values and ``inf`` as input. Returns data of real value, ``inf``, ``-inf`` and
    ``nan`` according to the input.
    This function differs from the original `numpy.log
    <https://docs.scipy.org/doc/numpy/reference/generated/numpy.log.html>`_ in
    the following aspects:
    - Does not support complex number for now
    - Input type does not support Python native iterables(list, tuple, ...). Only ndarray is supported.
    - ``out`` param: cannot perform auto braodcasting. ``out`` symbol's shape must be the same as the expected output.
    - ``out`` param: cannot perform auto type cast. ``out`` symbol's dtype must be the same as the expected output.
    - ``out`` param does not support scalar input case.
    """
    return _unary_func_helper(x, _npi.log, _np.log, out=out, **kwargs)


@set_module('mxnet.symbol.numpy')
def degrees(x, out=None, **kwargs):
    """
    degrees(x, out=None)
    Convert angles from radians to degrees.
    Parameters
    ----------
    x : _Symbol
        Input value. Elements must be of real value.
    out : _Symbol or None, optional
        Dummy parameter to keep the consistency with the ndarray counterpart.
    Returns
    -------
    y : _Symbol of floats
        The corresponding degree values; if `out` was supplied this is a
        reference to it.
        This is a scalar if `x` is a scalar.
    Notes
    -------
    This function differs from the original `numpy.degrees
    <https://docs.scipy.org/doc/numpy/reference/generated/numpy.degrees.html>`_ in
    the following aspects:
    - Input type does not support Python native iterables(list, tuple, ...). Only ndarray is supported.
    - ``out`` param: cannot perform auto broadcasting. ``out`` symbol's shape must be the same as the expected output.
    - ``out`` param: cannot perform auto type cast. ``out`` symbol's dtype must be the same as the expected output.
    - ``out`` param does not support scalar input case.
    """
    return _unary_func_helper(x, _npi.degrees, _np.degrees, out=out, **kwargs)


@set_module('mxnet.symbol.numpy')
def rad2deg(x, out=None):
    r"""
    rad2deg(x, out=None)

    Convert angles from radians to degrees.
    Parameters
    ----------
    x : _Symbol or scalar
        Angles in degrees.
    out : _Symbol or None, optional
        A location into which the result is stored.

    Returns
    -------
    y : _Symbol or scalar
        The corresponding angle in radians.
        This is a scalar if `x` is a scalar.

    Notes
    -----
    "rad2deg(x)" is "x * 180 / pi".

    This function differs from the original numpy.arange in the following aspects:
        - Only support float32 and float64.
        - `out` must be in the same size of input.
    """
    return _unary_func_helper(x, _npi.rad2deg, _np.rad2deg, out=out)


def rint(x, out=None, **kwargs):
    """
    Round elements of the array to the nearest integer.
    Parameters
    ----------
    x : _Symbol or scalar
        Input array.
    out : _Symbol or None
        Dummy parameter to keep the consistency with the ndarray counterpart.
    Returns
    -------
    out : _Symbol or scalar
        Output array is same shape and type as x. This is a scalar if x is a scalar.
    Notes
    -----
    This function differs from the original `numpy.rint
    <https://docs.scipy.org/doc/numpy/reference/generated/numpy.rint.html>`_ in
    the following way(s):
    - only _Symbol or scalar is accpted as valid input, tuple of _Symbol is not supported
     - broadcasting to `out` of different shape is currently not supported
    - when input is plain python numerics, the result will not be stored in the `out` param
    """
    return _unary_func_helper(x, _npi.rint, _np.rint, out=out, **kwargs)


@set_module('mxnet.symbol.numpy')
def log2(x, out=None, **kwargs):
    """
    Base-2 logarithm of x.
    Parameters
    ----------
    x : _Symbol
        Input values.
    out : ndarray or None
        A location into which the result is stored.
        If provided, it must have the same shape and type as the input.
        If not provided or None, a freshly-allocated array is returned.
    Returns
    -------
    y : _Symbol
        The logarithm base two of `x`, element-wise.
        This is a scalar if `x` is a scalar.
    Notes
    -----
    This function differs from the original `numpy.log2
    <https://www.google.com/search?q=numpy+log2>`_ in
    the following way(s):
    - only ndarray or scalar is accpted as valid input, tuple of ndarray is not supported
    - broadcasting to `out` of different shape is currently not supported
    - when input is plain python numerics, the result will not be stored in the `out` param
    """
    return _unary_func_helper(x, _npi.log2, _np.log2, out=out, **kwargs)


@set_module('mxnet.symbol.numpy')
def log1p(x, out=None, **kwargs):
    """
    Return the natural logarithm of one plus the input array, element-wise.
    Calculates ``log(1 + x)``.
    Parameters
    ----------
    x : _Symbol or scalar
        Input array.
    out : _Symbol or None
          Dummy parameter to keep the consistency with the ndarray counterpart.
    Returns
    -------
    y : _Symbol or scalar
        Natural logarithm of 1 + x, element-wise. This is a scalar
        if x is a scalar.
    Notes
    -----
    For real-valued input, `log1p` is accurate also for `x` so small
    that `1 + x == 1` in floating-point accuracy.
    Logarithm is a multivalued function: for each `x` there is an infinite
    number of `z` such that `exp(z) = 1 + x`. The convention is to return
    the `z` whose imaginary part lies in `[-pi, pi]`.
    For real-valued input data types, `log1p` always returns real output.
    For each value that cannot be expressed as a real number or infinity,
    it yields ``nan`` and sets the `invalid` floating point error flag.
    cannot support complex-valued input.
    Examples
    --------
    >>> np.log1p(1e-99)
    1e-99
    >>> a = np.array([3, 4, 5])
    >>> np.log1p(a)
    array([1.3862944, 1.609438 , 1.7917595])
    """
    return _unary_func_helper(x, _npi.log1p, _np.log1p, out=out, **kwargs)


@set_module('mxnet.symbol.numpy')
def radians(x, out=None, **kwargs):
    """
    Convert angles from degrees to radians.
    Parameters
    ----------
    x : _Symbol or scalar
        Input array in degrees.
    out : _Symbol or None
       Dummy parameter to keep the consistency with the ndarray counterpart.
    Returns
    -------
    y : _Symbol
        The corresponding radian values. This is a scalar if x is a scalar.
    Notes
    -----
    This function differs from the original `numpy.radians
    <https://docs.scipy.org/doc/numpy/reference/generated/numpy.radians.html>`_ in
    the following way(s):
    - only _Symbol or scalar is accpted as valid input, tuple of _Symbol is not supported
    - broadcasting to `out` of different shape is currently not supported
    - when input is plain python numerics, the result will not be stored in the `out` param
    Examples
    --------
    >>> deg = np.arange(12.) * 30.
    >>> np.radians(deg)
    array([0.       , 0.5235988, 1.0471976, 1.5707964, 2.0943952, 2.6179938,
           3.1415927, 3.6651914, 4.1887903, 4.712389 , 5.2359877, 5.7595863],
           dtype=float32)
    """
    return _unary_func_helper(x, _npi.radians, _np.radians, out=out, **kwargs)


@set_module('mxnet.symbol.numpy')
def deg2rad(x, out=None):
    r"""
    deg2rad(x, out=None)

    Convert angles from degrees to radians.
    Parameters
    ----------
    x : _Symbol or scalar
        Angles in degrees.
    out : _Symbol or None, optional
        A location into which the result is stored.

    Returns
    -------
    y : _Symbol or scalar
        The corresponding angle in radians.
        This is a scalar if `x` is a scalar.

    Notes
    -----
    "deg2rad(x)" is "x * pi / 180".

    This function differs from the original numpy.arange in the following aspects:
        - Only support float32 and float64.
        - `out` must be in the same size of input.
    """
    return _unary_func_helper(x, _npi.deg2rad, _np.deg2rad, out=out)


@set_module('mxnet.symbol.numpy')
def reciprocal(x, out=None, **kwargs):
    r"""
    reciprocal(x, out=None)
    Return the reciprocal of the argument, element-wise.
    Calculates ``1/x``.
    Parameters
    ----------
    x : _Symbol or scalar
        The values whose reciprocals are required.
    out : _Symbol, or None, optional
        Dummy parameter to keep the consistency with the ndarray counterpart.
    Returns
    -------
    y : _Symbol or scalar
        Output array is same shape and type as x. This is a scalar if x is a scalar.
    Notes
    -----
    .. note::
        This function is not designed to work with integers.
    For integer arguments with absolute value larger than 1 the result is
    always zero because of the way Python handles integer division.  For
    integer zero the result is an overflow.
    The output `symbol` has the same `ctx` as the input `symbol`.
    This function differs from the original `numpy.reciprocal
    <https://docs.scipy.org/doc/numpy/reference/generated/numpy.reciprocal.html>`_ in
    the following aspects:
    - Only support _Symbol and scalar now.
    - `where` argument is not supported.
    """
    return _unary_func_helper(x, _npi.reciprocal, _np.reciprocal, out=out, **kwargs)


@set_module('mxnet.symbol.numpy')
def square(x, out=None, **kwargs):
    r"""
    square(x, out=None)
    Return the element-wise square of the input.
    Parameters
    ----------
    x : _Symbol or scalar
        The values whose reciprocals are required.
    out : _Symbol, or None, optional
        Dummy parameter to keep the consistency with the ndarray counterpart.
    Returns
    -------
    y : _Symbol or scalar
        Output array is same shape and type as x. This is a scalar if x is a scalar.
    Notes
    -----
    The output `symbol` has the same `ctx` as the input `symbol`.
    This function differs from the original `numpy.square
    <https://docs.scipy.org/doc/numpy/reference/generated/numpy.square.html>`_ in
    the following aspects:
    - Only support _Symbol and scalar now.
    - `where` argument is not supported.
    """
    return _unary_func_helper(x, _npi.square, _np.square, out=out, **kwargs)


@set_module('mxnet.symbol.numpy')
def negative(x, out=None, where=True, **kwargs):
    r"""
    negative(x, out=None, where=True)
    Numerical negative, element-wise.
    Parameters:
    ------------
    x : _Symbol or scalar
        Input array.
    out : _Symbol or None, optional
          A location into which the result is stored.
          If provided, it must have a shape that the inputs broadcast to.
          If not provided or None, a freshly-allocated array is returned.
          A tuple (possible only as a keyword argument) must have length
          equal to the number of outputs.
    where : _Symbol or scalar, optional
            Values of True indicate to calculate the ufunc at that position,
            values of False indicate to leave the value in the output alone.
    Returns:
    -------
    y : _Symbol or scalar
        Returned array or scalar: y = -x. This is a scalar if x is a scalar.
    Examples:
    ---------
    >>> np.negative(1)
    -1
    """
    return _unary_func_helper(x, _npi.negative, _np.negative, out=out)


@set_module('mxnet.symbol.numpy')
def fix(x, out=None):
    """
    Round to nearest integer towards zero.

    Round an array of floats element-wise to nearest integer towards zero. The rounded values are returned as floats.

    Parameters:
    ----------
    x : _Symbol or scalar
        An array of floats to be rounded
    out : _Symbol or scalar, optional
          Output array
    Returns:
    ---------
    y : _Symbol or scalar
    Examples:
    ----------
    >>> np.fix(3.14)
    3
    """
    return _unary_func_helper(x, _npi.fix, _np.fix, out=out)


@set_module('mxnet.symbol.numpy')
def tan(x, out=None, where=True, **kwargs):
    r"""
    tan(x, out=None, where=True)
    Compute tangent element-wise.
    Equivalent to np.sin(x)/np.cos(x) element-wise.

    Parameters:
    ----------
    x : _Symbol or scalar
        Input array.
    out : _Symbol or scalar or None.
        A location into which the result is stored. If provided,
        it must have a shape that the inputs broadcast to. If not provided or None,
        a freshly-allocated array is returned. A tuple (possible only as a keyword argument)
        must have length equal to the number of outputs.
    where : array_like, optional
            Values of True indicate to calculate the ufunc at that position,
            values of False indicate to leave the value in the output alone.
    Returns:
    -------
    y : _Symbol or scalar
        The corresponding tangent values. This is a scalar if x is a scalar.
    """

    return _unary_func_helper(x, _npi.tan, _np.tan, out=out, **kwargs)


@set_module('mxnet.symbol.numpy')
def ceil(x, out=None, **kwargs):
    r"""
    Return the ceiling of the input, element-wise.
    The ceil of the ndarray `x` is the smallest integer `i`, such that
    `i >= x`.  It is often denoted as :math:`\lceil x \rceil`.
    Parameters
    ----------
    x : _Symbol or scalar
        Input array.
    out : _Symbol or None
          Dummy parameter to keep the consistency with the ndarray counterpart.
    Returns
    -------
    y :
        _Symbol or scalar
        The ceiling of each element in `x`, with `float` dtype.
        This is a scalar if `x` is a scalar.
    Examples
    --------
    >>> a = np.array([-1.7, -1.5, -0.2, 0.2, 1.5, 1.7, 2.0])
    >>> np.ceil(a)
    array([-1., -1., -0.,  1.,  2.,  2.,  2.])
    >>> #if you use parameter out, x and out must be ndarray. if not, you will get an error!
    >>> a = np.array(1)
    >>> np.ceil(np.array(3.5), a)
    array(4.)
    >>> a
    array(4.)
    """
    return _unary_func_helper(x, _npi.ceil, _np.ceil, out=out, **kwargs)


@set_module('mxnet.symbol.numpy')
def floor(x, out=None, **kwargs):
    r"""
    Return the floor of the input, element-wise.
    The floor of the ndarray `x` is the largest integer `i`, such that
    `i <= x`.  It is often denoted as :math:`\lfloor x \rfloor`.
    Parameters
    ----------
    x : _Symbol or scalar
        Input array.
    out : _Symbol or None
          Dummy parameter to keep the consistency with the ndarray counterpart.
    Returns
    -------
    y :
        _Symbol or scalar
        The floor of each element in `x`, with `float` dtype.
        This is a scalar if `x` is a scalar.
    Examples
    --------
    >>> a = np.array([-1.7, -1.5, -0.2, 0.2, 1.5, 1.7, 2.0])
    >>> np.floor(a)
    array([-2., -2., -1.,  0.,  1.,  1.,  2.])
    >>> #if you use parameter out, x and out must be ndarray. if not, you will get an error!
    >>> a = np.array(1)
    >>> np.floor(np.array(3.5), a)
    array(3.)
    >>> a
    array(3.)
    """
    return _unary_func_helper(x, _npi.floor, _np.floor, out=out, **kwargs)


@set_module('mxnet.symbol.numpy')
def trunc(x, out=None, **kwargs):
    r"""
    trunc(x, out=None)
    Return the truncated value of the input, element-wise.
    The truncated value of the scalar `x` is the nearest integer `i` which
    is closer to zero than `x` is. In short, the fractional part of the
    signed number `x` is discarded.

    Parameters
    ----------
    x : _Symbol or scalar
        Input data.
    out : _Symbol or None, optional
        Dummy parameter to keep the consistency with the ndarray counterpart.

    Returns
    -------
    y : _Symbol or scalar
        The truncated value of each element in `x`.
        This is a scalar if `x` is a scalar.
    Notes
    -----
    This function differs from the original numpy.trunc in the following aspects:
        - Do not support `where`, a parameter in numpy which indicates where to calculate.
        - Cannot cast type automatically. Dtype of `out` must be same as the expected one.
        - Cannot broadcast automatically. Shape of `out` must be same as the expected one.
        - If `x` is plain python numeric, the result won't be stored in out.
    """
    return _unary_func_helper(x, _npi.trunc, _np.trunc, out=out, **kwargs)


@set_module('mxnet.symbol.numpy')
def logical_not(x, out=None, **kwargs):
    r"""
    logical_not(x, out=None)
    Compute the truth value of NOT x element-wise.
    Parameters
    ----------
    x : _Symbol or scalar
        Logical NOT is applied to the elements of `x`.
    out : _Symbol or None, optional
        Dummy parameter to keep the consistency with the ndarray counterpart.

    Returns
    -------
    y : bool or _Symbol
        Boolean result with the same shape as `x` of the NOT operation
        on elements of `x`.
        This is a scalar if `x` is a scalar.
    Notes
    -----
    This function differs from the original numpy.logical_not in the following aspects:
        - Do not support `where`, a parameter in numpy which indicates where to calculate.
        - Cannot cast type automatically. Dtype of `out` must be same as the expected one.
        - Cannot broadcast automatically. Shape of `out` must be same as the expected one.
        - If `x` is plain python numeric, the result won't be stored in out.
    """
    return _unary_func_helper(x, _npi.logical_not, _np.logical_not, out=out, **kwargs)


@set_module('mxnet.symbol.numpy')
def arcsinh(x, out=None, **kwargs):
    r"""
    arcsinh(x, out=None)
    Inverse hyperbolic sine, element-wise.
    Parameters
    ----------
    x : _Symbol or scalar
        Input array.
    out : _Symbol or None, optional
        Dummy parameter to keep the consistency with the ndarray counterpart.

    Returns
    -------
    arcsinh : _Symbol
        Array of the same shape as `x`.
        This is a scalar if `x` is a scalar.
    Notes
    -----
    `arcsinh` is a multivalued function: for each `x` there are infinitely
    many numbers `z` such that `sinh(z) = x`.

    For real-valued input data types, `arcsinh` always returns real output.
    For each value that cannot be expressed as a real number or infinity, it
    yields ``nan`` and sets the `invalid` floating point error flag.

    This function differs from the original numpy.arcsinh in the following aspects:
        - Do not support `where`, a parameter in numpy which indicates where to calculate.
        - Do not support complex-valued input.
        - Cannot cast type automatically. DType of `out` must be same as the expected one.
        - Cannot broadcast automatically. Shape of `out` must be same as the expected one.
        - If `x` is plain python numeric, the result won't be stored in out.
    """
    return _unary_func_helper(x, _npi.arcsinh, _np.arcsinh, out=out, **kwargs)


@set_module('mxnet.symbol.numpy')
def arccosh(x, out=None, **kwargs):
    r"""
    arccosh(x, out=None)
    Inverse hyperbolic cosine, element-wise.
    Parameters
    ----------
    x : _Symbol or scalar
        Input array.
    out : _Symbol or None, optional
        Dummy parameter to keep the consistency with the ndarray counterpart.

    Returns
    -------
    arccosh : _Symbol
        Array of the same shape as `x`.
        This is a scalar if `x` is a scalar.
    Notes
    -----
    `arccosh` is a multivalued function: for each `x` there are infinitely
    many numbers `z` such that `cosh(z) = x`.

    For real-valued input data types, `arccosh` always returns real output.
    For each value that cannot be expressed as a real number or infinity, it
    yields ``nan`` and sets the `invalid` floating point error flag.

    This function differs from the original numpy.arccosh in the following aspects:
        - Do not support `where`, a parameter in numpy which indicates where to calculate.
        - Do not support complex-valued input.
        - Cannot cast type automatically. Dtype of `out` must be same as the expected one.
        - Cannot broadcast automatically. Shape of `out` must be same as the expected one.
        - If `x` is plain python numeric, the result won't be stored in out.
    """
    return _unary_func_helper(x, _npi.arccosh, _np.arccosh, out=out, **kwargs)


@set_module('mxnet.symbol.numpy')
def arctanh(x, out=None, **kwargs):
    r"""
    arctanh(x, out=None)
    Inverse hyperbolic tangent, element-wise.
    Parameters
    ----------
    x : _Symbol or scalar
        Input array.
    out : _Symbol or None, optional
        Dummy parameter to keep the consistency with the ndarray counterpart.

    Returns
    -------
    arctanh : _Symbol
        Array of the same shape as `x`.
        This is a scalar if `x` is a scalar.
    Notes
    -----
    `arctanh` is a multivalued function: for each `x` there are infinitely
    many numbers `z` such that `tanh(z) = x`.

    For real-valued input data types, `arctanh` always returns real output.
    For each value that cannot be expressed as a real number or infinity, it
    yields ``nan`` and sets the `invalid` floating point error flag.

    This function differs from the original numpy.arctanh in the following aspects:
        - Do not support `where`, a parameter in numpy which indicates where to calculate.
        - Do not support complex-valued input.
        - Cannot cast type automatically. Dtype of `out` must be same as the expected one.
        - Cannot broadcast automatically. Shape of `out` must be same as the expected one.
        - If `x` is plain python numeric, the result won't be stored in out.
    """
    return _unary_func_helper(x, _npi.arctanh, _np.arctanh, out=out, **kwargs)


@set_module('mxnet.symbol.numpy')
def tile(A, reps):
    r"""
    Construct an array by repeating A the number of times given by reps.

    If `reps` has length ``d``, the result will have dimension of
    ``max(d, A.ndim)``.

    If ``A.ndim < d``, `A` is promoted to be d-dimensional by prepending new
    axes. So a shape (3,) array is promoted to (1, 3) for 2-D replication,
    or shape (1, 1, 3) for 3-D replication. If this is not the desired
    behavior, promote `A` to d-dimensions manually before calling this
    function.

    If ``A.ndim > d``, `reps` is promoted to `A`.ndim by pre-pending 1's to it.
    Thus for an `A` of shape (2, 3, 4, 5), a `reps` of (2, 2) is treated as
    (1, 1, 2, 2).

    Parameters
    ----------
    A : _Symbol or scalar
        An input array or a scalar to repeat.
    reps : a single integer or tuple of integers
        The number of repetitions of `x` along each axis.

    Returns
    -------
    c : _Symbol
        The tiled output array.
    """
    return _unary_func_helper(A, _npi.tile, _np.tile, reps=reps)


@set_module('mxnet.symbol.numpy')
def arange(start, stop=None, step=1, dtype=None, ctx=None):
    """Return evenly spaced values within a given interval.

    Values are generated within the half-open interval ``[start, stop)``
    (in other words, the interval including `start` but excluding `stop`).
    For integer arguments the function is equivalent to the Python built-in
    `range` function, but returns an ndarray rather than a list.

    Parameters
    ----------
    start : number, optional
        Start of interval. The interval includes this value.  The default
        start value is 0.
    stop : number
        End of interval. The interval does not include this value, except
        in some cases where `step` is not an integer and floating point
        round-off affects the length of `out`.
    step : number, optional
        Spacing between values. For any output `out`, this is the distance
        between two adjacent values, ``out[i+1] - out[i]``.  The default
        step size is 1.  If `step` is specified as a position argument,
        `start` must also be given.
    dtype : dtype
        The type of the output array. The default is `float32`.

    Returns
    -------
    arange : ndarray
        Array of evenly spaced values.

        For floating point arguments, the length of the result is
        ``ceil((stop - start)/step)``.  Because of floating point overflow,
        this rule may result in the last element of `out` being greater
        than `stop`.
    """
    if dtype is None:
        dtype = 'float32'
    if ctx is None:
        ctx = current_context()
    if stop is None:
        stop = start
        start = 0
    if step is None:
        step = 1
    if start is None and stop is None:
        raise ValueError('start and stop cannot be both None')
    if step == 0:
        raise ZeroDivisionError('step cannot be 0')
    return _npi.arange(start=start, stop=stop, step=step, dtype=dtype, ctx=ctx)


# pylint: disable=redefined-outer-name
@set_module('mxnet.symbol.numpy')
def split(ary, indices_or_sections, axis=0):
    """Split an array into multiple sub-arrays.
    Parameters
    ----------
    ary : ndarray
        Array to be divided into sub-arrays.
    indices_or_sections : int or 1-D array
        If `indices_or_sections` is an integer, N, the array will be divided
        into N equal arrays along `axis`.  If such a split is not possible,
        an error is raised.
        If `indices_or_sections` is a 1-D array of sorted integers, the entries
        indicate where along `axis` the array is split.  For example,
        ``[2, 3]`` would, for ``axis=0``, result in
          - ary[:2]
          - ary[2:3]
          - ary[3:]
        If an index exceeds the dimension of the array along `axis`,
        an empty sub-array is returned correspondingly.
    axis : int, optional
        The axis along which to split, default is 0.
    Returns
    -------
    sub-arrays : list of ndarrays
        A list of sub-arrays.
    Raises
    ------
    ValueError
        If `indices_or_sections` is given as an integer, but
        a split does not result in equal division."""
    indices = []
    sections = 0
    if isinstance(indices_or_sections, int):
        sections = indices_or_sections
    elif isinstance(indices_or_sections, tuple):
        indices = [0] + list(indices_or_sections)
    else:
        raise ValueError('indices_or_sections must either int or tuple of ints')
    ret = _npi.split(ary, indices, axis, False, sections)
    return ret
# pylint: enable=redefined-outer-name


@set_module('mxnet.symbol.numpy')
def concatenate(seq, axis=0, out=None):
    """Join a sequence of arrays along an existing axis.
    Parameters
    ----------
    a1, a2, ... : sequence of array_like
        The arrays must have the same shape, except in the dimension
        corresponding to `axis` (the first, by default).
    axis : int, optional
        The axis along which the arrays will be joined.  If axis is None,
        arrays are flattened before use.  Default is 0.
    out : ndarray, optional
        If provided, the destination to place the result. The shape must be
        correct, matching that of what concatenate would have returned if no
        out argument were specified.
    Returns
    -------
    res : ndarray
        The concatenated array.
    """
    return _npi.concatenate(*seq, dim=axis, out=out)


@set_module('mxnet.symbol.numpy')
def stack(arrays, axis=0, out=None):
    """Join a sequence of arrays along a new axis.
        The axis parameter specifies the index of the new axis in the dimensions of the result.
        For example, if `axis=0` it will be the first dimension and if `axis=-1` it will be the last dimension.
    Parameters
    ----------
    arrays : sequence of array_like
        Each array must have the same shape.
    axis : int, optional
        The axis in the result array along which the input arrays are stacked.
    out : ndarray, optional
        If provided, the destination to place the result. The shape must be correct,
        matching that of what stack would have returned if no out argument were specified.
    Returns
    -------
    stacked : ndarray
        The stacked array has one more dimension than the input arrays."""
    def get_list(arrays):
        if not hasattr(arrays, '__getitem__') and hasattr(arrays, '__iter__'):
            raise ValueError("expected iterable for arrays but got {}".format(type(arrays)))
        return [arr for arr in arrays]

    arrays = get_list(arrays)
    return _npi.stack(*arrays, axis=axis, out=out)


@set_module('mxnet.symbol.numpy')
def vstack(arrays, out=None):
    r"""Stack arrays in sequence vertically (row wise).

    This is equivalent to concatenation along the first axis after 1-D arrays
    of shape `(N,)` have been reshaped to `(1,N)`. Rebuilds arrays divided by
    `vsplit`.

    This function makes most sense for arrays with up to 3 dimensions. For
    instance, for pixel-data with a height (first axis), width (second axis),
    and r/g/b channels (third axis). The functions `concatenate` and `stack`
    provide more general stacking and concatenation operations.

    Parameters
    ----------
    tup : sequence of _Symbol
        The arrays must have the same shape along all but the first axis.
        1-D arrays must have the same length.

    Returns
    -------
    stacked : _Symbol
        The array formed by stacking the given arrays, will be at least 2-D.
    """
    def get_list(arrays):
        if not hasattr(arrays, '__getitem__') and hasattr(arrays, '__iter__'):
            raise ValueError("expected iterable for arrays but got {}".format(type(arrays)))
        return [arr for arr in arrays]

    arrays = get_list(arrays)
    return _npi.vstack(*arrays)


@set_module('mxnet.symbol.numpy')
def maximum(x1, x2, out=None):
    return _ufunc_helper(x1, x2, _npi.maximum, _np.maximum, _npi.maximum_scalar, None, out)


@set_module('mxnet.symbol.numpy')
def minimum(x1, x2, out=None):
    return _ufunc_helper(x1, x2, _npi.minimum, _np.minimum, _npi.minimum_scalar, None, out)


@set_module('mxnet.symbol.numpy')
def clip(a, a_min, a_max, out=None):
    """clip(a, a_min, a_max, out=None)

    Clip (limit) the values in an array.
    Given an interval, values outside the interval are clipped to
    the interval edges.  For example, if an interval of ``[0, 1]``
    is specified, values smaller than 0 become 0, and values larger
    than 1 become 1.

    Parameters
    ----------
    a : _Symbol
        Array containing elements to clip.
    a_min : scalar or `None`
        Minimum value. If `None`, clipping is not performed on lower
        interval edge. Not more than one of `a_min` and `a_max` may be
        `None`.
    a_max : scalar or `None`
        Maximum value. If `None`, clipping is not performed on upper
        interval edge. Not more than one of `a_min` and `a_max` may be
        `None`.
    out : _Symbol or `None`
        The results will be placed in this array. It may be the input
        array for in-place clipping.  `out` must be of the right shape
        to hold the output.  Its type is preserved.

    Returns
    -------
    clipped_array : _Symbol
        An array with the elements of `a`, but where values
        < `a_min` are replaced with `a_min`, and those > `a_max`
        with `a_max`.

    Notes
    -----
    array_like `a_min` and `a_max` are not supported.
    """
    if a_min is None and a_max is None:
        raise ValueError('array_clip: must set either max or min')
    if a_min is None:
        a_min = float('-inf')
    if a_max is None:
        a_max = float('inf')
    return _npi.clip(a, a_min, a_max, out=out)


@set_module('mxnet.symbol.numpy')
def swapaxes(a, axis1, axis2):
    """Interchange two axes of an array.

    Parameters
    ----------
    a : _Symbol
        Input array.
    axis1 : int
        First axis.
    axis2 : int
        Second axis.

    Returns
    -------
    a_swapped : _Symbol
        Swapped array symbol.
    """
    return _npi.swapaxes(a, dim1=axis1, dim2=axis2)


@set_module('mxnet.symbol.numpy')
def argmax(a, axis=None, out=None):
    r"""
    argmax(a, axis=None, out=None)

    Returns the indices of the maximum values along an axis.

    Parameters
    ----------
    a : _Symbol
        Input array. Only support dtype `float16`, `float32`, and `float64`.
    axis : int, optional
        By default, the index is into the flattened array, otherwise
        along the specified axis.
    out : _Symbol or None, optional
        Dummy parameter to keep the consistency with the ndarray counterpart.

    Returns
    -------
    index_array : _Symbol of indices whose dtype is same as the input ndarray.
        Array of indices into the array. It has the same shape as `a.shape`
        with the dimension along `axis` removed.

    Notes
    -----
    In case of multiple occurrences of the maximum values, the indices
    corresponding to the first occurrence are returned.

    This function differs from the original `numpy.argmax
    <https://docs.scipy.org/doc/numpy/reference/generated/numpy.argmax.html>`_ in
    the following aspects:

    - Input type does not support Python native iterables(list, tuple, ...).
    - Output has dtype that is same as the input ndarray.
    - ``out`` param: cannot perform auto broadcasting. ``out`` symbol's shape must be the same as the expected output.
    - ``out`` param: cannot perform auto type cast. ``out`` symnbol's dtype must be the same as the expected output.
    - ``out`` param does not support scalar input case.

    """
    return _npi.argmax(a, axis=axis, keepdims=False, out=out)


@set_module('mxnet.symbol.numpy')
def mean(a, axis=None, dtype=None, out=None, keepdims=False):  # pylint: disable=arguments-differ
    """
    mean(a, axis=None, dtype=None, out=None, keepdims=None)

    Compute the arithmetic mean along the specified axis.
    Returns the average of the array elements.
    The average is taken over the flattened array by default, otherwise over the specified axis.

    Parameters
    ----------
    a : `_Symbol`
        _Symbol containing numbers whose mean is desired.
    axis : None or int or tuple of ints, optional
        Axis or axes along which the means are computed. The default is to compute the mean of the flattened array.
        If this is a tuple of ints, a mean is performed over multiple axes,
        instead of a single axis or all the axes as before.
    dtype : data-type, optional
        Type to use in computing the mean. For integer inputs, the default is float32;
        for floating point inputs, it is the same as the input dtype.
    out : _Symbol, optional
        Dummy parameter to keep the consistency with the ndarray counterpart.
    keepdims : bool, optional
        If this is set to True, the axes which are reduced are left in the result
        as dimensions with size one. With this option, the result will broadcast correctly
        against the input array.
        If the default value is passed, then keepdims will not be passed through to the mean
        method of sub-classes of _Symbol, however any non-default value will be. If the sub-class
        method does not implement keepdims any exceptions will be raised.

    Returns
    -------
    m : _Symbol, see dtype parameter above
        If out=None, returns a new array containing the mean values,
        otherwise a reference to the output array is returned.

    Notes
    -----
    This function differs from the original `numpy.mean
    <https://docs.scipy.org/doc/numpy/reference/generated/numpy.mean.html>`_ in
    the following way(s):

    - only _Symbol is accepted as valid input, python iterables or scalar is not supported
    - default data type for integer input is float32

    Examples
    --------
    >>> a = np.array([[1, 2], [3, 4]])
    >>> np.mean(a)
    array(2.5)
    >>> a = np.zeros((2, 512*512), dtype=np.float32)
    >>> a[0,:] = 1.0
    >>> a[1,:] = 0.1
    >>> np.mean(a)
    array(0.55)
    >>> np.mean(a, dtype=np.float64)
    array(0.55)
    """
    return _npi.mean(a, axis=axis, dtype=dtype, keepdims=keepdims, out=out)


@set_module('mxnet.symbol.numpy')
def std(a, axis=None, dtype=None, out=None, ddof=0, keepdims=False):  # pylint: disable=too-many-arguments
    """
    Compute the standard deviation along the specified axis.

    Returns the standard deviation, a measure of the spread of a distribution,
    of the array elements. The standard deviation is computed for the
    flattened array by default, otherwise over the specified axis.

    Parameters
    ----------
    a : `_Symbol`
        _Symbol containing numbers whose standard deviation is desired.
    axis : None or int or tuple of ints, optional
        Axis or axes along which the standard deviations are computed.
        The default is to compute the standard deviation of the flattened array.
        If this is a tuple of ints, computation is performed over multiple axes,
        instead of a single axis or all the axes as before.
    dtype : data-type, optional
        Type to use in computing the standard deviation. For integer inputs, the default is float32;
        for floating point inputs, it is the same as the input dtype.
    out : _Symbol, optional
        Dummy parameter to keep the consistency with the ndarray counterpart.
    keepdims : bool, optional
        If this is set to True, the axes which are reduced are left in the result
        as dimensions with size one. With this option, the result will broadcast correctly
        against the input array.
        If the default value is passed, then keepdims will not be passed through to the mean
        method of sub-classes of _Symbol, however any non-default value will be. If the sub-class
        method does not implement keepdims any exceptions will be raised.

    Returns
    -------
    m : _Symbol, see dtype parameter above
        If out=None, returns a new array containing the standard deviation values,
        otherwise a reference to the output array is returned.

    Notes
    -----
    This function differs from the original `numpy.std
    <https://docs.scipy.org/doc/numpy/reference/generated/numpy.mean.html>`_ in
    the following way(s):

    - only _Symbol is accepted as valid input, python iterables or scalar is not supported
    - default output data type for integer input is float32

    """
    return _npi.std(a, axis=axis, dtype=dtype, ddof=ddof, keepdims=keepdims, out=out)


@set_module('mxnet.symbol.numpy')
def var(a, axis=None, dtype=None, out=None, ddof=0, keepdims=False):  # pylint: disable=too-many-arguments
    """
    Compute the variance along the specified axis.

    Returns the variance of the array elements, a measure of the spread of a
    distribution.  The variance is computed for the flattened array by
    default, otherwise over the specified axis.

    Parameters
    ----------
    a : `_Symbol`
        _Symbol containing numbers whose variance is desired.
    axis : None or int or tuple of ints, optional
        Axis or axes along which the variance is computed.
        The default is to compute the variance of the flattened array.
        If this is a tuple of ints, computation is performed over multiple axes,
        instead of a single axis or all the axes as before.
    dtype : data-type, optional
        Type to use in computing the variance. For integer inputs, the default is float32;
        for floating point inputs, it is the same as the input dtype.
    out : _Symbol, optional
        Dummy parameter to keep the consistency with the ndarray counterpart.
    keepdims : bool, optional
        If this is set to True, the axes which are reduced are left in the result
        as dimensions with size one. With this option, the result will broadcast correctly
        against the input array.
        If the default value is passed, then keepdims will not be passed through to the mean
        method of sub-classes of _Symbol, however any non-default value will be. If the sub-class
        method does not implement keepdims any exceptions will be raised.

    Returns
    -------
    m : _Symbol, see dtype parameter above
        If out=None, returns a new array containing the variance values,
        otherwise a reference to the output array is returned.

    Notes
    -----
    This function differs from the original `numpy.var
    <https://docs.scipy.org/doc/numpy/reference/generated/numpy.mean.html>`_ in
    the following way(s):

    - only _Symbol is accepted as valid input, python iterables or scalar is not supported
    - default output data type for integer input is float32

    """
    return _npi.var(a, axis=axis, dtype=dtype, ddof=ddof, keepdims=keepdims, out=out)


<<<<<<< HEAD
@set_module('mxnet.symbol.numpy')
def eye(N, M=None, k=0, dtype=_np.float32, **kwargs):
    """
    Return a 2-D array with ones on the diagonal and zeros elsewhere.

    Parameters
    ----------
    N : int
        Number of rows in the output.
    M : int, optional
        Number of columns in the output. If None, defaults to N.
    k : int, optional
        Index of the diagonal: 0 (the default) refers to the main diagonal,
        a positive value refers to an upper diagonal,
        and a negative value to a lower diagonal.
    dtype : data-type, optional
        Data-type of the returned array.

    Returns
    -------
    I : ndarray of shape (N,M)
        An array where all elements are equal to zero,
        except for the k-th diagonal, whose values are equal to one.
    """
    _sanity_check_params('eye', ['order'], kwargs)
    ctx = kwargs.pop('ctx', current_context())
    if ctx is None:
        ctx = current_context()
    return _npi.eye(N, M, k, ctx, dtype)
=======
# pylint: disable=redefined-outer-name
@set_module('mxnet.symbol.numpy')
def indices(dimensions, dtype=_np.int32, ctx=None):
    """Return an array representing the indices of a grid.

    Compute an array where the subarrays contain index values 0,1,...
    varying only along the corresponding axis.

    Parameters
    ----------
    dimensions : sequence of ints
        The shape of the grid.
    dtype : data-type, optional
        The desired data-type for the array. Default is `float32`.
    ctx : device context, optional
        Device context on which the memory is allocated. Default is
        `mxnet.context.current_context()`.

    Returns
    -------
    grid : _Symbol
        The array of grid indices,
        ``grid.shape = (len(dimensions),) + tuple(dimensions)``.

    Notes
    -----
    The output shape is obtained by prepending the number of dimensions
    in front of the tuple of dimensions, i.e. if `dimensions` is a tuple
    ``(r0, ..., rN-1)`` of length ``N``, the output shape is
    ``(N,r0,...,rN-1)``.

    The subarrays ``grid[k]`` contains the N-D array of indices along the
    ``k-th`` axis. Explicitly::

        grid[k,i0,i1,...,iN-1] = ik

    Examples
    --------
    >>> grid = np.indices((2, 3))
    >>> grid.shape
    (2, 2, 3)
    >>> grid[0]        # row indices
    array([[0, 0, 0],
           [1, 1, 1]])
    >>> grid[1]        # column indices
    array([[0, 0, 0],
           [1, 1, 1]], dtype=int32)

    The indices can be used as an index into an array.

    >>> x = np.arange(20).reshape(5, 4)
    >>> row, col = np.indices((2, 3))
    >>> x[row, col]
    array([[0., 1., 2.],
           [4., 5., 6.]])

    Note that it would be more straightforward in the above example to
    extract the required elements directly with ``x[:2, :3]``.
    """
    if isinstance(dimensions, (tuple, list)):
        if ctx is None:
            ctx = current_context()
        return _npi.indices(dimensions=dimensions, dtype=dtype, ctx=ctx)
    else:
        raise ValueError("The dimensions must be sequence of ints")
# pylint: enable=redefined-outer-name


@set_module('mxnet.symbol.numpy')
def copysign(x1, x2, out=None):
    r"""copysign(x1, x2, out=None)

    Change the sign of x1 to that of x2, element-wise.

    If `x2` is a scalar, its sign will be copied to all elements of `x1`.

    Parameters
    ----------
    x1 : _Symbol or scalar
        Values to change the sign of.
    x2 : _Symbol or scalar
        The sign of `x2` is copied to `x1`.
    out : _Symbol or None
        Dummy parameter to keep the consistency with the ndarray counterpart.

    Returns
    -------
    out : _Symbol
        The values of `x1` with the sign of `x2`.
        This is a scalar if both `x1` and `x2` are scalars.

    Notes
    -------
    This function differs from the original `numpy.copysign
    <https://docs.scipy.org/doc/numpy/reference/generated/numpy.copysign.html>`_ in
    the following aspects:

    - ``where`` param is not supported.
    """
    return _ufunc_helper(x1, x2, _npi.copysign, _np.copysign, _npi.copysign_scalar, _npi.rcopysign_scalar, out)


@set_module('mxnet.symbol.numpy')
def ravel(x, order='C'):
    r"""
    ravel(x)

    Return a contiguous flattened array.
    A 1-D array, containing the elements of the input, is returned.  A copy is
    made only if needed.

    Parameters
    ----------
    x : ndarray
        Input array.  The elements in `x` are read in row-major, C-style order and
        packed as a 1-D array.
    order : `C`, optional
        Only support row-major, C-style order.

    Returns
    -------
    y : ndarray
        y is an array of the same subtype as `x`, with shape ``(x.size,)``.
        Note that matrices are special cased for backward compatibility, if `x`
        is a matrix, then y is a 1-D ndarray.

    Notes
    -----
    This function differs from the original numpy.arange in the following aspects:
        - Only support row-major, C-style order.
    """
    if order != 'C':
        raise NotImplementedError('order {} is not supported'.format(order))
    if isinstance(x, numeric_types):
        return _np.reshape(x, -1)
    elif isinstance(x, _Symbol):
        return _npi.reshape(x, -1)
    else:
        raise TypeError('type {} not supported'.format(str(type(x))))


@set_module('mxnet.symbol.numpy')
def hanning(M, dtype=_np.float32, ctx=None):
    r"""Return the Hanning window.

    The Hanning window is a taper formed by using a weighted cosine.

    Parameters
    ----------
    M : int
        Number of points in the output window. If zero or less, an
        empty array is returned.
    dtype : str or numpy.dtype, optional
        An optional value type. Default is `float32`. Note that you need
        select numpy.float32 or float64 in this operator.
    ctx : Context, optional
        An optional device context (default is the current default context).

    Returns
    -------
    out : _Symbol, shape(M,)
        The window, with the maximum value normalized to one (the value
        one appears only if `M` is odd).

    See Also
    --------
    blackman, hamming

    Notes
    -----
    The Hanning window is defined as

    .. math::  w(n) = 0.5 - 0.5cos\left(\frac{2\pi{n}}{M-1}\right)
               \qquad 0 \leq n \leq M-1

    The Hanning was named for Julius von Hann, an Austrian meteorologist.
    It is also known as the Cosine Bell. Some authors prefer that it be
    called a Hann window, to help avoid confusion with the very similar
    Hamming window.

    Most references to the Hanning window come from the signal processing
    literature, where it is used as one of many windowing functions for
    smoothing values.  It is also known as an apodization (which means
    "removing the foot", i.e. smoothing discontinuities at the beginning
    and end of the sampled signal) or tapering function.

    References
    ----------
    .. [1] Blackman, R.B. and Tukey, J.W., (1958) The measurement of power
           spectra, Dover Publications, New York.
    .. [2] E.R. Kanasewich, "Time Sequence Analysis in Geophysics",
           The University of Alberta Press, 1975, pp. 106-108.
    .. [3] Wikipedia, "Window function",
           http://en.wikipedia.org/wiki/Window_function
    .. [4] W.H. Press,  B.P. Flannery, S.A. Teukolsky, and W.T. Vetterling,
           "Numerical Recipes", Cambridge University Press, 1986, page 425.

    Examples
    --------
    >>> np.hanning(12)
    array([0.        , 0.07937324, 0.29229254, 0.5711574 , 0.8274304 ,
           0.9797465 , 0.97974646, 0.82743025, 0.5711573 , 0.29229245,
           0.07937312, 0.        ])

    Plot the window and its frequency response:

    >>> import matplotlib.pyplot as plt
    >>> window = np.hanning(51)
    >>> plt.plot(window.asnumpy())
    [<matplotlib.lines.Line2D object at 0x...>]
    >>> plt.title("Hann window")
    Text(0.5, 1.0, 'Hann window')
    >>> plt.ylabel("Amplitude")
    Text(0, 0.5, 'Amplitude')
    >>> plt.xlabel("Sample")
    Text(0.5, 0, 'Sample')
    >>> plt.show()
    """
    if ctx is None:
        ctx = current_context()
    return _npi.hanning(M, dtype=dtype, ctx=ctx)


@set_module('mxnet.symbol.numpy')
def hamming(M, dtype=_np.float32, ctx=None):
    r"""Return the hamming window.

    The hamming window is a taper formed by using a weighted cosine.

    Parameters
    ----------
    M : int
        Number of points in the output window. If zero or less, an
        empty array is returned.
    dtype : str or numpy.dtype, optional
        An optional value type. Default is `float32`. Note that you need
        select numpy.float32 or float64 in this operator.
    ctx : Context, optional
        An optional device context (default is the current default context).

    Returns
    -------
    out : _Symbol, shape(M,)
        The window, with the maximum value normalized to one (the value
        one appears only if `M` is odd).

    See Also
    --------
    blackman, hanning

    Notes
    -----
    The Hamming window is defined as

    .. math::  w(n) = 0.54 - 0.46cos\left(\frac{2\pi{n}}{M-1}\right)
               \qquad 0 \leq n \leq M-1

    The Hamming was named for R. W. Hamming, an associate of J. W. Tukey
    and is described in Blackman and Tukey. It was recommended for
    smoothing the truncated autocovariance function in the time domain.
    Most references to the Hamming window come from the signal processing
    literature, where it is used as one of many windowing functions for
    smoothing values.  It is also known as an apodization (which means
    "removing the foot", i.e. smoothing discontinuities at the beginning
    and end of the sampled signal) or tapering function.

    References
    ----------
    .. [1] Blackman, R.B. and Tukey, J.W., (1958) The measurement of power
           spectra, Dover Publications, New York.
    .. [2] E.R. Kanasewich, "Time Sequence Analysis in Geophysics", The
           University of Alberta Press, 1975, pp. 109-110.
    .. [3] Wikipedia, "Window function",
           https://en.wikipedia.org/wiki/Window_function
    .. [4] W.H. Press,  B.P. Flannery, S.A. Teukolsky, and W.T. Vetterling,
           "Numerical Recipes", Cambridge University Press, 1986, page 425.

    Examples
    --------
    >>> np.hamming(12)
    array([0.08000001, 0.15302339, 0.34890914, 0.6054648 , 0.841236  ,
           0.9813669 , 0.9813668 , 0.8412359 , 0.6054647 , 0.34890908,
           0.15302327, 0.08000001])

    Plot the window and its frequency response:

    >>> import matplotlib.pyplot as plt
    >>> window = np.hamming(51)
    >>> plt.plot(window.asnumpy())
    [<matplotlib.lines.Line2D object at 0x...>]
    >>> plt.title("hamming window")
    Text(0.5, 1.0, 'hamming window')
    >>> plt.ylabel("Amplitude")
    Text(0, 0.5, 'Amplitude')
    >>> plt.xlabel("Sample")
    Text(0.5, 0, 'Sample')
    >>> plt.show()
    """
    if ctx is None:
        ctx = current_context()
    return _npi.hamming(M, dtype=dtype, ctx=ctx)


@set_module('mxnet.symbol.numpy')
def blackman(M, dtype=_np.float32, ctx=None):
    r"""Return the Blackman window.

    The Blackman window is a taper formed by using the first three
    terms of a summation of cosines. It was designed to have close to the
    minimal leakage possible.  It is close to optimal, only slightly worse
    than a Kaiser window.

    Parameters
    ----------
    M : int
        Number of points in the output window. If zero or less, an
        empty array is returned.
    dtype : str or numpy.dtype, optional
        An optional value type. Default is `float32`. Note that you need
        select numpy.float32 or float64 in this operator.
    ctx : Context, optional
        An optional device context (default is the current default context).

    Returns
    -------
    out : _Symbol
        The window, with the maximum value normalized to one (the value one
        appears only if the number of samples is odd).

    See Also
    --------
    hamming, hanning

    Notes
    -----
    The Blackman window is defined as

    .. math::  w(n) = 0.42 - 0.5 \cos(2\pi n/{M-1}) + 0.08 \cos(4\pi n/{M-1})

    Most references to the Blackman window come from the signal processing
    literature, where it is used as one of many windowing functions for
    smoothing values.  It is also known as an apodization (which means
    "removing the foot", i.e. smoothing discontinuities at the beginning
    and end of the sampled signal) or tapering function. It is known as a
    "near optimal" tapering function, almost as good (by some measures)
    as the kaiser window.

    References
    ----------
    Blackman, R.B. and Tukey, J.W., (1958) The measurement of power spectra,
    Dover Publications, New York.

    Oppenheim, A.V., and R.W. Schafer. Discrete-Time Signal Processing.
    Upper Saddle River, NJ: Prentice-Hall, 1999, pp. 468-471.

    Examples
    --------
    >>> np.blackman(12)
    array([-1.4901161e-08,  3.2606423e-02,  1.5990365e-01,  4.1439798e-01,
            7.3604530e-01,  9.6704686e-01,  9.6704674e-01,  7.3604506e-01,
            4.1439781e-01,  1.5990359e-01,  3.2606363e-02, -1.4901161e-08])

    Plot the window and its frequency response:

    >>> import matplotlib.pyplot as plt
    >>> window = np.blackman(51)
    >>> plt.plot(window.asnumpy())
    [<matplotlib.lines.Line2D object at 0x...>]
    >>> plt.title("blackman window")
    Text(0.5, 1.0, 'blackman window')
    >>> plt.ylabel("Amplitude")
    Text(0, 0.5, 'Amplitude')
    >>> plt.xlabel("Sample")
    Text(0.5, 0, 'Sample')
    >>> plt.show()
    """
    if ctx is None:
        ctx = current_context()
    return _npi.blackman(M, dtype=dtype, ctx=ctx)


@set_module('mxnet.symbol.numpy')
def flip(m, axis=None, out=None):
    r"""
    flip(m, axis=None, out=None)

    Reverse the order of elements in an array along the given axis.

    The shape of the array is preserved, but the elements are reordered.

    Parameters
    ----------
    m : _Symbol or scalar
        Input array.
    axis : None or int or tuple of ints, optional
        Axis or axes along which to flip over. The default,
        axis=None, will flip over all of the axes of the input array.
        If axis is negative it counts from the last to the first axis.

        If axis is a tuple of ints, flipping is performed on all of the axes
        specified in the tuple.
    out : _Symbol or scalar, optional
        Alternative output array in which to place the result. It must have
        the same shape and type as the expected output.

    Returns
    -------
    out : _Symbol or scalar
        A view of `m` with the entries of axis reversed.  Since a view is
        returned, this operation is done in constant time.
    """
    if isinstance(m, numeric_types):
        return _np.flip(m, axis)
    elif isinstance(m, _Symbol):
        return _npi.flip(m, axis, out=out)
    else:
        raise TypeError('type {} not supported'.format(str(type(m))))


@set_module('mxnet.symbol.numpy')
def around(x, decimals=0, out=None, **kwargs):
    r"""
    around(x, decimals=0, out=None)

    Evenly round to the given number of decimals.
    Parameters
    ----------
    x : _Symbol or scalar
        Input data.
    decimals : int, optional
        Number of decimal places to round to (default: 0).  If
        decimals is negative, it specifies the number of positions to
        the left of the decimal point.
    out : _Symbol, optional
        Alternative output array in which to place the result. It must have
        the same shape and type as the expected output.

    Returns
    -------
    rounded_array : _Symbol or scalar
        An array of the same type as `x`, containing the rounded values.
        A reference to the result is returned.

    Notes
    -----
    For values exactly halfway between rounded decimal values, NumPy
    rounds to the nearest even value. Thus 1.5 and 2.5 round to 2.0,
    -0.5 and 0.5 round to 0.0, etc.

    This function differs from the original numpy.prod in the following aspects:

        - Cannot cast type automatically. Dtype of `out` must be same as the expected one.
        - Cannot support complex-valued number.
    """
    if isinstance(x, numeric_types):
        return _np.around(x, decimals, **kwargs)
    elif isinstance(x, _Symbol):
        return _npi.around(x, decimals, out=out, **kwargs)
    else:
        raise TypeError('type {} not supported'.format(str(type(x))))


@set_module('mxnet.symbol.numpy')
def arctan2(x1, x2, out=None):
    r"""
    arctan2(x1, x2, out=None)

    Element-wise arc tangent of ``x1/x2`` choosing the quadrant correctly.

    The quadrant (i.e., branch) is chosen so that ``arctan2(x1, x2)`` is
    the signed angle in radians between the ray ending at the origin and
    passing through the point (1,0), and the ray ending at the origin and
    passing through the point (`x2`, `x1`).  (Note the role reversal: the
    "`y`-coordinate" is the first function parameter, the "`x`-coordinate"
    is the second.)  By IEEE convention, this function is defined for
    `x2` = +/-0 and for either or both of `x1` and `x2` = +/-inf (see
    Notes for specific values).

    This function is not defined for complex-valued arguments; for the
    so-called argument of complex values, use `angle`.

    Parameters
    ----------
    x1 : _Symbol or scalar
        `y`-coordinates.
    x2 : _Symbol or scalar
        `x`-coordinates. `x2` must be broadcastable to match the shape of
        `x1` or vice versa.
    out : _Symbol or None, optional
        A location into which the result is stored. If provided, it must have
        a shape that the inputs broadcast to. If not provided or `None`,
        a freshly-allocated array is returned.

    Returns
    -------
    out : _Symbol or scalar
        Array of angles in radians, in the range ``[-pi, pi]``. This is a scalar if
        `x1` and `x2` are scalars.

    Notes
    -----
    *arctan2* is identical to the `atan2` function of the underlying
    C library.  The following special values are defined in the C
    standard: [1]_

    ====== ====== ================
    `x1`   `x2`   `arctan2(x1,x2)`
    ====== ====== ================
    +/- 0  +0     +/- 0
    +/- 0  -0     +/- pi
        > 0   +/-inf +0 / +pi
        < 0   +/-inf -0 / -pi
    +/-inf +inf   +/- (pi/4)
    +/-inf -inf   +/- (3*pi/4)
    ====== ====== ================

    Note that +0 and -0 are distinct floating point numbers, as are +inf
    and -inf.

    This function differs from the original numpy.arange in the following aspects:
        - Only support float16, float32 and float64.

    References
    ----------
    .. [1] ISO/IEC standard 9899:1999, "Programming language C."
    """
    return _ufunc_helper(x1, x2, _npi.arctan2, _np.arctan2,
                         _npi.arctan2_scalar, _npi.rarctan2_scalar, out=out)


@set_module('mxnet.symbol.numpy')
def hypot(x1, x2, out=None):
    r"""
    Given the "legs" of a right triangle, return its hypotenuse.

    Equivalent to ``sqrt(x1**2 + x2**2)``, element-wise.  If `x1` or
    `x2` is scalar_like (i.e., unambiguously cast-able to a scalar type),
    it is broadcast for use with each element of the other argument.

    Parameters
    ----------
    x1, x2 : array_like
        Leg of the triangle(s).
    out : ndarray, None, or tuple of ndarray and None, optional
        A location into which the result is stored. If provided, it must have
        a shape that the inputs broadcast to. If not provided or `None`,
        a freshly-allocated array is returned. A tuple (possible only as a
        keyword argument) must have length equal to the number of outputs.

    Returns
    -------
    z : ndarray
        The hypotenuse of the triangle(s).
        This is a scalar if both `x1` and `x2` are scalars.

    Notes
    -----
    This function differs from the original numpy.arange in the following aspects:
        - Only support float16, float32 and float64.
    """
    return _ufunc_helper(x1, x2, _npi.hypot, _np.hypot, _npi.hypot_scalar, None, out)


@set_module('mxnet.symbol.numpy')
def unique(ar, return_index=False, return_inverse=False, return_counts=False, axis=None):
    """
    Find the unique elements of an array.

    Returns the sorted unique elements of an array. There are three optional
    outputs in addition to the unique elements:

    * the indices of the input array that give the unique values
    * the indices of the unique array that reconstruct the input array
    * the number of times each unique value comes up in the input array

    Parameters
    ----------
    ar : _Symbol
        Input array. Unless `axis` is specified, this will be flattened if it
        is not already 1-D.
    return_index : bool, optional
        If True, also return the indices of `ar` (along the specified axis,
        if provided, or in the flattened array) that result in the unique array.
    return_inverse : bool, optional
        If True, also return the indices of the unique array (for the specified
        axis, if provided) that can be used to reconstruct `ar`.
    return_counts : bool, optional
        If True, also return the number of times each unique item appears
        in `ar`.
    axis : int or None, optional
        The axis to operate on. If None, `ar` will be flattened. If an integer,
        the subarrays indexed by the given axis will be flattened and treated
        as the elements of a 1-D array with the dimension of the given axis,
        see the notes for more details. The default is None.

    Returns
    -------
    unique : _Symbol
        The sorted unique values.
    unique_indices : _Symbol, optional
        The indices of the first occurrences of the unique values in the
        original array. Only provided if `return_index` is True.
    unique_inverse : _Symbol, optional
        The indices to reconstruct the original array from the
        unique array. Only provided if `return_inverse` is True.
    unique_counts : _Symbol, optional
        The number of times each of the unique values comes up in the
        original array. Only provided if `return_counts` is True.

    Notes
    -----
    When an axis is specified the subarrays indexed by the axis are sorted.
    This is done by making the specified axis the first dimension of the array
    and then flattening the subarrays in C order. The flattened subarrays are
    then viewed as a structured type with each element given a label, with the
    effect that we end up with a 1-D array of structured types that can be
    treated in the same way as any other 1-D array. The result is that the
    flattened subarrays are sorted in lexicographic order starting with the
    first element.
    """
    return _npi.unique(ar, return_index, return_inverse, return_counts, axis)


@set_module('mxnet.symbol.numpy')
def ldexp(x1, x2, out=None):
    """
    Returns x1 * 2**x2, element-wise.
    The mantissas `x1` and twos exponents `x2` are used to construct
    floating point numbers ``x1 * 2**x2``.

    Parameters
    ----------
    x1 : _Symbol
        Array of multipliers.
    x2 : _Symbol
        Array of twos exponents.
    out : _Symbol or None
        Dummy parameter to keep the consistency with the ndarray counterpart.

    Returns
    -------
    y : _Symbol
        The result of ``x1 * 2**x2``.

    Notes
    -----
    Complex dtypes are not supported, they will raise a TypeError.
    Different from numpy, we allow x2 to be float besides int.
    `ldexp` is useful as the inverse of `frexp`, if used by itself it is
    more clear to simply use the expression ``x1 * 2**x2``.
    """
    return _ufunc_helper(x1, x2, _npi.ldexp, _np.ldexp, _npi.ldexp_scalar, _npi.rldexp_scalar, out)


@set_module('mxnet.symbol.numpy')
def inner(a, b):
    r"""Inner product of two arrays.
    Ordinary inner product of vectors for 1-D arrays (without complex
    conjugation), in higher dimensions a sum product over the last axes.

    Parameters
    ----------
    a, b : _Symbol
        If `a` and `b` are nonscalar, their last dimensions must match.

    Returns
    -------
    out : _Symbol
        `out.shape = a.shape[:-1] + b.shape[:-1]`

    Raises
    ------
    ValueError
        If the last dimension of `a` and `b` has different size.

    See Also
    --------
    tensordot : Sum products over arbitrary axes.
    dot : Generalised matrix product, using second last dimension of `b`.
    einsum : Einstein summation convention.

    Notes
    -----
    For vectors (1-D arrays) it computes the ordinary inner-product::
        np.inner(a, b) = sum(a[:]*b[:])
    More generally, if `ndim(a) = r > 0` and `ndim(b) = s > 0`::
        np.inner(a, b) = np.tensordot(a, b, axes=(-1,-1))
    or explicitly::
        np.inner(a, b)[i0,...,ir-1,j0,...,js-1]
            = sum(a[i0,...,ir-1,:]*b[j0,...,js-1,:])
    In addition `a` or `b` may be scalars, in which case::
    np.inner(a,b) = a*b

    Examples
    --------
    Ordinary inner product for vectors:
    >>> a = np.array([1,2,3])
    >>> b = np.array([0,1,0])
    >>> np.inner(a, b)
    2
    A multidimensional example:
    >>> a = np.arange(24).reshape((2,3,4))
    >>> b = np.arange(4)
    >>> np.inner(a, b)
    array([[ 14,  38,  62],
           [ 86, 110, 134]])
    """
    return tensordot(a, b, [-1, -1])


@set_module('mxnet.symbol.numpy')
def outer(a, b):
    r"""Compute the outer product of two vectors.
    Given two vectors, ``a = [a0, a1, ..., aM]`` and
    ``b = [b0, b1, ..., bN]``,
    the outer product [1]_ is::
    [[a0*b0  a0*b1 ... a0*bN ]
    [a1*b0    .
    [ ...          .
    [aM*b0            aM*bN ]]

    Parameters
    ----------
    a : (M,) ndarray
        First input vector.  Input is flattened if
        not already 1-dimensional.
    b : (N,) ndarray
        Second input vector.  Input is flattened if
        not already 1-dimensional.

    Returns
    -------
    out : (M, N) ndarray
        ``out[i, j] = a[i] * b[j]``

    See also
    --------
    inner
    einsum : ``einsum('i,j->ij', a.ravel(), b.ravel())`` is the equivalent.
    ufunc.outer : A generalization to N dimensions and other operations.
                ``np.multiply.outer(a.ravel(), b.ravel())`` is the equivalent.

    References
    ----------
    .. [1] : G. H. Golub and C. F. Van Loan, *Matrix Computations*, 3rd
            ed., Baltimore, MD, Johns Hopkins University Press, 1996,
            pg. 8.

    Examples
    --------
    Make a (*very* coarse) grid for computing a Mandelbrot set:
    >>> rl = np.outer(np.ones((5,)), np.linspace(-2, 2, 5))
    >>> rl
    array([[-2., -1.,  0.,  1.,  2.],
        [-2., -1.,  0.,  1.,  2.],
        [-2., -1.,  0.,  1.,  2.],
        [-2., -1.,  0.,  1.,  2.],
        [-2., -1.,  0.,  1.,  2.]])
    """
    return tensordot(a.flatten(), b.flatten(), 0)


@set_module('mxnet.symbol.numpy')
def vdot(a, b):
    r"""
    Return the dot product of two vectors.
    Note that `vdot` handles multidimensional arrays differently than `dot`:
    it does *not* perform a matrix product, but flattens input arguments
    to 1-D vectors first. Consequently, it should only be used for vectors.

    Parameters
    ----------
    a : _Symbol
        First argument to the dot product.
    b : _Symbol
        Second argument to the dot product.

    Returns
    -------
    output : _Symbol
        Dot product of `a` and `b`.

    See Also
    --------
    dot : Return the dot product without using the complex conjugate of the
        first argument.

    Examples
    --------
    Note that higher-dimensional arrays are flattened!
    >>> a = np.array([[1, 4], [5, 6]])
    >>> b = np.array([[4, 1], [2, 2]])
    >>> np.vdot(a, b)
    30
    >>> np.vdot(b, a)
    30
    >>> 1*4 + 4*1 + 5*2 + 6*2
    30
    """
    return tensordot(a.flatten(), b.flatten(), 1)


@set_module('mxnet.symbol.numpy')
def equal(x1, x2, out=None):
    """
    Return (x1 == x2) element-wise.
    Parameters
    ----------
    x1, x2 : _Symbol or scalars
        Input arrays. If ``x1.shape != x2.shape``, they must be broadcastable to
        a common shape (which becomes the shape of the output).
    out : Dummy parameter, optional
        A location into which the result is stored. If provided, it must have
        a shape that the inputs broadcast to. If not provided or `None`,
        a freshly-allocated array is returned.
    Returns
    -------
    out : _Symbol or scalar
        Output array of type bool, element-wise comparison of `x1` and `x2`.
        This is a scalar if both `x1` and `x2` are scalars.
    See Also
    --------
    not_equal, greater_equal, less_equal, greater, less
    Examples
    --------
    >>> np.equal(np.ones(2, 1)), np.zeros(1, 3))
    array([[False, False, False],
           [False, False, False]])
    >>> np.equal(1, np.ones(1))
    array([ True])
    """
    return _ufunc_helper(x1, x2, _npi.equal, _np.equal, _npi.equal_scalar, None, out)


@set_module('mxnet.symbol.numpy')
def not_equal(x1, x2, out=None):
    """
    Return (x1 != x2) element-wise.
    Parameters
    ----------
    x1, x2 : _Symbol or scalars
        Input arrays. If ``x1.shape != x2.shape``, they must be broadcastable to
        a common shape (which becomes the shape of the output).
    out : Dummy parameter, optional
        A location into which the result is stored. If provided, it must have
        a shape that the inputs broadcast to. If not provided or `None`,
        a freshly-allocated array is returned.
    Returns
    -------
    out : _Symbol or scalar
        Output array of type bool, element-wise comparison of `x1` and `x2`.
        This is a scalar if both `x1` and `x2` are scalars.
    See Also
    --------
    equal, greater, greater_equal, less, less_equal
    Examples
    --------
    >>> np.not_equal(np.ones(2, 1)), np.zeros(1, 3))
    array([[ True,  True,  True],
           [ True,  True,  True]])
    >>> np.not_equal(1, np.ones(1))
    array([False])
    """
    return _ufunc_helper(x1, x2, _npi.not_equal, _np.not_equal, _npi.not_equal_scalar, None, out)


@set_module('mxnet.symbol.numpy')
def greater(x1, x2, out=None):
    """
    Return the truth value of (x1 > x2) element-wise.
    Parameters
    ----------
    x1, x2 : _Symbol or scalars
        Input arrays. If ``x1.shape != x2.shape``, they must be broadcastable to
        a common shape (which becomes the shape of the output).
    out : Dummy parameter, optional
        A location into which the result is stored. If provided, it must have
        a shape that the inputs broadcast to. If not provided or `None`,
        a freshly-allocated array is returned.
    Returns
    -------
    out : _Symbol or scalar
        Output array of type bool, element-wise comparison of `x1` and `x2`.
        This is a scalar if both `x1` and `x2` are scalars.
    See Also
    --------
    equal, greater, greater_equal, less, less_equal
    Examples
    --------
    >>> np.greater(np.ones(2, 1)), np.zeros(1, 3))
    array([[ True,  True,  True],
           [ True,  True,  True]])
    >>> np.greater(1, np.ones(1))
    array([False])
    """
    return _ufunc_helper(x1, x2, _npi.greater, _np.greater, _npi.greater_scalar,
                         _npi.less_scalar, out)


@set_module('mxnet.symbol.numpy')
def less(x1, x2, out=None):
    """
    Return the truth value of (x1 < x2) element-wise.
    Parameters
    ----------
    x1, x2 : _Symbol or scalars
        Input arrays. If ``x1.shape != x2.shape``, they must be broadcastable to
        a common shape (which becomes the shape of the output).
    out : Dummy parameter, optional
        A location into which the result is stored. If provided, it must have
        a shape that the inputs broadcast to. If not provided or `None`,
        a freshly-allocated array is returned.
    Returns
    -------
    out : _Symbol or scalar
        Output array of type bool, element-wise comparison of `x1` and `x2`.
        This is a scalar if both `x1` and `x2` are scalars.
    See Also
    --------
    equal, greater, greater_equal, less, less_equal
    Examples
    --------
    >>> np.less(np.ones(2, 1)), np.zeros(1, 3))
    array([[ True,  True,  True],
           [ True,  True,  True]])
    >>> np.less(1, np.ones(1))
    array([False])
    """
    return _ufunc_helper(x1, x2, _npi.less, _np.less, _npi.less_scalar, _npi.greater_scalar, out)


@set_module('mxnet.symbol.numpy')
def greater_equal(x1, x2, out=None):
    """
    Return the truth value of (x1 >= x2) element-wise.
    Parameters
    ----------
    x1, x2 : _Symbol or scalars
        Input arrays. If ``x1.shape != x2.shape``, they must be broadcastable to
        a common shape (which becomes the shape of the output).
    out : Dummy parameter, optional
        A location into which the result is stored. If provided, it must have
        a shape that the inputs broadcast to. If not provided or `None`,
        a freshly-allocated array is returned.
    Returns
    -------
    out : _Symbol or scalar
        Output array of type bool, element-wise comparison of `x1` and `x2`.
        This is a scalar if both `x1` and `x2` are scalars.
    See Also
    --------
    equal, greater, greater_equal, less, less_equal
    Examples
    --------
    >>> np.greater_equal(np.ones(2, 1)), np.zeros(1, 3))
    array([[ True,  True,  True],
           [ True,  True,  True]])
    >>> np.greater_equal(1, np.ones(1))
    array([True])
    """
    return _ufunc_helper(x1, x2, _npi.greater_equal, _np.greater_equal, _npi.greater_equal_scalar,
                         _npi.less_equal_scalar, out)


@set_module('mxnet.symbol.numpy')
def less_equal(x1, x2, out=None):
    """
    Return the truth value of (x1 <= x2) element-wise.
    Parameters
    ----------
    x1, x2 : _Symbol or scalars
        Input arrays. If ``x1.shape != x2.shape``, they must be broadcastable to
        a common shape (which becomes the shape of the output).
    out : Dummy parameter, optional
        A location into which the result is stored. If provided, it must have
        a shape that the inputs broadcast to. If not provided or `None`,
        a freshly-allocated array is returned.
    Returns
    -------
    out : _Symbol or scalar
        Output array of type bool, element-wise comparison of `x1` and `x2`.
        This is a scalar if both `x1` and `x2` are scalars.
    See Also
    --------
    equal, greater, greater_equal, less, less_equal
    Examples
    --------
    >>> np.less_equal(np.ones(2, 1)), np.zeros(1, 3))
    array([[False, False, False],
           [False, False, False]])
    >>> np.less_equal(1, np.ones(1))
    array([True])
    """
    return _ufunc_helper(x1, x2, _npi.less_equal, _np.less_equal, _npi.less_equal_scalar,
                         _npi.greater_equal_scalar, out)
>>>>>>> 7f5e6873


_set_np_symbol_class(_Symbol)<|MERGE_RESOLUTION|>--- conflicted
+++ resolved
@@ -33,18 +33,12 @@
            'sin', 'cos', 'tan', 'sinh', 'cosh', 'tanh', 'log10', 'sqrt', 'cbrt', 'abs', 'absolute', 'exp',
            'expm1', 'arcsin', 'arccos', 'arctan', 'sign', 'log', 'degrees', 'log2', 'log1p',
            'rint', 'radians', 'reciprocal', 'square', 'negative', 'fix', 'ceil', 'floor',
-<<<<<<< HEAD
-           'trunc', 'logical_not', 'arcsinh', 'arccosh', 'arctanh', 'tensordot',
-           'linspace', 'expand_dims', 'tile', 'arange', 'split', 'concatenate', 'stack', 'mean',
-           'maximum', 'minimum', 'swapaxes', 'clip', 'argmax', 'std', 'var', 'eye']
-=======
-           'trunc', 'logical_not', 'arcsinh', 'arccosh', 'arctanh', 'tensordot', 'histogram',
+           'trunc', 'logical_not', 'arcsinh', 'arccosh', 'arctanh', 'tensordot', 'histogram', 'eye',
            'linspace', 'expand_dims', 'tile', 'arange', 'split', 'concatenate', 'stack', 'vstack', 'mean',
            'maximum', 'minimum', 'swapaxes', 'clip', 'argmax', 'std', 'var', 'indices', 'copysign',
            'ravel', 'hanning', 'hamming', 'blackman', 'flip', 'around', 'hypot', 'rad2deg', 'deg2rad',
            'unique', 'lcm', 'tril', 'identity', 'take', 'ldexp', 'vdot', 'inner', 'outer',
            'equal', 'not_equal', 'greater', 'less', 'greater_equal', 'less_equal']
->>>>>>> 7f5e6873
 
 
 def _num_outputs(sym):
@@ -1281,6 +1275,37 @@
     if isinstance(bins, Symbol):
         return _npi.histogram(a, bins)
     raise ValueError("histogram fails with", locals())
+
+
+@set_module('mxnet.symbol.numpy')
+def eye(N, M=None, k=0, dtype=_np.float32, **kwargs):
+    """
+    Return a 2-D array with ones on the diagonal and zeros elsewhere.
+
+    Parameters
+    ----------
+    N : int
+        Number of rows in the output.
+    M : int, optional
+        Number of columns in the output. If None, defaults to N.
+    k : int, optional
+        Index of the diagonal: 0 (the default) refers to the main diagonal,
+        a positive value refers to an upper diagonal,
+        and a negative value to a lower diagonal.
+    dtype : data-type, optional
+        Data-type of the returned array.
+
+    Returns
+    -------
+    I : ndarray of shape (N,M)
+        An array where all elements are equal to zero,
+        except for the k-th diagonal, whose values are equal to one.
+    """
+    _sanity_check_params('eye', ['order'], kwargs)
+    ctx = kwargs.pop('ctx', current_context())
+    if ctx is None:
+        ctx = current_context()
+    return _npi.eye(N, M, k, ctx, dtype)
 
 
 @set_module('mxnet.symbol.numpy')
@@ -2948,37 +2973,6 @@
     return _npi.var(a, axis=axis, dtype=dtype, ddof=ddof, keepdims=keepdims, out=out)
 
 
-<<<<<<< HEAD
-@set_module('mxnet.symbol.numpy')
-def eye(N, M=None, k=0, dtype=_np.float32, **kwargs):
-    """
-    Return a 2-D array with ones on the diagonal and zeros elsewhere.
-
-    Parameters
-    ----------
-    N : int
-        Number of rows in the output.
-    M : int, optional
-        Number of columns in the output. If None, defaults to N.
-    k : int, optional
-        Index of the diagonal: 0 (the default) refers to the main diagonal,
-        a positive value refers to an upper diagonal,
-        and a negative value to a lower diagonal.
-    dtype : data-type, optional
-        Data-type of the returned array.
-
-    Returns
-    -------
-    I : ndarray of shape (N,M)
-        An array where all elements are equal to zero,
-        except for the k-th diagonal, whose values are equal to one.
-    """
-    _sanity_check_params('eye', ['order'], kwargs)
-    ctx = kwargs.pop('ctx', current_context())
-    if ctx is None:
-        ctx = current_context()
-    return _npi.eye(N, M, k, ctx, dtype)
-=======
 # pylint: disable=redefined-outer-name
 @set_module('mxnet.symbol.numpy')
 def indices(dimensions, dtype=_np.int32, ctx=None):
@@ -3974,7 +3968,6 @@
     """
     return _ufunc_helper(x1, x2, _npi.less_equal, _np.less_equal, _npi.less_equal_scalar,
                          _npi.greater_equal_scalar, out)
->>>>>>> 7f5e6873
 
 
 _set_np_symbol_class(_Symbol)