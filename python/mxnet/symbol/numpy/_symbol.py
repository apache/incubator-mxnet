# Licensed to the Apache Software Foundation (ASF) under one
# or more contributor license agreements.  See the NOTICE file
# distributed with this work for additional information
# regarding copyright ownership.  The ASF licenses this file
# to you under the Apache License, Version 2.0 (the
# "License"); you may not use this file except in compliance
# with the License.  You may obtain a copy of the License at
#
#   http://www.apache.org/licenses/LICENSE-2.0
#
# Unless required by applicable law or agreed to in writing,
# software distributed under the License is distributed on an
# "AS IS" BASIS, WITHOUT WARRANTIES OR CONDITIONS OF ANY
# KIND, either express or implied.  See the License for the
# specific language governing permissions and limitations
# under the License.

# pylint: disable=too-many-lines, unused-argument
"""numpy namespace for operators used in Gluon APIs dispatched by F=symbol module."""

import ctypes
import numpy as _np
from . import _op as _mx_np_op
from ...base import _LIB, SymbolHandle, numeric_types, mx_uint, integer_types, string_types
from ...base import c_str
from ...base import py_str
from ...util import check_call, set_module, _sanity_check_params
from ...util import wrap_np_unary_func, wrap_np_binary_func
from ...context import current_context
from ..symbol import Symbol, Group
from .._internal import _set_np_symbol_class
from . import _internal as _npi
try:
    from __builtin__ import slice as py_slice
except ImportError:
    from builtins import slice as py_slice

__all__ = ['zeros', 'zeros_like', 'ones', 'ones_like', 'full', 'full_like', 'empty_like', 'bitwise_not', 'invert',
           'delete', 'add', 'broadcast_to', 'subtract', 'multiply', 'divide', 'mod', 'remainder', 'fmod',
           'power', 'arctan2',
           'sin', 'cos', 'tan', 'sinh', 'cosh', 'tanh', 'log10', 'sqrt', 'cbrt', 'abs', 'absolute', 'fabs', 'exp',
           'expm1', 'arcsin', 'arccos', 'arctan', 'sign', 'log', 'degrees', 'log2', 'log1p', 'matmul',
           'rint', 'radians', 'reciprocal', 'square', 'negative', 'fix', 'ceil', 'floor', 'histogram', 'insert',
           'trunc', 'logical_not', 'arcsinh', 'arccosh', 'arctanh', 'argsort', 'sort', 'tensordot', 'eye', 'linspace',
           'logspace', 'expand_dims', 'tile', 'arange', 'array_split', 'split', 'hsplit', 'vsplit', 'dsplit',
           'concatenate', 'append', 'stack', 'vstack', 'row_stack', 'column_stack', 'hstack', 'dstack',
           'average', 'mean', 'maximum', 'fmax', 'minimum', 'fmin', 'any', 'all', 'around', 'round', 'round_',
           'flatnonzero',
           'swapaxes', 'clip', 'argmax', 'argmin', 'std', 'var', 'indices', 'copysign', 'ravel', 'unravel_index',
           'diag_indices_from', 'hanning', 'hamming', 'blackman', 'flip', 'flipud', 'fliplr',
           'hypot', 'bitwise_and', 'bitwise_xor', 'bitwise_or', 'rad2deg', 'deg2rad', 'unique', 'lcm',
           'tril', 'identity', 'take', 'ldexp', 'vdot', 'inner', 'outer', 'kron',
           'equal', 'not_equal', 'greater', 'less', 'greater_equal', 'less_equal', 'roll', 'rot90', 'einsum',
           'true_divide', 'quantile', 'percentile', 'shares_memory', 'may_share_memory', 'diff', 'ediff1d',
           'resize', 'polyval', 'nan_to_num', 'isnan', 'isinf', 'isposinf', 'isneginf', 'isfinite',
<<<<<<< HEAD
           'where', 'bincount', 'pad', 'cumsum', 'interp']
=======
           'where', 'bincount', 'pad', 'cumsum', 'diag', 'diagonal']
>>>>>>> d4052fde


@set_module('mxnet.symbol.numpy')
class _Symbol(Symbol):
    def __getitem__(self, key): # pylint: disable = too-many-return-statements, inconsistent-return-statements
        """Return self[key].

        If the symbol is a symbol list, it returns the i-th symbol or a list of symbols
        selected by key.

        Otherwise, it outputs a symbol that slice the input by the given key. Currently, this
        function supports the following types of key:

        - integer types, e.g., int, long, np.int32, np.int64
        - slice containing integer constants, e.g., slice(0, None, None)
        - tuple contaning the above elements, which is used for multidimensional indexing

        Parameters
        ----------
        key : int, slice, or tuple of all previous types
            Indexing key.

        """
        num_outputs = self.num_outputs
        if num_outputs > 1:
            num_outputs = self.num_outputs
            if isinstance(key, integer_types):
                key = int(key)
                if key < -num_outputs or key >= num_outputs:
                    raise IndexError('list index out of range')
                if key < 0:
                    key += num_outputs
                ret_handle = SymbolHandle()
                check_call(_LIB.MXSymbolGetOutput(self.handle, mx_uint(key),
                                                  ctypes.byref(ret_handle)))
                return _Symbol(handle=ret_handle)
            elif isinstance(key, py_slice):
                start, stop, step = key.indices(num_outputs)
                return Group([self[i] for i in range(start, stop, step)], _Symbol)
            else:
                raise TypeError('indices of symbol group must be integers or slices, not {}'
                                .format(type(key)))
        else:
            if isinstance(key, integer_types):
                if key == -1:
                    sliced = _npi.slice(self, [key], [None])
                else:
                    sliced = _npi.slice(self, [key], [key+1])
                return _npi.reshape(sliced, (-3, -4))
            elif isinstance(key, py_slice):
                if key.step is None or key.step != 0:
                    start = [None] if key.start is None else key.start
                    stop = [None] if key.stop is None else key.stop
                    return _npi.slice(self, start, stop, key.step)
                else:
                    raise ValueError("slice step cannot be zero")
            elif isinstance(key, tuple):
                begin = []
                end = []
                step = []
                new_shape = ()
                if len(key) == 0:
                    return self
                for index in key:
                    if isinstance(index, py_slice):
                        if index.step is not None and index.step == 0:
                            raise ValueError("slice step cannot be zero")
                        begin.append(index.start)
                        end.append(index.stop)
                        step.append(index.step)
                        new_shape += (-2,)
                    elif isinstance(index, integer_types):
                        if index >= 0:
                            begin.append(index)
                            end.append(index+1)
                            step.append(1)
                        else:
                            begin.append(index)
                            end.append(index - 1)
                            step.append(-1)
                        new_shape += (-3,)
                    else:
                        raise IndexError('Only integer, slice, or tuple of these types'
                                         ' are supported! Received key={}'.format(key))
                new_shape += (-4,)
                sliced = _npi.slice(self, begin, end, step)
                return _npi.reshape(sliced, new_shape)
            else:
                raise IndexError('Only integer, slice, or tuple of these types are supported! '
                                 'Received key={}'.format(key))

    def __setitem__(self, key, value):
        raise NotImplementedError

    def __repr__(self):
        """Gets a string representation of the symbol."""
        if self.num_outputs > 1:
            name = ', '.join([str(ele_sym) for ele_sym in self])
            return '<%s group [%s]>' % (self.__class__.__name__, name)
        else:
            return '<%s %s>' % (self.__class__.__name__, self.name)

    @property
    def name(self):
        """Gets name string from the symbol, this function only works for symbols
         that are not a list (grouped symbols).

        Returns
        -------
        value : str
            The name of this symbol, returns ``None`` for list symbol.
        """
        if self.num_outputs > 1:
            raise AttributeError('This is a Group Symbol that contains {} elements and'
                                 ' does not have a name. Use str(sym) to print the name of '
                                 'all the elements instead.'.format(self.num_outputs))
        ret = ctypes.c_char_p()
        success = ctypes.c_int()
        check_call(_LIB.MXSymbolGetName(
            self.handle, ctypes.byref(ret), ctypes.byref(success)))
        assert success.value != 0,\
            'Fail to infer the name of a symbol that is not a list!'
        return py_str(ret.value)

    def __iter__(self):
        if self.num_outputs == 1:
            raise TypeError("'{}' is not iterable.".format(self))
        return iter((self[i] for i in range(self.num_outputs)))

    def __add__(self, other):
        """x.__add__(y) <=> x + y"""
        return add(self, other)

    def __invert__(self):
        """x.__invert__() <=> ~x"""
        return invert(self)

    def __and__(self, other):
        """x.__and__(y) <=> x & y"""
        return bitwise_and(self, other)

    def __or__(self, other):
        """x.__or__(y) <=> x | y"""
        return bitwise_or(self, other)

    def __xor__(self, other):
        """x.__xor__(y) <=> x ^ y"""
        return bitwise_xor(self, other)

    def __round__(self, n=0):
        """x.__round__(n)"""
        return round(self, decimals=n)

    def __abs__(self):
        """x.__abs__()"""
        return absolute(self)

    def __ceil__(self):
        """x.__ceil__()"""
        return ceil(self)

    def __floor__(self):
        """x.__floor__()"""
        return floor(self)

    def __trunc__(self):
        """x.__trunc__()"""
        return trunc(self)

    def __sub__(self, other):
        """x.__sub__(y) <=> x - y"""
        return subtract(self, other)

    def __rsub__(self, other):
        """x.__rsub__(y) <=> y - x"""
        return subtract(other, self)

    def __mul__(self, other):
        """x.__mul__(y) <=> x * y"""
        return multiply(self, other)

    def __rmul__(self, other):
        """x.__rmul__(y) <=> y * x"""
        return multiply(other, self)

    def __div__(self, other):
        """x.__truediv__(y) <=> x / y"""
        return divide(self, other)

    def __rdiv__(self, other):
        """x.__rdiv__(y) <=> y / x"""
        return divide(other, self)

    def __mod__(self, other):
        """x.__mod__(y) <=> x % y"""
        return mod(self, other)

    def __rmod__(self, other):
        """x.__rmod__(y) <=> y % x"""
        return mod(other, self)

    def __idiv__(self, other):
        raise NotImplementedError

    def __truediv__(self, other):
        """x.__truediv__(y) <=> x / y"""
        return divide(self, other)

    def __rtruediv__(self, other):
        """x.__rtruediv__(y) <=> y / x"""
        return divide(other, self)

    def __itruediv__(self, other):
        raise NotImplementedError

    def __pow__(self, other):
        """x.__pow__(y) <=> x ** y"""
        return power(self, other)

    def __rpow__(self, other):
        return power(other, self)

    def __neg__(self):
        """x.__neg__() <=> - x"""
        return self.__mul__(-1.0)

    def __deepcopy__(self, _):
        return super(_Symbol, self).as_np_ndarray()

    def __eq__(self, other):
        """x.__eq__(y) <=> x == y"""
        return equal(self, other)

    def __ne__(self, other):
        """x.__ne__(y) <=> x != y"""
        return not_equal(self, other)

    def __gt__(self, other):
        """x.__gt__(y) <=> x > y"""
        return greater(self, other)

    def __ge__(self, other):
        """x.__ge__(y) <=> x >= y"""
        return greater_equal(self, other)

    def __lt__(self, other):
        """x.__lt__(y) <=> x < y"""
        return less(self, other)

    def __le__(self, other):
        """x.__le__(y) <=> x <= y"""
        return less_equal(self, other)

    def __len__(self):
        if self.num_outputs == 1:
            raise TypeError('{} is not a list and does not support len().'.format(self))
        return self.num_outputs

    @property
    def num_outputs(self):
        """The number of outputs of a symbol. If the symbol is not a symbollist, it returns 1.
        Otherwise, it returns the number of elements of the list."""
        output_count = mx_uint()
        check_call(_LIB.MXSymbolGetNumOutputs(self.handle, ctypes.byref(output_count)))
        return output_count.value

    def as_nd_ndarray(self):
        """Convert _Symbol to mxnet.symbol.Symbol to use its convenience fluent methods."""
        hdl = SymbolHandle()
        check_call(_LIB.MXShallowCopySymbol(self.handle, ctypes.byref(hdl)))
        return Symbol(handle=hdl)

    def as_np_ndarray(self):
        """For the convenience of conversion between legacy and np symbols."""
        return self

    @property
    # pylint: disable= invalid-name, undefined-variable
    def T(self):
        """Same as self.transpose()."""
        return self.transpose()
    # pylint: enable= invalid-name, undefined-variable

    def astype(self, dtype, order='K', casting='unsafe', subok=True, copy=True):  # pylint: disable=arguments-differ,unused-argument,too-many-arguments
        """
        Copy of the array, cast to a specified type.

        Parameters
        ----------
        dtype : str or dtype
            Typecode or data-type to which the array is cast.
        order : {'C', 'F', 'A', 'K'}, optional
            Controls the memory layout order of the result.
            'C' means C order, 'F' means Fortran order, 'A'
            means 'F' order if all the arrays are Fortran contiguous,
            'C' order otherwise, and 'K' means as close to the
            order the array elements appear in memory as possible.
            Default is 'K'.
        casting : {'no', 'equiv', 'safe', 'same_kind', 'unsafe'}, optional
            Controls what kind of data casting may occur. Defaults to 'unsafe'
            for backwards compatibility.

              * 'no' means the data types should not be cast at all.
              * 'equiv' means only byte-order changes are allowed.
              * 'safe' means only casts which can preserve values are allowed.
              * 'same_kind' means only safe casts or casts within a kind,
                like float64 to float32, are allowed.
              * 'unsafe' means any data conversions may be done.
        subok : bool, optional
            If True, then sub-classes will be passed-through (default), otherwise
            the returned array will be forced to be a base-class array.
        copy : bool, optional
            Default `True`. By default, astype always returns a newly
            allocated ndarray on the same context. If this is set to
            `False`, and the dtype requested is the same as the ndarray's
            dtype, the ndarray is returned instead of a copy.

        Returns
        -------
        arr_t : ndarray
            Unless `copy` is False and the other conditions for returning the input
            array are satisfied (see description for `copy` input parameter), `arr_t`
            is a new array of the same shape as the input array with `dtype`.

        Notes
        -----
        This function differs from the official `ndarray`'s ``astype`` function in the following
        aspects:
            - `order` only supports 'C' and 'K'.
            - `casting` only supports 'unsafe'.
            - `subok` only supports ``True``.
        """
        if order is not None and order != 'K' and order != 'C':
            raise ValueError('order must be either \'K\' or \'C\'')
        if casting != 'unsafe':
            raise ValueError('casting must be equal to \'unsafe\'')
        if not subok:
            raise ValueError('subok must be equal to True')
        return _npi.cast(self, dtype=dtype)

    def dot(self, b, out=None):
        """Dot product of two arrays.
        Refer to ``numpy.dot`` for full documentation."""
        return _mx_np_op.dot(self, b, out=out)

    def reshape(self, *args, **kwargs):  # pylint: disable=arguments-differ
        """Returns a copy of the array with a new shape.

        Notes
        -----
        Unlike the free function `mxnet.numpy.reshape`, this method on `ndarray` allows
        the elements of the shape parameter to be passed in as separate arguments.
        For example, ``a.reshape(10, 11)`` is equivalent to
        ``a.reshape((10, 11))``.
        """
        order = 'C'
        if len(kwargs) > 1:
            raise TypeError('function takes at most 1 keyword argument')
        if len(kwargs) == 1:
            if 'order' not in kwargs:
                raise TypeError('{} is an invalid keyword argument for this function'
                                .format(kwargs.keys()[0]))
            order = kwargs.pop('order', 'C')
            if order != 'C':
                raise NotImplementedError('only supports C-order,'
                                          ' while received {}'.format(order))
        if len(args) == 0:
            raise TypeError('reshape() takes exactly 1 argument (0 given)')
        if len(args) == 1 and isinstance(args[0], tuple):
            return _mx_np_op.reshape(self, newshape=args[0], order=order)
        else:
            return _mx_np_op.reshape(self, newshape=args, order=order)

    def argmax(self, axis=None, out=None):  # pylint: disable=arguments-differ
        """Return indices of the maximum values along the given axis.
        Refer to `mxnet.numpy.argmax` for full documentation."""
        return argmax(self, axis, out)

    def reshape_like(self, *args, **kwargs):
        """Convenience fluent method for :py:func:`reshape_like`.

        The arguments are the same as for :py:func:`reshape_like`, with
        this array as data.
        """
        raise AttributeError('_Symbol object has no attribute reshape_like')

    def zeros_like(self, *args, **kwargs):
        """Convenience fluent method for :py:func:`zeros_like`.

        The arguments are the same as for :py:func:`zeros_like`, with
        this array as data.
        """
        raise AttributeError('_Symbol object has no attribute zeros_like')

    def ones_like(self, *args, **kwargs):
        """Convenience fluent method for :py:func:`ones_like`.

        The arguments are the same as for :py:func:`ones_like`, with
        this array as data.
        """
        raise AttributeError('_Symbol object has no attribute ones_like')

    def broadcast_axes(self, *args, **kwargs):
        """Convenience fluent method for :py:func:`broadcast_axes`.

        The arguments are the same as for :py:func:`broadcast_axes`, with
        this array as data.
        """
        raise AttributeError('_Symbol object has no attribute broadcast_like')

    def repeat(self, repeats, axis=None):  # pylint: disable=arguments-differ
        """Repeat elements of an array."""
        return _mx_np_op.repeat(self, repeats=repeats, axis=axis)

    def pad(self, *args, **kwargs):
        """Convenience fluent method for :py:func:`pad`.

        The arguments are the same as for :py:func:`pad`, with
        this array as data.
        """
        raise AttributeError('_Symbol object has no attribute pad')

    def swapaxes(self, axis1, axis2):  # pylint: disable=arguments-differ
        """Return a copy of the array with axis1 and axis2 interchanged.
        Refer to `mxnet.numpy.swapaxes` for full documentation.
        """
        return swapaxes(self, axis1, axis2)

    def split(self, *args, **kwargs):
        """Convenience fluent method for :py:func:`split`.

        The arguments are the same as for :py:func:`split`, with
        this array as data.
        """
        raise AttributeError('_Symbol object has no attribute split')

    def split_v2(self, *args, **kwargs):
        """Convenience fluent method for :py:func:`split_v2`.

        The arguments are the same as for :py:func:`split_v2`, with
        this array as data.
        """
        raise AttributeError('_Symbol object has no attribute split_v2')

    def slice(self, *args, **kwargs):
        """Convenience fluent method for :py:func:`slice`.

        The arguments are the same as for :py:func:`slice`, with
        this array as data.
        """
        raise AttributeError('_Symbol object has no attribute slice')

    def slice_axis(self, *args, **kwargs):
        """Convenience fluent method for :py:func:`slice_axis`.

        The arguments are the same as for :py:func:`slice_axis`, with
        this array as data.
        """
        raise AttributeError('_Symbol object has no attribute slice_axis')

    def slice_like(self, *args, **kwargs):
        """Convenience fluent method for :py:func:`slice_like`.

        The arguments are the same as for :py:func:`slice_like`, with
        this array as data.
        """
        raise AttributeError('_Symbol object has no attribute slice_like')

    def take(self, indices, axis=None, mode='raise'):  # pylint: disable=arguments-differ, redefined-outer-name
        """Convenience fluent method for :py:func:`take`.

        The arguments are the same as for :py:func:`take`, with
        this array as data.
        """
        return take(self, indices, axis, mode=mode)

    def one_hot(self, *args, **kwargs):
        """Convenience fluent method for :py:func:`one_hot`.

        The arguments are the same as for :py:func:`one_hot`, with
        this array as data.
        """
        raise AttributeError('_Symbol object has no attribute one_hot')

    def pick(self, *args, **kwargs):
        """Convenience fluent method for :py:func:`pick`.

        The arguments are the same as for :py:func:`pick`, with
        this array as data.
        """
        raise AttributeError('_Symbol object has no attribute pick')

    def sort(self, axis=-1, kind=None, order=None):  # pylint: disable=arguments-differ
        """Convenience fluent method for :py:func:`sort`.

        The arguments are the same as for :py:func:`sort`, with
        this array as data.
        """
        raise sort(self, axis=axis, kind=kind, order=order)

    def topk(self, *args, **kwargs):
        """Convenience fluent method for :py:func:`topk`.

        The arguments are the same as for :py:func:`topk`, with
        this array as data.
        """
        raise AttributeError('_Symbol object has no attribute topk')

    def argsort(self, axis=-1, kind=None, order=None):  # pylint: disable=arguments-differ
        """Convenience fluent method for :py:func:`argsort`.

        The arguments are the same as for :py:func:`argsort`, with
        this array as data.
        """
        return argsort(self, axis=axis, kind=kind, order=order)

    def argmax_channel(self, *args, **kwargs):
        """Convenience fluent method for :py:func:`argmax_channel`.

        The arguments are the same as for :py:func:`argmax_channel`, with
        this array as data.
        """
        raise AttributeError('_Symbol object has no attribute argmax_channel')

    def argmin(self, axis=None, out=None):  # pylint: disable=arguments-differ
        """Return indices of the minimum values along the given axis.
        Refer to `mxnet.numpy.argmax` for full documentation."""
        return argmin(self, axis, out)

    def clip(self, min=None, max=None, out=None):  # pylint: disable=arguments-differ
        """Return an array whose values are limited to [min, max].
        One of max or min must be given.
        """
        return clip(self, min, max, out=out)

    def abs(self, *args, **kwargs):
        """Convenience fluent method for :py:func:`abs`.

        The arguments are the same as for :py:func:`abs`, with
        this array as data.
        """
        raise AttributeError('_Symbol object has no attribute abs')

    def sign(self, *args, **kwargs):
        """Convenience fluent method for :py:func:`sign`.

        The arguments are the same as for :py:func:`sign`, with
        this array as data.
        """
        raise AttributeError('_Symbol object has no attribute abs')

    def flatten(self, order='C'):  # pylint: disable=arguments-differ
        """Return a copy of the array collapsed into one dimension."""
        return self.reshape(-1, order=order)

    def shape_array(self, *args, **kwargs):
        """Convenience fluent method for :py:func:`shape_array`.

        The arguments are the same as for :py:func:`shape_array`, with
        this array as data.
        """
        raise AttributeError('_Symbol object has no attribute shape_array')

    def size_array(self, *args, **kwargs):
        """Convenience fluent method for :py:func:`size_array`.

        The arguments are the same as for :py:func:`size_array`, with
        this array as data.
        """
        raise AttributeError('_Symbol object has no attribute size_array')

    def expand_dims(self, *args, **kwargs):  # pylint: disable=arguments-differ,unused-argument
        """Convenience fluent method for :py:func:`expand_dims`.

        The arguments are the same as for :py:func:`expand_dims`, with
        this array as data.
        """
        raise AttributeError('_Symbol object has no attribute expand_dims')

    def tile(self, *args, **kwargs):
        """Convenience fluent method for :py:func:`tile`.

        The arguments are the same as for :py:func:`tile`, with
        this array as data.
        """
        raise AttributeError('_Symbol object has no attribute tile')

    def transpose(self, *axes):  # pylint: disable=arguments-differ
        """The arguments are the same as for :py:func:`transpose`, with
        this array as data.
        """
        if len(axes) == 0:
            axes = None
        elif len(axes) == 1:
            if isinstance(axes[0], (tuple, list)):
                axes = axes[0]
            elif axes[0] is None:
                axes = None
        return _mx_np_op.transpose(self, axes=axes)

    def flip(self, *args, **kwargs):
        """Convenience fluent method for :py:func:`flip`.

        The arguments are the same as for :py:func:`flip`, with
        this array as data.
        """
        raise AttributeError('_Symbol object has no attribute flip')

    def depth_to_space(self, *args, **kwargs):
        """Convenience fluent method for :py:func:`depth_to_space`.

        The arguments are the same as for :py:func:`depth_to_space`, with
        this array as data.
        """
        raise AttributeError('_Symbol object has no attribute depth_to_space')

    def space_to_depth(self, *args, **kwargs):
        """Convenience fluent method for :py:func:`space_to_depth`.

        The arguments are the same as for :py:func:`space_to_depth`, with
        this array as data.
        """
        raise AttributeError('_Symbol object has no attribute space_to_depth')

    def diag(self, k=0, **kwargs):
        """Convenience fluent method for :py:func:`diag`.

        The arguments are the same as for :py:func:`diag`, with
        this array as data.
        """
        raise AttributeError('_Symbol object has no attribute diag')

    def sum(self, axis=None, dtype=None, out=None, keepdims=False):  # pylint: disable=arguments-differ
        """Return the sum of the array elements over the given axis."""
        return _mx_np_op.sum(self, axis=axis, dtype=dtype, out=out, keepdims=keepdims)

    def nansum(self, *args, **kwargs):
        """Convenience fluent method for :py:func:`nansum`.

        The arguments are the same as for :py:func:`nansum`, with
        this array as data.
        """
        raise AttributeError('_Symbol object has no attribute nansum')

    def prod(self, axis=None, dtype=None, out=None, keepdims=False):  # pylint: disable=arguments-differ
        """Return the product of the array elements over the given axis."""
        return _mx_np_op.prod(self, axis=axis, dtype=dtype, keepdims=keepdims, out=out)

    def nanprod(self, *args, **kwargs):
        """Convenience fluent method for :py:func:`nanprod`.

        The arguments are the same as for :py:func:`nanprod`, with
        this array as data.
        """
        raise AttributeError('_Symbol object has no attribute nanprod')

    def mean(self, axis=None, dtype=None, out=None, keepdims=False):  # pylint: disable=arguments-differ
        """Returns the average of the array elements along given axis."""
        return mean(self, axis=axis, dtype=dtype, out=out, keepdims=keepdims)

    def std(self, axis=None, dtype=None, out=None, ddof=0, keepdims=False):  # pylint: disable=arguments-differ,too-many-arguments
        """Returns the standard deviation of the array elements along given axis."""
        return std(self, axis=axis, dtype=dtype, ddof=ddof, keepdims=keepdims, out=out)

    def var(self, axis=None, dtype=None, out=None, ddof=0, keepdims=False):  # pylint: disable=arguments-differ,too-many-arguments
        """Returns the variance of the array elements, along given axis."""
        return var(self, axis=axis, dtype=dtype, out=out, ddof=ddof, keepdims=keepdims)

    def cumsum(self, axis=None, dtype=None, out=None):
        """Return the cumulative sum of the elements along the given axis."""
        return _npi.cumsum(self, axis=axis, dtype=dtype, out=out)

    def max(self, axis=None, out=None, keepdims=False):  # pylint: disable=arguments-differ
        """Return the maximum along a given axis."""
        return _mx_np_op.max(self, axis=axis, keepdims=keepdims, out=out)

    def min(self, axis=None, out=None, keepdims=False):  # pylint: disable=arguments-differ
        """Return the minimum along a given axis."""
        return _mx_np_op.min(self, axis=axis, keepdims=keepdims, out=out)

    def norm(self, *args, **kwargs):
        """Convenience fluent method for :py:func:`norm`.

        The arguments are the same as for :py:func:`norm`, with
        this array as data.
        """
        raise AttributeError('_Symbol object has no attribute norm')

    def round(self, decimals=0, out=None, **kwargs): # pylint: disable=arguments-differ
        """Convenience fluent method for :py:func:`round`.

        The arguments are the same as for :py:func:`round`, with
        this array as data.
        """
        return round(self, decimals=decimals, out=out, **kwargs)

    def rint(self, *args, **kwargs):
        """Convenience fluent method for :py:func:`rint`.

        The arguments are the same as for :py:func:`rint`, with
        this array as data.
        """
        raise AttributeError('_Symbol object has no attribute rint')

    def fix(self, *args, **kwargs):
        """Convenience fluent method for :py:func:`fix`.

        The arguments are the same as for :py:func:`fix`, with
        this array as data.
        """
        raise AttributeError('_Symbol object has no attribute fix')

    def floor(self, *args, **kwargs):
        """Convenience fluent method for :py:func:`floor`.

        The arguments are the same as for :py:func:`floor`, with
        this array as data.
        """
        raise AttributeError('_Symbol object has no attribute floor')

    def ceil(self, *args, **kwargs):
        """Convenience fluent method for :py:func:`ceil`.

        The arguments are the same as for :py:func:`ceil`, with
        this array as data.
        """
        raise AttributeError('_Symbol object has no attribute ceil')

    def trunc(self, *args, **kwargs):
        """Convenience fluent method for :py:func:`trunc`.

        The arguments are the same as for :py:func:`trunc`, with
        this array as data.
        """
        raise AttributeError('_Symbol object has no attribute trunc')

    def sin(self, *args, **kwargs):
        """Convenience fluent method for :py:func:`sin`.

        The arguments are the same as for :py:func:`sin`, with
        this array as data.
        """
        raise AttributeError('_Symbol object has no attribute sin')

    def cos(self, *args, **kwargs):
        """Convenience fluent method for :py:func:`cos`.

        The arguments are the same as for :py:func:`cos`, with
        this array as data.
        """
        raise AttributeError('_Symbol object has no attribute cos')

    def tan(self, *args, **kwargs):
        """Convenience fluent method for :py:func:`tan`.

        The arguments are the same as for :py:func:`tan`, with
        this array as data.
        """
        raise AttributeError('_Symbol object has no attribute tan')

    def arcsin(self, *args, **kwargs):
        """Convenience fluent method for :py:func:`arcsin`.

        The arguments are the same as for :py:func:`arcsin`, with
        this array as data.
        """
        raise AttributeError('_Symbol object has no attribute arcsin')

    def arccos(self, *args, **kwargs):
        """Convenience fluent method for :py:func:`arccos`.

        The arguments are the same as for :py:func:`arccos`, with
        this array as data.
        """
        raise AttributeError('_Symbol object has no attribute arccos')

    def arctan(self, *args, **kwargs):
        """Convenience fluent method for :py:func:`arctan`.

        The arguments are the same as for :py:func:`arctan`, with
        this array as data.
        """
        raise AttributeError('_Symbol object has no attribute arctan')

    def degrees(self, *args, **kwargs):
        """Convenience fluent method for :py:func:`degrees`.

        The arguments are the same as for :py:func:`degrees`, with
        this array as data.
        """
        raise AttributeError('_Symbol object has no attribute degrees')

    def radians(self, *args, **kwargs):
        """Convenience fluent method for :py:func:`radians`.

        The arguments are the same as for :py:func:`radians`, with
        this array as data.
        """
        raise AttributeError('_Symbol object has no attribute radians')

    def sinh(self, *args, **kwargs):
        """Convenience fluent method for :py:func:`sinh`.

        The arguments are the same as for :py:func:`sinh`, with
        this array as data.
        """
        raise AttributeError('_Symbol object has no attribute sinh')

    def cosh(self, *args, **kwargs):
        """Convenience fluent method for :py:func:`cosh`.

        The arguments are the same as for :py:func:`cosh`, with
        this array as data.
        """
        raise AttributeError('_Symbol object has no attribute cosh')

    def tanh(self, *args, **kwargs):
        """Convenience fluent method for :py:func:`tanh`.

        The arguments are the same as for :py:func:`tanh`, with
        this array as data.
        """
        raise AttributeError('_Symbol object has no attribute tanh')

    def arcsinh(self, *args, **kwargs):
        """Convenience fluent method for :py:func:`arcsinh`.

        The arguments are the same as for :py:func:`arcsinh`, with
        this array as data.
        """
        raise AttributeError('_Symbol object has no attribute arcsinh')

    def arccosh(self, *args, **kwargs):
        """Convenience fluent method for :py:func:`arccosh`.

        The arguments are the same as for :py:func:`arccosh`, with
        this array as data.
        """
        raise AttributeError('_Symbol object has no attribute arccosh')

    def arctanh(self, *args, **kwargs):
        """Convenience fluent method for :py:func:`arctanh`.

        The arguments are the same as for :py:func:`arctanh`, with
        this array as data.
        """
        raise AttributeError('_Symbol object has no attribute arctanh')

    def exp(self, *args, **kwargs):
        """Convenience fluent method for :py:func:`exp`.

        The arguments are the same as for :py:func:`exp`, with
        this array as data.
        """
        raise AttributeError('_Symbol object has no attribute exp')

    def expm1(self, *args, **kwargs):
        """Convenience fluent method for :py:func:`expm1`.

        The arguments are the same as for :py:func:`expm1`, with
        this array as data.
        """
        raise AttributeError('_Symbol object has no attribute expm1')

    def log(self, *args, **kwargs):
        """Convenience fluent method for :py:func:`log`.

        The arguments are the same as for :py:func:`log`, with
        this array as data.
        """
        raise AttributeError('_Symbol object has no attribute log')

    def log10(self, *args, **kwargs):
        """Convenience fluent method for :py:func:`log10`.

        The arguments are the same as for :py:func:`log10`, with
        this array as data.
        """
        raise AttributeError('_Symbol object has no attribute log10')

    def log2(self, *args, **kwargs):
        """Convenience fluent method for :py:func:`log2`.

        The arguments are the same as for :py:func:`log2`, with
        this array as data.
        """
        raise AttributeError('_Symbol object has no attribute log2')

    def log1p(self, *args, **kwargs):
        """Convenience fluent method for :py:func:`log1p`.

        The arguments are the same as for :py:func:`log1p`, with
        this array as data.
        """
        raise AttributeError('_Symbol object has no attribute log1p')

    def sqrt(self, *args, **kwargs):
        """Convenience fluent method for :py:func:`sqrt`.

        The arguments are the same as for :py:func:`sqrt`, with
        this array as data.
        """
        raise AttributeError('_Symbol object has no attribute sqrt')

    def rsqrt(self, *args, **kwargs):
        """Convenience fluent method for :py:func:`rsqrt`.

        The arguments are the same as for :py:func:`rsqrt`, with
        this array as data.
        """
        raise AttributeError('_Symbol object has no attribute rsqrt')

    def cbrt(self, *args, **kwargs):
        """Convenience fluent method for :py:func:`cbrt`.

        The arguments are the same as for :py:func:`cbrt`, with
        this array as data.
        """
        raise AttributeError('_Symbol object has no attribute cqrt')

    def rcbrt(self, *args, **kwargs):
        """Convenience fluent method for :py:func:`rcbrt`.

        The arguments are the same as for :py:func:`rcbrt`, with
        this array as data.
        """
        raise AttributeError('_Symbol object has no attribute rcqrt')

    def square(self, *args, **kwargs):
        """Convenience fluent method for :py:func:`square`.

        The arguments are the same as for :py:func:`square`, with
        this array as data.
        """
        raise AttributeError('_Symbol object has no attribute square')

    def reciprocal(self, *args, **kwargs):
        """Convenience fluent method for :py:func:`reciprocal`.

        The arguments are the same as for :py:func:`reciprocal`, with
        this array as data.
        """
        raise AttributeError('_Symbol object has no attribute reciprocal')

    def relu(self, *args, **kwargs):
        """Convenience fluent method for :py:func:`relu`.

        The arguments are the same as for :py:func:`relu`, with
        this array as data.
        """
        raise AttributeError('_Symbol object has no attribute relu')

    def sigmoid(self, *args, **kwargs):
        """Convenience fluent method for :py:func:`sigmoid`.

        The arguments are the same as for :py:func:`sigmoid`, with
        this array as data.
        """
        raise AttributeError('_Symbol object has no attribute sigmoid')

    def softmax(self, *args, **kwargs):
        """Convenience fluent method for :py:func:`softmax`.

        The arguments are the same as for :py:func:`softmax`, with
        this array as data.
        """
        raise AttributeError('_Symbol object has no attribute softmax')

    def log_softmax(self, *args, **kwargs):
        """Convenience fluent method for :py:func:`log_softmax`.

        The arguments are the same as for :py:func:`log_softmax`, with
        this array as data.
        """
        raise AttributeError('_Symbol object has no attribute log_softmax')

    def softmin(self, *args, **kwargs):
        """Convenience fluent method for :py:func:`softmin`.

        The arguments are the same as for :py:func:`softmin`, with
        this array as data.
        """
        raise AttributeError('_Symbol object has no attribute softmin')

    def squeeze(self, axis=None):  # pylint: disable=arguments-differ
        """Remove single-dimensional entries from the shape of a."""
        return _mx_np_op.squeeze(self, axis=axis)

    def broadcast_to(self, *args, **kwargs):
        raise AttributeError('_Symbol object has no attribute broadcast_to')

    def broadcast_like(self, *args, **kwargs):
        raise AttributeError('_Symbol object has no attribute broadcast_like')


@set_module('mxnet.symbol.numpy')
def zeros(shape, dtype=_np.float32, order='C', ctx=None):
    """Return a new array of given shape and type, filled with zeros.
    This function currently only supports storing multi-dimensional data
    in row-major (C-style).

    Parameters
    ----------
    shape : int or tuple of int
        The shape of the empty array.
    dtype : str or numpy.dtype, optional
        An optional value type. Default is `numpy.float32`. Note that this
        behavior is different from NumPy's `zeros` function  where `float64`
        is the default value, because `float32` is considered as the default
        data type in deep learning.
    order : {'C'}, optional, default: 'C'
        How to store multi-dimensional data in memory, currently only row-major
        (C-style) is supported.
    ctx : Context, optional
        An optional device context (default is the current default context).

    Returns
    -------
    out : Symbol
        Array of zeros with the given shape, dtype, and ctx.
    """
    if order != 'C':
        raise NotImplementedError
    if ctx is None:
        ctx = current_context()
    dtype = _np.float32 if dtype is None else dtype
    return _npi.zeros(shape=shape, ctx=ctx, dtype=dtype)


@set_module('mxnet.symbol.numpy')
def ones(shape, dtype=_np.float32, order='C', ctx=None):
    """Return a new array of given shape and type, filled with ones.
    This function currently only supports storing multi-dimensional data
    in row-major (C-style).

    Parameters
    ----------
    shape : int or tuple of int
        The shape of the empty array.
    dtype : str or numpy.dtype, optional
        An optional value type. Default is `numpy.float32`. Note that this
        behavior is different from NumPy's `ones` function where `float64`
        is the default value, because `float32` is considered as the default
        data type in deep learning.
    order : {'C'}, optional, default: 'C'
        How to store multi-dimensional data in memory, currently only row-major
        (C-style) is supported.
    ctx : Context, optional
        An optional device context (default is the current default context).

    Returns
    -------
    out : _Symbol
        Array of ones with the given shape, dtype, and ctx.
    """
    if order != 'C':
        raise NotImplementedError
    if ctx is None:
        ctx = current_context()
    dtype = _np.float32 if dtype is None else dtype
    return _npi.ones(shape=shape, ctx=ctx, dtype=dtype)


@set_module('mxnet.symbol.numpy')
@wrap_np_unary_func
def invert(x, out=None, **kwargs):
    r"""
    Compute bit-wise inversion, or bit-wise NOT, element-wise.
    Computes the bit-wise NOT of the underlying binary representation of
    the integers in the input arrays. This ufunc implements the C/Python
    operator ``~``.
    Parameters
    ----------
    x : array_like
        Only integer and boolean types are handled.
    out : ndarray, None, or tuple of ndarray and None, optional
        A location into which the result is stored. If provided, it must have
        a shape that the inputs broadcast to. If not provided or `None`,
        a freshly-allocated array is returned. A tuple (possible only as a
        keyword argument) must have length equal to the number of outputs.
    Returns
    -------
    out : ndarray or scalar
        Result.
        This is a scalar if `x` is a scalar.
    See Also
    --------
    bitwise_and, bitwise_or, bitwise_xor
    logical_not
    binary_repr :
        Return the binary representation of the input number as a string.
    Examples
    --------
    We've seen that 13 is represented by ``00001101``.
    The invert or bit-wise NOT of 13 is then:
    >>> x = np.invert(np.array(13, dtype=np.uint8))
    >>> x
    242
    >>> np.binary_repr(x, width=8)
    '11110010'
    Notes
    -----
    `bitwise_not` is an alias for `invert`:
    >>> np.bitwise_not is np.invert
    True
    """
    return _unary_func_helper(x, _npi.bitwise_not, _np.bitwise_not, out=out, **kwargs)


@set_module('mxnet.symbol.numpy')
@wrap_np_unary_func
def bitwise_not(x, out=None, **kwargs):
    r"""
    Compute bit-wise inversion, or bit-wise NOT, element-wise.
    Computes the bit-wise NOT of the underlying binary representation of
    the integers in the input arrays. This ufunc implements the C/Python
    operator ``~``.
    Parameters
    ----------
    x : array_like
        Only integer and boolean types are handled.
    out : ndarray, None, or tuple of ndarray and None, optional
        A location into which the result is stored. If provided, it must have
        a shape that the inputs broadcast to. If not provided or `None`,
        a freshly-allocated array is returned. A tuple (possible only as a
        keyword argument) must have length equal to the number of outputs.
    Returns
    -------
    out : ndarray or scalar
        Result.
        This is a scalar if `x` is a scalar.
    See Also
    --------
    bitwise_and, bitwise_or, bitwise_xor
    logical_not
    binary_repr :
        Return the binary representation of the input number as a string.
    Examples
    --------
    We've seen that 13 is represented by ``00001101``.
    The invert or bit-wise NOT of 13 is then:
    >>> x = np.invert(np.array(13, dtype=np.uint8))
    >>> x
    242
    >>> np.binary_repr(x, width=8)
    '11110010'
    Notes
    -----
    `bitwise_not` is an alias for `invert`:
    >>> np.bitwise_not is np.invert
    True
    """
    return _unary_func_helper(x, _npi.bitwise_not, _np.bitwise_not, out=out, **kwargs)


@set_module('mxnet.symbol.numpy')
def broadcast_to(array, shape):
    """
    Broadcast an array to a new shape.

    Parameters
    ----------
    array : _Symbol or scalar
        The array to broadcast.
    shape : tuple
        The shape of the desired array.

    Returns
    -------
    broadcast : array
        A readonly view on the original array with the given shape. It is
        typically not contiguous. Furthermore, more than one element of a
        broadcasted array may refer to a single memory location.

    Raises
    ------
    MXNetError
        If the array is not compatible with the new shape according to NumPy's
        broadcasting rules.
    """
    if _np.isscalar(array):
        return full(shape, array)
    return _npi.broadcast_to(array, shape)


@set_module('mxnet.symbol.numpy')
def full(shape, fill_value, dtype=None, order='C', ctx=None, out=None):  # pylint: disable=too-many-arguments
    """
    Return a new array of given shape and type, filled with `fill_value`.
    Parameters
    ----------
    shape : int or sequence of ints
        Shape of the new array, e.g., ``(2, 3)`` or ``2``.
    fill_value : scalar or _Symbol
        Fill value.
    dtype : data-type, optional
        The desired data-type for the array. The default, `None`, means
        `np.array(fill_value).dtype`.
    order : {'C'}, optional
        Whether to store multidimensional data in C- or Fortran-contiguous
        (row- or column-wise) order in memory. Currently only supports C order.
    ctx: to specify the device, e.g. the i-th GPU.
    out : ndarray or None, optional
        A location into which the result is stored.
        If provided, it must have the same shape and dtype as input ndarray.
        If not provided or `None`, a freshly-allocated array is returned.
    Returns
    -------
    out : ndarray
        Array of `fill_value` with the given shape, dtype, and order.
    Notes
    -----
    This function differs from the original `numpy.full
    https://docs.scipy.org/doc/numpy/reference/generated/numpy.full.html`_ in
    the following way(s):
    - Have an additional `ctx` argument to specify the device
    - Have an additional `out` argument
    - Currently does not support `order` selection
    See Also
    --------
    empty : Return a new uninitialized array.
    ones : Return a new array setting values to one.
    zeros : Return a new array setting values to zero.
    Examples
    --------
    >>> np.full((2, 2), 10)
    array([[10., 10.],
           [10., 10.]])
    >>> np.full((2, 2), 2, dtype=np.int32, ctx=mx.cpu(0))
    array([[2, 2],
           [2, 2]], dtype=int32)
    """
    if order != 'C':
        raise NotImplementedError
    if ctx is None:
        ctx = current_context()
    if isinstance(fill_value, Symbol):
        if dtype is None:
            ret = broadcast_to(fill_value, shape)
        else:
            ret = broadcast_to(fill_value, shape).astype(dtype)
        return ret
    if isinstance(fill_value, bool):
        fill_value = int(fill_value)
        dtype = _np.bool if dtype is None else dtype
    dtype = _np.float32 if dtype is None else dtype
    return _npi.full(shape=shape, value=fill_value, ctx=ctx, dtype=dtype, out=out)


@set_module('mxnet.symbol.numpy')
def full_like(a, fill_value, dtype=None, order='C', ctx=None, out=None):  # pylint: disable=too-many-arguments
    """
    Return a full array with the same shape and type as a given array.

    Parameters
    ----------
    a : _Symbol
        The shape and data-type of `a` define these same attributes of
        the returned array.
    fill_value : scalar
        Fill value.
    dtype : data-type, optional
        Overrides the data type of the result.
        Temporarily do not support boolean type.
    order : {'C'}, optional
        Whether to store multidimensional data in C- or Fortran-contiguous
        (row- or column-wise) order in memory. Currently only supports C order.
    ctx: to specify the device, e.g. the i-th GPU.
    out : ndarray or None, optional
        A location into which the result is stored.
        If provided, it must have the same shape and dtype as input ndarray.
        If not provided or `None`, a freshly-allocated array is returned.

    Returns
    -------
    out : _Symbol
          Array `fill_value` with the same shape and type as `a`.

    See Also
    --------
    empty_like : Return an empty array with shape and type of input.
    ones_like : Return an array of ones with shape and type of input.
    zeros_like : Return an array of zeros with shape and type of input.
    full : Return a new array of given shape filled with value.
    """
    if order != 'C':
        raise NotImplementedError
    if ctx is None:
        ctx = current_context()
    if isinstance(fill_value, bool):
        fill_value = int(fill_value)
    return _npi.full_like(a, fill_value=fill_value, ctx=ctx, dtype=dtype, out=out)


@set_module('mxnet.symbol.numpy')
def zeros_like(a, dtype=None, order='C', ctx=None, out=None):  # pylint: disable=too-many-arguments
    """
    Return an array of zeros with the same shape and type as a given array.

    Parameters
    ----------
    a : _Symbol
        The shape and data-type of `a` define these same attributes of
        the returned array.
    fill_value : scalar
        Fill value.
    dtype : data-type, optional
        Overrides the data type of the result.
        Temporarily do not support boolean type.
    order : {'C'}, optional
        Whether to store multidimensional data in C- or Fortran-contiguous
        (row- or column-wise) order in memory. Currently only supports C order.
    ctx: to specify the device, e.g. the i-th GPU.
    out : ndarray or None, optional
        A location into which the result is stored.
        If provided, it must have the same shape and dtype as input ndarray.
        If not provided or `None`, a freshly-allocated array is returned.

    Returns
    -------
    out : _Symbol
        Array of zeros with the same shape and type as `a`.

    See Also
    --------
    empty_like : Return an empty array with shape and type of input.
    ones_like : Return an array of ones with shape and type of input.
    zeros_like : Return an array of zeros with shape and type of input.
    zeros : Return a new array of given shape filled with zeros.
    """
    if order != 'C':
        raise NotImplementedError
    if ctx is None:
        ctx = current_context()
    return _npi.full_like(a, fill_value=0, ctx=ctx, dtype=dtype, out=out)


@set_module('mxnet.symbol.numpy')
def ones_like(a, dtype=None, order='C', ctx=None, out=None):  # pylint: disable=too-many-arguments
    """
    Return an array of ones with the same shape and type as a given array.

    Parameters
    ----------
    a : _Symbol
        The shape and data-type of `a` define these same attributes of
        the returned array.
    fill_value : scalar
        Fill value.
    dtype : data-type, optional
        Overrides the data type of the result.
        Temporarily do not support boolean type.
    order : {'C'}, optional
        Whether to store multidimensional data in C- or Fortran-contiguous
        (row- or column-wise) order in memory. Currently only supports C order.
    ctx: to specify the device, e.g. the i-th GPU.
    out : ndarray or None, optional
        A location into which the result is stored.
        If provided, it must have the same shape and dtype as input ndarray.
        If not provided or `None`, a freshly-allocated array is returned.

    Returns
    -------
    out : _Symbol
          Array of ones with the same shape and type as `a`.

    See Also
    --------
    empty_like : Return an empty array with shape and type of input.
    ones_like : Return an array of ones with shape and type of input.
    zeros_like : Return an array of zeros with shape and type of input.
    zeros : Return a new array of given shape filled with zeros.
    """
    if order != 'C':
        raise NotImplementedError
    if ctx is None:
        ctx = current_context()
    return _npi.full_like(a, fill_value=1, ctx=ctx, dtype=dtype, out=out)


@set_module('mxnet.symbol.numpy')
def identity(n, dtype=None, ctx=None):
    """
    Return the identity array.

    The identity array is a square array with ones on
    the main diagonal.

    Parameters
    ----------
    n : int
        Number of rows (and columns) in `n` x `n` output.
    dtype : data-type, optional
        Data-type of the output.  Defaults to ``numpy.float32``.
    ctx : Context, optional
        An optional device context (default is the current default context).

    Returns
    -------
    out : _Symbol
        `n` x `n` array with its main diagonal set to one,
        and all other elements 0.
    """
    if not isinstance(n, int):
        raise TypeError("Input 'n' should be an integer")
    if n < 0:
        raise ValueError("Input 'n' cannot be negative")
    if ctx is None:
        ctx = current_context()
    dtype = _np.float32 if dtype is None else dtype
    return _npi.identity(shape=(n, n), ctx=ctx, dtype=dtype)


# pylint: disable=redefined-outer-name
@set_module('mxnet.symbol.numpy')
def take(a, indices, axis=None, mode='raise', out=None):
    r"""
    Take elements from an array along an axis.

    When axis is not None, this function does the same thing as "fancy"
    indexing (indexing arrays using arrays); however, it can be easier to use
    if you need elements along a given axis. A call such as
    ``np.take(arr, indices, axis=3)`` is equivalent to
    ``arr[:,:,:,indices,...]``.

    Explained without fancy indexing, this is equivalent to the following use
    of `ndindex`, which sets each of ``ii``, ``jj``, and ``kk`` to a tuple of
    indices::

        Ni, Nk = a.shape[:axis], a.shape[axis+1:]
        Nj = indices.shape
        for ii in ndindex(Ni):
            for jj in ndindex(Nj):
                for kk in ndindex(Nk):
                    out[ii + jj + kk] = a[ii + (indices[jj],) + kk]

    Parameters
    ----------
    a : _Symbol
        The source array.
    indices : _Symbol
        The indices of the values to extract. Also allow scalars for indices.
    axis : int, optional
        The axis over which to select values. By default, the flattened
        input array is used.
    out : _Symbol or None, optional
        Dummy parameter to keep the consistency with the ndarray counterpart.
    mode : {'clip', 'wrap'}, optional
        Specifies how out-of-bounds indices will behave.

        * 'clip' -- clip to the range (default)
        * 'wrap' -- wrap around

        'clip' mode means that all indices that are too large are replaced
        by the index that addresses the last element along that axis. Note
        that this disables indexing with negative numbers.

    Returns
    -------
    out : _Symbol
        The returned array has the same type as `a`.

    Notes
    -----

    This function differs from the original `numpy.take
    <https://docs.scipy.org/doc/numpy/reference/generated/numpy.take.html>`_ in
    the following way(s):

    - Only ndarray or scalar ndarray is accepted as valid input.
    """
    if mode not in ('wrap', 'clip', 'raise'):
        raise NotImplementedError(
            "function take does not support mode '{}'".format(mode))
    if axis is None:
        return _npi.take(_npi.reshape(a, -1), indices, 0, mode, out)
    else:
        return _npi.take(a, indices, axis, mode, out)
# pylint: enable=redefined-outer-name


#pylint: disable= too-many-arguments, no-member, protected-access
def _ufunc_helper(lhs, rhs, fn_array, fn_scalar, lfn_scalar, rfn_scalar=None, out=None):
    """ Helper function for element-wise operation.
    The function will perform numpy-like broadcasting if needed and call different functions.

    Parameters
    --------
    lhs : Symbol or numeric value
        Left-hand side operand.

    rhs : Symbol or numeric value
        Right-hand operand,

    fn_array : function
        Function to be called if both lhs and rhs are of ``Symbol`` type.

    fn_scalar : function
        Function to be called if both lhs and rhs are numeric values.

    lfn_scalar : function
        Function to be called if lhs is ``Symbol`` while rhs is numeric value

    rfn_scalar : function
        Function to be called if lhs is numeric value while rhs is ``Symbol``;
        if none is provided, then the function is commutative, so rfn_scalar is equal to lfn_scalar

    Returns
    --------
    mxnet.numpy.ndarray
        result array
    """
    if isinstance(lhs, numeric_types):
        if isinstance(rhs, numeric_types):
            return fn_scalar(lhs, rhs, out=out)
        else:
            if rfn_scalar is None:
                # commutative function
                return lfn_scalar(rhs, float(lhs), out=out)
            else:
                return rfn_scalar(rhs, float(lhs), out=out)
    elif isinstance(rhs, numeric_types):
        return lfn_scalar(lhs, float(rhs), out=out)
    elif isinstance(rhs, Symbol):
        return fn_array(lhs, rhs, out=out)
    else:
        raise TypeError('type %s not supported' % str(type(rhs)))
#pylint: enable= too-many-arguments, no-member, protected-access


@set_module('mxnet.symbol.numpy')
@wrap_np_binary_func
def add(x1, x2, out=None, **kwargs):
    return _ufunc_helper(x1, x2, _npi.add, _np.add, _npi.add_scalar, None, out)


@set_module('mxnet.symbol.numpy')
@wrap_np_binary_func
def subtract(x1, x2, out=None, **kwargs):
    return _ufunc_helper(x1, x2, _npi.subtract, _np.subtract, _npi.subtract_scalar,
                         _npi.rsubtract_scalar, out)


@set_module('mxnet.symbol.numpy')
@wrap_np_binary_func
def multiply(x1, x2, out=None, **kwargs):
    return _ufunc_helper(x1, x2, _npi.multiply, _np.multiply, _npi.multiply_scalar, None, out)


@set_module('mxnet.symbol.numpy')
@wrap_np_binary_func
def divide(x1, x2, out=None, **kwargs):
    return _ufunc_helper(x1, x2, _npi.true_divide, _np.divide, _npi.true_divide_scalar,
                         _npi.rtrue_divide_scalar, out)


@set_module('mxnet.symbol.numpy')
def true_divide(x1, x2, out=None):
    return _ufunc_helper(x1, x2, _npi.true_divide, _np.divide, _npi.true_divide_scalar,
                         _npi.rtrue_divide_scalar, out)


@set_module('mxnet.symbol.numpy')
@wrap_np_binary_func
def mod(x1, x2, out=None, **kwargs):
    return _ufunc_helper(x1, x2, _npi.mod, _np.mod, _npi.mod_scalar, _npi.rmod_scalar, out)


@set_module('mxnet.symbol.numpy')
@wrap_np_binary_func
def fmod(x1, x2, out=None, **kwargs):
    return _ufunc_helper(x1, x2, _npi.fmod, _np.fmod, _npi.fmod_scalar, _npi.rfmod_scalar, out)


@set_module('mxnet.symbol.numpy')
@wrap_np_binary_func
def remainder(x1, x2, out=None, **kwargs):
    return _ufunc_helper(x1, x2, _npi.mod, _np.mod, _npi.mod_scalar, _npi.rmod_scalar, out)


@set_module('mxnet.symbol.numpy')
@wrap_np_binary_func
def power(x1, x2, out=None, **kwargs):
    return _ufunc_helper(x1, x2, _npi.power, _np.power, _npi.power_scalar, _npi.rpower_scalar, out)


@set_module('mxnet.symbol.numpy')
@wrap_np_binary_func
def matmul(a, b, out=None, **kwargs):
    """
    Matrix product of two arrays.

    Parameters
    ----------
    a, b : _Symbol.
    out : _Symbol, optional
        A location into which the result is stored.
        If provided, it must have a shape that matches the signature (n,k),(k,m)->(n,m).
        If not provided or None, a freshly-allocated array is returned.

    Returns
    -------
    y : _Symbol
        The matrix product of the inputs.
        This is a scalar only when both x1, x2 are 1-d vectors.

    Raises
    ------
    MXNetError
        If the last dimension of a is not the same size as the second-to-last dimension of b.
        If a scalar value is passed in.

    See Also
    --------
    tensordot :
        Sum products over arbitrary axes.
    dot :
        alternative matrix product with different broadcasting rules.
    einsum :
        Einstein summation convention.

    Notes
    -----
    The behavior depends on the arguments in the following way.

    - If both arguments are 2-D they are multiplied like conventional matrices.
    - If either argument is N-D, N > 2, it is treated as a stack of matrices
      residing in the last two indexes and broadcast accordingly.
    - If the first argument is 1-D, it is promoted to a matrix by prepending
      a 1 to its dimensions. After matrix multiplication the prepended 1 is removed.
    - If the second argument is 1-D, it is promoted to a matrix by appending a 1
      to its dimensions. After matrix multiplication the appended 1 is removed.

    matmul differs from dot in two important ways:

    - Multiplication by scalars is not allowed, use multiply instead.
    - Stacks of matrices are broadcast together as if the matrices were elements,
      respecting the signature (n,k),(k,m)->(n,m).
    """
    return _npi.matmul(a, b, out=out)


@set_module('mxnet.symbol.numpy')
@wrap_np_binary_func
def lcm(x1, x2, out=None, **kwargs):
    """
    Returns the lowest common multiple of ``|x1|`` and ``|x2|``

    Parameters
    ----------
    x1, x2 : _Symbols or scalar values
        The arrays for computing lowest common multiple. If x1.shape != x2.shape,
        they must be broadcastable to a common shape (which may be the shape of
        one or the other).

    out : _Symbol or None, optional
        A location into which the result is stored. If provided, it must have a shape
        that the inputs broadcast to. If not provided or None, a freshly-allocated array
        is returned.

    Returns
    -------
    y : _Symbol or scalar
        The lowest common multiple of the absolute value of the inputs
        This is a scalar if both `x1` and `x2` are scalars.

    See Also
    --------
    gcd : The greatest common divisor
    """
    return _ufunc_helper(x1, x2, _npi.lcm, _np.lcm, _npi.lcm_scalar, None, out)


@set_module('mxnet.symbol.numpy')
def argsort(a, axis=-1, kind=None, order=None):
    """
    Returns the indices that would sort an array.
    Perform an indirect sort along the given axis using the algorithm specified
    by the `kind` keyword. It returns an array of indices of the same shape as
    `a` that index data along the given axis in sorted order.

    Parameters
    ----------
    a : _Symbol
        Array to sort.
    axis : int or None, optional
        Axis along which to sort.  The default is -1 (the last axis). If None,
        the flattened array is used.
    kind : string, optional
        This argument can take any string, but it does not have any effect on the
        final result.
    order : str or list of str, optional
        Not supported yet, will raise NotImplementedError if not None.

    Returns
    -------
    index_array : _Symbol, int
        Array of indices that sort `a` along the specified `axis`.
        If `a` is one-dimensional, ``a[index_array]`` yields a sorted `a`.
        More generally, ``np.take_along_axis(a, index_array, axis=axis)``
        always yields the sorted `a`, irrespective of dimensionality.

    Notes
    -----
    This operator does not support different sorting algorithms.
    """
    if order is not None:
        raise NotImplementedError("order is not supported yet...")

    return _npi.argsort(data=a, axis=axis, is_ascend=True, dtype='int64')


@set_module('mxnet.symbol.numpy')
def sort(a, axis=-1, kind=None, order=None):
    """
    Return a sorted copy of an array.

    Parameters
    ----------
    a : _Symbol
        Array to be sorted.
    axis : int or None, optional
        Axis along which to sort.  The default is -1 (the last axis). If None,
        the flattened array is used.
    kind : string, optional
        This argument can take any string, but it does not have any effect on the
        final result.
    order : str or list of str, optional
        Not supported yet, will raise NotImplementedError if not None.

    Returns
    -------
    sorted_array : ndarray
        Array of the same type and shape as `a`.

    Notes
    -----
    This operator does not support different sorting algorithms.
    """
    if order is not None:
        raise NotImplementedError("order is not supported yet...")

    return _npi.sort(data=a, axis=axis, is_ascend=True)


@set_module('mxnet.symbol.numpy')
def tensordot(a, b, axes=2):
    r"""
    tensordot(a, b, axes=2)
    Compute tensor dot product along specified axes for arrays >= 1-D.
    Given two tensors (arrays of dimension greater than or equal to one),
    `a` and `b`, and an ndarray object containing two ndarray
    objects, ``(a_axes, b_axes)``, sum the products of `a`'s and `b`'s
    elements (components) over the axes specified by ``a_axes`` and
    ``b_axes``. The third argument can be a single non-negative
    integer_like scalar, ``N``; if it is such, then the last ``N``
    dimensions of `a` and the first ``N`` dimensions of `b` are summed
    over.
    Parameters
    ----------
    a, b : _Symbol
        Tensors to "dot".
    axes : int or (2,) ndarray
        * integer_like
        If an int N, sum over the last N axes of `a` and the first N axes
        of `b` in order. The sizes of the corresponding axes must match.
        * (2,) array_like
        Or, a list of axes to be summed over, first sequence applying to `a`,
        second to `b`. Both elements array_like must be of the same length.
    Notes
    -----
    Three common use cases are:
        * ``axes = 0`` : tensor product :math:`a\otimes b`
        * ``axes = 1`` : tensor dot product :math:`a\cdot b`
        * ``axes = 2`` : (default) tensor double contraction :math:`a:b`
    When `axes` is integer_like, the sequence for evaluation will be: first
    the -Nth axis in `a` and 0th axis in `b`, and the -1th axis in `a` and
    Nth axis in `b` last.
    When there is more than one axis to sum over - and they are not the last
    (first) axes of `a` (`b`) - the argument `axes` should consist of
    two sequences of the same length, with the first axis to sum over given
    first in both sequences, the second axis second, and so forth.
    """
    if _np.isscalar(axes):
        return _npi.tensordot_int_axes(a, b, axes)

    if len(axes) != 2:
        raise ValueError('Axes must consist of two arrays.')
    a_axes_summed, b_axes_summed = axes
    if _np.isscalar(a_axes_summed):
        a_axes_summed = (a_axes_summed,)
    if _np.isscalar(b_axes_summed):
        b_axes_summed = (b_axes_summed,)

    if len(a_axes_summed) != len(b_axes_summed):
        raise ValueError('Axes length mismatch')

    return _npi.tensordot(a, b, a_axes_summed, b_axes_summed)


@set_module('mxnet.symbol.numpy')
def histogram(a, bins=10, range=None, normed=None, weights=None, density=None):  # pylint: disable= too-many-arguments
    """
    Compute the histogram of a set of data.

    Parameters
    ----------
    a : Symbol
        Input data. The histogram is computed over the flattened array.
    bins : int or Symbol
        If `bins` is an int, it defines the number of equal-width
        bins in the given range (10, by default). If `bins` is a
        sequence, it defines a monotonically increasing array of bin edges,
        including the rightmost edge, allowing for non-uniform bin widths.
        .. versionadded:: 1.11.0
        If `bins` is a string, it defines the method used to calculate the
        optimal bin width, as defined by `histogram_bin_edges`.
    range : (float, float)
        The lower and upper range of the bins. Required when `bins` is an integer.
        Values outside the range are ignored. The first element of the range must
        be less than or equal to the second.
    normed : bool, optional
        Not supported yet, coming soon.
    weights : array_like, optional
        Not supported yet, coming soon.
    density : bool, optional
        Not supported yet, coming soon.
    """
    if normed is True:
        raise NotImplementedError("normed is not supported yet...")
    if weights is not None:
        raise NotImplementedError("weights is not supported yet...")
    if density is True:
        raise NotImplementedError("density is not supported yet...")
    if isinstance(bins, numeric_types):
        if range is None:
            raise NotImplementedError("automatic range is not avaialble yet...")
        return _npi.histogram(a, bin_cnt=bins, range=range)
    if isinstance(bins, (list, tuple)):
        raise NotImplementedError("array_like bins is not supported yet...")
    if isinstance(bins, str):
        raise NotImplementedError("string bins is not supported yet...")
    if isinstance(bins, Symbol):
        return _npi.histogram(a, bins)
    raise ValueError("histogram fails with", locals())


@set_module('mxnet.symbol.numpy')
def eye(N, M=None, k=0, dtype=_np.float32, **kwargs):
    """
    Return a 2-D array with ones on the diagonal and zeros elsewhere.

    Parameters
    ----------
    N : int
        Number of rows in the output.
    M : int, optional
        Number of columns in the output. If None, defaults to N.
    k : int, optional
        Index of the diagonal: 0 (the default) refers to the main diagonal,
        a positive value refers to an upper diagonal,
        and a negative value to a lower diagonal.
    dtype : data-type, optional
        Data-type of the returned array.

    Returns
    -------
    I : _Symbol of shape (N,M)
        An array where all elements are equal to zero,
        except for the k-th diagonal, whose values are equal to one.
    """
    _sanity_check_params('eye', ['order'], kwargs)
    ctx = kwargs.pop('ctx', current_context())
    if ctx is None:
        ctx = current_context()
    return _npi.eye(N, M, k, ctx, dtype)


@set_module('mxnet.symbol.numpy')
def empty_like(prototype, dtype=None, order='C', subok=False, shape=None): # pylint: disable=W0621
    """
    Return a new array with the same shape and type as a given array.

    Parameters
    ----------
    prototype : _Symbol
        The shape and data-type of `prototype` define these same attributes
        of the returned array.
    dtype : data-type, optional
        Overrides the data type of the result.
    order : {'C'}, optional
        Whether to store multidimensional data in C- or Fortran-contiguous
        (row- or column-wise) order in memory. Currently only supports C order.
    subok : bool, optional.
        If True, then the newly created array will use the sub-class
        type of 'a', otherwise it will be a base-class array. Defaults
        to False.
        (Only support False at this moment)
    shape : int or sequence of ints, optional.
        Overrides the shape of the result. If order='K' and the number of
        dimensions is unchanged, will try to keep order, otherwise,
        order='C' is implied.
        (This parameter is not supported at this moment)

    Returns
    -------
    out : _Symbol
        Array of uninitialized (arbitrary) data with the same
        shape and type as `prototype`.

    See Also
    --------
    ones_like : Return an array of ones with shape and type of input.
    zeros_like : Return an array of zeros with shape and type of input.
    full_like : Return a new array with shape of input filled with value.
    empty : Return a new uninitialized array.

    Notes
    -----
    This function does *not* initialize the returned array; to do that use
    `zeros_like` or `ones_like` instead.  It may be marginally faster than
    the functions that do set the array values.
    """
    dtype_list = {None:'None', _np.int8:'int8', _np.uint8:'uint8', _np.int32:'int32',
                  _np.int64:'int64', _np.float16:'float16', _np.float32:'float32',
                  _np.float64:'float64', _np.bool_:'bool_', bool:'bool', int:'int64', float:'float64'}
    if order != 'C':
        raise NotImplementedError("Only support C order at this moment")
    if subok:
        raise NotImplementedError("Creating array by using sub-class is not supported at this moment")
    if shape is not None:
        raise NotImplementedError("Parameter 'shape' is not supported at this moment")
    try:
        dtype = dtype if isinstance(dtype, str) else dtype_list[dtype]
    except:
        raise NotImplementedError("Do not support this dtype at this moment")
    return _npi.empty_like_fallback(prototype, dtype=dtype, order=order, subok=subok, shape=shape)


@set_module('mxnet.symbol.numpy')
def linspace(start, stop, num=50, endpoint=True, retstep=False, dtype=None, axis=0, ctx=None): # pylint: disable=too-many-arguments
    r"""
    Return evenly spaced numbers over a specified interval.

    Returns num evenly spaced samples, calculated over the interval [start, stop].
    The endpoint of the interval can optionally be excluded.

    Parameters
    ----------
    start : real number
        The starting value of the sequence.
    stop : real number
        The end value of the sequence, unless endpoint is set to False. In
        that case, the sequence consists of all but the last of num + 1
        evenly spaced samples, so that stop is excluded. Note that the step
        size changes when endpoint is False.
    num : int, optional
        Number of samples to generate. Default is 50. Must be non-negative.
    endpoint : bool, optional
        If True, stop is the last sample. Otherwise, it is not included.
        Default is True.
    retstep : bool, optional
        If True, return (samples, step), where step is the spacing between samples.
    dtype : dtype, optional
        The type of the output array. If dtype is not given, infer the data
        type from the other input arguments.
    axis : int, optional
        The axis in the result to store the samples. Relevant only if start or
        stop are array-like. By default (0), the samples will be along a new
        axis inserted at the beginning. Use -1 to get an axis at the end.

    Returns
    -------
    samples : _Symbol
        There are num equally spaced samples in the closed interval
        `[start, stop]` or the half-open interval `[start, stop)`
        (depending on whether endpoint is True or False).
    step : float, optional
        Only returned if retstep is True
        Size of spacing between samples.


    See Also
    --------
    arange : Similar to `linspace`, but uses a step size (instead of the
             number of samples).

    Notes
    -----

    This function differs from the original `numpy.linspace
    <https://docs.scipy.org/doc/numpy/reference/generated/numpy.linspace.html>`_ in
    the following aspects:

    - `start` and `stop` do not support list, numpy ndarray and mxnet ndarray
    - axis could only be 0
    - There could be an additional `ctx` argument to specify the device, e.g. the i-th
      GPU.
    """
    if isinstance(start, (list, _np.ndarray)) or isinstance(stop, (list, _np.ndarray)):
        raise NotImplementedError('start and stop only support int')
    if axis != 0:
        raise NotImplementedError("the function only support axis 0")
    if ctx is None:
        ctx = current_context()
    if retstep:
        step = (stop - start) / (num - 1)
        return _npi.linspace(start=start, stop=stop, num=num, endpoint=endpoint, ctx=ctx, dtype=dtype), step
    else:
        return _npi.linspace(start=start, stop=stop, num=num, endpoint=endpoint, ctx=ctx, dtype=dtype)


@set_module('mxnet.symbol.numpy')
def logspace(start, stop, num=50, endpoint=True, base=10.0, dtype=None, axis=0, ctx=None): # pylint: disable=too-many-arguments
    r"""Return numbers spaced evenly on a log scale.

    In linear space, the sequence starts at ``base ** start``
    (`base` to the power of `start`) and ends with ``base ** stop``
    (see `endpoint` below).

        Non-scalar `start` and `stop` are now supported.

    Parameters
    ----------
    start : scalar
        ``base ** start`` is the starting value of the sequence.
    stop : scalar
        ``base ** stop`` is the final value of the sequence, unless `endpoint`
        is False.  In that case, ``num + 1`` values are spaced over the
        interval in log-space, of which all but the last (a sequence of
        length `num`) are returned.
    num : scalar, optional
        Number of samples to generate.  Default is 50.
    endpoint : boolean, optional
        If true, `stop` is the last sample. Otherwise, it is not included.
        Default is True.
    base : scalar, optional
        The base of the log space. The step size between the elements in
        ``ln(samples) / ln(base)`` (or ``log_base(samples)``) is uniform.
        Default is 10.0.
    dtype : dtype
        The type of the output array.  If `dtype` is not given, infer the data
        type from the other input arguments.
    axis : scalar, optional
        The axis in the result to store the samples.  Relevant only if start
        or stop are array-like.  By default (0), the samples will be along a
        new axis inserted at the beginning. Now, axis only support axis = 0.
    ctx : Context, optional
        An optional device context (default is the current default context).

    Returns
    -------
    samples : _Symbol
        `num` samples, equally spaced on a log scale.

    See Also
    --------
    arange : Similar to linspace, with the step size specified instead of the
             number of samples. Note that, when used with a float endpoint, the
             endpoint may or may not be included.
    linspace : Similar to logspace, but with the samples uniformly distributed
               in linear space, instead of log space.

    Notes
    -----
    Logspace is equivalent to the code

    >>> y = np.linspace(start, stop, num=num, endpoint=endpoint)
    ...
    >>> power(base, y).astype(dtype)
    ...

    Examples
    --------
    >>> np.logspace(2.0, 3.0, num=4)
    array([ 100.     ,  215.44347,  464.15887, 1000.     ])
    >>> np.logspace(2.0, 3.0, num=4, endpoint=False)
    array([100.     , 177.82794, 316.22775, 562.3413 ])
    >>> np.logspace(2.0, 3.0, num=4, base=2.0)
    array([4.       , 5.0396843, 6.349604 , 8.       ])
    >>> np.logspace(2.0, 3.0, num=4, base=2.0, dtype=np.int32)
    array([4, 5, 6, 8], dtype=int32)
    >>> np.logspace(2.0, 3.0, num=4, ctx=npx.gpu(0))
    array([ 100.     ,  215.44347,  464.15887, 1000.     ], ctx=gpu(0))
    """
    if isinstance(start, (list, _np.ndarray)) or \
       isinstance(stop, (list, _np.ndarray)):
        raise NotImplementedError('start and stop only support int')
    if axis != 0:
        raise NotImplementedError("the function only support axis 0")
    if ctx is None:
        ctx = current_context()
    return _npi.logspace(start=start, stop=stop, num=num, endpoint=endpoint, base=base, ctx=ctx, dtype=dtype)


@set_module('mxnet.symbol.numpy')
def expand_dims(a, axis):
    """Expand the shape of an array.

    Insert a new axis that will appear at the `axis` position in the expanded

    Parameters
    ----------
    a : _Symbol
        Input array.
    axis : int
        Position in the expanded axes where the new axis is placed.

    Returns
    -------
    res : _Symbol
        Output array. The number of dimensions is one greater than that of
        the input array.
    """
    return _npi.expand_dims(a, axis)


@set_module('mxnet.symbol.numpy')
def tril(m, k=0):
    r"""
    Lower triangle of an array.

    Return a copy of an array with elements above the `k`-th diagonal zeroed.

    Parameters
    ----------
    m : _Symbol, shape (M, N)
        Input array.
    k : int, optional
        Diagonal above which to zero elements.  `k = 0` (the default) is the
        main diagonal, `k < 0` is below it and `k > 0` is above.

    Returns
    -------
    tril : _Symbol, shape (M, N)
        Lower triangle of `m`, of same shape and data-type as `m`.

    See Also
    --------
    triu : same thing, only for the upper triangle
    """
    return _npi.tril(m, k)


def _unary_func_helper(x, fn_array, fn_scalar, out=None, **kwargs):
    """Helper function for unary operators.

    Parameters
    ----------
    x : _Symbol or scalar
        Input of the unary operator.
    fn_array : function
        Function to be called if x is of ``_Symbol`` type.
    fn_scalar : function
        Function to be called if x is a Python scalar.
    out : _Symbol
        Dummy parameter to keep the consistency with the ndarray counterpart.

    Returns
    -------
    out : _Symbol or scalar
        Result _Symbol or scalar.
    """
    if isinstance(x, numeric_types):
        return fn_scalar(x, **kwargs)
    elif isinstance(x, _Symbol):
        return fn_array(x, out=out, **kwargs)
    else:
        raise TypeError('type {} not supported'.format(str(type(x))))


@set_module('mxnet.symbol.numpy')
@wrap_np_unary_func
def sin(x, out=None, **kwargs):
    r"""
    Trigonometric sine, element-wise.

    Parameters
    ----------
    x : _Symbol or scalar
        Angle, in radians (:math:`2 \pi` rad equals 360 degrees).
    out : _Symbol or None
        Dummy parameter to keep the consistency with the ndarray counterpart.

    Returns
    -------
    y : _Symbol
        The sine of each element of x.
        This is a scalar if `x` is a scalar.

    Notes
    ----
    This function only supports input type of float.
    """
    return _unary_func_helper(x, _npi.sin, _np.sin, out=out, **kwargs)


@set_module('mxnet.symbol.numpy')
@wrap_np_unary_func
def cos(x, out=None, **kwargs):
    r"""
    Cosine, element-wise.

    Parameters
    ----------
    x : _Symbol or scalar
        Angle, in radians (:math:`2 \pi` rad equals 360 degrees).
    out : _Symbol or None
        Dummy parameter to keep the consistency with the ndarray counterpart.

    Returns
    -------
    y : _Symbol
        The corresponding cosine values. This is a scalar if x is a scalar.

    Notes
    ----
    This function only supports input type of float.
    """
    return _unary_func_helper(x, _npi.cos, _np.cos, out=out, **kwargs)


@set_module('mxnet.symbol.numpy')
@wrap_np_unary_func
def sinh(x, out=None, **kwargs):
    """
    Hyperbolic sine, element-wise.
    Equivalent to ``1/2 * (np.exp(x) - np.exp(-x))`` or ``-1j * np.sin(1j*x)``.

    Parameters
    ----------
    x : _Symbol or scalar
        Input array or scalar.
    out : _Symbol or None
        Dummy parameter to keep the consistency with the ndarray counterpart.

    Returns
    -------
    y : _Symbol or scalar
        The corresponding hyperbolic sine values. This is a scalar if `x` is a scalar.

    Notes
    ----
    This function only supports input type of float.
    """
    return _unary_func_helper(x, _npi.sinh, _np.sinh, out=out, **kwargs)


@set_module('mxnet.symbol.numpy')
@wrap_np_unary_func
def cosh(x, out=None, **kwargs):
    """
    Hyperbolic cosine, element-wise.
    Equivalent to ``1/2 * (np.exp(x) + np.exp(-x))`` and ``np.cos(1j*x)``.

    Parameters
    ----------
    x : _Symbol or scalar
        Input array or scalar.
    out : _Symbol or None
        Dummy parameter to keep the consistency with the ndarray counterpart.

    Returns
    -------
    y : _Symbol or scalar
        The corresponding hyperbolic cosine values. This is a scalar if `x` is a scalar.

    Notes
    ----
    This function only supports input type of float.
    """
    return _unary_func_helper(x, _npi.cosh, _np.cosh, out=out, **kwargs)


@set_module('mxnet.symbol.numpy')
@wrap_np_unary_func
def tanh(x, out=None, **kwargs):
    """
    Compute hyperbolic tangent element-wise.
    Equivalent to ``np.sinh(x)/np.cosh(x)``.

    Parameters
    ----------
    x : _Symbol
        Input array.
    out : _Symbol or None
          Dummy parameter to keep the consistency with the ndarray counterpart.

    Returns
    -------
    y : _Symbol
        The corresponding hyperbolic tangent values.

    Notes
    -----
    If `out` is provided, the function writes the result into it,
    and returns a reference to `out`.  (See Examples)
    - input x does not support complex computation (like imaginary number)
    >>> np.tanh(np.pi*1j)
    TypeError: type <type 'complex'> not supported

    Examples
    --------
    >>> np.tanh(np.array[0, np.pi]))
    array([0.       , 0.9962721])
    >>> np.tanh(np.pi)
    0.99627207622075
    >>> # Example of providing the optional output parameter illustrating
    >>> # that what is returned is a reference to said parameter
    >>> out1 = np.array(1)
    >>> out2 = np.tanh(np.array(0.1), out1)
    >>> out2 is out1
    True
    >>> # Example of ValueError due to provision of shape mis-matched `out`
    >>> np.tanh(np.zeros((3,3)),np.zeros((2,2)))
    mxnet.base.MXNetError:
    [07:17:36] ../src/ndarray/./../operator/tensor/../elemwise_op_common.h:135:
    Check failed: assign(&dattr, vec.at(i)): Incompatible attr in node
    at 0-th output: expected [3,3], got [2,2]
    """
    return _unary_func_helper(x, _npi.tanh, _np.tanh, out=out, **kwargs)


@set_module('mxnet.symbol.numpy')
@wrap_np_unary_func
def log10(x, out=None, **kwargs):
    """
    Return the base 10 logarithm of the input array, element-wise.

    Parameters
    ----------
    x : _Symbol or scalar
        Input array or scalar.
    out : _Symbol or None
        Dummy parameter to keep the consistency with the ndarray counterpart.

    Returns
    -------
    y : _Symbol or scalar
        The logarithm to the base 10 of `x`, element-wise. NaNs are
        returned where x is negative. This is a scalar if `x` is a scalar.

    Notes
    ----
    This function only supports input type of float.
    """
    return _unary_func_helper(x, _npi.log10, _np.log10, out=out, **kwargs)


@set_module('mxnet.symbol.numpy')
@wrap_np_unary_func
def sqrt(x, out=None, **kwargs):
    """
    Return the non-negative square-root of an array, element-wise.

    Parameters
    ----------
    x : _Symbol or scalar
        The values whose square-roots are required.
    out : _Symbol, or None, optional
        Dummy parameter to keep the consistency with the ndarray counterpart.

    Returns
    -------
    y : _Symbol or scalar
        An array of the same shape as `x`, containing the positive
        square-root of each element in `x`. This is a scalar if `x` is a scalar.

    Notes
    ----
    This function only supports input type of float.
    """
    return _unary_func_helper(x, _npi.sqrt, _np.sqrt, out=out, **kwargs)


@set_module('mxnet.symbol.numpy')
@wrap_np_unary_func
def cbrt(x, out=None, **kwargs):
    r"""
    Return the cube-root of an array, element-wise.

    Parameters
    ----------
    x : _Symbol
        The values whose cube-roots are required.
    out : _Symbol or None
        Dummy parameter to keep the consistency with the ndarray counterpart.

    Returns
    ----------
    y : _Symbol
        An array of the same shape as x, containing the cube cube-root of each element in x.
        If out was provided, y is a reference to it. This is a scalar if x is a scalar.
    """
    return _unary_func_helper(x, _npi.cbrt, _np.cbrt, out=out, **kwargs)


@set_module('mxnet.symbol.numpy')
@wrap_np_unary_func
def abs(x, out=None, **kwargs):
    r"""
    Calculate the absolute value element-wise.

    Parameters
    ----------
    x : _Symbol or scalar
        Input array.
    out : _Symbol or None
        Dummy parameter to keep the consistency with the ndarray counterpart.

    Returns
    -------
    absolute : _Symbol
        An ndarray containing the absolute value of
        each element in `x`. This is a scalar if `x` is a scalar.
    """
    return _unary_func_helper(x, _npi.abs, _np.abs, out=out, **kwargs)


@set_module('mxnet.symbol.numpy')
@wrap_np_unary_func
def fabs(x, out=None, **kwargs):
    r"""
    Calculate the absolute value element-wise.

    This function returns the absolute values (positive magnitude) of the
    data in `x`. Complex values are not handled, use `absolute` to find the
    absolute values of complex data.

    Parameters
    ----------
    x : _Symbol or scalar
        Input array.
    out : _Symbol or None
        Dummy parameter to keep the consistency with the ndarray counterpart.

    Returns
    -------
    absolute : _Symbol
        An ndarray containing the absolute value of
        each element in `x`. This is a scalar if `x` is a scalar.
    """
    return _unary_func_helper(x, _npi.abs, _np.abs, out=out, **kwargs)


@set_module('mxnet.symbol.numpy')
@wrap_np_unary_func
def absolute(x, out=None, **kwargs):
    r"""
    Calculate the absolute value element-wise.
    np.abs is a shorthand for this function.

    Parameters
    ----------
    x : _Symbol
        Input array.
    out : _Symbol or None
        Dummy parameter to keep the consistency with the ndarray counterpart.

    Returns
    ----------
    absolute : _Symbol
        An ndarray containing the absolute value of each element in x.
    """
    return _unary_func_helper(x, _npi.absolute, _np.absolute, out=out, **kwargs)


@set_module('mxnet.symbol.numpy')
@wrap_np_unary_func
def sign(x, out=None, **kwargs):
    r"""
    Returns an element-wise indication of the sign of a number.
    The `sign` function returns ``-1 if x < 0, 0 if x==0, 1 if x > 0``. Only supports real number.

    Parameters
    ----------
    x : _Symbol or a scalar
        Input values.
    out : _Symbol or None, optional
        Dummy parameter to keep the consistency with the ndarray counterpart.

    Returns
    -------
    y : _Symbol
        The sign of `x`.
        This is a scalar if `x` is a scalar.

    Note
    -------
    - Only supports real number as input elements.
    - Input type does not support Python native iterables(list, tuple, ...)
    - ``out`` param: cannot perform auto broadcasting. ``out`` symbol's shape must be the same as the expected output.
    - ``out`` param: cannot perform auto type cast. ``out`` symbol's dtype must be the same as the expected output.
    - ``out`` param does not support scalar input case.
    """
    return _unary_func_helper(x, _npi.sign, _np.sign, out=out, **kwargs)


@set_module('mxnet.symbol.numpy')
@wrap_np_unary_func
def exp(x, out=None, **kwargs):
    r"""
    Calculate the exponential of all elements in the input array.

    Parameters
    ----------
    x : _Symbol or scalar
        Input values.
    out : _Symbol or None
        Dummy parameter to keep the consistency with the ndarray counterpart.

    Returns
    -------
    out : _Symbol
        Output array, element-wise exponential of `x`.
        This is a scalar if `x` is a scalar.
    """
    return _unary_func_helper(x, _npi.exp, _np.exp, out=out, **kwargs)


@set_module('mxnet.symbol.numpy')
@wrap_np_unary_func
def expm1(x, out=None, **kwargs):
    r"""
    Calculate `exp(x) - 1` for all elements in the array.

    Parameters
    ----------
    x : _Symbol or scalar
        Input values.
    out : _Symbol or None
        Dummy parameter to keep the consistency with the ndarray counterpart.

    Returns
    -------
    out : _Symbol
        Output array, .
        This is a scalar if `x` is a scalar.
    """
    return _unary_func_helper(x, _npi.expm1, _np.expm1, out=out, **kwargs)


@set_module('mxnet.symbol.numpy')
@wrap_np_unary_func
def arcsin(x, out=None, **kwargs):
    r"""
    Inverse sine, element-wise.

    Parameters
    ----------
    x : _Symbol or scalar
        The values whose reciprocals are required.
    out : _Symbol, or None, optional
        Dummy parameter to keep the consistency with the ndarray counterpart.

    Returns
    -------
    angle : _Symbol or scalar
        Output array is same shape and type as x. This is a scalar if x is a scalar.

    Notes
    -----
    `arcsin` is a multivalued function: for each `x` there are infinitely
    many numbers `z` such that :math:`sin(z) = x`.  The convention is to
    return the angle `z` whose real part lies in [-pi/2, pi/2].
    For real-valued input data types, *arcsin* always returns real output.
    For each value that cannot be expressed as a real number or infinity,
    it yields ``nan`` and sets the `invalid` floating point error flag.
    The inverse sine is also known as `asin` or sin^{-1}.
    The output `symbol` has the same `ctx` as the input `symbol`.
    This function differs from the original `numpy.arcsin
    <https://docs.scipy.org/doc/numpy/reference/generated/numpy.arcsin.html>`_ in
    the following aspects:
    - Only support _Symbol or scalar now.
    - `where` argument is not supported.
    - Complex input is not supported.

    References
    ----------
    Abramowitz, M. and Stegun, I. A., *Handbook of Mathematical Functions*,
    10th printing, New York: Dover, 1964, pp. 79ff.
    http://www.math.sfu.ca/~cbm/aands/
    """
    return _unary_func_helper(x, _npi.arcsin, _np.arcsin, out=out, **kwargs)


@set_module('mxnet.symbol.numpy')
@wrap_np_unary_func
def arccos(x, out=None, **kwargs):
    r"""
    Trigonometric inverse cosine, element-wise.
    The inverse of cos so that, if y = cos(x), then x = arccos(y).

    Parameters
    ----------
    x : _Symbol
        x-coordinate on the unit circle. For real arguments, the domain is [-1, 1].
    out : _Symbol or None
        Dummy parameter to keep the consistency with the ndarray counterpart.

    Returns
    ----------
    angle : _Symbol
        The angle of the ray intersecting the unit circle at the given x-coordinate in radians [0, pi].
        This is a scalar if x is a scalar.

    See also
    ----------
    cos, arctan, arcsin

    Notes
    ----------
    arccos is a multivalued function: for each x there are infinitely many numbers z such that
    cos(z) = x. The convention is to return the angle z whose real part lies in [0, pi].
    For real-valued input data types, arccos always returns real output.
    For each value that cannot be expressed as a real number or infinity, it yields nan and sets
    the invalid floating point error flag.
    The inverse cos is also known as acos or cos^-1.
    """
    return _unary_func_helper(x, _npi.arccos, _np.arccos, out=out, **kwargs)


@set_module('mxnet.symbol.numpy')
@wrap_np_unary_func
def arctan(x, out=None, **kwargs):
    r"""
    Trigonometric inverse tangent, element-wise.
    The inverse of tan, so that if ``y = tan(x)`` then ``x = arctan(y)``.

    Parameters
    ----------
    x : _Symbol or scalar
        Input values.
    out : _Symbol or None
        Dummy parameter to keep the consistency with the ndarray counterpart.

    Returns
    -------
    out : _Symbol
        Out has the same shape as `x`. It lies is in
        ``[-pi/2, pi/2]`` (``arctan(+/-inf)`` returns ``+/-pi/2``).
        This is a scalar if `x` is a scalar.

    Notes
    -----
    `arctan` is a multi-valued function: for each `x` there are infinitely
    many numbers `z` such that tan(`z`) = `x`.  The convention is to return
    the angle `z` whose real part lies in [-pi/2, pi/2].
    For real-valued input data types, `arctan` always returns real output.
    For each value that cannot be expressed as a real number or infinity,
    it yields ``nan`` and sets the `invalid` floating point error flag.
    For complex-valued input, we do not have support for them yet.
    The inverse tangent is also known as `atan` or tan^{-1}.
    """
    return _unary_func_helper(x, _npi.arctan, _np.arctan, out=out, **kwargs)


@set_module('mxnet.symbol.numpy')
@wrap_np_unary_func
def log(x, out=None, **kwargs):
    """
    Natural logarithm, element-wise.
    The natural logarithm `log` is the inverse of the exponential function,
    so that `log(exp(x)) = x`. The natural logarithm is logarithm in base
    `e`.

    Parameters
    ----------
    x : _Symbol
        Input value. Elements must be of real value.
    out : _Symbol or None, optional
        Dummy parameter to keep the consistency with the ndarray counterpart.

    Returns
    -------
    y : _Symbol
        The natural logarithm of `x`, element-wise.
        This is a scalar if `x` is a scalar.

    Notes
    -----
     Currently only supports data of real values and ``inf`` as input. Returns data of real value, ``inf``, ``-inf`` and
    ``nan`` according to the input.
    This function differs from the original `numpy.log
    <https://docs.scipy.org/doc/numpy/reference/generated/numpy.log.html>`_ in
    the following aspects:
    - Does not support complex number for now
    - Input type does not support Python native iterables(list, tuple, ...). Only ndarray is supported.
    - ``out`` param: cannot perform auto braodcasting. ``out`` symbol's shape must be the same as the expected output.
    - ``out`` param: cannot perform auto type cast. ``out`` symbol's dtype must be the same as the expected output.
    - ``out`` param does not support scalar input case.
    """
    return _unary_func_helper(x, _npi.log, _np.log, out=out, **kwargs)


@set_module('mxnet.symbol.numpy')
@wrap_np_unary_func
def degrees(x, out=None, **kwargs):
    """
    Convert angles from radians to degrees.

    Parameters
    ----------
    x : _Symbol
        Input value. Elements must be of real value.
    out : _Symbol or None, optional
        Dummy parameter to keep the consistency with the ndarray counterpart.

    Returns
    -------
    y : _Symbol of floats
        The corresponding degree values; if `out` was supplied this is a
        reference to it.
        This is a scalar if `x` is a scalar.

    Notes
    -------
    This function differs from the original `numpy.degrees
    <https://docs.scipy.org/doc/numpy/reference/generated/numpy.degrees.html>`_ in
    the following aspects:
    - Input type does not support Python native iterables(list, tuple, ...). Only ndarray is supported.
    - ``out`` param: cannot perform auto broadcasting. ``out`` symbol's shape must be the same as the expected output.
    - ``out`` param: cannot perform auto type cast. ``out`` symbol's dtype must be the same as the expected output.
    - ``out`` param does not support scalar input case.
    """
    return _unary_func_helper(x, _npi.degrees, _np.degrees, out=out, **kwargs)


@set_module('mxnet.symbol.numpy')
@wrap_np_unary_func
def rad2deg(x, out=None, **kwargs):
    r"""
    Convert angles from radians to degrees.

    Parameters
    ----------
    x : _Symbol or scalar
        Angles in degrees.
    out : _Symbol or None, optional
        A location into which the result is stored.

    Returns
    -------
    y : _Symbol or scalar
        The corresponding angle in radians.
        This is a scalar if `x` is a scalar.

    Notes
    -----
    "rad2deg(x)" is "x * 180 / pi".

    This function differs from the original numpy.arange in the following aspects:
        - Only support float32 and float64.
        - `out` must be in the same size of input.
    """
    return _unary_func_helper(x, _npi.rad2deg, _np.rad2deg, out=out)


@set_module('mxnet.symbol.numpy')
@wrap_np_unary_func
def rint(x, out=None, **kwargs):
    """
    Round elements of the array to the nearest integer.

    Parameters
    ----------
    x : _Symbol or scalar
        Input array.
    out : _Symbol or None
        Dummy parameter to keep the consistency with the ndarray counterpart.

    Returns
    -------
    out : _Symbol or scalar
        Output array is same shape and type as x. This is a scalar if x is a scalar.

    Notes
    -----
    This function differs from the original `numpy.rint
    <https://docs.scipy.org/doc/numpy/reference/generated/numpy.rint.html>`_ in
    the following way(s):
    - only _Symbol or scalar is accpted as valid input, tuple of _Symbol is not supported
     - broadcasting to `out` of different shape is currently not supported
    - when input is plain python numerics, the result will not be stored in the `out` param
    """
    return _unary_func_helper(x, _npi.rint, _np.rint, out=out, **kwargs)


@set_module('mxnet.symbol.numpy')
@wrap_np_unary_func
def log2(x, out=None, **kwargs):
    """
    Base-2 logarithm of x.
    Parameters
    ----------
    x : _Symbol
        Input values.
    out : _Symbol or None
        A location into which the result is stored.
        If provided, it must have the same shape and type as the input.
        If not provided or None, a freshly-allocated array is returned.
    Returns
    -------
    y : _Symbol
        The logarithm base two of `x`, element-wise.
        This is a scalar if `x` is a scalar.
    Notes
    -----
    This function differs from the original `numpy.log2
    <https://www.google.com/search?q=numpy+log2>`_ in
    the following way(s):
    - only ndarray or scalar is accpted as valid input, tuple of ndarray is not supported
    - broadcasting to `out` of different shape is currently not supported
    - when input is plain python numerics, the result will not be stored in the `out` param
    """
    return _unary_func_helper(x, _npi.log2, _np.log2, out=out, **kwargs)


@set_module('mxnet.symbol.numpy')
@wrap_np_unary_func
def log1p(x, out=None, **kwargs):
    """
    Return the natural logarithm of one plus the input array, element-wise.
    Calculates ``log(1 + x)``.
    Parameters
    ----------
    x : _Symbol or scalar
        Input array.
    out : _Symbol or None
          Dummy parameter to keep the consistency with the ndarray counterpart.
    Returns
    -------
    y : _Symbol or scalar
        Natural logarithm of 1 + x, element-wise. This is a scalar
        if x is a scalar.
    Notes
    -----
    For real-valued input, `log1p` is accurate also for `x` so small
    that `1 + x == 1` in floating-point accuracy.
    Logarithm is a multivalued function: for each `x` there is an infinite
    number of `z` such that `exp(z) = 1 + x`. The convention is to return
    the `z` whose imaginary part lies in `[-pi, pi]`.
    For real-valued input data types, `log1p` always returns real output.
    For each value that cannot be expressed as a real number or infinity,
    it yields ``nan`` and sets the `invalid` floating point error flag.
    cannot support complex-valued input.
    Examples
    --------
    >>> np.log1p(1e-99)
    1e-99
    >>> a = np.array([3, 4, 5])
    >>> np.log1p(a)
    array([1.3862944, 1.609438 , 1.7917595])
    """
    return _unary_func_helper(x, _npi.log1p, _np.log1p, out=out, **kwargs)


@set_module('mxnet.symbol.numpy')
@wrap_np_unary_func
def radians(x, out=None, **kwargs):
    """
    Convert angles from degrees to radians.
    Parameters
    ----------
    x : _Symbol or scalar
        Input array in degrees.
    out : _Symbol or None
       Dummy parameter to keep the consistency with the ndarray counterpart.
    Returns
    -------
    y : _Symbol
        The corresponding radian values. This is a scalar if x is a scalar.
    Notes
    -----
    This function differs from the original `numpy.radians
    <https://docs.scipy.org/doc/numpy/reference/generated/numpy.radians.html>`_ in
    the following way(s):
    - only _Symbol or scalar is accpted as valid input, tuple of _Symbol is not supported
    - broadcasting to `out` of different shape is currently not supported
    - when input is plain python numerics, the result will not be stored in the `out` param
    Examples
    --------
    >>> deg = np.arange(12.) * 30.
    >>> np.radians(deg)
    array([0.       , 0.5235988, 1.0471976, 1.5707964, 2.0943952, 2.6179938,
           3.1415927, 3.6651914, 4.1887903, 4.712389 , 5.2359877, 5.7595863],
           dtype=float32)
    """
    return _unary_func_helper(x, _npi.radians, _np.radians, out=out, **kwargs)


@set_module('mxnet.symbol.numpy')
@wrap_np_unary_func
def deg2rad(x, out=None, **kwargs):
    r"""
    deg2rad(x, out=None)

    Convert angles from degrees to radians.

    Parameters
    ----------
    x : _Symbol or scalar
        Angles in degrees.
    out : _Symbol or None, optional
        A location into which the result is stored.

    Returns
    -------
    y : _Symbol or scalar
        The corresponding angle in radians.
        This is a scalar if `x` is a scalar.

    Notes
    -----
    "deg2rad(x)" is "x * pi / 180".

    This function differs from the original numpy.arange in the following aspects:
        - Only support float32 and float64.
        - `out` must be in the same size of input.
    """
    return _unary_func_helper(x, _npi.deg2rad, _np.deg2rad, out=out)


@set_module('mxnet.symbol.numpy')
@wrap_np_unary_func
def reciprocal(x, out=None, **kwargs):
    r"""
    Return the reciprocal of the argument, element-wise.
    Calculates ``1/x``.

    Parameters
    ----------
    x : _Symbol or scalar
        The values whose reciprocals are required.
    out : _Symbol, or None, optional
        Dummy parameter to keep the consistency with the ndarray counterpart.

    Returns
    -------
    y : _Symbol or scalar
        Output array is same shape and type as x. This is a scalar if x is a scalar.

    Notes
    -----
    .. note::
        This function is not designed to work with integers.
    For integer arguments with absolute value larger than 1 the result is
    always zero because of the way Python handles integer division.  For
    integer zero the result is an overflow.
    The output `symbol` has the same `ctx` as the input `symbol`.
    This function differs from the original `numpy.reciprocal
    <https://docs.scipy.org/doc/numpy/reference/generated/numpy.reciprocal.html>`_ in
    the following aspects:
    - Only support _Symbol and scalar now.
    - `where` argument is not supported.
    """
    return _unary_func_helper(x, _npi.reciprocal, _np.reciprocal, out=out, **kwargs)


@set_module('mxnet.symbol.numpy')
@wrap_np_unary_func
def square(x, out=None, **kwargs):
    r"""
    Return the element-wise square of the input.

    Parameters
    ----------
    x : _Symbol or scalar
        The values whose reciprocals are required.
    out : _Symbol, or None, optional
        Dummy parameter to keep the consistency with the ndarray counterpart.

    Returns
    -------
    y : _Symbol or scalar
        Output array is same shape and type as x. This is a scalar if x is a scalar.

    Notes
    -----
    The output `symbol` has the same `ctx` as the input `symbol`.
    This function differs from the original `numpy.square
    <https://docs.scipy.org/doc/numpy/reference/generated/numpy.square.html>`_ in
    the following aspects:
    - Only support _Symbol and scalar now.
    - `where` argument is not supported.
    """
    return _unary_func_helper(x, _npi.square, _np.square, out=out, **kwargs)


@set_module('mxnet.symbol.numpy')
@wrap_np_unary_func
def negative(x, out=None, **kwargs):
    r"""
    Numerical negative, element-wise.

    Parameters:
    ------------
    x : _Symbol or scalar
        Input array.
    out : _Symbol or None, optional
          A location into which the result is stored.
          If provided, it must have a shape that the inputs broadcast to.
          If not provided or None, a freshly-allocated array is returned.
          A tuple (possible only as a keyword argument) must have length
          equal to the number of outputs.

    Returns:
    -------
    y : _Symbol or scalar
        Returned array or scalar: y = -x. This is a scalar if x is a scalar.

    Examples:
    ---------
    >>> np.negative(1)
    -1
    """
    return _unary_func_helper(x, _npi.negative, _np.negative, out=out)


@set_module('mxnet.symbol.numpy')
@wrap_np_unary_func
def fix(x, out=None, **kwargs):
    """
    Round to nearest integer towards zero.

    Round an array of floats element-wise to nearest integer towards zero. The rounded values are returned as floats.

    Parameters:
    ----------
    x : _Symbol or scalar
        An array of floats to be rounded
    out : _Symbol or scalar, optional
          Output array

    Returns:
    ---------
    y : _Symbol or scalar

    Examples:
    ----------
    >>> np.fix(3.14)
    3
    """
    return _unary_func_helper(x, _npi.fix, _np.fix, out=out)


@set_module('mxnet.symbol.numpy')
@wrap_np_unary_func
def tan(x, out=None, **kwargs):
    r"""
    Compute tangent element-wise.
    Equivalent to np.sin(x)/np.cos(x) element-wise.

    Parameters:
    ----------
    x : _Symbol or scalar
        Input array.
    out : _Symbol or scalar or None.
        A location into which the result is stored. If provided,
        it must have a shape that the inputs broadcast to. If not provided or None,
        a freshly-allocated array is returned. A tuple (possible only as a keyword argument)
        must have length equal to the number of outputs.

    Returns:
    -------
    y : _Symbol or scalar
        The corresponding tangent values. This is a scalar if x is a scalar.
    """

    return _unary_func_helper(x, _npi.tan, _np.tan, out=out, **kwargs)


@set_module('mxnet.symbol.numpy')
@wrap_np_unary_func
def ceil(x, out=None, **kwargs):
    r"""
    Return the ceiling of the input, element-wise.
    The ceil of the ndarray `x` is the smallest integer `i`, such that
    `i >= x`.  It is often denoted as :math:`\lceil x \rceil`.

    Parameters
    ----------
    x : _Symbol or scalar
        Input array.
    out : _Symbol or None
          Dummy parameter to keep the consistency with the ndarray counterpart.

    Returns
    -------
    y : _Symbol or scalar
        The ceiling of each element in `x`, with `float` dtype.
        This is a scalar if `x` is a scalar.

    Examples
    --------
    >>> a = np.array([-1.7, -1.5, -0.2, 0.2, 1.5, 1.7, 2.0])
    >>> np.ceil(a)
    array([-1., -1., -0.,  1.,  2.,  2.,  2.])
    >>> #if you use parameter out, x and out must be ndarray. if not, you will get an error!
    >>> a = np.array(1)
    >>> np.ceil(np.array(3.5), a)
    array(4.)
    >>> a
    array(4.)
    """
    return _unary_func_helper(x, _npi.ceil, _np.ceil, out=out, **kwargs)


@set_module('mxnet.symbol.numpy')
def insert(arr, obj, values, axis=None):
    """
    Insert values along the given axis before the given indices.

    Parameters
    ----------
    arr : _Symbol
        Input array.
    obj : int, slice or ndarray of int64
        Object that defines the index or indices before which `values` is
        inserted.
        Support for multiple insertions when `obj` is a single scalar or a
        sequence with one element (only support int32 and int64 element).
    values : _Symbol
        Values to insert into `arr`.
        If the type of values is different from that of arr, values is converted
        to the type of arr.
    axis : int, optional
        Axis along which to insert `values`.  If `axis` is None then `arr`
        is flattened first.

    Returns
    -------
    out : _Symbol
        A copy of `arr` with `values` inserted.  Note that `insert`
        does not occur in-place: a new array is returned. If
        `axis` is None, `out` is a flattened array.

    Notes
    -----
    - Note that for higher dimensional inserts `obj=0` behaves very different
    from `obj=[0]` just like `arr[:,0,:] = values` is different from
    `arr[:,[0],:] = values`.
    - If obj is a ndarray, it's dtype only supports int64
    """
    if isinstance(values, numeric_types):
        if isinstance(obj, slice):
            start = obj.start
            stop = obj.stop
            step = 1 if obj.step is None else obj.step
            return _npi.insert_slice(arr, val=values, start=start, stop=stop, step=step, axis=axis)
        elif isinstance(obj, integer_types):
            return _npi.insert_scalar(arr, val=values, int_ind=obj, axis=axis)
        elif isinstance(obj, Symbol):
            return _npi.insert_tensor(arr, obj, val=values, axis=axis)
    if not isinstance(arr, Symbol): # pylint: disable= undefined-variable
        raise TypeError("'arr' can not support type {}".format(str(type(arr))))
    if not isinstance(values, Symbol): # pylint: disable= undefined-variable
        raise TypeError("'values' can not support type {}".format(str(type(values))))
    if isinstance(obj, slice):
        start = obj.start
        stop = obj.stop
        step = 1 if obj.step is None else obj.step
        return _npi.insert_slice(arr, values, start=start, stop=stop, step=step, axis=axis)
    elif isinstance(obj, integer_types):
        return _npi.insert_scalar(arr, values, int_ind=obj, axis=axis)
    elif isinstance(obj, Symbol):
        return _npi.insert_tensor(arr, values, obj, axis=axis)
    else:
        raise TypeError("'obj' can not support type {}".format(str(type(obj))))


@set_module('mxnet.symbol.numpy')
@wrap_np_unary_func
def floor(x, out=None, **kwargs):
    r"""
    Return the floor of the input, element-wise.
    The floor of the ndarray `x` is the largest integer `i`, such that
    `i <= x`.  It is often denoted as :math:`\lfloor x \rfloor`.

    Parameters
    ----------
    x : _Symbol or scalar
        Input array.
    out : _Symbol or None
          Dummy parameter to keep the consistency with the ndarray counterpart.

    Returns
    -------
    y : _Symbol or scalar
        The floor of each element in `x`, with `float` dtype.
        This is a scalar if `x` is a scalar.

    Examples
    --------
    >>> a = np.array([-1.7, -1.5, -0.2, 0.2, 1.5, 1.7, 2.0])
    >>> np.floor(a)
    array([-2., -2., -1.,  0.,  1.,  1.,  2.])
    >>> # if you use parameter out, x and out must be ndarray. if not, you will get an error!
    >>> a = np.array(1)
    >>> np.floor(np.array(3.5), a)
    array(3.)
    >>> a
    array(3.)
    """
    return _unary_func_helper(x, _npi.floor, _np.floor, out=out, **kwargs)


@set_module('mxnet.symbol.numpy')
@wrap_np_unary_func
def trunc(x, out=None, **kwargs):
    r"""
    Return the truncated value of the input, element-wise.
    The truncated value of the scalar `x` is the nearest integer `i` which
    is closer to zero than `x` is. In short, the fractional part of the
    signed number `x` is discarded.

    Parameters
    ----------
    x : _Symbol or scalar
        Input data.
    out : _Symbol or None, optional
        Dummy parameter to keep the consistency with the ndarray counterpart.

    Returns
    -------
    y : _Symbol or scalar
        The truncated value of each element in `x`.
        This is a scalar if `x` is a scalar.

    Notes
    -----
    This function differs from the original numpy.trunc in the following aspects:
        - Do not support `where`, a parameter in numpy which indicates where to calculate.
        - Cannot cast type automatically. Dtype of `out` must be same as the expected one.
        - Cannot broadcast automatically. Shape of `out` must be same as the expected one.
        - If `x` is plain python numeric, the result won't be stored in out.
    """
    return _unary_func_helper(x, _npi.trunc, _np.trunc, out=out, **kwargs)


@set_module('mxnet.symbol.numpy')
@wrap_np_unary_func
def logical_not(x, out=None, **kwargs):
    r"""
    Compute the truth value of NOT x element-wise.

    Parameters
    ----------
    x : _Symbol or scalar
        Logical NOT is applied to the elements of `x`.
    out : _Symbol or None, optional
        Dummy parameter to keep the consistency with the ndarray counterpart.

    Returns
    -------
    y : bool or _Symbol
        Boolean result with the same shape as `x` of the NOT operation
        on elements of `x`.
        This is a scalar if `x` is a scalar.

    Notes
    -----
    This function differs from the original numpy.logical_not in the following aspects:
        - Do not support `where`, a parameter in numpy which indicates where to calculate.
        - Cannot cast type automatically. Dtype of `out` must be same as the expected one.
        - Cannot broadcast automatically. Shape of `out` must be same as the expected one.
        - If `x` is plain python numeric, the result won't be stored in out.
    """
    return _unary_func_helper(x, _npi.logical_not, _np.logical_not, out=out, **kwargs)


@set_module('mxnet.symbol.numpy')
@wrap_np_unary_func
def arcsinh(x, out=None, **kwargs):
    r"""
    Inverse hyperbolic sine, element-wise.

    Parameters
    ----------
    x : _Symbol or scalar
        Input array.
    out : _Symbol or None, optional
        Dummy parameter to keep the consistency with the ndarray counterpart.

    Returns
    -------
    arcsinh : _Symbol
        Array of the same shape as `x`.
        This is a scalar if `x` is a scalar.

    Notes
    -----
    `arcsinh` is a multivalued function: for each `x` there are infinitely
    many numbers `z` such that `sinh(z) = x`.

    For real-valued input data types, `arcsinh` always returns real output.
    For each value that cannot be expressed as a real number or infinity, it
    yields ``nan`` and sets the `invalid` floating point error flag.

    This function differs from the original numpy.arcsinh in the following aspects:
        - Do not support `where`, a parameter in numpy which indicates where to calculate.
        - Do not support complex-valued input.
        - Cannot cast type automatically. DType of `out` must be same as the expected one.
        - Cannot broadcast automatically. Shape of `out` must be same as the expected one.
        - If `x` is plain python numeric, the result won't be stored in out.
    """
    return _unary_func_helper(x, _npi.arcsinh, _np.arcsinh, out=out, **kwargs)


@set_module('mxnet.symbol.numpy')
@wrap_np_unary_func
def arccosh(x, out=None, **kwargs):
    r"""
    Inverse hyperbolic cosine, element-wise.

    Parameters
    ----------
    x : _Symbol or scalar
        Input array.
    out : _Symbol or None, optional
        Dummy parameter to keep the consistency with the ndarray counterpart.

    Returns
    -------
    arccosh : _Symbol
        Array of the same shape as `x`.
        This is a scalar if `x` is a scalar.

    Notes
    -----
    `arccosh` is a multivalued function: for each `x` there are infinitely
    many numbers `z` such that `cosh(z) = x`.

    For real-valued input data types, `arccosh` always returns real output.
    For each value that cannot be expressed as a real number or infinity, it
    yields ``nan`` and sets the `invalid` floating point error flag.

    This function differs from the original numpy.arccosh in the following aspects:
        - Do not support `where`, a parameter in numpy which indicates where to calculate.
        - Do not support complex-valued input.
        - Cannot cast type automatically. Dtype of `out` must be same as the expected one.
        - Cannot broadcast automatically. Shape of `out` must be same as the expected one.
        - If `x` is plain python numeric, the result won't be stored in out.
    """
    return _unary_func_helper(x, _npi.arccosh, _np.arccosh, out=out, **kwargs)


@set_module('mxnet.symbol.numpy')
@wrap_np_unary_func
def arctanh(x, out=None, **kwargs):
    r"""
    Inverse hyperbolic tangent, element-wise.

    Parameters
    ----------
    x : _Symbol or scalar
        Input array.
    out : _Symbol or None, optional
        Dummy parameter to keep the consistency with the ndarray counterpart.

    Returns
    -------
    arctanh : _Symbol
        Array of the same shape as `x`.
        This is a scalar if `x` is a scalar.

    Notes
    -----
    `arctanh` is a multivalued function: for each `x` there are infinitely
    many numbers `z` such that `tanh(z) = x`.

    For real-valued input data types, `arctanh` always returns real output.
    For each value that cannot be expressed as a real number or infinity, it
    yields ``nan`` and sets the `invalid` floating point error flag.

    This function differs from the original numpy.arctanh in the following aspects:
        - Do not support `where`, a parameter in numpy which indicates where to calculate.
        - Do not support complex-valued input.
        - Cannot cast type automatically. Dtype of `out` must be same as the expected one.
        - Cannot broadcast automatically. Shape of `out` must be same as the expected one.
        - If `x` is plain python numeric, the result won't be stored in out.
    """
    return _unary_func_helper(x, _npi.arctanh, _np.arctanh, out=out, **kwargs)


@set_module('mxnet.symbol.numpy')
def tile(A, reps):
    r"""
    Construct an array by repeating A the number of times given by reps.

    If `reps` has length ``d``, the result will have dimension of
    ``max(d, A.ndim)``.

    If ``A.ndim < d``, `A` is promoted to be d-dimensional by prepending new
    axes. So a shape (3,) array is promoted to (1, 3) for 2-D replication,
    or shape (1, 1, 3) for 3-D replication. If this is not the desired
    behavior, promote `A` to d-dimensions manually before calling this
    function.

    If ``A.ndim > d``, `reps` is promoted to `A`.ndim by pre-pending 1's to it.
    Thus for an `A` of shape (2, 3, 4, 5), a `reps` of (2, 2) is treated as
    (1, 1, 2, 2).

    Parameters
    ----------
    A : _Symbol or scalar
        An input array or a scalar to repeat.
    reps : a single integer or tuple of integers
        The number of repetitions of `x` along each axis.

    Returns
    -------
    c : _Symbol
        The tiled output array.
    """
    return _unary_func_helper(A, _npi.tile, _np.tile, reps=reps)


@set_module('mxnet.symbol.numpy')
def arange(start, stop=None, step=1, dtype=None, ctx=None):
    """Return evenly spaced values within a given interval.

    Values are generated within the half-open interval ``[start, stop)``
    (in other words, the interval including `start` but excluding `stop`).
    For integer arguments the function is equivalent to the Python built-in
    `range` function, but returns an ndarray rather than a list.

    Parameters
    ----------
    start : number, optional
        Start of interval. The interval includes this value.  The default
        start value is 0.
    stop : number
        End of interval. The interval does not include this value, except
        in some cases where `step` is not an integer and floating point
        round-off affects the length of `out`.
    step : number, optional
        Spacing between values. For any output `out`, this is the distance
        between two adjacent values, ``out[i+1] - out[i]``.  The default
        step size is 1.  If `step` is specified as a position argument,
        `start` must also be given.
    dtype : dtype
        The type of the output array. The default is `float32`.

    Returns
    -------
    arange : _Symbol
        Array of evenly spaced values.

        For floating point arguments, the length of the result is
        ``ceil((stop - start)/step)``.  Because of floating point overflow,
        this rule may result in the last element of `out` being greater
        than `stop`.
    """
    if dtype is None:
        dtype = 'float32'
    if ctx is None:
        ctx = current_context()
    if stop is None:
        stop = start
        start = 0
    if step is None:
        step = 1
    if start is None and stop is None:
        raise ValueError('start and stop cannot be both None')
    if step == 0:
        raise ZeroDivisionError('step cannot be 0')
    return _npi.arange(start=start, stop=stop, step=step, dtype=dtype, ctx=ctx)


@set_module('mxnet.symbol.numpy')
def delete(arr, obj, axis=None):
    """
    Return a new array with sub-arrays along an axis deleted. For a one
    dimensional array, this returns those entries not returned by
    `arr[obj]`.

    Parameters
    ----------
    arr : _Symbol
      Input array.
    obj : slice, scaler or _Symbol of ints
      Indicate indices of sub-arrays to remove along the specified axis.
    axis : scaler, optional
      The axis along which to delete the subarray defined by `obj`.
      If `axis` is None, `obj` is applied to the flattened array.

    Returns
    -------
    out : _Symbol
        A copy of `arr` with the elements specified by `obj` removed. Note
        that `delete` does not occur in-place. If `axis` is None, `out` is
        a flattened array.
    """
    if not isinstance(arr, Symbol):
        raise TypeError("'arr' can not support type {}".format(str(type(arr))))
    if isinstance(obj, slice):
        start = obj.start
        stop = obj.stop
        step = 1 if obj.step is None else obj.step
        return _npi.delete(arr, start=start, stop=stop, step=step, axis=axis)
    elif isinstance(obj, integer_types):
        return _npi.delete(arr, int_ind=obj, axis=axis)
    elif isinstance(obj, Symbol):
        return _npi.delete(arr, obj, axis=axis)
    else:
        raise TypeError("'obj' can not support type {}".format(str(type(obj))))


# pylint: disable=redefined-outer-name
@set_module('mxnet.symbol.numpy')
def split(ary, indices_or_sections, axis=0):
    """Split an array into multiple sub-arrays.

    Parameters
    ----------
    ary : _Symbol
        Array to be divided into sub-arrays.
    indices_or_sections : int or 1-D python tuple, list or set.
        If `indices_or_sections` is an integer, N, the array will be divided
        into N equal arrays along `axis`.  If such a split is not possible,
        an error is raised.
        If `indices_or_sections` is a 1-D array of sorted integers, the entries
        indicate where along `axis` the array is split.  For example,
        ``[2, 3]`` would, for ``axis=0``, result in
          - ary[:2]
          - ary[2:3]
          - ary[3:]
        If an index exceeds the dimension of the array along `axis`,
        an empty sub-array is returned correspondingly.
    axis : int, optional
        The axis along which to split, default is 0.

    Returns
    -------
    sub-arrays : _Symbol
        A list of sub-arrays.

    Raises
    ------
    ValueError
        If `indices_or_sections` is given as an integer, but
        a split does not result in equal division."""
    indices = []
    sections = 0
    if isinstance(indices_or_sections, int):
        sections = indices_or_sections
    elif isinstance(indices_or_sections, (list, set, tuple)):
        indices = [0] + list(indices_or_sections)
    else:
        raise ValueError('indices_or_sections must either int or tuple / list / set of ints')
    ret = _npi.split(ary, indices, axis, False, sections)
    return ret
# pylint: enable=redefined-outer-name


# pylint: disable=redefined-outer-name
@set_module('mxnet.symbol.numpy')
def array_split(ary, indices_or_sections, axis=0):
    """Split an array into multiple sub-arrays.

    If `indices_or_sections` is an integer, N, the array will be divided
    into N equal arrays along `axis`.  If such a split is not possible,
    an array of length l that should be split into n sections, it returns
    l % n sub-arrays of size l//n + 1 and the rest of size l//n.

    If `indices_or_sections` is a 1-D array of sorted integers, the entries
        indicate where along `axis` the array is split.  For example,
        ``[2, 3]`` would, for ``axis=0``, result in
          - ary[:2]
          - ary[2:3]
          - ary[3:]
    If an index exceeds the dimension of the array along `axis`,
    an empty sub-array is returned correspondingly.

    Parameters
    ----------
    ary : _Symbol
        Array to be divided into sub-arrays.
    indices_or_sections : int or 1-D Python tuple, list or set.
        Param used to determine the number and size of the subarray.
    axis : int, optional
        The axis along which to split, default is 0.

    Returns
    -------
    sub-arrays : list of ndarrays
        A list of sub-arrays.
    """
    indices = []
    sections = 0
    if isinstance(indices_or_sections, int):
        sections = indices_or_sections
    elif isinstance(indices_or_sections, (list, set, tuple)):
        indices = [0] + list(indices_or_sections)
    else:
        raise ValueError('indices_or_sections must either int or tuple / list / set of ints')
    ret = _npi.split(ary, indices, axis, False, sections)
    if not isinstance(ret, list):
        return [ret]
    return ret
# pylint: enable=redefined-outer-name


# pylint: disable=redefined-outer-name
@set_module('mxnet.symbol.numpy')
def hsplit(ary, indices_or_sections):
    """Split an array into multiple sub-arrays horizontally (column-wise).

    This is equivalent to ``split`` with ``axis=0`` if ``ary`` has one
    dimension, and otherwise that with ``axis=1``.

    Parameters
    ----------
    ary : _Symbol
        Array to be divided into sub-arrays.
    indices_or_sections : int, list of ints or tuple of ints.
        If `indices_or_sections` is an integer, N, the array will be divided
        into N equal arrays along `axis`.  If such a split is not possible,
        an error is raised.

        If `indices_or_sections` is a list of sorted integers, the entries
        indicate where along `axis` the array is split.

        If an index exceeds the dimension of the array along `axis`,
        it will raises errors. so index must less than or euqal to
        the dimension of the array along axis.

    Returns
    -------
    sub-arrays : _Symbol
        A list of sub-arrays.

    Notes
    ------
    - If `indices_or_sections` is given as an integer, but a split
      does not result in equal division.It will raises ValueErrors.

    - If indices_or_sections is an integer, and the number is 1, it will
      raises an error. Because single output from split is not supported yet...

    See Also
    --------
    split : Split an array into multiple sub-arrays of equal size.

    Examples
    --------
    >>> x = np.arange(16.0).reshape(4, 4)
    >>> x
    array([[ 0.,  1.,  2.,  3.],
           [ 4.,  5.,  6.,  7.],
           [ 8.,  9., 10., 11.],
           [12., 13., 14., 15.]])
    >>> np.hsplit(x, 2)
    [array([[ 0.,  1.],
           [ 4.,  5.],
           [ 8.,  9.],
           [12., 13.]]),
    array([[ 2.,  3.],
           [ 6.,  7.],
           [10., 11.],
           [14., 15.]])]
    >>> np.hsplit(x, [3, 6])
    [array([[ 0.,  1.,  2.],
           [ 4.,  5.,  6.],
           [ 8.,  9., 10.],
           [12., 13., 14.]]),
    array([[ 3.],
           [ 7.],
           [11.],
           [15.]]),
    array([], shape=(4, 0), dtype=float32)]

    With a higher dimensional array the split is still along the second axis.

    >>> x = np.arange(8.0).reshape(2, 2, 2)
    >>> x
    array([[[ 0.,  1.],
            [ 2.,  3.]],
           [[ 4.,  5.],
            [ 6.,  7.]]])
    >>> np.hsplit(x, 2)
    [array([[[ 0.,  1.]],
            [[ 4.,  5.]]]),
     array([[[ 2.,  3.]],
            [[ 6.,  7.]]])]

    If ``ary`` has one dimension, 'axis' = 0.
    >>> x = np.arange(4)
    array([0., 1., 2., 3.])
    >>> np.hsplit(x, 2)
    [array([0., 1.]), array([2., 3.])]

    If you want to produce an empty sub-array, you can see an example.
    >>> np.hsplit(x, [2, 2])
    [array([0., 1.]), array([], dtype=float32), array([2., 3.])]
    """
    indices = []
    sections = 0
    if isinstance(indices_or_sections, int):
        sections = indices_or_sections
    elif isinstance(indices_or_sections, (list, set, tuple)):
        indices = [0] + list(indices_or_sections)
    else:
        raise ValueError('indices_or_sections must either int or tuple of ints')
    ret = _npi.hsplit(ary, indices, 1, False, sections)
    return ret
# pylint: enable=redefined-outer-name


@set_module('mxnet.symbol.numpy')
def vsplit(ary, indices_or_sections):
    r"""
    vsplit(ary, indices_or_sections)

    Split an array into multiple sub-arrays vertically (row-wise).

    ``vsplit`` is equivalent to ``split`` with `axis=0` (default): the array is always split
    along the first axis regardless of the array dimension.

    Parameters
    ----------
    ary : _Symbol
        Array to be divided into sub-arrays.
    indices_or_sections : int or 1 - D Python tuple, list or set.
        If `indices_or_sections` is an integer, N, the array will be divided into N equal arrays
        along axis 0.  If such a split is not possible, an error is raised.

        If `indices_or_sections` is a 1-D array of sorted integers, the entries indicate where
        along axis 0 the array is split.  For example, ``[2, 3]`` would result in

          - ary[:2]
          - ary[2:3]
          - ary[3:]

        If an index exceeds the dimension of the array along axis 0, an error will be thrown.

    Returns
    -------
    sub-arrays : list of _Symbols
        A list of sub-arrays.

    See Also
    --------
    split : Split an array into multiple sub-arrays of equal size.

    Notes
    -------
    This function differs from the original `numpy.degrees
    <https://docs.scipy.org/doc/numpy/reference/generated/numpy.degrees.html>`_ in
    the following aspects:

    - Currently parameter ``indices_or_sections`` does not support ndarray, but supports scalar,
    tuple and list
    - In ``indices_or_sections``, if an index exceeds the dimension of the array along axis 0,
    an error will be thrown.

    """
    return split(ary, indices_or_sections, 0)


# pylint: disable=redefined-outer-name
@set_module('mxnet.symbol.numpy')
def dsplit(ary, indices_or_sections):
    """
    Split array into multiple sub-arrays along the 3rd axis (depth).

    Please refer to the `split` documentation.  `dsplit` is equivalent
    to `split` with ``axis=2``, the array is always split along the third
    axis provided the array dimension is greater than or equal to 3.

    Parameters
    ----------
    ary : _Symbol
        Array to be divided into sub-arrays.
    indices_or_sections : int or 1-D Python tuple, list or set.
        If `indices_or_sections` is an integer, N, the array will be divided into N equal arrays
        along axis 2.  If such a split is not possible, an error is raised.

        If `indices_or_sections` is a 1-D array of sorted integers, the entries indicate where
        along axis 2 the array is split.  For example, ``[2, 3]`` would result in

          - ary[:, :, :2]
          - ary[:, :, 2:3]
          - ary[:, :, 3:]

        If an index exceeds the dimension of the array along axis 2, an error will be thrown.
    """
    indices = []
    sections = 0
    if isinstance(indices_or_sections, int):
        sections = indices_or_sections
    elif isinstance(indices_or_sections, (list, set, tuple)):
        indices = [0] + list(indices_or_sections)
    else:
        raise ValueError('indices_or_sections must either int or tuple of ints')
    ret = _npi.dsplit(ary, indices, 2, False, sections)
    return ret
# pylint: enable=redefined-outer-name


@set_module('mxnet.symbol.numpy')
def concatenate(seq, axis=0, out=None):
    """Join a sequence of arrays along an existing axis.

    Parameters
    ----------
    a1, a2, ... : sequence of _Symbols
        The arrays must have the same shape, except in the dimension
        corresponding to `axis` (the first, by default).
    axis : int, optional
        The axis along which the arrays will be joined.  If axis is None,
        arrays are flattened before use.  Default is 0.
    out : ndarray, optional
        If provided, the destination to place the result. The shape must be
        correct, matching that of what concatenate would have returned if no
        out argument were specified.

    Returns
    -------
    res : _Symbol
        The concatenated array.

    Examples
    --------
    >>> a = np.array([[1, 2], [3, 4]])
    >>> b = np.array([[5, 6]])
    >>> np.concatenate((a, b), axis=0)
    array([[1., 2.],
           [3., 4.],
           [5., 6.]])

    >>> np.concatenate((a, b), axis=None)
    array([1., 2., 3., 4., 5., 6.])

    >>> np.concatenate((a, b.T), axis=1)
    array([[1., 2., 5.],
           [3., 4., 6.]])
    """
    return _npi.concatenate(*seq, axis=axis, out=out)


@set_module('mxnet.symbol.numpy')
def append(arr, values, axis=None):  # pylint: disable=redefined-outer-name
    """
    Append values to the end of an array.

    Parameters
    ----------
    arr : _Symbol
        Values are appended to a copy of this array.
    values : _Symbol
        These values are appended to a copy of `arr`.  It must be of the
        correct shape (the same shape as `arr`, excluding `axis`).  If
        `axis` is not specified, `values` can be any shape and will be
        flattened before use.
    axis : int, optional
        The axis along which `values` are appended.  If `axis` is not
        given, both `arr` and `values` are flattened before use.

    Returns
    -------
    append : _Symbol
        A copy of `arr` with `values` appended to `axis`.  Note that
        `append` does not occur in-place: a new array is allocated and
        filled.  If `axis` is None, `out` is a flattened array.

    Examples
    --------
    >>> np.append(np.array([1, 2, 3]), np.array([[4, 5, 6],[7, 8, 9]]))
    array([1., 2., 3., 4., 5., 6., 7., 8., 9.])

    When `axis` is specified, `values` must have the correct shape.

    >>> np.append(np.array([[1, 2, 3], [4, 5, 6]]), np.array([[7, 8, 9]]), axis=0)
    array([[1., 2., 3.],
           [4., 5., 6.],
           [7., 8., 9.]])
    """
    return _npi.concatenate(arr, values, axis=axis, out=None)


@set_module('mxnet.symbol.numpy')
def stack(arrays, axis=0, out=None):
    """Join a sequence of arrays along a new axis.
        The axis parameter specifies the index of the new axis in the dimensions of the result.
        For example, if `axis=0` it will be the first dimension and if `axis=-1` it will be the last dimension.
    Parameters
    ----------
    arrays : sequence of _Symbols
        Each array must have the same shape.
    axis : int, optional
        The axis in the result array along which the input arrays are stacked.
    out : _Symbol, optional
        If provided, the destination to place the result. The shape must be correct,
        matching that of what stack would have returned if no out argument were specified.
    Returns
    -------
    stacked : _Symbol
        The stacked array has one more dimension than the input arrays."""
    def get_list(arrays):
        if not hasattr(arrays, '__getitem__') and hasattr(arrays, '__iter__'):
            raise ValueError("expected iterable for arrays but got {}".format(type(arrays)))
        return [arr for arr in arrays]

    arrays = get_list(arrays)
    return _npi.stack(*arrays, axis=axis, out=out)


@set_module('mxnet.symbol.numpy')
def vstack(arrays, out=None):
    r"""Stack arrays in sequence vertically (row wise).

    This is equivalent to concatenation along the first axis after 1-D arrays
    of shape `(N,)` have been reshaped to `(1,N)`. Rebuilds arrays divided by
    `vsplit`.

    This function makes most sense for arrays with up to 3 dimensions. For
    instance, for pixel-data with a height (first axis), width (second axis),
    and r/g/b channels (third axis). The functions `concatenate` and `stack`
    provide more general stacking and concatenation operations.

    Parameters
    ----------
    tup : sequence of _Symbol
        The arrays must have the same shape along all but the first axis.
        1-D arrays must have the same length.

    Returns
    -------
    stacked : _Symbol
        The array formed by stacking the given arrays, will be at least 2-D.
    """
    def get_list(arrays):
        if not hasattr(arrays, '__getitem__') and hasattr(arrays, '__iter__'):
            raise ValueError("expected iterable for arrays but got {}".format(type(arrays)))
        return [arr for arr in arrays]

    arrays = get_list(arrays)
    return _npi.vstack(*arrays)


@set_module('mxnet.symbol.numpy')
def row_stack(arrays):
    r"""Stack arrays in sequence vertically (row wise).
    This is equivalent to concatenation along the first axis after 1-D arrays
    of shape `(N,)` have been reshaped to `(1,N)`. Rebuilds arrays divided by
    `vsplit`.
    This function makes most sense for arrays with up to 3 dimensions. For
    instance, for pixel-data with a height (first axis), width (second axis),
    and r/g/b channels (third axis). The functions `concatenate` and `stack`
    provide more general stacking and concatenation operations.
    Parameters
    ----------
    tup : sequence of _Symbol
        The arrays must have the same shape along all but the first axis.
        1-D arrays must have the same length.
    Returns
    -------
    stacked : _Symbol
        The array formed by stacking the given arrays, will be at least 2-D.
    """
    def get_list(arrays):
        if not hasattr(arrays, '__getitem__') and hasattr(arrays, '__iter__'):
            raise ValueError("expected iterable for arrays but got {}".format(type(arrays)))
        return [arr for arr in arrays]

    arrays = get_list(arrays)
    return _npi.vstack(*arrays)


@set_module('mxnet.symbol.numpy')
def column_stack(tup):
    """
    Stack 1-D arrays as columns into a 2-D array.

    Take a sequence of 1-D arrays and stack them as columns
    to make a single 2-D array. 2-D arrays are stacked as-is,
    just like with `hstack`.  1-D arrays are turned into 2-D columns
    first.

    Parameters
    ----------
    tup : sequence of 1-D or 2-D arrays.
        Arrays to stack. All of them must have the same first dimension.

    Returns
    -------
    stacked : 2-D array
        The array formed by stacking the given arrays.

    See Also
    --------
    stack, hstack, vstack, concatenate

    Examples
    --------
    >>> a = np.array((1,2,3))
    >>> b = np.array((2,3,4))
    >>> np.column_stack((a,b))
    array([[1., 2.],
           [2., 3.],
           [3., 4.]])
    """
    return _npi.column_stack(*tup)


@set_module('mxnet.symbol.numpy')
def hstack(arrays):
    """
    Stack arrays in sequence horizontally (column wise).
    This is equivalent to concatenation along the second axis,
    except for 1-D arrays where it concatenates along the first axis.
    Rebuilds arrays divided by hsplit.
    This function makes most sense for arrays with up to 3 dimensions.
    For instance, for pixel-data with a height (first axis), width (second axis),
    and r/g/b channels (third axis). The functions concatenate,
    stack and block provide more general stacking and concatenation operations.

    Parameters
    ----------
    tup : _Symbol
        The arrays must have the same shape along all but the second axis, except 1-D arrays which can be any length.

    Returns
    -------
    stacked : _Symbol
        The array formed by stacking the given arrays.

    Examples
    --------
    >>> from mxnet import np,npx
    >>> a = np.array((1,2,3))
    >>> b = np.array((2,3,4))
    >>> np.hstack((a,b))
    array([1., 2., 3., 2., 3., 4.])
    >>> a = np.array([[1],[2],[3]])
    >>> b = np.array([[2],[3],[4]])
    >>> np.hstack((a,b))
    array([[1., 2.],
           [2., 3.],
           [3., 4.]])
    """
    return _npi.hstack(*arrays)


@set_module('mxnet.symbol.numpy')
def dstack(arrays):
    """
    Stack arrays in sequence depth wise (along third axis).

    This is equivalent to concatenation along the third axis after 2-D arrays
    of shape `(M,N)` have been reshaped to `(M,N,1)` and 1-D arrays of shape
    `(N,)` have been reshaped to `(1,N,1)`. Rebuilds arrays divided by
    `dsplit`.

    This function makes most sense for arrays with up to 3 dimensions. For
    instance, for pixel-data with a height (first axis), width (second axis),
    and r/g/b channels (third axis). The functions `concatenate`, `stack` and
    `block` provide more general stacking and concatenation operations.

    Parameters
    ----------
    tup : sequence of _Symbol
        The arrays must have the same shape along all but the first axis.
        1-D arrays must have the same length.

    Returns
    -------
    stacked : _Symbol
        The array formed by stacking the given arrays, will be at least 2-D.
    """
    return _npi.dstack(*arrays)


@set_module('mxnet.symbol.numpy')
@wrap_np_binary_func
def maximum(x1, x2, out=None, **kwargs):
    return _ufunc_helper(x1, x2, _npi.maximum, _np.maximum, _npi.maximum_scalar, None, out)


@set_module('mxnet.symbol.numpy')
@wrap_np_binary_func
def fmax(x1, x2, out=None, **kwargs):
    return _ufunc_helper(x1, x2, _npi.fmax, _np.fmax, _npi.fmax_scalar, None, out)


@set_module('mxnet.symbol.numpy')
@wrap_np_binary_func
def minimum(x1, x2, out=None, **kwargs):
    return _ufunc_helper(x1, x2, _npi.minimum, _np.minimum, _npi.minimum_scalar, None, out)


@set_module('mxnet.symbol.numpy')
@wrap_np_binary_func
def fmin(x1, x2, out=None, **kwargs):
    return _ufunc_helper(x1, x2, _npi.fmin, _np.fmin, _npi.fmin_scalar, None, out)


@set_module('mxnet.symbol.numpy')
def all(a, axis=None, out=None, keepdims=False):
    """
    Test whether all array elements along a given axis evaluate to True.

    Parameters
    ----------
    a : _Symbol
        Input array or object that can be converted to an array.
    axis : None or int or tuple of ints, optional
        Axis or axes along which a logical AND reduction is performed.
        The default (axis = None) is to perform a logical AND over
        all the dimensions of the input array.
    keepdims : bool, optional
        If this is set to True, the axes which are reduced are left in
        the result as dimensions with size one. With this option,
        the result will broadcast correctly against the input array.
    out : ndarray, optional
        Alternate output array in which to place the result. It must have
        the same shape as the expected output and its type is preserved

    Returns
    --------
    all : _Symbol, bool
        A new boolean or array is returned unless out is specified,
        in which case a reference to out is returned.
    """
    return _npi.all(a, axis=axis, keepdims=keepdims, out=out)


@set_module('mxnet.symbol.numpy')
def any(a, axis=None, out=None, keepdims=False):
    """
    Test whether any array element along a given axis evaluates to True.
    Returns single boolean unless axis is not None

    Parameters
    ----------
    a : _Symbol
        Input array or object that can be converted to an array.
    axis : None or int or tuple of ints, optional
        Axis or axes along which a logical AND reduction is performed.
        The default (axis = None) is to perform a logical AND over
        all the dimensions of the input array.
    keepdims : bool, optional
        If this is set to True, the axes which are reduced are left in
        the result as dimensions with size one. With this option,
        the result will broadcast correctly against the input array.
    out : ndarray, optional
        Alternate output array in which to place the result. It must have
        the same shape as the expected output and its type is preserved

    Returns
    --------
    any : bool or _Symbol
        A new boolean or ndarray is returned unless out is specified,
        in which case a reference to out is returned.
    """
    return _npi.any(a, axis=axis, keepdims=keepdims, out=out)


@set_module('mxnet.symbol.numpy')
def clip(a, a_min, a_max, out=None):
    """clip(a, a_min, a_max, out=None)

    Clip (limit) the values in an array.
    Given an interval, values outside the interval are clipped to
    the interval edges.  For example, if an interval of ``[0, 1]``
    is specified, values smaller than 0 become 0, and values larger
    than 1 become 1.

    Parameters
    ----------
    a : _Symbol
        Array containing elements to clip.
    a_min : scalar or `None`
        Minimum value. If `None`, clipping is not performed on lower
        interval edge. Not more than one of `a_min` and `a_max` may be
        `None`.
    a_max : scalar or `None`
        Maximum value. If `None`, clipping is not performed on upper
        interval edge. Not more than one of `a_min` and `a_max` may be
        `None`.
    out : _Symbol or `None`
        The results will be placed in this array. It may be the input
        array for in-place clipping.  `out` must be of the right shape
        to hold the output.  Its type is preserved.

    Returns
    -------
    clipped_array : _Symbol
        An array with the elements of `a`, but where values
        < `a_min` are replaced with `a_min`, and those > `a_max`
        with `a_max`.

    Notes
    -----
    array_like `a_min` and `a_max` are not supported.
    """
    if a_min is None and a_max is None:
        raise ValueError('array_clip: must set either max or min')
    if a_min is None:
        a_min = float('-inf')
    if a_max is None:
        a_max = float('inf')
    return _npi.clip(a, a_min, a_max, out=out)


@set_module('mxnet.symbol.numpy')
def swapaxes(a, axis1, axis2):
    """Interchange two axes of an array.

    Parameters
    ----------
    a : _Symbol
        Input array.
    axis1 : int
        First axis.
    axis2 : int
        Second axis.

    Returns
    -------
    a_swapped : _Symbol
        Swapped array symbol.
    """
    return _npi.swapaxes(a, dim1=axis1, dim2=axis2)


@set_module('mxnet.symbol.numpy')
def argmax(a, axis=None, out=None):
    r"""
    Returns the indices of the maximum values along an axis.

    Parameters
    ----------
    a : _Symbol
        Input array. Only support dtype `float16`, `float32`, and `float64`.
    axis : int, optional
        By default, the index is into the flattened array, otherwise
        along the specified axis.
    out : _Symbol or None, optional
        Dummy parameter to keep the consistency with the ndarray counterpart.

    Returns
    -------
    index_array : _Symbol of indices whose dtype is same as the input ndarray.
        Array of indices into the array. It has the same shape as `a.shape`
        with the dimension along `axis` removed.

    Notes
    -----
    In case of multiple occurrences of the maximum values, the indices
    corresponding to the first occurrence are returned.

    This function differs from the original `numpy.argmax
    <https://docs.scipy.org/doc/numpy/reference/generated/numpy.argmax.html>`_ in
    the following aspects:

    - Input type does not support Python native iterables(list, tuple, ...).
    - ``out`` param: cannot perform auto broadcasting. ``out`` symbol's shape must be the same as the expected output.
    - ``out`` param: cannot perform auto type cast. ``out`` symnbol's dtype must be the same as the expected output.
    - ``out`` param does not support scalar input case.

    """
    return _npi.argmax(a, axis=axis, keepdims=False, out=out)


@set_module('mxnet.symbol.numpy')
def argmin(a, axis=None, out=None):
    r"""
    Returns the indices of the minimum values along an axis.

    Parameters
    ----------
    a : _Symbol
        Input array. Only support dtype `float16`, `float32`, and `float64`.
    axis : int, optional
        By default, the index is into the flattened array, otherwise
        along the specified axis.
    out : _Symbol or None, optional
        Dummy parameter to keep the consistency with the ndarray counterpart.

    Returns
    -------
    index_array : _Symbol of indices whose dtype is same as the input ndarray.
        Array of indices into the array. It has the same shape as `a.shape`
        with the dimension along `axis` removed.

    Notes
    -----
    In case of multiple occurrences of the minimum values, the indices
    corresponding to the first occurrence are returned.

    This function differs from the original `numpy.argmin
    <https://docs.scipy.org/doc/numpy/reference/generated/numpy.argmin.html>`_ in
    the following aspects:

    - Input type does not support Python native iterables(list, tuple, ...).
    - ``out`` param: cannot perform auto broadcasting. ``out`` symbol's shape must be the same as the expected output.
    - ``out`` param: cannot perform auto type cast. ``out`` symnbol's dtype must be the same as the expected output.
    - ``out`` param does not support scalar input case.

    """
    return _npi.argmin(a, axis=axis, keepdims=False, out=out)


def average(a, axis=None, weights=None, returned=False, out=None):
    """
    Compute the weighted average along the specified axis.

    Parameters
    --------
    a : _Symbol
        Array containing data to be averaged.
    axis : None or int or tuple of ints, optional
        Axis or axes along which to average a.
        The default, axis=None, will average over
        all of the elements of the input array.
        If axis is negative it counts from the last to the first axis.
        New in version 1.7.0.
        If axis is a tuple of ints, averaging is
        performed on all of the axes specified in the tuple
        instead of a single axis or all the axes as before.
    weights : _Symbol, optional
        An array of weights associated with the values in a, must be the same dtype with a.
        Each value in a contributes to the average according to its associated weight.
        The weights array can either be 1-D (in which case its length must be
        the size of a along the given axis) or of the same shape as a.
        If weights=None, then all data in a are assumed to have a weight equal to one.
        The 1-D calculation is: avg = sum(a * weights) / sum(weights)
        The only constraint on weights is that sum(weights) must not be 0.
    returned : bool, optional
        Default is False.
        If True, the tuple (average, sum_of_weights) is returned,
        otherwise only the average is returned.
        If weights=None, sum_of_weights is equivalent to
        the number of elements over which the average is taken.
    out : _Symbol, optional
        If provided, the calculation is done into this array.

    Returns
    --------
    retval, [sum_of_weights] : _Symbol
        Return the average along the specified axis.
        When returned is True, return a tuple with the average as the first element
        and the sum of the weights as the second element. sum_of_weights is of the same type as retval.
        If a is integral, the result dtype will be float32, otherwise it will be the same as dtype of a.

    Raises
    --------
        MXNetError
        - When all weights along axis sum to zero.
        - When the length of 1D weights is not the same as the shape of a along axis.
        - When given 1D weights, the axis is not specified or is not int.
        - When the shape of weights and a differ, but weights are not 1D.

    See also
    --------
        mean

    Notes
    --------
    This function differs from the original `numpy.average`
    <https://numpy.org/devdocs/reference/generated/numpy.average.html>`_ in
    the following way(s):

    - Does not guarantee the same behavior with numpy when given float16 dtype and overflow happens
    - Does not support complex dtype
    - The dtypes of a and weights must be the same
    - Integral a results in float32 returned dtype, not float64

    Examples
    --------
    >>> data = np.arange(1, 5)
    >>> data
    array([1., 2., 3., 4.])
    >>> np.average(data)
    array(2.5)
    >>> np.average(np.arange(1, 11), weights=np.arange(10, 0, -1))
    array(4.)
    >>> data = np.arange(6).reshape((3,2))
    >>> data
    array([[0., 1.],
           [2., 3.],
           [4., 5.]])
    >>> weights = np.array([0.25, 0.75])
    array([0.25, 0.75])
    >>> np.average(data, axis=1, weights=weights)
    array([0.75, 2.75, 4.75])
    """
    if weights is None:
        return _npi.average(a, axis=axis, weights=None, returned=returned, weighted=False, out=out)
    else:
        return _npi.average(a, axis=axis, weights=weights, returned=returned, out=out)


@set_module('mxnet.symbol.numpy')
def mean(a, axis=None, dtype=None, out=None, keepdims=False):  # pylint: disable=arguments-differ
    """
    mean(a, axis=None, dtype=None, out=None, keepdims=None)

    Compute the arithmetic mean along the specified axis.
    Returns the average of the array elements.
    The average is taken over the flattened array by default, otherwise over the specified axis.

    Parameters
    ----------
    a : `_Symbol`
        _Symbol containing numbers whose mean is desired.
    axis : None or int or tuple of ints, optional
        Axis or axes along which the means are computed. The default is to compute the mean of the flattened array.
        If this is a tuple of ints, a mean is performed over multiple axes,
        instead of a single axis or all the axes as before.
    dtype : data-type, optional
        Type to use in computing the mean. For integer inputs, the default is float32;
        for floating point inputs, it is the same as the input dtype.
    out : _Symbol, optional
        Dummy parameter to keep the consistency with the ndarray counterpart.
    keepdims : bool, optional
        If this is set to True, the axes which are reduced are left in the result
        as dimensions with size one. With this option, the result will broadcast correctly
        against the input array.
        If the default value is passed, then keepdims will not be passed through to the mean
        method of sub-classes of _Symbol, however any non-default value will be. If the sub-class
        method does not implement keepdims any exceptions will be raised.

    Returns
    -------
    m : _Symbol, see dtype parameter above
        If out=None, returns a new array containing the mean values,
        otherwise a reference to the output array is returned.

    Notes
    -----
    This function differs from the original `numpy.mean
    <https://docs.scipy.org/doc/numpy/reference/generated/numpy.mean.html>`_ in
    the following way(s):

    - only _Symbol is accepted as valid input, python iterables or scalar is not supported
    - default data type for integer input is float32

    Examples
    --------
    >>> a = np.array([[1, 2], [3, 4]])
    >>> np.mean(a)
    array(2.5)
    >>> a = np.zeros((2, 512*512), dtype=np.float32)
    >>> a[0,:] = 1.0
    >>> a[1,:] = 0.1
    >>> np.mean(a)
    array(0.55)
    >>> np.mean(a, dtype=np.float64)
    array(0.55)
    """
    return _npi.mean(a, axis=axis, dtype=dtype, keepdims=keepdims, out=out)


@set_module('mxnet.symbol.numpy')
def std(a, axis=None, dtype=None, out=None, ddof=0, keepdims=False):  # pylint: disable=too-many-arguments
    """
    Compute the standard deviation along the specified axis.

    Returns the standard deviation, a measure of the spread of a distribution,
    of the array elements. The standard deviation is computed for the
    flattened array by default, otherwise over the specified axis.

    Parameters
    ----------
    a : `_Symbol`
        _Symbol containing numbers whose standard deviation is desired.
    axis : None or int or tuple of ints, optional
        Axis or axes along which the standard deviations are computed.
        The default is to compute the standard deviation of the flattened array.
        If this is a tuple of ints, computation is performed over multiple axes,
        instead of a single axis or all the axes as before.
    dtype : data-type, optional
        Type to use in computing the standard deviation. For integer inputs, the default is float32;
        for floating point inputs, it is the same as the input dtype.
    out : _Symbol, optional
        Dummy parameter to keep the consistency with the ndarray counterpart.
    keepdims : bool, optional
        If this is set to True, the axes which are reduced are left in the result
        as dimensions with size one. With this option, the result will broadcast correctly
        against the input array.
        If the default value is passed, then keepdims will not be passed through to the mean
        method of sub-classes of _Symbol, however any non-default value will be. If the sub-class
        method does not implement keepdims any exceptions will be raised.

    Returns
    -------
    m : _Symbol, see dtype parameter above
        If out=None, returns a new array containing the standard deviation values,
        otherwise a reference to the output array is returned.

    Notes
    -----
    This function differs from the original `numpy.std
    <https://docs.scipy.org/doc/numpy/reference/generated/numpy.mean.html>`_ in
    the following way(s):

    - only _Symbol is accepted as valid input, python iterables or scalar is not supported
    - default output data type for integer input is float32

    """
    return _npi.std(a, axis=axis, dtype=dtype, ddof=ddof, keepdims=keepdims, out=out)


@set_module('mxnet.symbol.numpy')
def var(a, axis=None, dtype=None, out=None, ddof=0, keepdims=False):  # pylint: disable=too-many-arguments
    """
    Compute the variance along the specified axis.

    Returns the variance of the array elements, a measure of the spread of a
    distribution.  The variance is computed for the flattened array by
    default, otherwise over the specified axis.

    Parameters
    ----------
    a : `_Symbol`
        _Symbol containing numbers whose variance is desired.
    axis : None or int or tuple of ints, optional
        Axis or axes along which the variance is computed.
        The default is to compute the variance of the flattened array.
        If this is a tuple of ints, computation is performed over multiple axes,
        instead of a single axis or all the axes as before.
    dtype : data-type, optional
        Type to use in computing the variance. For integer inputs, the default is float32;
        for floating point inputs, it is the same as the input dtype.
    out : _Symbol, optional
        Dummy parameter to keep the consistency with the ndarray counterpart.
    keepdims : bool, optional
        If this is set to True, the axes which are reduced are left in the result
        as dimensions with size one. With this option, the result will broadcast correctly
        against the input array.
        If the default value is passed, then keepdims will not be passed through to the mean
        method of sub-classes of _Symbol, however any non-default value will be. If the sub-class
        method does not implement keepdims any exceptions will be raised.

    Returns
    -------
    m : _Symbol, see dtype parameter above
        If out=None, returns a new array containing the variance values,
        otherwise a reference to the output array is returned.

    Notes
    -----
    This function differs from the original `numpy.var
    <https://docs.scipy.org/doc/numpy/reference/generated/numpy.mean.html>`_ in
    the following way(s):

    - only _Symbol is accepted as valid input, python iterables or scalar is not supported
    - default output data type for integer input is float32

    """
    return _npi.var(a, axis=axis, dtype=dtype, ddof=ddof, keepdims=keepdims, out=out)


# pylint: disable=redefined-outer-name
@set_module('mxnet.symbol.numpy')
def indices(dimensions, dtype=_np.int32, ctx=None):
    """Return an array representing the indices of a grid.

    Compute an array where the subarrays contain index values 0,1,...
    varying only along the corresponding axis.

    Parameters
    ----------
    dimensions : sequence of ints
        The shape of the grid.
    dtype : data-type, optional
        The desired data-type for the array. Default is `float32`.
    ctx : device context, optional
        Device context on which the memory is allocated. Default is
        `mxnet.context.current_context()`.

    Returns
    -------
    grid : _Symbol
        The array of grid indices,
        ``grid.shape = (len(dimensions),) + tuple(dimensions)``.

    Notes
    -----
    The output shape is obtained by prepending the number of dimensions
    in front of the tuple of dimensions, i.e. if `dimensions` is a tuple
    ``(r0, ..., rN-1)`` of length ``N``, the output shape is
    ``(N,r0,...,rN-1)``.

    The subarrays ``grid[k]`` contains the N-D array of indices along the
    ``k-th`` axis. Explicitly::

        grid[k,i0,i1,...,iN-1] = ik

    Examples
    --------
    >>> grid = np.indices((2, 3))
    >>> grid.shape
    (2, 2, 3)
    >>> grid[0]        # row indices
    array([[0, 0, 0],
           [1, 1, 1]])
    >>> grid[1]        # column indices
    array([[0, 0, 0],
           [1, 1, 1]], dtype=int32)

    The indices can be used as an index into an array.

    >>> x = np.arange(20).reshape(5, 4)
    >>> row, col = np.indices((2, 3))
    >>> x[row, col]
    array([[0., 1., 2.],
           [4., 5., 6.]])

    Note that it would be more straightforward in the above example to
    extract the required elements directly with ``x[:2, :3]``.
    """
    if isinstance(dimensions, (tuple, list)):
        if ctx is None:
            ctx = current_context()
        return _npi.indices(dimensions=dimensions, dtype=dtype, ctx=ctx)
    else:
        raise ValueError("The dimensions must be sequence of ints")
# pylint: enable=redefined-outer-name


@set_module('mxnet.symbol.numpy')
@wrap_np_binary_func
def copysign(x1, x2, out=None, **kwargs):
    r"""
    Change the sign of x1 to that of x2, element-wise.

    If `x2` is a scalar, its sign will be copied to all elements of `x1`.

    Parameters
    ----------
    x1 : _Symbol or scalar
        Values to change the sign of.
    x2 : _Symbol or scalar
        The sign of `x2` is copied to `x1`.
    out : _Symbol or None
        Dummy parameter to keep the consistency with the ndarray counterpart.

    Returns
    -------
    out : _Symbol
        The values of `x1` with the sign of `x2`.
        This is a scalar if both `x1` and `x2` are scalars.

    Notes
    -------
    This function differs from the original `numpy.copysign
    <https://docs.scipy.org/doc/numpy/reference/generated/numpy.copysign.html>`_ in
    the following aspects:

    - ``where`` param is not supported.
    """
    return _ufunc_helper(x1, x2, _npi.copysign, _np.copysign, _npi.copysign_scalar, _npi.rcopysign_scalar, out)


@set_module('mxnet.symbol.numpy')
def ravel(x, order='C'):
    r"""
    ravel(x)

    Return a contiguous flattened array.
    A 1-D array, containing the elements of the input, is returned.  A copy is
    made only if needed.

    Parameters
    ----------
    x : _Symbol
        Input array.  The elements in `x` are read in row-major, C-style order and
        packed as a 1-D array.
    order : `C`, optional
        Only support row-major, C-style order.

    Returns
    -------
    y : _Symbol
        y is an array of the same subtype as `x`, with shape ``(x.size,)``.
        Note that matrices are special cased for backward compatibility, if `x`
        is a matrix, then y is a 1-D ndarray.

    Notes
    -----
    This function differs from the original numpy.arange in the following aspects:
        - Only support row-major, C-style order.
    """
    if order == 'F':
        raise NotImplementedError('order {} is not supported'.format(order))
    if isinstance(x, numeric_types):
        return _np.reshape(x, -1)
    elif isinstance(x, _Symbol):
        return _npi.reshape(x, -1)
    else:
        raise TypeError('type {} not supported'.format(str(type(x))))


def unravel_index(indices, shape, order='C'): # pylint: disable=redefined-outer-name
    """
    Converts a flat index or array of flat indices into a tuple of coordinate arrays.

    Parameters:
    -------------
    indices : _Symbol
            An integer array whose elements are indices into the flattened version of an array of dimensions shape.
            Before version 1.6.0, this function accepted just one index value.
    shape : tuple of ints
            The shape of the array to use for unraveling indices.

    Returns:
    -------------
    unraveled_coords : _Symbol
            Each row in the ndarray has the same shape as the indices array.
            Each column in the ndarray represents the unravelled index

    Examples:
    -------------
    >>> np.unravel_index([22, 41, 37], (7,6))
    ([3. 6. 6.]
      [4. 5. 1.])
    >>> np.unravel_index(1621, (6,7,8,9))
    (3, 1, 4, 1)
    """
    if order == 'C':
        return _npi.unravel_index_fallback(indices, shape=shape)
    else:
        raise NotImplementedError('Don not support column-major (Fortran-style) order at this moment')


def flatnonzero(a):
    r"""
    Return indices that are non-zero in the flattened version of a.

    This is equivalent to np.nonzero(np.ravel(a))[0].

    Parameters
    ----------
    a : _Symbol
        Input data.

    Returns
    -------
    res : _Symbol
        Output array, containing the indices of the elements of `a.ravel()`
        that are non-zero.

    See Also
    --------
    nonzero : Return the indices of the non-zero elements of the input array.
    ravel : Return a 1-D array containing the elements of the input array.
    """
    out = _npi.nonzero(ravel(a))
    return out.reshape(-1,)


def diag_indices_from(arr):
    """
    This returns a tuple of indices that can be used to access the main diagonal of an array
    a with a.ndim >= 2 dimensions and shape (n, n, ..., n). For a.ndim = 2 this is
    the usual diagonal, for a.ndim > 2 this is the set of indices to access
    a[i, i, ..., i] for i = [0..n-1].

    Parameters:
    -------------
    arr : _Symbol
        Input array for acessing the main diagonal. All dimensions
        should have equal length.

    Return:
    -------------
    diag: _Symbol
        indices of the main diagonal.

    Examples:
    -------------
    >>> a = np.arange(16).reshape(4, 4)
    >>> a
    array([[ 0,  1,  2,  3],
        [ 4,  5,  6,  7],
        [ 8,  9, 10, 11],
        [12, 13, 14, 15]])
    >>> idx = np.diag_indices_from(a)
    >>> idx
    (array([0, 1, 2, 3]), array([0, 1, 2, 3]))
    >>> a[idx] = 100
    >>> a
    array([[100,   1,   2,   3],
        [  4, 100,   6,   7],
        [  8,   9, 100,  11],
        [ 12,  13,  14, 100]])
    """
    return _npi.diag_indices_from(arr)


@set_module('mxnet.symbol.numpy')
def hanning(M, dtype=_np.float32, ctx=None):
    r"""Return the Hanning window.

    The Hanning window is a taper formed by using a weighted cosine.

    Parameters
    ----------
    M : int
        Number of points in the output window. If zero or less, an
        empty array is returned.
    dtype : str or numpy.dtype, optional
        An optional value type. Default is `float32`. Note that you need
        select numpy.float32 or float64 in this operator.
    ctx : Context, optional
        An optional device context (default is the current default context).

    Returns
    -------
    out : _Symbol, shape(M,)
        The window, with the maximum value normalized to one (the value
        one appears only if `M` is odd).

    See Also
    --------
    blackman, hamming

    Notes
    -----
    The Hanning window is defined as

    .. math::  w(n) = 0.5 - 0.5cos\left(\frac{2\pi{n}}{M-1}\right)
               \qquad 0 \leq n \leq M-1

    The Hanning was named for Julius von Hann, an Austrian meteorologist.
    It is also known as the Cosine Bell. Some authors prefer that it be
    called a Hann window, to help avoid confusion with the very similar
    Hamming window.

    Most references to the Hanning window come from the signal processing
    literature, where it is used as one of many windowing functions for
    smoothing values.  It is also known as an apodization (which means
    "removing the foot", i.e. smoothing discontinuities at the beginning
    and end of the sampled signal) or tapering function.

    References
    ----------
    .. [1] Blackman, R.B. and Tukey, J.W., (1958) The measurement of power
           spectra, Dover Publications, New York.
    .. [2] E.R. Kanasewich, "Time Sequence Analysis in Geophysics",
           The University of Alberta Press, 1975, pp. 106-108.
    .. [3] Wikipedia, "Window function",
           http://en.wikipedia.org/wiki/Window_function
    .. [4] W.H. Press,  B.P. Flannery, S.A. Teukolsky, and W.T. Vetterling,
           "Numerical Recipes", Cambridge University Press, 1986, page 425.

    Examples
    --------
    >>> np.hanning(12)
    array([0.        , 0.07937324, 0.29229254, 0.5711574 , 0.8274304 ,
           0.9797465 , 0.97974646, 0.82743025, 0.5711573 , 0.29229245,
           0.07937312, 0.        ])

    Plot the window and its frequency response:

    >>> import matplotlib.pyplot as plt
    >>> window = np.hanning(51)
    >>> plt.plot(window.asnumpy())
    [<matplotlib.lines.Line2D object at 0x...>]
    >>> plt.title("Hann window")
    Text(0.5, 1.0, 'Hann window')
    >>> plt.ylabel("Amplitude")
    Text(0, 0.5, 'Amplitude')
    >>> plt.xlabel("Sample")
    Text(0.5, 0, 'Sample')
    >>> plt.show()
    """
    if ctx is None:
        ctx = current_context()
    return _npi.hanning(M, dtype=dtype, ctx=ctx)


@set_module('mxnet.symbol.numpy')
def hamming(M, dtype=_np.float32, ctx=None):
    r"""Return the hamming window.

    The hamming window is a taper formed by using a weighted cosine.

    Parameters
    ----------
    M : int
        Number of points in the output window. If zero or less, an
        empty array is returned.
    dtype : str or numpy.dtype, optional
        An optional value type. Default is `float32`. Note that you need
        select numpy.float32 or float64 in this operator.
    ctx : Context, optional
        An optional device context (default is the current default context).

    Returns
    -------
    out : _Symbol, shape(M,)
        The window, with the maximum value normalized to one (the value
        one appears only if `M` is odd).

    See Also
    --------
    blackman, hanning

    Notes
    -----
    The Hamming window is defined as

    .. math::  w(n) = 0.54 - 0.46cos\left(\frac{2\pi{n}}{M-1}\right)
               \qquad 0 \leq n \leq M-1

    The Hamming was named for R. W. Hamming, an associate of J. W. Tukey
    and is described in Blackman and Tukey. It was recommended for
    smoothing the truncated autocovariance function in the time domain.
    Most references to the Hamming window come from the signal processing
    literature, where it is used as one of many windowing functions for
    smoothing values.  It is also known as an apodization (which means
    "removing the foot", i.e. smoothing discontinuities at the beginning
    and end of the sampled signal) or tapering function.

    References
    ----------
    .. [1] Blackman, R.B. and Tukey, J.W., (1958) The measurement of power
           spectra, Dover Publications, New York.
    .. [2] E.R. Kanasewich, "Time Sequence Analysis in Geophysics", The
           University of Alberta Press, 1975, pp. 109-110.
    .. [3] Wikipedia, "Window function",
           https://en.wikipedia.org/wiki/Window_function
    .. [4] W.H. Press,  B.P. Flannery, S.A. Teukolsky, and W.T. Vetterling,
           "Numerical Recipes", Cambridge University Press, 1986, page 425.

    Examples
    --------
    >>> np.hamming(12)
    array([0.08000001, 0.15302339, 0.34890914, 0.6054648 , 0.841236  ,
           0.9813669 , 0.9813668 , 0.8412359 , 0.6054647 , 0.34890908,
           0.15302327, 0.08000001])

    Plot the window and its frequency response:

    >>> import matplotlib.pyplot as plt
    >>> window = np.hamming(51)
    >>> plt.plot(window.asnumpy())
    [<matplotlib.lines.Line2D object at 0x...>]
    >>> plt.title("hamming window")
    Text(0.5, 1.0, 'hamming window')
    >>> plt.ylabel("Amplitude")
    Text(0, 0.5, 'Amplitude')
    >>> plt.xlabel("Sample")
    Text(0.5, 0, 'Sample')
    >>> plt.show()
    """
    if ctx is None:
        ctx = current_context()
    return _npi.hamming(M, dtype=dtype, ctx=ctx)


@set_module('mxnet.symbol.numpy')
def blackman(M, dtype=_np.float32, ctx=None):
    r"""Return the Blackman window.

    The Blackman window is a taper formed by using the first three
    terms of a summation of cosines. It was designed to have close to the
    minimal leakage possible.  It is close to optimal, only slightly worse
    than a Kaiser window.

    Parameters
    ----------
    M : int
        Number of points in the output window. If zero or less, an
        empty array is returned.
    dtype : str or numpy.dtype, optional
        An optional value type. Default is `float32`. Note that you need
        select numpy.float32 or float64 in this operator.
    ctx : Context, optional
        An optional device context (default is the current default context).

    Returns
    -------
    out : _Symbol
        The window, with the maximum value normalized to one (the value one
        appears only if the number of samples is odd).

    See Also
    --------
    hamming, hanning

    Notes
    -----
    The Blackman window is defined as

    .. math::  w(n) = 0.42 - 0.5 \cos(2\pi n/{M-1}) + 0.08 \cos(4\pi n/{M-1})

    Most references to the Blackman window come from the signal processing
    literature, where it is used as one of many windowing functions for
    smoothing values.  It is also known as an apodization (which means
    "removing the foot", i.e. smoothing discontinuities at the beginning
    and end of the sampled signal) or tapering function. It is known as a
    "near optimal" tapering function, almost as good (by some measures)
    as the kaiser window.

    References
    ----------
    Blackman, R.B. and Tukey, J.W., (1958) The measurement of power spectra,
    Dover Publications, New York.

    Oppenheim, A.V., and R.W. Schafer. Discrete-Time Signal Processing.
    Upper Saddle River, NJ: Prentice-Hall, 1999, pp. 468-471.

    Examples
    --------
    >>> np.blackman(12)
    array([-1.4901161e-08,  3.2606423e-02,  1.5990365e-01,  4.1439798e-01,
            7.3604530e-01,  9.6704686e-01,  9.6704674e-01,  7.3604506e-01,
            4.1439781e-01,  1.5990359e-01,  3.2606363e-02, -1.4901161e-08])

    Plot the window and its frequency response:

    >>> import matplotlib.pyplot as plt
    >>> window = np.blackman(51)
    >>> plt.plot(window.asnumpy())
    [<matplotlib.lines.Line2D object at 0x...>]
    >>> plt.title("blackman window")
    Text(0.5, 1.0, 'blackman window')
    >>> plt.ylabel("Amplitude")
    Text(0, 0.5, 'Amplitude')
    >>> plt.xlabel("Sample")
    Text(0.5, 0, 'Sample')
    >>> plt.show()
    """
    if ctx is None:
        ctx = current_context()
    return _npi.blackman(M, dtype=dtype, ctx=ctx)


@set_module('mxnet.symbol.numpy')
def flip(m, axis=None, out=None):
    r"""
    flip(m, axis=None, out=None)

    Reverse the order of elements in an array along the given axis.

    The shape of the array is preserved, but the elements are reordered.

    Parameters
    ----------
    m : _Symbol or scalar
        Input array.
    axis : None or int or tuple of ints, optional
        Axis or axes along which to flip over. The default,
        axis=None, will flip over all of the axes of the input array.
        If axis is negative it counts from the last to the first axis.

        If axis is a tuple of ints, flipping is performed on all of the axes
        specified in the tuple.
    out : _Symbol or scalar, optional
        Alternative output array in which to place the result. It must have
        the same shape and type as the expected output.

    Returns
    -------
    out : _Symbol or scalar
        A view of `m` with the entries of axis reversed.  Since a view is
        returned, this operation is done in constant time.
    """
    if isinstance(m, numeric_types):
        return _np.flip(m, axis)
    elif isinstance(m, _Symbol):
        return _npi.flip(m, axis, out=out)
    else:
        raise TypeError('type {} not supported'.format(str(type(m))))


@set_module('mxnet.symbol.numpy')
def flipud(m):
    r"""
    flipud(*args, **kwargs)

    Flip array in the up/down direction.

    Flip the entries in each column in the up/down direction.
    Rows are preserved, but appear in a different order than before.

    Parameters
    ----------
    m : array_like
        Input array.

    Returns
    -------
    out : array_like
        A view of `m` with the rows reversed.  Since a view is
        returned, this operation is :math:`\mathcal O(1)`.
    """
    return flip(m, 0)


@set_module('mxnet.symbol.numpy')
def fliplr(m):
    r"""
    fliplr(*args, **kwargs)

    Flip array in the left/right direction.

    Flip the entries in each row in the left/right direction.
    Columns are preserved, but appear in a different order than before.

    Parameters
    ----------
    m : array_like
        Input array, must be at least 2-D.

    Returns
    -------
    f : ndarray
        A view of `m` with the columns reversed.  Since a view
        is returned, this operation is :math:`\mathcal O(1)`.
    """
    return flip(m, 1)


@set_module('mxnet.symbol.numpy')
def around(x, decimals=0, out=None, **kwargs):
    r"""
    around(x, decimals=0, out=None)

    Evenly round to the given number of decimals.
    Parameters
    ----------
    x : _Symbol or scalar
        Input data.
    decimals : int, optional
        Number of decimal places to round to (default: 0).  If
        decimals is negative, it specifies the number of positions to
        the left of the decimal point.
    out : _Symbol, optional
        Alternative output array in which to place the result. It must have
        the same shape and type as the expected output.

    Returns
    -------
    rounded_array : _Symbol or scalar
        An array of the same type as `x`, containing the rounded values.
        A reference to the result is returned.

    Notes
    -----
    For values exactly halfway between rounded decimal values, NumPy
    rounds to the nearest even value. Thus 1.5 and 2.5 round to 2.0,
    -0.5 and 0.5 round to 0.0, etc.

    This function differs from the original numpy.prod in the following aspects:

        - Cannot cast type automatically. Dtype of `out` must be same as the expected one.
        - Cannot support complex-valued number.
    """
    if isinstance(x, numeric_types):
        return _np.around(x, decimals, **kwargs)
    elif isinstance(x, _Symbol):
        return _npi.around(x, decimals, out=out, **kwargs)
    else:
        raise TypeError('type {} not supported'.format(str(type(x))))


@set_module('mxnet.symbol.numpy')
def round(x, decimals=0, out=None, **kwargs):
    r"""
    round(a, decimals=0, out=None)
    Round an array to the given number of decimals.

    See Also
    --------
    around : equivalent function; see for details.
    """
    if isinstance(x, numeric_types):
        return _np.around(x, decimals, **kwargs)
    elif isinstance(x, _Symbol):
        return _npi.around(x, decimals, out=out, **kwargs)
    else:
        raise TypeError('type {} not supported'.format(str(type(x))))


@set_module('mxnet.symbol.numpy')
def round_(x, decimals=0, out=None, **kwargs):
    r"""
    round_(a, decimals=0, out=None)
    Round an array to the given number of decimals.

    See Also
    --------
    around : equivalent function; see for details.
    """
    if isinstance(x, numeric_types):
        return _np.around(x, decimals, **kwargs)
    elif isinstance(x, _Symbol):
        return _npi.around(x, decimals, out=out, **kwargs)
    else:
        raise TypeError('type {} not supported'.format(str(type(x))))


@set_module('mxnet.symbol.numpy')
@wrap_np_binary_func
def arctan2(x1, x2, out=None, **kwargs):
    r"""
    Element-wise arc tangent of ``x1/x2`` choosing the quadrant correctly.

    The quadrant (i.e., branch) is chosen so that ``arctan2(x1, x2)`` is
    the signed angle in radians between the ray ending at the origin and
    passing through the point (1,0), and the ray ending at the origin and
    passing through the point (`x2`, `x1`).  (Note the role reversal: the
    "`y`-coordinate" is the first function parameter, the "`x`-coordinate"
    is the second.)  By IEEE convention, this function is defined for
    `x2` = +/-0 and for either or both of `x1` and `x2` = +/-inf (see
    Notes for specific values).

    This function is not defined for complex-valued arguments; for the
    so-called argument of complex values, use `angle`.

    Parameters
    ----------
    x1 : _Symbol or scalar
        `y`-coordinates.
    x2 : _Symbol or scalar
        `x`-coordinates. `x2` must be broadcastable to match the shape of
        `x1` or vice versa.
    out : _Symbol or None, optional
        A location into which the result is stored. If provided, it must have
        a shape that the inputs broadcast to. If not provided or `None`,
        a freshly-allocated array is returned.

    Returns
    -------
    out : _Symbol or scalar
        Array of angles in radians, in the range ``[-pi, pi]``. This is a scalar if
        `x1` and `x2` are scalars.

    Notes
    -----
    *arctan2* is identical to the `atan2` function of the underlying
    C library.  The following special values are defined in the C
    standard: [1]_

    ====== ====== ================
    `x1`   `x2`   `arctan2(x1,x2)`
    ====== ====== ================
    +/- 0  +0     +/- 0
    +/- 0  -0     +/- pi
        > 0   +/-inf +0 / +pi
        < 0   +/-inf -0 / -pi
    +/-inf +inf   +/- (pi/4)
    +/-inf -inf   +/- (3*pi/4)
    ====== ====== ================

    Note that +0 and -0 are distinct floating point numbers, as are +inf
    and -inf.

    This function differs from the original numpy.arange in the following aspects:
        - Only support float16, float32 and float64.

    References
    ----------
    .. [1] ISO/IEC standard 9899:1999, "Programming language C."
    """
    return _ufunc_helper(x1, x2, _npi.arctan2, _np.arctan2,
                         _npi.arctan2_scalar, _npi.rarctan2_scalar, out=out)


@set_module('mxnet.symbol.numpy')
@wrap_np_binary_func
def hypot(x1, x2, out=None, **kwargs):
    r"""
    Given the "legs" of a right triangle, return its hypotenuse.

    Equivalent to ``sqrt(x1**2 + x2**2)``, element-wise.  If `x1` or
    `x2` is scalar_like (i.e., unambiguously cast-able to a scalar type),
    it is broadcast for use with each element of the other argument.

    Parameters
    ----------
    x1, x2 : _Symbol or scalar
        Leg of the triangle(s).
    out : _Symbol or None, optional
        A location into which the result is stored. If provided, it must have
        a shape that the inputs broadcast to. If not provided or `None`,
        a freshly-allocated array is returned.

    Returns
    -------
    z : _Symbol or scalar
        The hypotenuse of the triangle(s).
        This is a scalar if both `x1` and `x2` are scalars.

    Notes
    -----
    This function differs from the original numpy.arange in the following aspects:
        - Only support float16, float32 and float64.
    """
    return _ufunc_helper(x1, x2, _npi.hypot, _np.hypot, _npi.hypot_scalar, None, out)


@set_module('mxnet.symbol.numpy')
@wrap_np_binary_func
def bitwise_and(x1, x2, out=None, **kwargs):
    r"""
    Compute the bit-wise XOR of two arrays element-wise.

    Parameters
    ----------
    x1, x2 : _Symbol or scalar
        Only integer and boolean types are handled. If x1.shape != x2.shape,
        they must be broadcastable to a common shape (which becomes the shape of the output).
    out : _Symbol or None, optional
        A location into which the result is stored. If provided, it must have
        a shape that the inputs broadcast to. If not provided or `None`,
        a freshly-allocated array is returned.

    Returns
    -------
    out : _Symbol or scalar
        Result.
    """
    return _ufunc_helper(x1, x2, _npi.bitwise_and, _np.bitwise_and, _npi.bitwise_and_scalar, None, out)


@set_module('mxnet.symbol.numpy')
@wrap_np_binary_func
def bitwise_xor(x1, x2, out=None, **kwargs):
    r"""
    Compute the bit-wise XOR of two arrays element-wise.

    Parameters
    ----------
    x1, x2 : _Symbol or scalar
        Only integer and boolean types are handled. If x1.shape != x2.shape,
        they must be broadcastable to a common shape (which becomes the shape of the output).
    out : _Symbol or None, optional
        A location into which the result is stored. If provided, it must have
        a shape that the inputs broadcast to. If not provided or `None`,
        a freshly-allocated array is returned.

    Returns
    -------
    out : _Symbol or scalar
        Result.
    """
    return _ufunc_helper(x1, x2, _npi.bitwise_xor, _np.bitwise_xor, _npi.bitwise_xor_scalar, None, out)


@set_module('mxnet.symbol.numpy')
@wrap_np_binary_func
def bitwise_or(x1, x2, out=None, **kwargs):
    r"""
    Compute the bit-wise OR of two arrays element-wise.

    Parameters
    ----------
    x1, x2 : _Symbol or scalar
        Only integer and boolean types are handled. If x1.shape != x2.shape,
        they must be broadcastable to a common shape (which becomes the shape of the output).
    out : _Symbol or None, optional
        A location into which the result is stored. If provided, it must have
        a shape that the inputs broadcast to. If not provided or `None`,
        a freshly-allocated array is returned.

    Returns
    -------
    out : _Symbol or scalar
        Result.
    """
    return _ufunc_helper(x1, x2, _npi.bitwise_or, _np.bitwise_or, _npi.bitwise_or_scalar, None, out)


@set_module('mxnet.symbol.numpy')
def unique(ar, return_index=False, return_inverse=False, return_counts=False, axis=None):
    """
    Find the unique elements of an array.

    Returns the sorted unique elements of an array. There are three optional
    outputs in addition to the unique elements:

    * the indices of the input array that give the unique values
    * the indices of the unique array that reconstruct the input array
    * the number of times each unique value comes up in the input array

    Parameters
    ----------
    ar : _Symbol
        Input array. Unless `axis` is specified, this will be flattened if it
        is not already 1-D.
    return_index : bool, optional
        If True, also return the indices of `ar` (along the specified axis,
        if provided, or in the flattened array) that result in the unique array.
    return_inverse : bool, optional
        If True, also return the indices of the unique array (for the specified
        axis, if provided) that can be used to reconstruct `ar`.
    return_counts : bool, optional
        If True, also return the number of times each unique item appears
        in `ar`.
    axis : int or None, optional
        The axis to operate on. If None, `ar` will be flattened. If an integer,
        the subarrays indexed by the given axis will be flattened and treated
        as the elements of a 1-D array with the dimension of the given axis,
        see the notes for more details. The default is None.

    Returns
    -------
    unique : _Symbol
        The sorted unique values.
    unique_indices : _Symbol, optional
        The indices of the first occurrences of the unique values in the
        original array. Only provided if `return_index` is True.
    unique_inverse : _Symbol, optional
        The indices to reconstruct the original array from the
        unique array. Only provided if `return_inverse` is True.
    unique_counts : _Symbol, optional
        The number of times each of the unique values comes up in the
        original array. Only provided if `return_counts` is True.

    Notes
    -----
    When an axis is specified the subarrays indexed by the axis are sorted.
    This is done by making the specified axis the first dimension of the array
    and then flattening the subarrays in C order. The flattened subarrays are
    then viewed as a structured type with each element given a label, with the
    effect that we end up with a 1-D array of structured types that can be
    treated in the same way as any other 1-D array. The result is that the
    flattened subarrays are sorted in lexicographic order starting with the
    first element.
    """
    return _npi.unique(ar, return_index, return_inverse, return_counts, axis)


@set_module('mxnet.symbol.numpy')
@wrap_np_binary_func
def ldexp(x1, x2, out=None, **kwargs):
    """
    Returns x1 * 2**x2, element-wise.
    The mantissas `x1` and twos exponents `x2` are used to construct
    floating point numbers ``x1 * 2**x2``.

    Parameters
    ----------
    x1 : _Symbol
        Array of multipliers.
    x2 : _Symbol
        Array of twos exponents.
    out : _Symbol or None
        Dummy parameter to keep the consistency with the ndarray counterpart.

    Returns
    -------
    y : _Symbol
        The result of ``x1 * 2**x2``.

    Notes
    -----
    Complex dtypes are not supported, they will raise a TypeError.
    Different from numpy, we allow x2 to be float besides int.
    `ldexp` is useful as the inverse of `frexp`, if used by itself it is
    more clear to simply use the expression ``x1 * 2**x2``.
    """
    return _ufunc_helper(x1, x2, _npi.ldexp, _np.ldexp, _npi.ldexp_scalar, _npi.rldexp_scalar, out)


@set_module('mxnet.symbol.numpy')
def inner(a, b):
    r"""Inner product of two arrays.
    Ordinary inner product of vectors for 1-D arrays (without complex
    conjugation), in higher dimensions a sum product over the last axes.

    Parameters
    ----------
    a, b : _Symbol
        If `a` and `b` are nonscalar, their last dimensions must match.

    Returns
    -------
    out : _Symbol
        `out.shape = a.shape[:-1] + b.shape[:-1]`

    Raises
    ------
    ValueError
        If the last dimension of `a` and `b` has different size.

    See Also
    --------
    tensordot : Sum products over arbitrary axes.
    dot : Generalised matrix product, using second last dimension of `b`.
    einsum : Einstein summation convention.

    Notes
    -----
    For vectors (1-D arrays) it computes the ordinary inner-product::
        np.inner(a, b) = sum(a[:]*b[:])
    More generally, if `ndim(a) = r > 0` and `ndim(b) = s > 0`::
        np.inner(a, b) = np.tensordot(a, b, axes=(-1,-1))
    or explicitly::
        np.inner(a, b)[i0,...,ir-1,j0,...,js-1]
            = sum(a[i0,...,ir-1,:]*b[j0,...,js-1,:])
    In addition `a` or `b` may be scalars, in which case::
    np.inner(a,b) = a*b

    Examples
    --------
    Ordinary inner product for vectors:
    >>> a = np.array([1,2,3])
    >>> b = np.array([0,1,0])
    >>> np.inner(a, b)
    2
    A multidimensional example:
    >>> a = np.arange(24).reshape((2,3,4))
    >>> b = np.arange(4)
    >>> np.inner(a, b)
    array([[ 14,  38,  62],
           [ 86, 110, 134]])
    """
    return tensordot(a, b, [-1, -1])


@set_module('mxnet.symbol.numpy')
def outer(a, b):
    r"""Compute the outer product of two vectors.
    Given two vectors, ``a = [a0, a1, ..., aM]`` and
    ``b = [b0, b1, ..., bN]``,
    the outer product [1]_ is::
    [[a0*b0  a0*b1 ... a0*bN ]
    [a1*b0    .
    [ ...          .
    [aM*b0            aM*bN ]]

    Parameters
    ----------
    a : (M,) _Symbol
        First input vector.  Input is flattened if
        not already 1-dimensional.
    b : (N,) _Symbol
        Second input vector.  Input is flattened if
        not already 1-dimensional.

    Returns
    -------
    out : (M, N) _Symbol
        ``out[i, j] = a[i] * b[j]``

    See also
    --------
    inner
    einsum : ``einsum('i,j->ij', a.ravel(), b.ravel())`` is the equivalent.
    ufunc.outer : A generalization to N dimensions and other operations.
                ``np.multiply.outer(a.ravel(), b.ravel())`` is the equivalent.

    References
    ----------
    .. [1] : G. H. Golub and C. F. Van Loan, *Matrix Computations*, 3rd
            ed., Baltimore, MD, Johns Hopkins University Press, 1996,
            pg. 8.

    Examples
    --------
    Make a (*very* coarse) grid for computing a Mandelbrot set:
    >>> rl = np.outer(np.ones((5,)), np.linspace(-2, 2, 5))
    >>> rl
    array([[-2., -1.,  0.,  1.,  2.],
        [-2., -1.,  0.,  1.,  2.],
        [-2., -1.,  0.,  1.,  2.],
        [-2., -1.,  0.,  1.,  2.],
        [-2., -1.,  0.,  1.,  2.]])
    """
    return tensordot(a.flatten(), b.flatten(), 0)


@set_module('mxnet.symbol.numpy')
def kron(a, b):
    r"""
    kron(a, b)
    Kronecker product of two arrays.
    Computes the Kronecker product, a composite array made of blocks of the
    second array scaled by the first.

    Parameters
    ----------
    a, b : ndarray

    Returns
    -------
    out : ndarray

    See Also
    --------
    outer : The outer product

    Notes
    -----
    The function assumes that the number of dimensions of `a` and `b`
    are the same, if necessary prepending the smallest with ones.
    If `a.shape = (r0,r1,..,rN)` and `b.shape = (s0,s1,...,sN)`,
    the Kronecker product has shape `(r0*s0, r1*s1, ..., rN*SN)`.
    The elements are products of elements from `a` and `b`, organized
    explicitly by::
        kron(a,b)[k0,k1,...,kN] = a[i0,i1,...,iN] * b[j0,j1,...,jN]
    where::
        kt = it * st + jt,  t = 0,...,N
    In the common 2-D case (N=1), the block structure can be visualized::
        [[ a[0,0]*b,   a[0,1]*b,  ... , a[0,-1]*b  ],
        [  ...                              ...   ],
        [ a[-1,0]*b,  a[-1,1]*b, ... , a[-1,-1]*b ]]

    Examples
    --------
    >>> np.kron([1,10,100], [5,6,7])
    array([  5,   6,   7,  50,  60,  70, 500, 600, 700])
    >>> np.kron([5,6,7], [1,10,100])
    array([  5,  50, 500,   6,  60, 600,   7,  70, 700])
    """
    return _npi.kron(a, b)


@set_module('mxnet.symbol.numpy')
def vdot(a, b):
    r"""
    Return the dot product of two vectors.
    Note that `vdot` handles multidimensional arrays differently than `dot`:
    it does *not* perform a matrix product, but flattens input arguments
    to 1-D vectors first. Consequently, it should only be used for vectors.

    Parameters
    ----------
    a : _Symbol
        First argument to the dot product.
    b : _Symbol
        Second argument to the dot product.

    Returns
    -------
    output : _Symbol
        Dot product of `a` and `b`.

    See Also
    --------
    dot : Return the dot product without using the complex conjugate of the
        first argument.

    Examples
    --------
    Note that higher-dimensional arrays are flattened!
    >>> a = np.array([[1, 4], [5, 6]])
    >>> b = np.array([[4, 1], [2, 2]])
    >>> np.vdot(a, b)
    30
    >>> np.vdot(b, a)
    30
    >>> 1*4 + 4*1 + 5*2 + 6*2
    30
    """
    return tensordot(a.flatten(), b.flatten(), 1)


@set_module('mxnet.symbol.numpy')
def equal(x1, x2, out=None):
    """
    Return (x1 == x2) element-wise.
    Parameters
    ----------
    x1, x2 : _Symbol or scalars
        Input arrays. If ``x1.shape != x2.shape``, they must be broadcastable to
        a common shape (which becomes the shape of the output).
    out : Dummy parameter, optional
        A location into which the result is stored. If provided, it must have
        a shape that the inputs broadcast to. If not provided or `None`,
        a freshly-allocated array is returned.
    Returns
    -------
    out : _Symbol or scalar
        Output array of type bool, element-wise comparison of `x1` and `x2`.
        This is a scalar if both `x1` and `x2` are scalars.
    See Also
    --------
    not_equal, greater_equal, less_equal, greater, less
    Examples
    --------
    >>> np.equal(np.ones(2, 1)), np.zeros(1, 3))
    array([[False, False, False],
           [False, False, False]])
    >>> np.equal(1, np.ones(1))
    array([ True])
    """
    return _ufunc_helper(x1, x2, _npi.equal, _np.equal, _npi.equal_scalar, None, out)


@set_module('mxnet.symbol.numpy')
def not_equal(x1, x2, out=None):
    """
    Return (x1 != x2) element-wise.
    Parameters
    ----------
    x1, x2 : _Symbol or scalars
        Input arrays. If ``x1.shape != x2.shape``, they must be broadcastable to
        a common shape (which becomes the shape of the output).
    out : Dummy parameter, optional
        A location into which the result is stored. If provided, it must have
        a shape that the inputs broadcast to. If not provided or `None`,
        a freshly-allocated array is returned.
    Returns
    -------
    out : _Symbol or scalar
        Output array of type bool, element-wise comparison of `x1` and `x2`.
        This is a scalar if both `x1` and `x2` are scalars.
    See Also
    --------
    equal, greater, greater_equal, less, less_equal
    Examples
    --------
    >>> np.not_equal(np.ones(2, 1)), np.zeros(1, 3))
    array([[ True,  True,  True],
           [ True,  True,  True]])
    >>> np.not_equal(1, np.ones(1))
    array([False])
    """
    return _ufunc_helper(x1, x2, _npi.not_equal, _np.not_equal, _npi.not_equal_scalar, None, out)


@set_module('mxnet.symbol.numpy')
def greater(x1, x2, out=None):
    """
    Return the truth value of (x1 > x2) element-wise.
    Parameters
    ----------
    x1, x2 : _Symbol or scalars
        Input arrays. If ``x1.shape != x2.shape``, they must be broadcastable to
        a common shape (which becomes the shape of the output).
    out : Dummy parameter, optional
        A location into which the result is stored. If provided, it must have
        a shape that the inputs broadcast to. If not provided or `None`,
        a freshly-allocated array is returned.
    Returns
    -------
    out : _Symbol or scalar
        Output array of type bool, element-wise comparison of `x1` and `x2`.
        This is a scalar if both `x1` and `x2` are scalars.
    See Also
    --------
    equal, greater, greater_equal, less, less_equal
    Examples
    --------
    >>> np.greater(np.ones(2, 1)), np.zeros(1, 3))
    array([[ True,  True,  True],
           [ True,  True,  True]])
    >>> np.greater(1, np.ones(1))
    array([False])
    """
    return _ufunc_helper(x1, x2, _npi.greater, _np.greater, _npi.greater_scalar,
                         _npi.less_scalar, out)


@set_module('mxnet.symbol.numpy')
def less(x1, x2, out=None):
    """
    Return the truth value of (x1 < x2) element-wise.
    Parameters
    ----------
    x1, x2 : _Symbol or scalars
        Input arrays. If ``x1.shape != x2.shape``, they must be broadcastable to
        a common shape (which becomes the shape of the output).
    out : Dummy parameter, optional
        A location into which the result is stored. If provided, it must have
        a shape that the inputs broadcast to. If not provided or `None`,
        a freshly-allocated array is returned.
    Returns
    -------
    out : _Symbol or scalar
        Output array of type bool, element-wise comparison of `x1` and `x2`.
        This is a scalar if both `x1` and `x2` are scalars.
    See Also
    --------
    equal, greater, greater_equal, less, less_equal
    Examples
    --------
    >>> np.less(np.ones(2, 1)), np.zeros(1, 3))
    array([[ True,  True,  True],
           [ True,  True,  True]])
    >>> np.less(1, np.ones(1))
    array([False])
    """
    return _ufunc_helper(x1, x2, _npi.less, _np.less, _npi.less_scalar, _npi.greater_scalar, out)


@set_module('mxnet.symbol.numpy')
def greater_equal(x1, x2, out=None):
    """
    Return the truth value of (x1 >= x2) element-wise.
    Parameters
    ----------
    x1, x2 : _Symbol or scalars
        Input arrays. If ``x1.shape != x2.shape``, they must be broadcastable to
        a common shape (which becomes the shape of the output).
    out : Dummy parameter, optional
        A location into which the result is stored. If provided, it must have
        a shape that the inputs broadcast to. If not provided or `None`,
        a freshly-allocated array is returned.
    Returns
    -------
    out : _Symbol or scalar
        Output array of type bool, element-wise comparison of `x1` and `x2`.
        This is a scalar if both `x1` and `x2` are scalars.
    See Also
    --------
    equal, greater, greater_equal, less, less_equal
    Examples
    --------
    >>> np.greater_equal(np.ones(2, 1)), np.zeros(1, 3))
    array([[ True,  True,  True],
           [ True,  True,  True]])
    >>> np.greater_equal(1, np.ones(1))
    array([True])
    """
    return _ufunc_helper(x1, x2, _npi.greater_equal, _np.greater_equal, _npi.greater_equal_scalar,
                         _npi.less_equal_scalar, out)


@set_module('mxnet.symbol.numpy')
def less_equal(x1, x2, out=None):
    """
    Return the truth value of (x1 <= x2) element-wise.
    Parameters
    ----------
    x1, x2 : _Symbol or scalars
        Input arrays. If ``x1.shape != x2.shape``, they must be broadcastable to
        a common shape (which becomes the shape of the output).
    out : Dummy parameter, optional
        A location into which the result is stored. If provided, it must have
        a shape that the inputs broadcast to. If not provided or `None`,
        a freshly-allocated array is returned.
    Returns
    -------
    out : _Symbol or scalar
        Output array of type bool, element-wise comparison of `x1` and `x2`.
        This is a scalar if both `x1` and `x2` are scalars.
    See Also
    --------
    equal, greater, greater_equal, less, less_equal
    Examples
    --------
    >>> np.less_equal(np.ones(2, 1)), np.zeros(1, 3))
    array([[False, False, False],
           [False, False, False]])
    >>> np.less_equal(1, np.ones(1))
    array([True])
    """
    return _ufunc_helper(x1, x2, _npi.less_equal, _np.less_equal, _npi.less_equal_scalar,
                         _npi.greater_equal_scalar, out)


@set_module('mxnet.symbol.numpy')
def roll(a, shift, axis=None):
    """
    Roll array elements along a given axis.

    Elements that roll beyond the last position are re-introduced at
    the first.

    Parameters
    ----------
    a : _Symbol
        Input array.
    shift : int or tuple of ints
        The number of places by which elements are shifted.  If a tuple,
        then `axis` must be a tuple of the same size, and each of the
        given axes is shifted by the corresponding number.  If an int
        while `axis` is a tuple of ints, then the same value is used for
        all given axes.
    axis : int or tuple of ints, optional
        Axis or axes along which elements are shifted.  By default, the
        array is flattened before shifting, after which the original
        shape is restored.

    Returns
    -------
    res : _Symbol
        Output array, with the same shape as `a`.

    Notes
    -----
    Supports rolling over multiple dimensions simultaneously.
    """
    return _npi.roll(a, shift, axis=axis)


@set_module('mxnet.symbol.numpy')
def rot90(m, k=1, axes=(0, 1)):
    """
    Rotate an array by 90 degrees in the plane specified by axes.
    Rotation direction is from the first towards the second axis.
    Parameters
    ----------
    m : _Symbol
        Array of two or more dimensions.
    k : integer
        Number of times the array is rotated by 90 degrees.
    axes: (2,) array_like
        The array is rotated in the plane defined by the axes.
        Axes must be different.
    Returns
    -------
    y : _Symbol
        A rotated view of `m`.
    -----
    rot90(m, k=1, axes=(1,0)) is the reverse of rot90(m, k=1, axes=(0,1))
    rot90(m, k=1, axes=(1,0)) is equivalent to rot90(m, k=-1, axes=(0,1))
    Examples
    --------
    >>> m = np.array([[1,2],[3,4]], 'int')
    >>> m
    array([[1, 2],
           [3, 4]], dtype=int64)
    >>> np.rot90(m)
    array([[2, 4],
           [1, 3]], dtype=int64)
    >>> np.rot90(m, 2)
    array([[4, 3],
           [2, 1]], dtype=int64)
    >>> m = np.arange(8).reshape((2,2,2))
    >>> np.rot90(m, 1, (1,2))
    array([[[1., 3.],
            [0., 2.]],
           [[5., 7.],
            [4., 6.]]])
    """
    return _npi.rot90(m, k=k, axes=axes)


@set_module('mxnet.symbol.numpy')
def einsum(*operands, **kwargs):
    r"""
    einsum(subscripts, *operands, out=None, optimize=False)

    Evaluates the Einstein summation convention on the operands.

    Using the Einstein summation convention, many common multi-dimensional,
    linear algebraic array operations can be represented in a simple fashion.
    In *implicit* mode `einsum` computes these values.

    In *explicit* mode, `einsum` provides further flexibility to compute
    other array operations that might not be considered classical Einstein
    summation operations, by disabling, or forcing summation over specified
    subscript labels.

    See the notes and examples for clarification.

    Parameters
    ----------
    subscripts : str
        Specifies the subscripts for summation as comma separated list of
        subscript labels. An implicit (classical Einstein summation)
        calculation is performed unless the explicit indicator '->' is
        included as well as subscript labels of the precise output form.
    operands : list of _Symbol
        These are the arrays for the operation.
    out : _Symbol, optional
        If provided, the calculation is done into this array.
    optimize : {False, True}, optional
        Controls if intermediate optimization should occur. No optimization
        will occur if False. Defaults to False.

    Returns
    -------
    output : _Symbol
        The calculation based on the Einstein summation convention.

    Notes
    -----
    The Einstein summation convention can be used to compute
    many multi-dimensional, linear algebraic array operations. `einsum`
    provides a succinct way of representing these.

    A non-exhaustive list of these operations,
    which can be computed by `einsum`, is shown below along with examples:

    * Trace of an array, :py:func:`np.trace`.
    * Return a diagonal, :py:func:`np.diag`.
    * Array axis summations, :py:func:`np.sum`.
    * Transpositions and permutations, :py:func:`np.transpose`.
    * Matrix multiplication and dot product, :py:func:`np.matmul` :py:func:`np.dot`.
    * Vector inner and outer products, :py:func:`np.inner` :py:func:`np.outer`.
    * Broadcasting, element-wise and scalar multiplication, :py:func:`np.multiply`.
    * Tensor contractions, :py:func:`np.tensordot`.

    The subscripts string is a comma-separated list of subscript labels,
    where each label refers to a dimension of the corresponding operand.
    Whenever a label is repeated it is summed, so ``np.einsum('i,i', a, b)``
    is equivalent to :py:func:`np.inner(a,b) <np.inner>`. If a label
    appears only once, it is not summed, so ``np.einsum('i', a)`` produces a
    view of ``a`` with no changes. A further example ``np.einsum('ij,jk', a, b)``
    describes traditional matrix multiplication and is equivalent to
    :py:func:`np.matmul(a,b) <np.matmul>`. Repeated subscript labels in one
    operand take the diagonal. For example, ``np.einsum('ii', a)`` is equivalent
    to :py:func:`np.trace(a) <np.trace>`.

    In *implicit mode*, the chosen subscripts are important
    since the axes of the output are reordered alphabetically.  This
    means that ``np.einsum('ij', a)`` doesn't affect a 2D array, while
    ``np.einsum('ji', a)`` takes its transpose. Additionally,
    ``np.einsum('ij,jk', a, b)`` returns a matrix multiplication, while,
    ``np.einsum('ij,jh', a, b)`` returns the transpose of the
    multiplication since subscript 'h' precedes subscript 'i'.

    In *explicit mode* the output can be directly controlled by
    specifying output subscript labels.  This requires the
    identifier '->' as well as the list of output subscript labels.
    This feature increases the flexibility of the function since
    summing can be disabled or forced when required. The call
    ``np.einsum('i->', a)`` is like :py:func:`np.sum(a, axis=-1) <np.sum>`,
    and ``np.einsum('ii->i', a)`` is like :py:func:`np.diag(a) <np.diag>`.
    The difference is that `einsum` does not allow broadcasting by default.
    Additionally ``np.einsum('ij,jh->ih', a, b)`` directly specifies the
    order of the output subscript labels and therefore returns matrix
    multiplication, unlike the example above in implicit mode.

    To enable and control broadcasting, use an ellipsis.  Default
    NumPy-style broadcasting is done by adding an ellipsis
    to the left of each term, like ``np.einsum('...ii->...i', a)``.
    To take the trace along the first and last axes,
    you can do ``np.einsum('i...i', a)``, or to do a matrix-matrix
    product with the left-most indices instead of rightmost, one can do
    ``np.einsum('ij...,jk...->ik...', a, b)``.

    When there is only one operand, no axes are summed, and no output
    parameter is provided, a view into the operand is returned instead
    of a new array.  Thus, taking the diagonal as ``np.einsum('ii->i', a)``
    produces a view.

    The ``optimize`` argument which will optimize the contraction order
    of an einsum expression. For a contraction with three or more operands this
    can greatly increase the computational efficiency at the cost of a larger
    memory footprint during computation.

    Typically a 'greedy' algorithm is applied which empirical tests have shown
    returns the optimal path in the majority of cases. 'optimal' is not supported
    for now.

    This function differs from the original `numpy.einsum
    <https://docs.scipy.org/doc/numpy/reference/generated/numpy.einsum.html>`_ in
    the following way(s):

    - Does not support 'optimal' strategy
    - Does not support the alternative subscript like
        `einsum(op0, sublist0, op1, sublist1, ..., [sublistout])`
    - Does not produce view in any cases
    """
    # Grab non-einsum kwargs; do not optimize by default.
    optimize_arg = kwargs.pop('optimize', False)
    out = kwargs.pop('out', None)

    subscripts = operands[0]
    operands = operands[1:]
    return _npi.einsum(*operands, subscripts=subscripts, out=out, optimize=int(optimize_arg))


@set_module('mxnet.symbol.numpy')
def percentile(a, q, axis=None, out=None, overwrite_input=None, interpolation='linear', keepdims=False): # pylint: disable=too-many-arguments
    """
    Compute the q-th percentile of the data along the specified axis.
    Returns the q-th percentile(s) of the array elements.

    Parameters
    ----------
    a : _Symbol
        Input array
    q : _Symbol
        Percentile or sequence of percentiles to compute.
    axis : {int, tuple of int, None}, optional
        Axis or axes along which the percentiles are computed. The default is to
        compute the percentile(s) along a flattened version of the array.
    out : ndarray, optional
        Alternative output array in which to place the result. It must have the same
        shape and buffer length as the expected output, but the type (of the output)
        will be cast if necessary.
    overwrite_input : bool, optional (Not supported yet)
        If True, then allow the input array a to be modified by intermediate calculations,
        to save memory. In this case, the contents of the input a after this function
        completes is undefined.
    interpolation : {'linear', 'lower', 'higher', 'midpoint', 'nearest'}
        This optional parameter specifies the interpolation method to use when the
        desired percentile lies between two data points i < j:
        'linear': i + (j - i) * fraction, where fraction is the fractional part of the
        index surrounded by i and j.
        'lower': i.
        'higher': j.
        'nearest': i or j, whichever is nearest.
        'midpoint': (i + j) / 2.
    keepdims : bool, optional
        If this is set to True, the axes which are reduced are left in the result as
        dimensions with size one. With this option, the result will broadcast
        correctly against the original array a.

    Returns
    -------
    percentile : _Symbol
        Output array.
    """
    if overwrite_input is not None:
        raise NotImplementedError('overwrite_input is not supported yet')
    if isinstance(q, numeric_types):
        return _npi.percentile(a, axis=axis, interpolation=interpolation,
                               keepdims=keepdims, q_scalar=q, out=out)
    return _npi.percentile(a, q, axis=axis, interpolation=interpolation,
                           keepdims=keepdims, q_scalar=None, out=out)


@set_module('mxnet.symbol.numpy')
def quantile(a, q, axis=None, out=None, overwrite_input=None, interpolation='linear', keepdims=False): # pylint: disable=too-many-arguments
    """
    Compute the q-th quantile of the data along the specified axis.
    New in version 1.15.0.
    Parameters
    ----------
    a : _Symbol
        Input array or object that can be converted to an array.
    q : _Symbol
        Quantile or sequence of quantiles to compute, which must be between 0 and 1 inclusive.
    axis : {int, tuple of int, None}, optional
        Axis or axes along which the quantiles are computed.
        The default is to compute the quantile(s) along a flattened version of the array.
    out : ndarray, optional
        Alternative output array in which to place the result.
        It must have the same shape and buffer length as the expected output,
        but the type (of the output) will be cast if necessary.
    interpolation : {'linear', 'lower', 'higher', 'midpoint', 'nearest'}
        This optional parameter specifies the interpolation method to use
        when the desired quantile lies between two data points i < j:
            linear: i + (j - i) * fraction, where fraction is the fractional part of the index surrounded by i and j.
            lower: i.
            higher: j.
            nearest: i or j, whichever is nearest.
            midpoint: (i + j) / 2.
    keepdims : bool, optional
        If this is set to True, the axes which are reduced are left in the result as dimensions with size one.
        With this option, the result will broadcast correctly against the original array a.
    Returns
    -------
    quantile : _Symbol
        If q is a single quantile and axis=None, then the result is a scalar.
        If multiple quantiles are given, first axis of the result corresponds to the quantiles.
        The other axes are the axes that remain after the reduction of a.
        If out is specified, that array is returned instead.
    See also
    --------
    mean
    Notes
    -----
    Given a vector V of length N, the q-th quantile of V is the value q of the way from the minimum
    to the maximum in a sorted copy of V. The values and distances of the two nearest neighbors
    as well as the interpolation parameter will determine the quantile if the normalized ranking
    does not match the location of q exactly. This function is the same as the median if q=0.5,
    the same as the minimum if q=0.0 and the same as the maximum if q=1.0.
    This function differs from the original `numpy.quantile
    <https://numpy.org/devdocs/reference/generated/numpy.quantile.html>`_ in
    the following aspects:
    - q must be _Symbol type even if it is a scalar
    - do not support overwrite_input
    """
    if overwrite_input is not None:
        raise NotImplementedError('overwrite_input is not supported yet')
    if isinstance(q, numeric_types):
        return _npi.percentile(a, axis=axis, interpolation=interpolation,
                               keepdims=keepdims, q_scalar=q * 100, out=out)
    return _npi.percentile(a, q * 100, axis=axis, interpolation=interpolation,
                           keepdims=keepdims, q_scalar=None, out=out)


@set_module('mxnet.symbol.numpy')
def shares_memory(a, b, max_work=None):
    """
    Determine if two arrays share memory

    Parameters
    ----------
    a, b : _Symbol
        Input arrays

    Returns
    -------
    out : _Symbol
    """
    return _npi.share_memory(a, b)


@set_module('mxnet.symbol.numpy')
def may_share_memory(a, b, max_work=None):
    """
    Determine if two arrays might share memory

    A return of True does not necessarily mean that the two arrays
    share any element.  It just means that they *might*.

    Only the memory bounds of a and b are checked by default.

    Parameters
    ----------
    a, b : _Symbol
        Input arrays

    Returns
    -------
    out : _Symbol
    """
    return _npi.share_memory(a, b)


@set_module('mxnet.symbol.numpy')
def diff(a, n=1, axis=-1, prepend=None, append=None):  # pylint: disable=redefined-outer-name
    r"""
    Calculate the n-th discrete difference along the given axis.

    Parameters
    ----------
    a : _Symbol
        Input array
    n : int, optional
        The number of times values are differenced. If zero, the input is returned as-is.
    axis : int, optional
        The axis along which the difference is taken, default is the last axis.
    prepend, append : _Symbol, optional
        Not supported yet

    Returns
    -------
    diff : _Symbol
        The n-th differences.
        The shape of the output is the same as a except along axis where the dimension is smaller by n.
        The type of the output is the same as the type of the difference between any two elements of a.
        This is the same as the type of a in most cases.

    Examples
    --------
    >>> x = np.array([1, 2, 4, 7, 0])
    >>> np.diff(x)
    array([ 1,  2,  3, -7])
    >>> np.diff(x, n=2)
    array([  1,   1, -10])

    >>> x = np.array([[1, 3, 6, 10], [0, 5, 6, 8]])
    >>> np.diff(x)
    array([[2, 3, 4],
        [5, 1, 2]])
    >>> np.diff(x, axis=0)
    array([[-1,  2,  0, -2]])

    Notes
    -----
    Optional inputs `prepend` and `append` are not supported yet
    """
    if (prepend or append):
        raise NotImplementedError('prepend and append options are not supported yet')
    return _npi.diff(a, n=n, axis=axis)


@set_module('mxnet.symbol.numpy')
def ediff1d(ary, to_end=None, to_begin=None):
    """
    The differences between consecutive elements of an array.

    Parameters
    ----------
    ary : _Symbol
        If necessary, will be flattened before the differences are taken.
    to_end : _Symbol or scalar, optional
        Number(s) to append at the end of the returned differences.
    to_begin : _Symbol or scalar, optional
        Number(s) to prepend at the beginning of the returned differences.

    Returns
    -------
    ediff1d : _Symbol
        The differences. Loosely, this is ``ary.flat[1:] - ary.flat[:-1]``.
    """
    input_type = (isinstance(to_begin, _Symbol), isinstance(to_end, _Symbol))
    # case 1: when both `to_begin` and `to_end` are arrays
    if input_type == (True, True):
        return _npi.ediff1d(ary, to_begin, to_end, to_begin_arr_given=True, to_end_arr_given=True,
                            to_begin_scalar=None, to_end_scalar=None)
    # case 2: only `to_end` is array but `to_begin` is scalar/None
    elif input_type == (False, True):
        return _npi.ediff1d(ary, to_end, to_begin_arr_given=False, to_end_arr_given=True,
                            to_begin_scalar=to_begin, to_end_scalar=None)
    # case 3: only `to_begin` is array but `to_end` is scalar/None
    elif input_type == (True, False):
        return _npi.ediff1d(ary, to_begin, to_begin_arr_given=True, to_end_arr_given=False,
                            to_begin_scalar=None, to_end_scalar=to_end)
    # case 4: both `to_begin` and `to_end` are scalar/None
    else:
        return _npi.ediff1d(ary, to_begin_arr_given=False, to_end_arr_given=False,
                            to_begin_scalar=to_begin, to_end_scalar=to_end)


@set_module('mxnet.symbol.numpy')
def interp(x, xp, fp, left=None, right=None, period=None):  # pylint: disable=too-many-arguments
    """
    One-dimensional linear interpolation.
    Returns the one-dimensional piecewise linear interpolant to a function
    with given values at discrete data-points.

    Parameters
    ----------
    x : _Symbol
        The x-coordinates of the interpolated values.
    xp : _Symbol
        The x-coordinates of the data points, must be increasing if argument
        `period` is not specified. Otherwise, `xp` is internally sorted after
        normalizing the periodic boundaries with ``xp = xp % period``.
    fp : _Symbol
        The y-coordinates of the data points, same length as `xp`.
    left : optional float corresponding to fp
        Value to return for `x < xp[0]`, default is `fp[0]`.
    right : optional float corresponding to fp
        Value to return for `x > xp[-1]`, default is `fp[-1]`.
    period : None or float, optional
        A period for the x-coordinates. This parameter allows the proper
        interpolation of angular x-coordinates. Parameters `left` and `right`
        are ignored if `period` is specified.
        .. versionadded:: 1.10.0

    Returns
    -------
    y : _Symbol
        The interpolated values, same shape as `x`.

    Raises
    ------
    ValueError
        If `xp` and `fp` have different length
        If `xp` or `fp` are not 1-D sequences
        If `period == 0`

    Notes
    -----
    Does not check that the x-coordinate sequence `xp` is increasing.
    If `xp` is not increasing, the results are nonsense.
    A simple check for increasing is::
        np.all(np.diff(xp) > 0)
    """
    if isinstance(x, numeric_types):
        return _npi.interp(xp.astype(float), fp.astype(float), left=left,
                           right=right, period=period, x_scalar=x, x_is_scalar=True)
    return _npi.interp(xp.astype(float), fp.astype(float), x.astype(float), left=left,
                       right=right, period=period, x_scalar=0.0, x_is_scalar=False)


@set_module('mxnet.symbol.numpy')
def resize(a, new_shape):
    """
    Return a new array with the specified shape.
    If the new array is larger than the original array, then the new
    array is filled with repeated copies of `a`.  Note that this behavior
    is different from a.resize(new_shape) which fills with zeros instead
    of repeated copies of `a`.

    Parameters
    ----------
    a : _Symbol
        Array to be resized.
    new_shape : int or tuple of int
        Shape of resized array.

    Returns
    -------
    reshaped_array : _Symbol
        The new array is formed from the data in the old array, repeated
        if necessary to fill out the required number of elements.  The
        data are repeated in the order that they are stored in memory.

    See Also
    --------
    ndarray.resize : resize an array in-place.

    Notes
    -----
    Warning: This functionality does **not** consider axes separately,
    i.e. it does not apply interpolation/extrapolation.
    It fills the return array with the required number of elements, taken
    from `a` as they are laid out in memory, disregarding strides and axes.
    (This is in case the new shape is smaller. For larger, see above.)
    This functionality is therefore not suitable to resize images,
    or data where each axis represents a separate and distinct entity.

    Examples
    --------
    >>> a = np.array([[0, 1], [2, 3]])
    >>> np.resize(a, (2, 3))
    array([[0., 1., 2.],
           [3., 0., 1.]])
    >>> np.resize(a, (1, 4))
    array([[0., 1., 2., 3.]])
    >>> np.resize(a,(2, 4))
    array([[0., 1., 2., 3.],
           [0., 1., 2., 3.]])
    """
    return _npi.resize_fallback(a, new_shape=new_shape)


@set_module('mxnet.symbol.numpy')
def nan_to_num(x, copy=True, nan=0.0, posinf=None, neginf=None, **kwargs):
    """
    Replace NaN with zero and infinity with large finite numbers (default
    behaviour) or with the numbers defined by the user using the `nan`,
    `posinf` and/or `neginf` keywords.

    If `x` is inexact, NaN is replaced by zero or by the user defined value in
    `nan` keyword, infinity is replaced by the largest finite floating point
    values representable by ``x.dtype`` or by the user defined value in
    `posinf` keyword and -infinity is replaced by the most negative finite
    floating point values representable by ``x.dtype`` or by the user defined
    value in `neginf` keyword.

    For complex dtypes, the above is applied to each of the real and
    imaginary components of `x` separately.

    If `x` is not inexact, then no replacements are made.

    Parameters
    ----------
    x : _Symbol
        Input data.
    copy : bool, optional
        Whether to create a copy of `x` (True) or to replace values
        in-place (False). The in-place operation only occurs if
        casting to an array does not require a copy.
        Default is True.
    nan : int, float, optional
        Value to be used to fill NaN values. If no value is passed
        then NaN values will be replaced with 0.0.
    posinf : int, float, optional
        Value to be used to fill positive infinity values. If no value is
        passed then positive infinity values will be replaced with a very
        large number.
    neginf : int, float, optional
        Value to be used to fill negative infinity values. If no value is
        passed then negative infinity values will be replaced with a very
        small (or negative) number.

        .. versionadded:: 1.13

    Returns
    -------
    out : _Symbol
        `x`, with the non-finite values replaced. If `copy` is False, this may
        be `x` itself.

    Notes
    -----
    NumPy uses the IEEE Standard for Binary Floating-Point for Arithmetic
    (IEEE 754). This means that Not a Number is not equivalent to infinity.

    """
    if isinstance(x, numeric_types):
        return _np.nan_to_num(x, copy, nan, posinf, neginf)
    elif isinstance(x, _Symbol):
        if not copy:
            return _npi.nan_to_num(x, copy=copy, nan=nan, posinf=posinf, neginf=neginf, out=x)
        return _npi.nan_to_num(x, copy=copy, nan=nan, posinf=posinf, neginf=neginf, out=None)
    else:
        raise TypeError('type {} not supported'.format(str(type(x))))


@set_module('mxnet.symbol.numpy')
@wrap_np_unary_func
def isnan(x, out=None, **kwargs):
    """
    Test element-wise for NaN and return result as a boolean array.

    Parameters
    ----------
    x : _Symbol or scalar
        Input array.
    out : _Symbol or None, optional
        A location into which the result is stored.
        If provided, it must have the same shape and dtype as input ndarray.
        If not provided or `None`, a freshly-allocated array is returned.

    Returns
    -------
    y : _Symbol or bool
        True where x is NaN, false otherwise.
        This is a scalar if x is a scalar.

    Notes
    -----
    NumPy uses the IEEE Standard for Binary Floating-Point for Arithmetic (IEEE 754).
    This means that Not a Number is not equivalent to infinity.

    This function differs from the original `numpy.isnan
    <https://docs.scipy.org/doc/numpy/reference/generated/numpy.isnan.html>`_ in
    the following aspects:
    - Does not support complex number for now
    - Input type does not support Python native iterables(list, tuple, ...).
    - ``out`` param: cannot perform auto broadcasting. ``out`` ndarray's shape must be the same as the expected output.
    - ``out`` param: cannot perform auto type cast. ``out`` ndarray's dtype must be the same as the expected output.
    - ``out`` param does not support scalar input case.
    """
    return _unary_func_helper(x, _npi.isnan, _np.isnan, out=out, **kwargs)


@set_module('mxnet.symbol.numpy')
@wrap_np_unary_func
def isinf(x, out=None, **kwargs):
    """
    Test element-wise for positive or negative infinity.

    Parameters
    ----------
    x : _Symbol or scalar
        Input array.
    out : _Symbol or None, optional
        A location into which the result is stored.
        If provided, it must have the same shape and dtype as input ndarray.
        If not provided or `None`, a freshly-allocated array is returned.

    Returns
    -------
    y : _Symbol or bool
        True where x is positive or negative infinity, false otherwise.
        This is a scalar if x is a scalar.

    Notes
    -----
    NumPy uses the IEEE Standard for Binary Floating-Point for Arithmetic (IEEE 754).

    This function differs from the original `numpy.isinf
    <https://docs.scipy.org/doc/numpy/reference/generated/numpy.isnan.html>`_ in
    the following aspects:
    - Does not support complex number for now
    - Input type does not support Python native iterables(list, tuple, ...).
    - ``out`` param: cannot perform auto broadcasting. ``out`` ndarray's shape must be the same as the expected output.
    - ``out`` param: cannot perform auto type cast. ``out`` ndarray's dtype must be the same as the expected output.
    - ``out`` param does not support scalar input case.
    """
    return _unary_func_helper(x, _npi.isinf, _np.isinf, out=out, **kwargs)


@set_module('mxnet.symbol.numpy')
@wrap_np_unary_func
def isposinf(x, out=None, **kwargs):
    """
    Test element-wise for positive infinity, return result as bool array.

    Parameters
    ----------
    x : _Symbol or scalar
        Input array.
    out : _Symbol or None, optional
        A location into which the result is stored.
        If provided, it must have the same shape and dtype as input ndarray.
        If not provided or `None`, a freshly-allocated array is returned.

    Returns
    -------
    y : _Symbol or bool
        True where x is positive infinity, false otherwise.
        This is a scalar if x is a scalar.

    Notes
    -----
    NumPy uses the IEEE Standard for Binary Floating-Point for Arithmetic (IEEE 754).
    This means that Not a Number is not equivalent to infinity.
    """
    return _unary_func_helper(x, _npi.isposinf, _np.isposinf, out=out, **kwargs)


@set_module('mxnet.symbol.numpy')
@wrap_np_unary_func
def isneginf(x, out=None, **kwargs):
    """
    Test element-wise for negative infinity, return result as bool array.

    Parameters
    ----------
    x : _Symbol or scalar
        Input array.
    out : _Symbol or None, optional
        A location into which the result is stored.
        If provided, it must have the same shape and dtype as input ndarray.
        If not provided or `None`, a freshly-allocated array is returned.

    Returns
    -------
    y : _Symbol or bool
        True where x is negative infinity, false otherwise.
        This is a scalar if x is a scalar.

    Notes
    -----
    NumPy uses the IEEE Standard for Binary Floating-Point for Arithmetic (IEEE 754).
    This means that Not a Number is not equivalent to infinity.
    """
    return _unary_func_helper(x, _npi.isneginf, _np.isneginf, out=out, **kwargs)


@set_module('mxnet.symbol.numpy')
@wrap_np_unary_func
def isfinite(x, out=None, **kwargs):
    """
    Test element-wise for finiteness (not infinity or not Not a Number).

    Parameters
    ----------
    x : _Symbol or scalar
        Input array.
    out : _Symbol or None, optional
        A location into which the result is stored.
        If provided, it must have the same shape and dtype as input ndarray.
        If not provided or `None`, a freshly-allocated array is returned.

    Returns
    -------
    y : _Symbol or bool
        True where x is negative infinity, false otherwise.
        This is a scalar if x is a scalar.

    Notes
    -----
    Not a Number, positive infinity and negative infinity are considered to be non-finite.

    NumPy uses the IEEE Standard for Binary Floating-Point for Arithmetic (IEEE 754).
    This means that Not a Number is not equivalent to infinity.
    Also that positive infinity is not equivalent to negative infinity.
    But infinity is equivalent to positive infinity. Errors result if the second argument
    is also supplied when x is a scalar input, or if first and second arguments have different shapes.
    """
    return _unary_func_helper(x, _npi.isfinite, _np.isfinite, out=out, **kwargs)


@set_module('mxnet.symbol.numpy')
def where(condition, x, y):
    """
    Return elements chosen from `x` or `y` depending on `condition`.

    Parameters
    ----------
    condition : _Symbol
        Where True, yield `x`, otherwise yield `y`.
    x, y : _Symbol
        Values from which to choose. `x`, `y` and `condition` need to be
        broadcastable to some shape. `x` and `y` must have the same dtype.

    Returns
    -------
    out : _Symbol
        An array with elements from `x` where `condition` is True, and elements
        from `y` elsewhere.

    """
    if isinstance(condition, numeric_types):
        if condition != 0:
            return x
        else:
            return y
    else:
        if isinstance(x, numeric_types) and isinstance(y, numeric_types):
            return _npi.where_scalar2(condition, float(x), float(y), out=None)
        elif isinstance(x, Symbol) and isinstance(y, Symbol):
            return _npi.where(condition, x, y, out=None)
        elif isinstance(y, Symbol):
            return _npi.where_lscalar(condition, y, float(x), out=None)
        elif isinstance(x, Symbol):
            return _npi.where_rscalar(condition, x, float(y), out=None)
        else:
            raise TypeError('type {0} and {1} not supported'.format(str(type(x)), str(type(y))))


@set_module('mxnet.symbol.numpy')
def load(fname):
    """Loads symbol from a JSON file.
    You can also use pickle to do the job if you only work on python.
    The advantage of load/save is the file is language agnostic.
    This means the file saved using save can be loaded by other language binding of mxnet.
    You also get the benefit being able to directly load/save from cloud storage(S3, HDFS).

    Parameters
    ----------
    fname : str
        The name of the file, examples:
        - `s3://my-bucket/path/my-s3-symbol`
        - `hdfs://my-bucket/path/my-hdfs-symbol`
        - `/path-to/my-local-symbol`

    Returns
    -------
    sym : _Symbol
        The loaded symbol.

    See Also
    --------
    _Symbol.save : Used to save symbol into file.
    """
    if not isinstance(fname, string_types):
        raise TypeError('fname needs to be string')
    handle = SymbolHandle()
    check_call(_LIB.MXSymbolCreateFromFile(c_str(fname), ctypes.byref(handle)))
    return _Symbol(handle)


@set_module('mxnet.symbol.numpy')
def load_json(json_str):
    """Loads symbol from json string.

    Parameters
    ----------
    json_str : str
        A JSON string.

    Returns
    -------
    sym : Symbol
        The loaded symbol.

    See Also
    --------
    _Symbol.tojson : Used to save symbol into json string.
    """
    if not isinstance(json_str, string_types):
        raise TypeError('json_str needs to be string')
    handle = SymbolHandle()
    check_call(_LIB.MXSymbolCreateFromJSON(c_str(json_str), ctypes.byref(handle)))
    return _Symbol(handle)


@set_module('mxnet.symbol.numpy')
def polyval(p, x):
    """
    Evaluate a polynomial at specific values.
    If p is of length N, this function returns the value:
    p[0]*x**(N-1) + p[1]*x**(N-2) + ... + p[N-2]*x + p[N-1]
    If x is a sequence, then p(x) is returned for each element of x.
    If x is another polynomial then the composite polynomial p(x(t)) is returned.

    Parameters
    ----------
    p : _Symbol
        1D array of polynomial coefficients (including coefficients equal to zero)
        from highest degree to the constant term.
    x : _Symbol
        An array of numbers, at which to evaluate p.

    Returns
    -------
    values : _Symbol
        Result array of polynomials

    Notes
    -----
    This function differs from the original `numpy.polyval
    <https://numpy.org/devdocs/reference/generated/numpy.polyval.html>`_ in
    the following way(s):
    - Does not support poly1d.
    - X should be ndarray type even if it contains only one element.
    """
    if isinstance(p, Symbol) and isinstance(x, Symbol):
        return _npi.polyval(p, x)
    elif not isinstance(p, Symbol) and not isinstance(x, Symbol):
        return _np.polyval(p, x)
    else:
        raise TypeError('type not supported')


@set_module('mxnet.symbol.numpy')
def bincount(x, weights=None, minlength=0):
    """
    Count number of occurrences of each value in array of non-negative ints.

    Parameters
    ----------
    x : _Symbol
        input data
    weights: _Symbol
        input weigths same shape as x. (Optional)
    minlength: int
        A minimum number of bins for the output. (Optional)

    Returns
    --------
    out : _Symbol
        the result of binning the input data. The length of out is equal to amax(x)+1.

    Raises:
    --------
    Value Error
        If the input is not 1-dimensional, or contains elements with negative values,
        or if minlength is negative
    TypeError
        If the type of the input is float or complex.
    """
    if minlength < 0:
        raise ValueError("Minlength value should greater than 0")
    if weights is None:
        return _npi.bincount(x, minlength=minlength, has_weights=False)
    return _npi.bincount(x, weights=weights, minlength=minlength, has_weights=True)


@set_module('mxnet.symbol.numpy')
def pad(x, pad_width, mode='constant', **kwargs): # pylint: disable=too-many-arguments
    """
    Pad an array.

    Parameters
    ----------
    array : array_like of rank N
        The array to pad.
    pad_width : {sequence, array_like, int}
        Number of values padded to the edges of each axis.
        ((before_1, after_1), ... (before_N, after_N)) unique pad widths
        for each axis.
        ((before, after),) yields same before and after pad for each axis.
        (pad,) or int is a shortcut for before = after = pad width for all
        axes.
    mode : str or function, optional
        One of the following string values or a user supplied function.
        'constant' (default)
            Pads with a constant value.
        'edge'
            Pads with the edge values of array.
        'linear_ramp'
            not supported yet
        'maximum'
            Pads with the maximum value of all of the
            vector along each axis.
        'mean'
            not supported yet
        'median'
            not supported yet
        'minimum'
            Pads with the minimum value of all of the
            vector along each axis.
        'reflect'
            Pads with the reflection of the vector mirrored on
            the first and last values of the vector along each
            axis.
        'symmetric'
            Pads with the reflection of the vector mirrored
            along the edge of the array.
        'wrap'
            not supported yet.
        'empty'
            not supported yet.
        <function>
            not supported yet.
    stat_length : not supported yet
    constant_values : scalar, optional
        Used in 'constant'.  The values to set the padded values for each
        axis.
        Default is 0.

    end_values : not supported yet
    reflect_type : {'even', 'odd'}, optional
        only support even now

    Returns
    -------
    pad : ndarray
        Padded array of rank equal to `array` with shape increased
        according to `pad_width`.
    """
    # pylint: disable = too-many-return-statements, inconsistent-return-statements
    if not _np.asarray(pad_width).dtype.kind == 'i':
        raise TypeError('`pad_width` must be of integral type.')
    if not isinstance(pad_width, tuple):
        raise TypeError("`pad_width` must be tuple.")
    if mode == "linear_ramp":
        raise ValueError("mode {'linear_ramp'} is not supported.")
    if mode == "wrap":
        raise ValueError("mode {'wrap'} is not supported.")
    if mode == "median":
        raise ValueError("mode {'median'} is not supported.")
    if mode == "mean":
        raise ValueError("mode {'mean'} is not supported.")
    if mode == "empty":
        raise ValueError("mode {'empty'} is not supported.")
    if callable(mode):
        raise ValueError("mode {'<function>'} is not supported.")

    allowedkwargs = {
        'constant': ['constant_values'],
        'edge': [],
        'linear_ramp': ['end_values'],
        'maximum': ['stat_length'],
        'mean': ['stat_length'],
        'median': ['stat_length'],
        'minimum': ['stat_length'],
        'reflect': ['reflect_type'],
        'symmetric': ['reflect_type'],
        'wrap': [],
        }

    if isinstance(mode, _np.compat.basestring):
        # Make sure have allowed kwargs appropriate for mode
        for key in kwargs:
            if key not in allowedkwargs[mode]:
                raise ValueError('%s keyword not in allowed keywords %s' %(key, allowedkwargs[mode]))

    unsupported_kwargs = set(kwargs) - set(allowedkwargs[mode])
    if unsupported_kwargs:
        raise ValueError("unsupported keyword arguments for mode '{}': {}"
                         .format(mode, unsupported_kwargs))
    if mode == "constant":
        values = kwargs.get("constant_values", 0)
        if isinstance(values, tuple):
            raise TypeError("unsupported constant_values type: {'tuple'}.")
        _npi.pad(x, pad_width, mode='constant', constant_value=values)
    elif mode == "symmetric":
        values = kwargs.get("reflect_type", "even")
        if values != "even" and values is not None:
            raise ValueError("unsupported reflect_type '{}'".format(values))
        return _npi.pad(x, pad_width, mode='symmetric', reflect_type="even")
    elif mode == "edge":
        return _npi.pad(x, pad_width, mode='edge')
    elif mode == "reflect":
        values = kwargs.get("reflect_type", "even")
        if values != "even" and values is not None:
            raise ValueError("unsupported reflect_type '{}'".format(values))
        return _npi.pad(x, pad_width, mode='reflect', reflect_type="even")
    elif mode == "maximum":
        values = kwargs.get("stat_length", None)
        if values is not None:
            raise ValueError("unsupported stat_length '{}'".format(values))
        return _npi.pad(x, pad_width, mode='maximum')
    elif mode == "minimum":
        values = kwargs.get("stat_length", None)
        if values is not None:
            raise ValueError("unsupported stat_length '{}'".format(values))
        return _npi.pad(x, pad_width, mode='minimum')
    return _npi.pad(x, pad_width, mode='constant', constant_value=0)


@set_module('mxnet.symbol.numpy')
def cumsum(a, axis=None, dtype=None, out=None):
    """
    Return the cumulative sum of the elements along a given axis.

    Parameters
    ----------
    a : _Symbol
        Input array.
    axis : int, optional
        Axis along which the cumulative sum is computed. The default
        (None) is to compute the cumsum over the flattened array.
    dtype : dtype, optional
        Type of the returned array and of the accumulator in which the
        elements are summed.  If `dtype` is not specified, it defaults
        to the dtype of `a`, unless `a` has an integer dtype with a
        precision less than that of the default platform integer.  In
        that case, the default platform integer is used.
    out : _Symbol, optional
        Alternative output array in which to place the result. It must
        have the same shape and buffer length as the expected output
        but the type will be cast if necessary. See `doc.ufuncs`
        (Section "Output arguments") for more details.

    Returns
    -------
    cumsum_along_axis : _Symbol.
        A new array holding the result is returned unless `out` is
        specified, in which case a reference to `out` is returned. The
        result has the same size as `a`, and the same shape as `a` if
        `axis` is not None or `a` is a 1-d array.
    """
    return _npi.cumsum(a, axis=axis, dtype=dtype, out=out)


@set_module('mxnet.symbol.numpy')
def diag(v, k=0):
    """
    Extracts a diagonal or constructs a diagonal array.
    - 1-D arrays: constructs a 2-D array with the input as its diagonal, all other elements are zero.
    - 2-D arrays: extracts the k-th Diagonal

    Parameters
    ----------
    array : _Symbol
        The array to apply diag method.
    k : offset
        extracts or constructs kth diagonal given input array

    Returns
    ----------
    out : _Symbol
    The extracted diagonal or constructed diagonal array.
    """
    return _npi.diag(v, k=k)


@set_module('mxnet.symbol.numpy')
def diagonal(a, offset=0, axis1=0, axis2=1):
    """
    If a is 2-D, returns the diagonal of a with the given offset, i.e., the collection of elements of
    the form a[i, i+offset]. If a has more than two dimensions, then the axes specified by axis1 and
    axis2 are used to determine the 2-D sub-array whose diagonal is returned. The shape of the
    resulting array can be determined by removing axis1 and axis2 and appending an index to the
    right equal to the size of the resulting diagonals.

    Parameters
    ----------
    a : _Symbol
        Input data from which diagonal are taken.
    offset: int, Optional
        Offset of the diagonal from the main diagonal
    axis1: int, Optional
        Axis to be used as the first axis of the 2-D sub-arrays
    axis2: int, Optional
        Axis to be used as the second axis of the 2-D sub-arrays

    Returns
    -------
    out : _Symbol
        Output result

    Raises
    -------
    ValueError:  If the dimension of a is less than 2.
    """
    return _npi.diagonal(a, offset=offset, axis1=axis1, axis2=axis2)


_set_np_symbol_class(_Symbol)<|MERGE_RESOLUTION|>--- conflicted
+++ resolved
@@ -48,16 +48,12 @@
            'flatnonzero',
            'swapaxes', 'clip', 'argmax', 'argmin', 'std', 'var', 'indices', 'copysign', 'ravel', 'unravel_index',
            'diag_indices_from', 'hanning', 'hamming', 'blackman', 'flip', 'flipud', 'fliplr',
-           'hypot', 'bitwise_and', 'bitwise_xor', 'bitwise_or', 'rad2deg', 'deg2rad', 'unique', 'lcm',
+           'hypot', 'bitwise_and', 'bitwise_xor', 'bitwise_or', 'rad2deg', 'deg2rad', 'unique', 'lcm', 'interp',
            'tril', 'identity', 'take', 'ldexp', 'vdot', 'inner', 'outer', 'kron',
            'equal', 'not_equal', 'greater', 'less', 'greater_equal', 'less_equal', 'roll', 'rot90', 'einsum',
            'true_divide', 'quantile', 'percentile', 'shares_memory', 'may_share_memory', 'diff', 'ediff1d',
            'resize', 'polyval', 'nan_to_num', 'isnan', 'isinf', 'isposinf', 'isneginf', 'isfinite',
-<<<<<<< HEAD
-           'where', 'bincount', 'pad', 'cumsum', 'interp']
-=======
            'where', 'bincount', 'pad', 'cumsum', 'diag', 'diagonal']
->>>>>>> d4052fde
 
 
 @set_module('mxnet.symbol.numpy')
