--- conflicted
+++ resolved
@@ -47,13 +47,8 @@
            'swapaxes', 'clip', 'argmax', 'argmin', 'std', 'var', 'indices', 'copysign', 'ravel', 'unravel_index',
            'diag_indices_from', 'hanning', 'hamming', 'blackman', 'flip', 'flipud', 'fliplr', 'around', 'round',
            'hypot', 'bitwise_and', 'bitwise_xor', 'bitwise_or', 'rad2deg', 'deg2rad', 'unique', 'lcm',
-<<<<<<< HEAD
            'tril', 'triu', 'identity', 'take', 'ldexp', 'vdot', 'inner', 'outer',
-           'equal', 'not_equal', 'greater', 'less', 'greater_equal', 'less_equal', 'hsplit', 'rot90', 'einsum',
-=======
-           'tril', 'identity', 'take', 'ldexp', 'vdot', 'inner', 'outer',
            'equal', 'not_equal', 'greater', 'less', 'greater_equal', 'less_equal', 'rot90', 'einsum',
->>>>>>> c4c639d1
            'true_divide', 'quantile', 'percentile', 'shares_memory', 'may_share_memory', 'diff',
            'resize', 'polyval', 'nan_to_num', 'isnan', 'isinf', 'isposinf', 'isneginf', 'isfinite',
            'where', 'bincount']
