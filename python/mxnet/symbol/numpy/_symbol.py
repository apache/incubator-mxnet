--- conflicted
+++ resolved
@@ -33,20 +33,13 @@
            'sin', 'cos', 'tan', 'sinh', 'cosh', 'tanh', 'log10', 'sqrt', 'cbrt', 'abs', 'absolute', 'exp',
            'expm1', 'arcsin', 'arccos', 'arctan', 'sign', 'log', 'degrees', 'log2', 'log1p',
            'rint', 'radians', 'reciprocal', 'square', 'negative', 'fix', 'ceil', 'floor',
-<<<<<<< HEAD
-           'trunc', 'logical_not', 'arcsinh', 'arccosh', 'arctanh', 'tensordot',
-           'linspace', 'expand_dims', 'tile', 'arange', 'split', 'concatenate', 'stack', 'vstack', 'mean',
-           'maximum', 'minimum', 'swapaxes', 'clip', 'argmax', 'std', 'var', 'indices', 'copysign',
-           'ravel', 'hanning', 'hamming', 'blackman', 'flip', 'around', 'hypot', 'rad2deg', 'deg2rad',
-           'unique', 'lcm', 'tril', 'identity', 'take', 'logspace']
-=======
            'trunc', 'logical_not', 'arcsinh', 'arccosh', 'arctanh', 'tensordot', 'histogram', 'eye',
-           'linspace', 'expand_dims', 'tile', 'arange', 'split', 'vsplit', 'concatenate', 'stack', 'vstack',
-           'dstack', 'mean', 'maximum', 'minimum', 'swapaxes', 'clip', 'argmax', 'std', 'var', 'indices',
-           'copysign', 'ravel', 'hanning', 'hamming', 'blackman', 'flip', 'around', 'hypot',
-           'rad2deg', 'deg2rad', 'unique', 'lcm', 'tril', 'identity', 'take', 'ldexp', 'vdot',
-           'inner', 'outer', 'equal', 'not_equal', 'greater', 'less', 'greater_equal', 'less_equal']
->>>>>>> 38ee8549
+           'linspace', 'logspace', 'expand_dims', 'tile', 'arange', 'split', 'vsplit', 'concatenate',
+           'stack', 'vstack', 'dstack', 'mean', 'maximum', 'minimum', 'swapaxes', 'clip', 'argmax',
+           'std', 'var', 'indices', 'copysign', 'ravel', 'hanning', 'hamming', 'blackman', 'flip',
+           'around', 'hypot', 'rad2deg', 'deg2rad', 'unique', 'lcm', 'tril', 'identity', 'take',
+           'ldexp', 'vdot', 'inner', 'outer', 'equal', 'not_equal', 'greater', 'less', 'greater_equal',
+           'less_equal']
 
 
 def _num_outputs(sym):
@@ -1390,2302 +1383,6 @@
 
 
 @set_module('mxnet.symbol.numpy')
-def expand_dims(a, axis):
-    """Expand the shape of an array.
-
-    Insert a new axis that will appear at the `axis` position in the expanded
-
-    Parameters
-    ----------
-    a : _Symbol
-        Input array.
-    axis : int
-        Position in the expanded axes where the new axis is placed.
-
-    Returns
-    -------
-    res : _Symbol
-        Output array. The number of dimensions is one greater than that of
-        the input array.
-    """
-    return _npi.expand_dims(a, axis)
-
-
-@set_module('mxnet.symbol.numpy')
-def tril(m, k=0):
-    r"""
-    Lower triangle of an array.
-
-    Return a copy of an array with elements above the `k`-th diagonal zeroed.
-
-    Parameters
-    ----------
-    m : _Symbol, shape (M, N)
-        Input array.
-    k : int, optional
-        Diagonal above which to zero elements.  `k = 0` (the default) is the
-        main diagonal, `k < 0` is below it and `k > 0` is above.
-
-    Returns
-    -------
-    tril : _Symbol, shape (M, N)
-        Lower triangle of `m`, of same shape and data-type as `m`.
-
-    See Also
-    --------
-    triu : same thing, only for the upper triangle
-    """
-    return _npi.tril(m, k)
-
-
-def _unary_func_helper(x, fn_array, fn_scalar, out=None, **kwargs):
-    """Helper function for unary operators.
-
-    Parameters
-    ----------
-    x : _Symbol or scalar
-        Input of the unary operator.
-    fn_array : function
-        Function to be called if x is of ``_Symbol`` type.
-    fn_scalar : function
-        Function to be called if x is a Python scalar.
-    out : _Symbol
-        Dummy parameter to keep the consistency with the ndarray counterpart.
-
-    Returns
-    -------
-    out : _Symbol or scalar
-        Result _Symbol or scalar.
-    """
-    if isinstance(x, numeric_types):
-        return fn_scalar(x, **kwargs)
-    elif isinstance(x, _Symbol):
-        return fn_array(x, out=out, **kwargs)
-    else:
-        raise TypeError('type {} not supported'.format(str(type(x))))
-
-
-@set_module('mxnet.symbol.numpy')
-def sin(x, out=None, **kwargs):
-    r"""Trigonometric sine, element-wise.
-    Parameters
-    ----------
-    x : _Symbol or scalar
-        Angle, in radians (:math:`2 \pi` rad equals 360 degrees).
-    out : _Symbol or None
-        Dummy parameter to keep the consistency with the ndarray counterpart.
-    Returns
-    -------
-    y : _Symbol
-        The sine of each element of x.
-        This is a scalar if `x` is a scalar.
-    Notes
-    ----
-    This function only supports input type of float.
-    """
-    return _unary_func_helper(x, _npi.sin, _np.sin, out=out, **kwargs)
-
-
-@set_module('mxnet.symbol.numpy')
-def cos(x, out=None, **kwargs):
-    r"""Cosine, element-wise.
-    Parameters
-    ----------
-    x : _Symbol or scalar
-        Angle, in radians (:math:`2 \pi` rad equals 360 degrees).
-    out : _Symbol or None
-        Dummy parameter to keep the consistency with the ndarray counterpart.
-    Returns
-    -------
-    y : _Symbol
-        The corresponding cosine values. This is a scalar if x is a scalar.
-    Notes
-    ----
-    This function only supports input type of float.
-    """
-    return _unary_func_helper(x, _npi.cos, _np.cos, out=out, **kwargs)
-
-
-@set_module('mxnet.symbol.numpy')
-def sinh(x, out=None, **kwargs):
-    """Hyperbolic sine, element-wise.
-    Equivalent to ``1/2 * (np.exp(x) - np.exp(-x))`` or ``-1j * np.sin(1j*x)``.
-    Parameters
-    ----------
-    x : _Symbol or scalar
-        Input array or scalar.
-    out : _Symbol or None
-        Dummy parameter to keep the consistency with the ndarray counterpart.
-    Returns
-    -------
-    y : _Symbol or scalar
-        The corresponding hyperbolic sine values. This is a scalar if `x` is a scalar.
-    Notes
-    ----
-    This function only supports input type of float.
-    """
-    return _unary_func_helper(x, _npi.sinh, _np.sinh, out=out, **kwargs)
-
-
-@set_module('mxnet.symbol.numpy')
-def cosh(x, out=None, **kwargs):
-    """Hyperbolic cosine, element-wise.
-    Equivalent to ``1/2 * (np.exp(x) + np.exp(-x))`` and ``np.cos(1j*x)``.
-    Parameters
-    ----------
-    x : _Symbol or scalar
-        Input array or scalar.
-    out : ndarray or None
-        Dummy parameter to keep the consistency with the ndarray counterpart.
-    Returns
-    -------
-    y : _Symbol or scalar
-        The corresponding hyperbolic cosine values. This is a scalar if `x` is a scalar.
-    Notes
-    ----
-    This function only supports input type of float.
-    """
-    return _unary_func_helper(x, _npi.cosh, _np.cosh, out=out, **kwargs)
-
-
-@set_module('mxnet.symbol.numpy')
-def tanh(x, out=None, **kwargs):
-    """
-    Compute hyperbolic tangent element-wise.
-    Equivalent to ``np.sinh(x)/np.cosh(x)``.
-    Parameters
-    ----------
-    x : _Symbol
-        Input array.
-    out : _Symbol or None
-          Dummy parameter to keep the consistency with the ndarray counterpart.
-    Returns
-    -------
-    y : _Symbol
-        The corresponding hyperbolic tangent values.
-    Notes
-    -----
-    If `out` is provided, the function writes the result into it,
-    and returns a reference to `out`.  (See Examples)
-    - input x does not support complex computation (like imaginary number)
-    >>> np.tanh(np.pi*1j)
-    TypeError: type <type 'complex'> not supported
-    Examples
-    --------
-    >>> np.tanh(np.array[0, np.pi]))
-    array([0.       , 0.9962721])
-    >>> np.tanh(np.pi)
-    0.99627207622075
-    >>> # Example of providing the optional output parameter illustrating
-    >>> # that what is returned is a reference to said parameter
-    >>> out1 = np.array(1)
-    >>> out2 = np.tanh(np.array(0.1), out1)
-    >>> out2 is out1
-    True
-    >>> # Example of ValueError due to provision of shape mis-matched `out`
-    >>> np.tanh(np.zeros((3,3)),np.zeros((2,2)))
-    mxnet.base.MXNetError:
-    [07:17:36] ../src/ndarray/./../operator/tensor/../elemwise_op_common.h:135:
-    Check failed: assign(&dattr, vec.at(i)): Incompatible attr in node
-    at 0-th output: expected [3,3], got [2,2]
-    """
-    return _unary_func_helper(x, _npi.tanh, _np.tanh, out=out, **kwargs)
-
-
-@set_module('mxnet.symbol.numpy')
-def log10(x, out=None, **kwargs):
-    """Return the base 10 logarithm of the input array, element-wise.
-    Parameters
-    ----------
-    x : _Symbol or scalar
-        Input array or scalar.
-    out : _Symbol or None
-        Dummy parameter to keep the consistency with the ndarray counterpart.
-    Returns
-    -------
-    y : _Symbol or scalar
-        The logarithm to the base 10 of `x`, element-wise. NaNs are
-        returned where x is negative. This is a scalar if `x` is a scalar.
-    Notes
-    ----
-    This function only supports input type of float.
-    """
-    return _unary_func_helper(x, _npi.log10, _np.log10, out=out, **kwargs)
-
-
-@set_module('mxnet.symbol.numpy')
-def sqrt(x, out=None, **kwargs):
-    """
-    Return the non-negative square-root of an array, element-wise.
-    Parameters
-    ----------
-    x : _Symbol or scalar
-        The values whose square-roots are required.
-    out : _Symbol, or None, optional
-        Dummy parameter to keep the consistency with the ndarray counterpart.
-    Returns
-    -------
-    y : _Symbol or scalar
-        An array of the same shape as `x`, containing the positive
-        square-root of each element in `x`. This is a scalar if `x` is a scalar.
-    Notes
-    ----
-    This function only supports input type of float.
-    """
-    return _unary_func_helper(x, _npi.sqrt, _np.sqrt, out=out, **kwargs)
-
-
-@set_module('mxnet.symbol.numpy')
-def cbrt(x, out=None, **kwargs):
-    r"""
-    Return the cube-root of an array, element-wise.
-    Parameters
-    ----------
-    x : _Symbol
-        The values whose cube-roots are required.
-    out : _Symbol or None
-        Dummy parameter to keep the consistency with the ndarray counterpart.
-    Returns
-    ----------
-    y : _Symbol
-        An array of the same shape as x, containing the cube cube-root of each element in x.
-        If out was provided, y is a reference to it. This is a scalar if x is a scalar.
-    """
-    return _unary_func_helper(x, _npi.cbrt, _np.cbrt, out=out, **kwargs)
-
-
-@set_module('mxnet.symbol.numpy')
-def abs(x, out=None, **kwargs):
-    r"""abs(x, out=None, **kwargs)
-    Calculate the absolute value element-wise.
-    Parameters
-    ----------
-    x : _Symbol or scalar
-        Input array.
-    out : _Symbol or None
-        Dummy parameter to keep the consistency with the ndarray counterpart.
-    Returns
-    -------
-    absolute : _Symbol
-        An ndarray containing the absolute value of
-        each element in `x`. This is a scalar if `x` is a scalar.
-    """
-    return _unary_func_helper(x, _npi.abs, _np.abs, out=out, **kwargs)
-
-
-@set_module('mxnet.symbol.numpy')
-def absolute(x, out=None, **kwargs):
-    r"""
-    Calculate the absolute value element-wise.
-    np.abs is a shorthand for this function.
-
-    Parameters
-    ----------
-    x : _Symbol
-        Input array.
-    out : _Symbol or None
-        Dummy parameter to keep the consistency with the ndarray counterpart.
-    Returns
-    ----------
-    absolute : _Symbol
-        An ndarray containing the absolute value of each element in x.
-    """
-    return _unary_func_helper(x, _npi.absolute, _np.absolute, out=out, **kwargs)
-
-
-@set_module('mxnet.symbol.numpy')
-def sign(x, out=None, **kwargs):
-    r"""
-    sign(x, out=None)
-    Returns an element-wise indication of the sign of a number.
-    The `sign` function returns ``-1 if x < 0, 0 if x==0, 1 if x > 0``. Only supports real number.
-    Parameters
-    ----------
-    x : _Symbol or a scalar
-        Input values.
-    out : _Symbol or None, optional
-        Dummy parameter to keep the consistency with the ndarray counterpart.
-    Returns
-    -------
-    y : _Symbol
-        The sign of `x`.
-        This is a scalar if `x` is a scalar.
-    Note
-    -------
-    - Only supports real number as input elements.
-    - Input type does not support Python native iterables(list, tuple, ...)
-    - ``out`` param: cannot perform auto broadcasting. ``out`` symbol's shape must be the same as the expected output.
-    - ``out`` param: cannot perform auto type cast. ``out`` symbol's dtype must be the same as the expected output.
-    - ``out`` param does not support scalar input case.
-    """
-    return _unary_func_helper(x, _npi.sign, _np.sign, out=out, **kwargs)
-
-
-@set_module('mxnet.symbol.numpy')
-def exp(x, out=None, **kwargs):
-    r"""exp(x, out=None, **kwargs)
-    Calculate the exponential of all elements in the input array.
-    Parameters
-    ----------
-    x : _Symbol or scalar
-        Input values.
-    out : _Symbol or None
-        Dummy parameter to keep the consistency with the ndarray counterpart.
-    Returns
-    -------
-    out : _Symbol
-        Output array, element-wise exponential of `x`.
-        This is a scalar if `x` is a scalar.
-    """
-    return _unary_func_helper(x, _npi.exp, _np.exp, out=out, **kwargs)
-
-
-@set_module('mxnet.symbol.numpy')
-def expm1(x, out=None, **kwargs):
-    r"""expm1(x, out=None, **kwargs)
-    Calculate `exp(x) - 1` for all elements in the array.
-    Parameters
-    ----------
-    x : _Symbol or scalar
-        Input values.
-    out : _Symbol or None
-        Dummy parameter to keep the consistency with the ndarray counterpart.
-    Returns
-    -------
-    out : _Symbol
-        Output array, .
-        This is a scalar if `x` is a scalar.
-    """
-    return _unary_func_helper(x, _npi.expm1, _np.expm1, out=out, **kwargs)
-
-
-@set_module('mxnet.symbol.numpy')
-def arcsin(x, out=None, **kwargs):
-    r"""
-    arcsin(x, out=None)
-    Inverse sine, element-wise.
-    Parameters
-    ----------
-    x : _Symbol or scalar
-        The values whose reciprocals are required.
-    out : _Symbol, or None, optional
-        Dummy parameter to keep the consistency with the ndarray counterpart.
-    Returns
-    -------
-    angle : _Symbol or scalar
-        Output array is same shape and type as x. This is a scalar if x is a scalar.
-    Notes
-    -----
-    `arcsin` is a multivalued function: for each `x` there are infinitely
-    many numbers `z` such that :math:`sin(z) = x`.  The convention is to
-    return the angle `z` whose real part lies in [-pi/2, pi/2].
-    For real-valued input data types, *arcsin* always returns real output.
-    For each value that cannot be expressed as a real number or infinity,
-    it yields ``nan`` and sets the `invalid` floating point error flag.
-    The inverse sine is also known as `asin` or sin^{-1}.
-    The output `symbol` has the same `ctx` as the input `symbol`.
-    This function differs from the original `numpy.arcsin
-    <https://docs.scipy.org/doc/numpy/reference/generated/numpy.arcsin.html>`_ in
-    the following aspects:
-    - Only support _Symbol or scalar now.
-    - `where` argument is not supported.
-    - Complex input is not supported.
-    References
-    ----------
-    Abramowitz, M. and Stegun, I. A., *Handbook of Mathematical Functions*,
-    10th printing, New York: Dover, 1964, pp. 79ff.
-    http://www.math.sfu.ca/~cbm/aands/
-    """
-    return _unary_func_helper(x, _npi.arcsin, _np.arcsin, out=out, **kwargs)
-
-
-@set_module('mxnet.symbol.numpy')
-def arccos(x, out=None, **kwargs):
-    r"""
-    Trigonometric inverse cosine, element-wise.
-    The inverse of cos so that, if y = cos(x), then x = arccos(y).
-    Parameters
-    ----------
-    x : _Symbol
-        x-coordinate on the unit circle. For real arguments, the domain is [-1, 1].
-    out : _Symbol or None
-        Dummy parameter to keep the consistency with the ndarray counterpart.
-    Returns
-    ----------
-    angle : _Symbol
-        The angle of the ray intersecting the unit circle at the given x-coordinate in radians [0, pi].
-        This is a scalar if x is a scalar.
-    See also
-    ----------
-    cos, arctan, arcsin
-    Notes
-    ----------
-    arccos is a multivalued function: for each x there are infinitely many numbers z such that
-    cos(z) = x. The convention is to return the angle z whose real part lies in [0, pi].
-    For real-valued input data types, arccos always returns real output.
-    For each value that cannot be expressed as a real number or infinity, it yields nan and sets
-    the invalid floating point error flag.
-    The inverse cos is also known as acos or cos^-1.
-    """
-    return _unary_func_helper(x, _npi.arccos, _np.arccos, out=out, **kwargs)
-
-
-@set_module('mxnet.symbol.numpy')
-def arctan(x, out=None, **kwargs):
-    r"""arctan(x, out=None, **kwargs)
-    Trigonometric inverse tangent, element-wise.
-    The inverse of tan, so that if ``y = tan(x)`` then ``x = arctan(y)``.
-    Parameters
-    ----------
-    x : _Symbol or scalar
-        Input values.
-    out : _Symbol or None
-        Dummy parameter to keep the consistency with the ndarray counterpart.
-    Returns
-    -------
-    out : _Symbol
-        Out has the same shape as `x`. It lies is in
-        ``[-pi/2, pi/2]`` (``arctan(+/-inf)`` returns ``+/-pi/2``).
-        This is a scalar if `x` is a scalar.
-    Notes
-    -----
-    `arctan` is a multi-valued function: for each `x` there are infinitely
-    many numbers `z` such that tan(`z`) = `x`.  The convention is to return
-    the angle `z` whose real part lies in [-pi/2, pi/2].
-    For real-valued input data types, `arctan` always returns real output.
-    For each value that cannot be expressed as a real number or infinity,
-    it yields ``nan`` and sets the `invalid` floating point error flag.
-    For complex-valued input, we do not have support for them yet.
-    The inverse tangent is also known as `atan` or tan^{-1}.
-    """
-    return _unary_func_helper(x, _npi.arctan, _np.arctan, out=out, **kwargs)
-
-
-@set_module('mxnet.symbol.numpy')
-def log(x, out=None, **kwargs):
-    """
-    log(x, out=None)
-    Natural logarithm, element-wise.
-    The natural logarithm `log` is the inverse of the exponential function,
-    so that `log(exp(x)) = x`. The natural logarithm is logarithm in base
-    `e`.
-    Parameters
-    ----------
-    x : _Symbol
-        Input value. Elements must be of real value.
-    out : _Symbol or None, optional
-        Dummy parameter to keep the consistency with the ndarray counterpart.
-    Returns
-    -------
-    y : _Symbol
-        The natural logarithm of `x`, element-wise.
-        This is a scalar if `x` is a scalar.
-    Notes
-    -----
-     Currently only supports data of real values and ``inf`` as input. Returns data of real value, ``inf``, ``-inf`` and
-    ``nan`` according to the input.
-    This function differs from the original `numpy.log
-    <https://docs.scipy.org/doc/numpy/reference/generated/numpy.log.html>`_ in
-    the following aspects:
-    - Does not support complex number for now
-    - Input type does not support Python native iterables(list, tuple, ...). Only ndarray is supported.
-    - ``out`` param: cannot perform auto braodcasting. ``out`` symbol's shape must be the same as the expected output.
-    - ``out`` param: cannot perform auto type cast. ``out`` symbol's dtype must be the same as the expected output.
-    - ``out`` param does not support scalar input case.
-    """
-    return _unary_func_helper(x, _npi.log, _np.log, out=out, **kwargs)
-
-
-@set_module('mxnet.symbol.numpy')
-def degrees(x, out=None, **kwargs):
-    """
-    degrees(x, out=None)
-    Convert angles from radians to degrees.
-    Parameters
-    ----------
-    x : _Symbol
-        Input value. Elements must be of real value.
-    out : _Symbol or None, optional
-        Dummy parameter to keep the consistency with the ndarray counterpart.
-    Returns
-    -------
-    y : _Symbol of floats
-        The corresponding degree values; if `out` was supplied this is a
-        reference to it.
-        This is a scalar if `x` is a scalar.
-    Notes
-    -------
-    This function differs from the original `numpy.degrees
-    <https://docs.scipy.org/doc/numpy/reference/generated/numpy.degrees.html>`_ in
-    the following aspects:
-    - Input type does not support Python native iterables(list, tuple, ...). Only ndarray is supported.
-    - ``out`` param: cannot perform auto broadcasting. ``out`` symbol's shape must be the same as the expected output.
-    - ``out`` param: cannot perform auto type cast. ``out`` symbol's dtype must be the same as the expected output.
-    - ``out`` param does not support scalar input case.
-    """
-    return _unary_func_helper(x, _npi.degrees, _np.degrees, out=out, **kwargs)
-
-
-@set_module('mxnet.symbol.numpy')
-def rad2deg(x, out=None):
-    r"""
-    rad2deg(x, out=None)
-
-    Convert angles from radians to degrees.
-    Parameters
-    ----------
-    x : _Symbol or scalar
-        Angles in degrees.
-    out : _Symbol or None, optional
-        A location into which the result is stored.
-
-    Returns
-    -------
-    y : _Symbol or scalar
-        The corresponding angle in radians.
-        This is a scalar if `x` is a scalar.
-
-    Notes
-    -----
-    "rad2deg(x)" is "x * 180 / pi".
-
-    This function differs from the original numpy.arange in the following aspects:
-        - Only support float32 and float64.
-        - `out` must be in the same size of input.
-    """
-    return _unary_func_helper(x, _npi.rad2deg, _np.rad2deg, out=out)
-
-
-def rint(x, out=None, **kwargs):
-    """
-    Round elements of the array to the nearest integer.
-    Parameters
-    ----------
-    x : _Symbol or scalar
-        Input array.
-    out : _Symbol or None
-        Dummy parameter to keep the consistency with the ndarray counterpart.
-    Returns
-    -------
-    out : _Symbol or scalar
-        Output array is same shape and type as x. This is a scalar if x is a scalar.
-    Notes
-    -----
-    This function differs from the original `numpy.rint
-    <https://docs.scipy.org/doc/numpy/reference/generated/numpy.rint.html>`_ in
-    the following way(s):
-    - only _Symbol or scalar is accpted as valid input, tuple of _Symbol is not supported
-     - broadcasting to `out` of different shape is currently not supported
-    - when input is plain python numerics, the result will not be stored in the `out` param
-    """
-    return _unary_func_helper(x, _npi.rint, _np.rint, out=out, **kwargs)
-
-
-@set_module('mxnet.symbol.numpy')
-def log2(x, out=None, **kwargs):
-    """
-    Base-2 logarithm of x.
-    Parameters
-    ----------
-    x : _Symbol
-        Input values.
-    out : ndarray or None
-        A location into which the result is stored.
-        If provided, it must have the same shape and type as the input.
-        If not provided or None, a freshly-allocated array is returned.
-    Returns
-    -------
-    y : _Symbol
-        The logarithm base two of `x`, element-wise.
-        This is a scalar if `x` is a scalar.
-    Notes
-    -----
-    This function differs from the original `numpy.log2
-    <https://www.google.com/search?q=numpy+log2>`_ in
-    the following way(s):
-    - only ndarray or scalar is accpted as valid input, tuple of ndarray is not supported
-    - broadcasting to `out` of different shape is currently not supported
-    - when input is plain python numerics, the result will not be stored in the `out` param
-    """
-    return _unary_func_helper(x, _npi.log2, _np.log2, out=out, **kwargs)
-
-
-@set_module('mxnet.symbol.numpy')
-def log1p(x, out=None, **kwargs):
-    """
-    Return the natural logarithm of one plus the input array, element-wise.
-    Calculates ``log(1 + x)``.
-    Parameters
-    ----------
-    x : _Symbol or scalar
-        Input array.
-    out : _Symbol or None
-          Dummy parameter to keep the consistency with the ndarray counterpart.
-    Returns
-    -------
-    y : _Symbol or scalar
-        Natural logarithm of 1 + x, element-wise. This is a scalar
-        if x is a scalar.
-    Notes
-    -----
-    For real-valued input, `log1p` is accurate also for `x` so small
-    that `1 + x == 1` in floating-point accuracy.
-    Logarithm is a multivalued function: for each `x` there is an infinite
-    number of `z` such that `exp(z) = 1 + x`. The convention is to return
-    the `z` whose imaginary part lies in `[-pi, pi]`.
-    For real-valued input data types, `log1p` always returns real output.
-    For each value that cannot be expressed as a real number or infinity,
-    it yields ``nan`` and sets the `invalid` floating point error flag.
-    cannot support complex-valued input.
-    Examples
-    --------
-    >>> np.log1p(1e-99)
-    1e-99
-    >>> a = np.array([3, 4, 5])
-    >>> np.log1p(a)
-    array([1.3862944, 1.609438 , 1.7917595])
-    """
-    return _unary_func_helper(x, _npi.log1p, _np.log1p, out=out, **kwargs)
-
-
-@set_module('mxnet.symbol.numpy')
-def radians(x, out=None, **kwargs):
-    """
-    Convert angles from degrees to radians.
-    Parameters
-    ----------
-    x : _Symbol or scalar
-        Input array in degrees.
-    out : _Symbol or None
-       Dummy parameter to keep the consistency with the ndarray counterpart.
-    Returns
-    -------
-    y : _Symbol
-        The corresponding radian values. This is a scalar if x is a scalar.
-    Notes
-    -----
-    This function differs from the original `numpy.radians
-    <https://docs.scipy.org/doc/numpy/reference/generated/numpy.radians.html>`_ in
-    the following way(s):
-    - only _Symbol or scalar is accpted as valid input, tuple of _Symbol is not supported
-    - broadcasting to `out` of different shape is currently not supported
-    - when input is plain python numerics, the result will not be stored in the `out` param
-    Examples
-    --------
-    >>> deg = np.arange(12.) * 30.
-    >>> np.radians(deg)
-    array([0.       , 0.5235988, 1.0471976, 1.5707964, 2.0943952, 2.6179938,
-           3.1415927, 3.6651914, 4.1887903, 4.712389 , 5.2359877, 5.7595863],
-           dtype=float32)
-    """
-    return _unary_func_helper(x, _npi.radians, _np.radians, out=out, **kwargs)
-
-
-@set_module('mxnet.symbol.numpy')
-def deg2rad(x, out=None):
-    r"""
-    deg2rad(x, out=None)
-
-    Convert angles from degrees to radians.
-    Parameters
-    ----------
-    x : _Symbol or scalar
-        Angles in degrees.
-    out : _Symbol or None, optional
-        A location into which the result is stored.
-
-    Returns
-    -------
-    y : _Symbol or scalar
-        The corresponding angle in radians.
-        This is a scalar if `x` is a scalar.
-
-    Notes
-    -----
-    "deg2rad(x)" is "x * pi / 180".
-
-    This function differs from the original numpy.arange in the following aspects:
-        - Only support float32 and float64.
-        - `out` must be in the same size of input.
-    """
-    return _unary_func_helper(x, _npi.deg2rad, _np.deg2rad, out=out)
-
-
-@set_module('mxnet.symbol.numpy')
-def reciprocal(x, out=None, **kwargs):
-    r"""
-    reciprocal(x, out=None)
-    Return the reciprocal of the argument, element-wise.
-    Calculates ``1/x``.
-    Parameters
-    ----------
-    x : _Symbol or scalar
-        The values whose reciprocals are required.
-    out : _Symbol, or None, optional
-        Dummy parameter to keep the consistency with the ndarray counterpart.
-    Returns
-    -------
-    y : _Symbol or scalar
-        Output array is same shape and type as x. This is a scalar if x is a scalar.
-    Notes
-    -----
-    .. note::
-        This function is not designed to work with integers.
-    For integer arguments with absolute value larger than 1 the result is
-    always zero because of the way Python handles integer division.  For
-    integer zero the result is an overflow.
-    The output `symbol` has the same `ctx` as the input `symbol`.
-    This function differs from the original `numpy.reciprocal
-    <https://docs.scipy.org/doc/numpy/reference/generated/numpy.reciprocal.html>`_ in
-    the following aspects:
-    - Only support _Symbol and scalar now.
-    - `where` argument is not supported.
-    """
-    return _unary_func_helper(x, _npi.reciprocal, _np.reciprocal, out=out, **kwargs)
-
-
-@set_module('mxnet.symbol.numpy')
-def square(x, out=None, **kwargs):
-    r"""
-    square(x, out=None)
-    Return the element-wise square of the input.
-    Parameters
-    ----------
-    x : _Symbol or scalar
-        The values whose reciprocals are required.
-    out : _Symbol, or None, optional
-        Dummy parameter to keep the consistency with the ndarray counterpart.
-    Returns
-    -------
-    y : _Symbol or scalar
-        Output array is same shape and type as x. This is a scalar if x is a scalar.
-    Notes
-    -----
-    The output `symbol` has the same `ctx` as the input `symbol`.
-    This function differs from the original `numpy.square
-    <https://docs.scipy.org/doc/numpy/reference/generated/numpy.square.html>`_ in
-    the following aspects:
-    - Only support _Symbol and scalar now.
-    - `where` argument is not supported.
-    """
-    return _unary_func_helper(x, _npi.square, _np.square, out=out, **kwargs)
-
-
-@set_module('mxnet.symbol.numpy')
-def negative(x, out=None, where=True, **kwargs):
-    r"""
-    negative(x, out=None, where=True)
-    Numerical negative, element-wise.
-    Parameters:
-    ------------
-    x : _Symbol or scalar
-        Input array.
-    out : _Symbol or None, optional
-          A location into which the result is stored.
-          If provided, it must have a shape that the inputs broadcast to.
-          If not provided or None, a freshly-allocated array is returned.
-          A tuple (possible only as a keyword argument) must have length
-          equal to the number of outputs.
-    where : _Symbol or scalar, optional
-            Values of True indicate to calculate the ufunc at that position,
-            values of False indicate to leave the value in the output alone.
-    Returns:
-    -------
-    y : _Symbol or scalar
-        Returned array or scalar: y = -x. This is a scalar if x is a scalar.
-    Examples:
-    ---------
-    >>> np.negative(1)
-    -1
-    """
-    return _unary_func_helper(x, _npi.negative, _np.negative, out=out)
-
-
-@set_module('mxnet.symbol.numpy')
-def fix(x, out=None):
-    """
-    Round to nearest integer towards zero.
-
-    Round an array of floats element-wise to nearest integer towards zero. The rounded values are returned as floats.
-
-    Parameters:
-    ----------
-    x : _Symbol or scalar
-        An array of floats to be rounded
-    out : _Symbol or scalar, optional
-          Output array
-    Returns:
-    ---------
-    y : _Symbol or scalar
-    Examples:
-    ----------
-    >>> np.fix(3.14)
-    3
-    """
-    return _unary_func_helper(x, _npi.fix, _np.fix, out=out)
-
-
-@set_module('mxnet.symbol.numpy')
-def tan(x, out=None, where=True, **kwargs):
-    r"""
-    tan(x, out=None, where=True)
-    Compute tangent element-wise.
-    Equivalent to np.sin(x)/np.cos(x) element-wise.
-
-    Parameters:
-    ----------
-    x : _Symbol or scalar
-        Input array.
-    out : _Symbol or scalar or None.
-        A location into which the result is stored. If provided,
-        it must have a shape that the inputs broadcast to. If not provided or None,
-        a freshly-allocated array is returned. A tuple (possible only as a keyword argument)
-        must have length equal to the number of outputs.
-    where : array_like, optional
-            Values of True indicate to calculate the ufunc at that position,
-            values of False indicate to leave the value in the output alone.
-    Returns:
-    -------
-    y : _Symbol or scalar
-        The corresponding tangent values. This is a scalar if x is a scalar.
-    """
-
-    return _unary_func_helper(x, _npi.tan, _np.tan, out=out, **kwargs)
-
-
-@set_module('mxnet.symbol.numpy')
-def ceil(x, out=None, **kwargs):
-    r"""
-    Return the ceiling of the input, element-wise.
-    The ceil of the ndarray `x` is the smallest integer `i`, such that
-    `i >= x`.  It is often denoted as :math:`\lceil x \rceil`.
-    Parameters
-    ----------
-    x : _Symbol or scalar
-        Input array.
-    out : _Symbol or None
-          Dummy parameter to keep the consistency with the ndarray counterpart.
-    Returns
-    -------
-    y :
-        _Symbol or scalar
-        The ceiling of each element in `x`, with `float` dtype.
-        This is a scalar if `x` is a scalar.
-    Examples
-    --------
-    >>> a = np.array([-1.7, -1.5, -0.2, 0.2, 1.5, 1.7, 2.0])
-    >>> np.ceil(a)
-    array([-1., -1., -0.,  1.,  2.,  2.,  2.])
-    >>> #if you use parameter out, x and out must be ndarray. if not, you will get an error!
-    >>> a = np.array(1)
-    >>> np.ceil(np.array(3.5), a)
-    array(4.)
-    >>> a
-    array(4.)
-    """
-    return _unary_func_helper(x, _npi.ceil, _np.ceil, out=out, **kwargs)
-
-
-@set_module('mxnet.symbol.numpy')
-def floor(x, out=None, **kwargs):
-    r"""
-    Return the floor of the input, element-wise.
-    The floor of the ndarray `x` is the largest integer `i`, such that
-    `i <= x`.  It is often denoted as :math:`\lfloor x \rfloor`.
-    Parameters
-    ----------
-    x : _Symbol or scalar
-        Input array.
-    out : _Symbol or None
-          Dummy parameter to keep the consistency with the ndarray counterpart.
-    Returns
-    -------
-    y :
-        _Symbol or scalar
-        The floor of each element in `x`, with `float` dtype.
-        This is a scalar if `x` is a scalar.
-    Examples
-    --------
-    >>> a = np.array([-1.7, -1.5, -0.2, 0.2, 1.5, 1.7, 2.0])
-    >>> np.floor(a)
-    array([-2., -2., -1.,  0.,  1.,  1.,  2.])
-    >>> #if you use parameter out, x and out must be ndarray. if not, you will get an error!
-    >>> a = np.array(1)
-    >>> np.floor(np.array(3.5), a)
-    array(3.)
-    >>> a
-    array(3.)
-    """
-    return _unary_func_helper(x, _npi.floor, _np.floor, out=out, **kwargs)
-
-
-@set_module('mxnet.symbol.numpy')
-def trunc(x, out=None, **kwargs):
-    r"""
-    trunc(x, out=None)
-    Return the truncated value of the input, element-wise.
-    The truncated value of the scalar `x` is the nearest integer `i` which
-    is closer to zero than `x` is. In short, the fractional part of the
-    signed number `x` is discarded.
-
-    Parameters
-    ----------
-    x : _Symbol or scalar
-        Input data.
-    out : _Symbol or None, optional
-        Dummy parameter to keep the consistency with the ndarray counterpart.
-
-    Returns
-    -------
-    y : _Symbol or scalar
-        The truncated value of each element in `x`.
-        This is a scalar if `x` is a scalar.
-    Notes
-    -----
-    This function differs from the original numpy.trunc in the following aspects:
-        - Do not support `where`, a parameter in numpy which indicates where to calculate.
-        - Cannot cast type automatically. Dtype of `out` must be same as the expected one.
-        - Cannot broadcast automatically. Shape of `out` must be same as the expected one.
-        - If `x` is plain python numeric, the result won't be stored in out.
-    """
-    return _unary_func_helper(x, _npi.trunc, _np.trunc, out=out, **kwargs)
-
-
-@set_module('mxnet.symbol.numpy')
-def logical_not(x, out=None, **kwargs):
-    r"""
-    logical_not(x, out=None)
-    Compute the truth value of NOT x element-wise.
-    Parameters
-    ----------
-    x : _Symbol or scalar
-        Logical NOT is applied to the elements of `x`.
-    out : _Symbol or None, optional
-        Dummy parameter to keep the consistency with the ndarray counterpart.
-
-    Returns
-    -------
-    y : bool or _Symbol
-        Boolean result with the same shape as `x` of the NOT operation
-        on elements of `x`.
-        This is a scalar if `x` is a scalar.
-    Notes
-    -----
-    This function differs from the original numpy.logical_not in the following aspects:
-        - Do not support `where`, a parameter in numpy which indicates where to calculate.
-        - Cannot cast type automatically. Dtype of `out` must be same as the expected one.
-        - Cannot broadcast automatically. Shape of `out` must be same as the expected one.
-        - If `x` is plain python numeric, the result won't be stored in out.
-    """
-    return _unary_func_helper(x, _npi.logical_not, _np.logical_not, out=out, **kwargs)
-
-
-@set_module('mxnet.symbol.numpy')
-def arcsinh(x, out=None, **kwargs):
-    r"""
-    arcsinh(x, out=None)
-    Inverse hyperbolic sine, element-wise.
-    Parameters
-    ----------
-    x : _Symbol or scalar
-        Input array.
-    out : _Symbol or None, optional
-        Dummy parameter to keep the consistency with the ndarray counterpart.
-
-    Returns
-    -------
-    arcsinh : _Symbol
-        Array of the same shape as `x`.
-        This is a scalar if `x` is a scalar.
-    Notes
-    -----
-    `arcsinh` is a multivalued function: for each `x` there are infinitely
-    many numbers `z` such that `sinh(z) = x`.
-
-    For real-valued input data types, `arcsinh` always returns real output.
-    For each value that cannot be expressed as a real number or infinity, it
-    yields ``nan`` and sets the `invalid` floating point error flag.
-
-    This function differs from the original numpy.arcsinh in the following aspects:
-        - Do not support `where`, a parameter in numpy which indicates where to calculate.
-        - Do not support complex-valued input.
-        - Cannot cast type automatically. DType of `out` must be same as the expected one.
-        - Cannot broadcast automatically. Shape of `out` must be same as the expected one.
-        - If `x` is plain python numeric, the result won't be stored in out.
-    """
-    return _unary_func_helper(x, _npi.arcsinh, _np.arcsinh, out=out, **kwargs)
-
-
-@set_module('mxnet.symbol.numpy')
-def arccosh(x, out=None, **kwargs):
-    r"""
-    arccosh(x, out=None)
-    Inverse hyperbolic cosine, element-wise.
-    Parameters
-    ----------
-    x : _Symbol or scalar
-        Input array.
-    out : _Symbol or None, optional
-        Dummy parameter to keep the consistency with the ndarray counterpart.
-
-    Returns
-    -------
-    arccosh : _Symbol
-        Array of the same shape as `x`.
-        This is a scalar if `x` is a scalar.
-    Notes
-    -----
-    `arccosh` is a multivalued function: for each `x` there are infinitely
-    many numbers `z` such that `cosh(z) = x`.
-
-    For real-valued input data types, `arccosh` always returns real output.
-    For each value that cannot be expressed as a real number or infinity, it
-    yields ``nan`` and sets the `invalid` floating point error flag.
-
-    This function differs from the original numpy.arccosh in the following aspects:
-        - Do not support `where`, a parameter in numpy which indicates where to calculate.
-        - Do not support complex-valued input.
-        - Cannot cast type automatically. Dtype of `out` must be same as the expected one.
-        - Cannot broadcast automatically. Shape of `out` must be same as the expected one.
-        - If `x` is plain python numeric, the result won't be stored in out.
-    """
-    return _unary_func_helper(x, _npi.arccosh, _np.arccosh, out=out, **kwargs)
-
-
-@set_module('mxnet.symbol.numpy')
-def arctanh(x, out=None, **kwargs):
-    r"""
-    arctanh(x, out=None)
-    Inverse hyperbolic tangent, element-wise.
-    Parameters
-    ----------
-    x : _Symbol or scalar
-        Input array.
-    out : _Symbol or None, optional
-        Dummy parameter to keep the consistency with the ndarray counterpart.
-
-    Returns
-    -------
-    arctanh : _Symbol
-        Array of the same shape as `x`.
-        This is a scalar if `x` is a scalar.
-    Notes
-    -----
-    `arctanh` is a multivalued function: for each `x` there are infinitely
-    many numbers `z` such that `tanh(z) = x`.
-
-    For real-valued input data types, `arctanh` always returns real output.
-    For each value that cannot be expressed as a real number or infinity, it
-    yields ``nan`` and sets the `invalid` floating point error flag.
-
-    This function differs from the original numpy.arctanh in the following aspects:
-        - Do not support `where`, a parameter in numpy which indicates where to calculate.
-        - Do not support complex-valued input.
-        - Cannot cast type automatically. Dtype of `out` must be same as the expected one.
-        - Cannot broadcast automatically. Shape of `out` must be same as the expected one.
-        - If `x` is plain python numeric, the result won't be stored in out.
-    """
-    return _unary_func_helper(x, _npi.arctanh, _np.arctanh, out=out, **kwargs)
-
-
-@set_module('mxnet.symbol.numpy')
-def tile(A, reps):
-    r"""
-    Construct an array by repeating A the number of times given by reps.
-
-    If `reps` has length ``d``, the result will have dimension of
-    ``max(d, A.ndim)``.
-
-    If ``A.ndim < d``, `A` is promoted to be d-dimensional by prepending new
-    axes. So a shape (3,) array is promoted to (1, 3) for 2-D replication,
-    or shape (1, 1, 3) for 3-D replication. If this is not the desired
-    behavior, promote `A` to d-dimensions manually before calling this
-    function.
-
-    If ``A.ndim > d``, `reps` is promoted to `A`.ndim by pre-pending 1's to it.
-    Thus for an `A` of shape (2, 3, 4, 5), a `reps` of (2, 2) is treated as
-    (1, 1, 2, 2).
-
-    Parameters
-    ----------
-    A : _Symbol or scalar
-        An input array or a scalar to repeat.
-    reps : a single integer or tuple of integers
-        The number of repetitions of `x` along each axis.
-
-    Returns
-    -------
-    c : _Symbol
-        The tiled output array.
-    """
-    return _unary_func_helper(A, _npi.tile, _np.tile, reps=reps)
-
-
-@set_module('mxnet.symbol.numpy')
-def arange(start, stop=None, step=1, dtype=None, ctx=None):
-    """Return evenly spaced values within a given interval.
-
-    Values are generated within the half-open interval ``[start, stop)``
-    (in other words, the interval including `start` but excluding `stop`).
-    For integer arguments the function is equivalent to the Python built-in
-    `range` function, but returns an ndarray rather than a list.
-
-    Parameters
-    ----------
-    start : number, optional
-        Start of interval. The interval includes this value.  The default
-        start value is 0.
-    stop : number
-        End of interval. The interval does not include this value, except
-        in some cases where `step` is not an integer and floating point
-        round-off affects the length of `out`.
-    step : number, optional
-        Spacing between values. For any output `out`, this is the distance
-        between two adjacent values, ``out[i+1] - out[i]``.  The default
-        step size is 1.  If `step` is specified as a position argument,
-        `start` must also be given.
-    dtype : dtype
-        The type of the output array. The default is `float32`.
-
-    Returns
-    -------
-    arange : ndarray
-        Array of evenly spaced values.
-
-        For floating point arguments, the length of the result is
-        ``ceil((stop - start)/step)``.  Because of floating point overflow,
-        this rule may result in the last element of `out` being greater
-        than `stop`.
-    """
-    if dtype is None:
-        dtype = 'float32'
-    if ctx is None:
-        ctx = current_context()
-    if stop is None:
-        stop = start
-        start = 0
-    if step is None:
-        step = 1
-    if start is None and stop is None:
-        raise ValueError('start and stop cannot be both None')
-    if step == 0:
-        raise ZeroDivisionError('step cannot be 0')
-    return _npi.arange(start=start, stop=stop, step=step, dtype=dtype, ctx=ctx)
-
-
-# pylint: disable=redefined-outer-name
-@set_module('mxnet.symbol.numpy')
-def split(ary, indices_or_sections, axis=0):
-    """Split an array into multiple sub-arrays.
-    Parameters
-    ----------
-    ary : ndarray
-        Array to be divided into sub-arrays.
-    indices_or_sections : int or 1-D python tuple, list or set.
-        If `indices_or_sections` is an integer, N, the array will be divided
-        into N equal arrays along `axis`.  If such a split is not possible,
-        an error is raised.
-        If `indices_or_sections` is a 1-D array of sorted integers, the entries
-        indicate where along `axis` the array is split.  For example,
-        ``[2, 3]`` would, for ``axis=0``, result in
-          - ary[:2]
-          - ary[2:3]
-          - ary[3:]
-        If an index exceeds the dimension of the array along `axis`,
-        an empty sub-array is returned correspondingly.
-    axis : int, optional
-        The axis along which to split, default is 0.
-    Returns
-    -------
-    sub-arrays : list of ndarrays
-        A list of sub-arrays.
-    Raises
-    ------
-    ValueError
-        If `indices_or_sections` is given as an integer, but
-        a split does not result in equal division."""
-    indices = []
-    sections = 0
-    if isinstance(indices_or_sections, int):
-        sections = indices_or_sections
-    elif isinstance(indices_or_sections, (list, set, tuple)):
-        indices = [0] + list(indices_or_sections)
-    else:
-        raise ValueError('indices_or_sections must either int or tuple / list / set of ints')
-    ret = _npi.split(ary, indices, axis, False, sections)
-    return ret
-# pylint: enable=redefined-outer-name
-
-
-@set_module('mxnet.symbol.numpy')
-def vsplit(ary, indices_or_sections):
-    r"""
-    vsplit(ary, indices_or_sections)
-
-    Split an array into multiple sub-arrays vertically (row-wise).
-
-    ``vsplit`` is equivalent to ``split`` with `axis=0` (default): the array is always split
-    along the first axis regardless of the array dimension.
-
-    Parameters
-    ----------
-    ary : _Symbol
-        Array to be divided into sub-arrays.
-    indices_or_sections : int or 1 - D Python tuple, list or set.
-        If `indices_or_sections` is an integer, N, the array will be divided into N equal arrays
-        along axis 0.  If such a split is not possible, an error is raised.
-
-        If `indices_or_sections` is a 1-D array of sorted integers, the entries indicate where
-        along axis 0 the array is split.  For example, ``[2, 3]`` would result in
-
-          - ary[:2]
-          - ary[2:3]
-          - ary[3:]
-
-        If an index exceeds the dimension of the array along axis 0, an error will be thrown.
-
-    Returns
-    -------
-    sub-arrays : list of _Symbols
-        A list of sub-arrays.
-
-    See Also
-    --------
-    split : Split an array into multiple sub-arrays of equal size.
-
-    Notes
-    -------
-    This function differs from the original `numpy.degrees
-    <https://docs.scipy.org/doc/numpy/reference/generated/numpy.degrees.html>`_ in
-    the following aspects:
-
-    - Currently parameter ``indices_or_sections`` does not support ndarray, but supports scalar,
-    tuple and list
-    - In ``indices_or_sections``, if an index exceeds the dimension of the array along axis 0,
-    an error will be thrown.
-
-    """
-    return split(ary, indices_or_sections, 0)
-
-
-@set_module('mxnet.symbol.numpy')
-def concatenate(seq, axis=0, out=None):
-    """Join a sequence of arrays along an existing axis.
-    Parameters
-    ----------
-    a1, a2, ... : sequence of array_like
-        The arrays must have the same shape, except in the dimension
-        corresponding to `axis` (the first, by default).
-    axis : int, optional
-        The axis along which the arrays will be joined.  If axis is None,
-        arrays are flattened before use.  Default is 0.
-    out : ndarray, optional
-        If provided, the destination to place the result. The shape must be
-        correct, matching that of what concatenate would have returned if no
-        out argument were specified.
-    Returns
-    -------
-    res : ndarray
-        The concatenated array.
-    """
-    return _npi.concatenate(*seq, dim=axis, out=out)
-
-
-@set_module('mxnet.symbol.numpy')
-def stack(arrays, axis=0, out=None):
-    """Join a sequence of arrays along a new axis.
-        The axis parameter specifies the index of the new axis in the dimensions of the result.
-        For example, if `axis=0` it will be the first dimension and if `axis=-1` it will be the last dimension.
-    Parameters
-    ----------
-    arrays : sequence of array_like
-        Each array must have the same shape.
-    axis : int, optional
-        The axis in the result array along which the input arrays are stacked.
-    out : ndarray, optional
-        If provided, the destination to place the result. The shape must be correct,
-        matching that of what stack would have returned if no out argument were specified.
-    Returns
-    -------
-    stacked : ndarray
-        The stacked array has one more dimension than the input arrays."""
-    def get_list(arrays):
-        if not hasattr(arrays, '__getitem__') and hasattr(arrays, '__iter__'):
-            raise ValueError("expected iterable for arrays but got {}".format(type(arrays)))
-        return [arr for arr in arrays]
-
-    arrays = get_list(arrays)
-    return _npi.stack(*arrays, axis=axis, out=out)
-
-
-@set_module('mxnet.symbol.numpy')
-def vstack(arrays, out=None):
-    r"""Stack arrays in sequence vertically (row wise).
-
-    This is equivalent to concatenation along the first axis after 1-D arrays
-    of shape `(N,)` have been reshaped to `(1,N)`. Rebuilds arrays divided by
-    `vsplit`.
-
-    This function makes most sense for arrays with up to 3 dimensions. For
-    instance, for pixel-data with a height (first axis), width (second axis),
-    and r/g/b channels (third axis). The functions `concatenate` and `stack`
-    provide more general stacking and concatenation operations.
-
-    Parameters
-    ----------
-    tup : sequence of _Symbol
-        The arrays must have the same shape along all but the first axis.
-        1-D arrays must have the same length.
-
-    Returns
-    -------
-    stacked : _Symbol
-        The array formed by stacking the given arrays, will be at least 2-D.
-    """
-    def get_list(arrays):
-        if not hasattr(arrays, '__getitem__') and hasattr(arrays, '__iter__'):
-            raise ValueError("expected iterable for arrays but got {}".format(type(arrays)))
-        return [arr for arr in arrays]
-
-    arrays = get_list(arrays)
-    return _npi.vstack(*arrays)
-
-
-@set_module('mxnet.symbol.numpy')
-def dstack(arrays):
-    """
-    Stack arrays in sequence depth wise (along third axis).
-
-    This is equivalent to concatenation along the third axis after 2-D arrays
-    of shape `(M,N)` have been reshaped to `(M,N,1)` and 1-D arrays of shape
-    `(N,)` have been reshaped to `(1,N,1)`. Rebuilds arrays divided by
-    `dsplit`.
-
-    This function makes most sense for arrays with up to 3 dimensions. For
-    instance, for pixel-data with a height (first axis), width (second axis),
-    and r/g/b channels (third axis). The functions `concatenate`, `stack` and
-    `block` provide more general stacking and concatenation operations.
-
-    Parameters
-    ----------
-    tup : sequence of _Symbol
-        The arrays must have the same shape along all but the first axis.
-        1-D arrays must have the same length.
-
-    Returns
-    -------
-    stacked : _Symbol
-        The array formed by stacking the given arrays, will be at least 2-D.
-    """
-    return _npi.dstack(*arrays)
-
-
-@set_module('mxnet.symbol.numpy')
-def maximum(x1, x2, out=None):
-    return _ufunc_helper(x1, x2, _npi.maximum, _np.maximum, _npi.maximum_scalar, None, out)
-
-
-@set_module('mxnet.symbol.numpy')
-def minimum(x1, x2, out=None):
-    return _ufunc_helper(x1, x2, _npi.minimum, _np.minimum, _npi.minimum_scalar, None, out)
-
-
-@set_module('mxnet.symbol.numpy')
-def clip(a, a_min, a_max, out=None):
-    """clip(a, a_min, a_max, out=None)
-
-    Clip (limit) the values in an array.
-    Given an interval, values outside the interval are clipped to
-    the interval edges.  For example, if an interval of ``[0, 1]``
-    is specified, values smaller than 0 become 0, and values larger
-    than 1 become 1.
-
-    Parameters
-    ----------
-    a : _Symbol
-        Array containing elements to clip.
-    a_min : scalar or `None`
-        Minimum value. If `None`, clipping is not performed on lower
-        interval edge. Not more than one of `a_min` and `a_max` may be
-        `None`.
-    a_max : scalar or `None`
-        Maximum value. If `None`, clipping is not performed on upper
-        interval edge. Not more than one of `a_min` and `a_max` may be
-        `None`.
-    out : _Symbol or `None`
-        The results will be placed in this array. It may be the input
-        array for in-place clipping.  `out` must be of the right shape
-        to hold the output.  Its type is preserved.
-
-    Returns
-    -------
-    clipped_array : _Symbol
-        An array with the elements of `a`, but where values
-        < `a_min` are replaced with `a_min`, and those > `a_max`
-        with `a_max`.
-
-    Notes
-    -----
-    array_like `a_min` and `a_max` are not supported.
-    """
-    if a_min is None and a_max is None:
-        raise ValueError('array_clip: must set either max or min')
-    if a_min is None:
-        a_min = float('-inf')
-    if a_max is None:
-        a_max = float('inf')
-    return _npi.clip(a, a_min, a_max, out=out)
-
-
-@set_module('mxnet.symbol.numpy')
-def swapaxes(a, axis1, axis2):
-    """Interchange two axes of an array.
-
-    Parameters
-    ----------
-    a : _Symbol
-        Input array.
-    axis1 : int
-        First axis.
-    axis2 : int
-        Second axis.
-
-    Returns
-    -------
-    a_swapped : _Symbol
-        Swapped array symbol.
-    """
-    return _npi.swapaxes(a, dim1=axis1, dim2=axis2)
-
-
-@set_module('mxnet.symbol.numpy')
-def argmax(a, axis=None, out=None):
-    r"""
-    argmax(a, axis=None, out=None)
-
-    Returns the indices of the maximum values along an axis.
-
-    Parameters
-    ----------
-    a : _Symbol
-        Input array. Only support dtype `float16`, `float32`, and `float64`.
-    axis : int, optional
-        By default, the index is into the flattened array, otherwise
-        along the specified axis.
-    out : _Symbol or None, optional
-        Dummy parameter to keep the consistency with the ndarray counterpart.
-
-    Returns
-    -------
-    index_array : _Symbol of indices whose dtype is same as the input ndarray.
-        Array of indices into the array. It has the same shape as `a.shape`
-        with the dimension along `axis` removed.
-
-    Notes
-    -----
-    In case of multiple occurrences of the maximum values, the indices
-    corresponding to the first occurrence are returned.
-
-    This function differs from the original `numpy.argmax
-    <https://docs.scipy.org/doc/numpy/reference/generated/numpy.argmax.html>`_ in
-    the following aspects:
-
-    - Input type does not support Python native iterables(list, tuple, ...).
-    - Output has dtype that is same as the input ndarray.
-    - ``out`` param: cannot perform auto broadcasting. ``out`` symbol's shape must be the same as the expected output.
-    - ``out`` param: cannot perform auto type cast. ``out`` symnbol's dtype must be the same as the expected output.
-    - ``out`` param does not support scalar input case.
-
-    """
-    return _npi.argmax(a, axis=axis, keepdims=False, out=out)
-
-
-@set_module('mxnet.symbol.numpy')
-def mean(a, axis=None, dtype=None, out=None, keepdims=False):  # pylint: disable=arguments-differ
-    """
-    mean(a, axis=None, dtype=None, out=None, keepdims=None)
-
-    Compute the arithmetic mean along the specified axis.
-    Returns the average of the array elements.
-    The average is taken over the flattened array by default, otherwise over the specified axis.
-
-    Parameters
-    ----------
-    a : `_Symbol`
-        _Symbol containing numbers whose mean is desired.
-    axis : None or int or tuple of ints, optional
-        Axis or axes along which the means are computed. The default is to compute the mean of the flattened array.
-        If this is a tuple of ints, a mean is performed over multiple axes,
-        instead of a single axis or all the axes as before.
-    dtype : data-type, optional
-        Type to use in computing the mean. For integer inputs, the default is float32;
-        for floating point inputs, it is the same as the input dtype.
-    out : _Symbol, optional
-        Dummy parameter to keep the consistency with the ndarray counterpart.
-    keepdims : bool, optional
-        If this is set to True, the axes which are reduced are left in the result
-        as dimensions with size one. With this option, the result will broadcast correctly
-        against the input array.
-        If the default value is passed, then keepdims will not be passed through to the mean
-        method of sub-classes of _Symbol, however any non-default value will be. If the sub-class
-        method does not implement keepdims any exceptions will be raised.
-
-    Returns
-    -------
-    m : _Symbol, see dtype parameter above
-        If out=None, returns a new array containing the mean values,
-        otherwise a reference to the output array is returned.
-
-    Notes
-    -----
-    This function differs from the original `numpy.mean
-    <https://docs.scipy.org/doc/numpy/reference/generated/numpy.mean.html>`_ in
-    the following way(s):
-
-    - only _Symbol is accepted as valid input, python iterables or scalar is not supported
-    - default data type for integer input is float32
-
-    Examples
-    --------
-    >>> a = np.array([[1, 2], [3, 4]])
-    >>> np.mean(a)
-    array(2.5)
-    >>> a = np.zeros((2, 512*512), dtype=np.float32)
-    >>> a[0,:] = 1.0
-    >>> a[1,:] = 0.1
-    >>> np.mean(a)
-    array(0.55)
-    >>> np.mean(a, dtype=np.float64)
-    array(0.55)
-    """
-    return _npi.mean(a, axis=axis, dtype=dtype, keepdims=keepdims, out=out)
-
-
-@set_module('mxnet.symbol.numpy')
-def std(a, axis=None, dtype=None, out=None, ddof=0, keepdims=False):  # pylint: disable=too-many-arguments
-    """
-    Compute the standard deviation along the specified axis.
-
-    Returns the standard deviation, a measure of the spread of a distribution,
-    of the array elements. The standard deviation is computed for the
-    flattened array by default, otherwise over the specified axis.
-
-    Parameters
-    ----------
-    a : `_Symbol`
-        _Symbol containing numbers whose standard deviation is desired.
-    axis : None or int or tuple of ints, optional
-        Axis or axes along which the standard deviations are computed.
-        The default is to compute the standard deviation of the flattened array.
-        If this is a tuple of ints, computation is performed over multiple axes,
-        instead of a single axis or all the axes as before.
-    dtype : data-type, optional
-        Type to use in computing the standard deviation. For integer inputs, the default is float32;
-        for floating point inputs, it is the same as the input dtype.
-    out : _Symbol, optional
-        Dummy parameter to keep the consistency with the ndarray counterpart.
-    keepdims : bool, optional
-        If this is set to True, the axes which are reduced are left in the result
-        as dimensions with size one. With this option, the result will broadcast correctly
-        against the input array.
-        If the default value is passed, then keepdims will not be passed through to the mean
-        method of sub-classes of _Symbol, however any non-default value will be. If the sub-class
-        method does not implement keepdims any exceptions will be raised.
-
-    Returns
-    -------
-    m : _Symbol, see dtype parameter above
-        If out=None, returns a new array containing the standard deviation values,
-        otherwise a reference to the output array is returned.
-
-    Notes
-    -----
-    This function differs from the original `numpy.std
-    <https://docs.scipy.org/doc/numpy/reference/generated/numpy.mean.html>`_ in
-    the following way(s):
-
-    - only _Symbol is accepted as valid input, python iterables or scalar is not supported
-    - default output data type for integer input is float32
-
-    """
-    return _npi.std(a, axis=axis, dtype=dtype, ddof=ddof, keepdims=keepdims, out=out)
-
-
-@set_module('mxnet.symbol.numpy')
-def var(a, axis=None, dtype=None, out=None, ddof=0, keepdims=False):  # pylint: disable=too-many-arguments
-    """
-    Compute the variance along the specified axis.
-
-    Returns the variance of the array elements, a measure of the spread of a
-    distribution.  The variance is computed for the flattened array by
-    default, otherwise over the specified axis.
-
-    Parameters
-    ----------
-    a : `_Symbol`
-        _Symbol containing numbers whose variance is desired.
-    axis : None or int or tuple of ints, optional
-        Axis or axes along which the variance is computed.
-        The default is to compute the variance of the flattened array.
-        If this is a tuple of ints, computation is performed over multiple axes,
-        instead of a single axis or all the axes as before.
-    dtype : data-type, optional
-        Type to use in computing the variance. For integer inputs, the default is float32;
-        for floating point inputs, it is the same as the input dtype.
-    out : _Symbol, optional
-        Dummy parameter to keep the consistency with the ndarray counterpart.
-    keepdims : bool, optional
-        If this is set to True, the axes which are reduced are left in the result
-        as dimensions with size one. With this option, the result will broadcast correctly
-        against the input array.
-        If the default value is passed, then keepdims will not be passed through to the mean
-        method of sub-classes of _Symbol, however any non-default value will be. If the sub-class
-        method does not implement keepdims any exceptions will be raised.
-
-    Returns
-    -------
-    m : _Symbol, see dtype parameter above
-        If out=None, returns a new array containing the variance values,
-        otherwise a reference to the output array is returned.
-
-    Notes
-    -----
-    This function differs from the original `numpy.var
-    <https://docs.scipy.org/doc/numpy/reference/generated/numpy.mean.html>`_ in
-    the following way(s):
-
-    - only _Symbol is accepted as valid input, python iterables or scalar is not supported
-    - default output data type for integer input is float32
-
-    """
-    return _npi.var(a, axis=axis, dtype=dtype, ddof=ddof, keepdims=keepdims, out=out)
-
-
-# pylint: disable=redefined-outer-name
-@set_module('mxnet.symbol.numpy')
-def indices(dimensions, dtype=_np.int32, ctx=None):
-    """Return an array representing the indices of a grid.
-
-    Compute an array where the subarrays contain index values 0,1,...
-    varying only along the corresponding axis.
-
-    Parameters
-    ----------
-    dimensions : sequence of ints
-        The shape of the grid.
-    dtype : data-type, optional
-        The desired data-type for the array. Default is `float32`.
-    ctx : device context, optional
-        Device context on which the memory is allocated. Default is
-        `mxnet.context.current_context()`.
-
-    Returns
-    -------
-    grid : _Symbol
-        The array of grid indices,
-        ``grid.shape = (len(dimensions),) + tuple(dimensions)``.
-
-    Notes
-    -----
-    The output shape is obtained by prepending the number of dimensions
-    in front of the tuple of dimensions, i.e. if `dimensions` is a tuple
-    ``(r0, ..., rN-1)`` of length ``N``, the output shape is
-    ``(N,r0,...,rN-1)``.
-
-    The subarrays ``grid[k]`` contains the N-D array of indices along the
-    ``k-th`` axis. Explicitly::
-
-        grid[k,i0,i1,...,iN-1] = ik
-
-    Examples
-    --------
-    >>> grid = np.indices((2, 3))
-    >>> grid.shape
-    (2, 2, 3)
-    >>> grid[0]        # row indices
-    array([[0, 0, 0],
-           [1, 1, 1]])
-    >>> grid[1]        # column indices
-    array([[0, 0, 0],
-           [1, 1, 1]], dtype=int32)
-
-    The indices can be used as an index into an array.
-
-    >>> x = np.arange(20).reshape(5, 4)
-    >>> row, col = np.indices((2, 3))
-    >>> x[row, col]
-    array([[0., 1., 2.],
-           [4., 5., 6.]])
-
-    Note that it would be more straightforward in the above example to
-    extract the required elements directly with ``x[:2, :3]``.
-    """
-    if isinstance(dimensions, (tuple, list)):
-        if ctx is None:
-            ctx = current_context()
-        return _npi.indices(dimensions=dimensions, dtype=dtype, ctx=ctx)
-    else:
-        raise ValueError("The dimensions must be sequence of ints")
-# pylint: enable=redefined-outer-name
-
-
-@set_module('mxnet.symbol.numpy')
-def copysign(x1, x2, out=None):
-    r"""copysign(x1, x2, out=None)
-
-    Change the sign of x1 to that of x2, element-wise.
-
-    If `x2` is a scalar, its sign will be copied to all elements of `x1`.
-
-    Parameters
-    ----------
-    x1 : _Symbol or scalar
-        Values to change the sign of.
-    x2 : _Symbol or scalar
-        The sign of `x2` is copied to `x1`.
-    out : _Symbol or None
-        Dummy parameter to keep the consistency with the ndarray counterpart.
-
-    Returns
-    -------
-    out : _Symbol
-        The values of `x1` with the sign of `x2`.
-        This is a scalar if both `x1` and `x2` are scalars.
-
-    Notes
-    -------
-    This function differs from the original `numpy.copysign
-    <https://docs.scipy.org/doc/numpy/reference/generated/numpy.copysign.html>`_ in
-    the following aspects:
-
-    - ``where`` param is not supported.
-    """
-    return _ufunc_helper(x1, x2, _npi.copysign, _np.copysign, _npi.copysign_scalar, _npi.rcopysign_scalar, out)
-
-
-@set_module('mxnet.symbol.numpy')
-def ravel(x, order='C'):
-    r"""
-    ravel(x)
-
-    Return a contiguous flattened array.
-    A 1-D array, containing the elements of the input, is returned.  A copy is
-    made only if needed.
-
-    Parameters
-    ----------
-    x : ndarray
-        Input array.  The elements in `x` are read in row-major, C-style order and
-        packed as a 1-D array.
-    order : `C`, optional
-        Only support row-major, C-style order.
-
-    Returns
-    -------
-    y : ndarray
-        y is an array of the same subtype as `x`, with shape ``(x.size,)``.
-        Note that matrices are special cased for backward compatibility, if `x`
-        is a matrix, then y is a 1-D ndarray.
-
-    Notes
-    -----
-    This function differs from the original numpy.arange in the following aspects:
-        - Only support row-major, C-style order.
-    """
-    if order != 'C':
-        raise NotImplementedError('order {} is not supported'.format(order))
-    if isinstance(x, numeric_types):
-        return _np.reshape(x, -1)
-    elif isinstance(x, _Symbol):
-        return _npi.reshape(x, -1)
-    else:
-        raise TypeError('type {} not supported'.format(str(type(x))))
-
-
-@set_module('mxnet.symbol.numpy')
-def hanning(M, dtype=_np.float32, ctx=None):
-    r"""Return the Hanning window.
-
-    The Hanning window is a taper formed by using a weighted cosine.
-
-    Parameters
-    ----------
-    M : int
-        Number of points in the output window. If zero or less, an
-        empty array is returned.
-    dtype : str or numpy.dtype, optional
-        An optional value type. Default is `float32`. Note that you need
-        select numpy.float32 or float64 in this operator.
-    ctx : Context, optional
-        An optional device context (default is the current default context).
-
-    Returns
-    -------
-    out : _Symbol, shape(M,)
-        The window, with the maximum value normalized to one (the value
-        one appears only if `M` is odd).
-
-    See Also
-    --------
-    blackman, hamming
-
-    Notes
-    -----
-    The Hanning window is defined as
-
-    .. math::  w(n) = 0.5 - 0.5cos\left(\frac{2\pi{n}}{M-1}\right)
-               \qquad 0 \leq n \leq M-1
-
-    The Hanning was named for Julius von Hann, an Austrian meteorologist.
-    It is also known as the Cosine Bell. Some authors prefer that it be
-    called a Hann window, to help avoid confusion with the very similar
-    Hamming window.
-
-    Most references to the Hanning window come from the signal processing
-    literature, where it is used as one of many windowing functions for
-    smoothing values.  It is also known as an apodization (which means
-    "removing the foot", i.e. smoothing discontinuities at the beginning
-    and end of the sampled signal) or tapering function.
-
-    References
-    ----------
-    .. [1] Blackman, R.B. and Tukey, J.W., (1958) The measurement of power
-           spectra, Dover Publications, New York.
-    .. [2] E.R. Kanasewich, "Time Sequence Analysis in Geophysics",
-           The University of Alberta Press, 1975, pp. 106-108.
-    .. [3] Wikipedia, "Window function",
-           http://en.wikipedia.org/wiki/Window_function
-    .. [4] W.H. Press,  B.P. Flannery, S.A. Teukolsky, and W.T. Vetterling,
-           "Numerical Recipes", Cambridge University Press, 1986, page 425.
-
-    Examples
-    --------
-    >>> np.hanning(12)
-    array([0.        , 0.07937324, 0.29229254, 0.5711574 , 0.8274304 ,
-           0.9797465 , 0.97974646, 0.82743025, 0.5711573 , 0.29229245,
-           0.07937312, 0.        ])
-
-    Plot the window and its frequency response:
-
-    >>> import matplotlib.pyplot as plt
-    >>> window = np.hanning(51)
-    >>> plt.plot(window.asnumpy())
-    [<matplotlib.lines.Line2D object at 0x...>]
-    >>> plt.title("Hann window")
-    Text(0.5, 1.0, 'Hann window')
-    >>> plt.ylabel("Amplitude")
-    Text(0, 0.5, 'Amplitude')
-    >>> plt.xlabel("Sample")
-    Text(0.5, 0, 'Sample')
-    >>> plt.show()
-    """
-    if ctx is None:
-        ctx = current_context()
-    return _npi.hanning(M, dtype=dtype, ctx=ctx)
-
-
-@set_module('mxnet.symbol.numpy')
-def hamming(M, dtype=_np.float32, ctx=None):
-    r"""Return the hamming window.
-
-    The hamming window is a taper formed by using a weighted cosine.
-
-    Parameters
-    ----------
-    M : int
-        Number of points in the output window. If zero or less, an
-        empty array is returned.
-    dtype : str or numpy.dtype, optional
-        An optional value type. Default is `float32`. Note that you need
-        select numpy.float32 or float64 in this operator.
-    ctx : Context, optional
-        An optional device context (default is the current default context).
-
-    Returns
-    -------
-    out : _Symbol, shape(M,)
-        The window, with the maximum value normalized to one (the value
-        one appears only if `M` is odd).
-
-    See Also
-    --------
-    blackman, hanning
-
-    Notes
-    -----
-    The Hamming window is defined as
-
-    .. math::  w(n) = 0.54 - 0.46cos\left(\frac{2\pi{n}}{M-1}\right)
-               \qquad 0 \leq n \leq M-1
-
-    The Hamming was named for R. W. Hamming, an associate of J. W. Tukey
-    and is described in Blackman and Tukey. It was recommended for
-    smoothing the truncated autocovariance function in the time domain.
-    Most references to the Hamming window come from the signal processing
-    literature, where it is used as one of many windowing functions for
-    smoothing values.  It is also known as an apodization (which means
-    "removing the foot", i.e. smoothing discontinuities at the beginning
-    and end of the sampled signal) or tapering function.
-
-    References
-    ----------
-    .. [1] Blackman, R.B. and Tukey, J.W., (1958) The measurement of power
-           spectra, Dover Publications, New York.
-    .. [2] E.R. Kanasewich, "Time Sequence Analysis in Geophysics", The
-           University of Alberta Press, 1975, pp. 109-110.
-    .. [3] Wikipedia, "Window function",
-           https://en.wikipedia.org/wiki/Window_function
-    .. [4] W.H. Press,  B.P. Flannery, S.A. Teukolsky, and W.T. Vetterling,
-           "Numerical Recipes", Cambridge University Press, 1986, page 425.
-
-    Examples
-    --------
-    >>> np.hamming(12)
-    array([0.08000001, 0.15302339, 0.34890914, 0.6054648 , 0.841236  ,
-           0.9813669 , 0.9813668 , 0.8412359 , 0.6054647 , 0.34890908,
-           0.15302327, 0.08000001])
-
-    Plot the window and its frequency response:
-
-    >>> import matplotlib.pyplot as plt
-    >>> window = np.hamming(51)
-    >>> plt.plot(window.asnumpy())
-    [<matplotlib.lines.Line2D object at 0x...>]
-    >>> plt.title("hamming window")
-    Text(0.5, 1.0, 'hamming window')
-    >>> plt.ylabel("Amplitude")
-    Text(0, 0.5, 'Amplitude')
-    >>> plt.xlabel("Sample")
-    Text(0.5, 0, 'Sample')
-    >>> plt.show()
-    """
-    if ctx is None:
-        ctx = current_context()
-    return _npi.hamming(M, dtype=dtype, ctx=ctx)
-
-
-@set_module('mxnet.symbol.numpy')
-def blackman(M, dtype=_np.float32, ctx=None):
-    r"""Return the Blackman window.
-
-    The Blackman window is a taper formed by using the first three
-    terms of a summation of cosines. It was designed to have close to the
-    minimal leakage possible.  It is close to optimal, only slightly worse
-    than a Kaiser window.
-
-    Parameters
-    ----------
-    M : int
-        Number of points in the output window. If zero or less, an
-        empty array is returned.
-    dtype : str or numpy.dtype, optional
-        An optional value type. Default is `float32`. Note that you need
-        select numpy.float32 or float64 in this operator.
-    ctx : Context, optional
-        An optional device context (default is the current default context).
-
-    Returns
-    -------
-    out : _Symbol
-        The window, with the maximum value normalized to one (the value one
-        appears only if the number of samples is odd).
-
-    See Also
-    --------
-    hamming, hanning
-
-    Notes
-    -----
-    The Blackman window is defined as
-
-    .. math::  w(n) = 0.42 - 0.5 \cos(2\pi n/{M-1}) + 0.08 \cos(4\pi n/{M-1})
-
-    Most references to the Blackman window come from the signal processing
-    literature, where it is used as one of many windowing functions for
-    smoothing values.  It is also known as an apodization (which means
-    "removing the foot", i.e. smoothing discontinuities at the beginning
-    and end of the sampled signal) or tapering function. It is known as a
-    "near optimal" tapering function, almost as good (by some measures)
-    as the kaiser window.
-
-    References
-    ----------
-    Blackman, R.B. and Tukey, J.W., (1958) The measurement of power spectra,
-    Dover Publications, New York.
-
-    Oppenheim, A.V., and R.W. Schafer. Discrete-Time Signal Processing.
-    Upper Saddle River, NJ: Prentice-Hall, 1999, pp. 468-471.
-
-    Examples
-    --------
-    >>> np.blackman(12)
-    array([-1.4901161e-08,  3.2606423e-02,  1.5990365e-01,  4.1439798e-01,
-            7.3604530e-01,  9.6704686e-01,  9.6704674e-01,  7.3604506e-01,
-            4.1439781e-01,  1.5990359e-01,  3.2606363e-02, -1.4901161e-08])
-
-    Plot the window and its frequency response:
-
-    >>> import matplotlib.pyplot as plt
-    >>> window = np.blackman(51)
-    >>> plt.plot(window.asnumpy())
-    [<matplotlib.lines.Line2D object at 0x...>]
-    >>> plt.title("blackman window")
-    Text(0.5, 1.0, 'blackman window')
-    >>> plt.ylabel("Amplitude")
-    Text(0, 0.5, 'Amplitude')
-    >>> plt.xlabel("Sample")
-    Text(0.5, 0, 'Sample')
-    >>> plt.show()
-    """
-    if ctx is None:
-        ctx = current_context()
-    return _npi.blackman(M, dtype=dtype, ctx=ctx)
-
-
-@set_module('mxnet.symbol.numpy')
-def flip(m, axis=None, out=None):
-    r"""
-    flip(m, axis=None, out=None)
-
-    Reverse the order of elements in an array along the given axis.
-
-    The shape of the array is preserved, but the elements are reordered.
-
-    Parameters
-    ----------
-    m : _Symbol or scalar
-        Input array.
-    axis : None or int or tuple of ints, optional
-        Axis or axes along which to flip over. The default,
-        axis=None, will flip over all of the axes of the input array.
-        If axis is negative it counts from the last to the first axis.
-
-        If axis is a tuple of ints, flipping is performed on all of the axes
-        specified in the tuple.
-    out : _Symbol or scalar, optional
-        Alternative output array in which to place the result. It must have
-        the same shape and type as the expected output.
-
-    Returns
-    -------
-    out : _Symbol or scalar
-        A view of `m` with the entries of axis reversed.  Since a view is
-        returned, this operation is done in constant time.
-    """
-    if isinstance(m, numeric_types):
-        return _np.flip(m, axis)
-    elif isinstance(m, _Symbol):
-        return _npi.flip(m, axis, out=out)
-    else:
-        raise TypeError('type {} not supported'.format(str(type(m))))
-
-
-@set_module('mxnet.symbol.numpy')
-def around(x, decimals=0, out=None, **kwargs):
-    r"""
-    around(x, decimals=0, out=None)
-
-    Evenly round to the given number of decimals.
-    Parameters
-    ----------
-    x : _Symbol or scalar
-        Input data.
-    decimals : int, optional
-        Number of decimal places to round to (default: 0).  If
-        decimals is negative, it specifies the number of positions to
-        the left of the decimal point.
-    out : _Symbol, optional
-        Alternative output array in which to place the result. It must have
-        the same shape and type as the expected output.
-
-    Returns
-    -------
-    rounded_array : _Symbol or scalar
-        An array of the same type as `x`, containing the rounded values.
-        A reference to the result is returned.
-
-    Notes
-    -----
-    For values exactly halfway between rounded decimal values, NumPy
-    rounds to the nearest even value. Thus 1.5 and 2.5 round to 2.0,
-    -0.5 and 0.5 round to 0.0, etc.
-
-    This function differs from the original numpy.prod in the following aspects:
-
-        - Cannot cast type automatically. Dtype of `out` must be same as the expected one.
-        - Cannot support complex-valued number.
-    """
-    if isinstance(x, numeric_types):
-        return _np.around(x, decimals, **kwargs)
-    elif isinstance(x, _Symbol):
-        return _npi.around(x, decimals, out=out, **kwargs)
-    else:
-        raise TypeError('type {} not supported'.format(str(type(x))))
-
-
-@set_module('mxnet.symbol.numpy')
-def arctan2(x1, x2, out=None):
-    r"""
-    arctan2(x1, x2, out=None)
-
-    Element-wise arc tangent of ``x1/x2`` choosing the quadrant correctly.
-
-    The quadrant (i.e., branch) is chosen so that ``arctan2(x1, x2)`` is
-    the signed angle in radians between the ray ending at the origin and
-    passing through the point (1,0), and the ray ending at the origin and
-    passing through the point (`x2`, `x1`).  (Note the role reversal: the
-    "`y`-coordinate" is the first function parameter, the "`x`-coordinate"
-    is the second.)  By IEEE convention, this function is defined for
-    `x2` = +/-0 and for either or both of `x1` and `x2` = +/-inf (see
-    Notes for specific values).
-
-    This function is not defined for complex-valued arguments; for the
-    so-called argument of complex values, use `angle`.
-
-    Parameters
-    ----------
-    x1 : _Symbol or scalar
-        `y`-coordinates.
-    x2 : _Symbol or scalar
-        `x`-coordinates. `x2` must be broadcastable to match the shape of
-        `x1` or vice versa.
-    out : _Symbol or None, optional
-        A location into which the result is stored. If provided, it must have
-        a shape that the inputs broadcast to. If not provided or `None`,
-        a freshly-allocated array is returned.
-
-    Returns
-    -------
-    out : _Symbol or scalar
-        Array of angles in radians, in the range ``[-pi, pi]``. This is a scalar if
-        `x1` and `x2` are scalars.
-
-    Notes
-    -----
-    *arctan2* is identical to the `atan2` function of the underlying
-    C library.  The following special values are defined in the C
-    standard: [1]_
-
-    ====== ====== ================
-    `x1`   `x2`   `arctan2(x1,x2)`
-    ====== ====== ================
-    +/- 0  +0     +/- 0
-    +/- 0  -0     +/- pi
-        > 0   +/-inf +0 / +pi
-        < 0   +/-inf -0 / -pi
-    +/-inf +inf   +/- (pi/4)
-    +/-inf -inf   +/- (3*pi/4)
-    ====== ====== ================
-
-    Note that +0 and -0 are distinct floating point numbers, as are +inf
-    and -inf.
-
-    This function differs from the original numpy.arange in the following aspects:
-        - Only support float16, float32 and float64.
-
-    References
-    ----------
-    .. [1] ISO/IEC standard 9899:1999, "Programming language C."
-    """
-    return _ufunc_helper(x1, x2, _npi.arctan2, _np.arctan2,
-                         _npi.arctan2_scalar, _npi.rarctan2_scalar, out=out)
-
-
-@set_module('mxnet.symbol.numpy')
-def hypot(x1, x2, out=None):
-    r"""
-    Given the "legs" of a right triangle, return its hypotenuse.
-
-    Equivalent to ``sqrt(x1**2 + x2**2)``, element-wise.  If `x1` or
-    `x2` is scalar_like (i.e., unambiguously cast-able to a scalar type),
-    it is broadcast for use with each element of the other argument.
-
-    Parameters
-    ----------
-    x1, x2 : array_like
-        Leg of the triangle(s).
-    out : ndarray, None, or tuple of ndarray and None, optional
-        A location into which the result is stored. If provided, it must have
-        a shape that the inputs broadcast to. If not provided or `None`,
-        a freshly-allocated array is returned. A tuple (possible only as a
-        keyword argument) must have length equal to the number of outputs.
-
-    Returns
-    -------
-    z : ndarray
-        The hypotenuse of the triangle(s).
-        This is a scalar if both `x1` and `x2` are scalars.
-
-    Notes
-    -----
-    This function differs from the original numpy.arange in the following aspects:
-        - Only support float16, float32 and float64.
-    """
-    return _ufunc_helper(x1, x2, _npi.hypot, _np.hypot, _npi.hypot_scalar, None, out)
-
-
-@set_module('mxnet.symbol.numpy')
-def unique(ar, return_index=False, return_inverse=False, return_counts=False, axis=None):
-    """
-    Find the unique elements of an array.
-
-    Returns the sorted unique elements of an array. There are three optional
-    outputs in addition to the unique elements:
-
-    * the indices of the input array that give the unique values
-    * the indices of the unique array that reconstruct the input array
-    * the number of times each unique value comes up in the input array
-
-    Parameters
-    ----------
-    ar : _Symbol
-        Input array. Unless `axis` is specified, this will be flattened if it
-        is not already 1-D.
-    return_index : bool, optional
-        If True, also return the indices of `ar` (along the specified axis,
-        if provided, or in the flattened array) that result in the unique array.
-    return_inverse : bool, optional
-        If True, also return the indices of the unique array (for the specified
-        axis, if provided) that can be used to reconstruct `ar`.
-    return_counts : bool, optional
-        If True, also return the number of times each unique item appears
-        in `ar`.
-    axis : int or None, optional
-        The axis to operate on. If None, `ar` will be flattened. If an integer,
-        the subarrays indexed by the given axis will be flattened and treated
-        as the elements of a 1-D array with the dimension of the given axis,
-        see the notes for more details. The default is None.
-
-    Returns
-    -------
-    unique : _Symbol
-        The sorted unique values.
-    unique_indices : _Symbol, optional
-        The indices of the first occurrences of the unique values in the
-        original array. Only provided if `return_index` is True.
-    unique_inverse : _Symbol, optional
-        The indices to reconstruct the original array from the
-        unique array. Only provided if `return_inverse` is True.
-    unique_counts : _Symbol, optional
-        The number of times each of the unique values comes up in the
-        original array. Only provided if `return_counts` is True.
-
-    Notes
-    -----
-    When an axis is specified the subarrays indexed by the axis are sorted.
-    This is done by making the specified axis the first dimension of the array
-    and then flattening the subarrays in C order. The flattened subarrays are
-    then viewed as a structured type with each element given a label, with the
-    effect that we end up with a 1-D array of structured types that can be
-    treated in the same way as any other 1-D array. The result is that the
-    flattened subarrays are sorted in lexicographic order starting with the
-    first element.
-    """
-    return _npi.unique(ar, return_index, return_inverse, return_counts, axis)
-
-
-@set_module('mxnet.symbol.numpy')
-<<<<<<< HEAD
 def logspace(start, stop, num=50, endpoint=True, base=10.0, dtype=None, axis=0, ctx=None): # pylint: disable=too-many-arguments
     r"""Return numbers spaced evenly on a log scale.
 
@@ -3766,7 +1463,2304 @@
     if ctx is None:
         ctx = current_context()
     return _npi.logspace(start=start, stop=stop, num=num, endpoint=endpoint, base=base, ctx=ctx, dtype=dtype)
-=======
+
+
+@set_module('mxnet.symbol.numpy')
+def expand_dims(a, axis):
+    """Expand the shape of an array.
+
+    Insert a new axis that will appear at the `axis` position in the expanded
+
+    Parameters
+    ----------
+    a : _Symbol
+        Input array.
+    axis : int
+        Position in the expanded axes where the new axis is placed.
+
+    Returns
+    -------
+    res : _Symbol
+        Output array. The number of dimensions is one greater than that of
+        the input array.
+    """
+    return _npi.expand_dims(a, axis)
+
+
+@set_module('mxnet.symbol.numpy')
+def tril(m, k=0):
+    r"""
+    Lower triangle of an array.
+
+    Return a copy of an array with elements above the `k`-th diagonal zeroed.
+
+    Parameters
+    ----------
+    m : _Symbol, shape (M, N)
+        Input array.
+    k : int, optional
+        Diagonal above which to zero elements.  `k = 0` (the default) is the
+        main diagonal, `k < 0` is below it and `k > 0` is above.
+
+    Returns
+    -------
+    tril : _Symbol, shape (M, N)
+        Lower triangle of `m`, of same shape and data-type as `m`.
+
+    See Also
+    --------
+    triu : same thing, only for the upper triangle
+    """
+    return _npi.tril(m, k)
+
+
+def _unary_func_helper(x, fn_array, fn_scalar, out=None, **kwargs):
+    """Helper function for unary operators.
+
+    Parameters
+    ----------
+    x : _Symbol or scalar
+        Input of the unary operator.
+    fn_array : function
+        Function to be called if x is of ``_Symbol`` type.
+    fn_scalar : function
+        Function to be called if x is a Python scalar.
+    out : _Symbol
+        Dummy parameter to keep the consistency with the ndarray counterpart.
+
+    Returns
+    -------
+    out : _Symbol or scalar
+        Result _Symbol or scalar.
+    """
+    if isinstance(x, numeric_types):
+        return fn_scalar(x, **kwargs)
+    elif isinstance(x, _Symbol):
+        return fn_array(x, out=out, **kwargs)
+    else:
+        raise TypeError('type {} not supported'.format(str(type(x))))
+
+
+@set_module('mxnet.symbol.numpy')
+def sin(x, out=None, **kwargs):
+    r"""Trigonometric sine, element-wise.
+    Parameters
+    ----------
+    x : _Symbol or scalar
+        Angle, in radians (:math:`2 \pi` rad equals 360 degrees).
+    out : _Symbol or None
+        Dummy parameter to keep the consistency with the ndarray counterpart.
+    Returns
+    -------
+    y : _Symbol
+        The sine of each element of x.
+        This is a scalar if `x` is a scalar.
+    Notes
+    ----
+    This function only supports input type of float.
+    """
+    return _unary_func_helper(x, _npi.sin, _np.sin, out=out, **kwargs)
+
+
+@set_module('mxnet.symbol.numpy')
+def cos(x, out=None, **kwargs):
+    r"""Cosine, element-wise.
+    Parameters
+    ----------
+    x : _Symbol or scalar
+        Angle, in radians (:math:`2 \pi` rad equals 360 degrees).
+    out : _Symbol or None
+        Dummy parameter to keep the consistency with the ndarray counterpart.
+    Returns
+    -------
+    y : _Symbol
+        The corresponding cosine values. This is a scalar if x is a scalar.
+    Notes
+    ----
+    This function only supports input type of float.
+    """
+    return _unary_func_helper(x, _npi.cos, _np.cos, out=out, **kwargs)
+
+
+@set_module('mxnet.symbol.numpy')
+def sinh(x, out=None, **kwargs):
+    """Hyperbolic sine, element-wise.
+    Equivalent to ``1/2 * (np.exp(x) - np.exp(-x))`` or ``-1j * np.sin(1j*x)``.
+    Parameters
+    ----------
+    x : _Symbol or scalar
+        Input array or scalar.
+    out : _Symbol or None
+        Dummy parameter to keep the consistency with the ndarray counterpart.
+    Returns
+    -------
+    y : _Symbol or scalar
+        The corresponding hyperbolic sine values. This is a scalar if `x` is a scalar.
+    Notes
+    ----
+    This function only supports input type of float.
+    """
+    return _unary_func_helper(x, _npi.sinh, _np.sinh, out=out, **kwargs)
+
+
+@set_module('mxnet.symbol.numpy')
+def cosh(x, out=None, **kwargs):
+    """Hyperbolic cosine, element-wise.
+    Equivalent to ``1/2 * (np.exp(x) + np.exp(-x))`` and ``np.cos(1j*x)``.
+    Parameters
+    ----------
+    x : _Symbol or scalar
+        Input array or scalar.
+    out : ndarray or None
+        Dummy parameter to keep the consistency with the ndarray counterpart.
+    Returns
+    -------
+    y : _Symbol or scalar
+        The corresponding hyperbolic cosine values. This is a scalar if `x` is a scalar.
+    Notes
+    ----
+    This function only supports input type of float.
+    """
+    return _unary_func_helper(x, _npi.cosh, _np.cosh, out=out, **kwargs)
+
+
+@set_module('mxnet.symbol.numpy')
+def tanh(x, out=None, **kwargs):
+    """
+    Compute hyperbolic tangent element-wise.
+    Equivalent to ``np.sinh(x)/np.cosh(x)``.
+    Parameters
+    ----------
+    x : _Symbol
+        Input array.
+    out : _Symbol or None
+          Dummy parameter to keep the consistency with the ndarray counterpart.
+    Returns
+    -------
+    y : _Symbol
+        The corresponding hyperbolic tangent values.
+    Notes
+    -----
+    If `out` is provided, the function writes the result into it,
+    and returns a reference to `out`.  (See Examples)
+    - input x does not support complex computation (like imaginary number)
+    >>> np.tanh(np.pi*1j)
+    TypeError: type <type 'complex'> not supported
+    Examples
+    --------
+    >>> np.tanh(np.array[0, np.pi]))
+    array([0.       , 0.9962721])
+    >>> np.tanh(np.pi)
+    0.99627207622075
+    >>> # Example of providing the optional output parameter illustrating
+    >>> # that what is returned is a reference to said parameter
+    >>> out1 = np.array(1)
+    >>> out2 = np.tanh(np.array(0.1), out1)
+    >>> out2 is out1
+    True
+    >>> # Example of ValueError due to provision of shape mis-matched `out`
+    >>> np.tanh(np.zeros((3,3)),np.zeros((2,2)))
+    mxnet.base.MXNetError:
+    [07:17:36] ../src/ndarray/./../operator/tensor/../elemwise_op_common.h:135:
+    Check failed: assign(&dattr, vec.at(i)): Incompatible attr in node
+    at 0-th output: expected [3,3], got [2,2]
+    """
+    return _unary_func_helper(x, _npi.tanh, _np.tanh, out=out, **kwargs)
+
+
+@set_module('mxnet.symbol.numpy')
+def log10(x, out=None, **kwargs):
+    """Return the base 10 logarithm of the input array, element-wise.
+    Parameters
+    ----------
+    x : _Symbol or scalar
+        Input array or scalar.
+    out : _Symbol or None
+        Dummy parameter to keep the consistency with the ndarray counterpart.
+    Returns
+    -------
+    y : _Symbol or scalar
+        The logarithm to the base 10 of `x`, element-wise. NaNs are
+        returned where x is negative. This is a scalar if `x` is a scalar.
+    Notes
+    ----
+    This function only supports input type of float.
+    """
+    return _unary_func_helper(x, _npi.log10, _np.log10, out=out, **kwargs)
+
+
+@set_module('mxnet.symbol.numpy')
+def sqrt(x, out=None, **kwargs):
+    """
+    Return the non-negative square-root of an array, element-wise.
+    Parameters
+    ----------
+    x : _Symbol or scalar
+        The values whose square-roots are required.
+    out : _Symbol, or None, optional
+        Dummy parameter to keep the consistency with the ndarray counterpart.
+    Returns
+    -------
+    y : _Symbol or scalar
+        An array of the same shape as `x`, containing the positive
+        square-root of each element in `x`. This is a scalar if `x` is a scalar.
+    Notes
+    ----
+    This function only supports input type of float.
+    """
+    return _unary_func_helper(x, _npi.sqrt, _np.sqrt, out=out, **kwargs)
+
+
+@set_module('mxnet.symbol.numpy')
+def cbrt(x, out=None, **kwargs):
+    r"""
+    Return the cube-root of an array, element-wise.
+    Parameters
+    ----------
+    x : _Symbol
+        The values whose cube-roots are required.
+    out : _Symbol or None
+        Dummy parameter to keep the consistency with the ndarray counterpart.
+    Returns
+    ----------
+    y : _Symbol
+        An array of the same shape as x, containing the cube cube-root of each element in x.
+        If out was provided, y is a reference to it. This is a scalar if x is a scalar.
+    """
+    return _unary_func_helper(x, _npi.cbrt, _np.cbrt, out=out, **kwargs)
+
+
+@set_module('mxnet.symbol.numpy')
+def abs(x, out=None, **kwargs):
+    r"""abs(x, out=None, **kwargs)
+    Calculate the absolute value element-wise.
+    Parameters
+    ----------
+    x : _Symbol or scalar
+        Input array.
+    out : _Symbol or None
+        Dummy parameter to keep the consistency with the ndarray counterpart.
+    Returns
+    -------
+    absolute : _Symbol
+        An ndarray containing the absolute value of
+        each element in `x`. This is a scalar if `x` is a scalar.
+    """
+    return _unary_func_helper(x, _npi.abs, _np.abs, out=out, **kwargs)
+
+
+@set_module('mxnet.symbol.numpy')
+def absolute(x, out=None, **kwargs):
+    r"""
+    Calculate the absolute value element-wise.
+    np.abs is a shorthand for this function.
+
+    Parameters
+    ----------
+    x : _Symbol
+        Input array.
+    out : _Symbol or None
+        Dummy parameter to keep the consistency with the ndarray counterpart.
+    Returns
+    ----------
+    absolute : _Symbol
+        An ndarray containing the absolute value of each element in x.
+    """
+    return _unary_func_helper(x, _npi.absolute, _np.absolute, out=out, **kwargs)
+
+
+@set_module('mxnet.symbol.numpy')
+def sign(x, out=None, **kwargs):
+    r"""
+    sign(x, out=None)
+    Returns an element-wise indication of the sign of a number.
+    The `sign` function returns ``-1 if x < 0, 0 if x==0, 1 if x > 0``. Only supports real number.
+    Parameters
+    ----------
+    x : _Symbol or a scalar
+        Input values.
+    out : _Symbol or None, optional
+        Dummy parameter to keep the consistency with the ndarray counterpart.
+    Returns
+    -------
+    y : _Symbol
+        The sign of `x`.
+        This is a scalar if `x` is a scalar.
+    Note
+    -------
+    - Only supports real number as input elements.
+    - Input type does not support Python native iterables(list, tuple, ...)
+    - ``out`` param: cannot perform auto broadcasting. ``out`` symbol's shape must be the same as the expected output.
+    - ``out`` param: cannot perform auto type cast. ``out`` symbol's dtype must be the same as the expected output.
+    - ``out`` param does not support scalar input case.
+    """
+    return _unary_func_helper(x, _npi.sign, _np.sign, out=out, **kwargs)
+
+
+@set_module('mxnet.symbol.numpy')
+def exp(x, out=None, **kwargs):
+    r"""exp(x, out=None, **kwargs)
+    Calculate the exponential of all elements in the input array.
+    Parameters
+    ----------
+    x : _Symbol or scalar
+        Input values.
+    out : _Symbol or None
+        Dummy parameter to keep the consistency with the ndarray counterpart.
+    Returns
+    -------
+    out : _Symbol
+        Output array, element-wise exponential of `x`.
+        This is a scalar if `x` is a scalar.
+    """
+    return _unary_func_helper(x, _npi.exp, _np.exp, out=out, **kwargs)
+
+
+@set_module('mxnet.symbol.numpy')
+def expm1(x, out=None, **kwargs):
+    r"""expm1(x, out=None, **kwargs)
+    Calculate `exp(x) - 1` for all elements in the array.
+    Parameters
+    ----------
+    x : _Symbol or scalar
+        Input values.
+    out : _Symbol or None
+        Dummy parameter to keep the consistency with the ndarray counterpart.
+    Returns
+    -------
+    out : _Symbol
+        Output array, .
+        This is a scalar if `x` is a scalar.
+    """
+    return _unary_func_helper(x, _npi.expm1, _np.expm1, out=out, **kwargs)
+
+
+@set_module('mxnet.symbol.numpy')
+def arcsin(x, out=None, **kwargs):
+    r"""
+    arcsin(x, out=None)
+    Inverse sine, element-wise.
+    Parameters
+    ----------
+    x : _Symbol or scalar
+        The values whose reciprocals are required.
+    out : _Symbol, or None, optional
+        Dummy parameter to keep the consistency with the ndarray counterpart.
+    Returns
+    -------
+    angle : _Symbol or scalar
+        Output array is same shape and type as x. This is a scalar if x is a scalar.
+    Notes
+    -----
+    `arcsin` is a multivalued function: for each `x` there are infinitely
+    many numbers `z` such that :math:`sin(z) = x`.  The convention is to
+    return the angle `z` whose real part lies in [-pi/2, pi/2].
+    For real-valued input data types, *arcsin* always returns real output.
+    For each value that cannot be expressed as a real number or infinity,
+    it yields ``nan`` and sets the `invalid` floating point error flag.
+    The inverse sine is also known as `asin` or sin^{-1}.
+    The output `symbol` has the same `ctx` as the input `symbol`.
+    This function differs from the original `numpy.arcsin
+    <https://docs.scipy.org/doc/numpy/reference/generated/numpy.arcsin.html>`_ in
+    the following aspects:
+    - Only support _Symbol or scalar now.
+    - `where` argument is not supported.
+    - Complex input is not supported.
+    References
+    ----------
+    Abramowitz, M. and Stegun, I. A., *Handbook of Mathematical Functions*,
+    10th printing, New York: Dover, 1964, pp. 79ff.
+    http://www.math.sfu.ca/~cbm/aands/
+    """
+    return _unary_func_helper(x, _npi.arcsin, _np.arcsin, out=out, **kwargs)
+
+
+@set_module('mxnet.symbol.numpy')
+def arccos(x, out=None, **kwargs):
+    r"""
+    Trigonometric inverse cosine, element-wise.
+    The inverse of cos so that, if y = cos(x), then x = arccos(y).
+    Parameters
+    ----------
+    x : _Symbol
+        x-coordinate on the unit circle. For real arguments, the domain is [-1, 1].
+    out : _Symbol or None
+        Dummy parameter to keep the consistency with the ndarray counterpart.
+    Returns
+    ----------
+    angle : _Symbol
+        The angle of the ray intersecting the unit circle at the given x-coordinate in radians [0, pi].
+        This is a scalar if x is a scalar.
+    See also
+    ----------
+    cos, arctan, arcsin
+    Notes
+    ----------
+    arccos is a multivalued function: for each x there are infinitely many numbers z such that
+    cos(z) = x. The convention is to return the angle z whose real part lies in [0, pi].
+    For real-valued input data types, arccos always returns real output.
+    For each value that cannot be expressed as a real number or infinity, it yields nan and sets
+    the invalid floating point error flag.
+    The inverse cos is also known as acos or cos^-1.
+    """
+    return _unary_func_helper(x, _npi.arccos, _np.arccos, out=out, **kwargs)
+
+
+@set_module('mxnet.symbol.numpy')
+def arctan(x, out=None, **kwargs):
+    r"""arctan(x, out=None, **kwargs)
+    Trigonometric inverse tangent, element-wise.
+    The inverse of tan, so that if ``y = tan(x)`` then ``x = arctan(y)``.
+    Parameters
+    ----------
+    x : _Symbol or scalar
+        Input values.
+    out : _Symbol or None
+        Dummy parameter to keep the consistency with the ndarray counterpart.
+    Returns
+    -------
+    out : _Symbol
+        Out has the same shape as `x`. It lies is in
+        ``[-pi/2, pi/2]`` (``arctan(+/-inf)`` returns ``+/-pi/2``).
+        This is a scalar if `x` is a scalar.
+    Notes
+    -----
+    `arctan` is a multi-valued function: for each `x` there are infinitely
+    many numbers `z` such that tan(`z`) = `x`.  The convention is to return
+    the angle `z` whose real part lies in [-pi/2, pi/2].
+    For real-valued input data types, `arctan` always returns real output.
+    For each value that cannot be expressed as a real number or infinity,
+    it yields ``nan`` and sets the `invalid` floating point error flag.
+    For complex-valued input, we do not have support for them yet.
+    The inverse tangent is also known as `atan` or tan^{-1}.
+    """
+    return _unary_func_helper(x, _npi.arctan, _np.arctan, out=out, **kwargs)
+
+
+@set_module('mxnet.symbol.numpy')
+def log(x, out=None, **kwargs):
+    """
+    log(x, out=None)
+    Natural logarithm, element-wise.
+    The natural logarithm `log` is the inverse of the exponential function,
+    so that `log(exp(x)) = x`. The natural logarithm is logarithm in base
+    `e`.
+    Parameters
+    ----------
+    x : _Symbol
+        Input value. Elements must be of real value.
+    out : _Symbol or None, optional
+        Dummy parameter to keep the consistency with the ndarray counterpart.
+    Returns
+    -------
+    y : _Symbol
+        The natural logarithm of `x`, element-wise.
+        This is a scalar if `x` is a scalar.
+    Notes
+    -----
+     Currently only supports data of real values and ``inf`` as input. Returns data of real value, ``inf``, ``-inf`` and
+    ``nan`` according to the input.
+    This function differs from the original `numpy.log
+    <https://docs.scipy.org/doc/numpy/reference/generated/numpy.log.html>`_ in
+    the following aspects:
+    - Does not support complex number for now
+    - Input type does not support Python native iterables(list, tuple, ...). Only ndarray is supported.
+    - ``out`` param: cannot perform auto braodcasting. ``out`` symbol's shape must be the same as the expected output.
+    - ``out`` param: cannot perform auto type cast. ``out`` symbol's dtype must be the same as the expected output.
+    - ``out`` param does not support scalar input case.
+    """
+    return _unary_func_helper(x, _npi.log, _np.log, out=out, **kwargs)
+
+
+@set_module('mxnet.symbol.numpy')
+def degrees(x, out=None, **kwargs):
+    """
+    degrees(x, out=None)
+    Convert angles from radians to degrees.
+    Parameters
+    ----------
+    x : _Symbol
+        Input value. Elements must be of real value.
+    out : _Symbol or None, optional
+        Dummy parameter to keep the consistency with the ndarray counterpart.
+    Returns
+    -------
+    y : _Symbol of floats
+        The corresponding degree values; if `out` was supplied this is a
+        reference to it.
+        This is a scalar if `x` is a scalar.
+    Notes
+    -------
+    This function differs from the original `numpy.degrees
+    <https://docs.scipy.org/doc/numpy/reference/generated/numpy.degrees.html>`_ in
+    the following aspects:
+    - Input type does not support Python native iterables(list, tuple, ...). Only ndarray is supported.
+    - ``out`` param: cannot perform auto broadcasting. ``out`` symbol's shape must be the same as the expected output.
+    - ``out`` param: cannot perform auto type cast. ``out`` symbol's dtype must be the same as the expected output.
+    - ``out`` param does not support scalar input case.
+    """
+    return _unary_func_helper(x, _npi.degrees, _np.degrees, out=out, **kwargs)
+
+
+@set_module('mxnet.symbol.numpy')
+def rad2deg(x, out=None):
+    r"""
+    rad2deg(x, out=None)
+
+    Convert angles from radians to degrees.
+    Parameters
+    ----------
+    x : _Symbol or scalar
+        Angles in degrees.
+    out : _Symbol or None, optional
+        A location into which the result is stored.
+
+    Returns
+    -------
+    y : _Symbol or scalar
+        The corresponding angle in radians.
+        This is a scalar if `x` is a scalar.
+
+    Notes
+    -----
+    "rad2deg(x)" is "x * 180 / pi".
+
+    This function differs from the original numpy.arange in the following aspects:
+        - Only support float32 and float64.
+        - `out` must be in the same size of input.
+    """
+    return _unary_func_helper(x, _npi.rad2deg, _np.rad2deg, out=out)
+
+
+def rint(x, out=None, **kwargs):
+    """
+    Round elements of the array to the nearest integer.
+    Parameters
+    ----------
+    x : _Symbol or scalar
+        Input array.
+    out : _Symbol or None
+        Dummy parameter to keep the consistency with the ndarray counterpart.
+    Returns
+    -------
+    out : _Symbol or scalar
+        Output array is same shape and type as x. This is a scalar if x is a scalar.
+    Notes
+    -----
+    This function differs from the original `numpy.rint
+    <https://docs.scipy.org/doc/numpy/reference/generated/numpy.rint.html>`_ in
+    the following way(s):
+    - only _Symbol or scalar is accpted as valid input, tuple of _Symbol is not supported
+     - broadcasting to `out` of different shape is currently not supported
+    - when input is plain python numerics, the result will not be stored in the `out` param
+    """
+    return _unary_func_helper(x, _npi.rint, _np.rint, out=out, **kwargs)
+
+
+@set_module('mxnet.symbol.numpy')
+def log2(x, out=None, **kwargs):
+    """
+    Base-2 logarithm of x.
+    Parameters
+    ----------
+    x : _Symbol
+        Input values.
+    out : ndarray or None
+        A location into which the result is stored.
+        If provided, it must have the same shape and type as the input.
+        If not provided or None, a freshly-allocated array is returned.
+    Returns
+    -------
+    y : _Symbol
+        The logarithm base two of `x`, element-wise.
+        This is a scalar if `x` is a scalar.
+    Notes
+    -----
+    This function differs from the original `numpy.log2
+    <https://www.google.com/search?q=numpy+log2>`_ in
+    the following way(s):
+    - only ndarray or scalar is accpted as valid input, tuple of ndarray is not supported
+    - broadcasting to `out` of different shape is currently not supported
+    - when input is plain python numerics, the result will not be stored in the `out` param
+    """
+    return _unary_func_helper(x, _npi.log2, _np.log2, out=out, **kwargs)
+
+
+@set_module('mxnet.symbol.numpy')
+def log1p(x, out=None, **kwargs):
+    """
+    Return the natural logarithm of one plus the input array, element-wise.
+    Calculates ``log(1 + x)``.
+    Parameters
+    ----------
+    x : _Symbol or scalar
+        Input array.
+    out : _Symbol or None
+          Dummy parameter to keep the consistency with the ndarray counterpart.
+    Returns
+    -------
+    y : _Symbol or scalar
+        Natural logarithm of 1 + x, element-wise. This is a scalar
+        if x is a scalar.
+    Notes
+    -----
+    For real-valued input, `log1p` is accurate also for `x` so small
+    that `1 + x == 1` in floating-point accuracy.
+    Logarithm is a multivalued function: for each `x` there is an infinite
+    number of `z` such that `exp(z) = 1 + x`. The convention is to return
+    the `z` whose imaginary part lies in `[-pi, pi]`.
+    For real-valued input data types, `log1p` always returns real output.
+    For each value that cannot be expressed as a real number or infinity,
+    it yields ``nan`` and sets the `invalid` floating point error flag.
+    cannot support complex-valued input.
+    Examples
+    --------
+    >>> np.log1p(1e-99)
+    1e-99
+    >>> a = np.array([3, 4, 5])
+    >>> np.log1p(a)
+    array([1.3862944, 1.609438 , 1.7917595])
+    """
+    return _unary_func_helper(x, _npi.log1p, _np.log1p, out=out, **kwargs)
+
+
+@set_module('mxnet.symbol.numpy')
+def radians(x, out=None, **kwargs):
+    """
+    Convert angles from degrees to radians.
+    Parameters
+    ----------
+    x : _Symbol or scalar
+        Input array in degrees.
+    out : _Symbol or None
+       Dummy parameter to keep the consistency with the ndarray counterpart.
+    Returns
+    -------
+    y : _Symbol
+        The corresponding radian values. This is a scalar if x is a scalar.
+    Notes
+    -----
+    This function differs from the original `numpy.radians
+    <https://docs.scipy.org/doc/numpy/reference/generated/numpy.radians.html>`_ in
+    the following way(s):
+    - only _Symbol or scalar is accpted as valid input, tuple of _Symbol is not supported
+    - broadcasting to `out` of different shape is currently not supported
+    - when input is plain python numerics, the result will not be stored in the `out` param
+    Examples
+    --------
+    >>> deg = np.arange(12.) * 30.
+    >>> np.radians(deg)
+    array([0.       , 0.5235988, 1.0471976, 1.5707964, 2.0943952, 2.6179938,
+           3.1415927, 3.6651914, 4.1887903, 4.712389 , 5.2359877, 5.7595863],
+           dtype=float32)
+    """
+    return _unary_func_helper(x, _npi.radians, _np.radians, out=out, **kwargs)
+
+
+@set_module('mxnet.symbol.numpy')
+def deg2rad(x, out=None):
+    r"""
+    deg2rad(x, out=None)
+
+    Convert angles from degrees to radians.
+    Parameters
+    ----------
+    x : _Symbol or scalar
+        Angles in degrees.
+    out : _Symbol or None, optional
+        A location into which the result is stored.
+
+    Returns
+    -------
+    y : _Symbol or scalar
+        The corresponding angle in radians.
+        This is a scalar if `x` is a scalar.
+
+    Notes
+    -----
+    "deg2rad(x)" is "x * pi / 180".
+
+    This function differs from the original numpy.arange in the following aspects:
+        - Only support float32 and float64.
+        - `out` must be in the same size of input.
+    """
+    return _unary_func_helper(x, _npi.deg2rad, _np.deg2rad, out=out)
+
+
+@set_module('mxnet.symbol.numpy')
+def reciprocal(x, out=None, **kwargs):
+    r"""
+    reciprocal(x, out=None)
+    Return the reciprocal of the argument, element-wise.
+    Calculates ``1/x``.
+    Parameters
+    ----------
+    x : _Symbol or scalar
+        The values whose reciprocals are required.
+    out : _Symbol, or None, optional
+        Dummy parameter to keep the consistency with the ndarray counterpart.
+    Returns
+    -------
+    y : _Symbol or scalar
+        Output array is same shape and type as x. This is a scalar if x is a scalar.
+    Notes
+    -----
+    .. note::
+        This function is not designed to work with integers.
+    For integer arguments with absolute value larger than 1 the result is
+    always zero because of the way Python handles integer division.  For
+    integer zero the result is an overflow.
+    The output `symbol` has the same `ctx` as the input `symbol`.
+    This function differs from the original `numpy.reciprocal
+    <https://docs.scipy.org/doc/numpy/reference/generated/numpy.reciprocal.html>`_ in
+    the following aspects:
+    - Only support _Symbol and scalar now.
+    - `where` argument is not supported.
+    """
+    return _unary_func_helper(x, _npi.reciprocal, _np.reciprocal, out=out, **kwargs)
+
+
+@set_module('mxnet.symbol.numpy')
+def square(x, out=None, **kwargs):
+    r"""
+    square(x, out=None)
+    Return the element-wise square of the input.
+    Parameters
+    ----------
+    x : _Symbol or scalar
+        The values whose reciprocals are required.
+    out : _Symbol, or None, optional
+        Dummy parameter to keep the consistency with the ndarray counterpart.
+    Returns
+    -------
+    y : _Symbol or scalar
+        Output array is same shape and type as x. This is a scalar if x is a scalar.
+    Notes
+    -----
+    The output `symbol` has the same `ctx` as the input `symbol`.
+    This function differs from the original `numpy.square
+    <https://docs.scipy.org/doc/numpy/reference/generated/numpy.square.html>`_ in
+    the following aspects:
+    - Only support _Symbol and scalar now.
+    - `where` argument is not supported.
+    """
+    return _unary_func_helper(x, _npi.square, _np.square, out=out, **kwargs)
+
+
+@set_module('mxnet.symbol.numpy')
+def negative(x, out=None, where=True, **kwargs):
+    r"""
+    negative(x, out=None, where=True)
+    Numerical negative, element-wise.
+    Parameters:
+    ------------
+    x : _Symbol or scalar
+        Input array.
+    out : _Symbol or None, optional
+          A location into which the result is stored.
+          If provided, it must have a shape that the inputs broadcast to.
+          If not provided or None, a freshly-allocated array is returned.
+          A tuple (possible only as a keyword argument) must have length
+          equal to the number of outputs.
+    where : _Symbol or scalar, optional
+            Values of True indicate to calculate the ufunc at that position,
+            values of False indicate to leave the value in the output alone.
+    Returns:
+    -------
+    y : _Symbol or scalar
+        Returned array or scalar: y = -x. This is a scalar if x is a scalar.
+    Examples:
+    ---------
+    >>> np.negative(1)
+    -1
+    """
+    return _unary_func_helper(x, _npi.negative, _np.negative, out=out)
+
+
+@set_module('mxnet.symbol.numpy')
+def fix(x, out=None):
+    """
+    Round to nearest integer towards zero.
+
+    Round an array of floats element-wise to nearest integer towards zero. The rounded values are returned as floats.
+
+    Parameters:
+    ----------
+    x : _Symbol or scalar
+        An array of floats to be rounded
+    out : _Symbol or scalar, optional
+          Output array
+    Returns:
+    ---------
+    y : _Symbol or scalar
+    Examples:
+    ----------
+    >>> np.fix(3.14)
+    3
+    """
+    return _unary_func_helper(x, _npi.fix, _np.fix, out=out)
+
+
+@set_module('mxnet.symbol.numpy')
+def tan(x, out=None, where=True, **kwargs):
+    r"""
+    tan(x, out=None, where=True)
+    Compute tangent element-wise.
+    Equivalent to np.sin(x)/np.cos(x) element-wise.
+
+    Parameters:
+    ----------
+    x : _Symbol or scalar
+        Input array.
+    out : _Symbol or scalar or None.
+        A location into which the result is stored. If provided,
+        it must have a shape that the inputs broadcast to. If not provided or None,
+        a freshly-allocated array is returned. A tuple (possible only as a keyword argument)
+        must have length equal to the number of outputs.
+    where : array_like, optional
+            Values of True indicate to calculate the ufunc at that position,
+            values of False indicate to leave the value in the output alone.
+    Returns:
+    -------
+    y : _Symbol or scalar
+        The corresponding tangent values. This is a scalar if x is a scalar.
+    """
+
+    return _unary_func_helper(x, _npi.tan, _np.tan, out=out, **kwargs)
+
+
+@set_module('mxnet.symbol.numpy')
+def ceil(x, out=None, **kwargs):
+    r"""
+    Return the ceiling of the input, element-wise.
+    The ceil of the ndarray `x` is the smallest integer `i`, such that
+    `i >= x`.  It is often denoted as :math:`\lceil x \rceil`.
+    Parameters
+    ----------
+    x : _Symbol or scalar
+        Input array.
+    out : _Symbol or None
+          Dummy parameter to keep the consistency with the ndarray counterpart.
+    Returns
+    -------
+    y :
+        _Symbol or scalar
+        The ceiling of each element in `x`, with `float` dtype.
+        This is a scalar if `x` is a scalar.
+    Examples
+    --------
+    >>> a = np.array([-1.7, -1.5, -0.2, 0.2, 1.5, 1.7, 2.0])
+    >>> np.ceil(a)
+    array([-1., -1., -0.,  1.,  2.,  2.,  2.])
+    >>> #if you use parameter out, x and out must be ndarray. if not, you will get an error!
+    >>> a = np.array(1)
+    >>> np.ceil(np.array(3.5), a)
+    array(4.)
+    >>> a
+    array(4.)
+    """
+    return _unary_func_helper(x, _npi.ceil, _np.ceil, out=out, **kwargs)
+
+
+@set_module('mxnet.symbol.numpy')
+def floor(x, out=None, **kwargs):
+    r"""
+    Return the floor of the input, element-wise.
+    The floor of the ndarray `x` is the largest integer `i`, such that
+    `i <= x`.  It is often denoted as :math:`\lfloor x \rfloor`.
+    Parameters
+    ----------
+    x : _Symbol or scalar
+        Input array.
+    out : _Symbol or None
+          Dummy parameter to keep the consistency with the ndarray counterpart.
+    Returns
+    -------
+    y :
+        _Symbol or scalar
+        The floor of each element in `x`, with `float` dtype.
+        This is a scalar if `x` is a scalar.
+    Examples
+    --------
+    >>> a = np.array([-1.7, -1.5, -0.2, 0.2, 1.5, 1.7, 2.0])
+    >>> np.floor(a)
+    array([-2., -2., -1.,  0.,  1.,  1.,  2.])
+    >>> #if you use parameter out, x and out must be ndarray. if not, you will get an error!
+    >>> a = np.array(1)
+    >>> np.floor(np.array(3.5), a)
+    array(3.)
+    >>> a
+    array(3.)
+    """
+    return _unary_func_helper(x, _npi.floor, _np.floor, out=out, **kwargs)
+
+
+@set_module('mxnet.symbol.numpy')
+def trunc(x, out=None, **kwargs):
+    r"""
+    trunc(x, out=None)
+    Return the truncated value of the input, element-wise.
+    The truncated value of the scalar `x` is the nearest integer `i` which
+    is closer to zero than `x` is. In short, the fractional part of the
+    signed number `x` is discarded.
+
+    Parameters
+    ----------
+    x : _Symbol or scalar
+        Input data.
+    out : _Symbol or None, optional
+        Dummy parameter to keep the consistency with the ndarray counterpart.
+
+    Returns
+    -------
+    y : _Symbol or scalar
+        The truncated value of each element in `x`.
+        This is a scalar if `x` is a scalar.
+    Notes
+    -----
+    This function differs from the original numpy.trunc in the following aspects:
+        - Do not support `where`, a parameter in numpy which indicates where to calculate.
+        - Cannot cast type automatically. Dtype of `out` must be same as the expected one.
+        - Cannot broadcast automatically. Shape of `out` must be same as the expected one.
+        - If `x` is plain python numeric, the result won't be stored in out.
+    """
+    return _unary_func_helper(x, _npi.trunc, _np.trunc, out=out, **kwargs)
+
+
+@set_module('mxnet.symbol.numpy')
+def logical_not(x, out=None, **kwargs):
+    r"""
+    logical_not(x, out=None)
+    Compute the truth value of NOT x element-wise.
+    Parameters
+    ----------
+    x : _Symbol or scalar
+        Logical NOT is applied to the elements of `x`.
+    out : _Symbol or None, optional
+        Dummy parameter to keep the consistency with the ndarray counterpart.
+
+    Returns
+    -------
+    y : bool or _Symbol
+        Boolean result with the same shape as `x` of the NOT operation
+        on elements of `x`.
+        This is a scalar if `x` is a scalar.
+    Notes
+    -----
+    This function differs from the original numpy.logical_not in the following aspects:
+        - Do not support `where`, a parameter in numpy which indicates where to calculate.
+        - Cannot cast type automatically. Dtype of `out` must be same as the expected one.
+        - Cannot broadcast automatically. Shape of `out` must be same as the expected one.
+        - If `x` is plain python numeric, the result won't be stored in out.
+    """
+    return _unary_func_helper(x, _npi.logical_not, _np.logical_not, out=out, **kwargs)
+
+
+@set_module('mxnet.symbol.numpy')
+def arcsinh(x, out=None, **kwargs):
+    r"""
+    arcsinh(x, out=None)
+    Inverse hyperbolic sine, element-wise.
+    Parameters
+    ----------
+    x : _Symbol or scalar
+        Input array.
+    out : _Symbol or None, optional
+        Dummy parameter to keep the consistency with the ndarray counterpart.
+
+    Returns
+    -------
+    arcsinh : _Symbol
+        Array of the same shape as `x`.
+        This is a scalar if `x` is a scalar.
+    Notes
+    -----
+    `arcsinh` is a multivalued function: for each `x` there are infinitely
+    many numbers `z` such that `sinh(z) = x`.
+
+    For real-valued input data types, `arcsinh` always returns real output.
+    For each value that cannot be expressed as a real number or infinity, it
+    yields ``nan`` and sets the `invalid` floating point error flag.
+
+    This function differs from the original numpy.arcsinh in the following aspects:
+        - Do not support `where`, a parameter in numpy which indicates where to calculate.
+        - Do not support complex-valued input.
+        - Cannot cast type automatically. DType of `out` must be same as the expected one.
+        - Cannot broadcast automatically. Shape of `out` must be same as the expected one.
+        - If `x` is plain python numeric, the result won't be stored in out.
+    """
+    return _unary_func_helper(x, _npi.arcsinh, _np.arcsinh, out=out, **kwargs)
+
+
+@set_module('mxnet.symbol.numpy')
+def arccosh(x, out=None, **kwargs):
+    r"""
+    arccosh(x, out=None)
+    Inverse hyperbolic cosine, element-wise.
+    Parameters
+    ----------
+    x : _Symbol or scalar
+        Input array.
+    out : _Symbol or None, optional
+        Dummy parameter to keep the consistency with the ndarray counterpart.
+
+    Returns
+    -------
+    arccosh : _Symbol
+        Array of the same shape as `x`.
+        This is a scalar if `x` is a scalar.
+    Notes
+    -----
+    `arccosh` is a multivalued function: for each `x` there are infinitely
+    many numbers `z` such that `cosh(z) = x`.
+
+    For real-valued input data types, `arccosh` always returns real output.
+    For each value that cannot be expressed as a real number or infinity, it
+    yields ``nan`` and sets the `invalid` floating point error flag.
+
+    This function differs from the original numpy.arccosh in the following aspects:
+        - Do not support `where`, a parameter in numpy which indicates where to calculate.
+        - Do not support complex-valued input.
+        - Cannot cast type automatically. Dtype of `out` must be same as the expected one.
+        - Cannot broadcast automatically. Shape of `out` must be same as the expected one.
+        - If `x` is plain python numeric, the result won't be stored in out.
+    """
+    return _unary_func_helper(x, _npi.arccosh, _np.arccosh, out=out, **kwargs)
+
+
+@set_module('mxnet.symbol.numpy')
+def arctanh(x, out=None, **kwargs):
+    r"""
+    arctanh(x, out=None)
+    Inverse hyperbolic tangent, element-wise.
+    Parameters
+    ----------
+    x : _Symbol or scalar
+        Input array.
+    out : _Symbol or None, optional
+        Dummy parameter to keep the consistency with the ndarray counterpart.
+
+    Returns
+    -------
+    arctanh : _Symbol
+        Array of the same shape as `x`.
+        This is a scalar if `x` is a scalar.
+    Notes
+    -----
+    `arctanh` is a multivalued function: for each `x` there are infinitely
+    many numbers `z` such that `tanh(z) = x`.
+
+    For real-valued input data types, `arctanh` always returns real output.
+    For each value that cannot be expressed as a real number or infinity, it
+    yields ``nan`` and sets the `invalid` floating point error flag.
+
+    This function differs from the original numpy.arctanh in the following aspects:
+        - Do not support `where`, a parameter in numpy which indicates where to calculate.
+        - Do not support complex-valued input.
+        - Cannot cast type automatically. Dtype of `out` must be same as the expected one.
+        - Cannot broadcast automatically. Shape of `out` must be same as the expected one.
+        - If `x` is plain python numeric, the result won't be stored in out.
+    """
+    return _unary_func_helper(x, _npi.arctanh, _np.arctanh, out=out, **kwargs)
+
+
+@set_module('mxnet.symbol.numpy')
+def tile(A, reps):
+    r"""
+    Construct an array by repeating A the number of times given by reps.
+
+    If `reps` has length ``d``, the result will have dimension of
+    ``max(d, A.ndim)``.
+
+    If ``A.ndim < d``, `A` is promoted to be d-dimensional by prepending new
+    axes. So a shape (3,) array is promoted to (1, 3) for 2-D replication,
+    or shape (1, 1, 3) for 3-D replication. If this is not the desired
+    behavior, promote `A` to d-dimensions manually before calling this
+    function.
+
+    If ``A.ndim > d``, `reps` is promoted to `A`.ndim by pre-pending 1's to it.
+    Thus for an `A` of shape (2, 3, 4, 5), a `reps` of (2, 2) is treated as
+    (1, 1, 2, 2).
+
+    Parameters
+    ----------
+    A : _Symbol or scalar
+        An input array or a scalar to repeat.
+    reps : a single integer or tuple of integers
+        The number of repetitions of `x` along each axis.
+
+    Returns
+    -------
+    c : _Symbol
+        The tiled output array.
+    """
+    return _unary_func_helper(A, _npi.tile, _np.tile, reps=reps)
+
+
+@set_module('mxnet.symbol.numpy')
+def arange(start, stop=None, step=1, dtype=None, ctx=None):
+    """Return evenly spaced values within a given interval.
+
+    Values are generated within the half-open interval ``[start, stop)``
+    (in other words, the interval including `start` but excluding `stop`).
+    For integer arguments the function is equivalent to the Python built-in
+    `range` function, but returns an ndarray rather than a list.
+
+    Parameters
+    ----------
+    start : number, optional
+        Start of interval. The interval includes this value.  The default
+        start value is 0.
+    stop : number
+        End of interval. The interval does not include this value, except
+        in some cases where `step` is not an integer and floating point
+        round-off affects the length of `out`.
+    step : number, optional
+        Spacing between values. For any output `out`, this is the distance
+        between two adjacent values, ``out[i+1] - out[i]``.  The default
+        step size is 1.  If `step` is specified as a position argument,
+        `start` must also be given.
+    dtype : dtype
+        The type of the output array. The default is `float32`.
+
+    Returns
+    -------
+    arange : ndarray
+        Array of evenly spaced values.
+
+        For floating point arguments, the length of the result is
+        ``ceil((stop - start)/step)``.  Because of floating point overflow,
+        this rule may result in the last element of `out` being greater
+        than `stop`.
+    """
+    if dtype is None:
+        dtype = 'float32'
+    if ctx is None:
+        ctx = current_context()
+    if stop is None:
+        stop = start
+        start = 0
+    if step is None:
+        step = 1
+    if start is None and stop is None:
+        raise ValueError('start and stop cannot be both None')
+    if step == 0:
+        raise ZeroDivisionError('step cannot be 0')
+    return _npi.arange(start=start, stop=stop, step=step, dtype=dtype, ctx=ctx)
+
+
+# pylint: disable=redefined-outer-name
+@set_module('mxnet.symbol.numpy')
+def split(ary, indices_or_sections, axis=0):
+    """Split an array into multiple sub-arrays.
+    Parameters
+    ----------
+    ary : ndarray
+        Array to be divided into sub-arrays.
+    indices_or_sections : int or 1-D python tuple, list or set.
+        If `indices_or_sections` is an integer, N, the array will be divided
+        into N equal arrays along `axis`.  If such a split is not possible,
+        an error is raised.
+        If `indices_or_sections` is a 1-D array of sorted integers, the entries
+        indicate where along `axis` the array is split.  For example,
+        ``[2, 3]`` would, for ``axis=0``, result in
+          - ary[:2]
+          - ary[2:3]
+          - ary[3:]
+        If an index exceeds the dimension of the array along `axis`,
+        an empty sub-array is returned correspondingly.
+    axis : int, optional
+        The axis along which to split, default is 0.
+    Returns
+    -------
+    sub-arrays : list of ndarrays
+        A list of sub-arrays.
+    Raises
+    ------
+    ValueError
+        If `indices_or_sections` is given as an integer, but
+        a split does not result in equal division."""
+    indices = []
+    sections = 0
+    if isinstance(indices_or_sections, int):
+        sections = indices_or_sections
+    elif isinstance(indices_or_sections, (list, set, tuple)):
+        indices = [0] + list(indices_or_sections)
+    else:
+        raise ValueError('indices_or_sections must either int or tuple / list / set of ints')
+    ret = _npi.split(ary, indices, axis, False, sections)
+    return ret
+# pylint: enable=redefined-outer-name
+
+
+@set_module('mxnet.symbol.numpy')
+def vsplit(ary, indices_or_sections):
+    r"""
+    vsplit(ary, indices_or_sections)
+
+    Split an array into multiple sub-arrays vertically (row-wise).
+
+    ``vsplit`` is equivalent to ``split`` with `axis=0` (default): the array is always split
+    along the first axis regardless of the array dimension.
+
+    Parameters
+    ----------
+    ary : _Symbol
+        Array to be divided into sub-arrays.
+    indices_or_sections : int or 1 - D Python tuple, list or set.
+        If `indices_or_sections` is an integer, N, the array will be divided into N equal arrays
+        along axis 0.  If such a split is not possible, an error is raised.
+
+        If `indices_or_sections` is a 1-D array of sorted integers, the entries indicate where
+        along axis 0 the array is split.  For example, ``[2, 3]`` would result in
+
+          - ary[:2]
+          - ary[2:3]
+          - ary[3:]
+
+        If an index exceeds the dimension of the array along axis 0, an error will be thrown.
+
+    Returns
+    -------
+    sub-arrays : list of _Symbols
+        A list of sub-arrays.
+
+    See Also
+    --------
+    split : Split an array into multiple sub-arrays of equal size.
+
+    Notes
+    -------
+    This function differs from the original `numpy.degrees
+    <https://docs.scipy.org/doc/numpy/reference/generated/numpy.degrees.html>`_ in
+    the following aspects:
+
+    - Currently parameter ``indices_or_sections`` does not support ndarray, but supports scalar,
+    tuple and list
+    - In ``indices_or_sections``, if an index exceeds the dimension of the array along axis 0,
+    an error will be thrown.
+
+    """
+    return split(ary, indices_or_sections, 0)
+
+
+@set_module('mxnet.symbol.numpy')
+def concatenate(seq, axis=0, out=None):
+    """Join a sequence of arrays along an existing axis.
+    Parameters
+    ----------
+    a1, a2, ... : sequence of array_like
+        The arrays must have the same shape, except in the dimension
+        corresponding to `axis` (the first, by default).
+    axis : int, optional
+        The axis along which the arrays will be joined.  If axis is None,
+        arrays are flattened before use.  Default is 0.
+    out : ndarray, optional
+        If provided, the destination to place the result. The shape must be
+        correct, matching that of what concatenate would have returned if no
+        out argument were specified.
+    Returns
+    -------
+    res : ndarray
+        The concatenated array.
+    """
+    return _npi.concatenate(*seq, dim=axis, out=out)
+
+
+@set_module('mxnet.symbol.numpy')
+def stack(arrays, axis=0, out=None):
+    """Join a sequence of arrays along a new axis.
+        The axis parameter specifies the index of the new axis in the dimensions of the result.
+        For example, if `axis=0` it will be the first dimension and if `axis=-1` it will be the last dimension.
+    Parameters
+    ----------
+    arrays : sequence of array_like
+        Each array must have the same shape.
+    axis : int, optional
+        The axis in the result array along which the input arrays are stacked.
+    out : ndarray, optional
+        If provided, the destination to place the result. The shape must be correct,
+        matching that of what stack would have returned if no out argument were specified.
+    Returns
+    -------
+    stacked : ndarray
+        The stacked array has one more dimension than the input arrays."""
+    def get_list(arrays):
+        if not hasattr(arrays, '__getitem__') and hasattr(arrays, '__iter__'):
+            raise ValueError("expected iterable for arrays but got {}".format(type(arrays)))
+        return [arr for arr in arrays]
+
+    arrays = get_list(arrays)
+    return _npi.stack(*arrays, axis=axis, out=out)
+
+
+@set_module('mxnet.symbol.numpy')
+def vstack(arrays, out=None):
+    r"""Stack arrays in sequence vertically (row wise).
+
+    This is equivalent to concatenation along the first axis after 1-D arrays
+    of shape `(N,)` have been reshaped to `(1,N)`. Rebuilds arrays divided by
+    `vsplit`.
+
+    This function makes most sense for arrays with up to 3 dimensions. For
+    instance, for pixel-data with a height (first axis), width (second axis),
+    and r/g/b channels (third axis). The functions `concatenate` and `stack`
+    provide more general stacking and concatenation operations.
+
+    Parameters
+    ----------
+    tup : sequence of _Symbol
+        The arrays must have the same shape along all but the first axis.
+        1-D arrays must have the same length.
+
+    Returns
+    -------
+    stacked : _Symbol
+        The array formed by stacking the given arrays, will be at least 2-D.
+    """
+    def get_list(arrays):
+        if not hasattr(arrays, '__getitem__') and hasattr(arrays, '__iter__'):
+            raise ValueError("expected iterable for arrays but got {}".format(type(arrays)))
+        return [arr for arr in arrays]
+
+    arrays = get_list(arrays)
+    return _npi.vstack(*arrays)
+
+
+@set_module('mxnet.symbol.numpy')
+def dstack(arrays):
+    """
+    Stack arrays in sequence depth wise (along third axis).
+
+    This is equivalent to concatenation along the third axis after 2-D arrays
+    of shape `(M,N)` have been reshaped to `(M,N,1)` and 1-D arrays of shape
+    `(N,)` have been reshaped to `(1,N,1)`. Rebuilds arrays divided by
+    `dsplit`.
+
+    This function makes most sense for arrays with up to 3 dimensions. For
+    instance, for pixel-data with a height (first axis), width (second axis),
+    and r/g/b channels (third axis). The functions `concatenate`, `stack` and
+    `block` provide more general stacking and concatenation operations.
+
+    Parameters
+    ----------
+    tup : sequence of _Symbol
+        The arrays must have the same shape along all but the first axis.
+        1-D arrays must have the same length.
+
+    Returns
+    -------
+    stacked : _Symbol
+        The array formed by stacking the given arrays, will be at least 2-D.
+    """
+    return _npi.dstack(*arrays)
+
+
+@set_module('mxnet.symbol.numpy')
+def maximum(x1, x2, out=None):
+    return _ufunc_helper(x1, x2, _npi.maximum, _np.maximum, _npi.maximum_scalar, None, out)
+
+
+@set_module('mxnet.symbol.numpy')
+def minimum(x1, x2, out=None):
+    return _ufunc_helper(x1, x2, _npi.minimum, _np.minimum, _npi.minimum_scalar, None, out)
+
+
+@set_module('mxnet.symbol.numpy')
+def clip(a, a_min, a_max, out=None):
+    """clip(a, a_min, a_max, out=None)
+
+    Clip (limit) the values in an array.
+    Given an interval, values outside the interval are clipped to
+    the interval edges.  For example, if an interval of ``[0, 1]``
+    is specified, values smaller than 0 become 0, and values larger
+    than 1 become 1.
+
+    Parameters
+    ----------
+    a : _Symbol
+        Array containing elements to clip.
+    a_min : scalar or `None`
+        Minimum value. If `None`, clipping is not performed on lower
+        interval edge. Not more than one of `a_min` and `a_max` may be
+        `None`.
+    a_max : scalar or `None`
+        Maximum value. If `None`, clipping is not performed on upper
+        interval edge. Not more than one of `a_min` and `a_max` may be
+        `None`.
+    out : _Symbol or `None`
+        The results will be placed in this array. It may be the input
+        array for in-place clipping.  `out` must be of the right shape
+        to hold the output.  Its type is preserved.
+
+    Returns
+    -------
+    clipped_array : _Symbol
+        An array with the elements of `a`, but where values
+        < `a_min` are replaced with `a_min`, and those > `a_max`
+        with `a_max`.
+
+    Notes
+    -----
+    array_like `a_min` and `a_max` are not supported.
+    """
+    if a_min is None and a_max is None:
+        raise ValueError('array_clip: must set either max or min')
+    if a_min is None:
+        a_min = float('-inf')
+    if a_max is None:
+        a_max = float('inf')
+    return _npi.clip(a, a_min, a_max, out=out)
+
+
+@set_module('mxnet.symbol.numpy')
+def swapaxes(a, axis1, axis2):
+    """Interchange two axes of an array.
+
+    Parameters
+    ----------
+    a : _Symbol
+        Input array.
+    axis1 : int
+        First axis.
+    axis2 : int
+        Second axis.
+
+    Returns
+    -------
+    a_swapped : _Symbol
+        Swapped array symbol.
+    """
+    return _npi.swapaxes(a, dim1=axis1, dim2=axis2)
+
+
+@set_module('mxnet.symbol.numpy')
+def argmax(a, axis=None, out=None):
+    r"""
+    argmax(a, axis=None, out=None)
+
+    Returns the indices of the maximum values along an axis.
+
+    Parameters
+    ----------
+    a : _Symbol
+        Input array. Only support dtype `float16`, `float32`, and `float64`.
+    axis : int, optional
+        By default, the index is into the flattened array, otherwise
+        along the specified axis.
+    out : _Symbol or None, optional
+        Dummy parameter to keep the consistency with the ndarray counterpart.
+
+    Returns
+    -------
+    index_array : _Symbol of indices whose dtype is same as the input ndarray.
+        Array of indices into the array. It has the same shape as `a.shape`
+        with the dimension along `axis` removed.
+
+    Notes
+    -----
+    In case of multiple occurrences of the maximum values, the indices
+    corresponding to the first occurrence are returned.
+
+    This function differs from the original `numpy.argmax
+    <https://docs.scipy.org/doc/numpy/reference/generated/numpy.argmax.html>`_ in
+    the following aspects:
+
+    - Input type does not support Python native iterables(list, tuple, ...).
+    - Output has dtype that is same as the input ndarray.
+    - ``out`` param: cannot perform auto broadcasting. ``out`` symbol's shape must be the same as the expected output.
+    - ``out`` param: cannot perform auto type cast. ``out`` symnbol's dtype must be the same as the expected output.
+    - ``out`` param does not support scalar input case.
+
+    """
+    return _npi.argmax(a, axis=axis, keepdims=False, out=out)
+
+
+@set_module('mxnet.symbol.numpy')
+def mean(a, axis=None, dtype=None, out=None, keepdims=False):  # pylint: disable=arguments-differ
+    """
+    mean(a, axis=None, dtype=None, out=None, keepdims=None)
+
+    Compute the arithmetic mean along the specified axis.
+    Returns the average of the array elements.
+    The average is taken over the flattened array by default, otherwise over the specified axis.
+
+    Parameters
+    ----------
+    a : `_Symbol`
+        _Symbol containing numbers whose mean is desired.
+    axis : None or int or tuple of ints, optional
+        Axis or axes along which the means are computed. The default is to compute the mean of the flattened array.
+        If this is a tuple of ints, a mean is performed over multiple axes,
+        instead of a single axis or all the axes as before.
+    dtype : data-type, optional
+        Type to use in computing the mean. For integer inputs, the default is float32;
+        for floating point inputs, it is the same as the input dtype.
+    out : _Symbol, optional
+        Dummy parameter to keep the consistency with the ndarray counterpart.
+    keepdims : bool, optional
+        If this is set to True, the axes which are reduced are left in the result
+        as dimensions with size one. With this option, the result will broadcast correctly
+        against the input array.
+        If the default value is passed, then keepdims will not be passed through to the mean
+        method of sub-classes of _Symbol, however any non-default value will be. If the sub-class
+        method does not implement keepdims any exceptions will be raised.
+
+    Returns
+    -------
+    m : _Symbol, see dtype parameter above
+        If out=None, returns a new array containing the mean values,
+        otherwise a reference to the output array is returned.
+
+    Notes
+    -----
+    This function differs from the original `numpy.mean
+    <https://docs.scipy.org/doc/numpy/reference/generated/numpy.mean.html>`_ in
+    the following way(s):
+
+    - only _Symbol is accepted as valid input, python iterables or scalar is not supported
+    - default data type for integer input is float32
+
+    Examples
+    --------
+    >>> a = np.array([[1, 2], [3, 4]])
+    >>> np.mean(a)
+    array(2.5)
+    >>> a = np.zeros((2, 512*512), dtype=np.float32)
+    >>> a[0,:] = 1.0
+    >>> a[1,:] = 0.1
+    >>> np.mean(a)
+    array(0.55)
+    >>> np.mean(a, dtype=np.float64)
+    array(0.55)
+    """
+    return _npi.mean(a, axis=axis, dtype=dtype, keepdims=keepdims, out=out)
+
+
+@set_module('mxnet.symbol.numpy')
+def std(a, axis=None, dtype=None, out=None, ddof=0, keepdims=False):  # pylint: disable=too-many-arguments
+    """
+    Compute the standard deviation along the specified axis.
+
+    Returns the standard deviation, a measure of the spread of a distribution,
+    of the array elements. The standard deviation is computed for the
+    flattened array by default, otherwise over the specified axis.
+
+    Parameters
+    ----------
+    a : `_Symbol`
+        _Symbol containing numbers whose standard deviation is desired.
+    axis : None or int or tuple of ints, optional
+        Axis or axes along which the standard deviations are computed.
+        The default is to compute the standard deviation of the flattened array.
+        If this is a tuple of ints, computation is performed over multiple axes,
+        instead of a single axis or all the axes as before.
+    dtype : data-type, optional
+        Type to use in computing the standard deviation. For integer inputs, the default is float32;
+        for floating point inputs, it is the same as the input dtype.
+    out : _Symbol, optional
+        Dummy parameter to keep the consistency with the ndarray counterpart.
+    keepdims : bool, optional
+        If this is set to True, the axes which are reduced are left in the result
+        as dimensions with size one. With this option, the result will broadcast correctly
+        against the input array.
+        If the default value is passed, then keepdims will not be passed through to the mean
+        method of sub-classes of _Symbol, however any non-default value will be. If the sub-class
+        method does not implement keepdims any exceptions will be raised.
+
+    Returns
+    -------
+    m : _Symbol, see dtype parameter above
+        If out=None, returns a new array containing the standard deviation values,
+        otherwise a reference to the output array is returned.
+
+    Notes
+    -----
+    This function differs from the original `numpy.std
+    <https://docs.scipy.org/doc/numpy/reference/generated/numpy.mean.html>`_ in
+    the following way(s):
+
+    - only _Symbol is accepted as valid input, python iterables or scalar is not supported
+    - default output data type for integer input is float32
+
+    """
+    return _npi.std(a, axis=axis, dtype=dtype, ddof=ddof, keepdims=keepdims, out=out)
+
+
+@set_module('mxnet.symbol.numpy')
+def var(a, axis=None, dtype=None, out=None, ddof=0, keepdims=False):  # pylint: disable=too-many-arguments
+    """
+    Compute the variance along the specified axis.
+
+    Returns the variance of the array elements, a measure of the spread of a
+    distribution.  The variance is computed for the flattened array by
+    default, otherwise over the specified axis.
+
+    Parameters
+    ----------
+    a : `_Symbol`
+        _Symbol containing numbers whose variance is desired.
+    axis : None or int or tuple of ints, optional
+        Axis or axes along which the variance is computed.
+        The default is to compute the variance of the flattened array.
+        If this is a tuple of ints, computation is performed over multiple axes,
+        instead of a single axis or all the axes as before.
+    dtype : data-type, optional
+        Type to use in computing the variance. For integer inputs, the default is float32;
+        for floating point inputs, it is the same as the input dtype.
+    out : _Symbol, optional
+        Dummy parameter to keep the consistency with the ndarray counterpart.
+    keepdims : bool, optional
+        If this is set to True, the axes which are reduced are left in the result
+        as dimensions with size one. With this option, the result will broadcast correctly
+        against the input array.
+        If the default value is passed, then keepdims will not be passed through to the mean
+        method of sub-classes of _Symbol, however any non-default value will be. If the sub-class
+        method does not implement keepdims any exceptions will be raised.
+
+    Returns
+    -------
+    m : _Symbol, see dtype parameter above
+        If out=None, returns a new array containing the variance values,
+        otherwise a reference to the output array is returned.
+
+    Notes
+    -----
+    This function differs from the original `numpy.var
+    <https://docs.scipy.org/doc/numpy/reference/generated/numpy.mean.html>`_ in
+    the following way(s):
+
+    - only _Symbol is accepted as valid input, python iterables or scalar is not supported
+    - default output data type for integer input is float32
+
+    """
+    return _npi.var(a, axis=axis, dtype=dtype, ddof=ddof, keepdims=keepdims, out=out)
+
+
+# pylint: disable=redefined-outer-name
+@set_module('mxnet.symbol.numpy')
+def indices(dimensions, dtype=_np.int32, ctx=None):
+    """Return an array representing the indices of a grid.
+
+    Compute an array where the subarrays contain index values 0,1,...
+    varying only along the corresponding axis.
+
+    Parameters
+    ----------
+    dimensions : sequence of ints
+        The shape of the grid.
+    dtype : data-type, optional
+        The desired data-type for the array. Default is `float32`.
+    ctx : device context, optional
+        Device context on which the memory is allocated. Default is
+        `mxnet.context.current_context()`.
+
+    Returns
+    -------
+    grid : _Symbol
+        The array of grid indices,
+        ``grid.shape = (len(dimensions),) + tuple(dimensions)``.
+
+    Notes
+    -----
+    The output shape is obtained by prepending the number of dimensions
+    in front of the tuple of dimensions, i.e. if `dimensions` is a tuple
+    ``(r0, ..., rN-1)`` of length ``N``, the output shape is
+    ``(N,r0,...,rN-1)``.
+
+    The subarrays ``grid[k]`` contains the N-D array of indices along the
+    ``k-th`` axis. Explicitly::
+
+        grid[k,i0,i1,...,iN-1] = ik
+
+    Examples
+    --------
+    >>> grid = np.indices((2, 3))
+    >>> grid.shape
+    (2, 2, 3)
+    >>> grid[0]        # row indices
+    array([[0, 0, 0],
+           [1, 1, 1]])
+    >>> grid[1]        # column indices
+    array([[0, 0, 0],
+           [1, 1, 1]], dtype=int32)
+
+    The indices can be used as an index into an array.
+
+    >>> x = np.arange(20).reshape(5, 4)
+    >>> row, col = np.indices((2, 3))
+    >>> x[row, col]
+    array([[0., 1., 2.],
+           [4., 5., 6.]])
+
+    Note that it would be more straightforward in the above example to
+    extract the required elements directly with ``x[:2, :3]``.
+    """
+    if isinstance(dimensions, (tuple, list)):
+        if ctx is None:
+            ctx = current_context()
+        return _npi.indices(dimensions=dimensions, dtype=dtype, ctx=ctx)
+    else:
+        raise ValueError("The dimensions must be sequence of ints")
+# pylint: enable=redefined-outer-name
+
+
+@set_module('mxnet.symbol.numpy')
+def copysign(x1, x2, out=None):
+    r"""copysign(x1, x2, out=None)
+
+    Change the sign of x1 to that of x2, element-wise.
+
+    If `x2` is a scalar, its sign will be copied to all elements of `x1`.
+
+    Parameters
+    ----------
+    x1 : _Symbol or scalar
+        Values to change the sign of.
+    x2 : _Symbol or scalar
+        The sign of `x2` is copied to `x1`.
+    out : _Symbol or None
+        Dummy parameter to keep the consistency with the ndarray counterpart.
+
+    Returns
+    -------
+    out : _Symbol
+        The values of `x1` with the sign of `x2`.
+        This is a scalar if both `x1` and `x2` are scalars.
+
+    Notes
+    -------
+    This function differs from the original `numpy.copysign
+    <https://docs.scipy.org/doc/numpy/reference/generated/numpy.copysign.html>`_ in
+    the following aspects:
+
+    - ``where`` param is not supported.
+    """
+    return _ufunc_helper(x1, x2, _npi.copysign, _np.copysign, _npi.copysign_scalar, _npi.rcopysign_scalar, out)
+
+
+@set_module('mxnet.symbol.numpy')
+def ravel(x, order='C'):
+    r"""
+    ravel(x)
+
+    Return a contiguous flattened array.
+    A 1-D array, containing the elements of the input, is returned.  A copy is
+    made only if needed.
+
+    Parameters
+    ----------
+    x : ndarray
+        Input array.  The elements in `x` are read in row-major, C-style order and
+        packed as a 1-D array.
+    order : `C`, optional
+        Only support row-major, C-style order.
+
+    Returns
+    -------
+    y : ndarray
+        y is an array of the same subtype as `x`, with shape ``(x.size,)``.
+        Note that matrices are special cased for backward compatibility, if `x`
+        is a matrix, then y is a 1-D ndarray.
+
+    Notes
+    -----
+    This function differs from the original numpy.arange in the following aspects:
+        - Only support row-major, C-style order.
+    """
+    if order != 'C':
+        raise NotImplementedError('order {} is not supported'.format(order))
+    if isinstance(x, numeric_types):
+        return _np.reshape(x, -1)
+    elif isinstance(x, _Symbol):
+        return _npi.reshape(x, -1)
+    else:
+        raise TypeError('type {} not supported'.format(str(type(x))))
+
+
+@set_module('mxnet.symbol.numpy')
+def hanning(M, dtype=_np.float32, ctx=None):
+    r"""Return the Hanning window.
+
+    The Hanning window is a taper formed by using a weighted cosine.
+
+    Parameters
+    ----------
+    M : int
+        Number of points in the output window. If zero or less, an
+        empty array is returned.
+    dtype : str or numpy.dtype, optional
+        An optional value type. Default is `float32`. Note that you need
+        select numpy.float32 or float64 in this operator.
+    ctx : Context, optional
+        An optional device context (default is the current default context).
+
+    Returns
+    -------
+    out : _Symbol, shape(M,)
+        The window, with the maximum value normalized to one (the value
+        one appears only if `M` is odd).
+
+    See Also
+    --------
+    blackman, hamming
+
+    Notes
+    -----
+    The Hanning window is defined as
+
+    .. math::  w(n) = 0.5 - 0.5cos\left(\frac{2\pi{n}}{M-1}\right)
+               \qquad 0 \leq n \leq M-1
+
+    The Hanning was named for Julius von Hann, an Austrian meteorologist.
+    It is also known as the Cosine Bell. Some authors prefer that it be
+    called a Hann window, to help avoid confusion with the very similar
+    Hamming window.
+
+    Most references to the Hanning window come from the signal processing
+    literature, where it is used as one of many windowing functions for
+    smoothing values.  It is also known as an apodization (which means
+    "removing the foot", i.e. smoothing discontinuities at the beginning
+    and end of the sampled signal) or tapering function.
+
+    References
+    ----------
+    .. [1] Blackman, R.B. and Tukey, J.W., (1958) The measurement of power
+           spectra, Dover Publications, New York.
+    .. [2] E.R. Kanasewich, "Time Sequence Analysis in Geophysics",
+           The University of Alberta Press, 1975, pp. 106-108.
+    .. [3] Wikipedia, "Window function",
+           http://en.wikipedia.org/wiki/Window_function
+    .. [4] W.H. Press,  B.P. Flannery, S.A. Teukolsky, and W.T. Vetterling,
+           "Numerical Recipes", Cambridge University Press, 1986, page 425.
+
+    Examples
+    --------
+    >>> np.hanning(12)
+    array([0.        , 0.07937324, 0.29229254, 0.5711574 , 0.8274304 ,
+           0.9797465 , 0.97974646, 0.82743025, 0.5711573 , 0.29229245,
+           0.07937312, 0.        ])
+
+    Plot the window and its frequency response:
+
+    >>> import matplotlib.pyplot as plt
+    >>> window = np.hanning(51)
+    >>> plt.plot(window.asnumpy())
+    [<matplotlib.lines.Line2D object at 0x...>]
+    >>> plt.title("Hann window")
+    Text(0.5, 1.0, 'Hann window')
+    >>> plt.ylabel("Amplitude")
+    Text(0, 0.5, 'Amplitude')
+    >>> plt.xlabel("Sample")
+    Text(0.5, 0, 'Sample')
+    >>> plt.show()
+    """
+    if ctx is None:
+        ctx = current_context()
+    return _npi.hanning(M, dtype=dtype, ctx=ctx)
+
+
+@set_module('mxnet.symbol.numpy')
+def hamming(M, dtype=_np.float32, ctx=None):
+    r"""Return the hamming window.
+
+    The hamming window is a taper formed by using a weighted cosine.
+
+    Parameters
+    ----------
+    M : int
+        Number of points in the output window. If zero or less, an
+        empty array is returned.
+    dtype : str or numpy.dtype, optional
+        An optional value type. Default is `float32`. Note that you need
+        select numpy.float32 or float64 in this operator.
+    ctx : Context, optional
+        An optional device context (default is the current default context).
+
+    Returns
+    -------
+    out : _Symbol, shape(M,)
+        The window, with the maximum value normalized to one (the value
+        one appears only if `M` is odd).
+
+    See Also
+    --------
+    blackman, hanning
+
+    Notes
+    -----
+    The Hamming window is defined as
+
+    .. math::  w(n) = 0.54 - 0.46cos\left(\frac{2\pi{n}}{M-1}\right)
+               \qquad 0 \leq n \leq M-1
+
+    The Hamming was named for R. W. Hamming, an associate of J. W. Tukey
+    and is described in Blackman and Tukey. It was recommended for
+    smoothing the truncated autocovariance function in the time domain.
+    Most references to the Hamming window come from the signal processing
+    literature, where it is used as one of many windowing functions for
+    smoothing values.  It is also known as an apodization (which means
+    "removing the foot", i.e. smoothing discontinuities at the beginning
+    and end of the sampled signal) or tapering function.
+
+    References
+    ----------
+    .. [1] Blackman, R.B. and Tukey, J.W., (1958) The measurement of power
+           spectra, Dover Publications, New York.
+    .. [2] E.R. Kanasewich, "Time Sequence Analysis in Geophysics", The
+           University of Alberta Press, 1975, pp. 109-110.
+    .. [3] Wikipedia, "Window function",
+           https://en.wikipedia.org/wiki/Window_function
+    .. [4] W.H. Press,  B.P. Flannery, S.A. Teukolsky, and W.T. Vetterling,
+           "Numerical Recipes", Cambridge University Press, 1986, page 425.
+
+    Examples
+    --------
+    >>> np.hamming(12)
+    array([0.08000001, 0.15302339, 0.34890914, 0.6054648 , 0.841236  ,
+           0.9813669 , 0.9813668 , 0.8412359 , 0.6054647 , 0.34890908,
+           0.15302327, 0.08000001])
+
+    Plot the window and its frequency response:
+
+    >>> import matplotlib.pyplot as plt
+    >>> window = np.hamming(51)
+    >>> plt.plot(window.asnumpy())
+    [<matplotlib.lines.Line2D object at 0x...>]
+    >>> plt.title("hamming window")
+    Text(0.5, 1.0, 'hamming window')
+    >>> plt.ylabel("Amplitude")
+    Text(0, 0.5, 'Amplitude')
+    >>> plt.xlabel("Sample")
+    Text(0.5, 0, 'Sample')
+    >>> plt.show()
+    """
+    if ctx is None:
+        ctx = current_context()
+    return _npi.hamming(M, dtype=dtype, ctx=ctx)
+
+
+@set_module('mxnet.symbol.numpy')
+def blackman(M, dtype=_np.float32, ctx=None):
+    r"""Return the Blackman window.
+
+    The Blackman window is a taper formed by using the first three
+    terms of a summation of cosines. It was designed to have close to the
+    minimal leakage possible.  It is close to optimal, only slightly worse
+    than a Kaiser window.
+
+    Parameters
+    ----------
+    M : int
+        Number of points in the output window. If zero or less, an
+        empty array is returned.
+    dtype : str or numpy.dtype, optional
+        An optional value type. Default is `float32`. Note that you need
+        select numpy.float32 or float64 in this operator.
+    ctx : Context, optional
+        An optional device context (default is the current default context).
+
+    Returns
+    -------
+    out : _Symbol
+        The window, with the maximum value normalized to one (the value one
+        appears only if the number of samples is odd).
+
+    See Also
+    --------
+    hamming, hanning
+
+    Notes
+    -----
+    The Blackman window is defined as
+
+    .. math::  w(n) = 0.42 - 0.5 \cos(2\pi n/{M-1}) + 0.08 \cos(4\pi n/{M-1})
+
+    Most references to the Blackman window come from the signal processing
+    literature, where it is used as one of many windowing functions for
+    smoothing values.  It is also known as an apodization (which means
+    "removing the foot", i.e. smoothing discontinuities at the beginning
+    and end of the sampled signal) or tapering function. It is known as a
+    "near optimal" tapering function, almost as good (by some measures)
+    as the kaiser window.
+
+    References
+    ----------
+    Blackman, R.B. and Tukey, J.W., (1958) The measurement of power spectra,
+    Dover Publications, New York.
+
+    Oppenheim, A.V., and R.W. Schafer. Discrete-Time Signal Processing.
+    Upper Saddle River, NJ: Prentice-Hall, 1999, pp. 468-471.
+
+    Examples
+    --------
+    >>> np.blackman(12)
+    array([-1.4901161e-08,  3.2606423e-02,  1.5990365e-01,  4.1439798e-01,
+            7.3604530e-01,  9.6704686e-01,  9.6704674e-01,  7.3604506e-01,
+            4.1439781e-01,  1.5990359e-01,  3.2606363e-02, -1.4901161e-08])
+
+    Plot the window and its frequency response:
+
+    >>> import matplotlib.pyplot as plt
+    >>> window = np.blackman(51)
+    >>> plt.plot(window.asnumpy())
+    [<matplotlib.lines.Line2D object at 0x...>]
+    >>> plt.title("blackman window")
+    Text(0.5, 1.0, 'blackman window')
+    >>> plt.ylabel("Amplitude")
+    Text(0, 0.5, 'Amplitude')
+    >>> plt.xlabel("Sample")
+    Text(0.5, 0, 'Sample')
+    >>> plt.show()
+    """
+    if ctx is None:
+        ctx = current_context()
+    return _npi.blackman(M, dtype=dtype, ctx=ctx)
+
+
+@set_module('mxnet.symbol.numpy')
+def flip(m, axis=None, out=None):
+    r"""
+    flip(m, axis=None, out=None)
+
+    Reverse the order of elements in an array along the given axis.
+
+    The shape of the array is preserved, but the elements are reordered.
+
+    Parameters
+    ----------
+    m : _Symbol or scalar
+        Input array.
+    axis : None or int or tuple of ints, optional
+        Axis or axes along which to flip over. The default,
+        axis=None, will flip over all of the axes of the input array.
+        If axis is negative it counts from the last to the first axis.
+
+        If axis is a tuple of ints, flipping is performed on all of the axes
+        specified in the tuple.
+    out : _Symbol or scalar, optional
+        Alternative output array in which to place the result. It must have
+        the same shape and type as the expected output.
+
+    Returns
+    -------
+    out : _Symbol or scalar
+        A view of `m` with the entries of axis reversed.  Since a view is
+        returned, this operation is done in constant time.
+    """
+    if isinstance(m, numeric_types):
+        return _np.flip(m, axis)
+    elif isinstance(m, _Symbol):
+        return _npi.flip(m, axis, out=out)
+    else:
+        raise TypeError('type {} not supported'.format(str(type(m))))
+
+
+@set_module('mxnet.symbol.numpy')
+def around(x, decimals=0, out=None, **kwargs):
+    r"""
+    around(x, decimals=0, out=None)
+
+    Evenly round to the given number of decimals.
+    Parameters
+    ----------
+    x : _Symbol or scalar
+        Input data.
+    decimals : int, optional
+        Number of decimal places to round to (default: 0).  If
+        decimals is negative, it specifies the number of positions to
+        the left of the decimal point.
+    out : _Symbol, optional
+        Alternative output array in which to place the result. It must have
+        the same shape and type as the expected output.
+
+    Returns
+    -------
+    rounded_array : _Symbol or scalar
+        An array of the same type as `x`, containing the rounded values.
+        A reference to the result is returned.
+
+    Notes
+    -----
+    For values exactly halfway between rounded decimal values, NumPy
+    rounds to the nearest even value. Thus 1.5 and 2.5 round to 2.0,
+    -0.5 and 0.5 round to 0.0, etc.
+
+    This function differs from the original numpy.prod in the following aspects:
+
+        - Cannot cast type automatically. Dtype of `out` must be same as the expected one.
+        - Cannot support complex-valued number.
+    """
+    if isinstance(x, numeric_types):
+        return _np.around(x, decimals, **kwargs)
+    elif isinstance(x, _Symbol):
+        return _npi.around(x, decimals, out=out, **kwargs)
+    else:
+        raise TypeError('type {} not supported'.format(str(type(x))))
+
+
+@set_module('mxnet.symbol.numpy')
+def arctan2(x1, x2, out=None):
+    r"""
+    arctan2(x1, x2, out=None)
+
+    Element-wise arc tangent of ``x1/x2`` choosing the quadrant correctly.
+
+    The quadrant (i.e., branch) is chosen so that ``arctan2(x1, x2)`` is
+    the signed angle in radians between the ray ending at the origin and
+    passing through the point (1,0), and the ray ending at the origin and
+    passing through the point (`x2`, `x1`).  (Note the role reversal: the
+    "`y`-coordinate" is the first function parameter, the "`x`-coordinate"
+    is the second.)  By IEEE convention, this function is defined for
+    `x2` = +/-0 and for either or both of `x1` and `x2` = +/-inf (see
+    Notes for specific values).
+
+    This function is not defined for complex-valued arguments; for the
+    so-called argument of complex values, use `angle`.
+
+    Parameters
+    ----------
+    x1 : _Symbol or scalar
+        `y`-coordinates.
+    x2 : _Symbol or scalar
+        `x`-coordinates. `x2` must be broadcastable to match the shape of
+        `x1` or vice versa.
+    out : _Symbol or None, optional
+        A location into which the result is stored. If provided, it must have
+        a shape that the inputs broadcast to. If not provided or `None`,
+        a freshly-allocated array is returned.
+
+    Returns
+    -------
+    out : _Symbol or scalar
+        Array of angles in radians, in the range ``[-pi, pi]``. This is a scalar if
+        `x1` and `x2` are scalars.
+
+    Notes
+    -----
+    *arctan2* is identical to the `atan2` function of the underlying
+    C library.  The following special values are defined in the C
+    standard: [1]_
+
+    ====== ====== ================
+    `x1`   `x2`   `arctan2(x1,x2)`
+    ====== ====== ================
+    +/- 0  +0     +/- 0
+    +/- 0  -0     +/- pi
+        > 0   +/-inf +0 / +pi
+        < 0   +/-inf -0 / -pi
+    +/-inf +inf   +/- (pi/4)
+    +/-inf -inf   +/- (3*pi/4)
+    ====== ====== ================
+
+    Note that +0 and -0 are distinct floating point numbers, as are +inf
+    and -inf.
+
+    This function differs from the original numpy.arange in the following aspects:
+        - Only support float16, float32 and float64.
+
+    References
+    ----------
+    .. [1] ISO/IEC standard 9899:1999, "Programming language C."
+    """
+    return _ufunc_helper(x1, x2, _npi.arctan2, _np.arctan2,
+                         _npi.arctan2_scalar, _npi.rarctan2_scalar, out=out)
+
+
+@set_module('mxnet.symbol.numpy')
+def hypot(x1, x2, out=None):
+    r"""
+    Given the "legs" of a right triangle, return its hypotenuse.
+
+    Equivalent to ``sqrt(x1**2 + x2**2)``, element-wise.  If `x1` or
+    `x2` is scalar_like (i.e., unambiguously cast-able to a scalar type),
+    it is broadcast for use with each element of the other argument.
+
+    Parameters
+    ----------
+    x1, x2 : array_like
+        Leg of the triangle(s).
+    out : ndarray, None, or tuple of ndarray and None, optional
+        A location into which the result is stored. If provided, it must have
+        a shape that the inputs broadcast to. If not provided or `None`,
+        a freshly-allocated array is returned. A tuple (possible only as a
+        keyword argument) must have length equal to the number of outputs.
+
+    Returns
+    -------
+    z : ndarray
+        The hypotenuse of the triangle(s).
+        This is a scalar if both `x1` and `x2` are scalars.
+
+    Notes
+    -----
+    This function differs from the original numpy.arange in the following aspects:
+        - Only support float16, float32 and float64.
+    """
+    return _ufunc_helper(x1, x2, _npi.hypot, _np.hypot, _npi.hypot_scalar, None, out)
+
+
+@set_module('mxnet.symbol.numpy')
+def unique(ar, return_index=False, return_inverse=False, return_counts=False, axis=None):
+    """
+    Find the unique elements of an array.
+
+    Returns the sorted unique elements of an array. There are three optional
+    outputs in addition to the unique elements:
+
+    * the indices of the input array that give the unique values
+    * the indices of the unique array that reconstruct the input array
+    * the number of times each unique value comes up in the input array
+
+    Parameters
+    ----------
+    ar : _Symbol
+        Input array. Unless `axis` is specified, this will be flattened if it
+        is not already 1-D.
+    return_index : bool, optional
+        If True, also return the indices of `ar` (along the specified axis,
+        if provided, or in the flattened array) that result in the unique array.
+    return_inverse : bool, optional
+        If True, also return the indices of the unique array (for the specified
+        axis, if provided) that can be used to reconstruct `ar`.
+    return_counts : bool, optional
+        If True, also return the number of times each unique item appears
+        in `ar`.
+    axis : int or None, optional
+        The axis to operate on. If None, `ar` will be flattened. If an integer,
+        the subarrays indexed by the given axis will be flattened and treated
+        as the elements of a 1-D array with the dimension of the given axis,
+        see the notes for more details. The default is None.
+
+    Returns
+    -------
+    unique : _Symbol
+        The sorted unique values.
+    unique_indices : _Symbol, optional
+        The indices of the first occurrences of the unique values in the
+        original array. Only provided if `return_index` is True.
+    unique_inverse : _Symbol, optional
+        The indices to reconstruct the original array from the
+        unique array. Only provided if `return_inverse` is True.
+    unique_counts : _Symbol, optional
+        The number of times each of the unique values comes up in the
+        original array. Only provided if `return_counts` is True.
+
+    Notes
+    -----
+    When an axis is specified the subarrays indexed by the axis are sorted.
+    This is done by making the specified axis the first dimension of the array
+    and then flattening the subarrays in C order. The flattened subarrays are
+    then viewed as a structured type with each element given a label, with the
+    effect that we end up with a 1-D array of structured types that can be
+    treated in the same way as any other 1-D array. The result is that the
+    flattened subarrays are sorted in lexicographic order starting with the
+    first element.
+    """
+    return _npi.unique(ar, return_index, return_inverse, return_counts, axis)
+
+
+@set_module('mxnet.symbol.numpy')
 def ldexp(x1, x2, out=None):
     """
     Returns x1 * 2**x2, element-wise.
@@ -4138,7 +4132,6 @@
     """
     return _ufunc_helper(x1, x2, _npi.less_equal, _np.less_equal, _npi.less_equal_scalar,
                          _npi.greater_equal_scalar, out)
->>>>>>> 38ee8549
 
 
 _set_np_symbol_class(_Symbol)