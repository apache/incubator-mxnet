# Licensed to the Apache Software Foundation (ASF) under one
# or more contributor license agreements.  See the NOTICE file
# distributed with this work for additional information
# regarding copyright ownership.  The ASF licenses this file
# to you under the Apache License, Version 2.0 (the
# "License"); you may not use this file except in compliance
# with the License.  You may obtain a copy of the License at
#
#   http://www.apache.org/licenses/LICENSE-2.0
#
# Unless required by applicable law or agreed to in writing,
# software distributed under the License is distributed on an
# "AS IS" BASIS, WITHOUT WARRANTIES OR CONDITIONS OF ANY
# KIND, either express or implied.  See the License for the
# specific language governing permissions and limitations
# under the License.

# pylint: disable=too-many-lines, unused-argument
"""numpy namespace for operators used in Gluon APIs dispatched by F=symbol module."""

from __future__ import absolute_import
import ctypes
import json
import numpy as _np
from . import _op as _mx_np_op
from ...base import _LIB, SymbolHandle, numeric_types, mx_uint, integer_types, string_types
from ...base import c_str, c_handle_array
from ...base import py_str
from ...util import check_call, set_module, _sanity_check_params
from ...util import wrap_np_unary_func, wrap_np_binary_func
from ...context import current_context
from ..symbol import Symbol
from .._internal import _set_np_symbol_class
from . import _internal as _npi
try:
    from __builtin__ import slice as py_slice
except ImportError:
    from builtins import slice as py_slice

__all__ = ['zeros', 'ones', 'add', 'subtract', 'multiply', 'divide', 'mod', 'remainder', 'power', 'arctan2',
           'sin', 'cos', 'tan', 'sinh', 'cosh', 'tanh', 'log10', 'sqrt', 'cbrt', 'abs', 'absolute', 'exp',
           'expm1', 'arcsin', 'arccos', 'arctan', 'sign', 'log', 'degrees', 'log2', 'log1p',
           'rint', 'radians', 'reciprocal', 'square', 'negative', 'fix', 'ceil', 'floor',
           'trunc', 'logical_not', 'arcsinh', 'arccosh', 'arctanh', 'tensordot', 'histogram', 'eye',
           'linspace', 'logspace', 'expand_dims', 'tile', 'arange', 'split', 'vsplit', 'concatenate', 'append',
           'stack', 'vstack', 'column_stack', 'dstack', 'mean', 'maximum', 'minimum', 'swapaxes', 'clip', 'argmax',
           'argmin', 'std', 'var', 'indices', 'copysign', 'ravel', 'hanning', 'hamming', 'blackman', 'flip',
           'around', 'hypot', 'bitwise_xor', 'rad2deg', 'deg2rad', 'unique', 'lcm', 'tril', 'identity', 'take',
           'ldexp', 'vdot', 'inner', 'outer', 'equal', 'not_equal', 'greater', 'less', 'greater_equal',
           'less_equal', 'hsplit', 'rot90', 'einsum', 'true_divide', 'shares_memory', 'may_share_memory', 'diff',
           'resize', 'nan_to_num', 'where']


def _num_outputs(sym):
    return len(sym.as_nd_ndarray())


@set_module('mxnet.symbol.numpy')
class _Symbol(Symbol):
    def __init__(self, handle):
        super(_Symbol, self).__init__(handle)
        self._output_is_list = False

    def __getitem__(self, key): # pylint: disable = too-many-return-statements, inconsistent-return-statements
        num_outputs = len(self)
        if num_outputs == 1: # pylint: disable = too-many-nested-blocks
            # If number of output is one and is not a list, perform ndarray basic slicing
            if not self._output_is_list:
                if isinstance(key, integer_types):
                    sliced = _npi.slice(self, key, key+1)
                    return _npi.reshape(sliced, (-3, -4))
                elif isinstance(key, py_slice):
                    if key.step is None or key.step != 0:
                        start = [None] if key.start is None else key.start
                        stop = [None] if key.stop is None else key.stop
                        return _npi.slice(self, start, stop, key.step)
                    else:
                        raise ValueError("slice step cannot be zero")
                elif isinstance(key, list):
                    raise NotImplementedError
                elif isinstance(key, tuple):
                    begin = []
                    end = []
                    step = []
                    new_shape = ()
                    for index in key:
                        if isinstance(index, py_slice):
                            if index.step is not None and index.step == 0:
                                raise ValueError("slice step cannot be zero")
                            begin.append(index.start)
                            end.append(index.stop)
                            step.append(index.step)
                            new_shape += (-2,)
                        elif isinstance(index, integer_types):
                            begin.append(index)
                            end.append(index+1)
                            step.append(1)
                            new_shape += (-3,)
                    new_shape += (-4,)
                    sliced = _npi.slice(self, begin, end, step)
                    return _npi.reshape(sliced, new_shape)
            # perform trivial list slicing on length one list represented by flag
            else:
                if isinstance(key, integer_types):
                    if key in [-1, 0]:
                        self._output_is_list = False
                        return self
                    else:
                        raise IndexError
                elif isinstance(key, py_slice):
                    if (key.start is None or key.start <= 0) and (key.stop is None or key.stop > 0):
                        return self
                    else:
                        raise ValueError
                else:
                    raise IndexError
        # list slicing on several nodes of outputs
        elif num_outputs > 1:
            if isinstance(key, py_slice):
                start = 0 if key.start is None else key.start
                stop = num_outputs if key.stop is None else key.stop
                step = 1 if key.step is None else key.step
                return Group([self[i] for i in range(start, stop, step)], _Symbol)
            elif isinstance(key, integer_types):
                if key >= num_outputs:
                # Important, python determines the end by this exception
                    raise IndexError
                handle = SymbolHandle()
                check_call(_LIB.MXSymbolGetOutput(
                    self.handle, mx_uint(key), ctypes.byref(handle)))
                return _Symbol(handle=handle)
            else:
                raise NotImplementedError
        else:
            raise NotImplementedError

    def __setitem__(self, key, value):
        raise NotImplementedError

    def __iter__(self):
        return (self[i] for i in range(len(self)))

    def __add__(self, other):
        """x.__add__(y) <=> x + y"""
        return add(self, other)

    def __sub__(self, other):
        """x.__sub__(y) <=> x - y"""
        return subtract(self, other)

    def __rsub__(self, other):
        """x.__rsub__(y) <=> y - x"""
        return subtract(other, self)

    def __mul__(self, other):
        """x.__mul__(y) <=> x * y"""
        return multiply(self, other)

    def __rmul__(self, other):
        """x.__rmul__(y) <=> y * x"""
        return multiply(other, self)

    def __div__(self, other):
        """x.__truediv__(y) <=> x / y"""
        return divide(self, other)

    def __rdiv__(self, other):
        """x.__rdiv__(y) <=> y / x"""
        return divide(other, self)

    def __mod__(self, other):
        """x.__mod__(y) <=> x % y"""
        return mod(self, other)

    def __rmod__(self, other):
        """x.__rmod__(y) <=> y % x"""
        return mod(other, self)

    def __idiv__(self, other):
        raise NotImplementedError

    def __truediv__(self, other):
        """x.__truediv__(y) <=> x / y"""
        return divide(self, other)

    def __rtruediv__(self, other):
        """x.__rtruediv__(y) <=> y / x"""
        return divide(other, self)

    def __itruediv__(self, other):
        raise NotImplementedError

    def __pow__(self, other):
        """x.__pow__(y) <=> x ** y"""
        return power(self, other)

    def __rpow__(self, other):
        return power(other, self)

    def __neg__(self):
        """x.__neg__() <=> - x"""
        return self.__mul__(-1.0)

    def __deepcopy__(self, _):
        return super(_Symbol, self).as_np_ndarray()

    def __eq__(self, other):
        """x.__eq__(y) <=> x == y"""
        return equal(self, other)

    def __ne__(self, other):
        """x.__ne__(y) <=> x != y"""
        return not_equal(self, other)

    def __gt__(self, other):
        """x.__gt__(y) <=> x > y"""
        return greater(self, other)

    def __ge__(self, other):
        """x.__ge__(y) <=> x >= y"""
        return greater_equal(self, other)

    def __lt__(self, other):
        """x.__lt__(y) <=> x < y"""
        return less(self, other)

    def __le__(self, other):
        """x.__le__(y) <=> x <= y"""
        return less_equal(self, other)

    def __len__(self):
        output_count = mx_uint()
        check_call(_LIB.MXSymbolGetNumOutputs(self.handle, ctypes.byref(output_count)))
        return output_count.value

    def as_nd_ndarray(self):
        """Convert _Symbol to mxnet.symbol.Symbol to use its convenience fluent methods."""
        hdl = SymbolHandle()
        check_call(_LIB.MXShallowCopySymbol(self.handle, ctypes.byref(hdl)))
        return Symbol(handle=hdl)

    def as_np_ndarray(self):
        """For the convenience of conversion between legacy and np symbols."""
        return self

    @property
    # pylint: disable= invalid-name, undefined-variable
    def T(self):
        """Same as self.transpose()."""
        return self.transpose()
    # pylint: enable= invalid-name, undefined-variable

    def astype(self, dtype, **kwargs):  # pylint: disable=arguments-differ,unused-argument
        """
        Copy of the array, cast to a specified type.

        Parameters
        ----------
        dtype : str or dtype
            Typecode or data-type to which the array is cast.
        copy : bool, optional
            Default `True`. By default, astype always returns a newly
            allocated ndarray on the same context. If this is set to
            `False`, and the dtype requested is the same as the ndarray's
            dtype, the ndarray is returned instead of a copy.

        Returns
        -------
        arr_t : ndarray
            Unless `copy` is False and the other conditions for returning the input
            array are satisfied (see description for `copy` input parameter), `arr_t`
            is a new array of the same shape as the input array with `dtype`.
        """
        _sanity_check_params('astype', ['order', 'casting', 'subok'], kwargs)
        return _npi.cast(self, dtype=dtype)

    def dot(self, b, out=None):
        """Dot product of two arrays.
        Refer to ``numpy.dot`` for full documentation."""
        return _mx_np_op.dot(self, b, out=out)

    def reshape(self, *args, **kwargs):  # pylint: disable=arguments-differ
        """Returns a copy of the array with a new shape.

        Notes
        -----
        Unlike the free function `mxnet.numpy.reshape`, this method on `ndarray` allows
        the elements of the shape parameter to be passed in as separate arguments.
        For example, ``a.reshape(10, 11)`` is equivalent to
        ``a.reshape((10, 11))``.
        """
        order = 'C'
        if len(kwargs) > 1:
            raise TypeError('function takes at most 1 keyword argument')
        if len(kwargs) == 1:
            if 'order' not in kwargs:
                raise TypeError('{} is an invalid keyword argument for this function'
                                .format(kwargs.keys()[0]))
            order = kwargs.pop('order', 'C')
            if order != 'C':
                raise NotImplementedError('only supports C-order,'
                                          ' while received {}'.format(order))
        if len(args) == 0:
            raise TypeError('reshape() takes exactly 1 argument (0 given)')
        if len(args) == 1 and isinstance(args[0], tuple):
            return _mx_np_op.reshape(self, newshape=args[0], order=order)
        else:
            return _mx_np_op.reshape(self, newshape=args, order=order)

    def argmax(self, axis=None, out=None):  # pylint: disable=arguments-differ
        """Return indices of the maximum values along the given axis.
        Refer to `mxnet.numpy.argmax` for full documentation."""
        return argmax(self, axis, out)

    def reshape_like(self, *args, **kwargs):
        """Convenience fluent method for :py:func:`reshape_like`.

        The arguments are the same as for :py:func:`reshape_like`, with
        this array as data.
        """
        raise AttributeError('_Symbol object has no attribute reshape_like')

    def zeros_like(self, *args, **kwargs):
        """Convenience fluent method for :py:func:`zeros_like`.

        The arguments are the same as for :py:func:`zeros_like`, with
        this array as data.
        """
        raise AttributeError('_Symbol object has no attribute zeros_like')

    def ones_like(self, *args, **kwargs):
        """Convenience fluent method for :py:func:`ones_like`.

        The arguments are the same as for :py:func:`ones_like`, with
        this array as data.
        """
        raise AttributeError('_Symbol object has no attribute ones_like')

    def broadcast_axes(self, *args, **kwargs):
        """Convenience fluent method for :py:func:`broadcast_axes`.

        The arguments are the same as for :py:func:`broadcast_axes`, with
        this array as data.
        """
        raise AttributeError('_Symbol object has no attribute broadcast_like')

    def repeat(self, repeats, axis=None):  # pylint: disable=arguments-differ
        """Repeat elements of an array."""
        return _mx_np_op.repeat(self, repeats=repeats, axis=axis)

    def pad(self, *args, **kwargs):
        """Convenience fluent method for :py:func:`pad`.

        The arguments are the same as for :py:func:`pad`, with
        this array as data.
        """
        raise AttributeError('_Symbol object has no attribute pad')

    def swapaxes(self, axis1, axis2):  # pylint: disable=arguments-differ
        """Return a copy of the array with axis1 and axis2 interchanged.
        Refer to `mxnet.numpy.swapaxes` for full documentation.
        """
        return swapaxes(self, axis1, axis2)

    def split(self, *args, **kwargs):
        """Convenience fluent method for :py:func:`split`.

        The arguments are the same as for :py:func:`split`, with
        this array as data.
        """
        raise AttributeError('_Symbol object has no attribute split')

    def split_v2(self, *args, **kwargs):
        """Convenience fluent method for :py:func:`split_v2`.

        The arguments are the same as for :py:func:`split_v2`, with
        this array as data.
        """
        raise AttributeError('_Symbol object has no attribute split_v2')

    def slice(self, *args, **kwargs):
        """Convenience fluent method for :py:func:`slice`.

        The arguments are the same as for :py:func:`slice`, with
        this array as data.
        """
        raise AttributeError('_Symbol object has no attribute slice')

    def slice_axis(self, *args, **kwargs):
        """Convenience fluent method for :py:func:`slice_axis`.

        The arguments are the same as for :py:func:`slice_axis`, with
        this array as data.
        """
        raise AttributeError('_Symbol object has no attribute slice_axis')

    def slice_like(self, *args, **kwargs):
        """Convenience fluent method for :py:func:`slice_like`.

        The arguments are the same as for :py:func:`slice_like`, with
        this array as data.
        """
        raise AttributeError('_Symbol object has no attribute slice_like')

    def take(self, indices, axis=None, mode='raise'):  # pylint: disable=arguments-differ, redefined-outer-name
        """Convenience fluent method for :py:func:`take`.

        The arguments are the same as for :py:func:`take`, with
        this array as data.
        """
        return take(self, indices, axis, mode=mode)

    def one_hot(self, *args, **kwargs):
        """Convenience fluent method for :py:func:`one_hot`.

        The arguments are the same as for :py:func:`one_hot`, with
        this array as data.
        """
        raise AttributeError('_Symbol object has no attribute one_hot')

    def pick(self, *args, **kwargs):
        """Convenience fluent method for :py:func:`pick`.

        The arguments are the same as for :py:func:`pick`, with
        this array as data.
        """
        raise AttributeError('_Symbol object has no attribute pick')

    def sort(self, *args, **kwargs):
        """Convenience fluent method for :py:func:`sort`.

        The arguments are the same as for :py:func:`sort`, with
        this array as data.
        """
        raise NotImplementedError

    def topk(self, *args, **kwargs):
        """Convenience fluent method for :py:func:`topk`.

        The arguments are the same as for :py:func:`topk`, with
        this array as data.
        """
        raise AttributeError('_Symbol object has no attribute topk')

    def argsort(self, *args, **kwargs):
        """Convenience fluent method for :py:func:`argsort`.

        The arguments are the same as for :py:func:`argsort`, with
        this array as data.
        """
        raise NotImplementedError

    def argmax_channel(self, *args, **kwargs):
        """Convenience fluent method for :py:func:`argmax_channel`.

        The arguments are the same as for :py:func:`argmax_channel`, with
        this array as data.
        """
        raise AttributeError('_Symbol object has no attribute argmax_channel')

    def argmin(self, axis=None, out=None):  # pylint: disable=arguments-differ
        """Return indices of the minimum values along the given axis.
        Refer to `mxnet.numpy.argmax` for full documentation."""
        return argmin(self, axis, out)

    def clip(self, min=None, max=None, out=None):  # pylint: disable=arguments-differ
        """Return an array whose values are limited to [min, max].
        One of max or min must be given.
        """
        return clip(self, min, max, out=out)

    def abs(self, *args, **kwargs):
        """Convenience fluent method for :py:func:`abs`.

        The arguments are the same as for :py:func:`abs`, with
        this array as data.
        """
        raise AttributeError('_Symbol object has no attribute abs')

    def sign(self, *args, **kwargs):
        """Convenience fluent method for :py:func:`sign`.

        The arguments are the same as for :py:func:`sign`, with
        this array as data.
        """
        raise AttributeError('_Symbol object has no attribute abs')

    def flatten(self, order='C'):  # pylint: disable=arguments-differ
        """Return a copy of the array collapsed into one dimension."""
        return self.reshape(-1, order=order)

    def shape_array(self, *args, **kwargs):
        """Convenience fluent method for :py:func:`shape_array`.

        The arguments are the same as for :py:func:`shape_array`, with
        this array as data.
        """
        raise AttributeError('_Symbol object has no attribute shape_array')

    def size_array(self, *args, **kwargs):
        """Convenience fluent method for :py:func:`size_array`.

        The arguments are the same as for :py:func:`size_array`, with
        this array as data.
        """
        raise AttributeError('_Symbol object has no attribute size_array')

    def expand_dims(self, *args, **kwargs):  # pylint: disable=arguments-differ,unused-argument
        """Convenience fluent method for :py:func:`expand_dims`.

        The arguments are the same as for :py:func:`expand_dims`, with
        this array as data.
        """
        raise AttributeError('_Symbol object has no attribute expand_dims')

    def tile(self, *args, **kwargs):
        """Convenience fluent method for :py:func:`tile`.

        The arguments are the same as for :py:func:`tile`, with
        this array as data.
        """
        raise AttributeError('_Symbol object has no attribute tile')

    def transpose(self, *axes):  # pylint: disable=arguments-differ
        """The arguments are the same as for :py:func:`transpose`, with
        this array as data.
        """
        if len(axes) == 0:
            axes = None
        elif len(axes) == 1:
            if isinstance(axes[0], (tuple, list)):
                axes = axes[0]
            elif axes[0] is None:
                axes = None
        return _mx_np_op.transpose(self, axes=axes)

    def flip(self, *args, **kwargs):
        """Convenience fluent method for :py:func:`flip`.

        The arguments are the same as for :py:func:`flip`, with
        this array as data.
        """
        raise AttributeError('_Symbol object has no attribute flip')

    def depth_to_space(self, *args, **kwargs):
        """Convenience fluent method for :py:func:`depth_to_space`.

        The arguments are the same as for :py:func:`depth_to_space`, with
        this array as data.
        """
        raise AttributeError('_Symbol object has no attribute depth_to_space')

    def space_to_depth(self, *args, **kwargs):
        """Convenience fluent method for :py:func:`space_to_depth`.

        The arguments are the same as for :py:func:`space_to_depth`, with
        this array as data.
        """
        raise AttributeError('_Symbol object has no attribute space_to_depth')

    def diag(self, k=0, **kwargs):
        """Convenience fluent method for :py:func:`diag`.

        The arguments are the same as for :py:func:`diag`, with
        this array as data.
        """
        raise AttributeError('_Symbol object has no attribute diag')

    def sum(self, axis=None, dtype=None, out=None, keepdims=False):  # pylint: disable=arguments-differ
        """Return the sum of the array elements over the given axis."""
        return _mx_np_op.sum(self, axis=axis, dtype=dtype, out=out, keepdims=keepdims)

    def nansum(self, *args, **kwargs):
        """Convenience fluent method for :py:func:`nansum`.

        The arguments are the same as for :py:func:`nansum`, with
        this array as data.
        """
        raise AttributeError('_Symbol object has no attribute nansum')

    def prod(self, axis=None, dtype=None, out=None, keepdims=False):  # pylint: disable=arguments-differ
        """Return the product of the array elements over the given axis."""
        return _mx_np_op.prod(self, axis=axis, dtype=dtype, keepdims=keepdims, out=out)

    def nanprod(self, *args, **kwargs):
        """Convenience fluent method for :py:func:`nanprod`.

        The arguments are the same as for :py:func:`nanprod`, with
        this array as data.
        """
        raise AttributeError('_Symbol object has no attribute nanprod')

    def mean(self, axis=None, dtype=None, out=None, keepdims=False):  # pylint: disable=arguments-differ
        """Returns the average of the array elements along given axis."""
        return mean(self, axis=axis, dtype=dtype, out=out, keepdims=keepdims)

    def std(self, axis=None, dtype=None, out=None, ddof=0, keepdims=False):  # pylint: disable=arguments-differ,too-many-arguments
        """Returns the standard deviation of the array elements along given axis."""
        return std(self, axis=axis, dtype=dtype, ddof=ddof, keepdims=keepdims, out=out)

    def var(self, axis=None, dtype=None, out=None, ddof=0, keepdims=False):  # pylint: disable=arguments-differ,too-many-arguments
        """Returns the variance of the array elements, along given axis."""
        return var(self, axis=axis, dtype=dtype, out=out, ddof=ddof, keepdims=keepdims)

    def cumsum(self, axis=None, dtype=None, out=None):
        """Return the cumulative sum of the elements along the given axis."""
        return _mx_np_op.cumsum(self, axis=axis, dtype=dtype, out=out)

    def max(self, axis=None, out=None, keepdims=False):  # pylint: disable=arguments-differ
        """Return the maximum along a given axis."""
        return _mx_np_op.max(self, axis=axis, keepdims=keepdims, out=out)

    def min(self, axis=None, out=None, keepdims=False):  # pylint: disable=arguments-differ
        """Return the minimum along a given axis."""
        return _mx_np_op.min(self, axis=axis, keepdims=keepdims, out=out)

    def norm(self, *args, **kwargs):
        """Convenience fluent method for :py:func:`norm`.

        The arguments are the same as for :py:func:`norm`, with
        this array as data.
        """
        raise AttributeError('_Symbol object has no attribute norm')

    def round(self, *args, **kwargs):
        """Convenience fluent method for :py:func:`round`.

        The arguments are the same as for :py:func:`round`, with
        this array as data.
        """
        raise NotImplementedError

    def rint(self, *args, **kwargs):
        """Convenience fluent method for :py:func:`rint`.

        The arguments are the same as for :py:func:`rint`, with
        this array as data.
        """
        raise AttributeError('_Symbol object has no attribute rint')

    def fix(self, *args, **kwargs):
        """Convenience fluent method for :py:func:`fix`.

        The arguments are the same as for :py:func:`fix`, with
        this array as data.
        """
        raise AttributeError('_Symbol object has no attribute fix')

    def floor(self, *args, **kwargs):
        """Convenience fluent method for :py:func:`floor`.

        The arguments are the same as for :py:func:`floor`, with
        this array as data.
        """
        raise AttributeError('_Symbol object has no attribute floor')

    def ceil(self, *args, **kwargs):
        """Convenience fluent method for :py:func:`ceil`.

        The arguments are the same as for :py:func:`ceil`, with
        this array as data.
        """
        raise AttributeError('_Symbol object has no attribute ceil')

    def trunc(self, *args, **kwargs):
        """Convenience fluent method for :py:func:`trunc`.

        The arguments are the same as for :py:func:`trunc`, with
        this array as data.
        """
        raise AttributeError('_Symbol object has no attribute trunc')

    def sin(self, *args, **kwargs):
        """Convenience fluent method for :py:func:`sin`.

        The arguments are the same as for :py:func:`sin`, with
        this array as data.
        """
        raise AttributeError('_Symbol object has no attribute sin')

    def cos(self, *args, **kwargs):
        """Convenience fluent method for :py:func:`cos`.

        The arguments are the same as for :py:func:`cos`, with
        this array as data.
        """
        raise AttributeError('_Symbol object has no attribute cos')

    def tan(self, *args, **kwargs):
        """Convenience fluent method for :py:func:`tan`.

        The arguments are the same as for :py:func:`tan`, with
        this array as data.
        """
        raise AttributeError('_Symbol object has no attribute tan')

    def arcsin(self, *args, **kwargs):
        """Convenience fluent method for :py:func:`arcsin`.

        The arguments are the same as for :py:func:`arcsin`, with
        this array as data.
        """
        raise AttributeError('_Symbol object has no attribute arcsin')

    def arccos(self, *args, **kwargs):
        """Convenience fluent method for :py:func:`arccos`.

        The arguments are the same as for :py:func:`arccos`, with
        this array as data.
        """
        raise AttributeError('_Symbol object has no attribute arccos')

    def arctan(self, *args, **kwargs):
        """Convenience fluent method for :py:func:`arctan`.

        The arguments are the same as for :py:func:`arctan`, with
        this array as data.
        """
        raise AttributeError('_Symbol object has no attribute arctan')

    def degrees(self, *args, **kwargs):
        """Convenience fluent method for :py:func:`degrees`.

        The arguments are the same as for :py:func:`degrees`, with
        this array as data.
        """
        raise AttributeError('_Symbol object has no attribute degrees')

    def radians(self, *args, **kwargs):
        """Convenience fluent method for :py:func:`radians`.

        The arguments are the same as for :py:func:`radians`, with
        this array as data.
        """
        raise AttributeError('_Symbol object has no attribute radians')

    def sinh(self, *args, **kwargs):
        """Convenience fluent method for :py:func:`sinh`.

        The arguments are the same as for :py:func:`sinh`, with
        this array as data.
        """
        raise AttributeError('_Symbol object has no attribute sinh')

    def cosh(self, *args, **kwargs):
        """Convenience fluent method for :py:func:`cosh`.

        The arguments are the same as for :py:func:`cosh`, with
        this array as data.
        """
        raise AttributeError('_Symbol object has no attribute cosh')

    def tanh(self, *args, **kwargs):
        """Convenience fluent method for :py:func:`tanh`.

        The arguments are the same as for :py:func:`tanh`, with
        this array as data.
        """
        raise AttributeError('_Symbol object has no attribute tanh')

    def arcsinh(self, *args, **kwargs):
        """Convenience fluent method for :py:func:`arcsinh`.

        The arguments are the same as for :py:func:`arcsinh`, with
        this array as data.
        """
        raise AttributeError('_Symbol object has no attribute arcsinh')

    def arccosh(self, *args, **kwargs):
        """Convenience fluent method for :py:func:`arccosh`.

        The arguments are the same as for :py:func:`arccosh`, with
        this array as data.
        """
        raise AttributeError('_Symbol object has no attribute arccosh')

    def arctanh(self, *args, **kwargs):
        """Convenience fluent method for :py:func:`arctanh`.

        The arguments are the same as for :py:func:`arctanh`, with
        this array as data.
        """
        raise AttributeError('_Symbol object has no attribute arctanh')

    def exp(self, *args, **kwargs):
        """Convenience fluent method for :py:func:`exp`.

        The arguments are the same as for :py:func:`exp`, with
        this array as data.
        """
        raise AttributeError('_Symbol object has no attribute exp')

    def expm1(self, *args, **kwargs):
        """Convenience fluent method for :py:func:`expm1`.

        The arguments are the same as for :py:func:`expm1`, with
        this array as data.
        """
        raise AttributeError('_Symbol object has no attribute expm1')

    def log(self, *args, **kwargs):
        """Convenience fluent method for :py:func:`log`.

        The arguments are the same as for :py:func:`log`, with
        this array as data.
        """
        raise AttributeError('_Symbol object has no attribute log')

    def log10(self, *args, **kwargs):
        """Convenience fluent method for :py:func:`log10`.

        The arguments are the same as for :py:func:`log10`, with
        this array as data.
        """
        raise AttributeError('_Symbol object has no attribute log10')

    def log2(self, *args, **kwargs):
        """Convenience fluent method for :py:func:`log2`.

        The arguments are the same as for :py:func:`log2`, with
        this array as data.
        """
        raise AttributeError('_Symbol object has no attribute log2')

    def log1p(self, *args, **kwargs):
        """Convenience fluent method for :py:func:`log1p`.

        The arguments are the same as for :py:func:`log1p`, with
        this array as data.
        """
        raise AttributeError('_Symbol object has no attribute log1p')

    def sqrt(self, *args, **kwargs):
        """Convenience fluent method for :py:func:`sqrt`.

        The arguments are the same as for :py:func:`sqrt`, with
        this array as data.
        """
        raise AttributeError('_Symbol object has no attribute sqrt')

    def rsqrt(self, *args, **kwargs):
        """Convenience fluent method for :py:func:`rsqrt`.

        The arguments are the same as for :py:func:`rsqrt`, with
        this array as data.
        """
        raise AttributeError('_Symbol object has no attribute rsqrt')

    def cbrt(self, *args, **kwargs):
        """Convenience fluent method for :py:func:`cbrt`.

        The arguments are the same as for :py:func:`cbrt`, with
        this array as data.
        """
        raise AttributeError('_Symbol object has no attribute cqrt')

    def rcbrt(self, *args, **kwargs):
        """Convenience fluent method for :py:func:`rcbrt`.

        The arguments are the same as for :py:func:`rcbrt`, with
        this array as data.
        """
        raise AttributeError('_Symbol object has no attribute rcqrt')

    def square(self, *args, **kwargs):
        """Convenience fluent method for :py:func:`square`.

        The arguments are the same as for :py:func:`square`, with
        this array as data.
        """
        raise AttributeError('_Symbol object has no attribute square')

    def reciprocal(self, *args, **kwargs):
        """Convenience fluent method for :py:func:`reciprocal`.

        The arguments are the same as for :py:func:`reciprocal`, with
        this array as data.
        """
        raise AttributeError('_Symbol object has no attribute reciprocal')

    def relu(self, *args, **kwargs):
        """Convenience fluent method for :py:func:`relu`.

        The arguments are the same as for :py:func:`relu`, with
        this array as data.
        """
        raise AttributeError('_Symbol object has no attribute relu')

    def sigmoid(self, *args, **kwargs):
        """Convenience fluent method for :py:func:`sigmoid`.

        The arguments are the same as for :py:func:`sigmoid`, with
        this array as data.
        """
        raise AttributeError('_Symbol object has no attribute sigmoid')

    def softmax(self, *args, **kwargs):
        """Convenience fluent method for :py:func:`softmax`.

        The arguments are the same as for :py:func:`softmax`, with
        this array as data.
        """
        raise AttributeError('_Symbol object has no attribute softmax')

    def log_softmax(self, *args, **kwargs):
        """Convenience fluent method for :py:func:`log_softmax`.

        The arguments are the same as for :py:func:`log_softmax`, with
        this array as data.
        """
        raise AttributeError('_Symbol object has no attribute log_softmax')

    def softmin(self, *args, **kwargs):
        """Convenience fluent method for :py:func:`softmin`.

        The arguments are the same as for :py:func:`softmin`, with
        this array as data.
        """
        raise AttributeError('_Symbol object has no attribute softmin')

    def squeeze(self, axis=None):  # pylint: disable=arguments-differ
        """Remove single-dimensional entries from the shape of a."""
        return _mx_np_op.squeeze(self, axis=axis)

    def broadcast_to(self, *args, **kwargs):
        raise AttributeError('_Symbol object has no attribute broadcast_to')

    def broadcast_like(self, *args, **kwargs):
        raise AttributeError('_Symbol object has no attribute broadcast_like')

    def save(self, fname, remove_amp_cast=True):
        """Saves symbol to a file.
        You can also use pickle to do the job if you only work on python.
        The advantage of `load`/`save` functions is that the file contents are language agnostic.
        This means the model saved by one language binding can be loaded by a different
        language binding of `MXNet`.
        You also get the benefit of being able to directly load/save from cloud storage(S3, HDFS).
        Parameters
        ----------
        fname : str
            The name of the file.
            - "s3://my-bucket/path/my-s3-symbol"
            - "hdfs://my-bucket/path/my-hdfs-symbol"
            - "/path-to/my-local-symbol"
        remove_amp_cast : bool, optional
            Whether to remove the amp_cast and amp_multicast operators, before saving the model.
        See Also
        --------
        symbol.load : Used to load symbol from file.
        """
        if not isinstance(fname, string_types):
            raise TypeError('fname need to be string')

        handle = self.handle
        if remove_amp_cast:
            handle = SymbolHandle()
            check_call(_LIB.MXSymbolRemoveAmpCast(self.handle, ctypes.byref(handle)))

        processed_symbol = _Symbol(handle)
        json_str = processed_symbol.save_json_string()
        json_data = json.loads(json_str)
        with open(fname, 'w') as file_out:
            json.dump(json_data, file_out, indent=2, sort_keys=True)

    def save_json_string(self):
        """Saves symbol to a JSON string.
        See Also
        --------
        symbol.load_json : Used to load symbol from JSON string.
        """
        json_str = ctypes.c_char_p()
        check_call(_LIB.MXSymbolSaveToJSON(self.handle, ctypes.byref(json_str)))
        json_data = json.loads(py_str(json_str.value))
        json_data["output_is_list"] = self._output_is_list
        return json.dumps(json_data)


@set_module('mxnet.symbol.numpy')
def zeros(shape, dtype=_np.float32, order='C', ctx=None):
    """Return a new array of given shape and type, filled with zeros.
    This function currently only supports storing multi-dimensional data
    in row-major (C-style).

    Parameters
    ----------
    shape : int or tuple of int
        The shape of the empty array.
    dtype : str or numpy.dtype, optional
        An optional value type. Default is `numpy.float32`. Note that this
        behavior is different from NumPy's `zeros` function  where `float64`
        is the default value, because `float32` is considered as the default
        data type in deep learning.
    order : {'C'}, optional, default: 'C'
        How to store multi-dimensional data in memory, currently only row-major
        (C-style) is supported.
    ctx : Context, optional
        An optional device context (default is the current default context).

    Returns
    -------
    out : Symbol
        Array of zeros with the given shape, dtype, and ctx.
    """
    if order != 'C':
        raise NotImplementedError
    if ctx is None:
        ctx = current_context()
    dtype = _np.float32 if dtype is None else dtype
    return _npi.zeros(shape=shape, ctx=ctx, dtype=dtype)


@set_module('mxnet.symbol.numpy')
def ones(shape, dtype=_np.float32, order='C', ctx=None):
    """Return a new array of given shape and type, filled with ones.
    This function currently only supports storing multi-dimensional data
    in row-major (C-style).

    Parameters
    ----------
    shape : int or tuple of int
        The shape of the empty array.
    dtype : str or numpy.dtype, optional
        An optional value type. Default is `numpy.float32`. Note that this
        behavior is different from NumPy's `ones` function where `float64`
        is the default value, because `float32` is considered as the default
        data type in deep learning.
    order : {'C'}, optional, default: 'C'
        How to store multi-dimensional data in memory, currently only row-major
        (C-style) is supported.
    ctx : Context, optional
        An optional device context (default is the current default context).

    Returns
    -------
    out : ndarray
        Array of ones with the given shape, dtype, and ctx.
    """
    if order != 'C':
        raise NotImplementedError
    if ctx is None:
        ctx = current_context()
    dtype = _np.float32 if dtype is None else dtype
    return _npi.ones(shape=shape, ctx=ctx, dtype=dtype)


@set_module('mxnet.symbol.numpy')
def full(shape, fill_value, dtype=None, order='C', ctx=None, out=None):  # pylint: disable=too-many-arguments
    """
    Return a new array of given shape and type, filled with `fill_value`.
    Parameters
    ----------
    shape : int or sequence of ints
        Shape of the new array, e.g., ``(2, 3)`` or ``2``.
    fill_value : scalar
        Fill value.
    dtype : data-type, optional
        The desired data-type for the array. The default, `None`, means
        `np.array(fill_value).dtype`.
    order : {'C'}, optional
        Whether to store multidimensional data in C- or Fortran-contiguous
        (row- or column-wise) order in memory. Currently only supports C order.
    ctx: to specify the device, e.g. the i-th GPU.
    out : ndarray or None, optional
        A location into which the result is stored.
        If provided, it must have the same shape and dtype as input ndarray.
        If not provided or `None`, a freshly-allocated array is returned.
    Returns
    -------
    out : ndarray
        Array of `fill_value` with the given shape, dtype, and order.
    Notes
    -----
    This function differs from the original `numpy.full
    https://docs.scipy.org/doc/numpy/reference/generated/numpy.full.html`_ in
    the following way(s):
    - Have an additional `ctx` argument to specify the device
    - Have an additional `out` argument
    - Currently does not support `order` selection
    See Also
    --------
    empty : Return a new uninitialized array.
    ones : Return a new array setting values to one.
    zeros : Return a new array setting values to zero.
    Examples
    --------
    >>> np.full((2, 2), 10)
    array([[10., 10.],
           [10., 10.]])
    >>> np.full((2, 2), 2, dtype=np.int32, ctx=mx.cpu(0))
    array([[2, 2],
           [2, 2]], dtype=int32)
    """
    if order != 'C':
        raise NotImplementedError
    if ctx is None:
        ctx = current_context()
    dtype = _np.float32 if dtype is None else dtype
    return _npi.full(shape=shape, value=fill_value, ctx=ctx, dtype=dtype, out=out)


@set_module('mxnet.symbol.numpy')
def identity(n, dtype=None, ctx=None):
    """
    Return the identity array.

    The identity array is a square array with ones on
    the main diagonal.

    Parameters
    ----------
    n : int
        Number of rows (and columns) in `n` x `n` output.
    dtype : data-type, optional
        Data-type of the output.  Defaults to ``numpy.float32``.
    ctx : Context, optional
        An optional device context (default is the current default context).

    Returns
    -------
    out : _Symbol
        `n` x `n` array with its main diagonal set to one,
        and all other elements 0.
    """
    if not isinstance(n, int):
        raise TypeError("Input 'n' should be an integer")
    if n < 0:
        raise ValueError("Input 'n' cannot be negative")
    if ctx is None:
        ctx = current_context()
    dtype = _np.float32 if dtype is None else dtype
    return _npi.identity(shape=(n, n), ctx=ctx, dtype=dtype)


# pylint: disable=redefined-outer-name
@set_module('mxnet.symbol.numpy')
def take(a, indices, axis=None, mode='raise', out=None):
    r"""
    Take elements from an array along an axis.

    When axis is not None, this function does the same thing as "fancy"
    indexing (indexing arrays using arrays); however, it can be easier to use
    if you need elements along a given axis. A call such as
    ``np.take(arr, indices, axis=3)`` is equivalent to
    ``arr[:,:,:,indices,...]``.

    Explained without fancy indexing, this is equivalent to the following use
    of `ndindex`, which sets each of ``ii``, ``jj``, and ``kk`` to a tuple of
    indices::

        Ni, Nk = a.shape[:axis], a.shape[axis+1:]
        Nj = indices.shape
        for ii in ndindex(Ni):
            for jj in ndindex(Nj):
                for kk in ndindex(Nk):
                    out[ii + jj + kk] = a[ii + (indices[jj],) + kk]

    Parameters
    ----------
    a : _Symbol
        The source array.
    indices : _Symbol
        The indices of the values to extract. Also allow scalars for indices.
    axis : int, optional
        The axis over which to select values. By default, the flattened
        input array is used.
    out : _Symbol or None, optional
        Dummy parameter to keep the consistency with the ndarray counterpart.
    mode : {'clip', 'wrap'}, optional
        Specifies how out-of-bounds indices will behave.

        * 'clip' -- clip to the range (default)
        * 'wrap' -- wrap around

        'clip' mode means that all indices that are too large are replaced
        by the index that addresses the last element along that axis. Note
        that this disables indexing with negative numbers.

    Returns
    -------
    out : _Symbol
        The returned array has the same type as `a`.

    Notes
    -----

    This function differs from the original `numpy.take
    <https://docs.scipy.org/doc/numpy/reference/generated/numpy.take.html>`_ in
    the following way(s):

    - Only ndarray or scalar ndarray is accepted as valid input.
    """
    if mode not in ('wrap', 'clip', 'raise'):
        raise NotImplementedError(
            "function take does not support mode '{}'".format(mode))
    if axis is None:
        return _npi.take(_npi.reshape(a, -1), indices, 0, mode, out)
    else:
        return _npi.take(a, indices, axis, mode, out)
# pylint: enable=redefined-outer-name


#pylint: disable= too-many-arguments, no-member, protected-access
def _ufunc_helper(lhs, rhs, fn_array, fn_scalar, lfn_scalar, rfn_scalar=None, out=None):
    """ Helper function for element-wise operation.
    The function will perform numpy-like broadcasting if needed and call different functions.

    Parameters
    --------
    lhs : Symbol or numeric value
        Left-hand side operand.

    rhs : Symbol or numeric value
        Right-hand operand,

    fn_array : function
        Function to be called if both lhs and rhs are of ``Symbol`` type.

    fn_scalar : function
        Function to be called if both lhs and rhs are numeric values.

    lfn_scalar : function
        Function to be called if lhs is ``Symbol`` while rhs is numeric value

    rfn_scalar : function
        Function to be called if lhs is numeric value while rhs is ``Symbol``;
        if none is provided, then the function is commutative, so rfn_scalar is equal to lfn_scalar

    Returns
    --------
    mxnet.numpy.ndarray
        result array
    """
    if isinstance(lhs, numeric_types):
        if isinstance(rhs, numeric_types):
            return fn_scalar(lhs, rhs, out=out)
        else:
            if rfn_scalar is None:
                # commutative function
                return lfn_scalar(rhs, float(lhs), out=out)
            else:
                return rfn_scalar(rhs, float(lhs), out=out)
    elif isinstance(rhs, numeric_types):
        return lfn_scalar(lhs, float(rhs), out=out)
    elif isinstance(rhs, Symbol):
        return fn_array(lhs, rhs, out=out)
    else:
        raise TypeError('type %s not supported' % str(type(rhs)))
#pylint: enable= too-many-arguments, no-member, protected-access


@set_module('mxnet.symbol.numpy')
@wrap_np_binary_func
def add(x1, x2, out=None, **kwargs):
    return _ufunc_helper(x1, x2, _npi.add, _np.add, _npi.add_scalar, None, out)


@set_module('mxnet.symbol.numpy')
@wrap_np_binary_func
def subtract(x1, x2, out=None, **kwargs):
    return _ufunc_helper(x1, x2, _npi.subtract, _np.subtract, _npi.subtract_scalar,
                         _npi.rsubtract_scalar, out)


@set_module('mxnet.symbol.numpy')
@wrap_np_binary_func
def multiply(x1, x2, out=None, **kwargs):
    return _ufunc_helper(x1, x2, _npi.multiply, _np.multiply, _npi.multiply_scalar, None, out)


@set_module('mxnet.symbol.numpy')
@wrap_np_binary_func
def divide(x1, x2, out=None, **kwargs):
    return _ufunc_helper(x1, x2, _npi.true_divide, _np.divide, _npi.true_divide_scalar,
                         _npi.rtrue_divide_scalar, out)


@set_module('mxnet.ndarray.numpy')
def true_divide(x1, x2, out=None):
    return _ufunc_helper(x1, x2, _npi.true_divide, _np.divide, _npi.true_divide_scalar,
                         _npi.rtrue_divide_scalar, out)


@set_module('mxnet.symbol.numpy')
@wrap_np_binary_func
def mod(x1, x2, out=None, **kwargs):
    return _ufunc_helper(x1, x2, _npi.mod, _np.mod, _npi.mod_scalar, _npi.rmod_scalar, out)


@set_module('mxnet.symbol.numpy')
@wrap_np_binary_func
def remainder(x1, x2, out=None, **kwargs):
    return _ufunc_helper(x1, x2, _npi.mod, _np.mod, _npi.mod_scalar, _npi.rmod_scalar, out)


@set_module('mxnet.symbol.numpy')
@wrap_np_binary_func
def power(x1, x2, out=None, **kwargs):
    return _ufunc_helper(x1, x2, _npi.power, _np.power, _npi.power_scalar, _npi.rpower_scalar, out)


@set_module('mxnet.symbol.numpy')
@wrap_np_binary_func
def lcm(x1, x2, out=None, **kwargs):
    """
    Returns the lowest common multiple of ``|x1|`` and ``|x2|``

    Parameters
    ----------
    x1, x2 : ndarrays or scalar values
        The arrays for computing lowest common multiple. If x1.shape != x2.shape,
        they must be broadcastable to a common shape (which may be the shape of
        one or the other).

    out : ndarray or None, optional
        A location into which the result is stored. If provided, it must have a shape
        that the inputs broadcast to. If not provided or None, a freshly-allocated array
        is returned.

    Returns
    -------
    y : ndarray or scalar
        The lowest common multiple of the absolute value of the inputs
        This is a scalar if both `x1` and `x2` are scalars.

    See Also
    --------
    gcd : The greatest common divisor
    """
    return _ufunc_helper(x1, x2, _npi.lcm, _np.lcm, _npi.lcm_scalar, None, out)


@set_module('mxnet.symbol.numpy')
def tensordot(a, b, axes=2):
    r"""
    tensordot(a, b, axes=2)
    Compute tensor dot product along specified axes for arrays >= 1-D.
    Given two tensors (arrays of dimension greater than or equal to one),
    `a` and `b`, and an ndarray object containing two ndarray
    objects, ``(a_axes, b_axes)``, sum the products of `a`'s and `b`'s
    elements (components) over the axes specified by ``a_axes`` and
    ``b_axes``. The third argument can be a single non-negative
    integer_like scalar, ``N``; if it is such, then the last ``N``
    dimensions of `a` and the first ``N`` dimensions of `b` are summed
    over.
    Parameters
    ----------
    a, b : _Symbol
        Tensors to "dot".
    axes : int or (2,) ndarray
        * integer_like
        If an int N, sum over the last N axes of `a` and the first N axes
        of `b` in order. The sizes of the corresponding axes must match.
        * (2,) array_like
        Or, a list of axes to be summed over, first sequence applying to `a`,
        second to `b`. Both elements array_like must be of the same length.
    Notes
    -----
    Three common use cases are:
        * ``axes = 0`` : tensor product :math:`a\otimes b`
        * ``axes = 1`` : tensor dot product :math:`a\cdot b`
        * ``axes = 2`` : (default) tensor double contraction :math:`a:b`
    When `axes` is integer_like, the sequence for evaluation will be: first
    the -Nth axis in `a` and 0th axis in `b`, and the -1th axis in `a` and
    Nth axis in `b` last.
    When there is more than one axis to sum over - and they are not the last
    (first) axes of `a` (`b`) - the argument `axes` should consist of
    two sequences of the same length, with the first axis to sum over given
    first in both sequences, the second axis second, and so forth.
    """
    if _np.isscalar(axes):
        return _npi.tensordot_int_axes(a, b, axes)

    if len(axes) != 2:
        raise ValueError('Axes must consist of two arrays.')
    a_axes_summed, b_axes_summed = axes
    if _np.isscalar(a_axes_summed):
        a_axes_summed = (a_axes_summed,)
    if _np.isscalar(b_axes_summed):
        b_axes_summed = (b_axes_summed,)

    if len(a_axes_summed) != len(b_axes_summed):
        raise ValueError('Axes length mismatch')

    return _npi.tensordot(a, b, a_axes_summed, b_axes_summed)


@set_module('mxnet.symbol.numpy')
def histogram(a, bins=10, range=None, normed=None, weights=None, density=None):  # pylint: disable= too-many-arguments
    """
    Compute the histogram of a set of data.

    Parameters
    ----------
    a : Symbol
        Input data. The histogram is computed over the flattened array.
    bins : int or Symbol
        If `bins` is an int, it defines the number of equal-width
        bins in the given range (10, by default). If `bins` is a
        sequence, it defines a monotonically increasing array of bin edges,
        including the rightmost edge, allowing for non-uniform bin widths.
        .. versionadded:: 1.11.0
        If `bins` is a string, it defines the method used to calculate the
        optimal bin width, as defined by `histogram_bin_edges`.
    range : (float, float)
        The lower and upper range of the bins. Required when `bins` is an integer.
        Values outside the range are ignored. The first element of the range must
        be less than or equal to the second.
    normed : bool, optional
        Not supported yet, coming soon.
    weights : array_like, optional
        Not supported yet, coming soon.
    density : bool, optional
        Not supported yet, coming soon.
    """
    if normed is True:
        raise NotImplementedError("normed is not supported yet...")
    if weights is not None:
        raise NotImplementedError("weights is not supported yet...")
    if density is True:
        raise NotImplementedError("density is not supported yet...")
    if isinstance(bins, numeric_types):
        if range is None:
            raise NotImplementedError("automatic range is not avaialble yet...")
        return _npi.histogram(a, bin_cnt=bins, range=range)
    if isinstance(bins, (list, tuple)):
        raise NotImplementedError("array_like bins is not supported yet...")
    if isinstance(bins, str):
        raise NotImplementedError("string bins is not supported yet...")
    if isinstance(bins, Symbol):
        return _npi.histogram(a, bins)
    raise ValueError("histogram fails with", locals())


@set_module('mxnet.symbol.numpy')
def eye(N, M=None, k=0, dtype=_np.float32, **kwargs):
    """
    Return a 2-D array with ones on the diagonal and zeros elsewhere.

    Parameters
    ----------
    N : int
        Number of rows in the output.
    M : int, optional
        Number of columns in the output. If None, defaults to N.
    k : int, optional
        Index of the diagonal: 0 (the default) refers to the main diagonal,
        a positive value refers to an upper diagonal,
        and a negative value to a lower diagonal.
    dtype : data-type, optional
        Data-type of the returned array.

    Returns
    -------
    I : ndarray of shape (N,M)
        An array where all elements are equal to zero,
        except for the k-th diagonal, whose values are equal to one.
    """
    _sanity_check_params('eye', ['order'], kwargs)
    ctx = kwargs.pop('ctx', current_context())
    if ctx is None:
        ctx = current_context()
    return _npi.eye(N, M, k, ctx, dtype)


@set_module('mxnet.symbol.numpy')
def linspace(start, stop, num=50, endpoint=True, retstep=False, dtype=None, axis=0, ctx=None): # pylint: disable=too-many-arguments
    r"""
    Return evenly spaced numbers over a specified interval.

    Returns num evenly spaced samples, calculated over the interval [start, stop].
    The endpoint of the interval can optionally be excluded.

    Parameters
    ----------
    start : real number
        The starting value of the sequence.
    stop : real number
        The end value of the sequence, unless endpoint is set to False. In
        that case, the sequence consists of all but the last of num + 1
        evenly spaced samples, so that stop is excluded. Note that the step
        size changes when endpoint is False.
    num : int, optional
        Number of samples to generate. Default is 50. Must be non-negative.
    endpoint : bool, optional
        If True, stop is the last sample. Otherwise, it is not included.
        Default is True.
    retstep : bool, optional
        If True, return (samples, step), where step is the spacing between samples.
    dtype : dtype, optional
        The type of the output array. If dtype is not given, infer the data
        type from the other input arguments.
    axis : int, optional
        The axis in the result to store the samples. Relevant only if start or
        stop are array-like. By default (0), the samples will be along a new
        axis inserted at the beginning. Use -1 to get an axis at the end.

    Returns
    -------
    samples : _Symbol
        There are num equally spaced samples in the closed interval
        `[start, stop]` or the half-open interval `[start, stop)`
        (depending on whether endpoint is True or False).
    step : float, optional
        Only returned if retstep is True
        Size of spacing between samples.


    See Also
    --------
    arange : Similar to `linspace`, but uses a step size (instead of the
             number of samples).

    Notes
    -----

    This function differs from the original `numpy.linspace
    <https://docs.scipy.org/doc/numpy/reference/generated/numpy.linspace.html>`_ in
    the following aspects:

    - `start` and `stop` do not support list, numpy ndarray and mxnet ndarray
    - axis could only be 0
    - There could be an additional `ctx` argument to specify the device, e.g. the i-th
      GPU.
    """
    if isinstance(start, (list, _np.ndarray)) or isinstance(stop, (list, _np.ndarray)):
        raise NotImplementedError('start and stop only support int')
    if axis != 0:
        raise NotImplementedError("the function only support axis 0")
    if ctx is None:
        ctx = current_context()
    if retstep:
        step = (stop - start) / (num - 1)
        return _npi.linspace(start=start, stop=stop, num=num, endpoint=endpoint, ctx=ctx, dtype=dtype), step
    else:
        return _npi.linspace(start=start, stop=stop, num=num, endpoint=endpoint, ctx=ctx, dtype=dtype)


@set_module('mxnet.symbol.numpy')
def logspace(start, stop, num=50, endpoint=True, base=10.0, dtype=None, axis=0, ctx=None): # pylint: disable=too-many-arguments
    r"""Return numbers spaced evenly on a log scale.

    In linear space, the sequence starts at ``base ** start``
    (`base` to the power of `start`) and ends with ``base ** stop``
    (see `endpoint` below).

        Non-scalar `start` and `stop` are now supported.

    Parameters
    ----------
    start : scalar
        ``base ** start`` is the starting value of the sequence.
    stop : scalar
        ``base ** stop`` is the final value of the sequence, unless `endpoint`
        is False.  In that case, ``num + 1`` values are spaced over the
        interval in log-space, of which all but the last (a sequence of
        length `num`) are returned.
    num : scalar, optional
        Number of samples to generate.  Default is 50.
    endpoint : boolean, optional
        If true, `stop` is the last sample. Otherwise, it is not included.
        Default is True.
    base : scalar, optional
        The base of the log space. The step size between the elements in
        ``ln(samples) / ln(base)`` (or ``log_base(samples)``) is uniform.
        Default is 10.0.
    dtype : dtype
        The type of the output array.  If `dtype` is not given, infer the data
        type from the other input arguments.
    axis : scalar, optional
        The axis in the result to store the samples.  Relevant only if start
        or stop are array-like.  By default (0), the samples will be along a
        new axis inserted at the beginning. Now, axis only support axis = 0.
    ctx : Context, optional
        An optional device context (default is the current default context).

    Returns
    -------
    samples : _Symbol
        `num` samples, equally spaced on a log scale.

    See Also
    --------
    arange : Similar to linspace, with the step size specified instead of the
             number of samples. Note that, when used with a float endpoint, the
             endpoint may or may not be included.
    linspace : Similar to logspace, but with the samples uniformly distributed
               in linear space, instead of log space.

    Notes
    -----
    Logspace is equivalent to the code

    >>> y = np.linspace(start, stop, num=num, endpoint=endpoint)
    ...
    >>> power(base, y).astype(dtype)
    ...

    Examples
    --------
    >>> np.logspace(2.0, 3.0, num=4)
    array([ 100.     ,  215.44347,  464.15887, 1000.     ])
    >>> np.logspace(2.0, 3.0, num=4, endpoint=False)
    array([100.     , 177.82794, 316.22775, 562.3413 ])
    >>> np.logspace(2.0, 3.0, num=4, base=2.0)
    array([4.       , 5.0396843, 6.349604 , 8.       ])
    >>> np.logspace(2.0, 3.0, num=4, base=2.0, dtype=np.int32)
    array([4, 5, 6, 8], dtype=int32)
    >>> np.logspace(2.0, 3.0, num=4, ctx=npx.gpu(0))
    array([ 100.     ,  215.44347,  464.15887, 1000.     ], ctx=gpu(0))
    """
    if isinstance(start, (list, _np.ndarray)) or \
       isinstance(stop, (list, _np.ndarray)):
        raise NotImplementedError('start and stop only support int')
    if axis != 0:
        raise NotImplementedError("the function only support axis 0")
    if ctx is None:
        ctx = current_context()
    return _npi.logspace(start=start, stop=stop, num=num, endpoint=endpoint, base=base, ctx=ctx, dtype=dtype)


@set_module('mxnet.symbol.numpy')
def expand_dims(a, axis):
    """Expand the shape of an array.

    Insert a new axis that will appear at the `axis` position in the expanded

    Parameters
    ----------
    a : _Symbol
        Input array.
    axis : int
        Position in the expanded axes where the new axis is placed.

    Returns
    -------
    res : _Symbol
        Output array. The number of dimensions is one greater than that of
        the input array.
    """
    return _npi.expand_dims(a, axis)


@set_module('mxnet.symbol.numpy')
def tril(m, k=0):
    r"""
    Lower triangle of an array.

    Return a copy of an array with elements above the `k`-th diagonal zeroed.

    Parameters
    ----------
    m : _Symbol, shape (M, N)
        Input array.
    k : int, optional
        Diagonal above which to zero elements.  `k = 0` (the default) is the
        main diagonal, `k < 0` is below it and `k > 0` is above.

    Returns
    -------
    tril : _Symbol, shape (M, N)
        Lower triangle of `m`, of same shape and data-type as `m`.

    See Also
    --------
    triu : same thing, only for the upper triangle
    """
    return _npi.tril(m, k)


def _unary_func_helper(x, fn_array, fn_scalar, out=None, **kwargs):
    """Helper function for unary operators.

    Parameters
    ----------
    x : _Symbol or scalar
        Input of the unary operator.
    fn_array : function
        Function to be called if x is of ``_Symbol`` type.
    fn_scalar : function
        Function to be called if x is a Python scalar.
    out : _Symbol
        Dummy parameter to keep the consistency with the ndarray counterpart.

    Returns
    -------
    out : _Symbol or scalar
        Result _Symbol or scalar.
    """
    if isinstance(x, numeric_types):
        return fn_scalar(x, **kwargs)
    elif isinstance(x, _Symbol):
        return fn_array(x, out=out, **kwargs)
    else:
        raise TypeError('type {} not supported'.format(str(type(x))))


@set_module('mxnet.symbol.numpy')
@wrap_np_unary_func
def sin(x, out=None, **kwargs):
    r"""
    Trigonometric sine, element-wise.

    Parameters
    ----------
    x : _Symbol or scalar
        Angle, in radians (:math:`2 \pi` rad equals 360 degrees).
    out : _Symbol or None
        Dummy parameter to keep the consistency with the ndarray counterpart.

    Returns
    -------
    y : _Symbol
        The sine of each element of x.
        This is a scalar if `x` is a scalar.

    Notes
    ----
    This function only supports input type of float.
    """
    return _unary_func_helper(x, _npi.sin, _np.sin, out=out, **kwargs)


@set_module('mxnet.symbol.numpy')
@wrap_np_unary_func
def cos(x, out=None, **kwargs):
    r"""
    Cosine, element-wise.

    Parameters
    ----------
    x : _Symbol or scalar
        Angle, in radians (:math:`2 \pi` rad equals 360 degrees).
    out : _Symbol or None
        Dummy parameter to keep the consistency with the ndarray counterpart.

    Returns
    -------
    y : _Symbol
        The corresponding cosine values. This is a scalar if x is a scalar.

    Notes
    ----
    This function only supports input type of float.
    """
    return _unary_func_helper(x, _npi.cos, _np.cos, out=out, **kwargs)


@set_module('mxnet.symbol.numpy')
@wrap_np_unary_func
def sinh(x, out=None, **kwargs):
    """
    Hyperbolic sine, element-wise.
    Equivalent to ``1/2 * (np.exp(x) - np.exp(-x))`` or ``-1j * np.sin(1j*x)``.

    Parameters
    ----------
    x : _Symbol or scalar
        Input array or scalar.
    out : _Symbol or None
        Dummy parameter to keep the consistency with the ndarray counterpart.

    Returns
    -------
    y : _Symbol or scalar
        The corresponding hyperbolic sine values. This is a scalar if `x` is a scalar.

    Notes
    ----
    This function only supports input type of float.
    """
    return _unary_func_helper(x, _npi.sinh, _np.sinh, out=out, **kwargs)


@set_module('mxnet.symbol.numpy')
@wrap_np_unary_func
def cosh(x, out=None, **kwargs):
    """
    Hyperbolic cosine, element-wise.
    Equivalent to ``1/2 * (np.exp(x) + np.exp(-x))`` and ``np.cos(1j*x)``.

    Parameters
    ----------
    x : _Symbol or scalar
        Input array or scalar.
    out : ndarray or None
        Dummy parameter to keep the consistency with the ndarray counterpart.

    Returns
    -------
    y : _Symbol or scalar
        The corresponding hyperbolic cosine values. This is a scalar if `x` is a scalar.

    Notes
    ----
    This function only supports input type of float.
    """
    return _unary_func_helper(x, _npi.cosh, _np.cosh, out=out, **kwargs)


@set_module('mxnet.symbol.numpy')
@wrap_np_unary_func
def tanh(x, out=None, **kwargs):
    """
    Compute hyperbolic tangent element-wise.
    Equivalent to ``np.sinh(x)/np.cosh(x)``.

    Parameters
    ----------
    x : _Symbol
        Input array.
    out : _Symbol or None
          Dummy parameter to keep the consistency with the ndarray counterpart.

    Returns
    -------
    y : _Symbol
        The corresponding hyperbolic tangent values.

    Notes
    -----
    If `out` is provided, the function writes the result into it,
    and returns a reference to `out`.  (See Examples)
    - input x does not support complex computation (like imaginary number)
    >>> np.tanh(np.pi*1j)
    TypeError: type <type 'complex'> not supported

    Examples
    --------
    >>> np.tanh(np.array[0, np.pi]))
    array([0.       , 0.9962721])
    >>> np.tanh(np.pi)
    0.99627207622075
    >>> # Example of providing the optional output parameter illustrating
    >>> # that what is returned is a reference to said parameter
    >>> out1 = np.array(1)
    >>> out2 = np.tanh(np.array(0.1), out1)
    >>> out2 is out1
    True
    >>> # Example of ValueError due to provision of shape mis-matched `out`
    >>> np.tanh(np.zeros((3,3)),np.zeros((2,2)))
    mxnet.base.MXNetError:
    [07:17:36] ../src/ndarray/./../operator/tensor/../elemwise_op_common.h:135:
    Check failed: assign(&dattr, vec.at(i)): Incompatible attr in node
    at 0-th output: expected [3,3], got [2,2]
    """
    return _unary_func_helper(x, _npi.tanh, _np.tanh, out=out, **kwargs)


@set_module('mxnet.symbol.numpy')
@wrap_np_unary_func
def log10(x, out=None, **kwargs):
    """
    Return the base 10 logarithm of the input array, element-wise.

    Parameters
    ----------
    x : _Symbol or scalar
        Input array or scalar.
    out : _Symbol or None
        Dummy parameter to keep the consistency with the ndarray counterpart.

    Returns
    -------
    y : _Symbol or scalar
        The logarithm to the base 10 of `x`, element-wise. NaNs are
        returned where x is negative. This is a scalar if `x` is a scalar.

    Notes
    ----
    This function only supports input type of float.
    """
    return _unary_func_helper(x, _npi.log10, _np.log10, out=out, **kwargs)


@set_module('mxnet.symbol.numpy')
@wrap_np_unary_func
def sqrt(x, out=None, **kwargs):
    """
    Return the non-negative square-root of an array, element-wise.

    Parameters
    ----------
    x : _Symbol or scalar
        The values whose square-roots are required.
    out : _Symbol, or None, optional
        Dummy parameter to keep the consistency with the ndarray counterpart.

    Returns
    -------
    y : _Symbol or scalar
        An array of the same shape as `x`, containing the positive
        square-root of each element in `x`. This is a scalar if `x` is a scalar.

    Notes
    ----
    This function only supports input type of float.
    """
    return _unary_func_helper(x, _npi.sqrt, _np.sqrt, out=out, **kwargs)


@set_module('mxnet.symbol.numpy')
@wrap_np_unary_func
def cbrt(x, out=None, **kwargs):
    r"""
    Return the cube-root of an array, element-wise.

    Parameters
    ----------
    x : _Symbol
        The values whose cube-roots are required.
    out : _Symbol or None
        Dummy parameter to keep the consistency with the ndarray counterpart.

    Returns
    ----------
    y : _Symbol
        An array of the same shape as x, containing the cube cube-root of each element in x.
        If out was provided, y is a reference to it. This is a scalar if x is a scalar.
    """
    return _unary_func_helper(x, _npi.cbrt, _np.cbrt, out=out, **kwargs)


@set_module('mxnet.symbol.numpy')
@wrap_np_unary_func
def abs(x, out=None, **kwargs):
    r"""
    Calculate the absolute value element-wise.

    Parameters
    ----------
    x : _Symbol or scalar
        Input array.
    out : _Symbol or None
        Dummy parameter to keep the consistency with the ndarray counterpart.

    Returns
    -------
    absolute : _Symbol
        An ndarray containing the absolute value of
        each element in `x`. This is a scalar if `x` is a scalar.
    """
    return _unary_func_helper(x, _npi.abs, _np.abs, out=out, **kwargs)


@set_module('mxnet.symbol.numpy')
@wrap_np_unary_func
def absolute(x, out=None, **kwargs):
    r"""
    Calculate the absolute value element-wise.
    np.abs is a shorthand for this function.

    Parameters
    ----------
    x : _Symbol
        Input array.
    out : _Symbol or None
        Dummy parameter to keep the consistency with the ndarray counterpart.

    Returns
    ----------
    absolute : _Symbol
        An ndarray containing the absolute value of each element in x.
    """
    return _unary_func_helper(x, _npi.absolute, _np.absolute, out=out, **kwargs)


@set_module('mxnet.symbol.numpy')
@wrap_np_unary_func
def sign(x, out=None, **kwargs):
    r"""
    Returns an element-wise indication of the sign of a number.
    The `sign` function returns ``-1 if x < 0, 0 if x==0, 1 if x > 0``. Only supports real number.

    Parameters
    ----------
    x : _Symbol or a scalar
        Input values.
    out : _Symbol or None, optional
        Dummy parameter to keep the consistency with the ndarray counterpart.

    Returns
    -------
    y : _Symbol
        The sign of `x`.
        This is a scalar if `x` is a scalar.

    Note
    -------
    - Only supports real number as input elements.
    - Input type does not support Python native iterables(list, tuple, ...)
    - ``out`` param: cannot perform auto broadcasting. ``out`` symbol's shape must be the same as the expected output.
    - ``out`` param: cannot perform auto type cast. ``out`` symbol's dtype must be the same as the expected output.
    - ``out`` param does not support scalar input case.
    """
    return _unary_func_helper(x, _npi.sign, _np.sign, out=out, **kwargs)


@set_module('mxnet.symbol.numpy')
@wrap_np_unary_func
def exp(x, out=None, **kwargs):
    r"""
    Calculate the exponential of all elements in the input array.

    Parameters
    ----------
    x : _Symbol or scalar
        Input values.
    out : _Symbol or None
        Dummy parameter to keep the consistency with the ndarray counterpart.

    Returns
    -------
    out : _Symbol
        Output array, element-wise exponential of `x`.
        This is a scalar if `x` is a scalar.
    """
    return _unary_func_helper(x, _npi.exp, _np.exp, out=out, **kwargs)


@set_module('mxnet.symbol.numpy')
@wrap_np_unary_func
def expm1(x, out=None, **kwargs):
    r"""
    Calculate `exp(x) - 1` for all elements in the array.

    Parameters
    ----------
    x : _Symbol or scalar
        Input values.
    out : _Symbol or None
        Dummy parameter to keep the consistency with the ndarray counterpart.

    Returns
    -------
    out : _Symbol
        Output array, .
        This is a scalar if `x` is a scalar.
    """
    return _unary_func_helper(x, _npi.expm1, _np.expm1, out=out, **kwargs)


@set_module('mxnet.symbol.numpy')
@wrap_np_unary_func
def arcsin(x, out=None, **kwargs):
    r"""
    Inverse sine, element-wise.

    Parameters
    ----------
    x : _Symbol or scalar
        The values whose reciprocals are required.
    out : _Symbol, or None, optional
        Dummy parameter to keep the consistency with the ndarray counterpart.

    Returns
    -------
    angle : _Symbol or scalar
        Output array is same shape and type as x. This is a scalar if x is a scalar.

    Notes
    -----
    `arcsin` is a multivalued function: for each `x` there are infinitely
    many numbers `z` such that :math:`sin(z) = x`.  The convention is to
    return the angle `z` whose real part lies in [-pi/2, pi/2].
    For real-valued input data types, *arcsin* always returns real output.
    For each value that cannot be expressed as a real number or infinity,
    it yields ``nan`` and sets the `invalid` floating point error flag.
    The inverse sine is also known as `asin` or sin^{-1}.
    The output `symbol` has the same `ctx` as the input `symbol`.
    This function differs from the original `numpy.arcsin
    <https://docs.scipy.org/doc/numpy/reference/generated/numpy.arcsin.html>`_ in
    the following aspects:
    - Only support _Symbol or scalar now.
    - `where` argument is not supported.
    - Complex input is not supported.

    References
    ----------
    Abramowitz, M. and Stegun, I. A., *Handbook of Mathematical Functions*,
    10th printing, New York: Dover, 1964, pp. 79ff.
    http://www.math.sfu.ca/~cbm/aands/
    """
    return _unary_func_helper(x, _npi.arcsin, _np.arcsin, out=out, **kwargs)


@set_module('mxnet.symbol.numpy')
@wrap_np_unary_func
def arccos(x, out=None, **kwargs):
    r"""
    Trigonometric inverse cosine, element-wise.
    The inverse of cos so that, if y = cos(x), then x = arccos(y).

    Parameters
    ----------
    x : _Symbol
        x-coordinate on the unit circle. For real arguments, the domain is [-1, 1].
    out : _Symbol or None
        Dummy parameter to keep the consistency with the ndarray counterpart.

    Returns
    ----------
    angle : _Symbol
        The angle of the ray intersecting the unit circle at the given x-coordinate in radians [0, pi].
        This is a scalar if x is a scalar.

    See also
    ----------
    cos, arctan, arcsin

    Notes
    ----------
    arccos is a multivalued function: for each x there are infinitely many numbers z such that
    cos(z) = x. The convention is to return the angle z whose real part lies in [0, pi].
    For real-valued input data types, arccos always returns real output.
    For each value that cannot be expressed as a real number or infinity, it yields nan and sets
    the invalid floating point error flag.
    The inverse cos is also known as acos or cos^-1.
    """
    return _unary_func_helper(x, _npi.arccos, _np.arccos, out=out, **kwargs)


@set_module('mxnet.symbol.numpy')
@wrap_np_unary_func
def arctan(x, out=None, **kwargs):
    r"""
    Trigonometric inverse tangent, element-wise.
    The inverse of tan, so that if ``y = tan(x)`` then ``x = arctan(y)``.

    Parameters
    ----------
    x : _Symbol or scalar
        Input values.
    out : _Symbol or None
        Dummy parameter to keep the consistency with the ndarray counterpart.

    Returns
    -------
    out : _Symbol
        Out has the same shape as `x`. It lies is in
        ``[-pi/2, pi/2]`` (``arctan(+/-inf)`` returns ``+/-pi/2``).
        This is a scalar if `x` is a scalar.

    Notes
    -----
    `arctan` is a multi-valued function: for each `x` there are infinitely
    many numbers `z` such that tan(`z`) = `x`.  The convention is to return
    the angle `z` whose real part lies in [-pi/2, pi/2].
    For real-valued input data types, `arctan` always returns real output.
    For each value that cannot be expressed as a real number or infinity,
    it yields ``nan`` and sets the `invalid` floating point error flag.
    For complex-valued input, we do not have support for them yet.
    The inverse tangent is also known as `atan` or tan^{-1}.
    """
    return _unary_func_helper(x, _npi.arctan, _np.arctan, out=out, **kwargs)


@set_module('mxnet.symbol.numpy')
@wrap_np_unary_func
def log(x, out=None, **kwargs):
    """
    Natural logarithm, element-wise.
    The natural logarithm `log` is the inverse of the exponential function,
    so that `log(exp(x)) = x`. The natural logarithm is logarithm in base
    `e`.

    Parameters
    ----------
    x : _Symbol
        Input value. Elements must be of real value.
    out : _Symbol or None, optional
        Dummy parameter to keep the consistency with the ndarray counterpart.

    Returns
    -------
    y : _Symbol
        The natural logarithm of `x`, element-wise.
        This is a scalar if `x` is a scalar.

    Notes
    -----
     Currently only supports data of real values and ``inf`` as input. Returns data of real value, ``inf``, ``-inf`` and
    ``nan`` according to the input.
    This function differs from the original `numpy.log
    <https://docs.scipy.org/doc/numpy/reference/generated/numpy.log.html>`_ in
    the following aspects:
    - Does not support complex number for now
    - Input type does not support Python native iterables(list, tuple, ...). Only ndarray is supported.
    - ``out`` param: cannot perform auto braodcasting. ``out`` symbol's shape must be the same as the expected output.
    - ``out`` param: cannot perform auto type cast. ``out`` symbol's dtype must be the same as the expected output.
    - ``out`` param does not support scalar input case.
    """
    return _unary_func_helper(x, _npi.log, _np.log, out=out, **kwargs)


@set_module('mxnet.symbol.numpy')
@wrap_np_unary_func
def degrees(x, out=None, **kwargs):
    """
    Convert angles from radians to degrees.

    Parameters
    ----------
    x : _Symbol
        Input value. Elements must be of real value.
    out : _Symbol or None, optional
        Dummy parameter to keep the consistency with the ndarray counterpart.

    Returns
    -------
    y : _Symbol of floats
        The corresponding degree values; if `out` was supplied this is a
        reference to it.
        This is a scalar if `x` is a scalar.

    Notes
    -------
    This function differs from the original `numpy.degrees
    <https://docs.scipy.org/doc/numpy/reference/generated/numpy.degrees.html>`_ in
    the following aspects:
    - Input type does not support Python native iterables(list, tuple, ...). Only ndarray is supported.
    - ``out`` param: cannot perform auto broadcasting. ``out`` symbol's shape must be the same as the expected output.
    - ``out`` param: cannot perform auto type cast. ``out`` symbol's dtype must be the same as the expected output.
    - ``out`` param does not support scalar input case.
    """
    return _unary_func_helper(x, _npi.degrees, _np.degrees, out=out, **kwargs)


@set_module('mxnet.symbol.numpy')
@wrap_np_unary_func
def rad2deg(x, out=None, **kwargs):
    r"""
    Convert angles from radians to degrees.

    Parameters
    ----------
    x : _Symbol or scalar
        Angles in degrees.
    out : _Symbol or None, optional
        A location into which the result is stored.

    Returns
    -------
    y : _Symbol or scalar
        The corresponding angle in radians.
        This is a scalar if `x` is a scalar.

    Notes
    -----
    "rad2deg(x)" is "x * 180 / pi".

    This function differs from the original numpy.arange in the following aspects:
        - Only support float32 and float64.
        - `out` must be in the same size of input.
    """
    return _unary_func_helper(x, _npi.rad2deg, _np.rad2deg, out=out)


@set_module('mxnet.symbol.numpy')
@wrap_np_unary_func
def rint(x, out=None, **kwargs):
    """
    Round elements of the array to the nearest integer.

    Parameters
    ----------
    x : _Symbol or scalar
        Input array.
    out : _Symbol or None
        Dummy parameter to keep the consistency with the ndarray counterpart.

    Returns
    -------
    out : _Symbol or scalar
        Output array is same shape and type as x. This is a scalar if x is a scalar.

    Notes
    -----
    This function differs from the original `numpy.rint
    <https://docs.scipy.org/doc/numpy/reference/generated/numpy.rint.html>`_ in
    the following way(s):
    - only _Symbol or scalar is accpted as valid input, tuple of _Symbol is not supported
     - broadcasting to `out` of different shape is currently not supported
    - when input is plain python numerics, the result will not be stored in the `out` param
    """
    return _unary_func_helper(x, _npi.rint, _np.rint, out=out, **kwargs)


@set_module('mxnet.symbol.numpy')
@wrap_np_unary_func
def log2(x, out=None, **kwargs):
    """
    Base-2 logarithm of x.
    Parameters
    ----------
    x : _Symbol
        Input values.
    out : ndarray or None
        A location into which the result is stored.
        If provided, it must have the same shape and type as the input.
        If not provided or None, a freshly-allocated array is returned.
    Returns
    -------
    y : _Symbol
        The logarithm base two of `x`, element-wise.
        This is a scalar if `x` is a scalar.
    Notes
    -----
    This function differs from the original `numpy.log2
    <https://www.google.com/search?q=numpy+log2>`_ in
    the following way(s):
    - only ndarray or scalar is accpted as valid input, tuple of ndarray is not supported
    - broadcasting to `out` of different shape is currently not supported
    - when input is plain python numerics, the result will not be stored in the `out` param
    """
    return _unary_func_helper(x, _npi.log2, _np.log2, out=out, **kwargs)


@set_module('mxnet.symbol.numpy')
@wrap_np_unary_func
def log1p(x, out=None, **kwargs):
    """
    Return the natural logarithm of one plus the input array, element-wise.
    Calculates ``log(1 + x)``.
    Parameters
    ----------
    x : _Symbol or scalar
        Input array.
    out : _Symbol or None
          Dummy parameter to keep the consistency with the ndarray counterpart.
    Returns
    -------
    y : _Symbol or scalar
        Natural logarithm of 1 + x, element-wise. This is a scalar
        if x is a scalar.
    Notes
    -----
    For real-valued input, `log1p` is accurate also for `x` so small
    that `1 + x == 1` in floating-point accuracy.
    Logarithm is a multivalued function: for each `x` there is an infinite
    number of `z` such that `exp(z) = 1 + x`. The convention is to return
    the `z` whose imaginary part lies in `[-pi, pi]`.
    For real-valued input data types, `log1p` always returns real output.
    For each value that cannot be expressed as a real number or infinity,
    it yields ``nan`` and sets the `invalid` floating point error flag.
    cannot support complex-valued input.
    Examples
    --------
    >>> np.log1p(1e-99)
    1e-99
    >>> a = np.array([3, 4, 5])
    >>> np.log1p(a)
    array([1.3862944, 1.609438 , 1.7917595])
    """
    return _unary_func_helper(x, _npi.log1p, _np.log1p, out=out, **kwargs)


@set_module('mxnet.symbol.numpy')
@wrap_np_unary_func
def radians(x, out=None, **kwargs):
    """
    Convert angles from degrees to radians.
    Parameters
    ----------
    x : _Symbol or scalar
        Input array in degrees.
    out : _Symbol or None
       Dummy parameter to keep the consistency with the ndarray counterpart.
    Returns
    -------
    y : _Symbol
        The corresponding radian values. This is a scalar if x is a scalar.
    Notes
    -----
    This function differs from the original `numpy.radians
    <https://docs.scipy.org/doc/numpy/reference/generated/numpy.radians.html>`_ in
    the following way(s):
    - only _Symbol or scalar is accpted as valid input, tuple of _Symbol is not supported
    - broadcasting to `out` of different shape is currently not supported
    - when input is plain python numerics, the result will not be stored in the `out` param
    Examples
    --------
    >>> deg = np.arange(12.) * 30.
    >>> np.radians(deg)
    array([0.       , 0.5235988, 1.0471976, 1.5707964, 2.0943952, 2.6179938,
           3.1415927, 3.6651914, 4.1887903, 4.712389 , 5.2359877, 5.7595863],
           dtype=float32)
    """
    return _unary_func_helper(x, _npi.radians, _np.radians, out=out, **kwargs)


@set_module('mxnet.symbol.numpy')
@wrap_np_unary_func
def deg2rad(x, out=None, **kwargs):
    r"""
    deg2rad(x, out=None)

    Convert angles from degrees to radians.

    Parameters
    ----------
    x : _Symbol or scalar
        Angles in degrees.
    out : _Symbol or None, optional
        A location into which the result is stored.

    Returns
    -------
    y : _Symbol or scalar
        The corresponding angle in radians.
        This is a scalar if `x` is a scalar.

    Notes
    -----
    "deg2rad(x)" is "x * pi / 180".

    This function differs from the original numpy.arange in the following aspects:
        - Only support float32 and float64.
        - `out` must be in the same size of input.
    """
    return _unary_func_helper(x, _npi.deg2rad, _np.deg2rad, out=out)


@set_module('mxnet.symbol.numpy')
@wrap_np_unary_func
def reciprocal(x, out=None, **kwargs):
    r"""
    Return the reciprocal of the argument, element-wise.
    Calculates ``1/x``.

    Parameters
    ----------
    x : _Symbol or scalar
        The values whose reciprocals are required.
    out : _Symbol, or None, optional
        Dummy parameter to keep the consistency with the ndarray counterpart.

    Returns
    -------
    y : _Symbol or scalar
        Output array is same shape and type as x. This is a scalar if x is a scalar.

    Notes
    -----
    .. note::
        This function is not designed to work with integers.
    For integer arguments with absolute value larger than 1 the result is
    always zero because of the way Python handles integer division.  For
    integer zero the result is an overflow.
    The output `symbol` has the same `ctx` as the input `symbol`.
    This function differs from the original `numpy.reciprocal
    <https://docs.scipy.org/doc/numpy/reference/generated/numpy.reciprocal.html>`_ in
    the following aspects:
    - Only support _Symbol and scalar now.
    - `where` argument is not supported.
    """
    return _unary_func_helper(x, _npi.reciprocal, _np.reciprocal, out=out, **kwargs)


@set_module('mxnet.symbol.numpy')
@wrap_np_unary_func
def square(x, out=None, **kwargs):
    r"""
    Return the element-wise square of the input.

    Parameters
    ----------
    x : _Symbol or scalar
        The values whose reciprocals are required.
    out : _Symbol, or None, optional
        Dummy parameter to keep the consistency with the ndarray counterpart.

    Returns
    -------
    y : _Symbol or scalar
        Output array is same shape and type as x. This is a scalar if x is a scalar.

    Notes
    -----
    The output `symbol` has the same `ctx` as the input `symbol`.
    This function differs from the original `numpy.square
    <https://docs.scipy.org/doc/numpy/reference/generated/numpy.square.html>`_ in
    the following aspects:
    - Only support _Symbol and scalar now.
    - `where` argument is not supported.
    """
    return _unary_func_helper(x, _npi.square, _np.square, out=out, **kwargs)


@set_module('mxnet.symbol.numpy')
@wrap_np_unary_func
def negative(x, out=None, **kwargs):
    r"""
    Numerical negative, element-wise.

    Parameters:
    ------------
    x : _Symbol or scalar
        Input array.
    out : _Symbol or None, optional
          A location into which the result is stored.
          If provided, it must have a shape that the inputs broadcast to.
          If not provided or None, a freshly-allocated array is returned.
          A tuple (possible only as a keyword argument) must have length
          equal to the number of outputs.

    Returns:
    -------
    y : _Symbol or scalar
        Returned array or scalar: y = -x. This is a scalar if x is a scalar.

    Examples:
    ---------
    >>> np.negative(1)
    -1
    """
    return _unary_func_helper(x, _npi.negative, _np.negative, out=out)


@set_module('mxnet.symbol.numpy')
@wrap_np_unary_func
def fix(x, out=None, **kwargs):
    """
    Round to nearest integer towards zero.

    Round an array of floats element-wise to nearest integer towards zero. The rounded values are returned as floats.

    Parameters:
    ----------
    x : _Symbol or scalar
        An array of floats to be rounded
    out : _Symbol or scalar, optional
          Output array

    Returns:
    ---------
    y : _Symbol or scalar

    Examples:
    ----------
    >>> np.fix(3.14)
    3
    """
    return _unary_func_helper(x, _npi.fix, _np.fix, out=out)


@set_module('mxnet.symbol.numpy')
@wrap_np_unary_func
def tan(x, out=None, **kwargs):
    r"""
    Compute tangent element-wise.
    Equivalent to np.sin(x)/np.cos(x) element-wise.

    Parameters:
    ----------
    x : _Symbol or scalar
        Input array.
    out : _Symbol or scalar or None.
        A location into which the result is stored. If provided,
        it must have a shape that the inputs broadcast to. If not provided or None,
        a freshly-allocated array is returned. A tuple (possible only as a keyword argument)
        must have length equal to the number of outputs.

    Returns:
    -------
    y : _Symbol or scalar
        The corresponding tangent values. This is a scalar if x is a scalar.
    """

    return _unary_func_helper(x, _npi.tan, _np.tan, out=out, **kwargs)


@set_module('mxnet.symbol.numpy')
@wrap_np_unary_func
def ceil(x, out=None, **kwargs):
    r"""
    Return the ceiling of the input, element-wise.
    The ceil of the ndarray `x` is the smallest integer `i`, such that
    `i >= x`.  It is often denoted as :math:`\lceil x \rceil`.

    Parameters
    ----------
    x : _Symbol or scalar
        Input array.
    out : _Symbol or None
          Dummy parameter to keep the consistency with the ndarray counterpart.

    Returns
    -------
    y : _Symbol or scalar
        The ceiling of each element in `x`, with `float` dtype.
        This is a scalar if `x` is a scalar.

    Examples
    --------
    >>> a = np.array([-1.7, -1.5, -0.2, 0.2, 1.5, 1.7, 2.0])
    >>> np.ceil(a)
    array([-1., -1., -0.,  1.,  2.,  2.,  2.])
    >>> #if you use parameter out, x and out must be ndarray. if not, you will get an error!
    >>> a = np.array(1)
    >>> np.ceil(np.array(3.5), a)
    array(4.)
    >>> a
    array(4.)
    """
    return _unary_func_helper(x, _npi.ceil, _np.ceil, out=out, **kwargs)


@set_module('mxnet.symbol.numpy')
@wrap_np_unary_func
def floor(x, out=None, **kwargs):
    r"""
    Return the floor of the input, element-wise.
    The floor of the ndarray `x` is the largest integer `i`, such that
    `i <= x`.  It is often denoted as :math:`\lfloor x \rfloor`.

    Parameters
    ----------
    x : _Symbol or scalar
        Input array.
    out : _Symbol or None
          Dummy parameter to keep the consistency with the ndarray counterpart.

    Returns
    -------
    y : _Symbol or scalar
        The floor of each element in `x`, with `float` dtype.
        This is a scalar if `x` is a scalar.

    Examples
    --------
    >>> a = np.array([-1.7, -1.5, -0.2, 0.2, 1.5, 1.7, 2.0])
    >>> np.floor(a)
    array([-2., -2., -1.,  0.,  1.,  1.,  2.])
    >>> # if you use parameter out, x and out must be ndarray. if not, you will get an error!
    >>> a = np.array(1)
    >>> np.floor(np.array(3.5), a)
    array(3.)
    >>> a
    array(3.)
    """
    return _unary_func_helper(x, _npi.floor, _np.floor, out=out, **kwargs)


@set_module('mxnet.symbol.numpy')
@wrap_np_unary_func
def trunc(x, out=None, **kwargs):
    r"""
    Return the truncated value of the input, element-wise.
    The truncated value of the scalar `x` is the nearest integer `i` which
    is closer to zero than `x` is. In short, the fractional part of the
    signed number `x` is discarded.

    Parameters
    ----------
    x : _Symbol or scalar
        Input data.
    out : _Symbol or None, optional
        Dummy parameter to keep the consistency with the ndarray counterpart.

    Returns
    -------
    y : _Symbol or scalar
        The truncated value of each element in `x`.
        This is a scalar if `x` is a scalar.

    Notes
    -----
    This function differs from the original numpy.trunc in the following aspects:
        - Do not support `where`, a parameter in numpy which indicates where to calculate.
        - Cannot cast type automatically. Dtype of `out` must be same as the expected one.
        - Cannot broadcast automatically. Shape of `out` must be same as the expected one.
        - If `x` is plain python numeric, the result won't be stored in out.
    """
    return _unary_func_helper(x, _npi.trunc, _np.trunc, out=out, **kwargs)


@set_module('mxnet.symbol.numpy')
@wrap_np_unary_func
def logical_not(x, out=None, **kwargs):
    r"""
    Compute the truth value of NOT x element-wise.

    Parameters
    ----------
    x : _Symbol or scalar
        Logical NOT is applied to the elements of `x`.
    out : _Symbol or None, optional
        Dummy parameter to keep the consistency with the ndarray counterpart.

    Returns
    -------
    y : bool or _Symbol
        Boolean result with the same shape as `x` of the NOT operation
        on elements of `x`.
        This is a scalar if `x` is a scalar.

    Notes
    -----
    This function differs from the original numpy.logical_not in the following aspects:
        - Do not support `where`, a parameter in numpy which indicates where to calculate.
        - Cannot cast type automatically. Dtype of `out` must be same as the expected one.
        - Cannot broadcast automatically. Shape of `out` must be same as the expected one.
        - If `x` is plain python numeric, the result won't be stored in out.
    """
    return _unary_func_helper(x, _npi.logical_not, _np.logical_not, out=out, **kwargs)


@set_module('mxnet.symbol.numpy')
@wrap_np_unary_func
def arcsinh(x, out=None, **kwargs):
    r"""
    Inverse hyperbolic sine, element-wise.

    Parameters
    ----------
    x : _Symbol or scalar
        Input array.
    out : _Symbol or None, optional
        Dummy parameter to keep the consistency with the ndarray counterpart.

    Returns
    -------
    arcsinh : _Symbol
        Array of the same shape as `x`.
        This is a scalar if `x` is a scalar.

    Notes
    -----
    `arcsinh` is a multivalued function: for each `x` there are infinitely
    many numbers `z` such that `sinh(z) = x`.

    For real-valued input data types, `arcsinh` always returns real output.
    For each value that cannot be expressed as a real number or infinity, it
    yields ``nan`` and sets the `invalid` floating point error flag.

    This function differs from the original numpy.arcsinh in the following aspects:
        - Do not support `where`, a parameter in numpy which indicates where to calculate.
        - Do not support complex-valued input.
        - Cannot cast type automatically. DType of `out` must be same as the expected one.
        - Cannot broadcast automatically. Shape of `out` must be same as the expected one.
        - If `x` is plain python numeric, the result won't be stored in out.
    """
    return _unary_func_helper(x, _npi.arcsinh, _np.arcsinh, out=out, **kwargs)


@set_module('mxnet.symbol.numpy')
@wrap_np_unary_func
def arccosh(x, out=None, **kwargs):
    r"""
    Inverse hyperbolic cosine, element-wise.

    Parameters
    ----------
    x : _Symbol or scalar
        Input array.
    out : _Symbol or None, optional
        Dummy parameter to keep the consistency with the ndarray counterpart.

    Returns
    -------
    arccosh : _Symbol
        Array of the same shape as `x`.
        This is a scalar if `x` is a scalar.

    Notes
    -----
    `arccosh` is a multivalued function: for each `x` there are infinitely
    many numbers `z` such that `cosh(z) = x`.

    For real-valued input data types, `arccosh` always returns real output.
    For each value that cannot be expressed as a real number or infinity, it
    yields ``nan`` and sets the `invalid` floating point error flag.

    This function differs from the original numpy.arccosh in the following aspects:
        - Do not support `where`, a parameter in numpy which indicates where to calculate.
        - Do not support complex-valued input.
        - Cannot cast type automatically. Dtype of `out` must be same as the expected one.
        - Cannot broadcast automatically. Shape of `out` must be same as the expected one.
        - If `x` is plain python numeric, the result won't be stored in out.
    """
    return _unary_func_helper(x, _npi.arccosh, _np.arccosh, out=out, **kwargs)


@set_module('mxnet.symbol.numpy')
@wrap_np_unary_func
def arctanh(x, out=None, **kwargs):
    r"""
    Inverse hyperbolic tangent, element-wise.

    Parameters
    ----------
    x : _Symbol or scalar
        Input array.
    out : _Symbol or None, optional
        Dummy parameter to keep the consistency with the ndarray counterpart.

    Returns
    -------
    arctanh : _Symbol
        Array of the same shape as `x`.
        This is a scalar if `x` is a scalar.

    Notes
    -----
    `arctanh` is a multivalued function: for each `x` there are infinitely
    many numbers `z` such that `tanh(z) = x`.

    For real-valued input data types, `arctanh` always returns real output.
    For each value that cannot be expressed as a real number or infinity, it
    yields ``nan`` and sets the `invalid` floating point error flag.

    This function differs from the original numpy.arctanh in the following aspects:
        - Do not support `where`, a parameter in numpy which indicates where to calculate.
        - Do not support complex-valued input.
        - Cannot cast type automatically. Dtype of `out` must be same as the expected one.
        - Cannot broadcast automatically. Shape of `out` must be same as the expected one.
        - If `x` is plain python numeric, the result won't be stored in out.
    """
    return _unary_func_helper(x, _npi.arctanh, _np.arctanh, out=out, **kwargs)


@set_module('mxnet.symbol.numpy')
def tile(A, reps):
    r"""
    Construct an array by repeating A the number of times given by reps.

    If `reps` has length ``d``, the result will have dimension of
    ``max(d, A.ndim)``.

    If ``A.ndim < d``, `A` is promoted to be d-dimensional by prepending new
    axes. So a shape (3,) array is promoted to (1, 3) for 2-D replication,
    or shape (1, 1, 3) for 3-D replication. If this is not the desired
    behavior, promote `A` to d-dimensions manually before calling this
    function.

    If ``A.ndim > d``, `reps` is promoted to `A`.ndim by pre-pending 1's to it.
    Thus for an `A` of shape (2, 3, 4, 5), a `reps` of (2, 2) is treated as
    (1, 1, 2, 2).

    Parameters
    ----------
    A : _Symbol or scalar
        An input array or a scalar to repeat.
    reps : a single integer or tuple of integers
        The number of repetitions of `x` along each axis.

    Returns
    -------
    c : _Symbol
        The tiled output array.
    """
    return _unary_func_helper(A, _npi.tile, _np.tile, reps=reps)


@set_module('mxnet.symbol.numpy')
def arange(start, stop=None, step=1, dtype=None, ctx=None):
    """Return evenly spaced values within a given interval.

    Values are generated within the half-open interval ``[start, stop)``
    (in other words, the interval including `start` but excluding `stop`).
    For integer arguments the function is equivalent to the Python built-in
    `range` function, but returns an ndarray rather than a list.

    Parameters
    ----------
    start : number, optional
        Start of interval. The interval includes this value.  The default
        start value is 0.
    stop : number
        End of interval. The interval does not include this value, except
        in some cases where `step` is not an integer and floating point
        round-off affects the length of `out`.
    step : number, optional
        Spacing between values. For any output `out`, this is the distance
        between two adjacent values, ``out[i+1] - out[i]``.  The default
        step size is 1.  If `step` is specified as a position argument,
        `start` must also be given.
    dtype : dtype
        The type of the output array. The default is `float32`.

    Returns
    -------
    arange : ndarray
        Array of evenly spaced values.

        For floating point arguments, the length of the result is
        ``ceil((stop - start)/step)``.  Because of floating point overflow,
        this rule may result in the last element of `out` being greater
        than `stop`.
    """
    if dtype is None:
        dtype = 'float32'
    if ctx is None:
        ctx = current_context()
    if stop is None:
        stop = start
        start = 0
    if step is None:
        step = 1
    if start is None and stop is None:
        raise ValueError('start and stop cannot be both None')
    if step == 0:
        raise ZeroDivisionError('step cannot be 0')
    return _npi.arange(start=start, stop=stop, step=step, dtype=dtype, ctx=ctx)


# pylint: disable=redefined-outer-name
@set_module('mxnet.symbol.numpy')
def split(ary, indices_or_sections, axis=0):
    """Split an array into multiple sub-arrays.

    Parameters
    ----------
    ary : ndarray
        Array to be divided into sub-arrays.
    indices_or_sections : int or 1-D python tuple, list or set.
        If `indices_or_sections` is an integer, N, the array will be divided
        into N equal arrays along `axis`.  If such a split is not possible,
        an error is raised.
        If `indices_or_sections` is a 1-D array of sorted integers, the entries
        indicate where along `axis` the array is split.  For example,
        ``[2, 3]`` would, for ``axis=0``, result in
          - ary[:2]
          - ary[2:3]
          - ary[3:]
        If an index exceeds the dimension of the array along `axis`,
        an empty sub-array is returned correspondingly.
    axis : int, optional
        The axis along which to split, default is 0.

    Returns
    -------
    sub-arrays : list of ndarrays
        A list of sub-arrays.

    Raises
    ------
    ValueError
        If `indices_or_sections` is given as an integer, but
        a split does not result in equal division."""
    indices = []
    sections = 0
    if isinstance(indices_or_sections, int):
        sections = indices_or_sections
    elif isinstance(indices_or_sections, (list, set, tuple)):
        indices = [0] + list(indices_or_sections)
    else:
        raise ValueError('indices_or_sections must either int or tuple / list / set of ints')
    ret = _npi.split(ary, indices, axis, False, sections)
    return ret
# pylint: enable=redefined-outer-name


# pylint: disable=redefined-outer-name
@set_module('mxnet.ndarray.numpy')
def hsplit(ary, indices_or_sections):
    """Split an array into multiple sub-arrays horizontally (column-wise).

    This is equivalent to ``split`` with ``axis=0`` if ``ary`` has one
    dimension, and otherwise that with ``axis=1``.

    Parameters
    ----------
    ary : _Symbol
        Array to be divided into sub-arrays.
    indices_or_sections : int, list of ints or tuple of ints.
        If `indices_or_sections` is an integer, N, the array will be divided
        into N equal arrays along `axis`.  If such a split is not possible,
        an error is raised.

        If `indices_or_sections` is a list of sorted integers, the entries
        indicate where along `axis` the array is split.

        If an index exceeds the dimension of the array along `axis`,
        it will raises errors. so index must less than or euqal to
        the dimension of the array along axis.

    Returns
    -------
    sub-arrays : _Symbol
        A list of sub-arrays.

    Notes
    ------
    - If `indices_or_sections` is given as an integer, but a split
      does not result in equal division.It will raises ValueErrors.

    - If indices_or_sections is an integer, and the number is 1, it will
      raises an error. Because single output from split is not supported yet...

    See Also
    --------
    split : Split an array into multiple sub-arrays of equal size.

    Examples
    --------
    >>> x = np.arange(16.0).reshape(4, 4)
    >>> x
    array([[ 0.,  1.,  2.,  3.],
           [ 4.,  5.,  6.,  7.],
           [ 8.,  9., 10., 11.],
           [12., 13., 14., 15.]])
    >>> np.hsplit(x, 2)
    [array([[ 0.,  1.],
           [ 4.,  5.],
           [ 8.,  9.],
           [12., 13.]]),
    array([[ 2.,  3.],
           [ 6.,  7.],
           [10., 11.],
           [14., 15.]])]
    >>> np.hsplit(x, [3, 6])
    [array([[ 0.,  1.,  2.],
           [ 4.,  5.,  6.],
           [ 8.,  9., 10.],
           [12., 13., 14.]]),
    array([[ 3.],
           [ 7.],
           [11.],
           [15.]]),
    array([], shape=(4, 0), dtype=float32)]

    With a higher dimensional array the split is still along the second axis.

    >>> x = np.arange(8.0).reshape(2, 2, 2)
    >>> x
    array([[[ 0.,  1.],
            [ 2.,  3.]],
           [[ 4.,  5.],
            [ 6.,  7.]]])
    >>> np.hsplit(x, 2)
    [array([[[ 0.,  1.]],
            [[ 4.,  5.]]]),
     array([[[ 2.,  3.]],
            [[ 6.,  7.]]])]

    If ``ary`` has one dimension, 'axis' = 0.
    >>> x = np.arange(4)
    array([0., 1., 2., 3.])
    >>> np.hsplit(x, 2)
    [array([0., 1.]), array([2., 3.])]

    If you want to produce an empty sub-array, you can see an example.
    >>> np.hsplit(x, [2, 2])
    [array([0., 1.]), array([], dtype=float32), array([2., 3.])]
    """
    indices = []
    sections = 0
    if isinstance(indices_or_sections, int):
        sections = indices_or_sections
    elif isinstance(indices_or_sections, (list, set, tuple)):
        indices = [0] + list(indices_or_sections)
    else:
        raise ValueError('indices_or_sections must either int or tuple of ints')
    ret = _npi.hsplit(ary, indices, 1, False, sections)
    return ret
# pylint: enable=redefined-outer-name


@set_module('mxnet.symbol.numpy')
def vsplit(ary, indices_or_sections):
    r"""
    vsplit(ary, indices_or_sections)

    Split an array into multiple sub-arrays vertically (row-wise).

    ``vsplit`` is equivalent to ``split`` with `axis=0` (default): the array is always split
    along the first axis regardless of the array dimension.

    Parameters
    ----------
    ary : _Symbol
        Array to be divided into sub-arrays.
    indices_or_sections : int or 1 - D Python tuple, list or set.
        If `indices_or_sections` is an integer, N, the array will be divided into N equal arrays
        along axis 0.  If such a split is not possible, an error is raised.

        If `indices_or_sections` is a 1-D array of sorted integers, the entries indicate where
        along axis 0 the array is split.  For example, ``[2, 3]`` would result in

          - ary[:2]
          - ary[2:3]
          - ary[3:]

        If an index exceeds the dimension of the array along axis 0, an error will be thrown.

    Returns
    -------
    sub-arrays : list of _Symbols
        A list of sub-arrays.

    See Also
    --------
    split : Split an array into multiple sub-arrays of equal size.

    Notes
    -------
    This function differs from the original `numpy.degrees
    <https://docs.scipy.org/doc/numpy/reference/generated/numpy.degrees.html>`_ in
    the following aspects:

    - Currently parameter ``indices_or_sections`` does not support ndarray, but supports scalar,
    tuple and list
    - In ``indices_or_sections``, if an index exceeds the dimension of the array along axis 0,
    an error will be thrown.

    """
    return split(ary, indices_or_sections, 0)


@set_module('mxnet.symbol.numpy')
def concatenate(seq, axis=0, out=None):
    """Join a sequence of arrays along an existing axis.

    Parameters
    ----------
    a1, a2, ... : sequence of array_like
        The arrays must have the same shape, except in the dimension
        corresponding to `axis` (the first, by default).
    axis : int, optional
        The axis along which the arrays will be joined.  If axis is None,
        arrays are flattened before use.  Default is 0.
    out : ndarray, optional
        If provided, the destination to place the result. The shape must be
        correct, matching that of what concatenate would have returned if no
        out argument were specified.

    Returns
    -------
    res : ndarray
        The concatenated array.

    Examples
    --------
    >>> a = np.array([[1, 2], [3, 4]])
    >>> b = np.array([[5, 6]])
    >>> np.concatenate((a, b), axis=0)
    array([[1., 2.],
           [3., 4.],
           [5., 6.]])

    >>> np.concatenate((a, b), axis=None)
    array([1., 2., 3., 4., 5., 6.])

    >>> np.concatenate((a, b.T), axis=1)
    array([[1., 2., 5.],
           [3., 4., 6.]])
    """
<<<<<<< HEAD
    if len(seq) > 1:
        return _npi.concatenate(*[seq[i] for i in range(len(seq))], dim=axis, out=out)
    return _npi.concatenate(*seq, dim=axis, out=out)
=======
    return _npi.concatenate(*seq, axis=axis, out=out)


@set_module('mxnet.symbol.numpy')
def append(arr, values, axis=None):  # pylint: disable=redefined-outer-name
    """
    Append values to the end of an array.

    Parameters
    ----------
    arr : ndarray
        Values are appended to a copy of this array.
    values : ndarray
        These values are appended to a copy of `arr`.  It must be of the
        correct shape (the same shape as `arr`, excluding `axis`).  If
        `axis` is not specified, `values` can be any shape and will be
        flattened before use.
    axis : int, optional
        The axis along which `values` are appended.  If `axis` is not
        given, both `arr` and `values` are flattened before use.

    Returns
    -------
    append : ndarray
        A copy of `arr` with `values` appended to `axis`.  Note that
        `append` does not occur in-place: a new array is allocated and
        filled.  If `axis` is None, `out` is a flattened array.

    Examples
    --------
    >>> np.append(np.array([1, 2, 3]), np.array([[4, 5, 6],[7, 8, 9]]))
    array([1., 2., 3., 4., 5., 6., 7., 8., 9.])

    When `axis` is specified, `values` must have the correct shape.

    >>> np.append(np.array([[1, 2, 3], [4, 5, 6]]), np.array([[7, 8, 9]]), axis=0)
    array([[1., 2., 3.],
           [4., 5., 6.],
           [7., 8., 9.]])
    """
    return _npi.concatenate(arr, values, axis=axis, out=None)
>>>>>>> 94e7ba76


@set_module('mxnet.symbol.numpy')
def stack(arrays, axis=0, out=None):
    """Join a sequence of arrays along a new axis.
        The axis parameter specifies the index of the new axis in the dimensions of the result.
        For example, if `axis=0` it will be the first dimension and if `axis=-1` it will be the last dimension.
    Parameters
    ----------
    arrays : sequence of array_like
        Each array must have the same shape.
    axis : int, optional
        The axis in the result array along which the input arrays are stacked.
    out : ndarray, optional
        If provided, the destination to place the result. The shape must be correct,
        matching that of what stack would have returned if no out argument were specified.
    Returns
    -------
    stacked : ndarray
        The stacked array has one more dimension than the input arrays."""
    def get_list(arrays):
        if not hasattr(arrays, '__getitem__') and hasattr(arrays, '__iter__'):
            raise ValueError("expected iterable for arrays but got {}".format(type(arrays)))
        return [arr for arr in arrays]

    arrays = get_list(arrays)
    return _npi.stack(*arrays, axis=axis, out=out)


@set_module('mxnet.symbol.numpy')
def vstack(arrays, out=None):
    r"""Stack arrays in sequence vertically (row wise).

    This is equivalent to concatenation along the first axis after 1-D arrays
    of shape `(N,)` have been reshaped to `(1,N)`. Rebuilds arrays divided by
    `vsplit`.

    This function makes most sense for arrays with up to 3 dimensions. For
    instance, for pixel-data with a height (first axis), width (second axis),
    and r/g/b channels (third axis). The functions `concatenate` and `stack`
    provide more general stacking and concatenation operations.

    Parameters
    ----------
    tup : sequence of _Symbol
        The arrays must have the same shape along all but the first axis.
        1-D arrays must have the same length.

    Returns
    -------
    stacked : _Symbol
        The array formed by stacking the given arrays, will be at least 2-D.
    """
    def get_list(arrays):
        if not hasattr(arrays, '__getitem__') and hasattr(arrays, '__iter__'):
            raise ValueError("expected iterable for arrays but got {}".format(type(arrays)))
        return [arr for arr in arrays]

    arrays = get_list(arrays)
    return _npi.vstack(*arrays)


@set_module('mxnet.symbol.numpy')
def column_stack(tup):
    """
    Stack 1-D arrays as columns into a 2-D array.

    Take a sequence of 1-D arrays and stack them as columns
    to make a single 2-D array. 2-D arrays are stacked as-is,
    just like with `hstack`.  1-D arrays are turned into 2-D columns
    first.

    Parameters
    ----------
    tup : sequence of 1-D or 2-D arrays.
        Arrays to stack. All of them must have the same first dimension.

    Returns
    -------
    stacked : 2-D array
        The array formed by stacking the given arrays.

    See Also
    --------
    stack, hstack, vstack, concatenate

    Examples
    --------
    >>> a = np.array((1,2,3))
    >>> b = np.array((2,3,4))
    >>> np.column_stack((a,b))
    array([[1., 2.],
           [2., 3.],
           [3., 4.]])
    """
    return _npi.column_stack(*tup)


@set_module('mxnet.symbol.numpy')
def dstack(arrays):
    """
    Stack arrays in sequence depth wise (along third axis).

    This is equivalent to concatenation along the third axis after 2-D arrays
    of shape `(M,N)` have been reshaped to `(M,N,1)` and 1-D arrays of shape
    `(N,)` have been reshaped to `(1,N,1)`. Rebuilds arrays divided by
    `dsplit`.

    This function makes most sense for arrays with up to 3 dimensions. For
    instance, for pixel-data with a height (first axis), width (second axis),
    and r/g/b channels (third axis). The functions `concatenate`, `stack` and
    `block` provide more general stacking and concatenation operations.

    Parameters
    ----------
    tup : sequence of _Symbol
        The arrays must have the same shape along all but the first axis.
        1-D arrays must have the same length.

    Returns
    -------
    stacked : _Symbol
        The array formed by stacking the given arrays, will be at least 2-D.
    """
    return _npi.dstack(*arrays)


@set_module('mxnet.symbol.numpy')
@wrap_np_binary_func
def maximum(x1, x2, out=None, **kwargs):
    return _ufunc_helper(x1, x2, _npi.maximum, _np.maximum, _npi.maximum_scalar, None, out)


@set_module('mxnet.symbol.numpy')
@wrap_np_binary_func
def minimum(x1, x2, out=None, **kwargs):
    return _ufunc_helper(x1, x2, _npi.minimum, _np.minimum, _npi.minimum_scalar, None, out)


@set_module('mxnet.symbol.numpy')
def clip(a, a_min, a_max, out=None):
    """clip(a, a_min, a_max, out=None)

    Clip (limit) the values in an array.
    Given an interval, values outside the interval are clipped to
    the interval edges.  For example, if an interval of ``[0, 1]``
    is specified, values smaller than 0 become 0, and values larger
    than 1 become 1.

    Parameters
    ----------
    a : _Symbol
        Array containing elements to clip.
    a_min : scalar or `None`
        Minimum value. If `None`, clipping is not performed on lower
        interval edge. Not more than one of `a_min` and `a_max` may be
        `None`.
    a_max : scalar or `None`
        Maximum value. If `None`, clipping is not performed on upper
        interval edge. Not more than one of `a_min` and `a_max` may be
        `None`.
    out : _Symbol or `None`
        The results will be placed in this array. It may be the input
        array for in-place clipping.  `out` must be of the right shape
        to hold the output.  Its type is preserved.

    Returns
    -------
    clipped_array : _Symbol
        An array with the elements of `a`, but where values
        < `a_min` are replaced with `a_min`, and those > `a_max`
        with `a_max`.

    Notes
    -----
    array_like `a_min` and `a_max` are not supported.
    """
    if a_min is None and a_max is None:
        raise ValueError('array_clip: must set either max or min')
    if a_min is None:
        a_min = float('-inf')
    if a_max is None:
        a_max = float('inf')
    return _npi.clip(a, a_min, a_max, out=out)


@set_module('mxnet.symbol.numpy')
def swapaxes(a, axis1, axis2):
    """Interchange two axes of an array.

    Parameters
    ----------
    a : _Symbol
        Input array.
    axis1 : int
        First axis.
    axis2 : int
        Second axis.

    Returns
    -------
    a_swapped : _Symbol
        Swapped array symbol.
    """
    return _npi.swapaxes(a, dim1=axis1, dim2=axis2)


@set_module('mxnet.symbol.numpy')
def argmax(a, axis=None, out=None):
    r"""
    Returns the indices of the maximum values along an axis.

    Parameters
    ----------
    a : _Symbol
        Input array. Only support dtype `float16`, `float32`, and `float64`.
    axis : int, optional
        By default, the index is into the flattened array, otherwise
        along the specified axis.
    out : _Symbol or None, optional
        Dummy parameter to keep the consistency with the ndarray counterpart.

    Returns
    -------
    index_array : _Symbol of indices whose dtype is same as the input ndarray.
        Array of indices into the array. It has the same shape as `a.shape`
        with the dimension along `axis` removed.

    Notes
    -----
    In case of multiple occurrences of the maximum values, the indices
    corresponding to the first occurrence are returned.

    This function differs from the original `numpy.argmax
    <https://docs.scipy.org/doc/numpy/reference/generated/numpy.argmax.html>`_ in
    the following aspects:

    - Input type does not support Python native iterables(list, tuple, ...).
    - Output has dtype that is same as the input ndarray.
    - ``out`` param: cannot perform auto broadcasting. ``out`` symbol's shape must be the same as the expected output.
    - ``out`` param: cannot perform auto type cast. ``out`` symnbol's dtype must be the same as the expected output.
    - ``out`` param does not support scalar input case.

    """
    return _npi.argmax(a, axis=axis, keepdims=False, out=out)


@set_module('mxnet.symbol.numpy')
def argmin(a, axis=None, out=None):
    r"""
    Returns the indices of the minimum values along an axis.

    Parameters
    ----------
    a : _Symbol
        Input array. Only support dtype `float16`, `float32`, and `float64`.
    axis : int, optional
        By default, the index is into the flattened array, otherwise
        along the specified axis.
    out : _Symbol or None, optional
        Dummy parameter to keep the consistency with the ndarray counterpart.

    Returns
    -------
    index_array : _Symbol of indices whose dtype is same as the input ndarray.
        Array of indices into the array. It has the same shape as `a.shape`
        with the dimension along `axis` removed.

    Notes
    -----
    In case of multiple occurrences of the minimum values, the indices
    corresponding to the first occurrence are returned.

    This function differs from the original `numpy.argmin
    <https://docs.scipy.org/doc/numpy/reference/generated/numpy.argmin.html>`_ in
    the following aspects:

    - Input type does not support Python native iterables(list, tuple, ...).
    - Output has dtype that is same as the input ndarray.
    - ``out`` param: cannot perform auto broadcasting. ``out`` symbol's shape must be the same as the expected output.
    - ``out`` param: cannot perform auto type cast. ``out`` symnbol's dtype must be the same as the expected output.
    - ``out`` param does not support scalar input case.

    """
    return _npi.argmin(a, axis=axis, keepdims=False, out=out)


@set_module('mxnet.symbol.numpy')
def mean(a, axis=None, dtype=None, out=None, keepdims=False):  # pylint: disable=arguments-differ
    """
    mean(a, axis=None, dtype=None, out=None, keepdims=None)

    Compute the arithmetic mean along the specified axis.
    Returns the average of the array elements.
    The average is taken over the flattened array by default, otherwise over the specified axis.

    Parameters
    ----------
    a : `_Symbol`
        _Symbol containing numbers whose mean is desired.
    axis : None or int or tuple of ints, optional
        Axis or axes along which the means are computed. The default is to compute the mean of the flattened array.
        If this is a tuple of ints, a mean is performed over multiple axes,
        instead of a single axis or all the axes as before.
    dtype : data-type, optional
        Type to use in computing the mean. For integer inputs, the default is float32;
        for floating point inputs, it is the same as the input dtype.
    out : _Symbol, optional
        Dummy parameter to keep the consistency with the ndarray counterpart.
    keepdims : bool, optional
        If this is set to True, the axes which are reduced are left in the result
        as dimensions with size one. With this option, the result will broadcast correctly
        against the input array.
        If the default value is passed, then keepdims will not be passed through to the mean
        method of sub-classes of _Symbol, however any non-default value will be. If the sub-class
        method does not implement keepdims any exceptions will be raised.

    Returns
    -------
    m : _Symbol, see dtype parameter above
        If out=None, returns a new array containing the mean values,
        otherwise a reference to the output array is returned.

    Notes
    -----
    This function differs from the original `numpy.mean
    <https://docs.scipy.org/doc/numpy/reference/generated/numpy.mean.html>`_ in
    the following way(s):

    - only _Symbol is accepted as valid input, python iterables or scalar is not supported
    - default data type for integer input is float32

    Examples
    --------
    >>> a = np.array([[1, 2], [3, 4]])
    >>> np.mean(a)
    array(2.5)
    >>> a = np.zeros((2, 512*512), dtype=np.float32)
    >>> a[0,:] = 1.0
    >>> a[1,:] = 0.1
    >>> np.mean(a)
    array(0.55)
    >>> np.mean(a, dtype=np.float64)
    array(0.55)
    """
    return _npi.mean(a, axis=axis, dtype=dtype, keepdims=keepdims, out=out)


@set_module('mxnet.symbol.numpy')
def std(a, axis=None, dtype=None, out=None, ddof=0, keepdims=False):  # pylint: disable=too-many-arguments
    """
    Compute the standard deviation along the specified axis.

    Returns the standard deviation, a measure of the spread of a distribution,
    of the array elements. The standard deviation is computed for the
    flattened array by default, otherwise over the specified axis.

    Parameters
    ----------
    a : `_Symbol`
        _Symbol containing numbers whose standard deviation is desired.
    axis : None or int or tuple of ints, optional
        Axis or axes along which the standard deviations are computed.
        The default is to compute the standard deviation of the flattened array.
        If this is a tuple of ints, computation is performed over multiple axes,
        instead of a single axis or all the axes as before.
    dtype : data-type, optional
        Type to use in computing the standard deviation. For integer inputs, the default is float32;
        for floating point inputs, it is the same as the input dtype.
    out : _Symbol, optional
        Dummy parameter to keep the consistency with the ndarray counterpart.
    keepdims : bool, optional
        If this is set to True, the axes which are reduced are left in the result
        as dimensions with size one. With this option, the result will broadcast correctly
        against the input array.
        If the default value is passed, then keepdims will not be passed through to the mean
        method of sub-classes of _Symbol, however any non-default value will be. If the sub-class
        method does not implement keepdims any exceptions will be raised.

    Returns
    -------
    m : _Symbol, see dtype parameter above
        If out=None, returns a new array containing the standard deviation values,
        otherwise a reference to the output array is returned.

    Notes
    -----
    This function differs from the original `numpy.std
    <https://docs.scipy.org/doc/numpy/reference/generated/numpy.mean.html>`_ in
    the following way(s):

    - only _Symbol is accepted as valid input, python iterables or scalar is not supported
    - default output data type for integer input is float32

    """
    return _npi.std(a, axis=axis, dtype=dtype, ddof=ddof, keepdims=keepdims, out=out)


@set_module('mxnet.symbol.numpy')
def var(a, axis=None, dtype=None, out=None, ddof=0, keepdims=False):  # pylint: disable=too-many-arguments
    """
    Compute the variance along the specified axis.

    Returns the variance of the array elements, a measure of the spread of a
    distribution.  The variance is computed for the flattened array by
    default, otherwise over the specified axis.

    Parameters
    ----------
    a : `_Symbol`
        _Symbol containing numbers whose variance is desired.
    axis : None or int or tuple of ints, optional
        Axis or axes along which the variance is computed.
        The default is to compute the variance of the flattened array.
        If this is a tuple of ints, computation is performed over multiple axes,
        instead of a single axis or all the axes as before.
    dtype : data-type, optional
        Type to use in computing the variance. For integer inputs, the default is float32;
        for floating point inputs, it is the same as the input dtype.
    out : _Symbol, optional
        Dummy parameter to keep the consistency with the ndarray counterpart.
    keepdims : bool, optional
        If this is set to True, the axes which are reduced are left in the result
        as dimensions with size one. With this option, the result will broadcast correctly
        against the input array.
        If the default value is passed, then keepdims will not be passed through to the mean
        method of sub-classes of _Symbol, however any non-default value will be. If the sub-class
        method does not implement keepdims any exceptions will be raised.

    Returns
    -------
    m : _Symbol, see dtype parameter above
        If out=None, returns a new array containing the variance values,
        otherwise a reference to the output array is returned.

    Notes
    -----
    This function differs from the original `numpy.var
    <https://docs.scipy.org/doc/numpy/reference/generated/numpy.mean.html>`_ in
    the following way(s):

    - only _Symbol is accepted as valid input, python iterables or scalar is not supported
    - default output data type for integer input is float32

    """
    return _npi.var(a, axis=axis, dtype=dtype, ddof=ddof, keepdims=keepdims, out=out)


# pylint: disable=redefined-outer-name
@set_module('mxnet.symbol.numpy')
def indices(dimensions, dtype=_np.int32, ctx=None):
    """Return an array representing the indices of a grid.

    Compute an array where the subarrays contain index values 0,1,...
    varying only along the corresponding axis.

    Parameters
    ----------
    dimensions : sequence of ints
        The shape of the grid.
    dtype : data-type, optional
        The desired data-type for the array. Default is `float32`.
    ctx : device context, optional
        Device context on which the memory is allocated. Default is
        `mxnet.context.current_context()`.

    Returns
    -------
    grid : _Symbol
        The array of grid indices,
        ``grid.shape = (len(dimensions),) + tuple(dimensions)``.

    Notes
    -----
    The output shape is obtained by prepending the number of dimensions
    in front of the tuple of dimensions, i.e. if `dimensions` is a tuple
    ``(r0, ..., rN-1)`` of length ``N``, the output shape is
    ``(N,r0,...,rN-1)``.

    The subarrays ``grid[k]`` contains the N-D array of indices along the
    ``k-th`` axis. Explicitly::

        grid[k,i0,i1,...,iN-1] = ik

    Examples
    --------
    >>> grid = np.indices((2, 3))
    >>> grid.shape
    (2, 2, 3)
    >>> grid[0]        # row indices
    array([[0, 0, 0],
           [1, 1, 1]])
    >>> grid[1]        # column indices
    array([[0, 0, 0],
           [1, 1, 1]], dtype=int32)

    The indices can be used as an index into an array.

    >>> x = np.arange(20).reshape(5, 4)
    >>> row, col = np.indices((2, 3))
    >>> x[row, col]
    array([[0., 1., 2.],
           [4., 5., 6.]])

    Note that it would be more straightforward in the above example to
    extract the required elements directly with ``x[:2, :3]``.
    """
    if isinstance(dimensions, (tuple, list)):
        if ctx is None:
            ctx = current_context()
        return _npi.indices(dimensions=dimensions, dtype=dtype, ctx=ctx)
    else:
        raise ValueError("The dimensions must be sequence of ints")
# pylint: enable=redefined-outer-name


@set_module('mxnet.symbol.numpy')
@wrap_np_binary_func
def copysign(x1, x2, out=None, **kwargs):
    r"""
    Change the sign of x1 to that of x2, element-wise.

    If `x2` is a scalar, its sign will be copied to all elements of `x1`.

    Parameters
    ----------
    x1 : _Symbol or scalar
        Values to change the sign of.
    x2 : _Symbol or scalar
        The sign of `x2` is copied to `x1`.
    out : _Symbol or None
        Dummy parameter to keep the consistency with the ndarray counterpart.

    Returns
    -------
    out : _Symbol
        The values of `x1` with the sign of `x2`.
        This is a scalar if both `x1` and `x2` are scalars.

    Notes
    -------
    This function differs from the original `numpy.copysign
    <https://docs.scipy.org/doc/numpy/reference/generated/numpy.copysign.html>`_ in
    the following aspects:

    - ``where`` param is not supported.
    """
    return _ufunc_helper(x1, x2, _npi.copysign, _np.copysign, _npi.copysign_scalar, _npi.rcopysign_scalar, out)


@set_module('mxnet.symbol.numpy')
def ravel(x, order='C'):
    r"""
    ravel(x)

    Return a contiguous flattened array.
    A 1-D array, containing the elements of the input, is returned.  A copy is
    made only if needed.

    Parameters
    ----------
    x : ndarray
        Input array.  The elements in `x` are read in row-major, C-style order and
        packed as a 1-D array.
    order : `C`, optional
        Only support row-major, C-style order.

    Returns
    -------
    y : ndarray
        y is an array of the same subtype as `x`, with shape ``(x.size,)``.
        Note that matrices are special cased for backward compatibility, if `x`
        is a matrix, then y is a 1-D ndarray.

    Notes
    -----
    This function differs from the original numpy.arange in the following aspects:
        - Only support row-major, C-style order.
    """
    if order != 'C':
        raise NotImplementedError('order {} is not supported'.format(order))
    if isinstance(x, numeric_types):
        return _np.reshape(x, -1)
    elif isinstance(x, _Symbol):
        return _npi.reshape(x, -1)
    else:
        raise TypeError('type {} not supported'.format(str(type(x))))


@set_module('mxnet.symbol.numpy')
def hanning(M, dtype=_np.float32, ctx=None):
    r"""Return the Hanning window.

    The Hanning window is a taper formed by using a weighted cosine.

    Parameters
    ----------
    M : int
        Number of points in the output window. If zero or less, an
        empty array is returned.
    dtype : str or numpy.dtype, optional
        An optional value type. Default is `float32`. Note that you need
        select numpy.float32 or float64 in this operator.
    ctx : Context, optional
        An optional device context (default is the current default context).

    Returns
    -------
    out : _Symbol, shape(M,)
        The window, with the maximum value normalized to one (the value
        one appears only if `M` is odd).

    See Also
    --------
    blackman, hamming

    Notes
    -----
    The Hanning window is defined as

    .. math::  w(n) = 0.5 - 0.5cos\left(\frac{2\pi{n}}{M-1}\right)
               \qquad 0 \leq n \leq M-1

    The Hanning was named for Julius von Hann, an Austrian meteorologist.
    It is also known as the Cosine Bell. Some authors prefer that it be
    called a Hann window, to help avoid confusion with the very similar
    Hamming window.

    Most references to the Hanning window come from the signal processing
    literature, where it is used as one of many windowing functions for
    smoothing values.  It is also known as an apodization (which means
    "removing the foot", i.e. smoothing discontinuities at the beginning
    and end of the sampled signal) or tapering function.

    References
    ----------
    .. [1] Blackman, R.B. and Tukey, J.W., (1958) The measurement of power
           spectra, Dover Publications, New York.
    .. [2] E.R. Kanasewich, "Time Sequence Analysis in Geophysics",
           The University of Alberta Press, 1975, pp. 106-108.
    .. [3] Wikipedia, "Window function",
           http://en.wikipedia.org/wiki/Window_function
    .. [4] W.H. Press,  B.P. Flannery, S.A. Teukolsky, and W.T. Vetterling,
           "Numerical Recipes", Cambridge University Press, 1986, page 425.

    Examples
    --------
    >>> np.hanning(12)
    array([0.        , 0.07937324, 0.29229254, 0.5711574 , 0.8274304 ,
           0.9797465 , 0.97974646, 0.82743025, 0.5711573 , 0.29229245,
           0.07937312, 0.        ])

    Plot the window and its frequency response:

    >>> import matplotlib.pyplot as plt
    >>> window = np.hanning(51)
    >>> plt.plot(window.asnumpy())
    [<matplotlib.lines.Line2D object at 0x...>]
    >>> plt.title("Hann window")
    Text(0.5, 1.0, 'Hann window')
    >>> plt.ylabel("Amplitude")
    Text(0, 0.5, 'Amplitude')
    >>> plt.xlabel("Sample")
    Text(0.5, 0, 'Sample')
    >>> plt.show()
    """
    if ctx is None:
        ctx = current_context()
    return _npi.hanning(M, dtype=dtype, ctx=ctx)


@set_module('mxnet.symbol.numpy')
def hamming(M, dtype=_np.float32, ctx=None):
    r"""Return the hamming window.

    The hamming window is a taper formed by using a weighted cosine.

    Parameters
    ----------
    M : int
        Number of points in the output window. If zero or less, an
        empty array is returned.
    dtype : str or numpy.dtype, optional
        An optional value type. Default is `float32`. Note that you need
        select numpy.float32 or float64 in this operator.
    ctx : Context, optional
        An optional device context (default is the current default context).

    Returns
    -------
    out : _Symbol, shape(M,)
        The window, with the maximum value normalized to one (the value
        one appears only if `M` is odd).

    See Also
    --------
    blackman, hanning

    Notes
    -----
    The Hamming window is defined as

    .. math::  w(n) = 0.54 - 0.46cos\left(\frac{2\pi{n}}{M-1}\right)
               \qquad 0 \leq n \leq M-1

    The Hamming was named for R. W. Hamming, an associate of J. W. Tukey
    and is described in Blackman and Tukey. It was recommended for
    smoothing the truncated autocovariance function in the time domain.
    Most references to the Hamming window come from the signal processing
    literature, where it is used as one of many windowing functions for
    smoothing values.  It is also known as an apodization (which means
    "removing the foot", i.e. smoothing discontinuities at the beginning
    and end of the sampled signal) or tapering function.

    References
    ----------
    .. [1] Blackman, R.B. and Tukey, J.W., (1958) The measurement of power
           spectra, Dover Publications, New York.
    .. [2] E.R. Kanasewich, "Time Sequence Analysis in Geophysics", The
           University of Alberta Press, 1975, pp. 109-110.
    .. [3] Wikipedia, "Window function",
           https://en.wikipedia.org/wiki/Window_function
    .. [4] W.H. Press,  B.P. Flannery, S.A. Teukolsky, and W.T. Vetterling,
           "Numerical Recipes", Cambridge University Press, 1986, page 425.

    Examples
    --------
    >>> np.hamming(12)
    array([0.08000001, 0.15302339, 0.34890914, 0.6054648 , 0.841236  ,
           0.9813669 , 0.9813668 , 0.8412359 , 0.6054647 , 0.34890908,
           0.15302327, 0.08000001])

    Plot the window and its frequency response:

    >>> import matplotlib.pyplot as plt
    >>> window = np.hamming(51)
    >>> plt.plot(window.asnumpy())
    [<matplotlib.lines.Line2D object at 0x...>]
    >>> plt.title("hamming window")
    Text(0.5, 1.0, 'hamming window')
    >>> plt.ylabel("Amplitude")
    Text(0, 0.5, 'Amplitude')
    >>> plt.xlabel("Sample")
    Text(0.5, 0, 'Sample')
    >>> plt.show()
    """
    if ctx is None:
        ctx = current_context()
    return _npi.hamming(M, dtype=dtype, ctx=ctx)


@set_module('mxnet.symbol.numpy')
def blackman(M, dtype=_np.float32, ctx=None):
    r"""Return the Blackman window.

    The Blackman window is a taper formed by using the first three
    terms of a summation of cosines. It was designed to have close to the
    minimal leakage possible.  It is close to optimal, only slightly worse
    than a Kaiser window.

    Parameters
    ----------
    M : int
        Number of points in the output window. If zero or less, an
        empty array is returned.
    dtype : str or numpy.dtype, optional
        An optional value type. Default is `float32`. Note that you need
        select numpy.float32 or float64 in this operator.
    ctx : Context, optional
        An optional device context (default is the current default context).

    Returns
    -------
    out : _Symbol
        The window, with the maximum value normalized to one (the value one
        appears only if the number of samples is odd).

    See Also
    --------
    hamming, hanning

    Notes
    -----
    The Blackman window is defined as

    .. math::  w(n) = 0.42 - 0.5 \cos(2\pi n/{M-1}) + 0.08 \cos(4\pi n/{M-1})

    Most references to the Blackman window come from the signal processing
    literature, where it is used as one of many windowing functions for
    smoothing values.  It is also known as an apodization (which means
    "removing the foot", i.e. smoothing discontinuities at the beginning
    and end of the sampled signal) or tapering function. It is known as a
    "near optimal" tapering function, almost as good (by some measures)
    as the kaiser window.

    References
    ----------
    Blackman, R.B. and Tukey, J.W., (1958) The measurement of power spectra,
    Dover Publications, New York.

    Oppenheim, A.V., and R.W. Schafer. Discrete-Time Signal Processing.
    Upper Saddle River, NJ: Prentice-Hall, 1999, pp. 468-471.

    Examples
    --------
    >>> np.blackman(12)
    array([-1.4901161e-08,  3.2606423e-02,  1.5990365e-01,  4.1439798e-01,
            7.3604530e-01,  9.6704686e-01,  9.6704674e-01,  7.3604506e-01,
            4.1439781e-01,  1.5990359e-01,  3.2606363e-02, -1.4901161e-08])

    Plot the window and its frequency response:

    >>> import matplotlib.pyplot as plt
    >>> window = np.blackman(51)
    >>> plt.plot(window.asnumpy())
    [<matplotlib.lines.Line2D object at 0x...>]
    >>> plt.title("blackman window")
    Text(0.5, 1.0, 'blackman window')
    >>> plt.ylabel("Amplitude")
    Text(0, 0.5, 'Amplitude')
    >>> plt.xlabel("Sample")
    Text(0.5, 0, 'Sample')
    >>> plt.show()
    """
    if ctx is None:
        ctx = current_context()
    return _npi.blackman(M, dtype=dtype, ctx=ctx)


@set_module('mxnet.symbol.numpy')
def flip(m, axis=None, out=None):
    r"""
    flip(m, axis=None, out=None)

    Reverse the order of elements in an array along the given axis.

    The shape of the array is preserved, but the elements are reordered.

    Parameters
    ----------
    m : _Symbol or scalar
        Input array.
    axis : None or int or tuple of ints, optional
        Axis or axes along which to flip over. The default,
        axis=None, will flip over all of the axes of the input array.
        If axis is negative it counts from the last to the first axis.

        If axis is a tuple of ints, flipping is performed on all of the axes
        specified in the tuple.
    out : _Symbol or scalar, optional
        Alternative output array in which to place the result. It must have
        the same shape and type as the expected output.

    Returns
    -------
    out : _Symbol or scalar
        A view of `m` with the entries of axis reversed.  Since a view is
        returned, this operation is done in constant time.
    """
    if isinstance(m, numeric_types):
        return _np.flip(m, axis)
    elif isinstance(m, _Symbol):
        return _npi.flip(m, axis, out=out)
    else:
        raise TypeError('type {} not supported'.format(str(type(m))))


@set_module('mxnet.symbol.numpy')
def around(x, decimals=0, out=None, **kwargs):
    r"""
    around(x, decimals=0, out=None)

    Evenly round to the given number of decimals.
    Parameters
    ----------
    x : _Symbol or scalar
        Input data.
    decimals : int, optional
        Number of decimal places to round to (default: 0).  If
        decimals is negative, it specifies the number of positions to
        the left of the decimal point.
    out : _Symbol, optional
        Alternative output array in which to place the result. It must have
        the same shape and type as the expected output.

    Returns
    -------
    rounded_array : _Symbol or scalar
        An array of the same type as `x`, containing the rounded values.
        A reference to the result is returned.

    Notes
    -----
    For values exactly halfway between rounded decimal values, NumPy
    rounds to the nearest even value. Thus 1.5 and 2.5 round to 2.0,
    -0.5 and 0.5 round to 0.0, etc.

    This function differs from the original numpy.prod in the following aspects:

        - Cannot cast type automatically. Dtype of `out` must be same as the expected one.
        - Cannot support complex-valued number.
    """
    if isinstance(x, numeric_types):
        return _np.around(x, decimals, **kwargs)
    elif isinstance(x, _Symbol):
        return _npi.around(x, decimals, out=out, **kwargs)
    else:
        raise TypeError('type {} not supported'.format(str(type(x))))


@set_module('mxnet.symbol.numpy')
@wrap_np_binary_func
def arctan2(x1, x2, out=None, **kwargs):
    r"""
    Element-wise arc tangent of ``x1/x2`` choosing the quadrant correctly.

    The quadrant (i.e., branch) is chosen so that ``arctan2(x1, x2)`` is
    the signed angle in radians between the ray ending at the origin and
    passing through the point (1,0), and the ray ending at the origin and
    passing through the point (`x2`, `x1`).  (Note the role reversal: the
    "`y`-coordinate" is the first function parameter, the "`x`-coordinate"
    is the second.)  By IEEE convention, this function is defined for
    `x2` = +/-0 and for either or both of `x1` and `x2` = +/-inf (see
    Notes for specific values).

    This function is not defined for complex-valued arguments; for the
    so-called argument of complex values, use `angle`.

    Parameters
    ----------
    x1 : _Symbol or scalar
        `y`-coordinates.
    x2 : _Symbol or scalar
        `x`-coordinates. `x2` must be broadcastable to match the shape of
        `x1` or vice versa.
    out : _Symbol or None, optional
        A location into which the result is stored. If provided, it must have
        a shape that the inputs broadcast to. If not provided or `None`,
        a freshly-allocated array is returned.

    Returns
    -------
    out : _Symbol or scalar
        Array of angles in radians, in the range ``[-pi, pi]``. This is a scalar if
        `x1` and `x2` are scalars.

    Notes
    -----
    *arctan2* is identical to the `atan2` function of the underlying
    C library.  The following special values are defined in the C
    standard: [1]_

    ====== ====== ================
    `x1`   `x2`   `arctan2(x1,x2)`
    ====== ====== ================
    +/- 0  +0     +/- 0
    +/- 0  -0     +/- pi
        > 0   +/-inf +0 / +pi
        < 0   +/-inf -0 / -pi
    +/-inf +inf   +/- (pi/4)
    +/-inf -inf   +/- (3*pi/4)
    ====== ====== ================

    Note that +0 and -0 are distinct floating point numbers, as are +inf
    and -inf.

    This function differs from the original numpy.arange in the following aspects:
        - Only support float16, float32 and float64.

    References
    ----------
    .. [1] ISO/IEC standard 9899:1999, "Programming language C."
    """
    return _ufunc_helper(x1, x2, _npi.arctan2, _np.arctan2,
                         _npi.arctan2_scalar, _npi.rarctan2_scalar, out=out)


@set_module('mxnet.symbol.numpy')
@wrap_np_binary_func
def hypot(x1, x2, out=None, **kwargs):
    r"""
    Given the "legs" of a right triangle, return its hypotenuse.

    Equivalent to ``sqrt(x1**2 + x2**2)``, element-wise.  If `x1` or
    `x2` is scalar_like (i.e., unambiguously cast-able to a scalar type),
    it is broadcast for use with each element of the other argument.

    Parameters
    ----------
    x1, x2 : _Symbol or scalar
        Leg of the triangle(s).
    out : _Symbol or None, optional
        A location into which the result is stored. If provided, it must have
        a shape that the inputs broadcast to. If not provided or `None`,
        a freshly-allocated array is returned.

    Returns
    -------
    z : _Symbol or scalar
        The hypotenuse of the triangle(s).
        This is a scalar if both `x1` and `x2` are scalars.

    Notes
    -----
    This function differs from the original numpy.arange in the following aspects:
        - Only support float16, float32 and float64.
    """
    return _ufunc_helper(x1, x2, _npi.hypot, _np.hypot, _npi.hypot_scalar, None, out)


@set_module('mxnet.symbol.numpy')
@wrap_np_binary_func
def bitwise_xor(x1, x2, out=None, **kwargs):
    r"""
    Compute the bit-wise XOR of two arrays element-wise.

    Parameters
    ----------
    x1, x2 : _Symbol or scalar
        Only integer and boolean types are handled. If x1.shape != x2.shape,
        they must be broadcastable to a common shape (which becomes the shape of the output).
    out : _Symbol or None, optional
        A location into which the result is stored. If provided, it must have
        a shape that the inputs broadcast to. If not provided or `None`,
        a freshly-allocated array is returned.

    Returns
    -------
    out : _Symbol or scalar
        Result.
    """
    return _ufunc_helper(x1, x2, _npi.bitwise_xor, _np.bitwise_xor, _npi.bitwise_xor_scalar, None, out)


@set_module('mxnet.symbol.numpy')
def unique(ar, return_index=False, return_inverse=False, return_counts=False, axis=None):
    """
    Find the unique elements of an array.

    Returns the sorted unique elements of an array. There are three optional
    outputs in addition to the unique elements:

    * the indices of the input array that give the unique values
    * the indices of the unique array that reconstruct the input array
    * the number of times each unique value comes up in the input array

    Parameters
    ----------
    ar : _Symbol
        Input array. Unless `axis` is specified, this will be flattened if it
        is not already 1-D.
    return_index : bool, optional
        If True, also return the indices of `ar` (along the specified axis,
        if provided, or in the flattened array) that result in the unique array.
    return_inverse : bool, optional
        If True, also return the indices of the unique array (for the specified
        axis, if provided) that can be used to reconstruct `ar`.
    return_counts : bool, optional
        If True, also return the number of times each unique item appears
        in `ar`.
    axis : int or None, optional
        The axis to operate on. If None, `ar` will be flattened. If an integer,
        the subarrays indexed by the given axis will be flattened and treated
        as the elements of a 1-D array with the dimension of the given axis,
        see the notes for more details. The default is None.

    Returns
    -------
    unique : _Symbol
        The sorted unique values.
    unique_indices : _Symbol, optional
        The indices of the first occurrences of the unique values in the
        original array. Only provided if `return_index` is True.
    unique_inverse : _Symbol, optional
        The indices to reconstruct the original array from the
        unique array. Only provided if `return_inverse` is True.
    unique_counts : _Symbol, optional
        The number of times each of the unique values comes up in the
        original array. Only provided if `return_counts` is True.

    Notes
    -----
    When an axis is specified the subarrays indexed by the axis are sorted.
    This is done by making the specified axis the first dimension of the array
    and then flattening the subarrays in C order. The flattened subarrays are
    then viewed as a structured type with each element given a label, with the
    effect that we end up with a 1-D array of structured types that can be
    treated in the same way as any other 1-D array. The result is that the
    flattened subarrays are sorted in lexicographic order starting with the
    first element.
    """
    return _npi.unique(ar, return_index, return_inverse, return_counts, axis)


@set_module('mxnet.symbol.numpy')
@wrap_np_binary_func
def ldexp(x1, x2, out=None, **kwargs):
    """
    Returns x1 * 2**x2, element-wise.
    The mantissas `x1` and twos exponents `x2` are used to construct
    floating point numbers ``x1 * 2**x2``.

    Parameters
    ----------
    x1 : _Symbol
        Array of multipliers.
    x2 : _Symbol
        Array of twos exponents.
    out : _Symbol or None
        Dummy parameter to keep the consistency with the ndarray counterpart.

    Returns
    -------
    y : _Symbol
        The result of ``x1 * 2**x2``.

    Notes
    -----
    Complex dtypes are not supported, they will raise a TypeError.
    Different from numpy, we allow x2 to be float besides int.
    `ldexp` is useful as the inverse of `frexp`, if used by itself it is
    more clear to simply use the expression ``x1 * 2**x2``.
    """
    return _ufunc_helper(x1, x2, _npi.ldexp, _np.ldexp, _npi.ldexp_scalar, _npi.rldexp_scalar, out)


@set_module('mxnet.symbol.numpy')
def inner(a, b):
    r"""Inner product of two arrays.
    Ordinary inner product of vectors for 1-D arrays (without complex
    conjugation), in higher dimensions a sum product over the last axes.

    Parameters
    ----------
    a, b : _Symbol
        If `a` and `b` are nonscalar, their last dimensions must match.

    Returns
    -------
    out : _Symbol
        `out.shape = a.shape[:-1] + b.shape[:-1]`

    Raises
    ------
    ValueError
        If the last dimension of `a` and `b` has different size.

    See Also
    --------
    tensordot : Sum products over arbitrary axes.
    dot : Generalised matrix product, using second last dimension of `b`.
    einsum : Einstein summation convention.

    Notes
    -----
    For vectors (1-D arrays) it computes the ordinary inner-product::
        np.inner(a, b) = sum(a[:]*b[:])
    More generally, if `ndim(a) = r > 0` and `ndim(b) = s > 0`::
        np.inner(a, b) = np.tensordot(a, b, axes=(-1,-1))
    or explicitly::
        np.inner(a, b)[i0,...,ir-1,j0,...,js-1]
            = sum(a[i0,...,ir-1,:]*b[j0,...,js-1,:])
    In addition `a` or `b` may be scalars, in which case::
    np.inner(a,b) = a*b

    Examples
    --------
    Ordinary inner product for vectors:
    >>> a = np.array([1,2,3])
    >>> b = np.array([0,1,0])
    >>> np.inner(a, b)
    2
    A multidimensional example:
    >>> a = np.arange(24).reshape((2,3,4))
    >>> b = np.arange(4)
    >>> np.inner(a, b)
    array([[ 14,  38,  62],
           [ 86, 110, 134]])
    """
    return tensordot(a, b, [-1, -1])


@set_module('mxnet.symbol.numpy')
def outer(a, b):
    r"""Compute the outer product of two vectors.
    Given two vectors, ``a = [a0, a1, ..., aM]`` and
    ``b = [b0, b1, ..., bN]``,
    the outer product [1]_ is::
    [[a0*b0  a0*b1 ... a0*bN ]
    [a1*b0    .
    [ ...          .
    [aM*b0            aM*bN ]]

    Parameters
    ----------
    a : (M,) ndarray
        First input vector.  Input is flattened if
        not already 1-dimensional.
    b : (N,) ndarray
        Second input vector.  Input is flattened if
        not already 1-dimensional.

    Returns
    -------
    out : (M, N) ndarray
        ``out[i, j] = a[i] * b[j]``

    See also
    --------
    inner
    einsum : ``einsum('i,j->ij', a.ravel(), b.ravel())`` is the equivalent.
    ufunc.outer : A generalization to N dimensions and other operations.
                ``np.multiply.outer(a.ravel(), b.ravel())`` is the equivalent.

    References
    ----------
    .. [1] : G. H. Golub and C. F. Van Loan, *Matrix Computations*, 3rd
            ed., Baltimore, MD, Johns Hopkins University Press, 1996,
            pg. 8.

    Examples
    --------
    Make a (*very* coarse) grid for computing a Mandelbrot set:
    >>> rl = np.outer(np.ones((5,)), np.linspace(-2, 2, 5))
    >>> rl
    array([[-2., -1.,  0.,  1.,  2.],
        [-2., -1.,  0.,  1.,  2.],
        [-2., -1.,  0.,  1.,  2.],
        [-2., -1.,  0.,  1.,  2.],
        [-2., -1.,  0.,  1.,  2.]])
    """
    return tensordot(a.flatten(), b.flatten(), 0)


@set_module('mxnet.symbol.numpy')
def vdot(a, b):
    r"""
    Return the dot product of two vectors.
    Note that `vdot` handles multidimensional arrays differently than `dot`:
    it does *not* perform a matrix product, but flattens input arguments
    to 1-D vectors first. Consequently, it should only be used for vectors.

    Parameters
    ----------
    a : _Symbol
        First argument to the dot product.
    b : _Symbol
        Second argument to the dot product.

    Returns
    -------
    output : _Symbol
        Dot product of `a` and `b`.

    See Also
    --------
    dot : Return the dot product without using the complex conjugate of the
        first argument.

    Examples
    --------
    Note that higher-dimensional arrays are flattened!
    >>> a = np.array([[1, 4], [5, 6]])
    >>> b = np.array([[4, 1], [2, 2]])
    >>> np.vdot(a, b)
    30
    >>> np.vdot(b, a)
    30
    >>> 1*4 + 4*1 + 5*2 + 6*2
    30
    """
    return tensordot(a.flatten(), b.flatten(), 1)


@set_module('mxnet.symbol.numpy')
def equal(x1, x2, out=None):
    """
    Return (x1 == x2) element-wise.
    Parameters
    ----------
    x1, x2 : _Symbol or scalars
        Input arrays. If ``x1.shape != x2.shape``, they must be broadcastable to
        a common shape (which becomes the shape of the output).
    out : Dummy parameter, optional
        A location into which the result is stored. If provided, it must have
        a shape that the inputs broadcast to. If not provided or `None`,
        a freshly-allocated array is returned.
    Returns
    -------
    out : _Symbol or scalar
        Output array of type bool, element-wise comparison of `x1` and `x2`.
        This is a scalar if both `x1` and `x2` are scalars.
    See Also
    --------
    not_equal, greater_equal, less_equal, greater, less
    Examples
    --------
    >>> np.equal(np.ones(2, 1)), np.zeros(1, 3))
    array([[False, False, False],
           [False, False, False]])
    >>> np.equal(1, np.ones(1))
    array([ True])
    """
    return _ufunc_helper(x1, x2, _npi.equal, _np.equal, _npi.equal_scalar, None, out)


@set_module('mxnet.symbol.numpy')
def not_equal(x1, x2, out=None):
    """
    Return (x1 != x2) element-wise.
    Parameters
    ----------
    x1, x2 : _Symbol or scalars
        Input arrays. If ``x1.shape != x2.shape``, they must be broadcastable to
        a common shape (which becomes the shape of the output).
    out : Dummy parameter, optional
        A location into which the result is stored. If provided, it must have
        a shape that the inputs broadcast to. If not provided or `None`,
        a freshly-allocated array is returned.
    Returns
    -------
    out : _Symbol or scalar
        Output array of type bool, element-wise comparison of `x1` and `x2`.
        This is a scalar if both `x1` and `x2` are scalars.
    See Also
    --------
    equal, greater, greater_equal, less, less_equal
    Examples
    --------
    >>> np.not_equal(np.ones(2, 1)), np.zeros(1, 3))
    array([[ True,  True,  True],
           [ True,  True,  True]])
    >>> np.not_equal(1, np.ones(1))
    array([False])
    """
    return _ufunc_helper(x1, x2, _npi.not_equal, _np.not_equal, _npi.not_equal_scalar, None, out)


@set_module('mxnet.symbol.numpy')
def greater(x1, x2, out=None):
    """
    Return the truth value of (x1 > x2) element-wise.
    Parameters
    ----------
    x1, x2 : _Symbol or scalars
        Input arrays. If ``x1.shape != x2.shape``, they must be broadcastable to
        a common shape (which becomes the shape of the output).
    out : Dummy parameter, optional
        A location into which the result is stored. If provided, it must have
        a shape that the inputs broadcast to. If not provided or `None`,
        a freshly-allocated array is returned.
    Returns
    -------
    out : _Symbol or scalar
        Output array of type bool, element-wise comparison of `x1` and `x2`.
        This is a scalar if both `x1` and `x2` are scalars.
    See Also
    --------
    equal, greater, greater_equal, less, less_equal
    Examples
    --------
    >>> np.greater(np.ones(2, 1)), np.zeros(1, 3))
    array([[ True,  True,  True],
           [ True,  True,  True]])
    >>> np.greater(1, np.ones(1))
    array([False])
    """
    return _ufunc_helper(x1, x2, _npi.greater, _np.greater, _npi.greater_scalar,
                         _npi.less_scalar, out)


@set_module('mxnet.symbol.numpy')
def less(x1, x2, out=None):
    """
    Return the truth value of (x1 < x2) element-wise.
    Parameters
    ----------
    x1, x2 : _Symbol or scalars
        Input arrays. If ``x1.shape != x2.shape``, they must be broadcastable to
        a common shape (which becomes the shape of the output).
    out : Dummy parameter, optional
        A location into which the result is stored. If provided, it must have
        a shape that the inputs broadcast to. If not provided or `None`,
        a freshly-allocated array is returned.
    Returns
    -------
    out : _Symbol or scalar
        Output array of type bool, element-wise comparison of `x1` and `x2`.
        This is a scalar if both `x1` and `x2` are scalars.
    See Also
    --------
    equal, greater, greater_equal, less, less_equal
    Examples
    --------
    >>> np.less(np.ones(2, 1)), np.zeros(1, 3))
    array([[ True,  True,  True],
           [ True,  True,  True]])
    >>> np.less(1, np.ones(1))
    array([False])
    """
    return _ufunc_helper(x1, x2, _npi.less, _np.less, _npi.less_scalar, _npi.greater_scalar, out)


@set_module('mxnet.symbol.numpy')
def greater_equal(x1, x2, out=None):
    """
    Return the truth value of (x1 >= x2) element-wise.
    Parameters
    ----------
    x1, x2 : _Symbol or scalars
        Input arrays. If ``x1.shape != x2.shape``, they must be broadcastable to
        a common shape (which becomes the shape of the output).
    out : Dummy parameter, optional
        A location into which the result is stored. If provided, it must have
        a shape that the inputs broadcast to. If not provided or `None`,
        a freshly-allocated array is returned.
    Returns
    -------
    out : _Symbol or scalar
        Output array of type bool, element-wise comparison of `x1` and `x2`.
        This is a scalar if both `x1` and `x2` are scalars.
    See Also
    --------
    equal, greater, greater_equal, less, less_equal
    Examples
    --------
    >>> np.greater_equal(np.ones(2, 1)), np.zeros(1, 3))
    array([[ True,  True,  True],
           [ True,  True,  True]])
    >>> np.greater_equal(1, np.ones(1))
    array([True])
    """
    return _ufunc_helper(x1, x2, _npi.greater_equal, _np.greater_equal, _npi.greater_equal_scalar,
                         _npi.less_equal_scalar, out)


@set_module('mxnet.symbol.numpy')
def less_equal(x1, x2, out=None):
    """
    Return the truth value of (x1 <= x2) element-wise.
    Parameters
    ----------
    x1, x2 : _Symbol or scalars
        Input arrays. If ``x1.shape != x2.shape``, they must be broadcastable to
        a common shape (which becomes the shape of the output).
    out : Dummy parameter, optional
        A location into which the result is stored. If provided, it must have
        a shape that the inputs broadcast to. If not provided or `None`,
        a freshly-allocated array is returned.
    Returns
    -------
    out : _Symbol or scalar
        Output array of type bool, element-wise comparison of `x1` and `x2`.
        This is a scalar if both `x1` and `x2` are scalars.
    See Also
    --------
    equal, greater, greater_equal, less, less_equal
    Examples
    --------
    >>> np.less_equal(np.ones(2, 1)), np.zeros(1, 3))
    array([[False, False, False],
           [False, False, False]])
    >>> np.less_equal(1, np.ones(1))
    array([True])
    """
    return _ufunc_helper(x1, x2, _npi.less_equal, _np.less_equal, _npi.less_equal_scalar,
                         _npi.greater_equal_scalar, out)


@set_module('mxnet.symbol.numpy')
def rot90(m, k=1, axes=(0, 1)):
    """
    Rotate an array by 90 degrees in the plane specified by axes.
    Rotation direction is from the first towards the second axis.
    Parameters
    ----------
    m : _Symbol
        Array of two or more dimensions.
    k : integer
        Number of times the array is rotated by 90 degrees.
    axes: (2,) array_like
        The array is rotated in the plane defined by the axes.
        Axes must be different.
    Returns
    -------
    y : _Symbol
        A rotated view of `m`.
    -----
    rot90(m, k=1, axes=(1,0)) is the reverse of rot90(m, k=1, axes=(0,1))
    rot90(m, k=1, axes=(1,0)) is equivalent to rot90(m, k=-1, axes=(0,1))
    Examples
    --------
    >>> m = np.array([[1,2],[3,4]], 'int')
    >>> m
    array([[1, 2],
           [3, 4]], dtype=int64)
    >>> np.rot90(m)
    array([[2, 4],
           [1, 3]], dtype=int64)
    >>> np.rot90(m, 2)
    array([[4, 3],
           [2, 1]], dtype=int64)
    >>> m = np.arange(8).reshape((2,2,2))
    >>> np.rot90(m, 1, (1,2))
    array([[[1., 3.],
            [0., 2.]],
           [[5., 7.],
            [4., 6.]]])
    """
    return _npi.rot90(m, k=k, axes=axes)


@set_module('mxnet.symbol.numpy')
def einsum(*operands, **kwargs):
    r"""
    einsum(subscripts, *operands, out=None, optimize=False)

    Evaluates the Einstein summation convention on the operands.

    Using the Einstein summation convention, many common multi-dimensional,
    linear algebraic array operations can be represented in a simple fashion.
    In *implicit* mode `einsum` computes these values.

    In *explicit* mode, `einsum` provides further flexibility to compute
    other array operations that might not be considered classical Einstein
    summation operations, by disabling, or forcing summation over specified
    subscript labels.

    See the notes and examples for clarification.

    Parameters
    ----------
    subscripts : str
        Specifies the subscripts for summation as comma separated list of
        subscript labels. An implicit (classical Einstein summation)
        calculation is performed unless the explicit indicator '->' is
        included as well as subscript labels of the precise output form.
    operands : list of _Symbol
        These are the arrays for the operation.
    out : _Symbol, optional
        If provided, the calculation is done into this array.
    optimize : {False, True}, optional
        Controls if intermediate optimization should occur. No optimization
        will occur if False. Defaults to False.

    Returns
    -------
    output : _Symbol
        The calculation based on the Einstein summation convention.

    Notes
    -----
    The Einstein summation convention can be used to compute
    many multi-dimensional, linear algebraic array operations. `einsum`
    provides a succinct way of representing these.

    A non-exhaustive list of these operations,
    which can be computed by `einsum`, is shown below along with examples:

    * Trace of an array, :py:func:`np.trace`.
    * Return a diagonal, :py:func:`np.diag`.
    * Array axis summations, :py:func:`np.sum`.
    * Transpositions and permutations, :py:func:`np.transpose`.
    * Matrix multiplication and dot product, :py:func:`np.matmul` :py:func:`np.dot`.
    * Vector inner and outer products, :py:func:`np.inner` :py:func:`np.outer`.
    * Broadcasting, element-wise and scalar multiplication, :py:func:`np.multiply`.
    * Tensor contractions, :py:func:`np.tensordot`.

    The subscripts string is a comma-separated list of subscript labels,
    where each label refers to a dimension of the corresponding operand.
    Whenever a label is repeated it is summed, so ``np.einsum('i,i', a, b)``
    is equivalent to :py:func:`np.inner(a,b) <np.inner>`. If a label
    appears only once, it is not summed, so ``np.einsum('i', a)`` produces a
    view of ``a`` with no changes. A further example ``np.einsum('ij,jk', a, b)``
    describes traditional matrix multiplication and is equivalent to
    :py:func:`np.matmul(a,b) <np.matmul>`. Repeated subscript labels in one
    operand take the diagonal. For example, ``np.einsum('ii', a)`` is equivalent
    to :py:func:`np.trace(a) <np.trace>`.

    In *implicit mode*, the chosen subscripts are important
    since the axes of the output are reordered alphabetically.  This
    means that ``np.einsum('ij', a)`` doesn't affect a 2D array, while
    ``np.einsum('ji', a)`` takes its transpose. Additionally,
    ``np.einsum('ij,jk', a, b)`` returns a matrix multiplication, while,
    ``np.einsum('ij,jh', a, b)`` returns the transpose of the
    multiplication since subscript 'h' precedes subscript 'i'.

    In *explicit mode* the output can be directly controlled by
    specifying output subscript labels.  This requires the
    identifier '->' as well as the list of output subscript labels.
    This feature increases the flexibility of the function since
    summing can be disabled or forced when required. The call
    ``np.einsum('i->', a)`` is like :py:func:`np.sum(a, axis=-1) <np.sum>`,
    and ``np.einsum('ii->i', a)`` is like :py:func:`np.diag(a) <np.diag>`.
    The difference is that `einsum` does not allow broadcasting by default.
    Additionally ``np.einsum('ij,jh->ih', a, b)`` directly specifies the
    order of the output subscript labels and therefore returns matrix
    multiplication, unlike the example above in implicit mode.

    To enable and control broadcasting, use an ellipsis.  Default
    NumPy-style broadcasting is done by adding an ellipsis
    to the left of each term, like ``np.einsum('...ii->...i', a)``.
    To take the trace along the first and last axes,
    you can do ``np.einsum('i...i', a)``, or to do a matrix-matrix
    product with the left-most indices instead of rightmost, one can do
    ``np.einsum('ij...,jk...->ik...', a, b)``.

    When there is only one operand, no axes are summed, and no output
    parameter is provided, a view into the operand is returned instead
    of a new array.  Thus, taking the diagonal as ``np.einsum('ii->i', a)``
    produces a view.

    The ``optimize`` argument which will optimize the contraction order
    of an einsum expression. For a contraction with three or more operands this
    can greatly increase the computational efficiency at the cost of a larger
    memory footprint during computation.

    Typically a 'greedy' algorithm is applied which empirical tests have shown
    returns the optimal path in the majority of cases. 'optimal' is not supported
    for now.

    This function differs from the original `numpy.einsum
    <https://docs.scipy.org/doc/numpy/reference/generated/numpy.einsum.html>`_ in
    the following way(s):

    - Does not support 'optimal' strategy
    - Does not support the alternative subscript like
        `einsum(op0, sublist0, op1, sublist1, ..., [sublistout])`
    - Does not produce view in any cases
    """
    # Grab non-einsum kwargs; do not optimize by default.
    optimize_arg = kwargs.pop('optimize', False)
    out = kwargs.pop('out', None)

    subscripts = operands[0]
    operands = operands[1:]
    return _npi.einsum(*operands, subscripts=subscripts, out=out, optimize=int(optimize_arg))


@set_module('mxnet.symbol.numpy')
def shares_memory(a, b, max_work=None):
    """
    Determine if two arrays share memory

    Parameters
    ----------
    a, b : _Symbol
        Input arrays

    Returns
    -------
    out : _Symbol
    """
    return _npi.share_memory(a, b)


@set_module('mxnet.symbol.numpy')
def may_share_memory(a, b, max_work=None):
    """
    Determine if two arrays might share memory

    A return of True does not necessarily mean that the two arrays
    share any element.  It just means that they *might*.

    Only the memory bounds of a and b are checked by default.

    Parameters
    ----------
    a, b : _Symbol
        Input arrays

    Returns
    -------
    out : _Symbol
    """
    return _npi.share_memory(a, b)


<<<<<<< HEAD
def Group(symbols, create_fn=_Symbol):
    """Creates a symbol that contains a collection of other symbols, grouped together.
    A classic symbol (`mx.sym.Symbol`) will be returned if all the symbols in the list
    are of that type; a numpy symbol (`mx.sym.np._Symbol`) will be returned if all the
    symbols in the list are of that type. A type error will be raised if a list of mixed
    classic and numpy symbols are provided.
    Example
    -------
    >>> a = mx.sym.Variable('a')
    >>> b = mx.sym.Variable('b')
    >>> mx.sym.Group([a,b])
    <Symbol Grouped>
    Parameters
    ----------
    symbols : list
        List of symbols to be grouped.
    create_fn : mx.sym.Symbol or mx.sym.np._Symbol
        Symbol class for creating the grouped symbol.
    Returns
    -------
    sym : Symbol
        A group symbol.
     """
    if not symbols or any(not isinstance(sym, Symbol) for sym in symbols):
        raise TypeError('Expected a list of symbols as input')
    handle = SymbolHandle()
    check_call(_LIB.MXSymbolCreateGroup(
        mx_uint(len(symbols)),
        c_handle_array(symbols), ctypes.byref(handle)))
    self = create_fn(handle)
    self._output_is_list = True #pylint: disable = protected-access
    return self


@set_module('mxnet.symbol.numpy')
def load_json_string(json_str):
    """
    Loads symbol from json string.
    Parameters
    ----------
    json_str : str
        A JSON string.
    Returns
    -------
    sym : Symbol
        The loaded symbol.
    See Also
    --------
    Symbol.tojson : Used to save symbol into json string.
    """
    if not isinstance(json_str, string_types):
        raise TypeError('fname required to be string')
    handle = SymbolHandle()
    json_data = json.loads(json_str)
    output_is_list = json_data["output_is_list"]
    del json_data["output_is_list"]
    check_call(_LIB.MXSymbolCreateFromJSON(c_str(json.dumps(json_data)), ctypes.byref(handle)))
    s = _Symbol(handle)
    s._output_is_list = output_is_list #pylint: disable = protected-access
    return s


@set_module('mxnet.symbol.numpy')
def load(fname):
    """Loads symbol from a JSON file.
    You can also use pickle to do the job if you only work on python.
    The advantage of load/save is the file is language agnostic.
    This means the file saved using save can be loaded by other language binding of mxnet.
    You also get the benefit being able to directly load/save from cloud storage(S3, HDFS).
    Parameters
    ----------
    fname : str
        The name of the file, examples:
        - `s3://my-bucket/path/my-s3-symbol`
        - `hdfs://my-bucket/path/my-hdfs-symbol`
        - `/path-to/my-local-symbol`
    Returns
    -------
    sym : Symbol
        The loaded symbol.
    See Also
    --------
    Symbol.save : Used to save symbol into file.
    """
    if not isinstance(fname, string_types):
        raise TypeError('fname need to be string')
    with open(fname, 'r') as file_input:
        json_data = json.load(file_input)

    return load_json_string(json.dumps(json_data))
=======
@set_module('mxnet.symbol.numpy')
def diff(a, n=1, axis=-1, prepend=None, append=None):  # pylint: disable=redefined-outer-name
    r"""
    Calculate the n-th discrete difference along the given axis.

    Parameters
    ----------
    a : ndarray
        Input array
    n : int, optional
        The number of times values are differenced. If zero, the input is returned as-is.
    axis : int, optional
        The axis along which the difference is taken, default is the last axis.
    prepend, append : ndarray, optional
        Not supported yet

    Returns
    -------
    diff : ndarray
        The n-th differences.
        The shape of the output is the same as a except along axis where the dimension is smaller by n.
        The type of the output is the same as the type of the difference between any two elements of a.
        This is the same as the type of a in most cases.

    Examples
    --------
    >>> x = np.array([1, 2, 4, 7, 0])
    >>> np.diff(x)
    array([ 1,  2,  3, -7])
    >>> np.diff(x, n=2)
    array([  1,   1, -10])

    >>> x = np.array([[1, 3, 6, 10], [0, 5, 6, 8]])
    >>> np.diff(x)
    array([[2, 3, 4],
        [5, 1, 2]])
    >>> np.diff(x, axis=0)
    array([[-1,  2,  0, -2]])

    Notes
    -----
    Optional inputs `prepend` and `append` are not supported yet
    """
    if (prepend or append):
        raise NotImplementedError('prepend and append options are not supported yet')
    return _npi.diff(a, n=n, axis=axis)


@set_module('mxnet.symbol.numpy')
def resize(a, new_shape):
    """
    Return a new array with the specified shape.
    If the new array is larger than the original array, then the new
    array is filled with repeated copies of `a`.  Note that this behavior
    is different from a.resize(new_shape) which fills with zeros instead
    of repeated copies of `a`.

    Parameters
    ----------
    a : _Symbol
        Array to be resized.
    new_shape : int or tuple of int
        Shape of resized array.

    Returns
    -------
    reshaped_array : _Symbol
        The new array is formed from the data in the old array, repeated
        if necessary to fill out the required number of elements.  The
        data are repeated in the order that they are stored in memory.

    See Also
    --------
    ndarray.resize : resize an array in-place.

    Notes
    -----
    Warning: This functionality does **not** consider axes separately,
    i.e. it does not apply interpolation/extrapolation.
    It fills the return array with the required number of elements, taken
    from `a` as they are laid out in memory, disregarding strides and axes.
    (This is in case the new shape is smaller. For larger, see above.)
    This functionality is therefore not suitable to resize images,
    or data where each axis represents a separate and distinct entity.

    Examples
    --------
    >>> a = np.array([[0, 1], [2, 3]])
    >>> np.resize(a, (2, 3))
    array([[0., 1., 2.],
           [3., 0., 1.]])
    >>> np.resize(a, (1, 4))
    array([[0., 1., 2., 3.]])
    >>> np.resize(a,(2, 4))
    array([[0., 1., 2., 3.],
           [0., 1., 2., 3.]])
    """
    return _npi.resize_fallback(a, new_shape=new_shape)


@set_module('mxnet.symbol.numpy')
def nan_to_num(x, copy=True, nan=0.0, posinf=None, neginf=None, **kwargs):
    """
    Replace NaN with zero and infinity with large finite numbers (default
    behaviour) or with the numbers defined by the user using the `nan`,
    `posinf` and/or `neginf` keywords.

    If `x` is inexact, NaN is replaced by zero or by the user defined value in
    `nan` keyword, infinity is replaced by the largest finite floating point
    values representable by ``x.dtype`` or by the user defined value in
    `posinf` keyword and -infinity is replaced by the most negative finite
    floating point values representable by ``x.dtype`` or by the user defined
    value in `neginf` keyword.

    For complex dtypes, the above is applied to each of the real and
    imaginary components of `x` separately.

    If `x` is not inexact, then no replacements are made.

    Parameters
    ----------
    x : _Symbol
        Input data.
    copy : bool, optional
        Whether to create a copy of `x` (True) or to replace values
        in-place (False). The in-place operation only occurs if
        casting to an array does not require a copy.
        Default is True.
    nan : int, float, optional
        Value to be used to fill NaN values. If no value is passed
        then NaN values will be replaced with 0.0.
    posinf : int, float, optional
        Value to be used to fill positive infinity values. If no value is
        passed then positive infinity values will be replaced with a very
        large number.
    neginf : int, float, optional
        Value to be used to fill negative infinity values. If no value is
        passed then negative infinity values will be replaced with a very
        small (or negative) number.

        .. versionadded:: 1.13

    Returns
    -------
    out : _Symbol
        `x`, with the non-finite values replaced. If `copy` is False, this may
        be `x` itself.

    Notes
    -----
    NumPy uses the IEEE Standard for Binary Floating-Point for Arithmetic
    (IEEE 754). This means that Not a Number is not equivalent to infinity.

    """
    if isinstance(x, numeric_types):
        return _np.nan_to_num(x, copy, nan, posinf, neginf)
    elif isinstance(x, _Symbol):
        if not copy:
            return _npi.nan_to_num(x, copy=copy, nan=nan, posinf=posinf, neginf=neginf, out=x)
        return _npi.nan_to_num(x, copy=copy, nan=nan, posinf=posinf, neginf=neginf, out=None)
    else:
        raise TypeError('type {} not supported'.format(str(type(x))))


@set_module('mxnet.symbol.numpy')
def where(condition, x, y):
    """
    Return elements chosen from `x` or `y` depending on `condition`.

    Parameters
    ----------
    condition : _Symbol
        Where True, yield `x`, otherwise yield `y`.
    x, y : _Symbol
        Values from which to choose. `x`, `y` and `condition` need to be
        broadcastable to some shape. `x` and `y` must have the same dtype.

    Returns
    -------
    out : _Symbol
        An array with elements from `x` where `condition` is True, and elements
        from `y` elsewhere.

    """
    return _npi.where(condition, x, y, out=None)
>>>>>>> 94e7ba76


_set_np_symbol_class(_Symbol)<|MERGE_RESOLUTION|>--- conflicted
+++ resolved
@@ -3146,13 +3146,9 @@
     array([[1., 2., 5.],
            [3., 4., 6.]])
     """
-<<<<<<< HEAD
     if len(seq) > 1:
         return _npi.concatenate(*[seq[i] for i in range(len(seq))], dim=axis, out=out)
     return _npi.concatenate(*seq, dim=axis, out=out)
-=======
-    return _npi.concatenate(*seq, axis=axis, out=out)
-
 
 @set_module('mxnet.symbol.numpy')
 def append(arr, values, axis=None):  # pylint: disable=redefined-outer-name
@@ -3192,7 +3188,6 @@
            [7., 8., 9.]])
     """
     return _npi.concatenate(arr, values, axis=axis, out=None)
->>>>>>> 94e7ba76
 
 
 @set_module('mxnet.symbol.numpy')
@@ -4871,98 +4866,6 @@
     return _npi.share_memory(a, b)
 
 
-<<<<<<< HEAD
-def Group(symbols, create_fn=_Symbol):
-    """Creates a symbol that contains a collection of other symbols, grouped together.
-    A classic symbol (`mx.sym.Symbol`) will be returned if all the symbols in the list
-    are of that type; a numpy symbol (`mx.sym.np._Symbol`) will be returned if all the
-    symbols in the list are of that type. A type error will be raised if a list of mixed
-    classic and numpy symbols are provided.
-    Example
-    -------
-    >>> a = mx.sym.Variable('a')
-    >>> b = mx.sym.Variable('b')
-    >>> mx.sym.Group([a,b])
-    <Symbol Grouped>
-    Parameters
-    ----------
-    symbols : list
-        List of symbols to be grouped.
-    create_fn : mx.sym.Symbol or mx.sym.np._Symbol
-        Symbol class for creating the grouped symbol.
-    Returns
-    -------
-    sym : Symbol
-        A group symbol.
-     """
-    if not symbols or any(not isinstance(sym, Symbol) for sym in symbols):
-        raise TypeError('Expected a list of symbols as input')
-    handle = SymbolHandle()
-    check_call(_LIB.MXSymbolCreateGroup(
-        mx_uint(len(symbols)),
-        c_handle_array(symbols), ctypes.byref(handle)))
-    self = create_fn(handle)
-    self._output_is_list = True #pylint: disable = protected-access
-    return self
-
-
-@set_module('mxnet.symbol.numpy')
-def load_json_string(json_str):
-    """
-    Loads symbol from json string.
-    Parameters
-    ----------
-    json_str : str
-        A JSON string.
-    Returns
-    -------
-    sym : Symbol
-        The loaded symbol.
-    See Also
-    --------
-    Symbol.tojson : Used to save symbol into json string.
-    """
-    if not isinstance(json_str, string_types):
-        raise TypeError('fname required to be string')
-    handle = SymbolHandle()
-    json_data = json.loads(json_str)
-    output_is_list = json_data["output_is_list"]
-    del json_data["output_is_list"]
-    check_call(_LIB.MXSymbolCreateFromJSON(c_str(json.dumps(json_data)), ctypes.byref(handle)))
-    s = _Symbol(handle)
-    s._output_is_list = output_is_list #pylint: disable = protected-access
-    return s
-
-
-@set_module('mxnet.symbol.numpy')
-def load(fname):
-    """Loads symbol from a JSON file.
-    You can also use pickle to do the job if you only work on python.
-    The advantage of load/save is the file is language agnostic.
-    This means the file saved using save can be loaded by other language binding of mxnet.
-    You also get the benefit being able to directly load/save from cloud storage(S3, HDFS).
-    Parameters
-    ----------
-    fname : str
-        The name of the file, examples:
-        - `s3://my-bucket/path/my-s3-symbol`
-        - `hdfs://my-bucket/path/my-hdfs-symbol`
-        - `/path-to/my-local-symbol`
-    Returns
-    -------
-    sym : Symbol
-        The loaded symbol.
-    See Also
-    --------
-    Symbol.save : Used to save symbol into file.
-    """
-    if not isinstance(fname, string_types):
-        raise TypeError('fname need to be string')
-    with open(fname, 'r') as file_input:
-        json_data = json.load(file_input)
-
-    return load_json_string(json.dumps(json_data))
-=======
 @set_module('mxnet.symbol.numpy')
 def diff(a, n=1, axis=-1, prepend=None, append=None):  # pylint: disable=redefined-outer-name
     r"""
@@ -5148,7 +5051,97 @@
 
     """
     return _npi.where(condition, x, y, out=None)
->>>>>>> 94e7ba76
+
+def Group(symbols, create_fn=_Symbol):
+    """Creates a symbol that contains a collection of other symbols, grouped together.
+    A classic symbol (`mx.sym.Symbol`) will be returned if all the symbols in the list
+    are of that type; a numpy symbol (`mx.sym.np._Symbol`) will be returned if all the
+    symbols in the list are of that type. A type error will be raised if a list of mixed
+    classic and numpy symbols are provided.
+    Example
+    -------
+    >>> a = mx.sym.Variable('a')
+    >>> b = mx.sym.Variable('b')
+    >>> mx.sym.Group([a,b])
+    <Symbol Grouped>
+    Parameters
+    ----------
+    symbols : list
+        List of symbols to be grouped.
+    create_fn : mx.sym.Symbol or mx.sym.np._Symbol
+        Symbol class for creating the grouped symbol.
+    Returns
+    -------
+    sym : Symbol
+        A group symbol.
+     """
+    if not symbols or any(not isinstance(sym, Symbol) for sym in symbols):
+        raise TypeError('Expected a list of symbols as input')
+    handle = SymbolHandle()
+    check_call(_LIB.MXSymbolCreateGroup(
+        mx_uint(len(symbols)),
+        c_handle_array(symbols), ctypes.byref(handle)))
+    self = create_fn(handle)
+    self._output_is_list = True #pylint: disable = protected-access
+    return self
+
+
+@set_module('mxnet.symbol.numpy')
+def load_json_string(json_str):
+    """
+    Loads symbol from json string.
+    Parameters
+    ----------
+    json_str : str
+        A JSON string.
+    Returns
+    -------
+    sym : Symbol
+        The loaded symbol.
+    See Also
+    --------
+    Symbol.tojson : Used to save symbol into json string.
+    """
+    if not isinstance(json_str, string_types):
+        raise TypeError('fname required to be string')
+    handle = SymbolHandle()
+    json_data = json.loads(json_str)
+    output_is_list = json_data["output_is_list"]
+    del json_data["output_is_list"]
+    check_call(_LIB.MXSymbolCreateFromJSON(c_str(json.dumps(json_data)), ctypes.byref(handle)))
+    s = _Symbol(handle)
+    s._output_is_list = output_is_list #pylint: disable = protected-access
+    return s
+
+
+@set_module('mxnet.symbol.numpy')
+def load(fname):
+    """Loads symbol from a JSON file.
+    You can also use pickle to do the job if you only work on python.
+    The advantage of load/save is the file is language agnostic.
+    This means the file saved using save can be loaded by other language binding of mxnet.
+    You also get the benefit being able to directly load/save from cloud storage(S3, HDFS).
+    Parameters
+    ----------
+    fname : str
+        The name of the file, examples:
+        - `s3://my-bucket/path/my-s3-symbol`
+        - `hdfs://my-bucket/path/my-hdfs-symbol`
+        - `/path-to/my-local-symbol`
+    Returns
+    -------
+    sym : Symbol
+        The loaded symbol.
+    See Also
+    --------
+    Symbol.save : Used to save symbol into file.
+    """
+    if not isinstance(fname, string_types):
+        raise TypeError('fname need to be string')
+    with open(fname, 'r') as file_input:
+        json_data = json.load(file_input)
+
+    return load_json_string(json.dumps(json_data))
 
 
 _set_np_symbol_class(_Symbol)