# Licensed to the Apache Software Foundation (ASF) under one
# or more contributor license agreements.  See the NOTICE file
# distributed with this work for additional information
# regarding copyright ownership.  The ASF licenses this file
# to you under the Apache License, Version 2.0 (the
# "License"); you may not use this file except in compliance
# with the License.  You may obtain a copy of the License at
#
#   http://www.apache.org/licenses/LICENSE-2.0
#
# Unless required by applicable law or agreed to in writing,
# software distributed under the License is distributed on an
# "AS IS" BASIS, WITHOUT WARRANTIES OR CONDITIONS OF ANY
# KIND, either express or implied.  See the License for the
# specific language governing permissions and limitations
# under the License.

# pylint: disable=too-many-lines, unused-argument
"""numpy namespace for operators used in Gluon APIs dispatched by F=symbol module."""

import ctypes
import numpy as _np
from . import _op as _mx_np_op
from ...base import _LIB, SymbolHandle, numeric_types, mx_uint, integer_types, string_types
from ...base import c_str
from ...base import py_str
from ...util import check_call, set_module, _sanity_check_params
from ...util import wrap_np_unary_func, wrap_np_binary_func
from ...context import current_context
from ..symbol import Symbol, Group
from .._internal import _set_np_symbol_class
from . import _internal as _npi
try:
    from __builtin__ import slice as py_slice
except ImportError:
    from builtins import slice as py_slice

__all__ = ['zeros', 'zeros_like', 'ones', 'ones_like', 'full', 'full_like', 'empty_like', 'bitwise_not', 'invert',
           'delete', 'add', 'broadcast_to', 'subtract', 'multiply', 'divide', 'mod', 'remainder', 'fmod',
           'power', 'arctan2',
           'sin', 'cos', 'tan', 'sinh', 'cosh', 'tanh', 'log10', 'sqrt', 'cbrt', 'abs', 'absolute', 'fabs', 'exp',
           'expm1', 'arcsin', 'arccos', 'arctan', 'sign', 'log', 'degrees', 'log2', 'log1p', 'matmul',
           'rint', 'radians', 'reciprocal', 'square', 'negative', 'fix', 'ceil', 'floor', 'histogram', 'insert',
           'trunc', 'logical_not', 'arcsinh', 'arccosh', 'arctanh', 'argsort', 'sort', 'tensordot', 'eye', 'linspace',
           'logspace', 'expand_dims', 'tile', 'arange', 'array_split', 'split', 'hsplit', 'vsplit', 'dsplit',
           'concatenate', 'append', 'stack', 'vstack', 'row_stack', 'column_stack', 'hstack', 'dstack',
           'average', 'mean', 'maximum', 'fmax', 'minimum', 'fmin', 'any', 'all', 'around', 'round', 'round_',
           'flatnonzero',
           'swapaxes', 'clip', 'argmax', 'argmin', 'std', 'var', 'indices', 'copysign', 'ravel', 'unravel_index',
           'diag_indices_from', 'hanning', 'hamming', 'blackman', 'flip', 'flipud', 'fliplr',
           'hypot', 'bitwise_and', 'bitwise_xor', 'bitwise_or', 'rad2deg', 'deg2rad', 'unique', 'lcm',
           'tril', 'identity', 'take', 'ldexp', 'vdot', 'inner', 'outer', 'kron',
           'equal', 'not_equal', 'greater', 'less', 'greater_equal', 'less_equal', 'roll', 'rot90', 'einsum',
           'true_divide', 'quantile', 'percentile', 'shares_memory', 'may_share_memory', 'diff', 'ediff1d',
           'resize', 'polyval', 'nan_to_num', 'isnan', 'isinf', 'isposinf', 'isneginf', 'isfinite',
<<<<<<< HEAD
           'atleast_1d', 'atleast_2d', 'atleast_3d',
           'where', 'bincount', 'pad', 'cumsum']
=======
           'where', 'bincount', 'pad', 'cumsum', 'diag', 'diagonal']
>>>>>>> d4052fde


@set_module('mxnet.symbol.numpy')
class _Symbol(Symbol):
    def __getitem__(self, key): # pylint: disable = too-many-return-statements, inconsistent-return-statements
        """Return self[key].

        If the symbol is a symbol list, it returns the i-th symbol or a list of symbols
        selected by key.

        Otherwise, it outputs a symbol that slice the input by the given key. Currently, this
        function supports the following types of key:

        - integer types, e.g., int, long, np.int32, np.int64
        - slice containing integer constants, e.g., slice(0, None, None)
        - tuple contaning the above elements, which is used for multidimensional indexing

        Parameters
        ----------
        key : int, slice, or tuple of all previous types
            Indexing key.

        """
        num_outputs = self.num_outputs
        if num_outputs > 1:
            num_outputs = self.num_outputs
            if isinstance(key, integer_types):
                key = int(key)
                if key < -num_outputs or key >= num_outputs:
                    raise IndexError('list index out of range')
                if key < 0:
                    key += num_outputs
                ret_handle = SymbolHandle()
                check_call(_LIB.MXSymbolGetOutput(self.handle, mx_uint(key),
                                                  ctypes.byref(ret_handle)))
                return _Symbol(handle=ret_handle)
            elif isinstance(key, py_slice):
                start, stop, step = key.indices(num_outputs)
                return Group([self[i] for i in range(start, stop, step)], _Symbol)
            else:
                raise TypeError('indices of symbol group must be integers or slices, not {}'
                                .format(type(key)))
        else:
            if isinstance(key, integer_types):
                if key == -1:
                    sliced = _npi.slice(self, [key], [None])
                else:
                    sliced = _npi.slice(self, [key], [key+1])
                return _npi.reshape(sliced, (-3, -4))
            elif isinstance(key, py_slice):
                if key.step is None or key.step != 0:
                    start = [None] if key.start is None else key.start
                    stop = [None] if key.stop is None else key.stop
                    return _npi.slice(self, start, stop, key.step)
                else:
                    raise ValueError("slice step cannot be zero")
            elif isinstance(key, tuple):
                begin = []
                end = []
                step = []
                new_shape = ()
                if len(key) == 0:
                    return self
                for index in key:
                    if isinstance(index, py_slice):
                        if index.step is not None and index.step == 0:
                            raise ValueError("slice step cannot be zero")
                        begin.append(index.start)
                        end.append(index.stop)
                        step.append(index.step)
                        new_shape += (-2,)
                    elif isinstance(index, integer_types):
                        if index >= 0:
                            begin.append(index)
                            end.append(index+1)
                            step.append(1)
                        else:
                            begin.append(index)
                            end.append(index - 1)
                            step.append(-1)
                        new_shape += (-3,)
                    else:
                        raise IndexError('Only integer, slice, or tuple of these types'
                                         ' are supported! Received key={}'.format(key))
                new_shape += (-4,)
                sliced = _npi.slice(self, begin, end, step)
                return _npi.reshape(sliced, new_shape)
            else:
                raise IndexError('Only integer, slice, or tuple of these types are supported! '
                                 'Received key={}'.format(key))

    def __setitem__(self, key, value):
        raise NotImplementedError

    def __repr__(self):
        """Gets a string representation of the symbol."""
        if self.num_outputs > 1:
            name = ', '.join([str(ele_sym) for ele_sym in self])
            return '<%s group [%s]>' % (self.__class__.__name__, name)
        else:
            return '<%s %s>' % (self.__class__.__name__, self.name)

    @property
    def name(self):
        """Gets name string from the symbol, this function only works for symbols
         that are not a list (grouped symbols).

        Returns
        -------
        value : str
            The name of this symbol, returns ``None`` for list symbol.
        """
        if self.num_outputs > 1:
            raise AttributeError('This is a Group Symbol that contains {} elements and'
                                 ' does not have a name. Use str(sym) to print the name of '
                                 'all the elements instead.'.format(self.num_outputs))
        ret = ctypes.c_char_p()
        success = ctypes.c_int()
        check_call(_LIB.MXSymbolGetName(
            self.handle, ctypes.byref(ret), ctypes.byref(success)))
        assert success.value != 0,\
            'Fail to infer the name of a symbol that is not a list!'
        return py_str(ret.value)

    def __iter__(self):
        if self.num_outputs == 1:
            raise TypeError("'{}' is not iterable.".format(self))
        return iter((self[i] for i in range(self.num_outputs)))

    def __add__(self, other):
        """x.__add__(y) <=> x + y"""
        return add(self, other)

    def __invert__(self):
        """x.__invert__() <=> ~x"""
        return invert(self)

    def __and__(self, other):
        """x.__and__(y) <=> x & y"""
        return bitwise_and(self, other)

    def __or__(self, other):
        """x.__or__(y) <=> x | y"""
        return bitwise_or(self, other)

    def __xor__(self, other):
        """x.__xor__(y) <=> x ^ y"""
        return bitwise_xor(self, other)

    def __round__(self, n=0):
        """x.__round__(n)"""
        return round(self, decimals=n)

    def __abs__(self):
        """x.__abs__()"""
        return absolute(self)

    def __ceil__(self):
        """x.__ceil__()"""
        return ceil(self)

    def __floor__(self):
        """x.__floor__()"""
        return floor(self)

    def __trunc__(self):
        """x.__trunc__()"""
        return trunc(self)

    def __sub__(self, other):
        """x.__sub__(y) <=> x - y"""
        return subtract(self, other)

    def __rsub__(self, other):
        """x.__rsub__(y) <=> y - x"""
        return subtract(other, self)

    def __mul__(self, other):
        """x.__mul__(y) <=> x * y"""
        return multiply(self, other)

    def __rmul__(self, other):
        """x.__rmul__(y) <=> y * x"""
        return multiply(other, self)

    def __div__(self, other):
        """x.__truediv__(y) <=> x / y"""
        return divide(self, other)

    def __rdiv__(self, other):
        """x.__rdiv__(y) <=> y / x"""
        return divide(other, self)

    def __mod__(self, other):
        """x.__mod__(y) <=> x % y"""
        return mod(self, other)

    def __rmod__(self, other):
        """x.__rmod__(y) <=> y % x"""
        return mod(other, self)

    def __idiv__(self, other):
        raise NotImplementedError

    def __truediv__(self, other):
        """x.__truediv__(y) <=> x / y"""
        return divide(self, other)

    def __rtruediv__(self, other):
        """x.__rtruediv__(y) <=> y / x"""
        return divide(other, self)

    def __itruediv__(self, other):
        raise NotImplementedError

    def __pow__(self, other):
        """x.__pow__(y) <=> x ** y"""
        return power(self, other)

    def __rpow__(self, other):
        return power(other, self)

    def __neg__(self):
        """x.__neg__() <=> - x"""
        return self.__mul__(-1.0)

    def __deepcopy__(self, _):
        return super(_Symbol, self).as_np_ndarray()

    def __eq__(self, other):
        """x.__eq__(y) <=> x == y"""
        return equal(self, other)

    def __ne__(self, other):
        """x.__ne__(y) <=> x != y"""
        return not_equal(self, other)

    def __gt__(self, other):
        """x.__gt__(y) <=> x > y"""
        return greater(self, other)

    def __ge__(self, other):
        """x.__ge__(y) <=> x >= y"""
        return greater_equal(self, other)

    def __lt__(self, other):
        """x.__lt__(y) <=> x < y"""
        return less(self, other)

    def __le__(self, other):
        """x.__le__(y) <=> x <= y"""
        return less_equal(self, other)

    def __len__(self):
        if self.num_outputs == 1:
            raise TypeError('{} is not a list and does not support len().'.format(self))
        return self.num_outputs

    @property
    def num_outputs(self):
        """The number of outputs of a symbol. If the symbol is not a symbollist, it returns 1.
        Otherwise, it returns the number of elements of the list."""
        output_count = mx_uint()
        check_call(_LIB.MXSymbolGetNumOutputs(self.handle, ctypes.byref(output_count)))
        return output_count.value

    def as_nd_ndarray(self):
        """Convert _Symbol to mxnet.symbol.Symbol to use its convenience fluent methods."""
        hdl = SymbolHandle()
        check_call(_LIB.MXShallowCopySymbol(self.handle, ctypes.byref(hdl)))
        return Symbol(handle=hdl)

    def as_np_ndarray(self):
        """For the convenience of conversion between legacy and np symbols."""
        return self

    @property
    # pylint: disable= invalid-name, undefined-variable
    def T(self):
        """Same as self.transpose()."""
        return self.transpose()
    # pylint: enable= invalid-name, undefined-variable

    def astype(self, dtype, order='K', casting='unsafe', subok=True, copy=True):  # pylint: disable=arguments-differ,unused-argument,too-many-arguments
        """
        Copy of the array, cast to a specified type.

        Parameters
        ----------
        dtype : str or dtype
            Typecode or data-type to which the array is cast.
        order : {'C', 'F', 'A', 'K'}, optional
            Controls the memory layout order of the result.
            'C' means C order, 'F' means Fortran order, 'A'
            means 'F' order if all the arrays are Fortran contiguous,
            'C' order otherwise, and 'K' means as close to the
            order the array elements appear in memory as possible.
            Default is 'K'.
        casting : {'no', 'equiv', 'safe', 'same_kind', 'unsafe'}, optional
            Controls what kind of data casting may occur. Defaults to 'unsafe'
            for backwards compatibility.

              * 'no' means the data types should not be cast at all.
              * 'equiv' means only byte-order changes are allowed.
              * 'safe' means only casts which can preserve values are allowed.
              * 'same_kind' means only safe casts or casts within a kind,
                like float64 to float32, are allowed.
              * 'unsafe' means any data conversions may be done.
        subok : bool, optional
            If True, then sub-classes will be passed-through (default), otherwise
            the returned array will be forced to be a base-class array.
        copy : bool, optional
            Default `True`. By default, astype always returns a newly
            allocated ndarray on the same context. If this is set to
            `False`, and the dtype requested is the same as the ndarray's
            dtype, the ndarray is returned instead of a copy.

        Returns
        -------
        arr_t : ndarray
            Unless `copy` is False and the other conditions for returning the input
            array are satisfied (see description for `copy` input parameter), `arr_t`
            is a new array of the same shape as the input array with `dtype`.

        Notes
        -----
        This function differs from the official `ndarray`'s ``astype`` function in the following
        aspects:
            - `order` only supports 'C' and 'K'.
            - `casting` only supports 'unsafe'.
            - `subok` only supports ``True``.
        """
        if order is not None and order != 'K' and order != 'C':
            raise ValueError('order must be either \'K\' or \'C\'')
        if casting != 'unsafe':
            raise ValueError('casting must be equal to \'unsafe\'')
        if not subok:
            raise ValueError('subok must be equal to True')
        return _npi.cast(self, dtype=dtype)

    def dot(self, b, out=None):
        """Dot product of two arrays.
        Refer to ``numpy.dot`` for full documentation."""
        return _mx_np_op.dot(self, b, out=out)

    def reshape(self, *args, **kwargs):  # pylint: disable=arguments-differ
        """Returns a copy of the array with a new shape.

        Notes
        -----
        Unlike the free function `mxnet.numpy.reshape`, this method on `ndarray` allows
        the elements of the shape parameter to be passed in as separate arguments.
        For example, ``a.reshape(10, 11)`` is equivalent to
        ``a.reshape((10, 11))``.
        """
        order = 'C'
        if len(kwargs) > 1:
            raise TypeError('function takes at most 1 keyword argument')
        if len(kwargs) == 1:
            if 'order' not in kwargs:
                raise TypeError('{} is an invalid keyword argument for this function'
                                .format(kwargs.keys()[0]))
            order = kwargs.pop('order', 'C')
            if order != 'C':
                raise NotImplementedError('only supports C-order,'
                                          ' while received {}'.format(order))
        if len(args) == 0:
            raise TypeError('reshape() takes exactly 1 argument (0 given)')
        if len(args) == 1 and isinstance(args[0], tuple):
            return _mx_np_op.reshape(self, newshape=args[0], order=order)
        else:
            return _mx_np_op.reshape(self, newshape=args, order=order)

    def argmax(self, axis=None, out=None):  # pylint: disable=arguments-differ
        """Return indices of the maximum values along the given axis.
        Refer to `mxnet.numpy.argmax` for full documentation."""
        return argmax(self, axis, out)

    def reshape_like(self, *args, **kwargs):
        """Convenience fluent method for :py:func:`reshape_like`.

        The arguments are the same as for :py:func:`reshape_like`, with
        this array as data.
        """
        raise AttributeError('_Symbol object has no attribute reshape_like')

    def zeros_like(self, *args, **kwargs):
        """Convenience fluent method for :py:func:`zeros_like`.

        The arguments are the same as for :py:func:`zeros_like`, with
        this array as data.
        """
        raise AttributeError('_Symbol object has no attribute zeros_like')

    def ones_like(self, *args, **kwargs):
        """Convenience fluent method for :py:func:`ones_like`.

        The arguments are the same as for :py:func:`ones_like`, with
        this array as data.
        """
        raise AttributeError('_Symbol object has no attribute ones_like')

    def broadcast_axes(self, *args, **kwargs):
        """Convenience fluent method for :py:func:`broadcast_axes`.

        The arguments are the same as for :py:func:`broadcast_axes`, with
        this array as data.
        """
        raise AttributeError('_Symbol object has no attribute broadcast_like')

    def repeat(self, repeats, axis=None):  # pylint: disable=arguments-differ
        """Repeat elements of an array."""
        return _mx_np_op.repeat(self, repeats=repeats, axis=axis)

    def pad(self, *args, **kwargs):
        """Convenience fluent method for :py:func:`pad`.

        The arguments are the same as for :py:func:`pad`, with
        this array as data.
        """
        raise AttributeError('_Symbol object has no attribute pad')

    def swapaxes(self, axis1, axis2):  # pylint: disable=arguments-differ
        """Return a copy of the array with axis1 and axis2 interchanged.
        Refer to `mxnet.numpy.swapaxes` for full documentation.
        """
        return swapaxes(self, axis1, axis2)

    def split(self, *args, **kwargs):
        """Convenience fluent method for :py:func:`split`.

        The arguments are the same as for :py:func:`split`, with
        this array as data.
        """
        raise AttributeError('_Symbol object has no attribute split')

    def split_v2(self, *args, **kwargs):
        """Convenience fluent method for :py:func:`split_v2`.

        The arguments are the same as for :py:func:`split_v2`, with
        this array as data.
        """
        raise AttributeError('_Symbol object has no attribute split_v2')

    def slice(self, *args, **kwargs):
        """Convenience fluent method for :py:func:`slice`.

        The arguments are the same as for :py:func:`slice`, with
        this array as data.
        """
        raise AttributeError('_Symbol object has no attribute slice')

    def slice_axis(self, *args, **kwargs):
        """Convenience fluent method for :py:func:`slice_axis`.

        The arguments are the same as for :py:func:`slice_axis`, with
        this array as data.
        """
        raise AttributeError('_Symbol object has no attribute slice_axis')

    def slice_like(self, *args, **kwargs):
        """Convenience fluent method for :py:func:`slice_like`.

        The arguments are the same as for :py:func:`slice_like`, with
        this array as data.
        """
        raise AttributeError('_Symbol object has no attribute slice_like')

    def take(self, indices, axis=None, mode='raise'):  # pylint: disable=arguments-differ, redefined-outer-name
        """Convenience fluent method for :py:func:`take`.

        The arguments are the same as for :py:func:`take`, with
        this array as data.
        """
        return take(self, indices, axis, mode=mode)

    def one_hot(self, *args, **kwargs):
        """Convenience fluent method for :py:func:`one_hot`.

        The arguments are the same as for :py:func:`one_hot`, with
        this array as data.
        """
        raise AttributeError('_Symbol object has no attribute one_hot')

    def pick(self, *args, **kwargs):
        """Convenience fluent method for :py:func:`pick`.

        The arguments are the same as for :py:func:`pick`, with
        this array as data.
        """
        raise AttributeError('_Symbol object has no attribute pick')

    def sort(self, axis=-1, kind=None, order=None):  # pylint: disable=arguments-differ
        """Convenience fluent method for :py:func:`sort`.

        The arguments are the same as for :py:func:`sort`, with
        this array as data.
        """
        raise sort(self, axis=axis, kind=kind, order=order)

    def topk(self, *args, **kwargs):
        """Convenience fluent method for :py:func:`topk`.

        The arguments are the same as for :py:func:`topk`, with
        this array as data.
        """
        raise AttributeError('_Symbol object has no attribute topk')

    def argsort(self, axis=-1, kind=None, order=None):  # pylint: disable=arguments-differ
        """Convenience fluent method for :py:func:`argsort`.

        The arguments are the same as for :py:func:`argsort`, with
        this array as data.
        """
        return argsort(self, axis=axis, kind=kind, order=order)

    def argmax_channel(self, *args, **kwargs):
        """Convenience fluent method for :py:func:`argmax_channel`.

        The arguments are the same as for :py:func:`argmax_channel`, with
        this array as data.
        """
        raise AttributeError('_Symbol object has no attribute argmax_channel')

    def argmin(self, axis=None, out=None):  # pylint: disable=arguments-differ
        """Return indices of the minimum values along the given axis.
        Refer to `mxnet.numpy.argmax` for full documentation."""
        return argmin(self, axis, out)

    def clip(self, min=None, max=None, out=None):  # pylint: disable=arguments-differ
        """Return an array whose values are limited to [min, max].
        One of max or min must be given.
        """
        return clip(self, min, max, out=out)

    def abs(self, *args, **kwargs):
        """Convenience fluent method for :py:func:`abs`.

        The arguments are the same as for :py:func:`abs`, with
        this array as data.
        """
        raise AttributeError('_Symbol object has no attribute abs')

    def sign(self, *args, **kwargs):
        """Convenience fluent method for :py:func:`sign`.

        The arguments are the same as for :py:func:`sign`, with
        this array as data.
        """
        raise AttributeError('_Symbol object has no attribute abs')

    def flatten(self, order='C'):  # pylint: disable=arguments-differ
        """Return a copy of the array collapsed into one dimension."""
        return self.reshape(-1, order=order)

    def shape_array(self, *args, **kwargs):
        """Convenience fluent method for :py:func:`shape_array`.

        The arguments are the same as for :py:func:`shape_array`, with
        this array as data.
        """
        raise AttributeError('_Symbol object has no attribute shape_array')

    def size_array(self, *args, **kwargs):
        """Convenience fluent method for :py:func:`size_array`.

        The arguments are the same as for :py:func:`size_array`, with
        this array as data.
        """
        raise AttributeError('_Symbol object has no attribute size_array')

    def expand_dims(self, *args, **kwargs):  # pylint: disable=arguments-differ,unused-argument
        """Convenience fluent method for :py:func:`expand_dims`.

        The arguments are the same as for :py:func:`expand_dims`, with
        this array as data.
        """
        raise AttributeError('_Symbol object has no attribute expand_dims')

    def tile(self, *args, **kwargs):
        """Convenience fluent method for :py:func:`tile`.

        The arguments are the same as for :py:func:`tile`, with
        this array as data.
        """
        raise AttributeError('_Symbol object has no attribute tile')

    def transpose(self, *axes):  # pylint: disable=arguments-differ
        """The arguments are the same as for :py:func:`transpose`, with
        this array as data.
        """
        if len(axes) == 0:
            axes = None
        elif len(axes) == 1:
            if isinstance(axes[0], (tuple, list)):
                axes = axes[0]
            elif axes[0] is None:
                axes = None
        return _mx_np_op.transpose(self, axes=axes)

    def flip(self, *args, **kwargs):
        """Convenience fluent method for :py:func:`flip`.

        The arguments are the same as for :py:func:`flip`, with
        this array as data.
        """
        raise AttributeError('_Symbol object has no attribute flip')

    def depth_to_space(self, *args, **kwargs):
        """Convenience fluent method for :py:func:`depth_to_space`.

        The arguments are the same as for :py:func:`depth_to_space`, with
        this array as data.
        """
        raise AttributeError('_Symbol object has no attribute depth_to_space')

    def space_to_depth(self, *args, **kwargs):
        """Convenience fluent method for :py:func:`space_to_depth`.

        The arguments are the same as for :py:func:`space_to_depth`, with
        this array as data.
        """
        raise AttributeError('_Symbol object has no attribute space_to_depth')

    def diag(self, k=0, **kwargs):
        """Convenience fluent method for :py:func:`diag`.

        The arguments are the same as for :py:func:`diag`, with
        this array as data.
        """
        raise AttributeError('_Symbol object has no attribute diag')

    def sum(self, axis=None, dtype=None, out=None, keepdims=False):  # pylint: disable=arguments-differ
        """Return the sum of the array elements over the given axis."""
        return _mx_np_op.sum(self, axis=axis, dtype=dtype, out=out, keepdims=keepdims)

    def nansum(self, *args, **kwargs):
        """Convenience fluent method for :py:func:`nansum`.

        The arguments are the same as for :py:func:`nansum`, with
        this array as data.
        """
        raise AttributeError('_Symbol object has no attribute nansum')

    def prod(self, axis=None, dtype=None, out=None, keepdims=False):  # pylint: disable=arguments-differ
        """Return the product of the array elements over the given axis."""
        return _mx_np_op.prod(self, axis=axis, dtype=dtype, keepdims=keepdims, out=out)

    def nanprod(self, *args, **kwargs):
        """Convenience fluent method for :py:func:`nanprod`.

        The arguments are the same as for :py:func:`nanprod`, with
        this array as data.
        """
        raise AttributeError('_Symbol object has no attribute nanprod')

    def mean(self, axis=None, dtype=None, out=None, keepdims=False):  # pylint: disable=arguments-differ
        """Returns the average of the array elements along given axis."""
        return mean(self, axis=axis, dtype=dtype, out=out, keepdims=keepdims)

    def std(self, axis=None, dtype=None, out=None, ddof=0, keepdims=False):  # pylint: disable=arguments-differ,too-many-arguments
        """Returns the standard deviation of the array elements along given axis."""
        return std(self, axis=axis, dtype=dtype, ddof=ddof, keepdims=keepdims, out=out)

    def var(self, axis=None, dtype=None, out=None, ddof=0, keepdims=False):  # pylint: disable=arguments-differ,too-many-arguments
        """Returns the variance of the array elements, along given axis."""
        return var(self, axis=axis, dtype=dtype, out=out, ddof=ddof, keepdims=keepdims)

    def cumsum(self, axis=None, dtype=None, out=None):
        """Return the cumulative sum of the elements along the given axis."""
        return _npi.cumsum(self, axis=axis, dtype=dtype, out=out)

    def max(self, axis=None, out=None, keepdims=False):  # pylint: disable=arguments-differ
        """Return the maximum along a given axis."""
        return _mx_np_op.max(self, axis=axis, keepdims=keepdims, out=out)

    def min(self, axis=None, out=None, keepdims=False):  # pylint: disable=arguments-differ
        """Return the minimum along a given axis."""
        return _mx_np_op.min(self, axis=axis, keepdims=keepdims, out=out)

    def norm(self, *args, **kwargs):
        """Convenience fluent method for :py:func:`norm`.

        The arguments are the same as for :py:func:`norm`, with
        this array as data.
        """
        raise AttributeError('_Symbol object has no attribute norm')

    def round(self, decimals=0, out=None, **kwargs): # pylint: disable=arguments-differ
        """Convenience fluent method for :py:func:`round`.

        The arguments are the same as for :py:func:`round`, with
        this array as data.
        """
        return round(self, decimals=decimals, out=out, **kwargs)

    def rint(self, *args, **kwargs):
        """Convenience fluent method for :py:func:`rint`.

        The arguments are the same as for :py:func:`rint`, with
        this array as data.
        """
        raise AttributeError('_Symbol object has no attribute rint')

    def fix(self, *args, **kwargs):
        """Convenience fluent method for :py:func:`fix`.

        The arguments are the same as for :py:func:`fix`, with
        this array as data.
        """
        raise AttributeError('_Symbol object has no attribute fix')

    def floor(self, *args, **kwargs):
        """Convenience fluent method for :py:func:`floor`.

        The arguments are the same as for :py:func:`floor`, with
        this array as data.
        """
        raise AttributeError('_Symbol object has no attribute floor')

    def ceil(self, *args, **kwargs):
        """Convenience fluent method for :py:func:`ceil`.

        The arguments are the same as for :py:func:`ceil`, with
        this array as data.
        """
        raise AttributeError('_Symbol object has no attribute ceil')

    def trunc(self, *args, **kwargs):
        """Convenience fluent method for :py:func:`trunc`.

        The arguments are the same as for :py:func:`trunc`, with
        this array as data.
        """
        raise AttributeError('_Symbol object has no attribute trunc')

    def sin(self, *args, **kwargs):
        """Convenience fluent method for :py:func:`sin`.

        The arguments are the same as for :py:func:`sin`, with
        this array as data.
        """
        raise AttributeError('_Symbol object has no attribute sin')

    def cos(self, *args, **kwargs):
        """Convenience fluent method for :py:func:`cos`.

        The arguments are the same as for :py:func:`cos`, with
        this array as data.
        """
        raise AttributeError('_Symbol object has no attribute cos')

    def tan(self, *args, **kwargs):
        """Convenience fluent method for :py:func:`tan`.

        The arguments are the same as for :py:func:`tan`, with
        this array as data.
        """
        raise AttributeError('_Symbol object has no attribute tan')

    def arcsin(self, *args, **kwargs):
        """Convenience fluent method for :py:func:`arcsin`.

        The arguments are the same as for :py:func:`arcsin`, with
        this array as data.
        """
        raise AttributeError('_Symbol object has no attribute arcsin')

    def arccos(self, *args, **kwargs):
        """Convenience fluent method for :py:func:`arccos`.

        The arguments are the same as for :py:func:`arccos`, with
        this array as data.
        """
        raise AttributeError('_Symbol object has no attribute arccos')

    def arctan(self, *args, **kwargs):
        """Convenience fluent method for :py:func:`arctan`.

        The arguments are the same as for :py:func:`arctan`, with
        this array as data.
        """
        raise AttributeError('_Symbol object has no attribute arctan')

    def degrees(self, *args, **kwargs):
        """Convenience fluent method for :py:func:`degrees`.

        The arguments are the same as for :py:func:`degrees`, with
        this array as data.
        """
        raise AttributeError('_Symbol object has no attribute degrees')

    def radians(self, *args, **kwargs):
        """Convenience fluent method for :py:func:`radians`.

        The arguments are the same as for :py:func:`radians`, with
        this array as data.
        """
        raise AttributeError('_Symbol object has no attribute radians')

    def sinh(self, *args, **kwargs):
        """Convenience fluent method for :py:func:`sinh`.

        The arguments are the same as for :py:func:`sinh`, with
        this array as data.
        """
        raise AttributeError('_Symbol object has no attribute sinh')

    def cosh(self, *args, **kwargs):
        """Convenience fluent method for :py:func:`cosh`.

        The arguments are the same as for :py:func:`cosh`, with
        this array as data.
        """
        raise AttributeError('_Symbol object has no attribute cosh')

    def tanh(self, *args, **kwargs):
        """Convenience fluent method for :py:func:`tanh`.

        The arguments are the same as for :py:func:`tanh`, with
        this array as data.
        """
        raise AttributeError('_Symbol object has no attribute tanh')

    def arcsinh(self, *args, **kwargs):
        """Convenience fluent method for :py:func:`arcsinh`.

        The arguments are the same as for :py:func:`arcsinh`, with
        this array as data.
        """
        raise AttributeError('_Symbol object has no attribute arcsinh')

    def arccosh(self, *args, **kwargs):
        """Convenience fluent method for :py:func:`arccosh`.

        The arguments are the same as for :py:func:`arccosh`, with
        this array as data.
        """
        raise AttributeError('_Symbol object has no attribute arccosh')

    def arctanh(self, *args, **kwargs):
        """Convenience fluent method for :py:func:`arctanh`.

        The arguments are the same as for :py:func:`arctanh`, with
        this array as data.
        """
        raise AttributeError('_Symbol object has no attribute arctanh')

    def exp(self, *args, **kwargs):
        """Convenience fluent method for :py:func:`exp`.

        The arguments are the same as for :py:func:`exp`, with
        this array as data.
        """
        raise AttributeError('_Symbol object has no attribute exp')

    def expm1(self, *args, **kwargs):
        """Convenience fluent method for :py:func:`expm1`.

        The arguments are the same as for :py:func:`expm1`, with
        this array as data.
        """
        raise AttributeError('_Symbol object has no attribute expm1')

    def log(self, *args, **kwargs):
        """Convenience fluent method for :py:func:`log`.

        The arguments are the same as for :py:func:`log`, with
        this array as data.
        """
        raise AttributeError('_Symbol object has no attribute log')

    def log10(self, *args, **kwargs):
        """Convenience fluent method for :py:func:`log10`.

        The arguments are the same as for :py:func:`log10`, with
        this array as data.
        """
        raise AttributeError('_Symbol object has no attribute log10')

    def log2(self, *args, **kwargs):
        """Convenience fluent method for :py:func:`log2`.

        The arguments are the same as for :py:func:`log2`, with
        this array as data.
        """
        raise AttributeError('_Symbol object has no attribute log2')

    def log1p(self, *args, **kwargs):
        """Convenience fluent method for :py:func:`log1p`.

        The arguments are the same as for :py:func:`log1p`, with
        this array as data.
        """
        raise AttributeError('_Symbol object has no attribute log1p')

    def sqrt(self, *args, **kwargs):
        """Convenience fluent method for :py:func:`sqrt`.

        The arguments are the same as for :py:func:`sqrt`, with
        this array as data.
        """
        raise AttributeError('_Symbol object has no attribute sqrt')

    def rsqrt(self, *args, **kwargs):
        """Convenience fluent method for :py:func:`rsqrt`.

        The arguments are the same as for :py:func:`rsqrt`, with
        this array as data.
        """
        raise AttributeError('_Symbol object has no attribute rsqrt')

    def cbrt(self, *args, **kwargs):
        """Convenience fluent method for :py:func:`cbrt`.

        The arguments are the same as for :py:func:`cbrt`, with
        this array as data.
        """
        raise AttributeError('_Symbol object has no attribute cqrt')

    def rcbrt(self, *args, **kwargs):
        """Convenience fluent method for :py:func:`rcbrt`.

        The arguments are the same as for :py:func:`rcbrt`, with
        this array as data.
        """
        raise AttributeError('_Symbol object has no attribute rcqrt')

    def square(self, *args, **kwargs):
        """Convenience fluent method for :py:func:`square`.

        The arguments are the same as for :py:func:`square`, with
        this array as data.
        """
        raise AttributeError('_Symbol object has no attribute square')

    def reciprocal(self, *args, **kwargs):
        """Convenience fluent method for :py:func:`reciprocal`.

        The arguments are the same as for :py:func:`reciprocal`, with
        this array as data.
        """
        raise AttributeError('_Symbol object has no attribute reciprocal')

    def relu(self, *args, **kwargs):
        """Convenience fluent method for :py:func:`relu`.

        The arguments are the same as for :py:func:`relu`, with
        this array as data.
        """
        raise AttributeError('_Symbol object has no attribute relu')

    def sigmoid(self, *args, **kwargs):
        """Convenience fluent method for :py:func:`sigmoid`.

        The arguments are the same as for :py:func:`sigmoid`, with
        this array as data.
        """
        raise AttributeError('_Symbol object has no attribute sigmoid')

    def softmax(self, *args, **kwargs):
        """Convenience fluent method for :py:func:`softmax`.

        The arguments are the same as for :py:func:`softmax`, with
        this array as data.
        """
        raise AttributeError('_Symbol object has no attribute softmax')

    def log_softmax(self, *args, **kwargs):
        """Convenience fluent method for :py:func:`log_softmax`.

        The arguments are the same as for :py:func:`log_softmax`, with
        this array as data.
        """
        raise AttributeError('_Symbol object has no attribute log_softmax')

    def softmin(self, *args, **kwargs):
        """Convenience fluent method for :py:func:`softmin`.

        The arguments are the same as for :py:func:`softmin`, with
        this array as data.
        """
        raise AttributeError('_Symbol object has no attribute softmin')

    def squeeze(self, axis=None):  # pylint: disable=arguments-differ
        """Remove single-dimensional entries from the shape of a."""
        return _mx_np_op.squeeze(self, axis=axis)

    def broadcast_to(self, *args, **kwargs):
        raise AttributeError('_Symbol object has no attribute broadcast_to')

    def broadcast_like(self, *args, **kwargs):
        raise AttributeError('_Symbol object has no attribute broadcast_like')


@set_module('mxnet.symbol.numpy')
def zeros(shape, dtype=_np.float32, order='C', ctx=None):
    """Return a new array of given shape and type, filled with zeros.
    This function currently only supports storing multi-dimensional data
    in row-major (C-style).

    Parameters
    ----------
    shape : int or tuple of int
        The shape of the empty array.
    dtype : str or numpy.dtype, optional
        An optional value type. Default is `numpy.float32`. Note that this
        behavior is different from NumPy's `zeros` function  where `float64`
        is the default value, because `float32` is considered as the default
        data type in deep learning.
    order : {'C'}, optional, default: 'C'
        How to store multi-dimensional data in memory, currently only row-major
        (C-style) is supported.
    ctx : Context, optional
        An optional device context (default is the current default context).

    Returns
    -------
    out : Symbol
        Array of zeros with the given shape, dtype, and ctx.
    """
    if order != 'C':
        raise NotImplementedError
    if ctx is None:
        ctx = current_context()
    dtype = _np.float32 if dtype is None else dtype
    return _npi.zeros(shape=shape, ctx=ctx, dtype=dtype)


@set_module('mxnet.symbol.numpy')
def ones(shape, dtype=_np.float32, order='C', ctx=None):
    """Return a new array of given shape and type, filled with ones.
    This function currently only supports storing multi-dimensional data
    in row-major (C-style).

    Parameters
    ----------
    shape : int or tuple of int
        The shape of the empty array.
    dtype : str or numpy.dtype, optional
        An optional value type. Default is `numpy.float32`. Note that this
        behavior is different from NumPy's `ones` function where `float64`
        is the default value, because `float32` is considered as the default
        data type in deep learning.
    order : {'C'}, optional, default: 'C'
        How to store multi-dimensional data in memory, currently only row-major
        (C-style) is supported.
    ctx : Context, optional
        An optional device context (default is the current default context).

    Returns
    -------
    out : _Symbol
        Array of ones with the given shape, dtype, and ctx.
    """
    if order != 'C':
        raise NotImplementedError
    if ctx is None:
        ctx = current_context()
    dtype = _np.float32 if dtype is None else dtype
    return _npi.ones(shape=shape, ctx=ctx, dtype=dtype)


@set_module('mxnet.symbol.numpy')
@wrap_np_unary_func
def invert(x, out=None, **kwargs):
    r"""
    Compute bit-wise inversion, or bit-wise NOT, element-wise.
    Computes the bit-wise NOT of the underlying binary representation of
    the integers in the input arrays. This ufunc implements the C/Python
    operator ``~``.
    Parameters
    ----------
    x : array_like
        Only integer and boolean types are handled.
    out : ndarray, None, or tuple of ndarray and None, optional
        A location into which the result is stored. If provided, it must have
        a shape that the inputs broadcast to. If not provided or `None`,
        a freshly-allocated array is returned. A tuple (possible only as a
        keyword argument) must have length equal to the number of outputs.
    Returns
    -------
    out : ndarray or scalar
        Result.
        This is a scalar if `x` is a scalar.
    See Also
    --------
    bitwise_and, bitwise_or, bitwise_xor
    logical_not
    binary_repr :
        Return the binary representation of the input number as a string.
    Examples
    --------
    We've seen that 13 is represented by ``00001101``.
    The invert or bit-wise NOT of 13 is then:
    >>> x = np.invert(np.array(13, dtype=np.uint8))
    >>> x
    242
    >>> np.binary_repr(x, width=8)
    '11110010'
    Notes
    -----
    `bitwise_not` is an alias for `invert`:
    >>> np.bitwise_not is np.invert
    True
    """
    return _unary_func_helper(x, _npi.bitwise_not, _np.bitwise_not, out=out, **kwargs)


@set_module('mxnet.symbol.numpy')
@wrap_np_unary_func
def bitwise_not(x, out=None, **kwargs):
    r"""
    Compute bit-wise inversion, or bit-wise NOT, element-wise.
    Computes the bit-wise NOT of the underlying binary representation of
    the integers in the input arrays. This ufunc implements the C/Python
    operator ``~``.
    Parameters
    ----------
    x : array_like
        Only integer and boolean types are handled.
    out : ndarray, None, or tuple of ndarray and None, optional
        A location into which the result is stored. If provided, it must have
        a shape that the inputs broadcast to. If not provided or `None`,
        a freshly-allocated array is returned. A tuple (possible only as a
        keyword argument) must have length equal to the number of outputs.
    Returns
    -------
    out : ndarray or scalar
        Result.
        This is a scalar if `x` is a scalar.
    See Also
    --------
    bitwise_and, bitwise_or, bitwise_xor
    logical_not
    binary_repr :
        Return the binary representation of the input number as a string.
    Examples
    --------
    We've seen that 13 is represented by ``00001101``.
    The invert or bit-wise NOT of 13 is then:
    >>> x = np.invert(np.array(13, dtype=np.uint8))
    >>> x
    242
    >>> np.binary_repr(x, width=8)
    '11110010'
    Notes
    -----
    `bitwise_not` is an alias for `invert`:
    >>> np.bitwise_not is np.invert
    True
    """
    return _unary_func_helper(x, _npi.bitwise_not, _np.bitwise_not, out=out, **kwargs)


@set_module('mxnet.symbol.numpy')
def broadcast_to(array, shape):
    """
    Broadcast an array to a new shape.

    Parameters
    ----------
    array : _Symbol or scalar
        The array to broadcast.
    shape : tuple
        The shape of the desired array.

    Returns
    -------
    broadcast : array
        A readonly view on the original array with the given shape. It is
        typically not contiguous. Furthermore, more than one element of a
        broadcasted array may refer to a single memory location.

    Raises
    ------
    MXNetError
        If the array is not compatible with the new shape according to NumPy's
        broadcasting rules.
    """
    if _np.isscalar(array):
        return full(shape, array)
    return _npi.broadcast_to(array, shape)


@set_module('mxnet.symbol.numpy')
def full(shape, fill_value, dtype=None, order='C', ctx=None, out=None):  # pylint: disable=too-many-arguments
    """
    Return a new array of given shape and type, filled with `fill_value`.
    Parameters
    ----------
    shape : int or sequence of ints
        Shape of the new array, e.g., ``(2, 3)`` or ``2``.
    fill_value : scalar or _Symbol
        Fill value.
    dtype : data-type, optional
        The desired data-type for the array. The default, `None`, means
        `np.array(fill_value).dtype`.
    order : {'C'}, optional
        Whether to store multidimensional data in C- or Fortran-contiguous
        (row- or column-wise) order in memory. Currently only supports C order.
    ctx: to specify the device, e.g. the i-th GPU.
    out : ndarray or None, optional
        A location into which the result is stored.
        If provided, it must have the same shape and dtype as input ndarray.
        If not provided or `None`, a freshly-allocated array is returned.
    Returns
    -------
    out : ndarray
        Array of `fill_value` with the given shape, dtype, and order.
    Notes
    -----
    This function differs from the original `numpy.full
    https://docs.scipy.org/doc/numpy/reference/generated/numpy.full.html`_ in
    the following way(s):
    - Have an additional `ctx` argument to specify the device
    - Have an additional `out` argument
    - Currently does not support `order` selection
    See Also
    --------
    empty : Return a new uninitialized array.
    ones : Return a new array setting values to one.
    zeros : Return a new array setting values to zero.
    Examples
    --------
    >>> np.full((2, 2), 10)
    array([[10., 10.],
           [10., 10.]])
    >>> np.full((2, 2), 2, dtype=np.int32, ctx=mx.cpu(0))
    array([[2, 2],
           [2, 2]], dtype=int32)
    """
    if order != 'C':
        raise NotImplementedError
    if ctx is None:
        ctx = current_context()
    if isinstance(fill_value, Symbol):
        if dtype is None:
            ret = broadcast_to(fill_value, shape)
        else:
            ret = broadcast_to(fill_value, shape).astype(dtype)
        return ret
    if isinstance(fill_value, bool):
        fill_value = int(fill_value)
        dtype = _np.bool if dtype is None else dtype
    dtype = _np.float32 if dtype is None else dtype
    return _npi.full(shape=shape, value=fill_value, ctx=ctx, dtype=dtype, out=out)


@set_module('mxnet.symbol.numpy')
def full_like(a, fill_value, dtype=None, order='C', ctx=None, out=None):  # pylint: disable=too-many-arguments
    """
    Return a full array with the same shape and type as a given array.

    Parameters
    ----------
    a : _Symbol
        The shape and data-type of `a` define these same attributes of
        the returned array.
    fill_value : scalar
        Fill value.
    dtype : data-type, optional
        Overrides the data type of the result.
        Temporarily do not support boolean type.
    order : {'C'}, optional
        Whether to store multidimensional data in C- or Fortran-contiguous
        (row- or column-wise) order in memory. Currently only supports C order.
    ctx: to specify the device, e.g. the i-th GPU.
    out : ndarray or None, optional
        A location into which the result is stored.
        If provided, it must have the same shape and dtype as input ndarray.
        If not provided or `None`, a freshly-allocated array is returned.

    Returns
    -------
    out : _Symbol
          Array `fill_value` with the same shape and type as `a`.

    See Also
    --------
    empty_like : Return an empty array with shape and type of input.
    ones_like : Return an array of ones with shape and type of input.
    zeros_like : Return an array of zeros with shape and type of input.
    full : Return a new array of given shape filled with value.
    """
    if order != 'C':
        raise NotImplementedError
    if ctx is None:
        ctx = current_context()
    if isinstance(fill_value, bool):
        fill_value = int(fill_value)
    return _npi.full_like(a, fill_value=fill_value, ctx=ctx, dtype=dtype, out=out)


@set_module('mxnet.symbol.numpy')
def zeros_like(a, dtype=None, order='C', ctx=None, out=None):  # pylint: disable=too-many-arguments
    """
    Return an array of zeros with the same shape and type as a given array.

    Parameters
    ----------
    a : _Symbol
        The shape and data-type of `a` define these same attributes of
        the returned array.
    fill_value : scalar
        Fill value.
    dtype : data-type, optional
        Overrides the data type of the result.
        Temporarily do not support boolean type.
    order : {'C'}, optional
        Whether to store multidimensional data in C- or Fortran-contiguous
        (row- or column-wise) order in memory. Currently only supports C order.
    ctx: to specify the device, e.g. the i-th GPU.
    out : ndarray or None, optional
        A location into which the result is stored.
        If provided, it must have the same shape and dtype as input ndarray.
        If not provided or `None`, a freshly-allocated array is returned.

    Returns
    -------
    out : _Symbol
        Array of zeros with the same shape and type as `a`.

    See Also
    --------
    empty_like : Return an empty array with shape and type of input.
    ones_like : Return an array of ones with shape and type of input.
    zeros_like : Return an array of zeros with shape and type of input.
    zeros : Return a new array of given shape filled with zeros.
    """
    if order != 'C':
        raise NotImplementedError
    if ctx is None:
        ctx = current_context()
    return _npi.full_like(a, fill_value=0, ctx=ctx, dtype=dtype, out=out)


@set_module('mxnet.symbol.numpy')
def ones_like(a, dtype=None, order='C', ctx=None, out=None):  # pylint: disable=too-many-arguments
    """
    Return an array of ones with the same shape and type as a given array.

    Parameters
    ----------
    a : _Symbol
        The shape and data-type of `a` define these same attributes of
        the returned array.
    fill_value : scalar
        Fill value.
    dtype : data-type, optional
        Overrides the data type of the result.
        Temporarily do not support boolean type.
    order : {'C'}, optional
        Whether to store multidimensional data in C- or Fortran-contiguous
        (row- or column-wise) order in memory. Currently only supports C order.
    ctx: to specify the device, e.g. the i-th GPU.
    out : ndarray or None, optional
        A location into which the result is stored.
        If provided, it must have the same shape and dtype as input ndarray.
        If not provided or `None`, a freshly-allocated array is returned.

    Returns
    -------
    out : _Symbol
          Array of ones with the same shape and type as `a`.

    See Also
    --------
    empty_like : Return an empty array with shape and type of input.
    ones_like : Return an array of ones with shape and type of input.
    zeros_like : Return an array of zeros with shape and type of input.
    zeros : Return a new array of given shape filled with zeros.
    """
    if order != 'C':
        raise NotImplementedError
    if ctx is None:
        ctx = current_context()
    return _npi.full_like(a, fill_value=1, ctx=ctx, dtype=dtype, out=out)


@set_module('mxnet.symbol.numpy')
def identity(n, dtype=None, ctx=None):
    """
    Return the identity array.

    The identity array is a square array with ones on
    the main diagonal.

    Parameters
    ----------
    n : int
        Number of rows (and columns) in `n` x `n` output.
    dtype : data-type, optional
        Data-type of the output.  Defaults to ``numpy.float32``.
    ctx : Context, optional
        An optional device context (default is the current default context).

    Returns
    -------
    out : _Symbol
        `n` x `n` array with its main diagonal set to one,
        and all other elements 0.
    """
    if not isinstance(n, int):
        raise TypeError("Input 'n' should be an integer")
    if n < 0:
        raise ValueError("Input 'n' cannot be negative")
    if ctx is None:
        ctx = current_context()
    dtype = _np.float32 if dtype is None else dtype
    return _npi.identity(shape=(n, n), ctx=ctx, dtype=dtype)


# pylint: disable=redefined-outer-name
@set_module('mxnet.symbol.numpy')
def take(a, indices, axis=None, mode='raise', out=None):
    r"""
    Take elements from an array along an axis.

    When axis is not None, this function does the same thing as "fancy"
    indexing (indexing arrays using arrays); however, it can be easier to use
    if you need elements along a given axis. A call such as
    ``np.take(arr, indices, axis=3)`` is equivalent to
    ``arr[:,:,:,indices,...]``.

    Explained without fancy indexing, this is equivalent to the following use
    of `ndindex`, which sets each of ``ii``, ``jj``, and ``kk`` to a tuple of
    indices::

        Ni, Nk = a.shape[:axis], a.shape[axis+1:]
        Nj = indices.shape
        for ii in ndindex(Ni):
            for jj in ndindex(Nj):
                for kk in ndindex(Nk):
                    out[ii + jj + kk] = a[ii + (indices[jj],) + kk]

    Parameters
    ----------
    a : _Symbol
        The source array.
    indices : _Symbol
        The indices of the values to extract. Also allow scalars for indices.
    axis : int, optional
        The axis over which to select values. By default, the flattened
        input array is used.
    out : _Symbol or None, optional
        Dummy parameter to keep the consistency with the ndarray counterpart.
    mode : {'clip', 'wrap'}, optional
        Specifies how out-of-bounds indices will behave.

        * 'clip' -- clip to the range (default)
        * 'wrap' -- wrap around

        'clip' mode means that all indices that are too large are replaced
        by the index that addresses the last element along that axis. Note
        that this disables indexing with negative numbers.

    Returns
    -------
    out : _Symbol
        The returned array has the same type as `a`.

    Notes
    -----

    This function differs from the original `numpy.take
    <https://docs.scipy.org/doc/numpy/reference/generated/numpy.take.html>`_ in
    the following way(s):

    - Only ndarray or scalar ndarray is accepted as valid input.
    """
    if mode not in ('wrap', 'clip', 'raise'):
        raise NotImplementedError(
            "function take does not support mode '{}'".format(mode))
    if axis is None:
        return _npi.take(_npi.reshape(a, -1), indices, 0, mode, out)
    else:
        return _npi.take(a, indices, axis, mode, out)
# pylint: enable=redefined-outer-name


#pylint: disable= too-many-arguments, no-member, protected-access
def _ufunc_helper(lhs, rhs, fn_array, fn_scalar, lfn_scalar, rfn_scalar=None, out=None):
    """ Helper function for element-wise operation.
    The function will perform numpy-like broadcasting if needed and call different functions.

    Parameters
    --------
    lhs : Symbol or numeric value
        Left-hand side operand.

    rhs : Symbol or numeric value
        Right-hand operand,

    fn_array : function
        Function to be called if both lhs and rhs are of ``Symbol`` type.

    fn_scalar : function
        Function to be called if both lhs and rhs are numeric values.

    lfn_scalar : function
        Function to be called if lhs is ``Symbol`` while rhs is numeric value

    rfn_scalar : function
        Function to be called if lhs is numeric value while rhs is ``Symbol``;
        if none is provided, then the function is commutative, so rfn_scalar is equal to lfn_scalar

    Returns
    --------
    mxnet.numpy.ndarray
        result array
    """
    if isinstance(lhs, numeric_types):
        if isinstance(rhs, numeric_types):
            return fn_scalar(lhs, rhs, out=out)
        else:
            if rfn_scalar is None:
                # commutative function
                return lfn_scalar(rhs, float(lhs), out=out)
            else:
                return rfn_scalar(rhs, float(lhs), out=out)
    elif isinstance(rhs, numeric_types):
        return lfn_scalar(lhs, float(rhs), out=out)
    elif isinstance(rhs, Symbol):
        return fn_array(lhs, rhs, out=out)
    else:
        raise TypeError('type %s not supported' % str(type(rhs)))
#pylint: enable= too-many-arguments, no-member, protected-access


@set_module('mxnet.symbol.numpy')
@wrap_np_binary_func
def add(x1, x2, out=None, **kwargs):
    return _ufunc_helper(x1, x2, _npi.add, _np.add, _npi.add_scalar, None, out)


@set_module('mxnet.symbol.numpy')
@wrap_np_binary_func
def subtract(x1, x2, out=None, **kwargs):
    return _ufunc_helper(x1, x2, _npi.subtract, _np.subtract, _npi.subtract_scalar,
                         _npi.rsubtract_scalar, out)


@set_module('mxnet.symbol.numpy')
@wrap_np_binary_func
def multiply(x1, x2, out=None, **kwargs):
    return _ufunc_helper(x1, x2, _npi.multiply, _np.multiply, _npi.multiply_scalar, None, out)


@set_module('mxnet.symbol.numpy')
@wrap_np_binary_func
def divide(x1, x2, out=None, **kwargs):
    return _ufunc_helper(x1, x2, _npi.true_divide, _np.divide, _npi.true_divide_scalar,
                         _npi.rtrue_divide_scalar, out)


@set_module('mxnet.symbol.numpy')
def true_divide(x1, x2, out=None):
    return _ufunc_helper(x1, x2, _npi.true_divide, _np.divide, _npi.true_divide_scalar,
                         _npi.rtrue_divide_scalar, out)


@set_module('mxnet.symbol.numpy')
@wrap_np_binary_func
def mod(x1, x2, out=None, **kwargs):
    return _ufunc_helper(x1, x2, _npi.mod, _np.mod, _npi.mod_scalar, _npi.rmod_scalar, out)


@set_module('mxnet.symbol.numpy')
@wrap_np_binary_func
def fmod(x1, x2, out=None, **kwargs):
    return _ufunc_helper(x1, x2, _npi.fmod, _np.fmod, _npi.fmod_scalar, _npi.rfmod_scalar, out)


@set_module('mxnet.symbol.numpy')
@wrap_np_binary_func
def remainder(x1, x2, out=None, **kwargs):
    return _ufunc_helper(x1, x2, _npi.mod, _np.mod, _npi.mod_scalar, _npi.rmod_scalar, out)


@set_module('mxnet.symbol.numpy')
@wrap_np_binary_func
def power(x1, x2, out=None, **kwargs):
    return _ufunc_helper(x1, x2, _npi.power, _np.power, _npi.power_scalar, _npi.rpower_scalar, out)


@set_module('mxnet.symbol.numpy')
@wrap_np_binary_func
def matmul(a, b, out=None, **kwargs):
    """
    Matrix product of two arrays.

    Parameters
    ----------
    a, b : _Symbol.
    out : _Symbol, optional
        A location into which the result is stored.
        If provided, it must have a shape that matches the signature (n,k),(k,m)->(n,m).
        If not provided or None, a freshly-allocated array is returned.

    Returns
    -------
    y : _Symbol
        The matrix product of the inputs.
        This is a scalar only when both x1, x2 are 1-d vectors.

    Raises
    ------
    MXNetError
        If the last dimension of a is not the same size as the second-to-last dimension of b.
        If a scalar value is passed in.

    See Also
    --------
    tensordot :
        Sum products over arbitrary axes.
    dot :
        alternative matrix product with different broadcasting rules.
    einsum :
        Einstein summation convention.

    Notes
    -----
    The behavior depends on the arguments in the following way.

    - If both arguments are 2-D they are multiplied like conventional matrices.
    - If either argument is N-D, N > 2, it is treated as a stack of matrices
      residing in the last two indexes and broadcast accordingly.
    - If the first argument is 1-D, it is promoted to a matrix by prepending
      a 1 to its dimensions. After matrix multiplication the prepended 1 is removed.
    - If the second argument is 1-D, it is promoted to a matrix by appending a 1
      to its dimensions. After matrix multiplication the appended 1 is removed.

    matmul differs from dot in two important ways:

    - Multiplication by scalars is not allowed, use multiply instead.
    - Stacks of matrices are broadcast together as if the matrices were elements,
      respecting the signature (n,k),(k,m)->(n,m).
    """
    return _npi.matmul(a, b, out=out)


@set_module('mxnet.symbol.numpy')
@wrap_np_binary_func
def lcm(x1, x2, out=None, **kwargs):
    """
    Returns the lowest common multiple of ``|x1|`` and ``|x2|``

    Parameters
    ----------
    x1, x2 : _Symbols or scalar values
        The arrays for computing lowest common multiple. If x1.shape != x2.shape,
        they must be broadcastable to a common shape (which may be the shape of
        one or the other).

    out : _Symbol or None, optional
        A location into which the result is stored. If provided, it must have a shape
        that the inputs broadcast to. If not provided or None, a freshly-allocated array
        is returned.

    Returns
    -------
    y : _Symbol or scalar
        The lowest common multiple of the absolute value of the inputs
        This is a scalar if both `x1` and `x2` are scalars.

    See Also
    --------
    gcd : The greatest common divisor
    """
    return _ufunc_helper(x1, x2, _npi.lcm, _np.lcm, _npi.lcm_scalar, None, out)


@set_module('mxnet.symbol.numpy')
def argsort(a, axis=-1, kind=None, order=None):
    """
    Returns the indices that would sort an array.
    Perform an indirect sort along the given axis using the algorithm specified
    by the `kind` keyword. It returns an array of indices of the same shape as
    `a` that index data along the given axis in sorted order.

    Parameters
    ----------
    a : _Symbol
        Array to sort.
    axis : int or None, optional
        Axis along which to sort.  The default is -1 (the last axis). If None,
        the flattened array is used.
    kind : string, optional
        This argument can take any string, but it does not have any effect on the
        final result.
    order : str or list of str, optional
        Not supported yet, will raise NotImplementedError if not None.

    Returns
    -------
    index_array : _Symbol, int
        Array of indices that sort `a` along the specified `axis`.
        If `a` is one-dimensional, ``a[index_array]`` yields a sorted `a`.
        More generally, ``np.take_along_axis(a, index_array, axis=axis)``
        always yields the sorted `a`, irrespective of dimensionality.

    Notes
    -----
    This operator does not support different sorting algorithms.
    """
    if order is not None:
        raise NotImplementedError("order is not supported yet...")

    return _npi.argsort(data=a, axis=axis, is_ascend=True, dtype='int64')


@set_module('mxnet.symbol.numpy')
def sort(a, axis=-1, kind=None, order=None):
    """
    Return a sorted copy of an array.

    Parameters
    ----------
    a : _Symbol
        Array to be sorted.
    axis : int or None, optional
        Axis along which to sort.  The default is -1 (the last axis). If None,
        the flattened array is used.
    kind : string, optional
        This argument can take any string, but it does not have any effect on the
        final result.
    order : str or list of str, optional
        Not supported yet, will raise NotImplementedError if not None.

    Returns
    -------
    sorted_array : ndarray
        Array of the same type and shape as `a`.

    Notes
    -----
    This operator does not support different sorting algorithms.
    """
    if order is not None:
        raise NotImplementedError("order is not supported yet...")

    return _npi.sort(data=a, axis=axis, is_ascend=True)


@set_module('mxnet.symbol.numpy')
def tensordot(a, b, axes=2):
    r"""
    tensordot(a, b, axes=2)
    Compute tensor dot product along specified axes for arrays >= 1-D.
    Given two tensors (arrays of dimension greater than or equal to one),
    `a` and `b`, and an ndarray object containing two ndarray
    objects, ``(a_axes, b_axes)``, sum the products of `a`'s and `b`'s
    elements (components) over the axes specified by ``a_axes`` and
    ``b_axes``. The third argument can be a single non-negative
    integer_like scalar, ``N``; if it is such, then the last ``N``
    dimensions of `a` and the first ``N`` dimensions of `b` are summed
    over.
    Parameters
    ----------
    a, b : _Symbol
        Tensors to "dot".
    axes : int or (2,) ndarray
        * integer_like
        If an int N, sum over the last N axes of `a` and the first N axes
        of `b` in order. The sizes of the corresponding axes must match.
        * (2,) array_like
        Or, a list of axes to be summed over, first sequence applying to `a`,
        second to `b`. Both elements array_like must be of the same length.
    Notes
    -----
    Three common use cases are:
        * ``axes = 0`` : tensor product :math:`a\otimes b`
        * ``axes = 1`` : tensor dot product :math:`a\cdot b`
        * ``axes = 2`` : (default) tensor double contraction :math:`a:b`
    When `axes` is integer_like, the sequence for evaluation will be: first
    the -Nth axis in `a` and 0th axis in `b`, and the -1th axis in `a` and
    Nth axis in `b` last.
    When there is more than one axis to sum over - and they are not the last
    (first) axes of `a` (`b`) - the argument `axes` should consist of
    two sequences of the same length, with the first axis to sum over given
    first in both sequences, the second axis second, and so forth.
    """
    if _np.isscalar(axes):
        return _npi.tensordot_int_axes(a, b, axes)

    if len(axes) != 2:
        raise ValueError('Axes must consist of two arrays.')
    a_axes_summed, b_axes_summed = axes
    if _np.isscalar(a_axes_summed):
        a_axes_summed = (a_axes_summed,)
    if _np.isscalar(b_axes_summed):
        b_axes_summed = (b_axes_summed,)

    if len(a_axes_summed) != len(b_axes_summed):
        raise ValueError('Axes length mismatch')

    return _npi.tensordot(a, b, a_axes_summed, b_axes_summed)


@set_module('mxnet.symbol.numpy')
def histogram(a, bins=10, range=None, normed=None, weights=None, density=None):  # pylint: disable= too-many-arguments
    """
    Compute the histogram of a set of data.

    Parameters
    ----------
    a : Symbol
        Input data. The histogram is computed over the flattened array.
    bins : int or Symbol
        If `bins` is an int, it defines the number of equal-width
        bins in the given range (10, by default). If `bins` is a
        sequence, it defines a monotonically increasing array of bin edges,
        including the rightmost edge, allowing for non-uniform bin widths.
        .. versionadded:: 1.11.0
        If `bins` is a string, it defines the method used to calculate the
        optimal bin width, as defined by `histogram_bin_edges`.
    range : (float, float)
        The lower and upper range of the bins. Required when `bins` is an integer.
        Values outside the range are ignored. The first element of the range must
        be less than or equal to the second.
    normed : bool, optional
        Not supported yet, coming soon.
    weights : array_like, optional
        Not supported yet, coming soon.
    density : bool, optional
        Not supported yet, coming soon.
    """
    if normed is True:
        raise NotImplementedError("normed is not supported yet...")
    if weights is not None:
        raise NotImplementedError("weights is not supported yet...")
    if density is True:
        raise NotImplementedError("density is not supported yet...")
    if isinstance(bins, numeric_types):
        if range is None:
            raise NotImplementedError("automatic range is not avaialble yet...")
        return _npi.histogram(a, bin_cnt=bins, range=range)
    if isinstance(bins, (list, tuple)):
        raise NotImplementedError("array_like bins is not supported yet...")
    if isinstance(bins, str):
        raise NotImplementedError("string bins is not supported yet...")
    if isinstance(bins, Symbol):
        return _npi.histogram(a, bins)
    raise ValueError("histogram fails with", locals())


@set_module('mxnet.symbol.numpy')
def eye(N, M=None, k=0, dtype=_np.float32, **kwargs):
    """
    Return a 2-D array with ones on the diagonal and zeros elsewhere.

    Parameters
    ----------
    N : int
        Number of rows in the output.
    M : int, optional
        Number of columns in the output. If None, defaults to N.
    k : int, optional
        Index of the diagonal: 0 (the default) refers to the main diagonal,
        a positive value refers to an upper diagonal,
        and a negative value to a lower diagonal.
    dtype : data-type, optional
        Data-type of the returned array.

    Returns
    -------
    I : _Symbol of shape (N,M)
        An array where all elements are equal to zero,
        except for the k-th diagonal, whose values are equal to one.
    """
    _sanity_check_params('eye', ['order'], kwargs)
    ctx = kwargs.pop('ctx', current_context())
    if ctx is None:
        ctx = current_context()
    return _npi.eye(N, M, k, ctx, dtype)


@set_module('mxnet.symbol.numpy')
def empty_like(prototype, dtype=None, order='C', subok=False, shape=None): # pylint: disable=W0621
    """
    Return a new array with the same shape and type as a given array.

    Parameters
    ----------
    prototype : _Symbol
        The shape and data-type of `prototype` define these same attributes
        of the returned array.
    dtype : data-type, optional
        Overrides the data type of the result.
    order : {'C'}, optional
        Whether to store multidimensional data in C- or Fortran-contiguous
        (row- or column-wise) order in memory. Currently only supports C order.
    subok : bool, optional.
        If True, then the newly created array will use the sub-class
        type of 'a', otherwise it will be a base-class array. Defaults
        to False.
        (Only support False at this moment)
    shape : int or sequence of ints, optional.
        Overrides the shape of the result. If order='K' and the number of
        dimensions is unchanged, will try to keep order, otherwise,
        order='C' is implied.
        (This parameter is not supported at this moment)

    Returns
    -------
    out : _Symbol
        Array of uninitialized (arbitrary) data with the same
        shape and type as `prototype`.

    See Also
    --------
    ones_like : Return an array of ones with shape and type of input.
    zeros_like : Return an array of zeros with shape and type of input.
    full_like : Return a new array with shape of input filled with value.
    empty : Return a new uninitialized array.

    Notes
    -----
    This function does *not* initialize the returned array; to do that use
    `zeros_like` or `ones_like` instead.  It may be marginally faster than
    the functions that do set the array values.
    """
    dtype_list = {None:'None', _np.int8:'int8', _np.uint8:'uint8', _np.int32:'int32',
                  _np.int64:'int64', _np.float16:'float16', _np.float32:'float32',
                  _np.float64:'float64', _np.bool_:'bool_', bool:'bool', int:'int64', float:'float64'}
    if order != 'C':
        raise NotImplementedError("Only support C order at this moment")
    if subok:
        raise NotImplementedError("Creating array by using sub-class is not supported at this moment")
    if shape is not None:
        raise NotImplementedError("Parameter 'shape' is not supported at this moment")
    try:
        dtype = dtype if isinstance(dtype, str) else dtype_list[dtype]
    except:
        raise NotImplementedError("Do not support this dtype at this moment")
    return _npi.empty_like_fallback(prototype, dtype=dtype, order=order, subok=subok, shape=shape)


@set_module('mxnet.symbol.numpy')
def linspace(start, stop, num=50, endpoint=True, retstep=False, dtype=None, axis=0, ctx=None): # pylint: disable=too-many-arguments
    r"""
    Return evenly spaced numbers over a specified interval.

    Returns num evenly spaced samples, calculated over the interval [start, stop].
    The endpoint of the interval can optionally be excluded.

    Parameters
    ----------
    start : real number
        The starting value of the sequence.
    stop : real number
        The end value of the sequence, unless endpoint is set to False. In
        that case, the sequence consists of all but the last of num + 1
        evenly spaced samples, so that stop is excluded. Note that the step
        size changes when endpoint is False.
    num : int, optional
        Number of samples to generate. Default is 50. Must be non-negative.
    endpoint : bool, optional
        If True, stop is the last sample. Otherwise, it is not included.
        Default is True.
    retstep : bool, optional
        If True, return (samples, step), where step is the spacing between samples.
    dtype : dtype, optional
        The type of the output array. If dtype is not given, infer the data
        type from the other input arguments.
    axis : int, optional
        The axis in the result to store the samples. Relevant only if start or
        stop are array-like. By default (0), the samples will be along a new
        axis inserted at the beginning. Use -1 to get an axis at the end.

    Returns
    -------
    samples : _Symbol
        There are num equally spaced samples in the closed interval
        `[start, stop]` or the half-open interval `[start, stop)`
        (depending on whether endpoint is True or False).
    step : float, optional
        Only returned if retstep is True
        Size of spacing between samples.


    See Also
    --------
    arange : Similar to `linspace`, but uses a step size (instead of the
             number of samples).

    Notes
    -----

    This function differs from the original `numpy.linspace
    <https://docs.scipy.org/doc/numpy/reference/generated/numpy.linspace.html>`_ in
    the following aspects:

    - `start` and `stop` do not support list, numpy ndarray and mxnet ndarray
    - axis could only be 0
    - There could be an additional `ctx` argument to specify the device, e.g. the i-th
      GPU.
    """
    if isinstance(start, (list, _np.ndarray)) or isinstance(stop, (list, _np.ndarray)):
        raise NotImplementedError('start and stop only support int')
    if axis != 0:
        raise NotImplementedError("the function only support axis 0")
    if ctx is None:
        ctx = current_context()
    if retstep:
        step = (stop - start) / (num - 1)
        return _npi.linspace(start=start, stop=stop, num=num, endpoint=endpoint, ctx=ctx, dtype=dtype), step
    else:
        return _npi.linspace(start=start, stop=stop, num=num, endpoint=endpoint, ctx=ctx, dtype=dtype)


@set_module('mxnet.symbol.numpy')
def logspace(start, stop, num=50, endpoint=True, base=10.0, dtype=None, axis=0, ctx=None): # pylint: disable=too-many-arguments
    r"""Return numbers spaced evenly on a log scale.

    In linear space, the sequence starts at ``base ** start``
    (`base` to the power of `start`) and ends with ``base ** stop``
    (see `endpoint` below).

        Non-scalar `start` and `stop` are now supported.

    Parameters
    ----------
    start : scalar
        ``base ** start`` is the starting value of the sequence.
    stop : scalar
        ``base ** stop`` is the final value of the sequence, unless `endpoint`
        is False.  In that case, ``num + 1`` values are spaced over the
        interval in log-space, of which all but the last (a sequence of
        length `num`) are returned.
    num : scalar, optional
        Number of samples to generate.  Default is 50.
    endpoint : boolean, optional
        If true, `stop` is the last sample. Otherwise, it is not included.
        Default is True.
    base : scalar, optional
        The base of the log space. The step size between the elements in
        ``ln(samples) / ln(base)`` (or ``log_base(samples)``) is uniform.
        Default is 10.0.
    dtype : dtype
        The type of the output array.  If `dtype` is not given, infer the data
        type from the other input arguments.
    axis : scalar, optional
        The axis in the result to store the samples.  Relevant only if start
        or stop are array-like.  By default (0), the samples will be along a
        new axis inserted at the beginning. Now, axis only support axis = 0.
    ctx : Context, optional
        An optional device context (default is the current default context).

    Returns
    -------
    samples : _Symbol
        `num` samples, equally spaced on a log scale.

    See Also
    --------
    arange : Similar to linspace, with the step size specified instead of the
             number of samples. Note that, when used with a float endpoint, the
             endpoint may or may not be included.
    linspace : Similar to logspace, but with the samples uniformly distributed
               in linear space, instead of log space.

    Notes
    -----
    Logspace is equivalent to the code

    >>> y = np.linspace(start, stop, num=num, endpoint=endpoint)
    ...
    >>> power(base, y).astype(dtype)
    ...

    Examples
    --------
    >>> np.logspace(2.0, 3.0, num=4)
    array([ 100.     ,  215.44347,  464.15887, 1000.     ])
    >>> np.logspace(2.0, 3.0, num=4, endpoint=False)
    array([100.     , 177.82794, 316.22775, 562.3413 ])
    >>> np.logspace(2.0, 3.0, num=4, base=2.0)
    array([4.       , 5.0396843, 6.349604 , 8.       ])
    >>> np.logspace(2.0, 3.0, num=4, base=2.0, dtype=np.int32)
    array([4, 5, 6, 8], dtype=int32)
    >>> np.logspace(2.0, 3.0, num=4, ctx=npx.gpu(0))
    array([ 100.     ,  215.44347,  464.15887, 1000.     ], ctx=gpu(0))
    """
    if isinstance(start, (list, _np.ndarray)) or \
       isinstance(stop, (list, _np.ndarray)):
        raise NotImplementedError('start and stop only support int')
    if axis != 0:
        raise NotImplementedError("the function only support axis 0")
    if ctx is None:
        ctx = current_context()
    return _npi.logspace(start=start, stop=stop, num=num, endpoint=endpoint, base=base, ctx=ctx, dtype=dtype)


@set_module('mxnet.symbol.numpy')
def expand_dims(a, axis):
    """Expand the shape of an array.

    Insert a new axis that will appear at the `axis` position in the expanded

    Parameters
    ----------
    a : _Symbol
        Input array.
    axis : int
        Position in the expanded axes where the new axis is placed.

    Returns
    -------
    res : _Symbol
        Output array. The number of dimensions is one greater than that of
        the input array.
    """
    return _npi.expand_dims(a, axis)


@set_module('mxnet.symbol.numpy')
def tril(m, k=0):
    r"""
    Lower triangle of an array.

    Return a copy of an array with elements above the `k`-th diagonal zeroed.

    Parameters
    ----------
    m : _Symbol, shape (M, N)
        Input array.
    k : int, optional
        Diagonal above which to zero elements.  `k = 0` (the default) is the
        main diagonal, `k < 0` is below it and `k > 0` is above.

    Returns
    -------
    tril : _Symbol, shape (M, N)
        Lower triangle of `m`, of same shape and data-type as `m`.

    See Also
    --------
    triu : same thing, only for the upper triangle
    """
    return _npi.tril(m, k)


def _unary_func_helper(x, fn_array, fn_scalar, out=None, **kwargs):
    """Helper function for unary operators.

    Parameters
    ----------
    x : _Symbol or scalar
        Input of the unary operator.
    fn_array : function
        Function to be called if x is of ``_Symbol`` type.
    fn_scalar : function
        Function to be called if x is a Python scalar.
    out : _Symbol
        Dummy parameter to keep the consistency with the ndarray counterpart.

    Returns
    -------
    out : _Symbol or scalar
        Result _Symbol or scalar.
    """
    if isinstance(x, numeric_types):
        return fn_scalar(x, **kwargs)
    elif isinstance(x, _Symbol):
        return fn_array(x, out=out, **kwargs)
    else:
        raise TypeError('type {} not supported'.format(str(type(x))))


@set_module('mxnet.symbol.numpy')
@wrap_np_unary_func
def sin(x, out=None, **kwargs):
    r"""
    Trigonometric sine, element-wise.

    Parameters
    ----------
    x : _Symbol or scalar
        Angle, in radians (:math:`2 \pi` rad equals 360 degrees).
    out : _Symbol or None
        Dummy parameter to keep the consistency with the ndarray counterpart.

    Returns
    -------
    y : _Symbol
        The sine of each element of x.
        This is a scalar if `x` is a scalar.

    Notes
    ----
    This function only supports input type of float.
    """
    return _unary_func_helper(x, _npi.sin, _np.sin, out=out, **kwargs)


@set_module('mxnet.symbol.numpy')
@wrap_np_unary_func
def cos(x, out=None, **kwargs):
    r"""
    Cosine, element-wise.

    Parameters
    ----------
    x : _Symbol or scalar
        Angle, in radians (:math:`2 \pi` rad equals 360 degrees).
    out : _Symbol or None
        Dummy parameter to keep the consistency with the ndarray counterpart.

    Returns
    -------
    y : _Symbol
        The corresponding cosine values. This is a scalar if x is a scalar.

    Notes
    ----
    This function only supports input type of float.
    """
    return _unary_func_helper(x, _npi.cos, _np.cos, out=out, **kwargs)


@set_module('mxnet.symbol.numpy')
@wrap_np_unary_func
def sinh(x, out=None, **kwargs):
    """
    Hyperbolic sine, element-wise.
    Equivalent to ``1/2 * (np.exp(x) - np.exp(-x))`` or ``-1j * np.sin(1j*x)``.

    Parameters
    ----------
    x : _Symbol or scalar
        Input array or scalar.
    out : _Symbol or None
        Dummy parameter to keep the consistency with the ndarray counterpart.

    Returns
    -------
    y : _Symbol or scalar
        The corresponding hyperbolic sine values. This is a scalar if `x` is a scalar.

    Notes
    ----
    This function only supports input type of float.
    """
    return _unary_func_helper(x, _npi.sinh, _np.sinh, out=out, **kwargs)


@set_module('mxnet.symbol.numpy')
@wrap_np_unary_func
def cosh(x, out=None, **kwargs):
    """
    Hyperbolic cosine, element-wise.
    Equivalent to ``1/2 * (np.exp(x) + np.exp(-x))`` and ``np.cos(1j*x)``.

    Parameters
    ----------
    x : _Symbol or scalar
        Input array or scalar.
    out : _Symbol or None
        Dummy parameter to keep the consistency with the ndarray counterpart.

    Returns
    -------
    y : _Symbol or scalar
        The corresponding hyperbolic cosine values. This is a scalar if `x` is a scalar.

    Notes
    ----
    This function only supports input type of float.
    """
    return _unary_func_helper(x, _npi.cosh, _np.cosh, out=out, **kwargs)


@set_module('mxnet.symbol.numpy')
@wrap_np_unary_func
def tanh(x, out=None, **kwargs):
    """
    Compute hyperbolic tangent element-wise.
    Equivalent to ``np.sinh(x)/np.cosh(x)``.

    Parameters
    ----------
    x : _Symbol
        Input array.
    out : _Symbol or None
          Dummy parameter to keep the consistency with the ndarray counterpart.

    Returns
    -------
    y : _Symbol
        The corresponding hyperbolic tangent values.

    Notes
    -----
    If `out` is provided, the function writes the result into it,
    and returns a reference to `out`.  (See Examples)
    - input x does not support complex computation (like imaginary number)
    >>> np.tanh(np.pi*1j)
    TypeError: type <type 'complex'> not supported

    Examples
    --------
    >>> np.tanh(np.array[0, np.pi]))
    array([0.       , 0.9962721])
    >>> np.tanh(np.pi)
    0.99627207622075
    >>> # Example of providing the optional output parameter illustrating
    >>> # that what is returned is a reference to said parameter
    >>> out1 = np.array(1)
    >>> out2 = np.tanh(np.array(0.1), out1)
    >>> out2 is out1
    True
    >>> # Example of ValueError due to provision of shape mis-matched `out`
    >>> np.tanh(np.zeros((3,3)),np.zeros((2,2)))
    mxnet.base.MXNetError:
    [07:17:36] ../src/ndarray/./../operator/tensor/../elemwise_op_common.h:135:
    Check failed: assign(&dattr, vec.at(i)): Incompatible attr in node
    at 0-th output: expected [3,3], got [2,2]
    """
    return _unary_func_helper(x, _npi.tanh, _np.tanh, out=out, **kwargs)


@set_module('mxnet.symbol.numpy')
@wrap_np_unary_func
def log10(x, out=None, **kwargs):
    """
    Return the base 10 logarithm of the input array, element-wise.

    Parameters
    ----------
    x : _Symbol or scalar
        Input array or scalar.
    out : _Symbol or None
        Dummy parameter to keep the consistency with the ndarray counterpart.

    Returns
    -------
    y : _Symbol or scalar
        The logarithm to the base 10 of `x`, element-wise. NaNs are
        returned where x is negative. This is a scalar if `x` is a scalar.

    Notes
    ----
    This function only supports input type of float.
    """
    return _unary_func_helper(x, _npi.log10, _np.log10, out=out, **kwargs)


@set_module('mxnet.symbol.numpy')
@wrap_np_unary_func
def sqrt(x, out=None, **kwargs):
    """
    Return the non-negative square-root of an array, element-wise.

    Parameters
    ----------
    x : _Symbol or scalar
        The values whose square-roots are required.
    out : _Symbol, or None, optional
        Dummy parameter to keep the consistency with the ndarray counterpart.

    Returns
    -------
    y : _Symbol or scalar
        An array of the same shape as `x`, containing the positive
        square-root of each element in `x`. This is a scalar if `x` is a scalar.

    Notes
    ----
    This function only supports input type of float.
    """
    return _unary_func_helper(x, _npi.sqrt, _np.sqrt, out=out, **kwargs)


@set_module('mxnet.symbol.numpy')
@wrap_np_unary_func
def cbrt(x, out=None, **kwargs):
    r"""
    Return the cube-root of an array, element-wise.

    Parameters
    ----------
    x : _Symbol
        The values whose cube-roots are required.
    out : _Symbol or None
        Dummy parameter to keep the consistency with the ndarray counterpart.

    Returns
    ----------
    y : _Symbol
        An array of the same shape as x, containing the cube cube-root of each element in x.
        If out was provided, y is a reference to it. This is a scalar if x is a scalar.
    """
    return _unary_func_helper(x, _npi.cbrt, _np.cbrt, out=out, **kwargs)


@set_module('mxnet.symbol.numpy')
@wrap_np_unary_func
def abs(x, out=None, **kwargs):
    r"""
    Calculate the absolute value element-wise.

    Parameters
    ----------
    x : _Symbol or scalar
        Input array.
    out : _Symbol or None
        Dummy parameter to keep the consistency with the ndarray counterpart.

    Returns
    -------
    absolute : _Symbol
        An ndarray containing the absolute value of
        each element in `x`. This is a scalar if `x` is a scalar.
    """
    return _unary_func_helper(x, _npi.abs, _np.abs, out=out, **kwargs)


@set_module('mxnet.symbol.numpy')
@wrap_np_unary_func
def fabs(x, out=None, **kwargs):
    r"""
    Calculate the absolute value element-wise.

    This function returns the absolute values (positive magnitude) of the
    data in `x`. Complex values are not handled, use `absolute` to find the
    absolute values of complex data.

    Parameters
    ----------
    x : _Symbol or scalar
        Input array.
    out : _Symbol or None
        Dummy parameter to keep the consistency with the ndarray counterpart.

    Returns
    -------
    absolute : _Symbol
        An ndarray containing the absolute value of
        each element in `x`. This is a scalar if `x` is a scalar.
    """
    return _unary_func_helper(x, _npi.abs, _np.abs, out=out, **kwargs)


@set_module('mxnet.symbol.numpy')
@wrap_np_unary_func
def absolute(x, out=None, **kwargs):
    r"""
    Calculate the absolute value element-wise.
    np.abs is a shorthand for this function.

    Parameters
    ----------
    x : _Symbol
        Input array.
    out : _Symbol or None
        Dummy parameter to keep the consistency with the ndarray counterpart.

    Returns
    ----------
    absolute : _Symbol
        An ndarray containing the absolute value of each element in x.
    """
    return _unary_func_helper(x, _npi.absolute, _np.absolute, out=out, **kwargs)


@set_module('mxnet.symbol.numpy')
@wrap_np_unary_func
def sign(x, out=None, **kwargs):
    r"""
    Returns an element-wise indication of the sign of a number.
    The `sign` function returns ``-1 if x < 0, 0 if x==0, 1 if x > 0``. Only supports real number.

    Parameters
    ----------
    x : _Symbol or a scalar
        Input values.
    out : _Symbol or None, optional
        Dummy parameter to keep the consistency with the ndarray counterpart.

    Returns
    -------
    y : _Symbol
        The sign of `x`.
        This is a scalar if `x` is a scalar.

    Note
    -------
    - Only supports real number as input elements.
    - Input type does not support Python native iterables(list, tuple, ...)
    - ``out`` param: cannot perform auto broadcasting. ``out`` symbol's shape must be the same as the expected output.
    - ``out`` param: cannot perform auto type cast. ``out`` symbol's dtype must be the same as the expected output.
    - ``out`` param does not support scalar input case.
    """
    return _unary_func_helper(x, _npi.sign, _np.sign, out=out, **kwargs)


@set_module('mxnet.symbol.numpy')
@wrap_np_unary_func
def exp(x, out=None, **kwargs):
    r"""
    Calculate the exponential of all elements in the input array.

    Parameters
    ----------
    x : _Symbol or scalar
        Input values.
    out : _Symbol or None
        Dummy parameter to keep the consistency with the ndarray counterpart.

    Returns
    -------
    out : _Symbol
        Output array, element-wise exponential of `x`.
        This is a scalar if `x` is a scalar.
    """
    return _unary_func_helper(x, _npi.exp, _np.exp, out=out, **kwargs)


@set_module('mxnet.symbol.numpy')
@wrap_np_unary_func
def expm1(x, out=None, **kwargs):
    r"""
    Calculate `exp(x) - 1` for all elements in the array.

    Parameters
    ----------
    x : _Symbol or scalar
        Input values.
    out : _Symbol or None
        Dummy parameter to keep the consistency with the ndarray counterpart.

    Returns
    -------
    out : _Symbol
        Output array, .
        This is a scalar if `x` is a scalar.
    """
    return _unary_func_helper(x, _npi.expm1, _np.expm1, out=out, **kwargs)


@set_module('mxnet.symbol.numpy')
@wrap_np_unary_func
def arcsin(x, out=None, **kwargs):
    r"""
    Inverse sine, element-wise.

    Parameters
    ----------
    x : _Symbol or scalar
        The values whose reciprocals are required.
    out : _Symbol, or None, optional
        Dummy parameter to keep the consistency with the ndarray counterpart.

    Returns
    -------
    angle : _Symbol or scalar
        Output array is same shape and type as x. This is a scalar if x is a scalar.

    Notes
    -----
    `arcsin` is a multivalued function: for each `x` there are infinitely
    many numbers `z` such that :math:`sin(z) = x`.  The convention is to
    return the angle `z` whose real part lies in [-pi/2, pi/2].
    For real-valued input data types, *arcsin* always returns real output.
    For each value that cannot be expressed as a real number or infinity,
    it yields ``nan`` and sets the `invalid` floating point error flag.
    The inverse sine is also known as `asin` or sin^{-1}.
    The output `symbol` has the same `ctx` as the input `symbol`.
    This function differs from the original `numpy.arcsin
    <https://docs.scipy.org/doc/numpy/reference/generated/numpy.arcsin.html>`_ in
    the following aspects:
    - Only support _Symbol or scalar now.
    - `where` argument is not supported.
    - Complex input is not supported.

    References
    ----------
    Abramowitz, M. and Stegun, I. A., *Handbook of Mathematical Functions*,
    10th printing, New York: Dover, 1964, pp. 79ff.
    http://www.math.sfu.ca/~cbm/aands/
    """
    return _unary_func_helper(x, _npi.arcsin, _np.arcsin, out=out, **kwargs)


@set_module('mxnet.symbol.numpy')
@wrap_np_unary_func
def arccos(x, out=None, **kwargs):
    r"""
    Trigonometric inverse cosine, element-wise.
    The inverse of cos so that, if y = cos(x), then x = arccos(y).

    Parameters
    ----------
    x : _Symbol
        x-coordinate on the unit circle. For real arguments, the domain is [-1, 1].
    out : _Symbol or None
        Dummy parameter to keep the consistency with the ndarray counterpart.

    Returns
    ----------
    angle : _Symbol
        The angle of the ray intersecting the unit circle at the given x-coordinate in radians [0, pi].
        This is a scalar if x is a scalar.

    See also
    ----------
    cos, arctan, arcsin

    Notes
    ----------
    arccos is a multivalued function: for each x there are infinitely many numbers z such that
    cos(z) = x. The convention is to return the angle z whose real part lies in [0, pi].
    For real-valued input data types, arccos always returns real output.
    For each value that cannot be expressed as a real number or infinity, it yields nan and sets
    the invalid floating point error flag.
    The inverse cos is also known as acos or cos^-1.
    """
    return _unary_func_helper(x, _npi.arccos, _np.arccos, out=out, **kwargs)


@set_module('mxnet.symbol.numpy')
@wrap_np_unary_func
def arctan(x, out=None, **kwargs):
    r"""
    Trigonometric inverse tangent, element-wise.
    The inverse of tan, so that if ``y = tan(x)`` then ``x = arctan(y)``.

    Parameters
    ----------
    x : _Symbol or scalar
        Input values.
    out : _Symbol or None
        Dummy parameter to keep the consistency with the ndarray counterpart.

    Returns
    -------
    out : _Symbol
        Out has the same shape as `x`. It lies is in
        ``[-pi/2, pi/2]`` (``arctan(+/-inf)`` returns ``+/-pi/2``).
        This is a scalar if `x` is a scalar.

    Notes
    -----
    `arctan` is a multi-valued function: for each `x` there are infinitely
    many numbers `z` such that tan(`z`) = `x`.  The convention is to return
    the angle `z` whose real part lies in [-pi/2, pi/2].
    For real-valued input data types, `arctan` always returns real output.
    For each value that cannot be expressed as a real number or infinity,
    it yields ``nan`` and sets the `invalid` floating point error flag.
    For complex-valued input, we do not have support for them yet.
    The inverse tangent is also known as `atan` or tan^{-1}.
    """
    return _unary_func_helper(x, _npi.arctan, _np.arctan, out=out, **kwargs)


@set_module('mxnet.symbol.numpy')
@wrap_np_unary_func
def log(x, out=None, **kwargs):
    """
    Natural logarithm, element-wise.
    The natural logarithm `log` is the inverse of the exponential function,
    so that `log(exp(x)) = x`. The natural logarithm is logarithm in base
    `e`.

    Parameters
    ----------
    x : _Symbol
        Input value. Elements must be of real value.
    out : _Symbol or None, optional
        Dummy parameter to keep the consistency with the ndarray counterpart.

    Returns
    -------
    y : _Symbol
        The natural logarithm of `x`, element-wise.
        This is a scalar if `x` is a scalar.

    Notes
    -----
     Currently only supports data of real values and ``inf`` as input. Returns data of real value, ``inf``, ``-inf`` and
    ``nan`` according to the input.
    This function differs from the original `numpy.log
    <https://docs.scipy.org/doc/numpy/reference/generated/numpy.log.html>`_ in
    the following aspects:
    - Does not support complex number for now
    - Input type does not support Python native iterables(list, tuple, ...). Only ndarray is supported.
    - ``out`` param: cannot perform auto braodcasting. ``out`` symbol's shape must be the same as the expected output.
    - ``out`` param: cannot perform auto type cast. ``out`` symbol's dtype must be the same as the expected output.
    - ``out`` param does not support scalar input case.
    """
    return _unary_func_helper(x, _npi.log, _np.log, out=out, **kwargs)


@set_module('mxnet.symbol.numpy')
@wrap_np_unary_func
def degrees(x, out=None, **kwargs):
    """
    Convert angles from radians to degrees.

    Parameters
    ----------
    x : _Symbol
        Input value. Elements must be of real value.
    out : _Symbol or None, optional
        Dummy parameter to keep the consistency with the ndarray counterpart.

    Returns
    -------
    y : _Symbol of floats
        The corresponding degree values; if `out` was supplied this is a
        reference to it.
        This is a scalar if `x` is a scalar.

    Notes
    -------
    This function differs from the original `numpy.degrees
    <https://docs.scipy.org/doc/numpy/reference/generated/numpy.degrees.html>`_ in
    the following aspects:
    - Input type does not support Python native iterables(list, tuple, ...). Only ndarray is supported.
    - ``out`` param: cannot perform auto broadcasting. ``out`` symbol's shape must be the same as the expected output.
    - ``out`` param: cannot perform auto type cast. ``out`` symbol's dtype must be the same as the expected output.
    - ``out`` param does not support scalar input case.
    """
    return _unary_func_helper(x, _npi.degrees, _np.degrees, out=out, **kwargs)


@set_module('mxnet.symbol.numpy')
@wrap_np_unary_func
def rad2deg(x, out=None, **kwargs):
    r"""
    Convert angles from radians to degrees.

    Parameters
    ----------
    x : _Symbol or scalar
        Angles in degrees.
    out : _Symbol or None, optional
        A location into which the result is stored.

    Returns
    -------
    y : _Symbol or scalar
        The corresponding angle in radians.
        This is a scalar if `x` is a scalar.

    Notes
    -----
    "rad2deg(x)" is "x * 180 / pi".

    This function differs from the original numpy.arange in the following aspects:
        - Only support float32 and float64.
        - `out` must be in the same size of input.
    """
    return _unary_func_helper(x, _npi.rad2deg, _np.rad2deg, out=out)


@set_module('mxnet.symbol.numpy')
@wrap_np_unary_func
def rint(x, out=None, **kwargs):
    """
    Round elements of the array to the nearest integer.

    Parameters
    ----------
    x : _Symbol or scalar
        Input array.
    out : _Symbol or None
        Dummy parameter to keep the consistency with the ndarray counterpart.

    Returns
    -------
    out : _Symbol or scalar
        Output array is same shape and type as x. This is a scalar if x is a scalar.

    Notes
    -----
    This function differs from the original `numpy.rint
    <https://docs.scipy.org/doc/numpy/reference/generated/numpy.rint.html>`_ in
    the following way(s):
    - only _Symbol or scalar is accpted as valid input, tuple of _Symbol is not supported
     - broadcasting to `out` of different shape is currently not supported
    - when input is plain python numerics, the result will not be stored in the `out` param
    """
    return _unary_func_helper(x, _npi.rint, _np.rint, out=out, **kwargs)


@set_module('mxnet.symbol.numpy')
@wrap_np_unary_func
def log2(x, out=None, **kwargs):
    """
    Base-2 logarithm of x.
    Parameters
    ----------
    x : _Symbol
        Input values.
    out : _Symbol or None
        A location into which the result is stored.
        If provided, it must have the same shape and type as the input.
        If not provided or None, a freshly-allocated array is returned.
    Returns
    -------
    y : _Symbol
        The logarithm base two of `x`, element-wise.
        This is a scalar if `x` is a scalar.
    Notes
    -----
    This function differs from the original `numpy.log2
    <https://www.google.com/search?q=numpy+log2>`_ in
    the following way(s):
    - only ndarray or scalar is accpted as valid input, tuple of ndarray is not supported
    - broadcasting to `out` of different shape is currently not supported
    - when input is plain python numerics, the result will not be stored in the `out` param
    """
    return _unary_func_helper(x, _npi.log2, _np.log2, out=out, **kwargs)


@set_module('mxnet.symbol.numpy')
@wrap_np_unary_func
def log1p(x, out=None, **kwargs):
    """
    Return the natural logarithm of one plus the input array, element-wise.
    Calculates ``log(1 + x)``.
    Parameters
    ----------
    x : _Symbol or scalar
        Input array.
    out : _Symbol or None
          Dummy parameter to keep the consistency with the ndarray counterpart.
    Returns
    -------
    y : _Symbol or scalar
        Natural logarithm of 1 + x, element-wise. This is a scalar
        if x is a scalar.
    Notes
    -----
    For real-valued input, `log1p` is accurate also for `x` so small
    that `1 + x == 1` in floating-point accuracy.
    Logarithm is a multivalued function: for each `x` there is an infinite
    number of `z` such that `exp(z) = 1 + x`. The convention is to return
    the `z` whose imaginary part lies in `[-pi, pi]`.
    For real-valued input data types, `log1p` always returns real output.
    For each value that cannot be expressed as a real number or infinity,
    it yields ``nan`` and sets the `invalid` floating point error flag.
    cannot support complex-valued input.
    Examples
    --------
    >>> np.log1p(1e-99)
    1e-99
    >>> a = np.array([3, 4, 5])
    >>> np.log1p(a)
    array([1.3862944, 1.609438 , 1.7917595])
    """
    return _unary_func_helper(x, _npi.log1p, _np.log1p, out=out, **kwargs)


@set_module('mxnet.symbol.numpy')
@wrap_np_unary_func
def radians(x, out=None, **kwargs):
    """
    Convert angles from degrees to radians.
    Parameters
    ----------
    x : _Symbol or scalar
        Input array in degrees.
    out : _Symbol or None
       Dummy parameter to keep the consistency with the ndarray counterpart.
    Returns
    -------
    y : _Symbol
        The corresponding radian values. This is a scalar if x is a scalar.
    Notes
    -----
    This function differs from the original `numpy.radians
    <https://docs.scipy.org/doc/numpy/reference/generated/numpy.radians.html>`_ in
    the following way(s):
    - only _Symbol or scalar is accpted as valid input, tuple of _Symbol is not supported
    - broadcasting to `out` of different shape is currently not supported
    - when input is plain python numerics, the result will not be stored in the `out` param
    Examples
    --------
    >>> deg = np.arange(12.) * 30.
    >>> np.radians(deg)
    array([0.       , 0.5235988, 1.0471976, 1.5707964, 2.0943952, 2.6179938,
           3.1415927, 3.6651914, 4.1887903, 4.712389 , 5.2359877, 5.7595863],
           dtype=float32)
    """
    return _unary_func_helper(x, _npi.radians, _np.radians, out=out, **kwargs)


@set_module('mxnet.symbol.numpy')
@wrap_np_unary_func
def deg2rad(x, out=None, **kwargs):
    r"""
    deg2rad(x, out=None)

    Convert angles from degrees to radians.

    Parameters
    ----------
    x : _Symbol or scalar
        Angles in degrees.
    out : _Symbol or None, optional
        A location into which the result is stored.

    Returns
    -------
    y : _Symbol or scalar
        The corresponding angle in radians.
        This is a scalar if `x` is a scalar.

    Notes
    -----
    "deg2rad(x)" is "x * pi / 180".

    This function differs from the original numpy.arange in the following aspects:
        - Only support float32 and float64.
        - `out` must be in the same size of input.
    """
    return _unary_func_helper(x, _npi.deg2rad, _np.deg2rad, out=out)


@set_module('mxnet.symbol.numpy')
@wrap_np_unary_func
def reciprocal(x, out=None, **kwargs):
    r"""
    Return the reciprocal of the argument, element-wise.
    Calculates ``1/x``.

    Parameters
    ----------
    x : _Symbol or scalar
        The values whose reciprocals are required.
    out : _Symbol, or None, optional
        Dummy parameter to keep the consistency with the ndarray counterpart.

    Returns
    -------
    y : _Symbol or scalar
        Output array is same shape and type as x. This is a scalar if x is a scalar.

    Notes
    -----
    .. note::
        This function is not designed to work with integers.
    For integer arguments with absolute value larger than 1 the result is
    always zero because of the way Python handles integer division.  For
    integer zero the result is an overflow.
    The output `symbol` has the same `ctx` as the input `symbol`.
    This function differs from the original `numpy.reciprocal
    <https://docs.scipy.org/doc/numpy/reference/generated/numpy.reciprocal.html>`_ in
    the following aspects:
    - Only support _Symbol and scalar now.
    - `where` argument is not supported.
    """
    return _unary_func_helper(x, _npi.reciprocal, _np.reciprocal, out=out, **kwargs)


@set_module('mxnet.symbol.numpy')
@wrap_np_unary_func
def square(x, out=None, **kwargs):
    r"""
    Return the element-wise square of the input.

    Parameters
    ----------
    x : _Symbol or scalar
        The values whose reciprocals are required.
    out : _Symbol, or None, optional
        Dummy parameter to keep the consistency with the ndarray counterpart.

    Returns
    -------
    y : _Symbol or scalar
        Output array is same shape and type as x. This is a scalar if x is a scalar.

    Notes
    -----
    The output `symbol` has the same `ctx` as the input `symbol`.
    This function differs from the original `numpy.square
    <https://docs.scipy.org/doc/numpy/reference/generated/numpy.square.html>`_ in
    the following aspects:
    - Only support _Symbol and scalar now.
    - `where` argument is not supported.
    """
    return _unary_func_helper(x, _npi.square, _np.square, out=out, **kwargs)


@set_module('mxnet.symbol.numpy')
@wrap_np_unary_func
def negative(x, out=None, **kwargs):
    r"""
    Numerical negative, element-wise.

    Parameters:
    ------------
    x : _Symbol or scalar
        Input array.
    out : _Symbol or None, optional
          A location into which the result is stored.
          If provided, it must have a shape that the inputs broadcast to.
          If not provided or None, a freshly-allocated array is returned.
          A tuple (possible only as a keyword argument) must have length
          equal to the number of outputs.

    Returns:
    -------
    y : _Symbol or scalar
        Returned array or scalar: y = -x. This is a scalar if x is a scalar.

    Examples:
    ---------
    >>> np.negative(1)
    -1
    """
    return _unary_func_helper(x, _npi.negative, _np.negative, out=out)


@set_module('mxnet.symbol.numpy')
@wrap_np_unary_func
def fix(x, out=None, **kwargs):
    """
    Round to nearest integer towards zero.

    Round an array of floats element-wise to nearest integer towards zero. The rounded values are returned as floats.

    Parameters:
    ----------
    x : _Symbol or scalar
        An array of floats to be rounded
    out : _Symbol or scalar, optional
          Output array

    Returns:
    ---------
    y : _Symbol or scalar

    Examples:
    ----------
    >>> np.fix(3.14)
    3
    """
    return _unary_func_helper(x, _npi.fix, _np.fix, out=out)


@set_module('mxnet.symbol.numpy')
@wrap_np_unary_func
def tan(x, out=None, **kwargs):
    r"""
    Compute tangent element-wise.
    Equivalent to np.sin(x)/np.cos(x) element-wise.

    Parameters:
    ----------
    x : _Symbol or scalar
        Input array.
    out : _Symbol or scalar or None.
        A location into which the result is stored. If provided,
        it must have a shape that the inputs broadcast to. If not provided or None,
        a freshly-allocated array is returned. A tuple (possible only as a keyword argument)
        must have length equal to the number of outputs.

    Returns:
    -------
    y : _Symbol or scalar
        The corresponding tangent values. This is a scalar if x is a scalar.
    """

    return _unary_func_helper(x, _npi.tan, _np.tan, out=out, **kwargs)


@set_module('mxnet.symbol.numpy')
@wrap_np_unary_func
def ceil(x, out=None, **kwargs):
    r"""
    Return the ceiling of the input, element-wise.
    The ceil of the ndarray `x` is the smallest integer `i`, such that
    `i >= x`.  It is often denoted as :math:`\lceil x \rceil`.

    Parameters
    ----------
    x : _Symbol or scalar
        Input array.
    out : _Symbol or None
          Dummy parameter to keep the consistency with the ndarray counterpart.

    Returns
    -------
    y : _Symbol or scalar
        The ceiling of each element in `x`, with `float` dtype.
        This is a scalar if `x` is a scalar.

    Examples
    --------
    >>> a = np.array([-1.7, -1.5, -0.2, 0.2, 1.5, 1.7, 2.0])
    >>> np.ceil(a)
    array([-1., -1., -0.,  1.,  2.,  2.,  2.])
    >>> #if you use parameter out, x and out must be ndarray. if not, you will get an error!
    >>> a = np.array(1)
    >>> np.ceil(np.array(3.5), a)
    array(4.)
    >>> a
    array(4.)
    """
    return _unary_func_helper(x, _npi.ceil, _np.ceil, out=out, **kwargs)


@set_module('mxnet.symbol.numpy')
def insert(arr, obj, values, axis=None):
    """
    Insert values along the given axis before the given indices.

    Parameters
    ----------
    arr : _Symbol
        Input array.
    obj : int, slice or ndarray of int64
        Object that defines the index or indices before which `values` is
        inserted.
        Support for multiple insertions when `obj` is a single scalar or a
        sequence with one element (only support int32 and int64 element).
    values : _Symbol
        Values to insert into `arr`.
        If the type of values is different from that of arr, values is converted
        to the type of arr.
    axis : int, optional
        Axis along which to insert `values`.  If `axis` is None then `arr`
        is flattened first.

    Returns
    -------
    out : _Symbol
        A copy of `arr` with `values` inserted.  Note that `insert`
        does not occur in-place: a new array is returned. If
        `axis` is None, `out` is a flattened array.

    Notes
    -----
    - Note that for higher dimensional inserts `obj=0` behaves very different
    from `obj=[0]` just like `arr[:,0,:] = values` is different from
    `arr[:,[0],:] = values`.
    - If obj is a ndarray, it's dtype only supports int64
    """
    if isinstance(values, numeric_types):
        if isinstance(obj, slice):
            start = obj.start
            stop = obj.stop
            step = 1 if obj.step is None else obj.step
            return _npi.insert_slice(arr, val=values, start=start, stop=stop, step=step, axis=axis)
        elif isinstance(obj, integer_types):
            return _npi.insert_scalar(arr, val=values, int_ind=obj, axis=axis)
        elif isinstance(obj, Symbol):
            return _npi.insert_tensor(arr, obj, val=values, axis=axis)
    if not isinstance(arr, Symbol): # pylint: disable= undefined-variable
        raise TypeError("'arr' can not support type {}".format(str(type(arr))))
    if not isinstance(values, Symbol): # pylint: disable= undefined-variable
        raise TypeError("'values' can not support type {}".format(str(type(values))))
    if isinstance(obj, slice):
        start = obj.start
        stop = obj.stop
        step = 1 if obj.step is None else obj.step
        return _npi.insert_slice(arr, values, start=start, stop=stop, step=step, axis=axis)
    elif isinstance(obj, integer_types):
        return _npi.insert_scalar(arr, values, int_ind=obj, axis=axis)
    elif isinstance(obj, Symbol):
        return _npi.insert_tensor(arr, values, obj, axis=axis)
    else:
        raise TypeError("'obj' can not support type {}".format(str(type(obj))))


@set_module('mxnet.symbol.numpy')
@wrap_np_unary_func
def floor(x, out=None, **kwargs):
    r"""
    Return the floor of the input, element-wise.
    The floor of the ndarray `x` is the largest integer `i`, such that
    `i <= x`.  It is often denoted as :math:`\lfloor x \rfloor`.

    Parameters
    ----------
    x : _Symbol or scalar
        Input array.
    out : _Symbol or None
          Dummy parameter to keep the consistency with the ndarray counterpart.

    Returns
    -------
    y : _Symbol or scalar
        The floor of each element in `x`, with `float` dtype.
        This is a scalar if `x` is a scalar.

    Examples
    --------
    >>> a = np.array([-1.7, -1.5, -0.2, 0.2, 1.5, 1.7, 2.0])
    >>> np.floor(a)
    array([-2., -2., -1.,  0.,  1.,  1.,  2.])
    >>> # if you use parameter out, x and out must be ndarray. if not, you will get an error!
    >>> a = np.array(1)
    >>> np.floor(np.array(3.5), a)
    array(3.)
    >>> a
    array(3.)
    """
    return _unary_func_helper(x, _npi.floor, _np.floor, out=out, **kwargs)


@set_module('mxnet.symbol.numpy')
@wrap_np_unary_func
def trunc(x, out=None, **kwargs):
    r"""
    Return the truncated value of the input, element-wise.
    The truncated value of the scalar `x` is the nearest integer `i` which
    is closer to zero than `x` is. In short, the fractional part of the
    signed number `x` is discarded.

    Parameters
    ----------
    x : _Symbol or scalar
        Input data.
    out : _Symbol or None, optional
        Dummy parameter to keep the consistency with the ndarray counterpart.

    Returns
    -------
    y : _Symbol or scalar
        The truncated value of each element in `x`.
        This is a scalar if `x` is a scalar.

    Notes
    -----
    This function differs from the original numpy.trunc in the following aspects:
        - Do not support `where`, a parameter in numpy which indicates where to calculate.
        - Cannot cast type automatically. Dtype of `out` must be same as the expected one.
        - Cannot broadcast automatically. Shape of `out` must be same as the expected one.
        - If `x` is plain python numeric, the result won't be stored in out.
    """
    return _unary_func_helper(x, _npi.trunc, _np.trunc, out=out, **kwargs)


@set_module('mxnet.symbol.numpy')
@wrap_np_unary_func
def logical_not(x, out=None, **kwargs):
    r"""
    Compute the truth value of NOT x element-wise.

    Parameters
    ----------
    x : _Symbol or scalar
        Logical NOT is applied to the elements of `x`.
    out : _Symbol or None, optional
        Dummy parameter to keep the consistency with the ndarray counterpart.

    Returns
    -------
    y : bool or _Symbol
        Boolean result with the same shape as `x` of the NOT operation
        on elements of `x`.
        This is a scalar if `x` is a scalar.

    Notes
    -----
    This function differs from the original numpy.logical_not in the following aspects:
        - Do not support `where`, a parameter in numpy which indicates where to calculate.
        - Cannot cast type automatically. Dtype of `out` must be same as the expected one.
        - Cannot broadcast automatically. Shape of `out` must be same as the expected one.
        - If `x` is plain python numeric, the result won't be stored in out.
    """
    return _unary_func_helper(x, _npi.logical_not, _np.logical_not, out=out, **kwargs)


@set_module('mxnet.symbol.numpy')
@wrap_np_unary_func
def arcsinh(x, out=None, **kwargs):
    r"""
    Inverse hyperbolic sine, element-wise.

    Parameters
    ----------
    x : _Symbol or scalar
        Input array.
    out : _Symbol or None, optional
        Dummy parameter to keep the consistency with the ndarray counterpart.

    Returns
    -------
    arcsinh : _Symbol
        Array of the same shape as `x`.
        This is a scalar if `x` is a scalar.

    Notes
    -----
    `arcsinh` is a multivalued function: for each `x` there are infinitely
    many numbers `z` such that `sinh(z) = x`.

    For real-valued input data types, `arcsinh` always returns real output.
    For each value that cannot be expressed as a real number or infinity, it
    yields ``nan`` and sets the `invalid` floating point error flag.

    This function differs from the original numpy.arcsinh in the following aspects:
        - Do not support `where`, a parameter in numpy which indicates where to calculate.
        - Do not support complex-valued input.
        - Cannot cast type automatically. DType of `out` must be same as the expected one.
        - Cannot broadcast automatically. Shape of `out` must be same as the expected one.
        - If `x` is plain python numeric, the result won't be stored in out.
    """
    return _unary_func_helper(x, _npi.arcsinh, _np.arcsinh, out=out, **kwargs)


@set_module('mxnet.symbol.numpy')
@wrap_np_unary_func
def arccosh(x, out=None, **kwargs):
    r"""
    Inverse hyperbolic cosine, element-wise.

    Parameters
    ----------
    x : _Symbol or scalar
        Input array.
    out : _Symbol or None, optional
        Dummy parameter to keep the consistency with the ndarray counterpart.

    Returns
    -------
    arccosh : _Symbol
        Array of the same shape as `x`.
        This is a scalar if `x` is a scalar.

    Notes
    -----
    `arccosh` is a multivalued function: for each `x` there are infinitely
    many numbers `z` such that `cosh(z) = x`.

    For real-valued input data types, `arccosh` always returns real output.
    For each value that cannot be expressed as a real number or infinity, it
    yields ``nan`` and sets the `invalid` floating point error flag.

    This function differs from the original numpy.arccosh in the following aspects:
        - Do not support `where`, a parameter in numpy which indicates where to calculate.
        - Do not support complex-valued input.
        - Cannot cast type automatically. Dtype of `out` must be same as the expected one.
        - Cannot broadcast automatically. Shape of `out` must be same as the expected one.
        - If `x` is plain python numeric, the result won't be stored in out.
    """
    return _unary_func_helper(x, _npi.arccosh, _np.arccosh, out=out, **kwargs)


@set_module('mxnet.symbol.numpy')
@wrap_np_unary_func
def arctanh(x, out=None, **kwargs):
    r"""
    Inverse hyperbolic tangent, element-wise.

    Parameters
    ----------
    x : _Symbol or scalar
        Input array.
    out : _Symbol or None, optional
        Dummy parameter to keep the consistency with the ndarray counterpart.

    Returns
    -------
    arctanh : _Symbol
        Array of the same shape as `x`.
        This is a scalar if `x` is a scalar.

    Notes
    -----
    `arctanh` is a multivalued function: for each `x` there are infinitely
    many numbers `z` such that `tanh(z) = x`.

    For real-valued input data types, `arctanh` always returns real output.
    For each value that cannot be expressed as a real number or infinity, it
    yields ``nan`` and sets the `invalid` floating point error flag.

    This function differs from the original numpy.arctanh in the following aspects:
        - Do not support `where`, a parameter in numpy which indicates where to calculate.
        - Do not support complex-valued input.
        - Cannot cast type automatically. Dtype of `out` must be same as the expected one.
        - Cannot broadcast automatically. Shape of `out` must be same as the expected one.
        - If `x` is plain python numeric, the result won't be stored in out.
    """
    return _unary_func_helper(x, _npi.arctanh, _np.arctanh, out=out, **kwargs)


@set_module('mxnet.symbol.numpy')
def tile(A, reps):
    r"""
    Construct an array by repeating A the number of times given by reps.

    If `reps` has length ``d``, the result will have dimension of
    ``max(d, A.ndim)``.

    If ``A.ndim < d``, `A` is promoted to be d-dimensional by prepending new
    axes. So a shape (3,) array is promoted to (1, 3) for 2-D replication,
    or shape (1, 1, 3) for 3-D replication. If this is not the desired
    behavior, promote `A` to d-dimensions manually before calling this
    function.

    If ``A.ndim > d``, `reps` is promoted to `A`.ndim by pre-pending 1's to it.
    Thus for an `A` of shape (2, 3, 4, 5), a `reps` of (2, 2) is treated as
    (1, 1, 2, 2).

    Parameters
    ----------
    A : _Symbol or scalar
        An input array or a scalar to repeat.
    reps : a single integer or tuple of integers
        The number of repetitions of `x` along each axis.

    Returns
    -------
    c : _Symbol
        The tiled output array.
    """
    return _unary_func_helper(A, _npi.tile, _np.tile, reps=reps)


@set_module('mxnet.symbol.numpy')
def arange(start, stop=None, step=1, dtype=None, ctx=None):
    """Return evenly spaced values within a given interval.

    Values are generated within the half-open interval ``[start, stop)``
    (in other words, the interval including `start` but excluding `stop`).
    For integer arguments the function is equivalent to the Python built-in
    `range` function, but returns an ndarray rather than a list.

    Parameters
    ----------
    start : number, optional
        Start of interval. The interval includes this value.  The default
        start value is 0.
    stop : number
        End of interval. The interval does not include this value, except
        in some cases where `step` is not an integer and floating point
        round-off affects the length of `out`.
    step : number, optional
        Spacing between values. For any output `out`, this is the distance
        between two adjacent values, ``out[i+1] - out[i]``.  The default
        step size is 1.  If `step` is specified as a position argument,
        `start` must also be given.
    dtype : dtype
        The type of the output array. The default is `float32`.

    Returns
    -------
    arange : _Symbol
        Array of evenly spaced values.

        For floating point arguments, the length of the result is
        ``ceil((stop - start)/step)``.  Because of floating point overflow,
        this rule may result in the last element of `out` being greater
        than `stop`.
    """
    if dtype is None:
        dtype = 'float32'
    if ctx is None:
        ctx = current_context()
    if stop is None:
        stop = start
        start = 0
    if step is None:
        step = 1
    if start is None and stop is None:
        raise ValueError('start and stop cannot be both None')
    if step == 0:
        raise ZeroDivisionError('step cannot be 0')
    return _npi.arange(start=start, stop=stop, step=step, dtype=dtype, ctx=ctx)


@set_module('mxnet.symbol.numpy')
def delete(arr, obj, axis=None):
    """
    Return a new array with sub-arrays along an axis deleted. For a one
    dimensional array, this returns those entries not returned by
    `arr[obj]`.

    Parameters
    ----------
    arr : _Symbol
      Input array.
    obj : slice, scaler or _Symbol of ints
      Indicate indices of sub-arrays to remove along the specified axis.
    axis : scaler, optional
      The axis along which to delete the subarray defined by `obj`.
      If `axis` is None, `obj` is applied to the flattened array.

    Returns
    -------
    out : _Symbol
        A copy of `arr` with the elements specified by `obj` removed. Note
        that `delete` does not occur in-place. If `axis` is None, `out` is
        a flattened array.
    """
    if not isinstance(arr, Symbol):
        raise TypeError("'arr' can not support type {}".format(str(type(arr))))
    if isinstance(obj, slice):
        start = obj.start
        stop = obj.stop
        step = 1 if obj.step is None else obj.step
        return _npi.delete(arr, start=start, stop=stop, step=step, axis=axis)
    elif isinstance(obj, integer_types):
        return _npi.delete(arr, int_ind=obj, axis=axis)
    elif isinstance(obj, Symbol):
        return _npi.delete(arr, obj, axis=axis)
    else:
        raise TypeError("'obj' can not support type {}".format(str(type(obj))))


# pylint: disable=redefined-outer-name
@set_module('mxnet.symbol.numpy')
def split(ary, indices_or_sections, axis=0):
    """Split an array into multiple sub-arrays.

    Parameters
    ----------
    ary : _Symbol
        Array to be divided into sub-arrays.
    indices_or_sections : int or 1-D python tuple, list or set.
        If `indices_or_sections` is an integer, N, the array will be divided
        into N equal arrays along `axis`.  If such a split is not possible,
        an error is raised.
        If `indices_or_sections` is a 1-D array of sorted integers, the entries
        indicate where along `axis` the array is split.  For example,
        ``[2, 3]`` would, for ``axis=0``, result in
          - ary[:2]
          - ary[2:3]
          - ary[3:]
        If an index exceeds the dimension of the array along `axis`,
        an empty sub-array is returned correspondingly.
    axis : int, optional
        The axis along which to split, default is 0.

    Returns
    -------
    sub-arrays : _Symbol
        A list of sub-arrays.

    Raises
    ------
    ValueError
        If `indices_or_sections` is given as an integer, but
        a split does not result in equal division."""
    indices = []
    sections = 0
    if isinstance(indices_or_sections, int):
        sections = indices_or_sections
    elif isinstance(indices_or_sections, (list, set, tuple)):
        indices = [0] + list(indices_or_sections)
    else:
        raise ValueError('indices_or_sections must either int or tuple / list / set of ints')
    ret = _npi.split(ary, indices, axis, False, sections)
    return ret
# pylint: enable=redefined-outer-name


# pylint: disable=redefined-outer-name
@set_module('mxnet.symbol.numpy')
def array_split(ary, indices_or_sections, axis=0):
    """Split an array into multiple sub-arrays.

    If `indices_or_sections` is an integer, N, the array will be divided
    into N equal arrays along `axis`.  If such a split is not possible,
    an array of length l that should be split into n sections, it returns
    l % n sub-arrays of size l//n + 1 and the rest of size l//n.

    If `indices_or_sections` is a 1-D array of sorted integers, the entries
        indicate where along `axis` the array is split.  For example,
        ``[2, 3]`` would, for ``axis=0``, result in
          - ary[:2]
          - ary[2:3]
          - ary[3:]
    If an index exceeds the dimension of the array along `axis`,
    an empty sub-array is returned correspondingly.

    Parameters
    ----------
    ary : _Symbol
        Array to be divided into sub-arrays.
    indices_or_sections : int or 1-D Python tuple, list or set.
        Param used to determine the number and size of the subarray.
    axis : int, optional
        The axis along which to split, default is 0.

    Returns
    -------
    sub-arrays : list of ndarrays
        A list of sub-arrays.
    """
    indices = []
    sections = 0
    if isinstance(indices_or_sections, int):
        sections = indices_or_sections
    elif isinstance(indices_or_sections, (list, set, tuple)):
        indices = [0] + list(indices_or_sections)
    else:
        raise ValueError('indices_or_sections must either int or tuple / list / set of ints')
    ret = _npi.split(ary, indices, axis, False, sections)
    if not isinstance(ret, list):
        return [ret]
    return ret
# pylint: enable=redefined-outer-name


# pylint: disable=redefined-outer-name
@set_module('mxnet.symbol.numpy')
def hsplit(ary, indices_or_sections):
    """Split an array into multiple sub-arrays horizontally (column-wise).

    This is equivalent to ``split`` with ``axis=0`` if ``ary`` has one
    dimension, and otherwise that with ``axis=1``.

    Parameters
    ----------
    ary : _Symbol
        Array to be divided into sub-arrays.
    indices_or_sections : int, list of ints or tuple of ints.
        If `indices_or_sections` is an integer, N, the array will be divided
        into N equal arrays along `axis`.  If such a split is not possible,
        an error is raised.

        If `indices_or_sections` is a list of sorted integers, the entries
        indicate where along `axis` the array is split.

        If an index exceeds the dimension of the array along `axis`,
        it will raises errors. so index must less than or euqal to
        the dimension of the array along axis.

    Returns
    -------
    sub-arrays : _Symbol
        A list of sub-arrays.

    Notes
    ------
    - If `indices_or_sections` is given as an integer, but a split
      does not result in equal division.It will raises ValueErrors.

    - If indices_or_sections is an integer, and the number is 1, it will
      raises an error. Because single output from split is not supported yet...

    See Also
    --------
    split : Split an array into multiple sub-arrays of equal size.

    Examples
    --------
    >>> x = np.arange(16.0).reshape(4, 4)
    >>> x
    array([[ 0.,  1.,  2.,  3.],
           [ 4.,  5.,  6.,  7.],
           [ 8.,  9., 10., 11.],
           [12., 13., 14., 15.]])
    >>> np.hsplit(x, 2)
    [array([[ 0.,  1.],
           [ 4.,  5.],
           [ 8.,  9.],
           [12., 13.]]),
    array([[ 2.,  3.],
           [ 6.,  7.],
           [10., 11.],
           [14., 15.]])]
    >>> np.hsplit(x, [3, 6])
    [array([[ 0.,  1.,  2.],
           [ 4.,  5.,  6.],
           [ 8.,  9., 10.],
           [12., 13., 14.]]),
    array([[ 3.],
           [ 7.],
           [11.],
           [15.]]),
    array([], shape=(4, 0), dtype=float32)]

    With a higher dimensional array the split is still along the second axis.

    >>> x = np.arange(8.0).reshape(2, 2, 2)
    >>> x
    array([[[ 0.,  1.],
            [ 2.,  3.]],
           [[ 4.,  5.],
            [ 6.,  7.]]])
    >>> np.hsplit(x, 2)
    [array([[[ 0.,  1.]],
            [[ 4.,  5.]]]),
     array([[[ 2.,  3.]],
            [[ 6.,  7.]]])]

    If ``ary`` has one dimension, 'axis' = 0.
    >>> x = np.arange(4)
    array([0., 1., 2., 3.])
    >>> np.hsplit(x, 2)
    [array([0., 1.]), array([2., 3.])]

    If you want to produce an empty sub-array, you can see an example.
    >>> np.hsplit(x, [2, 2])
    [array([0., 1.]), array([], dtype=float32), array([2., 3.])]
    """
    indices = []
    sections = 0
    if isinstance(indices_or_sections, int):
        sections = indices_or_sections
    elif isinstance(indices_or_sections, (list, set, tuple)):
        indices = [0] + list(indices_or_sections)
    else:
        raise ValueError('indices_or_sections must either int or tuple of ints')
    ret = _npi.hsplit(ary, indices, 1, False, sections)
    return ret
# pylint: enable=redefined-outer-name


@set_module('mxnet.symbol.numpy')
def vsplit(ary, indices_or_sections):
    r"""
    vsplit(ary, indices_or_sections)

    Split an array into multiple sub-arrays vertically (row-wise).

    ``vsplit`` is equivalent to ``split`` with `axis=0` (default): the array is always split
    along the first axis regardless of the array dimension.

    Parameters
    ----------
    ary : _Symbol
        Array to be divided into sub-arrays.
    indices_or_sections : int or 1 - D Python tuple, list or set.
        If `indices_or_sections` is an integer, N, the array will be divided into N equal arrays
        along axis 0.  If such a split is not possible, an error is raised.

        If `indices_or_sections` is a 1-D array of sorted integers, the entries indicate where
        along axis 0 the array is split.  For example, ``[2, 3]`` would result in

          - ary[:2]
          - ary[2:3]
          - ary[3:]

        If an index exceeds the dimension of the array along axis 0, an error will be thrown.

    Returns
    -------
    sub-arrays : list of _Symbols
        A list of sub-arrays.

    See Also
    --------
    split : Split an array into multiple sub-arrays of equal size.

    Notes
    -------
    This function differs from the original `numpy.degrees
    <https://docs.scipy.org/doc/numpy/reference/generated/numpy.degrees.html>`_ in
    the following aspects:

    - Currently parameter ``indices_or_sections`` does not support ndarray, but supports scalar,
    tuple and list
    - In ``indices_or_sections``, if an index exceeds the dimension of the array along axis 0,
    an error will be thrown.

    """
    return split(ary, indices_or_sections, 0)


# pylint: disable=redefined-outer-name
@set_module('mxnet.symbol.numpy')
def dsplit(ary, indices_or_sections):
    """
    Split array into multiple sub-arrays along the 3rd axis (depth).

    Please refer to the `split` documentation.  `dsplit` is equivalent
    to `split` with ``axis=2``, the array is always split along the third
    axis provided the array dimension is greater than or equal to 3.

    Parameters
    ----------
    ary : _Symbol
        Array to be divided into sub-arrays.
    indices_or_sections : int or 1-D Python tuple, list or set.
        If `indices_or_sections` is an integer, N, the array will be divided into N equal arrays
        along axis 2.  If such a split is not possible, an error is raised.

        If `indices_or_sections` is a 1-D array of sorted integers, the entries indicate where
        along axis 2 the array is split.  For example, ``[2, 3]`` would result in

          - ary[:, :, :2]
          - ary[:, :, 2:3]
          - ary[:, :, 3:]

        If an index exceeds the dimension of the array along axis 2, an error will be thrown.
    """
    indices = []
    sections = 0
    if isinstance(indices_or_sections, int):
        sections = indices_or_sections
    elif isinstance(indices_or_sections, (list, set, tuple)):
        indices = [0] + list(indices_or_sections)
    else:
        raise ValueError('indices_or_sections must either int or tuple of ints')
    ret = _npi.dsplit(ary, indices, 2, False, sections)
    return ret
# pylint: enable=redefined-outer-name


@set_module('mxnet.symbol.numpy')
def concatenate(seq, axis=0, out=None):
    """Join a sequence of arrays along an existing axis.

    Parameters
    ----------
    a1, a2, ... : sequence of _Symbols
        The arrays must have the same shape, except in the dimension
        corresponding to `axis` (the first, by default).
    axis : int, optional
        The axis along which the arrays will be joined.  If axis is None,
        arrays are flattened before use.  Default is 0.
    out : ndarray, optional
        If provided, the destination to place the result. The shape must be
        correct, matching that of what concatenate would have returned if no
        out argument were specified.

    Returns
    -------
    res : _Symbol
        The concatenated array.

    Examples
    --------
    >>> a = np.array([[1, 2], [3, 4]])
    >>> b = np.array([[5, 6]])
    >>> np.concatenate((a, b), axis=0)
    array([[1., 2.],
           [3., 4.],
           [5., 6.]])

    >>> np.concatenate((a, b), axis=None)
    array([1., 2., 3., 4., 5., 6.])

    >>> np.concatenate((a, b.T), axis=1)
    array([[1., 2., 5.],
           [3., 4., 6.]])
    """
    return _npi.concatenate(*seq, axis=axis, out=out)


@set_module('mxnet.symbol.numpy')
def append(arr, values, axis=None):  # pylint: disable=redefined-outer-name
    """
    Append values to the end of an array.

    Parameters
    ----------
    arr : _Symbol
        Values are appended to a copy of this array.
    values : _Symbol
        These values are appended to a copy of `arr`.  It must be of the
        correct shape (the same shape as `arr`, excluding `axis`).  If
        `axis` is not specified, `values` can be any shape and will be
        flattened before use.
    axis : int, optional
        The axis along which `values` are appended.  If `axis` is not
        given, both `arr` and `values` are flattened before use.

    Returns
    -------
    append : _Symbol
        A copy of `arr` with `values` appended to `axis`.  Note that
        `append` does not occur in-place: a new array is allocated and
        filled.  If `axis` is None, `out` is a flattened array.

    Examples
    --------
    >>> np.append(np.array([1, 2, 3]), np.array([[4, 5, 6],[7, 8, 9]]))
    array([1., 2., 3., 4., 5., 6., 7., 8., 9.])

    When `axis` is specified, `values` must have the correct shape.

    >>> np.append(np.array([[1, 2, 3], [4, 5, 6]]), np.array([[7, 8, 9]]), axis=0)
    array([[1., 2., 3.],
           [4., 5., 6.],
           [7., 8., 9.]])
    """
    return _npi.concatenate(arr, values, axis=axis, out=None)


@set_module('mxnet.symbol.numpy')
def stack(arrays, axis=0, out=None):
    """Join a sequence of arrays along a new axis.
        The axis parameter specifies the index of the new axis in the dimensions of the result.
        For example, if `axis=0` it will be the first dimension and if `axis=-1` it will be the last dimension.
    Parameters
    ----------
    arrays : sequence of _Symbols
        Each array must have the same shape.
    axis : int, optional
        The axis in the result array along which the input arrays are stacked.
    out : _Symbol, optional
        If provided, the destination to place the result. The shape must be correct,
        matching that of what stack would have returned if no out argument were specified.
    Returns
    -------
    stacked : _Symbol
        The stacked array has one more dimension than the input arrays."""
    def get_list(arrays):
        if not hasattr(arrays, '__getitem__') and hasattr(arrays, '__iter__'):
            raise ValueError("expected iterable for arrays but got {}".format(type(arrays)))
        return [arr for arr in arrays]

    arrays = get_list(arrays)
    return _npi.stack(*arrays, axis=axis, out=out)


@set_module('mxnet.symbol.numpy')
def vstack(arrays, out=None):
    r"""Stack arrays in sequence vertically (row wise).

    This is equivalent to concatenation along the first axis after 1-D arrays
    of shape `(N,)` have been reshaped to `(1,N)`. Rebuilds arrays divided by
    `vsplit`.

    This function makes most sense for arrays with up to 3 dimensions. For
    instance, for pixel-data with a height (first axis), width (second axis),
    and r/g/b channels (third axis). The functions `concatenate` and `stack`
    provide more general stacking and concatenation operations.

    Parameters
    ----------
    tup : sequence of _Symbol
        The arrays must have the same shape along all but the first axis.
        1-D arrays must have the same length.

    Returns
    -------
    stacked : _Symbol
        The array formed by stacking the given arrays, will be at least 2-D.
    """
    def get_list(arrays):
        if not hasattr(arrays, '__getitem__') and hasattr(arrays, '__iter__'):
            raise ValueError("expected iterable for arrays but got {}".format(type(arrays)))
        return [arr for arr in arrays]

    arrays = get_list(arrays)
    return _npi.vstack(*arrays)


@set_module('mxnet.symbol.numpy')
def row_stack(arrays):
    r"""Stack arrays in sequence vertically (row wise).
    This is equivalent to concatenation along the first axis after 1-D arrays
    of shape `(N,)` have been reshaped to `(1,N)`. Rebuilds arrays divided by
    `vsplit`.
    This function makes most sense for arrays with up to 3 dimensions. For
    instance, for pixel-data with a height (first axis), width (second axis),
    and r/g/b channels (third axis). The functions `concatenate` and `stack`
    provide more general stacking and concatenation operations.
    Parameters
    ----------
    tup : sequence of _Symbol
        The arrays must have the same shape along all but the first axis.
        1-D arrays must have the same length.
    Returns
    -------
    stacked : _Symbol
        The array formed by stacking the given arrays, will be at least 2-D.
    """
    def get_list(arrays):
        if not hasattr(arrays, '__getitem__') and hasattr(arrays, '__iter__'):
            raise ValueError("expected iterable for arrays but got {}".format(type(arrays)))
        return [arr for arr in arrays]

    arrays = get_list(arrays)
    return _npi.vstack(*arrays)


@set_module('mxnet.symbol.numpy')
def column_stack(tup):
    """
    Stack 1-D arrays as columns into a 2-D array.

    Take a sequence of 1-D arrays and stack them as columns
    to make a single 2-D array. 2-D arrays are stacked as-is,
    just like with `hstack`.  1-D arrays are turned into 2-D columns
    first.

    Parameters
    ----------
    tup : sequence of 1-D or 2-D arrays.
        Arrays to stack. All of them must have the same first dimension.

    Returns
    -------
    stacked : 2-D array
        The array formed by stacking the given arrays.

    See Also
    --------
    stack, hstack, vstack, concatenate

    Examples
    --------
    >>> a = np.array((1,2,3))
    >>> b = np.array((2,3,4))
    >>> np.column_stack((a,b))
    array([[1., 2.],
           [2., 3.],
           [3., 4.]])
    """
    return _npi.column_stack(*tup)


@set_module('mxnet.symbol.numpy')
def hstack(arrays):
    """
    Stack arrays in sequence horizontally (column wise).
    This is equivalent to concatenation along the second axis,
    except for 1-D arrays where it concatenates along the first axis.
    Rebuilds arrays divided by hsplit.
    This function makes most sense for arrays with up to 3 dimensions.
    For instance, for pixel-data with a height (first axis), width (second axis),
    and r/g/b channels (third axis). The functions concatenate,
    stack and block provide more general stacking and concatenation operations.

    Parameters
    ----------
    tup : _Symbol
        The arrays must have the same shape along all but the second axis, except 1-D arrays which can be any length.

    Returns
    -------
    stacked : _Symbol
        The array formed by stacking the given arrays.

    Examples
    --------
    >>> from mxnet import np,npx
    >>> a = np.array((1,2,3))
    >>> b = np.array((2,3,4))
    >>> np.hstack((a,b))
    array([1., 2., 3., 2., 3., 4.])
    >>> a = np.array([[1],[2],[3]])
    >>> b = np.array([[2],[3],[4]])
    >>> np.hstack((a,b))
    array([[1., 2.],
           [2., 3.],
           [3., 4.]])
    """
    return _npi.hstack(*arrays)


@set_module('mxnet.symbol.numpy')
def dstack(arrays):
    """
    Stack arrays in sequence depth wise (along third axis).

    This is equivalent to concatenation along the third axis after 2-D arrays
    of shape `(M,N)` have been reshaped to `(M,N,1)` and 1-D arrays of shape
    `(N,)` have been reshaped to `(1,N,1)`. Rebuilds arrays divided by
    `dsplit`.

    This function makes most sense for arrays with up to 3 dimensions. For
    instance, for pixel-data with a height (first axis), width (second axis),
    and r/g/b channels (third axis). The functions `concatenate`, `stack` and
    `block` provide more general stacking and concatenation operations.

    Parameters
    ----------
    tup : sequence of _Symbol
        The arrays must have the same shape along all but the first axis.
        1-D arrays must have the same length.

    Returns
    -------
    stacked : _Symbol
        The array formed by stacking the given arrays, will be at least 2-D.
    """
    return _npi.dstack(*arrays)


@set_module('mxnet.symbol.numpy')
@wrap_np_binary_func
def maximum(x1, x2, out=None, **kwargs):
    return _ufunc_helper(x1, x2, _npi.maximum, _np.maximum, _npi.maximum_scalar, None, out)


@set_module('mxnet.symbol.numpy')
@wrap_np_binary_func
def fmax(x1, x2, out=None, **kwargs):
    return _ufunc_helper(x1, x2, _npi.fmax, _np.fmax, _npi.fmax_scalar, None, out)


@set_module('mxnet.symbol.numpy')
@wrap_np_binary_func
def minimum(x1, x2, out=None, **kwargs):
    return _ufunc_helper(x1, x2, _npi.minimum, _np.minimum, _npi.minimum_scalar, None, out)


@set_module('mxnet.symbol.numpy')
@wrap_np_binary_func
def fmin(x1, x2, out=None, **kwargs):
    return _ufunc_helper(x1, x2, _npi.fmin, _np.fmin, _npi.fmin_scalar, None, out)


@set_module('mxnet.symbol.numpy')
def all(a, axis=None, out=None, keepdims=False):
    """
    Test whether all array elements along a given axis evaluate to True.

    Parameters
    ----------
    a : _Symbol
        Input array or object that can be converted to an array.
    axis : None or int or tuple of ints, optional
        Axis or axes along which a logical AND reduction is performed.
        The default (axis = None) is to perform a logical AND over
        all the dimensions of the input array.
    keepdims : bool, optional
        If this is set to True, the axes which are reduced are left in
        the result as dimensions with size one. With this option,
        the result will broadcast correctly against the input array.
    out : ndarray, optional
        Alternate output array in which to place the result. It must have
        the same shape as the expected output and its type is preserved

    Returns
    --------
    all : _Symbol, bool
        A new boolean or array is returned unless out is specified,
        in which case a reference to out is returned.
    """
    return _npi.all(a, axis=axis, keepdims=keepdims, out=out)


@set_module('mxnet.symbol.numpy')
def any(a, axis=None, out=None, keepdims=False):
    """
    Test whether any array element along a given axis evaluates to True.
    Returns single boolean unless axis is not None

    Parameters
    ----------
    a : _Symbol
        Input array or object that can be converted to an array.
    axis : None or int or tuple of ints, optional
        Axis or axes along which a logical AND reduction is performed.
        The default (axis = None) is to perform a logical AND over
        all the dimensions of the input array.
    keepdims : bool, optional
        If this is set to True, the axes which are reduced are left in
        the result as dimensions with size one. With this option,
        the result will broadcast correctly against the input array.
    out : ndarray, optional
        Alternate output array in which to place the result. It must have
        the same shape as the expected output and its type is preserved

    Returns
    --------
    any : bool or _Symbol
        A new boolean or ndarray is returned unless out is specified,
        in which case a reference to out is returned.
    """
    return _npi.any(a, axis=axis, keepdims=keepdims, out=out)


@set_module('mxnet.symbol.numpy')
def clip(a, a_min, a_max, out=None):
    """clip(a, a_min, a_max, out=None)

    Clip (limit) the values in an array.
    Given an interval, values outside the interval are clipped to
    the interval edges.  For example, if an interval of ``[0, 1]``
    is specified, values smaller than 0 become 0, and values larger
    than 1 become 1.

    Parameters
    ----------
    a : _Symbol
        Array containing elements to clip.
    a_min : scalar or `None`
        Minimum value. If `None`, clipping is not performed on lower
        interval edge. Not more than one of `a_min` and `a_max` may be
        `None`.
    a_max : scalar or `None`
        Maximum value. If `None`, clipping is not performed on upper
        interval edge. Not more than one of `a_min` and `a_max` may be
        `None`.
    out : _Symbol or `None`
        The results will be placed in this array. It may be the input
        array for in-place clipping.  `out` must be of the right shape
        to hold the output.  Its type is preserved.

    Returns
    -------
    clipped_array : _Symbol
        An array with the elements of `a`, but where values
        < `a_min` are replaced with `a_min`, and those > `a_max`
        with `a_max`.

    Notes
    -----
    array_like `a_min` and `a_max` are not supported.
    """
    if a_min is None and a_max is None:
        raise ValueError('array_clip: must set either max or min')
    if a_min is None:
        a_min = float('-inf')
    if a_max is None:
        a_max = float('inf')
    return _npi.clip(a, a_min, a_max, out=out)


@set_module('mxnet.symbol.numpy')
def swapaxes(a, axis1, axis2):
    """Interchange two axes of an array.

    Parameters
    ----------
    a : _Symbol
        Input array.
    axis1 : int
        First axis.
    axis2 : int
        Second axis.

    Returns
    -------
    a_swapped : _Symbol
        Swapped array symbol.
    """
    return _npi.swapaxes(a, dim1=axis1, dim2=axis2)


@set_module('mxnet.symbol.numpy')
def argmax(a, axis=None, out=None):
    r"""
    Returns the indices of the maximum values along an axis.

    Parameters
    ----------
    a : _Symbol
        Input array. Only support dtype `float16`, `float32`, and `float64`.
    axis : int, optional
        By default, the index is into the flattened array, otherwise
        along the specified axis.
    out : _Symbol or None, optional
        Dummy parameter to keep the consistency with the ndarray counterpart.

    Returns
    -------
    index_array : _Symbol of indices whose dtype is same as the input ndarray.
        Array of indices into the array. It has the same shape as `a.shape`
        with the dimension along `axis` removed.

    Notes
    -----
    In case of multiple occurrences of the maximum values, the indices
    corresponding to the first occurrence are returned.

    This function differs from the original `numpy.argmax
    <https://docs.scipy.org/doc/numpy/reference/generated/numpy.argmax.html>`_ in
    the following aspects:

    - Input type does not support Python native iterables(list, tuple, ...).
    - ``out`` param: cannot perform auto broadcasting. ``out`` symbol's shape must be the same as the expected output.
    - ``out`` param: cannot perform auto type cast. ``out`` symnbol's dtype must be the same as the expected output.
    - ``out`` param does not support scalar input case.

    """
    return _npi.argmax(a, axis=axis, keepdims=False, out=out)


@set_module('mxnet.symbol.numpy')
def argmin(a, axis=None, out=None):
    r"""
    Returns the indices of the minimum values along an axis.

    Parameters
    ----------
    a : _Symbol
        Input array. Only support dtype `float16`, `float32`, and `float64`.
    axis : int, optional
        By default, the index is into the flattened array, otherwise
        along the specified axis.
    out : _Symbol or None, optional
        Dummy parameter to keep the consistency with the ndarray counterpart.

    Returns
    -------
    index_array : _Symbol of indices whose dtype is same as the input ndarray.
        Array of indices into the array. It has the same shape as `a.shape`
        with the dimension along `axis` removed.

    Notes
    -----
    In case of multiple occurrences of the minimum values, the indices
    corresponding to the first occurrence are returned.

    This function differs from the original `numpy.argmin
    <https://docs.scipy.org/doc/numpy/reference/generated/numpy.argmin.html>`_ in
    the following aspects:

    - Input type does not support Python native iterables(list, tuple, ...).
    - ``out`` param: cannot perform auto broadcasting. ``out`` symbol's shape must be the same as the expected output.
    - ``out`` param: cannot perform auto type cast. ``out`` symnbol's dtype must be the same as the expected output.
    - ``out`` param does not support scalar input case.

    """
    return _npi.argmin(a, axis=axis, keepdims=False, out=out)


def average(a, axis=None, weights=None, returned=False, out=None):
    """
    Compute the weighted average along the specified axis.

    Parameters
    --------
    a : _Symbol
        Array containing data to be averaged.
    axis : None or int or tuple of ints, optional
        Axis or axes along which to average a.
        The default, axis=None, will average over
        all of the elements of the input array.
        If axis is negative it counts from the last to the first axis.
        New in version 1.7.0.
        If axis is a tuple of ints, averaging is
        performed on all of the axes specified in the tuple
        instead of a single axis or all the axes as before.
    weights : _Symbol, optional
        An array of weights associated with the values in a, must be the same dtype with a.
        Each value in a contributes to the average according to its associated weight.
        The weights array can either be 1-D (in which case its length must be
        the size of a along the given axis) or of the same shape as a.
        If weights=None, then all data in a are assumed to have a weight equal to one.
        The 1-D calculation is: avg = sum(a * weights) / sum(weights)
        The only constraint on weights is that sum(weights) must not be 0.
    returned : bool, optional
        Default is False.
        If True, the tuple (average, sum_of_weights) is returned,
        otherwise only the average is returned.
        If weights=None, sum_of_weights is equivalent to
        the number of elements over which the average is taken.
    out : _Symbol, optional
        If provided, the calculation is done into this array.

    Returns
    --------
    retval, [sum_of_weights] : _Symbol
        Return the average along the specified axis.
        When returned is True, return a tuple with the average as the first element
        and the sum of the weights as the second element. sum_of_weights is of the same type as retval.
        If a is integral, the result dtype will be float32, otherwise it will be the same as dtype of a.

    Raises
    --------
        MXNetError
        - When all weights along axis sum to zero.
        - When the length of 1D weights is not the same as the shape of a along axis.
        - When given 1D weights, the axis is not specified or is not int.
        - When the shape of weights and a differ, but weights are not 1D.

    See also
    --------
        mean

    Notes
    --------
    This function differs from the original `numpy.average`
    <https://numpy.org/devdocs/reference/generated/numpy.average.html>`_ in
    the following way(s):

    - Does not guarantee the same behavior with numpy when given float16 dtype and overflow happens
    - Does not support complex dtype
    - The dtypes of a and weights must be the same
    - Integral a results in float32 returned dtype, not float64

    Examples
    --------
    >>> data = np.arange(1, 5)
    >>> data
    array([1., 2., 3., 4.])
    >>> np.average(data)
    array(2.5)
    >>> np.average(np.arange(1, 11), weights=np.arange(10, 0, -1))
    array(4.)
    >>> data = np.arange(6).reshape((3,2))
    >>> data
    array([[0., 1.],
           [2., 3.],
           [4., 5.]])
    >>> weights = np.array([0.25, 0.75])
    array([0.25, 0.75])
    >>> np.average(data, axis=1, weights=weights)
    array([0.75, 2.75, 4.75])
    """
    if weights is None:
        return _npi.average(a, axis=axis, weights=None, returned=returned, weighted=False, out=out)
    else:
        return _npi.average(a, axis=axis, weights=weights, returned=returned, out=out)


@set_module('mxnet.symbol.numpy')
def mean(a, axis=None, dtype=None, out=None, keepdims=False):  # pylint: disable=arguments-differ
    """
    mean(a, axis=None, dtype=None, out=None, keepdims=None)

    Compute the arithmetic mean along the specified axis.
    Returns the average of the array elements.
    The average is taken over the flattened array by default, otherwise over the specified axis.

    Parameters
    ----------
    a : `_Symbol`
        _Symbol containing numbers whose mean is desired.
    axis : None or int or tuple of ints, optional
        Axis or axes along which the means are computed. The default is to compute the mean of the flattened array.
        If this is a tuple of ints, a mean is performed over multiple axes,
        instead of a single axis or all the axes as before.
    dtype : data-type, optional
        Type to use in computing the mean. For integer inputs, the default is float32;
        for floating point inputs, it is the same as the input dtype.
    out : _Symbol, optional
        Dummy parameter to keep the consistency with the ndarray counterpart.
    keepdims : bool, optional
        If this is set to True, the axes which are reduced are left in the result
        as dimensions with size one. With this option, the result will broadcast correctly
        against the input array.
        If the default value is passed, then keepdims will not be passed through to the mean
        method of sub-classes of _Symbol, however any non-default value will be. If the sub-class
        method does not implement keepdims any exceptions will be raised.

    Returns
    -------
    m : _Symbol, see dtype parameter above
        If out=None, returns a new array containing the mean values,
        otherwise a reference to the output array is returned.

    Notes
    -----
    This function differs from the original `numpy.mean
    <https://docs.scipy.org/doc/numpy/reference/generated/numpy.mean.html>`_ in
    the following way(s):

    - only _Symbol is accepted as valid input, python iterables or scalar is not supported
    - default data type for integer input is float32

    Examples
    --------
    >>> a = np.array([[1, 2], [3, 4]])
    >>> np.mean(a)
    array(2.5)
    >>> a = np.zeros((2, 512*512), dtype=np.float32)
    >>> a[0,:] = 1.0
    >>> a[1,:] = 0.1
    >>> np.mean(a)
    array(0.55)
    >>> np.mean(a, dtype=np.float64)
    array(0.55)
    """
    return _npi.mean(a, axis=axis, dtype=dtype, keepdims=keepdims, out=out)


@set_module('mxnet.symbol.numpy')
def std(a, axis=None, dtype=None, out=None, ddof=0, keepdims=False):  # pylint: disable=too-many-arguments
    """
    Compute the standard deviation along the specified axis.

    Returns the standard deviation, a measure of the spread of a distribution,
    of the array elements. The standard deviation is computed for the
    flattened array by default, otherwise over the specified axis.

    Parameters
    ----------
    a : `_Symbol`
        _Symbol containing numbers whose standard deviation is desired.
    axis : None or int or tuple of ints, optional
        Axis or axes along which the standard deviations are computed.
        The default is to compute the standard deviation of the flattened array.
        If this is a tuple of ints, computation is performed over multiple axes,
        instead of a single axis or all the axes as before.
    dtype : data-type, optional
        Type to use in computing the standard deviation. For integer inputs, the default is float32;
        for floating point inputs, it is the same as the input dtype.
    out : _Symbol, optional
        Dummy parameter to keep the consistency with the ndarray counterpart.
    keepdims : bool, optional
        If this is set to True, the axes which are reduced are left in the result
        as dimensions with size one. With this option, the result will broadcast correctly
        against the input array.
        If the default value is passed, then keepdims will not be passed through to the mean
        method of sub-classes of _Symbol, however any non-default value will be. If the sub-class
        method does not implement keepdims any exceptions will be raised.

    Returns
    -------
    m : _Symbol, see dtype parameter above
        If out=None, returns a new array containing the standard deviation values,
        otherwise a reference to the output array is returned.

    Notes
    -----
    This function differs from the original `numpy.std
    <https://docs.scipy.org/doc/numpy/reference/generated/numpy.mean.html>`_ in
    the following way(s):

    - only _Symbol is accepted as valid input, python iterables or scalar is not supported
    - default output data type for integer input is float32

    """
    return _npi.std(a, axis=axis, dtype=dtype, ddof=ddof, keepdims=keepdims, out=out)


@set_module('mxnet.symbol.numpy')
def var(a, axis=None, dtype=None, out=None, ddof=0, keepdims=False):  # pylint: disable=too-many-arguments
    """
    Compute the variance along the specified axis.

    Returns the variance of the array elements, a measure of the spread of a
    distribution.  The variance is computed for the flattened array by
    default, otherwise over the specified axis.

    Parameters
    ----------
    a : `_Symbol`
        _Symbol containing numbers whose variance is desired.
    axis : None or int or tuple of ints, optional
        Axis or axes along which the variance is computed.
        The default is to compute the variance of the flattened array.
        If this is a tuple of ints, computation is performed over multiple axes,
        instead of a single axis or all the axes as before.
    dtype : data-type, optional
        Type to use in computing the variance. For integer inputs, the default is float32;
        for floating point inputs, it is the same as the input dtype.
    out : _Symbol, optional
        Dummy parameter to keep the consistency with the ndarray counterpart.
    keepdims : bool, optional
        If this is set to True, the axes which are reduced are left in the result
        as dimensions with size one. With this option, the result will broadcast correctly
        against the input array.
        If the default value is passed, then keepdims will not be passed through to the mean
        method of sub-classes of _Symbol, however any non-default value will be. If the sub-class
        method does not implement keepdims any exceptions will be raised.

    Returns
    -------
    m : _Symbol, see dtype parameter above
        If out=None, returns a new array containing the variance values,
        otherwise a reference to the output array is returned.

    Notes
    -----
    This function differs from the original `numpy.var
    <https://docs.scipy.org/doc/numpy/reference/generated/numpy.mean.html>`_ in
    the following way(s):

    - only _Symbol is accepted as valid input, python iterables or scalar is not supported
    - default output data type for integer input is float32

    """
    return _npi.var(a, axis=axis, dtype=dtype, ddof=ddof, keepdims=keepdims, out=out)


# pylint: disable=redefined-outer-name
@set_module('mxnet.symbol.numpy')
def indices(dimensions, dtype=_np.int32, ctx=None):
    """Return an array representing the indices of a grid.

    Compute an array where the subarrays contain index values 0,1,...
    varying only along the corresponding axis.

    Parameters
    ----------
    dimensions : sequence of ints
        The shape of the grid.
    dtype : data-type, optional
        The desired data-type for the array. Default is `float32`.
    ctx : device context, optional
        Device context on which the memory is allocated. Default is
        `mxnet.context.current_context()`.

    Returns
    -------
    grid : _Symbol
        The array of grid indices,
        ``grid.shape = (len(dimensions),) + tuple(dimensions)``.

    Notes
    -----
    The output shape is obtained by prepending the number of dimensions
    in front of the tuple of dimensions, i.e. if `dimensions` is a tuple
    ``(r0, ..., rN-1)`` of length ``N``, the output shape is
    ``(N,r0,...,rN-1)``.

    The subarrays ``grid[k]`` contains the N-D array of indices along the
    ``k-th`` axis. Explicitly::

        grid[k,i0,i1,...,iN-1] = ik

    Examples
    --------
    >>> grid = np.indices((2, 3))
    >>> grid.shape
    (2, 2, 3)
    >>> grid[0]        # row indices
    array([[0, 0, 0],
           [1, 1, 1]])
    >>> grid[1]        # column indices
    array([[0, 0, 0],
           [1, 1, 1]], dtype=int32)

    The indices can be used as an index into an array.

    >>> x = np.arange(20).reshape(5, 4)
    >>> row, col = np.indices((2, 3))
    >>> x[row, col]
    array([[0., 1., 2.],
           [4., 5., 6.]])

    Note that it would be more straightforward in the above example to
    extract the required elements directly with ``x[:2, :3]``.
    """
    if isinstance(dimensions, (tuple, list)):
        if ctx is None:
            ctx = current_context()
        return _npi.indices(dimensions=dimensions, dtype=dtype, ctx=ctx)
    else:
        raise ValueError("The dimensions must be sequence of ints")
# pylint: enable=redefined-outer-name


@set_module('mxnet.symbol.numpy')
@wrap_np_binary_func
def copysign(x1, x2, out=None, **kwargs):
    r"""
    Change the sign of x1 to that of x2, element-wise.

    If `x2` is a scalar, its sign will be copied to all elements of `x1`.

    Parameters
    ----------
    x1 : _Symbol or scalar
        Values to change the sign of.
    x2 : _Symbol or scalar
        The sign of `x2` is copied to `x1`.
    out : _Symbol or None
        Dummy parameter to keep the consistency with the ndarray counterpart.

    Returns
    -------
    out : _Symbol
        The values of `x1` with the sign of `x2`.
        This is a scalar if both `x1` and `x2` are scalars.

    Notes
    -------
    This function differs from the original `numpy.copysign
    <https://docs.scipy.org/doc/numpy/reference/generated/numpy.copysign.html>`_ in
    the following aspects:

    - ``where`` param is not supported.
    """
    return _ufunc_helper(x1, x2, _npi.copysign, _np.copysign, _npi.copysign_scalar, _npi.rcopysign_scalar, out)


@set_module('mxnet.symbol.numpy')
def ravel(x, order='C'):
    r"""
    ravel(x)

    Return a contiguous flattened array.
    A 1-D array, containing the elements of the input, is returned.  A copy is
    made only if needed.

    Parameters
    ----------
    x : _Symbol
        Input array.  The elements in `x` are read in row-major, C-style order and
        packed as a 1-D array.
    order : `C`, optional
        Only support row-major, C-style order.

    Returns
    -------
    y : _Symbol
        y is an array of the same subtype as `x`, with shape ``(x.size,)``.
        Note that matrices are special cased for backward compatibility, if `x`
        is a matrix, then y is a 1-D ndarray.

    Notes
    -----
    This function differs from the original numpy.arange in the following aspects:
        - Only support row-major, C-style order.
    """
    if order == 'F':
        raise NotImplementedError('order {} is not supported'.format(order))
    if isinstance(x, numeric_types):
        return _np.reshape(x, -1)
    elif isinstance(x, _Symbol):
        return _npi.reshape(x, -1)
    else:
        raise TypeError('type {} not supported'.format(str(type(x))))


def unravel_index(indices, shape, order='C'): # pylint: disable=redefined-outer-name
    """
    Converts a flat index or array of flat indices into a tuple of coordinate arrays.

    Parameters:
    -------------
    indices : _Symbol
            An integer array whose elements are indices into the flattened version of an array of dimensions shape.
            Before version 1.6.0, this function accepted just one index value.
    shape : tuple of ints
            The shape of the array to use for unraveling indices.

    Returns:
    -------------
    unraveled_coords : _Symbol
            Each row in the ndarray has the same shape as the indices array.
            Each column in the ndarray represents the unravelled index

    Examples:
    -------------
    >>> np.unravel_index([22, 41, 37], (7,6))
    ([3. 6. 6.]
      [4. 5. 1.])
    >>> np.unravel_index(1621, (6,7,8,9))
    (3, 1, 4, 1)
    """
    if order == 'C':
        return _npi.unravel_index_fallback(indices, shape=shape)
    else:
        raise NotImplementedError('Don not support column-major (Fortran-style) order at this moment')


def flatnonzero(a):
    r"""
    Return indices that are non-zero in the flattened version of a.

    This is equivalent to np.nonzero(np.ravel(a))[0].

    Parameters
    ----------
    a : _Symbol
        Input data.

    Returns
    -------
    res : _Symbol
        Output array, containing the indices of the elements of `a.ravel()`
        that are non-zero.

    See Also
    --------
    nonzero : Return the indices of the non-zero elements of the input array.
    ravel : Return a 1-D array containing the elements of the input array.
    """
    out = _npi.nonzero(ravel(a))
    return out.reshape(-1,)


def diag_indices_from(arr):
    """
    This returns a tuple of indices that can be used to access the main diagonal of an array
    a with a.ndim >= 2 dimensions and shape (n, n, ..., n). For a.ndim = 2 this is
    the usual diagonal, for a.ndim > 2 this is the set of indices to access
    a[i, i, ..., i] for i = [0..n-1].

    Parameters:
    -------------
    arr : _Symbol
        Input array for acessing the main diagonal. All dimensions
        should have equal length.

    Return:
    -------------
    diag: _Symbol
        indices of the main diagonal.

    Examples:
    -------------
    >>> a = np.arange(16).reshape(4, 4)
    >>> a
    array([[ 0,  1,  2,  3],
        [ 4,  5,  6,  7],
        [ 8,  9, 10, 11],
        [12, 13, 14, 15]])
    >>> idx = np.diag_indices_from(a)
    >>> idx
    (array([0, 1, 2, 3]), array([0, 1, 2, 3]))
    >>> a[idx] = 100
    >>> a
    array([[100,   1,   2,   3],
        [  4, 100,   6,   7],
        [  8,   9, 100,  11],
        [ 12,  13,  14, 100]])
    """
    return _npi.diag_indices_from(arr)


@set_module('mxnet.symbol.numpy')
def hanning(M, dtype=_np.float32, ctx=None):
    r"""Return the Hanning window.

    The Hanning window is a taper formed by using a weighted cosine.

    Parameters
    ----------
    M : int
        Number of points in the output window. If zero or less, an
        empty array is returned.
    dtype : str or numpy.dtype, optional
        An optional value type. Default is `float32`. Note that you need
        select numpy.float32 or float64 in this operator.
    ctx : Context, optional
        An optional device context (default is the current default context).

    Returns
    -------
    out : _Symbol, shape(M,)
        The window, with the maximum value normalized to one (the value
        one appears only if `M` is odd).

    See Also
    --------
    blackman, hamming

    Notes
    -----
    The Hanning window is defined as

    .. math::  w(n) = 0.5 - 0.5cos\left(\frac{2\pi{n}}{M-1}\right)
               \qquad 0 \leq n \leq M-1

    The Hanning was named for Julius von Hann, an Austrian meteorologist.
    It is also known as the Cosine Bell. Some authors prefer that it be
    called a Hann window, to help avoid confusion with the very similar
    Hamming window.

    Most references to the Hanning window come from the signal processing
    literature, where it is used as one of many windowing functions for
    smoothing values.  It is also known as an apodization (which means
    "removing the foot", i.e. smoothing discontinuities at the beginning
    and end of the sampled signal) or tapering function.

    References
    ----------
    .. [1] Blackman, R.B. and Tukey, J.W., (1958) The measurement of power
           spectra, Dover Publications, New York.
    .. [2] E.R. Kanasewich, "Time Sequence Analysis in Geophysics",
           The University of Alberta Press, 1975, pp. 106-108.
    .. [3] Wikipedia, "Window function",
           http://en.wikipedia.org/wiki/Window_function
    .. [4] W.H. Press,  B.P. Flannery, S.A. Teukolsky, and W.T. Vetterling,
           "Numerical Recipes", Cambridge University Press, 1986, page 425.

    Examples
    --------
    >>> np.hanning(12)
    array([0.        , 0.07937324, 0.29229254, 0.5711574 , 0.8274304 ,
           0.9797465 , 0.97974646, 0.82743025, 0.5711573 , 0.29229245,
           0.07937312, 0.        ])

    Plot the window and its frequency response:

    >>> import matplotlib.pyplot as plt
    >>> window = np.hanning(51)
    >>> plt.plot(window.asnumpy())
    [<matplotlib.lines.Line2D object at 0x...>]
    >>> plt.title("Hann window")
    Text(0.5, 1.0, 'Hann window')
    >>> plt.ylabel("Amplitude")
    Text(0, 0.5, 'Amplitude')
    >>> plt.xlabel("Sample")
    Text(0.5, 0, 'Sample')
    >>> plt.show()
    """
    if ctx is None:
        ctx = current_context()
    return _npi.hanning(M, dtype=dtype, ctx=ctx)


@set_module('mxnet.symbol.numpy')
def hamming(M, dtype=_np.float32, ctx=None):
    r"""Return the hamming window.

    The hamming window is a taper formed by using a weighted cosine.

    Parameters
    ----------
    M : int
        Number of points in the output window. If zero or less, an
        empty array is returned.
    dtype : str or numpy.dtype, optional
        An optional value type. Default is `float32`. Note that you need
        select numpy.float32 or float64 in this operator.
    ctx : Context, optional
        An optional device context (default is the current default context).

    Returns
    -------
    out : _Symbol, shape(M,)
        The window, with the maximum value normalized to one (the value
        one appears only if `M` is odd).

    See Also
    --------
    blackman, hanning

    Notes
    -----
    The Hamming window is defined as

    .. math::  w(n) = 0.54 - 0.46cos\left(\frac{2\pi{n}}{M-1}\right)
               \qquad 0 \leq n \leq M-1

    The Hamming was named for R. W. Hamming, an associate of J. W. Tukey
    and is described in Blackman and Tukey. It was recommended for
    smoothing the truncated autocovariance function in the time domain.
    Most references to the Hamming window come from the signal processing
    literature, where it is used as one of many windowing functions for
    smoothing values.  It is also known as an apodization (which means
    "removing the foot", i.e. smoothing discontinuities at the beginning
    and end of the sampled signal) or tapering function.

    References
    ----------
    .. [1] Blackman, R.B. and Tukey, J.W., (1958) The measurement of power
           spectra, Dover Publications, New York.
    .. [2] E.R. Kanasewich, "Time Sequence Analysis in Geophysics", The
           University of Alberta Press, 1975, pp. 109-110.
    .. [3] Wikipedia, "Window function",
           https://en.wikipedia.org/wiki/Window_function
    .. [4] W.H. Press,  B.P. Flannery, S.A. Teukolsky, and W.T. Vetterling,
           "Numerical Recipes", Cambridge University Press, 1986, page 425.

    Examples
    --------
    >>> np.hamming(12)
    array([0.08000001, 0.15302339, 0.34890914, 0.6054648 , 0.841236  ,
           0.9813669 , 0.9813668 , 0.8412359 , 0.6054647 , 0.34890908,
           0.15302327, 0.08000001])

    Plot the window and its frequency response:

    >>> import matplotlib.pyplot as plt
    >>> window = np.hamming(51)
    >>> plt.plot(window.asnumpy())
    [<matplotlib.lines.Line2D object at 0x...>]
    >>> plt.title("hamming window")
    Text(0.5, 1.0, 'hamming window')
    >>> plt.ylabel("Amplitude")
    Text(0, 0.5, 'Amplitude')
    >>> plt.xlabel("Sample")
    Text(0.5, 0, 'Sample')
    >>> plt.show()
    """
    if ctx is None:
        ctx = current_context()
    return _npi.hamming(M, dtype=dtype, ctx=ctx)


@set_module('mxnet.symbol.numpy')
def blackman(M, dtype=_np.float32, ctx=None):
    r"""Return the Blackman window.

    The Blackman window is a taper formed by using the first three
    terms of a summation of cosines. It was designed to have close to the
    minimal leakage possible.  It is close to optimal, only slightly worse
    than a Kaiser window.

    Parameters
    ----------
    M : int
        Number of points in the output window. If zero or less, an
        empty array is returned.
    dtype : str or numpy.dtype, optional
        An optional value type. Default is `float32`. Note that you need
        select numpy.float32 or float64 in this operator.
    ctx : Context, optional
        An optional device context (default is the current default context).

    Returns
    -------
    out : _Symbol
        The window, with the maximum value normalized to one (the value one
        appears only if the number of samples is odd).

    See Also
    --------
    hamming, hanning

    Notes
    -----
    The Blackman window is defined as

    .. math::  w(n) = 0.42 - 0.5 \cos(2\pi n/{M-1}) + 0.08 \cos(4\pi n/{M-1})

    Most references to the Blackman window come from the signal processing
    literature, where it is used as one of many windowing functions for
    smoothing values.  It is also known as an apodization (which means
    "removing the foot", i.e. smoothing discontinuities at the beginning
    and end of the sampled signal) or tapering function. It is known as a
    "near optimal" tapering function, almost as good (by some measures)
    as the kaiser window.

    References
    ----------
    Blackman, R.B. and Tukey, J.W., (1958) The measurement of power spectra,
    Dover Publications, New York.

    Oppenheim, A.V., and R.W. Schafer. Discrete-Time Signal Processing.
    Upper Saddle River, NJ: Prentice-Hall, 1999, pp. 468-471.

    Examples
    --------
    >>> np.blackman(12)
    array([-1.4901161e-08,  3.2606423e-02,  1.5990365e-01,  4.1439798e-01,
            7.3604530e-01,  9.6704686e-01,  9.6704674e-01,  7.3604506e-01,
            4.1439781e-01,  1.5990359e-01,  3.2606363e-02, -1.4901161e-08])

    Plot the window and its frequency response:

    >>> import matplotlib.pyplot as plt
    >>> window = np.blackman(51)
    >>> plt.plot(window.asnumpy())
    [<matplotlib.lines.Line2D object at 0x...>]
    >>> plt.title("blackman window")
    Text(0.5, 1.0, 'blackman window')
    >>> plt.ylabel("Amplitude")
    Text(0, 0.5, 'Amplitude')
    >>> plt.xlabel("Sample")
    Text(0.5, 0, 'Sample')
    >>> plt.show()
    """
    if ctx is None:
        ctx = current_context()
    return _npi.blackman(M, dtype=dtype, ctx=ctx)


@set_module('mxnet.symbol.numpy')
def flip(m, axis=None, out=None):
    r"""
    flip(m, axis=None, out=None)

    Reverse the order of elements in an array along the given axis.

    The shape of the array is preserved, but the elements are reordered.

    Parameters
    ----------
    m : _Symbol or scalar
        Input array.
    axis : None or int or tuple of ints, optional
        Axis or axes along which to flip over. The default,
        axis=None, will flip over all of the axes of the input array.
        If axis is negative it counts from the last to the first axis.

        If axis is a tuple of ints, flipping is performed on all of the axes
        specified in the tuple.
    out : _Symbol or scalar, optional
        Alternative output array in which to place the result. It must have
        the same shape and type as the expected output.

    Returns
    -------
    out : _Symbol or scalar
        A view of `m` with the entries of axis reversed.  Since a view is
        returned, this operation is done in constant time.
    """
    if isinstance(m, numeric_types):
        return _np.flip(m, axis)
    elif isinstance(m, _Symbol):
        return _npi.flip(m, axis, out=out)
    else:
        raise TypeError('type {} not supported'.format(str(type(m))))


@set_module('mxnet.symbol.numpy')
def flipud(m):
    r"""
    flipud(*args, **kwargs)

    Flip array in the up/down direction.

    Flip the entries in each column in the up/down direction.
    Rows are preserved, but appear in a different order than before.

    Parameters
    ----------
    m : array_like
        Input array.

    Returns
    -------
    out : array_like
        A view of `m` with the rows reversed.  Since a view is
        returned, this operation is :math:`\mathcal O(1)`.
    """
    return flip(m, 0)


@set_module('mxnet.symbol.numpy')
def fliplr(m):
    r"""
    fliplr(*args, **kwargs)

    Flip array in the left/right direction.

    Flip the entries in each row in the left/right direction.
    Columns are preserved, but appear in a different order than before.

    Parameters
    ----------
    m : array_like
        Input array, must be at least 2-D.

    Returns
    -------
    f : ndarray
        A view of `m` with the columns reversed.  Since a view
        is returned, this operation is :math:`\mathcal O(1)`.
    """
    return flip(m, 1)


@set_module('mxnet.symbol.numpy')
def around(x, decimals=0, out=None, **kwargs):
    r"""
    around(x, decimals=0, out=None)

    Evenly round to the given number of decimals.
    Parameters
    ----------
    x : _Symbol or scalar
        Input data.
    decimals : int, optional
        Number of decimal places to round to (default: 0).  If
        decimals is negative, it specifies the number of positions to
        the left of the decimal point.
    out : _Symbol, optional
        Alternative output array in which to place the result. It must have
        the same shape and type as the expected output.

    Returns
    -------
    rounded_array : _Symbol or scalar
        An array of the same type as `x`, containing the rounded values.
        A reference to the result is returned.

    Notes
    -----
    For values exactly halfway between rounded decimal values, NumPy
    rounds to the nearest even value. Thus 1.5 and 2.5 round to 2.0,
    -0.5 and 0.5 round to 0.0, etc.

    This function differs from the original numpy.prod in the following aspects:

        - Cannot cast type automatically. Dtype of `out` must be same as the expected one.
        - Cannot support complex-valued number.
    """
    if isinstance(x, numeric_types):
        return _np.around(x, decimals, **kwargs)
    elif isinstance(x, _Symbol):
        return _npi.around(x, decimals, out=out, **kwargs)
    else:
        raise TypeError('type {} not supported'.format(str(type(x))))


@set_module('mxnet.symbol.numpy')
def round(x, decimals=0, out=None, **kwargs):
    r"""
    round(a, decimals=0, out=None)
    Round an array to the given number of decimals.

    See Also
    --------
    around : equivalent function; see for details.
    """
    if isinstance(x, numeric_types):
        return _np.around(x, decimals, **kwargs)
    elif isinstance(x, _Symbol):
        return _npi.around(x, decimals, out=out, **kwargs)
    else:
        raise TypeError('type {} not supported'.format(str(type(x))))


@set_module('mxnet.symbol.numpy')
def round_(x, decimals=0, out=None, **kwargs):
    r"""
    round_(a, decimals=0, out=None)
    Round an array to the given number of decimals.

    See Also
    --------
    around : equivalent function; see for details.
    """
    if isinstance(x, numeric_types):
        return _np.around(x, decimals, **kwargs)
    elif isinstance(x, _Symbol):
        return _npi.around(x, decimals, out=out, **kwargs)
    else:
        raise TypeError('type {} not supported'.format(str(type(x))))


@set_module('mxnet.symbol.numpy')
@wrap_np_binary_func
def arctan2(x1, x2, out=None, **kwargs):
    r"""
    Element-wise arc tangent of ``x1/x2`` choosing the quadrant correctly.

    The quadrant (i.e., branch) is chosen so that ``arctan2(x1, x2)`` is
    the signed angle in radians between the ray ending at the origin and
    passing through the point (1,0), and the ray ending at the origin and
    passing through the point (`x2`, `x1`).  (Note the role reversal: the
    "`y`-coordinate" is the first function parameter, the "`x`-coordinate"
    is the second.)  By IEEE convention, this function is defined for
    `x2` = +/-0 and for either or both of `x1` and `x2` = +/-inf (see
    Notes for specific values).

    This function is not defined for complex-valued arguments; for the
    so-called argument of complex values, use `angle`.

    Parameters
    ----------
    x1 : _Symbol or scalar
        `y`-coordinates.
    x2 : _Symbol or scalar
        `x`-coordinates. `x2` must be broadcastable to match the shape of
        `x1` or vice versa.
    out : _Symbol or None, optional
        A location into which the result is stored. If provided, it must have
        a shape that the inputs broadcast to. If not provided or `None`,
        a freshly-allocated array is returned.

    Returns
    -------
    out : _Symbol or scalar
        Array of angles in radians, in the range ``[-pi, pi]``. This is a scalar if
        `x1` and `x2` are scalars.

    Notes
    -----
    *arctan2* is identical to the `atan2` function of the underlying
    C library.  The following special values are defined in the C
    standard: [1]_

    ====== ====== ================
    `x1`   `x2`   `arctan2(x1,x2)`
    ====== ====== ================
    +/- 0  +0     +/- 0
    +/- 0  -0     +/- pi
        > 0   +/-inf +0 / +pi
        < 0   +/-inf -0 / -pi
    +/-inf +inf   +/- (pi/4)
    +/-inf -inf   +/- (3*pi/4)
    ====== ====== ================

    Note that +0 and -0 are distinct floating point numbers, as are +inf
    and -inf.

    This function differs from the original numpy.arange in the following aspects:
        - Only support float16, float32 and float64.

    References
    ----------
    .. [1] ISO/IEC standard 9899:1999, "Programming language C."
    """
    return _ufunc_helper(x1, x2, _npi.arctan2, _np.arctan2,
                         _npi.arctan2_scalar, _npi.rarctan2_scalar, out=out)


@set_module('mxnet.symbol.numpy')
@wrap_np_binary_func
def hypot(x1, x2, out=None, **kwargs):
    r"""
    Given the "legs" of a right triangle, return its hypotenuse.

    Equivalent to ``sqrt(x1**2 + x2**2)``, element-wise.  If `x1` or
    `x2` is scalar_like (i.e., unambiguously cast-able to a scalar type),
    it is broadcast for use with each element of the other argument.

    Parameters
    ----------
    x1, x2 : _Symbol or scalar
        Leg of the triangle(s).
    out : _Symbol or None, optional
        A location into which the result is stored. If provided, it must have
        a shape that the inputs broadcast to. If not provided or `None`,
        a freshly-allocated array is returned.

    Returns
    -------
    z : _Symbol or scalar
        The hypotenuse of the triangle(s).
        This is a scalar if both `x1` and `x2` are scalars.

    Notes
    -----
    This function differs from the original numpy.arange in the following aspects:
        - Only support float16, float32 and float64.
    """
    return _ufunc_helper(x1, x2, _npi.hypot, _np.hypot, _npi.hypot_scalar, None, out)


@set_module('mxnet.symbol.numpy')
@wrap_np_binary_func
def bitwise_and(x1, x2, out=None, **kwargs):
    r"""
    Compute the bit-wise XOR of two arrays element-wise.

    Parameters
    ----------
    x1, x2 : _Symbol or scalar
        Only integer and boolean types are handled. If x1.shape != x2.shape,
        they must be broadcastable to a common shape (which becomes the shape of the output).
    out : _Symbol or None, optional
        A location into which the result is stored. If provided, it must have
        a shape that the inputs broadcast to. If not provided or `None`,
        a freshly-allocated array is returned.

    Returns
    -------
    out : _Symbol or scalar
        Result.
    """
    return _ufunc_helper(x1, x2, _npi.bitwise_and, _np.bitwise_and, _npi.bitwise_and_scalar, None, out)


@set_module('mxnet.symbol.numpy')
@wrap_np_binary_func
def bitwise_xor(x1, x2, out=None, **kwargs):
    r"""
    Compute the bit-wise XOR of two arrays element-wise.

    Parameters
    ----------
    x1, x2 : _Symbol or scalar
        Only integer and boolean types are handled. If x1.shape != x2.shape,
        they must be broadcastable to a common shape (which becomes the shape of the output).
    out : _Symbol or None, optional
        A location into which the result is stored. If provided, it must have
        a shape that the inputs broadcast to. If not provided or `None`,
        a freshly-allocated array is returned.

    Returns
    -------
    out : _Symbol or scalar
        Result.
    """
    return _ufunc_helper(x1, x2, _npi.bitwise_xor, _np.bitwise_xor, _npi.bitwise_xor_scalar, None, out)


@set_module('mxnet.symbol.numpy')
@wrap_np_binary_func
def bitwise_or(x1, x2, out=None, **kwargs):
    r"""
    Compute the bit-wise OR of two arrays element-wise.

    Parameters
    ----------
    x1, x2 : _Symbol or scalar
        Only integer and boolean types are handled. If x1.shape != x2.shape,
        they must be broadcastable to a common shape (which becomes the shape of the output).
    out : _Symbol or None, optional
        A location into which the result is stored. If provided, it must have
        a shape that the inputs broadcast to. If not provided or `None`,
        a freshly-allocated array is returned.

    Returns
    -------
    out : _Symbol or scalar
        Result.
    """
    return _ufunc_helper(x1, x2, _npi.bitwise_or, _np.bitwise_or, _npi.bitwise_or_scalar, None, out)


@set_module('mxnet.symbol.numpy')
def unique(ar, return_index=False, return_inverse=False, return_counts=False, axis=None):
    """
    Find the unique elements of an array.

    Returns the sorted unique elements of an array. There are three optional
    outputs in addition to the unique elements:

    * the indices of the input array that give the unique values
    * the indices of the unique array that reconstruct the input array
    * the number of times each unique value comes up in the input array

    Parameters
    ----------
    ar : _Symbol
        Input array. Unless `axis` is specified, this will be flattened if it
        is not already 1-D.
    return_index : bool, optional
        If True, also return the indices of `ar` (along the specified axis,
        if provided, or in the flattened array) that result in the unique array.
    return_inverse : bool, optional
        If True, also return the indices of the unique array (for the specified
        axis, if provided) that can be used to reconstruct `ar`.
    return_counts : bool, optional
        If True, also return the number of times each unique item appears
        in `ar`.
    axis : int or None, optional
        The axis to operate on. If None, `ar` will be flattened. If an integer,
        the subarrays indexed by the given axis will be flattened and treated
        as the elements of a 1-D array with the dimension of the given axis,
        see the notes for more details. The default is None.

    Returns
    -------
    unique : _Symbol
        The sorted unique values.
    unique_indices : _Symbol, optional
        The indices of the first occurrences of the unique values in the
        original array. Only provided if `return_index` is True.
    unique_inverse : _Symbol, optional
        The indices to reconstruct the original array from the
        unique array. Only provided if `return_inverse` is True.
    unique_counts : _Symbol, optional
        The number of times each of the unique values comes up in the
        original array. Only provided if `return_counts` is True.

    Notes
    -----
    When an axis is specified the subarrays indexed by the axis are sorted.
    This is done by making the specified axis the first dimension of the array
    and then flattening the subarrays in C order. The flattened subarrays are
    then viewed as a structured type with each element given a label, with the
    effect that we end up with a 1-D array of structured types that can be
    treated in the same way as any other 1-D array. The result is that the
    flattened subarrays are sorted in lexicographic order starting with the
    first element.
    """
    return _npi.unique(ar, return_index, return_inverse, return_counts, axis)


@set_module('mxnet.symbol.numpy')
@wrap_np_binary_func
def ldexp(x1, x2, out=None, **kwargs):
    """
    Returns x1 * 2**x2, element-wise.
    The mantissas `x1` and twos exponents `x2` are used to construct
    floating point numbers ``x1 * 2**x2``.

    Parameters
    ----------
    x1 : _Symbol
        Array of multipliers.
    x2 : _Symbol
        Array of twos exponents.
    out : _Symbol or None
        Dummy parameter to keep the consistency with the ndarray counterpart.

    Returns
    -------
    y : _Symbol
        The result of ``x1 * 2**x2``.

    Notes
    -----
    Complex dtypes are not supported, they will raise a TypeError.
    Different from numpy, we allow x2 to be float besides int.
    `ldexp` is useful as the inverse of `frexp`, if used by itself it is
    more clear to simply use the expression ``x1 * 2**x2``.
    """
    return _ufunc_helper(x1, x2, _npi.ldexp, _np.ldexp, _npi.ldexp_scalar, _npi.rldexp_scalar, out)


@set_module('mxnet.symbol.numpy')
def inner(a, b):
    r"""Inner product of two arrays.
    Ordinary inner product of vectors for 1-D arrays (without complex
    conjugation), in higher dimensions a sum product over the last axes.

    Parameters
    ----------
    a, b : _Symbol
        If `a` and `b` are nonscalar, their last dimensions must match.

    Returns
    -------
    out : _Symbol
        `out.shape = a.shape[:-1] + b.shape[:-1]`

    Raises
    ------
    ValueError
        If the last dimension of `a` and `b` has different size.

    See Also
    --------
    tensordot : Sum products over arbitrary axes.
    dot : Generalised matrix product, using second last dimension of `b`.
    einsum : Einstein summation convention.

    Notes
    -----
    For vectors (1-D arrays) it computes the ordinary inner-product::
        np.inner(a, b) = sum(a[:]*b[:])
    More generally, if `ndim(a) = r > 0` and `ndim(b) = s > 0`::
        np.inner(a, b) = np.tensordot(a, b, axes=(-1,-1))
    or explicitly::
        np.inner(a, b)[i0,...,ir-1,j0,...,js-1]
            = sum(a[i0,...,ir-1,:]*b[j0,...,js-1,:])
    In addition `a` or `b` may be scalars, in which case::
    np.inner(a,b) = a*b

    Examples
    --------
    Ordinary inner product for vectors:
    >>> a = np.array([1,2,3])
    >>> b = np.array([0,1,0])
    >>> np.inner(a, b)
    2
    A multidimensional example:
    >>> a = np.arange(24).reshape((2,3,4))
    >>> b = np.arange(4)
    >>> np.inner(a, b)
    array([[ 14,  38,  62],
           [ 86, 110, 134]])
    """
    return tensordot(a, b, [-1, -1])


@set_module('mxnet.symbol.numpy')
def outer(a, b):
    r"""Compute the outer product of two vectors.
    Given two vectors, ``a = [a0, a1, ..., aM]`` and
    ``b = [b0, b1, ..., bN]``,
    the outer product [1]_ is::
    [[a0*b0  a0*b1 ... a0*bN ]
    [a1*b0    .
    [ ...          .
    [aM*b0            aM*bN ]]

    Parameters
    ----------
    a : (M,) _Symbol
        First input vector.  Input is flattened if
        not already 1-dimensional.
    b : (N,) _Symbol
        Second input vector.  Input is flattened if
        not already 1-dimensional.

    Returns
    -------
    out : (M, N) _Symbol
        ``out[i, j] = a[i] * b[j]``

    See also
    --------
    inner
    einsum : ``einsum('i,j->ij', a.ravel(), b.ravel())`` is the equivalent.
    ufunc.outer : A generalization to N dimensions and other operations.
                ``np.multiply.outer(a.ravel(), b.ravel())`` is the equivalent.

    References
    ----------
    .. [1] : G. H. Golub and C. F. Van Loan, *Matrix Computations*, 3rd
            ed., Baltimore, MD, Johns Hopkins University Press, 1996,
            pg. 8.

    Examples
    --------
    Make a (*very* coarse) grid for computing a Mandelbrot set:
    >>> rl = np.outer(np.ones((5,)), np.linspace(-2, 2, 5))
    >>> rl
    array([[-2., -1.,  0.,  1.,  2.],
        [-2., -1.,  0.,  1.,  2.],
        [-2., -1.,  0.,  1.,  2.],
        [-2., -1.,  0.,  1.,  2.],
        [-2., -1.,  0.,  1.,  2.]])
    """
    return tensordot(a.flatten(), b.flatten(), 0)


@set_module('mxnet.symbol.numpy')
def kron(a, b):
    r"""
    kron(a, b)
    Kronecker product of two arrays.
    Computes the Kronecker product, a composite array made of blocks of the
    second array scaled by the first.

    Parameters
    ----------
    a, b : ndarray

    Returns
    -------
    out : ndarray

    See Also
    --------
    outer : The outer product

    Notes
    -----
    The function assumes that the number of dimensions of `a` and `b`
    are the same, if necessary prepending the smallest with ones.
    If `a.shape = (r0,r1,..,rN)` and `b.shape = (s0,s1,...,sN)`,
    the Kronecker product has shape `(r0*s0, r1*s1, ..., rN*SN)`.
    The elements are products of elements from `a` and `b`, organized
    explicitly by::
        kron(a,b)[k0,k1,...,kN] = a[i0,i1,...,iN] * b[j0,j1,...,jN]
    where::
        kt = it * st + jt,  t = 0,...,N
    In the common 2-D case (N=1), the block structure can be visualized::
        [[ a[0,0]*b,   a[0,1]*b,  ... , a[0,-1]*b  ],
        [  ...                              ...   ],
        [ a[-1,0]*b,  a[-1,1]*b, ... , a[-1,-1]*b ]]

    Examples
    --------
    >>> np.kron([1,10,100], [5,6,7])
    array([  5,   6,   7,  50,  60,  70, 500, 600, 700])
    >>> np.kron([5,6,7], [1,10,100])
    array([  5,  50, 500,   6,  60, 600,   7,  70, 700])
    """
    return _npi.kron(a, b)


@set_module('mxnet.symbol.numpy')
def vdot(a, b):
    r"""
    Return the dot product of two vectors.
    Note that `vdot` handles multidimensional arrays differently than `dot`:
    it does *not* perform a matrix product, but flattens input arguments
    to 1-D vectors first. Consequently, it should only be used for vectors.

    Parameters
    ----------
    a : _Symbol
        First argument to the dot product.
    b : _Symbol
        Second argument to the dot product.

    Returns
    -------
    output : _Symbol
        Dot product of `a` and `b`.

    See Also
    --------
    dot : Return the dot product without using the complex conjugate of the
        first argument.

    Examples
    --------
    Note that higher-dimensional arrays are flattened!
    >>> a = np.array([[1, 4], [5, 6]])
    >>> b = np.array([[4, 1], [2, 2]])
    >>> np.vdot(a, b)
    30
    >>> np.vdot(b, a)
    30
    >>> 1*4 + 4*1 + 5*2 + 6*2
    30
    """
    return tensordot(a.flatten(), b.flatten(), 1)


@set_module('mxnet.symbol.numpy')
def equal(x1, x2, out=None):
    """
    Return (x1 == x2) element-wise.
    Parameters
    ----------
    x1, x2 : _Symbol or scalars
        Input arrays. If ``x1.shape != x2.shape``, they must be broadcastable to
        a common shape (which becomes the shape of the output).
    out : Dummy parameter, optional
        A location into which the result is stored. If provided, it must have
        a shape that the inputs broadcast to. If not provided or `None`,
        a freshly-allocated array is returned.
    Returns
    -------
    out : _Symbol or scalar
        Output array of type bool, element-wise comparison of `x1` and `x2`.
        This is a scalar if both `x1` and `x2` are scalars.
    See Also
    --------
    not_equal, greater_equal, less_equal, greater, less
    Examples
    --------
    >>> np.equal(np.ones(2, 1)), np.zeros(1, 3))
    array([[False, False, False],
           [False, False, False]])
    >>> np.equal(1, np.ones(1))
    array([ True])
    """
    return _ufunc_helper(x1, x2, _npi.equal, _np.equal, _npi.equal_scalar, None, out)


@set_module('mxnet.symbol.numpy')
def not_equal(x1, x2, out=None):
    """
    Return (x1 != x2) element-wise.
    Parameters
    ----------
    x1, x2 : _Symbol or scalars
        Input arrays. If ``x1.shape != x2.shape``, they must be broadcastable to
        a common shape (which becomes the shape of the output).
    out : Dummy parameter, optional
        A location into which the result is stored. If provided, it must have
        a shape that the inputs broadcast to. If not provided or `None`,
        a freshly-allocated array is returned.
    Returns
    -------
    out : _Symbol or scalar
        Output array of type bool, element-wise comparison of `x1` and `x2`.
        This is a scalar if both `x1` and `x2` are scalars.
    See Also
    --------
    equal, greater, greater_equal, less, less_equal
    Examples
    --------
    >>> np.not_equal(np.ones(2, 1)), np.zeros(1, 3))
    array([[ True,  True,  True],
           [ True,  True,  True]])
    >>> np.not_equal(1, np.ones(1))
    array([False])
    """
    return _ufunc_helper(x1, x2, _npi.not_equal, _np.not_equal, _npi.not_equal_scalar, None, out)


@set_module('mxnet.symbol.numpy')
def greater(x1, x2, out=None):
    """
    Return the truth value of (x1 > x2) element-wise.
    Parameters
    ----------
    x1, x2 : _Symbol or scalars
        Input arrays. If ``x1.shape != x2.shape``, they must be broadcastable to
        a common shape (which becomes the shape of the output).
    out : Dummy parameter, optional
        A location into which the result is stored. If provided, it must have
        a shape that the inputs broadcast to. If not provided or `None`,
        a freshly-allocated array is returned.
    Returns
    -------
    out : _Symbol or scalar
        Output array of type bool, element-wise comparison of `x1` and `x2`.
        This is a scalar if both `x1` and `x2` are scalars.
    See Also
    --------
    equal, greater, greater_equal, less, less_equal
    Examples
    --------
    >>> np.greater(np.ones(2, 1)), np.zeros(1, 3))
    array([[ True,  True,  True],
           [ True,  True,  True]])
    >>> np.greater(1, np.ones(1))
    array([False])
    """
    return _ufunc_helper(x1, x2, _npi.greater, _np.greater, _npi.greater_scalar,
                         _npi.less_scalar, out)


@set_module('mxnet.symbol.numpy')
def less(x1, x2, out=None):
    """
    Return the truth value of (x1 < x2) element-wise.
    Parameters
    ----------
    x1, x2 : _Symbol or scalars
        Input arrays. If ``x1.shape != x2.shape``, they must be broadcastable to
        a common shape (which becomes the shape of the output).
    out : Dummy parameter, optional
        A location into which the result is stored. If provided, it must have
        a shape that the inputs broadcast to. If not provided or `None`,
        a freshly-allocated array is returned.
    Returns
    -------
    out : _Symbol or scalar
        Output array of type bool, element-wise comparison of `x1` and `x2`.
        This is a scalar if both `x1` and `x2` are scalars.
    See Also
    --------
    equal, greater, greater_equal, less, less_equal
    Examples
    --------
    >>> np.less(np.ones(2, 1)), np.zeros(1, 3))
    array([[ True,  True,  True],
           [ True,  True,  True]])
    >>> np.less(1, np.ones(1))
    array([False])
    """
    return _ufunc_helper(x1, x2, _npi.less, _np.less, _npi.less_scalar, _npi.greater_scalar, out)


@set_module('mxnet.symbol.numpy')
def greater_equal(x1, x2, out=None):
    """
    Return the truth value of (x1 >= x2) element-wise.
    Parameters
    ----------
    x1, x2 : _Symbol or scalars
        Input arrays. If ``x1.shape != x2.shape``, they must be broadcastable to
        a common shape (which becomes the shape of the output).
    out : Dummy parameter, optional
        A location into which the result is stored. If provided, it must have
        a shape that the inputs broadcast to. If not provided or `None`,
        a freshly-allocated array is returned.
    Returns
    -------
    out : _Symbol or scalar
        Output array of type bool, element-wise comparison of `x1` and `x2`.
        This is a scalar if both `x1` and `x2` are scalars.
    See Also
    --------
    equal, greater, greater_equal, less, less_equal
    Examples
    --------
    >>> np.greater_equal(np.ones(2, 1)), np.zeros(1, 3))
    array([[ True,  True,  True],
           [ True,  True,  True]])
    >>> np.greater_equal(1, np.ones(1))
    array([True])
    """
    return _ufunc_helper(x1, x2, _npi.greater_equal, _np.greater_equal, _npi.greater_equal_scalar,
                         _npi.less_equal_scalar, out)


@set_module('mxnet.symbol.numpy')
def less_equal(x1, x2, out=None):
    """
    Return the truth value of (x1 <= x2) element-wise.
    Parameters
    ----------
    x1, x2 : _Symbol or scalars
        Input arrays. If ``x1.shape != x2.shape``, they must be broadcastable to
        a common shape (which becomes the shape of the output).
    out : Dummy parameter, optional
        A location into which the result is stored. If provided, it must have
        a shape that the inputs broadcast to. If not provided or `None`,
        a freshly-allocated array is returned.
    Returns
    -------
    out : _Symbol or scalar
        Output array of type bool, element-wise comparison of `x1` and `x2`.
        This is a scalar if both `x1` and `x2` are scalars.
    See Also
    --------
    equal, greater, greater_equal, less, less_equal
    Examples
    --------
    >>> np.less_equal(np.ones(2, 1)), np.zeros(1, 3))
    array([[False, False, False],
           [False, False, False]])
    >>> np.less_equal(1, np.ones(1))
    array([True])
    """
    return _ufunc_helper(x1, x2, _npi.less_equal, _np.less_equal, _npi.less_equal_scalar,
                         _npi.greater_equal_scalar, out)


@set_module('mxnet.symbol.numpy')
def roll(a, shift, axis=None):
    """
    Roll array elements along a given axis.

    Elements that roll beyond the last position are re-introduced at
    the first.

    Parameters
    ----------
    a : _Symbol
        Input array.
    shift : int or tuple of ints
        The number of places by which elements are shifted.  If a tuple,
        then `axis` must be a tuple of the same size, and each of the
        given axes is shifted by the corresponding number.  If an int
        while `axis` is a tuple of ints, then the same value is used for
        all given axes.
    axis : int or tuple of ints, optional
        Axis or axes along which elements are shifted.  By default, the
        array is flattened before shifting, after which the original
        shape is restored.

    Returns
    -------
    res : _Symbol
        Output array, with the same shape as `a`.

    Notes
    -----
    Supports rolling over multiple dimensions simultaneously.
    """
    return _npi.roll(a, shift, axis=axis)


@set_module('mxnet.symbol.numpy')
def rot90(m, k=1, axes=(0, 1)):
    """
    Rotate an array by 90 degrees in the plane specified by axes.
    Rotation direction is from the first towards the second axis.
    Parameters
    ----------
    m : _Symbol
        Array of two or more dimensions.
    k : integer
        Number of times the array is rotated by 90 degrees.
    axes: (2,) array_like
        The array is rotated in the plane defined by the axes.
        Axes must be different.
    Returns
    -------
    y : _Symbol
        A rotated view of `m`.
    -----
    rot90(m, k=1, axes=(1,0)) is the reverse of rot90(m, k=1, axes=(0,1))
    rot90(m, k=1, axes=(1,0)) is equivalent to rot90(m, k=-1, axes=(0,1))
    Examples
    --------
    >>> m = np.array([[1,2],[3,4]], 'int')
    >>> m
    array([[1, 2],
           [3, 4]], dtype=int64)
    >>> np.rot90(m)
    array([[2, 4],
           [1, 3]], dtype=int64)
    >>> np.rot90(m, 2)
    array([[4, 3],
           [2, 1]], dtype=int64)
    >>> m = np.arange(8).reshape((2,2,2))
    >>> np.rot90(m, 1, (1,2))
    array([[[1., 3.],
            [0., 2.]],
           [[5., 7.],
            [4., 6.]]])
    """
    return _npi.rot90(m, k=k, axes=axes)


@set_module('mxnet.symbol.numpy')
def einsum(*operands, **kwargs):
    r"""
    einsum(subscripts, *operands, out=None, optimize=False)

    Evaluates the Einstein summation convention on the operands.

    Using the Einstein summation convention, many common multi-dimensional,
    linear algebraic array operations can be represented in a simple fashion.
    In *implicit* mode `einsum` computes these values.

    In *explicit* mode, `einsum` provides further flexibility to compute
    other array operations that might not be considered classical Einstein
    summation operations, by disabling, or forcing summation over specified
    subscript labels.

    See the notes and examples for clarification.

    Parameters
    ----------
    subscripts : str
        Specifies the subscripts for summation as comma separated list of
        subscript labels. An implicit (classical Einstein summation)
        calculation is performed unless the explicit indicator '->' is
        included as well as subscript labels of the precise output form.
    operands : list of _Symbol
        These are the arrays for the operation.
    out : _Symbol, optional
        If provided, the calculation is done into this array.
    optimize : {False, True}, optional
        Controls if intermediate optimization should occur. No optimization
        will occur if False. Defaults to False.

    Returns
    -------
    output : _Symbol
        The calculation based on the Einstein summation convention.

    Notes
    -----
    The Einstein summation convention can be used to compute
    many multi-dimensional, linear algebraic array operations. `einsum`
    provides a succinct way of representing these.

    A non-exhaustive list of these operations,
    which can be computed by `einsum`, is shown below along with examples:

    * Trace of an array, :py:func:`np.trace`.
    * Return a diagonal, :py:func:`np.diag`.
    * Array axis summations, :py:func:`np.sum`.
    * Transpositions and permutations, :py:func:`np.transpose`.
    * Matrix multiplication and dot product, :py:func:`np.matmul` :py:func:`np.dot`.
    * Vector inner and outer products, :py:func:`np.inner` :py:func:`np.outer`.
    * Broadcasting, element-wise and scalar multiplication, :py:func:`np.multiply`.
    * Tensor contractions, :py:func:`np.tensordot`.

    The subscripts string is a comma-separated list of subscript labels,
    where each label refers to a dimension of the corresponding operand.
    Whenever a label is repeated it is summed, so ``np.einsum('i,i', a, b)``
    is equivalent to :py:func:`np.inner(a,b) <np.inner>`. If a label
    appears only once, it is not summed, so ``np.einsum('i', a)`` produces a
    view of ``a`` with no changes. A further example ``np.einsum('ij,jk', a, b)``
    describes traditional matrix multiplication and is equivalent to
    :py:func:`np.matmul(a,b) <np.matmul>`. Repeated subscript labels in one
    operand take the diagonal. For example, ``np.einsum('ii', a)`` is equivalent
    to :py:func:`np.trace(a) <np.trace>`.

    In *implicit mode*, the chosen subscripts are important
    since the axes of the output are reordered alphabetically.  This
    means that ``np.einsum('ij', a)`` doesn't affect a 2D array, while
    ``np.einsum('ji', a)`` takes its transpose. Additionally,
    ``np.einsum('ij,jk', a, b)`` returns a matrix multiplication, while,
    ``np.einsum('ij,jh', a, b)`` returns the transpose of the
    multiplication since subscript 'h' precedes subscript 'i'.

    In *explicit mode* the output can be directly controlled by
    specifying output subscript labels.  This requires the
    identifier '->' as well as the list of output subscript labels.
    This feature increases the flexibility of the function since
    summing can be disabled or forced when required. The call
    ``np.einsum('i->', a)`` is like :py:func:`np.sum(a, axis=-1) <np.sum>`,
    and ``np.einsum('ii->i', a)`` is like :py:func:`np.diag(a) <np.diag>`.
    The difference is that `einsum` does not allow broadcasting by default.
    Additionally ``np.einsum('ij,jh->ih', a, b)`` directly specifies the
    order of the output subscript labels and therefore returns matrix
    multiplication, unlike the example above in implicit mode.

    To enable and control broadcasting, use an ellipsis.  Default
    NumPy-style broadcasting is done by adding an ellipsis
    to the left of each term, like ``np.einsum('...ii->...i', a)``.
    To take the trace along the first and last axes,
    you can do ``np.einsum('i...i', a)``, or to do a matrix-matrix
    product with the left-most indices instead of rightmost, one can do
    ``np.einsum('ij...,jk...->ik...', a, b)``.

    When there is only one operand, no axes are summed, and no output
    parameter is provided, a view into the operand is returned instead
    of a new array.  Thus, taking the diagonal as ``np.einsum('ii->i', a)``
    produces a view.

    The ``optimize`` argument which will optimize the contraction order
    of an einsum expression. For a contraction with three or more operands this
    can greatly increase the computational efficiency at the cost of a larger
    memory footprint during computation.

    Typically a 'greedy' algorithm is applied which empirical tests have shown
    returns the optimal path in the majority of cases. 'optimal' is not supported
    for now.

    This function differs from the original `numpy.einsum
    <https://docs.scipy.org/doc/numpy/reference/generated/numpy.einsum.html>`_ in
    the following way(s):

    - Does not support 'optimal' strategy
    - Does not support the alternative subscript like
        `einsum(op0, sublist0, op1, sublist1, ..., [sublistout])`
    - Does not produce view in any cases
    """
    # Grab non-einsum kwargs; do not optimize by default.
    optimize_arg = kwargs.pop('optimize', False)
    out = kwargs.pop('out', None)

    subscripts = operands[0]
    operands = operands[1:]
    return _npi.einsum(*operands, subscripts=subscripts, out=out, optimize=int(optimize_arg))


@set_module('mxnet.symbol.numpy')
def percentile(a, q, axis=None, out=None, overwrite_input=None, interpolation='linear', keepdims=False): # pylint: disable=too-many-arguments
    """
    Compute the q-th percentile of the data along the specified axis.
    Returns the q-th percentile(s) of the array elements.

    Parameters
    ----------
    a : _Symbol
        Input array
    q : _Symbol
        Percentile or sequence of percentiles to compute.
    axis : {int, tuple of int, None}, optional
        Axis or axes along which the percentiles are computed. The default is to
        compute the percentile(s) along a flattened version of the array.
    out : ndarray, optional
        Alternative output array in which to place the result. It must have the same
        shape and buffer length as the expected output, but the type (of the output)
        will be cast if necessary.
    overwrite_input : bool, optional (Not supported yet)
        If True, then allow the input array a to be modified by intermediate calculations,
        to save memory. In this case, the contents of the input a after this function
        completes is undefined.
    interpolation : {'linear', 'lower', 'higher', 'midpoint', 'nearest'}
        This optional parameter specifies the interpolation method to use when the
        desired percentile lies between two data points i < j:
        'linear': i + (j - i) * fraction, where fraction is the fractional part of the
        index surrounded by i and j.
        'lower': i.
        'higher': j.
        'nearest': i or j, whichever is nearest.
        'midpoint': (i + j) / 2.
    keepdims : bool, optional
        If this is set to True, the axes which are reduced are left in the result as
        dimensions with size one. With this option, the result will broadcast
        correctly against the original array a.

    Returns
    -------
    percentile : _Symbol
        Output array.
    """
    if overwrite_input is not None:
        raise NotImplementedError('overwrite_input is not supported yet')
    if isinstance(q, numeric_types):
        return _npi.percentile(a, axis=axis, interpolation=interpolation,
                               keepdims=keepdims, q_scalar=q, out=out)
    return _npi.percentile(a, q, axis=axis, interpolation=interpolation,
                           keepdims=keepdims, q_scalar=None, out=out)


@set_module('mxnet.symbol.numpy')
def quantile(a, q, axis=None, out=None, overwrite_input=None, interpolation='linear', keepdims=False): # pylint: disable=too-many-arguments
    """
    Compute the q-th quantile of the data along the specified axis.
    New in version 1.15.0.
    Parameters
    ----------
    a : _Symbol
        Input array or object that can be converted to an array.
    q : _Symbol
        Quantile or sequence of quantiles to compute, which must be between 0 and 1 inclusive.
    axis : {int, tuple of int, None}, optional
        Axis or axes along which the quantiles are computed.
        The default is to compute the quantile(s) along a flattened version of the array.
    out : ndarray, optional
        Alternative output array in which to place the result.
        It must have the same shape and buffer length as the expected output,
        but the type (of the output) will be cast if necessary.
    interpolation : {'linear', 'lower', 'higher', 'midpoint', 'nearest'}
        This optional parameter specifies the interpolation method to use
        when the desired quantile lies between two data points i < j:
            linear: i + (j - i) * fraction, where fraction is the fractional part of the index surrounded by i and j.
            lower: i.
            higher: j.
            nearest: i or j, whichever is nearest.
            midpoint: (i + j) / 2.
    keepdims : bool, optional
        If this is set to True, the axes which are reduced are left in the result as dimensions with size one.
        With this option, the result will broadcast correctly against the original array a.
    Returns
    -------
    quantile : _Symbol
        If q is a single quantile and axis=None, then the result is a scalar.
        If multiple quantiles are given, first axis of the result corresponds to the quantiles.
        The other axes are the axes that remain after the reduction of a.
        If out is specified, that array is returned instead.
    See also
    --------
    mean
    Notes
    -----
    Given a vector V of length N, the q-th quantile of V is the value q of the way from the minimum
    to the maximum in a sorted copy of V. The values and distances of the two nearest neighbors
    as well as the interpolation parameter will determine the quantile if the normalized ranking
    does not match the location of q exactly. This function is the same as the median if q=0.5,
    the same as the minimum if q=0.0 and the same as the maximum if q=1.0.
    This function differs from the original `numpy.quantile
    <https://numpy.org/devdocs/reference/generated/numpy.quantile.html>`_ in
    the following aspects:
    - q must be _Symbol type even if it is a scalar
    - do not support overwrite_input
    """
    if overwrite_input is not None:
        raise NotImplementedError('overwrite_input is not supported yet')
    if isinstance(q, numeric_types):
        return _npi.percentile(a, axis=axis, interpolation=interpolation,
                               keepdims=keepdims, q_scalar=q * 100, out=out)
    return _npi.percentile(a, q * 100, axis=axis, interpolation=interpolation,
                           keepdims=keepdims, q_scalar=None, out=out)


@set_module('mxnet.symbol.numpy')
def shares_memory(a, b, max_work=None):
    """
    Determine if two arrays share memory

    Parameters
    ----------
    a, b : _Symbol
        Input arrays

    Returns
    -------
    out : _Symbol
    """
    return _npi.share_memory(a, b)


@set_module('mxnet.symbol.numpy')
def may_share_memory(a, b, max_work=None):
    """
    Determine if two arrays might share memory

    A return of True does not necessarily mean that the two arrays
    share any element.  It just means that they *might*.

    Only the memory bounds of a and b are checked by default.

    Parameters
    ----------
    a, b : _Symbol
        Input arrays

    Returns
    -------
    out : _Symbol
    """
    return _npi.share_memory(a, b)


@set_module('mxnet.symbol.numpy')
def diff(a, n=1, axis=-1, prepend=None, append=None):  # pylint: disable=redefined-outer-name
    r"""
    Calculate the n-th discrete difference along the given axis.

    Parameters
    ----------
    a : _Symbol
        Input array
    n : int, optional
        The number of times values are differenced. If zero, the input is returned as-is.
    axis : int, optional
        The axis along which the difference is taken, default is the last axis.
    prepend, append : _Symbol, optional
        Not supported yet

    Returns
    -------
    diff : _Symbol
        The n-th differences.
        The shape of the output is the same as a except along axis where the dimension is smaller by n.
        The type of the output is the same as the type of the difference between any two elements of a.
        This is the same as the type of a in most cases.

    Examples
    --------
    >>> x = np.array([1, 2, 4, 7, 0])
    >>> np.diff(x)
    array([ 1,  2,  3, -7])
    >>> np.diff(x, n=2)
    array([  1,   1, -10])

    >>> x = np.array([[1, 3, 6, 10], [0, 5, 6, 8]])
    >>> np.diff(x)
    array([[2, 3, 4],
        [5, 1, 2]])
    >>> np.diff(x, axis=0)
    array([[-1,  2,  0, -2]])

    Notes
    -----
    Optional inputs `prepend` and `append` are not supported yet
    """
    if (prepend or append):
        raise NotImplementedError('prepend and append options are not supported yet')
    return _npi.diff(a, n=n, axis=axis)


@set_module('mxnet.symbol.numpy')
def ediff1d(ary, to_end=None, to_begin=None):
    """
    The differences between consecutive elements of an array.

    Parameters
    ----------
    ary : _Symbol
        If necessary, will be flattened before the differences are taken.
    to_end : _Symbol or scalar, optional
        Number(s) to append at the end of the returned differences.
    to_begin : _Symbol or scalar, optional
        Number(s) to prepend at the beginning of the returned differences.

    Returns
    -------
    ediff1d : _Symbol
        The differences. Loosely, this is ``ary.flat[1:] - ary.flat[:-1]``.
    """
    input_type = (isinstance(to_begin, _Symbol), isinstance(to_end, _Symbol))
    # case 1: when both `to_begin` and `to_end` are arrays
    if input_type == (True, True):
        return _npi.ediff1d(ary, to_begin, to_end, to_begin_arr_given=True, to_end_arr_given=True,
                            to_begin_scalar=None, to_end_scalar=None)
    # case 2: only `to_end` is array but `to_begin` is scalar/None
    elif input_type == (False, True):
        return _npi.ediff1d(ary, to_end, to_begin_arr_given=False, to_end_arr_given=True,
                            to_begin_scalar=to_begin, to_end_scalar=None)
    # case 3: only `to_begin` is array but `to_end` is scalar/None
    elif input_type == (True, False):
        return _npi.ediff1d(ary, to_begin, to_begin_arr_given=True, to_end_arr_given=False,
                            to_begin_scalar=None, to_end_scalar=to_end)
    # case 4: both `to_begin` and `to_end` are scalar/None
    else:
        return _npi.ediff1d(ary, to_begin_arr_given=False, to_end_arr_given=False,
                            to_begin_scalar=to_begin, to_end_scalar=to_end)


@set_module('mxnet.symbol.numpy')
def resize(a, new_shape):
    """
    Return a new array with the specified shape.
    If the new array is larger than the original array, then the new
    array is filled with repeated copies of `a`.  Note that this behavior
    is different from a.resize(new_shape) which fills with zeros instead
    of repeated copies of `a`.

    Parameters
    ----------
    a : _Symbol
        Array to be resized.
    new_shape : int or tuple of int
        Shape of resized array.

    Returns
    -------
    reshaped_array : _Symbol
        The new array is formed from the data in the old array, repeated
        if necessary to fill out the required number of elements.  The
        data are repeated in the order that they are stored in memory.

    See Also
    --------
    ndarray.resize : resize an array in-place.

    Notes
    -----
    Warning: This functionality does **not** consider axes separately,
    i.e. it does not apply interpolation/extrapolation.
    It fills the return array with the required number of elements, taken
    from `a` as they are laid out in memory, disregarding strides and axes.
    (This is in case the new shape is smaller. For larger, see above.)
    This functionality is therefore not suitable to resize images,
    or data where each axis represents a separate and distinct entity.

    Examples
    --------
    >>> a = np.array([[0, 1], [2, 3]])
    >>> np.resize(a, (2, 3))
    array([[0., 1., 2.],
           [3., 0., 1.]])
    >>> np.resize(a, (1, 4))
    array([[0., 1., 2., 3.]])
    >>> np.resize(a,(2, 4))
    array([[0., 1., 2., 3.],
           [0., 1., 2., 3.]])
    """
    return _npi.resize_fallback(a, new_shape=new_shape)


@set_module('mxnet.symbol.numpy')
def nan_to_num(x, copy=True, nan=0.0, posinf=None, neginf=None, **kwargs):
    """
    Replace NaN with zero and infinity with large finite numbers (default
    behaviour) or with the numbers defined by the user using the `nan`,
    `posinf` and/or `neginf` keywords.

    If `x` is inexact, NaN is replaced by zero or by the user defined value in
    `nan` keyword, infinity is replaced by the largest finite floating point
    values representable by ``x.dtype`` or by the user defined value in
    `posinf` keyword and -infinity is replaced by the most negative finite
    floating point values representable by ``x.dtype`` or by the user defined
    value in `neginf` keyword.

    For complex dtypes, the above is applied to each of the real and
    imaginary components of `x` separately.

    If `x` is not inexact, then no replacements are made.

    Parameters
    ----------
    x : _Symbol
        Input data.
    copy : bool, optional
        Whether to create a copy of `x` (True) or to replace values
        in-place (False). The in-place operation only occurs if
        casting to an array does not require a copy.
        Default is True.
    nan : int, float, optional
        Value to be used to fill NaN values. If no value is passed
        then NaN values will be replaced with 0.0.
    posinf : int, float, optional
        Value to be used to fill positive infinity values. If no value is
        passed then positive infinity values will be replaced with a very
        large number.
    neginf : int, float, optional
        Value to be used to fill negative infinity values. If no value is
        passed then negative infinity values will be replaced with a very
        small (or negative) number.

        .. versionadded:: 1.13

    Returns
    -------
    out : _Symbol
        `x`, with the non-finite values replaced. If `copy` is False, this may
        be `x` itself.

    Notes
    -----
    NumPy uses the IEEE Standard for Binary Floating-Point for Arithmetic
    (IEEE 754). This means that Not a Number is not equivalent to infinity.

    """
    if isinstance(x, numeric_types):
        return _np.nan_to_num(x, copy, nan, posinf, neginf)
    elif isinstance(x, _Symbol):
        if not copy:
            return _npi.nan_to_num(x, copy=copy, nan=nan, posinf=posinf, neginf=neginf, out=x)
        return _npi.nan_to_num(x, copy=copy, nan=nan, posinf=posinf, neginf=neginf, out=None)
    else:
        raise TypeError('type {} not supported'.format(str(type(x))))


@set_module('mxnet.symbol.numpy')
@wrap_np_unary_func
def isnan(x, out=None, **kwargs):
    """
    Test element-wise for NaN and return result as a boolean array.

    Parameters
    ----------
    x : _Symbol or scalar
        Input array.
    out : _Symbol or None, optional
        A location into which the result is stored.
        If provided, it must have the same shape and dtype as input ndarray.
        If not provided or `None`, a freshly-allocated array is returned.

    Returns
    -------
    y : _Symbol or bool
        True where x is NaN, false otherwise.
        This is a scalar if x is a scalar.

    Notes
    -----
    NumPy uses the IEEE Standard for Binary Floating-Point for Arithmetic (IEEE 754).
    This means that Not a Number is not equivalent to infinity.

    This function differs from the original `numpy.isnan
    <https://docs.scipy.org/doc/numpy/reference/generated/numpy.isnan.html>`_ in
    the following aspects:
    - Does not support complex number for now
    - Input type does not support Python native iterables(list, tuple, ...).
    - ``out`` param: cannot perform auto broadcasting. ``out`` ndarray's shape must be the same as the expected output.
    - ``out`` param: cannot perform auto type cast. ``out`` ndarray's dtype must be the same as the expected output.
    - ``out`` param does not support scalar input case.
    """
    return _unary_func_helper(x, _npi.isnan, _np.isnan, out=out, **kwargs)


@set_module('mxnet.symbol.numpy')
@wrap_np_unary_func
def isinf(x, out=None, **kwargs):
    """
    Test element-wise for positive or negative infinity.

    Parameters
    ----------
    x : _Symbol or scalar
        Input array.
    out : _Symbol or None, optional
        A location into which the result is stored.
        If provided, it must have the same shape and dtype as input ndarray.
        If not provided or `None`, a freshly-allocated array is returned.

    Returns
    -------
    y : _Symbol or bool
        True where x is positive or negative infinity, false otherwise.
        This is a scalar if x is a scalar.

    Notes
    -----
    NumPy uses the IEEE Standard for Binary Floating-Point for Arithmetic (IEEE 754).

    This function differs from the original `numpy.isinf
    <https://docs.scipy.org/doc/numpy/reference/generated/numpy.isnan.html>`_ in
    the following aspects:
    - Does not support complex number for now
    - Input type does not support Python native iterables(list, tuple, ...).
    - ``out`` param: cannot perform auto broadcasting. ``out`` ndarray's shape must be the same as the expected output.
    - ``out`` param: cannot perform auto type cast. ``out`` ndarray's dtype must be the same as the expected output.
    - ``out`` param does not support scalar input case.
    """
    return _unary_func_helper(x, _npi.isinf, _np.isinf, out=out, **kwargs)


@set_module('mxnet.symbol.numpy')
@wrap_np_unary_func
def isposinf(x, out=None, **kwargs):
    """
    Test element-wise for positive infinity, return result as bool array.

    Parameters
    ----------
    x : _Symbol or scalar
        Input array.
    out : _Symbol or None, optional
        A location into which the result is stored.
        If provided, it must have the same shape and dtype as input ndarray.
        If not provided or `None`, a freshly-allocated array is returned.

    Returns
    -------
    y : _Symbol or bool
        True where x is positive infinity, false otherwise.
        This is a scalar if x is a scalar.

    Notes
    -----
    NumPy uses the IEEE Standard for Binary Floating-Point for Arithmetic (IEEE 754).
    This means that Not a Number is not equivalent to infinity.
    """
    return _unary_func_helper(x, _npi.isposinf, _np.isposinf, out=out, **kwargs)


@set_module('mxnet.symbol.numpy')
@wrap_np_unary_func
def isneginf(x, out=None, **kwargs):
    """
    Test element-wise for negative infinity, return result as bool array.

    Parameters
    ----------
    x : _Symbol or scalar
        Input array.
    out : _Symbol or None, optional
        A location into which the result is stored.
        If provided, it must have the same shape and dtype as input ndarray.
        If not provided or `None`, a freshly-allocated array is returned.

    Returns
    -------
    y : _Symbol or bool
        True where x is negative infinity, false otherwise.
        This is a scalar if x is a scalar.

    Notes
    -----
    NumPy uses the IEEE Standard for Binary Floating-Point for Arithmetic (IEEE 754).
    This means that Not a Number is not equivalent to infinity.
    """
    return _unary_func_helper(x, _npi.isneginf, _np.isneginf, out=out, **kwargs)


@set_module('mxnet.symbol.numpy')
@wrap_np_unary_func
def isfinite(x, out=None, **kwargs):
    """
    Test element-wise for finiteness (not infinity or not Not a Number).

    Parameters
    ----------
    x : _Symbol or scalar
        Input array.
    out : _Symbol or None, optional
        A location into which the result is stored.
        If provided, it must have the same shape and dtype as input ndarray.
        If not provided or `None`, a freshly-allocated array is returned.

    Returns
    -------
    y : _Symbol or bool
        True where x is negative infinity, false otherwise.
        This is a scalar if x is a scalar.

    Notes
    -----
    Not a Number, positive infinity and negative infinity are considered to be non-finite.

    NumPy uses the IEEE Standard for Binary Floating-Point for Arithmetic (IEEE 754).
    This means that Not a Number is not equivalent to infinity.
    Also that positive infinity is not equivalent to negative infinity.
    But infinity is equivalent to positive infinity. Errors result if the second argument
    is also supplied when x is a scalar input, or if first and second arguments have different shapes.
    """
    return _unary_func_helper(x, _npi.isfinite, _np.isfinite, out=out, **kwargs)


@set_module('mxnet.symbol.numpy')
def atleast_1d(*arys):
    """
    Convert inputs to arrays with at least one dimension.

    Scalar inputs are converted to 1-dimensional arrays, whilst higher-dimensional inputs are preserved.

    Parameters
    ----------
    arys1, arys2, ... : _Symbol
        One or more input arrays.

    Returns
    -------
    ret : _Symbol
        An array, or list of arrays, each with a.ndim >= 1. Copies are made only if necessary.

    See also
    --------
    atleast_2d, atleast_3d
    """
    return _npi.atleast_1d(*arys)


@set_module('mxnet.symbol.numpy')
def atleast_2d(*arys):
    """
    Convert inputs to arrays with at least two dimensions.

    Parameters
    ----------
    arys1, arys2, ... : _Symbol
        One or more input arrays.

    Returns
    -------
    ret : _Symbol
        An array, or list of arrays, each with a.ndim >= 2. Copies are made only if necessary.

    See also
    --------
    atleast_1d, atleast_3d
    """
    return _npi.atleast_2d(*arys)


@set_module('mxnet.symbol.numpy')
def atleast_3d(*arys):
    """
    Convert inputs to arrays with at least three dimension.

    Parameters
    ----------
    arys1, arys2, ... : _Symbol
        One or more input arrays.

    Returns
    -------
    ret : _Symbol
        An array, or list of arrays, each with a.ndim >= 3.
        For example, a 1-D array of shape (N,) becomes a view of shape (1, N, 1),
        and a 2-D array of shape (M, N) becomes a view of shape (M, N, 1).

    See also
    --------
    atleast_1d, atleast_2d
    """
    return _npi.atleast_3d(*arys)


@set_module('mxnet.symbol.numpy')
def where(condition, x, y):
    """
    Return elements chosen from `x` or `y` depending on `condition`.

    Parameters
    ----------
    condition : _Symbol
        Where True, yield `x`, otherwise yield `y`.
    x, y : _Symbol
        Values from which to choose. `x`, `y` and `condition` need to be
        broadcastable to some shape. `x` and `y` must have the same dtype.

    Returns
    -------
    out : _Symbol
        An array with elements from `x` where `condition` is True, and elements
        from `y` elsewhere.

    """
    if isinstance(condition, numeric_types):
        if condition != 0:
            return x
        else:
            return y
    else:
        if isinstance(x, numeric_types) and isinstance(y, numeric_types):
            return _npi.where_scalar2(condition, float(x), float(y), out=None)
        elif isinstance(x, Symbol) and isinstance(y, Symbol):
            return _npi.where(condition, x, y, out=None)
        elif isinstance(y, Symbol):
            return _npi.where_lscalar(condition, y, float(x), out=None)
        elif isinstance(x, Symbol):
            return _npi.where_rscalar(condition, x, float(y), out=None)
        else:
            raise TypeError('type {0} and {1} not supported'.format(str(type(x)), str(type(y))))


@set_module('mxnet.symbol.numpy')
def load(fname):
    """Loads symbol from a JSON file.
    You can also use pickle to do the job if you only work on python.
    The advantage of load/save is the file is language agnostic.
    This means the file saved using save can be loaded by other language binding of mxnet.
    You also get the benefit being able to directly load/save from cloud storage(S3, HDFS).

    Parameters
    ----------
    fname : str
        The name of the file, examples:
        - `s3://my-bucket/path/my-s3-symbol`
        - `hdfs://my-bucket/path/my-hdfs-symbol`
        - `/path-to/my-local-symbol`

    Returns
    -------
    sym : _Symbol
        The loaded symbol.

    See Also
    --------
    _Symbol.save : Used to save symbol into file.
    """
    if not isinstance(fname, string_types):
        raise TypeError('fname needs to be string')
    handle = SymbolHandle()
    check_call(_LIB.MXSymbolCreateFromFile(c_str(fname), ctypes.byref(handle)))
    return _Symbol(handle)


@set_module('mxnet.symbol.numpy')
def load_json(json_str):
    """Loads symbol from json string.

    Parameters
    ----------
    json_str : str
        A JSON string.

    Returns
    -------
    sym : Symbol
        The loaded symbol.

    See Also
    --------
    _Symbol.tojson : Used to save symbol into json string.
    """
    if not isinstance(json_str, string_types):
        raise TypeError('json_str needs to be string')
    handle = SymbolHandle()
    check_call(_LIB.MXSymbolCreateFromJSON(c_str(json_str), ctypes.byref(handle)))
    return _Symbol(handle)


@set_module('mxnet.symbol.numpy')
def polyval(p, x):
    """
    Evaluate a polynomial at specific values.
    If p is of length N, this function returns the value:
    p[0]*x**(N-1) + p[1]*x**(N-2) + ... + p[N-2]*x + p[N-1]
    If x is a sequence, then p(x) is returned for each element of x.
    If x is another polynomial then the composite polynomial p(x(t)) is returned.

    Parameters
    ----------
    p : _Symbol
        1D array of polynomial coefficients (including coefficients equal to zero)
        from highest degree to the constant term.
    x : _Symbol
        An array of numbers, at which to evaluate p.

    Returns
    -------
    values : _Symbol
        Result array of polynomials

    Notes
    -----
    This function differs from the original `numpy.polyval
    <https://numpy.org/devdocs/reference/generated/numpy.polyval.html>`_ in
    the following way(s):
    - Does not support poly1d.
    - X should be ndarray type even if it contains only one element.
    """
    if isinstance(p, Symbol) and isinstance(x, Symbol):
        return _npi.polyval(p, x)
    elif not isinstance(p, Symbol) and not isinstance(x, Symbol):
        return _np.polyval(p, x)
    else:
        raise TypeError('type not supported')


@set_module('mxnet.symbol.numpy')
def bincount(x, weights=None, minlength=0):
    """
    Count number of occurrences of each value in array of non-negative ints.

    Parameters
    ----------
    x : _Symbol
        input data
    weights: _Symbol
        input weigths same shape as x. (Optional)
    minlength: int
        A minimum number of bins for the output. (Optional)

    Returns
    --------
    out : _Symbol
        the result of binning the input data. The length of out is equal to amax(x)+1.

    Raises:
    --------
    Value Error
        If the input is not 1-dimensional, or contains elements with negative values,
        or if minlength is negative
    TypeError
        If the type of the input is float or complex.
    """
    if minlength < 0:
        raise ValueError("Minlength value should greater than 0")
    if weights is None:
        return _npi.bincount(x, minlength=minlength, has_weights=False)
    return _npi.bincount(x, weights=weights, minlength=minlength, has_weights=True)


@set_module('mxnet.symbol.numpy')
def pad(x, pad_width, mode='constant', **kwargs): # pylint: disable=too-many-arguments
    """
    Pad an array.

    Parameters
    ----------
    array : array_like of rank N
        The array to pad.
    pad_width : {sequence, array_like, int}
        Number of values padded to the edges of each axis.
        ((before_1, after_1), ... (before_N, after_N)) unique pad widths
        for each axis.
        ((before, after),) yields same before and after pad for each axis.
        (pad,) or int is a shortcut for before = after = pad width for all
        axes.
    mode : str or function, optional
        One of the following string values or a user supplied function.
        'constant' (default)
            Pads with a constant value.
        'edge'
            Pads with the edge values of array.
        'linear_ramp'
            not supported yet
        'maximum'
            Pads with the maximum value of all of the
            vector along each axis.
        'mean'
            not supported yet
        'median'
            not supported yet
        'minimum'
            Pads with the minimum value of all of the
            vector along each axis.
        'reflect'
            Pads with the reflection of the vector mirrored on
            the first and last values of the vector along each
            axis.
        'symmetric'
            Pads with the reflection of the vector mirrored
            along the edge of the array.
        'wrap'
            not supported yet.
        'empty'
            not supported yet.
        <function>
            not supported yet.
    stat_length : not supported yet
    constant_values : scalar, optional
        Used in 'constant'.  The values to set the padded values for each
        axis.
        Default is 0.

    end_values : not supported yet
    reflect_type : {'even', 'odd'}, optional
        only support even now

    Returns
    -------
    pad : ndarray
        Padded array of rank equal to `array` with shape increased
        according to `pad_width`.
    """
    # pylint: disable = too-many-return-statements, inconsistent-return-statements
    if not _np.asarray(pad_width).dtype.kind == 'i':
        raise TypeError('`pad_width` must be of integral type.')
    if not isinstance(pad_width, tuple):
        raise TypeError("`pad_width` must be tuple.")
    if mode == "linear_ramp":
        raise ValueError("mode {'linear_ramp'} is not supported.")
    if mode == "wrap":
        raise ValueError("mode {'wrap'} is not supported.")
    if mode == "median":
        raise ValueError("mode {'median'} is not supported.")
    if mode == "mean":
        raise ValueError("mode {'mean'} is not supported.")
    if mode == "empty":
        raise ValueError("mode {'empty'} is not supported.")
    if callable(mode):
        raise ValueError("mode {'<function>'} is not supported.")

    allowedkwargs = {
        'constant': ['constant_values'],
        'edge': [],
        'linear_ramp': ['end_values'],
        'maximum': ['stat_length'],
        'mean': ['stat_length'],
        'median': ['stat_length'],
        'minimum': ['stat_length'],
        'reflect': ['reflect_type'],
        'symmetric': ['reflect_type'],
        'wrap': [],
        }

    if isinstance(mode, _np.compat.basestring):
        # Make sure have allowed kwargs appropriate for mode
        for key in kwargs:
            if key not in allowedkwargs[mode]:
                raise ValueError('%s keyword not in allowed keywords %s' %(key, allowedkwargs[mode]))

    unsupported_kwargs = set(kwargs) - set(allowedkwargs[mode])
    if unsupported_kwargs:
        raise ValueError("unsupported keyword arguments for mode '{}': {}"
                         .format(mode, unsupported_kwargs))
    if mode == "constant":
        values = kwargs.get("constant_values", 0)
        if isinstance(values, tuple):
            raise TypeError("unsupported constant_values type: {'tuple'}.")
        _npi.pad(x, pad_width, mode='constant', constant_value=values)
    elif mode == "symmetric":
        values = kwargs.get("reflect_type", "even")
        if values != "even" and values is not None:
            raise ValueError("unsupported reflect_type '{}'".format(values))
        return _npi.pad(x, pad_width, mode='symmetric', reflect_type="even")
    elif mode == "edge":
        return _npi.pad(x, pad_width, mode='edge')
    elif mode == "reflect":
        values = kwargs.get("reflect_type", "even")
        if values != "even" and values is not None:
            raise ValueError("unsupported reflect_type '{}'".format(values))
        return _npi.pad(x, pad_width, mode='reflect', reflect_type="even")
    elif mode == "maximum":
        values = kwargs.get("stat_length", None)
        if values is not None:
            raise ValueError("unsupported stat_length '{}'".format(values))
        return _npi.pad(x, pad_width, mode='maximum')
    elif mode == "minimum":
        values = kwargs.get("stat_length", None)
        if values is not None:
            raise ValueError("unsupported stat_length '{}'".format(values))
        return _npi.pad(x, pad_width, mode='minimum')
    return _npi.pad(x, pad_width, mode='constant', constant_value=0)


@set_module('mxnet.symbol.numpy')
def cumsum(a, axis=None, dtype=None, out=None):
    """
    Return the cumulative sum of the elements along a given axis.

    Parameters
    ----------
    a : _Symbol
        Input array.
    axis : int, optional
        Axis along which the cumulative sum is computed. The default
        (None) is to compute the cumsum over the flattened array.
    dtype : dtype, optional
        Type of the returned array and of the accumulator in which the
        elements are summed.  If `dtype` is not specified, it defaults
        to the dtype of `a`, unless `a` has an integer dtype with a
        precision less than that of the default platform integer.  In
        that case, the default platform integer is used.
    out : _Symbol, optional
        Alternative output array in which to place the result. It must
        have the same shape and buffer length as the expected output
        but the type will be cast if necessary. See `doc.ufuncs`
        (Section "Output arguments") for more details.

    Returns
    -------
    cumsum_along_axis : _Symbol.
        A new array holding the result is returned unless `out` is
        specified, in which case a reference to `out` is returned. The
        result has the same size as `a`, and the same shape as `a` if
        `axis` is not None or `a` is a 1-d array.
    """
    return _npi.cumsum(a, axis=axis, dtype=dtype, out=out)


@set_module('mxnet.symbol.numpy')
def diag(v, k=0):
    """
    Extracts a diagonal or constructs a diagonal array.
    - 1-D arrays: constructs a 2-D array with the input as its diagonal, all other elements are zero.
    - 2-D arrays: extracts the k-th Diagonal

    Parameters
    ----------
    array : _Symbol
        The array to apply diag method.
    k : offset
        extracts or constructs kth diagonal given input array

    Returns
    ----------
    out : _Symbol
    The extracted diagonal or constructed diagonal array.
    """
    return _npi.diag(v, k=k)


@set_module('mxnet.symbol.numpy')
def diagonal(a, offset=0, axis1=0, axis2=1):
    """
    If a is 2-D, returns the diagonal of a with the given offset, i.e., the collection of elements of
    the form a[i, i+offset]. If a has more than two dimensions, then the axes specified by axis1 and
    axis2 are used to determine the 2-D sub-array whose diagonal is returned. The shape of the
    resulting array can be determined by removing axis1 and axis2 and appending an index to the
    right equal to the size of the resulting diagonals.

    Parameters
    ----------
    a : _Symbol
        Input data from which diagonal are taken.
    offset: int, Optional
        Offset of the diagonal from the main diagonal
    axis1: int, Optional
        Axis to be used as the first axis of the 2-D sub-arrays
    axis2: int, Optional
        Axis to be used as the second axis of the 2-D sub-arrays

    Returns
    -------
    out : _Symbol
        Output result

    Raises
    -------
    ValueError:  If the dimension of a is less than 2.
    """
    return _npi.diagonal(a, offset=offset, axis1=axis1, axis2=axis2)


_set_np_symbol_class(_Symbol)<|MERGE_RESOLUTION|>--- conflicted
+++ resolved
@@ -53,12 +53,8 @@
            'equal', 'not_equal', 'greater', 'less', 'greater_equal', 'less_equal', 'roll', 'rot90', 'einsum',
            'true_divide', 'quantile', 'percentile', 'shares_memory', 'may_share_memory', 'diff', 'ediff1d',
            'resize', 'polyval', 'nan_to_num', 'isnan', 'isinf', 'isposinf', 'isneginf', 'isfinite',
-<<<<<<< HEAD
            'atleast_1d', 'atleast_2d', 'atleast_3d',
-           'where', 'bincount', 'pad', 'cumsum']
-=======
            'where', 'bincount', 'pad', 'cumsum', 'diag', 'diagonal']
->>>>>>> d4052fde
 
 
 @set_module('mxnet.symbol.numpy')
