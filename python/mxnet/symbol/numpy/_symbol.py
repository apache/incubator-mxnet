# Licensed to the Apache Software Foundation (ASF) under one
# or more contributor license agreements.  See the NOTICE file
# distributed with this work for additional information
# regarding copyright ownership.  The ASF licenses this file
# to you under the Apache License, Version 2.0 (the
# "License"); you may not use this file except in compliance
# with the License.  You may obtain a copy of the License at
#
#   http://www.apache.org/licenses/LICENSE-2.0
#
# Unless required by applicable law or agreed to in writing,
# software distributed under the License is distributed on an
# "AS IS" BASIS, WITHOUT WARRANTIES OR CONDITIONS OF ANY
# KIND, either express or implied.  See the License for the
# specific language governing permissions and limitations
# under the License.

# pylint: disable=too-many-lines, unused-argument
"""numpy namespace for operators used in Gluon APIs dispatched by F=symbol module."""

from __future__ import absolute_import
import ctypes
import json
import numpy as _np
from . import _op as _mx_np_op
from ...base import _LIB, SymbolHandle, numeric_types, mx_uint, integer_types, string_types
from ...base import c_str, c_handle_array
from ...base import py_str
from ...util import check_call, set_module, _sanity_check_params
from ...util import wrap_np_unary_func, wrap_np_binary_func
from ...context import current_context
from ..symbol import Symbol
from .._internal import _set_np_symbol_class
from . import _internal as _npi
try:
    from __builtin__ import slice as py_slice
except ImportError:
    from builtins import slice as py_slice

__all__ = ['zeros', 'ones', 'add', 'subtract', 'multiply', 'divide', 'mod', 'remainder', 'power', 'arctan2',
           'sin', 'cos', 'tan', 'sinh', 'cosh', 'tanh', 'log10', 'sqrt', 'cbrt', 'abs', 'absolute', 'exp',
           'expm1', 'arcsin', 'arccos', 'arctan', 'sign', 'log', 'degrees', 'log2', 'log1p',
           'rint', 'radians', 'reciprocal', 'square', 'negative', 'fix', 'ceil', 'floor',
           'trunc', 'logical_not', 'arcsinh', 'arccosh', 'arctanh', 'tensordot', 'histogram', 'eye',
           'linspace', 'logspace', 'expand_dims', 'tile', 'arange', 'split', 'vsplit', 'concatenate',
           'stack', 'vstack', 'dstack', 'mean', 'maximum', 'minimum', 'swapaxes', 'clip', 'argmax', 'argmin',
           'std', 'var', 'indices', 'copysign', 'ravel', 'hanning', 'hamming', 'blackman', 'flip',
           'around', 'hypot', 'rad2deg', 'deg2rad', 'unique', 'lcm', 'tril', 'identity', 'take',
           'ldexp', 'vdot', 'inner', 'outer', 'equal', 'not_equal', 'greater', 'less', 'greater_equal',
           'less_equal', 'hsplit', 'rot90', 'einsum', 'true_divide', 'shares_memory', 'may_share_memory']


def _num_outputs(sym):
    return len(sym.as_nd_ndarray())


@set_module('mxnet.symbol.numpy')
class _Symbol(Symbol):
    def __init__(self, handle):
        super(_Symbol, self).__init__(handle)
        self._output_is_list = False

    def __getitem__(self, key): # pylint: disable = too-many-return-statements, inconsistent-return-statements
        num_outputs = len(self)
        if num_outputs == 1: # pylint: disable = too-many-nested-blocks
            # If number of output is one and is not a list, perform ndarray basic slicing
            if not self._output_is_list:
                if isinstance(key, integer_types):
                    sliced = _npi.slice(self, key, key+1)
                    return _npi.reshape(sliced, (-3, -4))
                elif isinstance(key, py_slice):
                    if key.step is None or key.step != 0:
                        start = [None] if key.start is None else key.start
                        stop = [None] if key.stop is None else key.stop
                        return _npi.slice(self, start, stop, key.step)
                    else:
                        raise ValueError("slice step cannot be zero")
                elif isinstance(key, list):
                    raise NotImplementedError
                elif isinstance(key, tuple):
                    begin = []
                    end = []
                    step = []
                    new_shape = ()
                    for index in key:
                        if isinstance(index, py_slice):
                            if index.step is not None and index.step == 0:
                                raise ValueError("slice step cannot be zero")
                            begin.append(index.start)
                            end.append(index.stop)
                            step.append(index.step)
                            new_shape += (-2,)
                        elif isinstance(index, integer_types):
                            begin.append(index)
                            end.append(index+1)
                            step.append(1)
                            new_shape += (-3,)
                    new_shape += (-4,)
                    sliced = _npi.slice(self, begin, end, step)
                    return _npi.reshape(sliced, new_shape)
            # perform trivial list slicing on length one list represented by flag
            else:
                if isinstance(key, integer_types):
                    if key in [-1, 0]:
                        self._output_is_list = False
                        return self
                    else:
                        raise IndexError
                elif isinstance(key, py_slice):
                    if (key.start is None or key.start <= 0) and (key.stop is None or key.stop > 0):
                        return self
                    else:
                        raise ValueError
                else:
                    raise IndexError
        # list slicing on several nodes of outputs
        elif num_outputs > 1:
            if isinstance(key, py_slice):
                start = 0 if key.start is None else key.start
                stop = num_outputs if key.stop is None else key.stop
                step = 1 if key.step is None else key.step
                return Group([self[i] for i in range(start, stop, step)], _Symbol)
            elif isinstance(key, integer_types):
                if key >= num_outputs:
                # Important, python determines the end by this exception
                    raise IndexError
                handle = SymbolHandle()
                check_call(_LIB.MXSymbolGetOutput(
                    self.handle, mx_uint(key), ctypes.byref(handle)))
                return _Symbol(handle=handle)
            else:
                raise NotImplementedError
        else:
            raise NotImplementedError

    def __setitem__(self, key, value):
        raise NotImplementedError

    def __iter__(self):
        return (self[i] for i in range(len(self)))

    def __add__(self, other):
        """x.__add__(y) <=> x + y"""
        return add(self, other)

    def __sub__(self, other):
        """x.__sub__(y) <=> x - y"""
        return subtract(self, other)

    def __rsub__(self, other):
        """x.__rsub__(y) <=> y - x"""
        return subtract(other, self)

    def __mul__(self, other):
        """x.__mul__(y) <=> x * y"""
        return multiply(self, other)

    def __rmul__(self, other):
        """x.__rmul__(y) <=> y * x"""
        return multiply(other, self)

    def __div__(self, other):
        """x.__truediv__(y) <=> x / y"""
        return divide(self, other)

    def __rdiv__(self, other):
        """x.__rdiv__(y) <=> y / x"""
        return divide(other, self)

    def __mod__(self, other):
        """x.__mod__(y) <=> x % y"""
        return mod(self, other)

    def __rmod__(self, other):
        """x.__rmod__(y) <=> y % x"""
        return mod(other, self)

    def __idiv__(self, other):
        raise NotImplementedError

    def __truediv__(self, other):
        """x.__truediv__(y) <=> x / y"""
        return divide(self, other)

    def __rtruediv__(self, other):
        """x.__rtruediv__(y) <=> y / x"""
        return divide(other, self)

    def __itruediv__(self, other):
        raise NotImplementedError

    def __pow__(self, other):
        """x.__pow__(y) <=> x ** y"""
        return power(self, other)

    def __rpow__(self, other):
        return power(other, self)

    def __neg__(self):
        """x.__neg__() <=> - x"""
        return self.__mul__(-1.0)

    def __deepcopy__(self, _):
        return super(_Symbol, self).as_np_ndarray()

    def __eq__(self, other):
        """x.__eq__(y) <=> x == y"""
        return equal(self, other)

    def __ne__(self, other):
        """x.__ne__(y) <=> x != y"""
        return not_equal(self, other)

    def __gt__(self, other):
        """x.__gt__(y) <=> x > y"""
        return greater(self, other)

    def __ge__(self, other):
        """x.__ge__(y) <=> x >= y"""
        return greater_equal(self, other)

    def __lt__(self, other):
        """x.__lt__(y) <=> x < y"""
        return less(self, other)

    def __le__(self, other):
        """x.__le__(y) <=> x <= y"""
        return less_equal(self, other)

    def __len__(self):
        output_count = mx_uint()
        check_call(_LIB.MXSymbolGetNumOutputs(self.handle, ctypes.byref(output_count)))
        return output_count.value

    def as_nd_ndarray(self):
        """Convert _Symbol to mxnet.symbol.Symbol to use its convenience fluent methods."""
        hdl = SymbolHandle()
        check_call(_LIB.MXShallowCopySymbol(self.handle, ctypes.byref(hdl)))
        return Symbol(handle=hdl)

    def as_np_ndarray(self):
        """For the convenience of conversion between legacy and np symbols."""
        return self

    @property
    # pylint: disable= invalid-name, undefined-variable
    def T(self):
        """Same as self.transpose()."""
        return self.transpose()
    # pylint: enable= invalid-name, undefined-variable

    def astype(self, dtype, **kwargs):  # pylint: disable=arguments-differ,unused-argument
        """
        Copy of the array, cast to a specified type.

        Parameters
        ----------
        dtype : str or dtype
            Typecode or data-type to which the array is cast.
        copy : bool, optional
            Default `True`. By default, astype always returns a newly
            allocated ndarray on the same context. If this is set to
            `False`, and the dtype requested is the same as the ndarray's
            dtype, the ndarray is returned instead of a copy.

        Returns
        -------
        arr_t : ndarray
            Unless `copy` is False and the other conditions for returning the input
            array are satisfied (see description for `copy` input parameter), `arr_t`
            is a new array of the same shape as the input array with `dtype`.
        """
        _sanity_check_params('astype', ['order', 'casting', 'subok'], kwargs)
        return _npi.cast(self, dtype=dtype)

    def dot(self, b, out=None):
        """Dot product of two arrays.
        Refer to ``numpy.dot`` for full documentation."""
        return _mx_np_op.dot(self, b, out=out)

    def reshape(self, *args, **kwargs):  # pylint: disable=arguments-differ
        """Returns a copy of the array with a new shape.

        Notes
        -----
        Unlike the free function `mxnet.numpy.reshape`, this method on `ndarray` allows
        the elements of the shape parameter to be passed in as separate arguments.
        For example, ``a.reshape(10, 11)`` is equivalent to
        ``a.reshape((10, 11))``.
        """
        order = 'C'
        if len(kwargs) > 1:
            raise TypeError('function takes at most 1 keyword argument')
        if len(kwargs) == 1:
            if 'order' not in kwargs:
                raise TypeError('{} is an invalid keyword argument for this function'
                                .format(kwargs.keys()[0]))
            order = kwargs.pop('order', 'C')
            if order != 'C':
                raise NotImplementedError('only supports C-order,'
                                          ' while received {}'.format(order))
        if len(args) == 0:
            raise TypeError('reshape() takes exactly 1 argument (0 given)')
        if len(args) == 1 and isinstance(args[0], tuple):
            return _mx_np_op.reshape(self, newshape=args[0], order=order)
        else:
            return _mx_np_op.reshape(self, newshape=args, order=order)

    def argmax(self, axis=None, out=None):  # pylint: disable=arguments-differ
        """Return indices of the maximum values along the given axis.
        Refer to `mxnet.numpy.argmax` for full documentation."""
        return argmax(self, axis, out)

    def reshape_like(self, *args, **kwargs):
        """Convenience fluent method for :py:func:`reshape_like`.

        The arguments are the same as for :py:func:`reshape_like`, with
        this array as data.
        """
        raise AttributeError('_Symbol object has no attribute reshape_like')

    def zeros_like(self, *args, **kwargs):
        """Convenience fluent method for :py:func:`zeros_like`.

        The arguments are the same as for :py:func:`zeros_like`, with
        this array as data.
        """
        raise AttributeError('_Symbol object has no attribute zeros_like')

    def ones_like(self, *args, **kwargs):
        """Convenience fluent method for :py:func:`ones_like`.

        The arguments are the same as for :py:func:`ones_like`, with
        this array as data.
        """
        raise AttributeError('_Symbol object has no attribute ones_like')

    def broadcast_axes(self, *args, **kwargs):
        """Convenience fluent method for :py:func:`broadcast_axes`.

        The arguments are the same as for :py:func:`broadcast_axes`, with
        this array as data.
        """
        raise AttributeError('_Symbol object has no attribute broadcast_like')

    def repeat(self, repeats, axis=None):  # pylint: disable=arguments-differ
        """Repeat elements of an array."""
        return _mx_np_op.repeat(self, repeats=repeats, axis=axis)

    def pad(self, *args, **kwargs):
        """Convenience fluent method for :py:func:`pad`.

        The arguments are the same as for :py:func:`pad`, with
        this array as data.
        """
        raise AttributeError('_Symbol object has no attribute pad')

    def swapaxes(self, axis1, axis2):  # pylint: disable=arguments-differ
        """Return a copy of the array with axis1 and axis2 interchanged.
        Refer to `mxnet.numpy.swapaxes` for full documentation.
        """
        return swapaxes(self, axis1, axis2)

    def split(self, *args, **kwargs):
        """Convenience fluent method for :py:func:`split`.

        The arguments are the same as for :py:func:`split`, with
        this array as data.
        """
        raise AttributeError('_Symbol object has no attribute split')

    def split_v2(self, *args, **kwargs):
        """Convenience fluent method for :py:func:`split_v2`.

        The arguments are the same as for :py:func:`split_v2`, with
        this array as data.
        """
        raise AttributeError('_Symbol object has no attribute split_v2')

    def slice(self, *args, **kwargs):
        """Convenience fluent method for :py:func:`slice`.

        The arguments are the same as for :py:func:`slice`, with
        this array as data.
        """
        raise AttributeError('_Symbol object has no attribute slice')

    def slice_axis(self, *args, **kwargs):
        """Convenience fluent method for :py:func:`slice_axis`.

        The arguments are the same as for :py:func:`slice_axis`, with
        this array as data.
        """
        raise AttributeError('_Symbol object has no attribute slice_axis')

    def slice_like(self, *args, **kwargs):
        """Convenience fluent method for :py:func:`slice_like`.

        The arguments are the same as for :py:func:`slice_like`, with
        this array as data.
        """
        raise AttributeError('_Symbol object has no attribute slice_like')

    def take(self, indices, axis=None, mode='raise'):  # pylint: disable=arguments-differ, redefined-outer-name
        """Convenience fluent method for :py:func:`take`.

        The arguments are the same as for :py:func:`take`, with
        this array as data.
        """
        return take(self, indices, axis, mode=mode)

    def one_hot(self, *args, **kwargs):
        """Convenience fluent method for :py:func:`one_hot`.

        The arguments are the same as for :py:func:`one_hot`, with
        this array as data.
        """
        raise AttributeError('_Symbol object has no attribute one_hot')

    def pick(self, *args, **kwargs):
        """Convenience fluent method for :py:func:`pick`.

        The arguments are the same as for :py:func:`pick`, with
        this array as data.
        """
        raise AttributeError('_Symbol object has no attribute pick')

    def sort(self, *args, **kwargs):
        """Convenience fluent method for :py:func:`sort`.

        The arguments are the same as for :py:func:`sort`, with
        this array as data.
        """
        raise NotImplementedError

    def topk(self, *args, **kwargs):
        """Convenience fluent method for :py:func:`topk`.

        The arguments are the same as for :py:func:`topk`, with
        this array as data.
        """
        raise AttributeError('_Symbol object has no attribute topk')

    def argsort(self, *args, **kwargs):
        """Convenience fluent method for :py:func:`argsort`.

        The arguments are the same as for :py:func:`argsort`, with
        this array as data.
        """
        raise NotImplementedError

    def argmax_channel(self, *args, **kwargs):
        """Convenience fluent method for :py:func:`argmax_channel`.

        The arguments are the same as for :py:func:`argmax_channel`, with
        this array as data.
        """
        raise AttributeError('_Symbol object has no attribute argmax_channel')

    def argmin(self, axis=None, out=None):  # pylint: disable=arguments-differ
        """Return indices of the minimum values along the given axis.
        Refer to `mxnet.numpy.argmax` for full documentation."""
        return argmin(self, axis, out)

    def clip(self, min=None, max=None, out=None):  # pylint: disable=arguments-differ
        """Return an array whose values are limited to [min, max].
        One of max or min must be given.
        """
        return clip(self, min, max, out=out)

    def abs(self, *args, **kwargs):
        """Convenience fluent method for :py:func:`abs`.

        The arguments are the same as for :py:func:`abs`, with
        this array as data.
        """
        raise AttributeError('_Symbol object has no attribute abs')

    def sign(self, *args, **kwargs):
        """Convenience fluent method for :py:func:`sign`.

        The arguments are the same as for :py:func:`sign`, with
        this array as data.
        """
        raise AttributeError('_Symbol object has no attribute abs')

    def flatten(self, order='C'):  # pylint: disable=arguments-differ
        """Return a copy of the array collapsed into one dimension."""
        return self.reshape(-1, order=order)

    def shape_array(self, *args, **kwargs):
        """Convenience fluent method for :py:func:`shape_array`.

        The arguments are the same as for :py:func:`shape_array`, with
        this array as data.
        """
        raise AttributeError('_Symbol object has no attribute shape_array')

    def size_array(self, *args, **kwargs):
        """Convenience fluent method for :py:func:`size_array`.

        The arguments are the same as for :py:func:`size_array`, with
        this array as data.
        """
        raise AttributeError('_Symbol object has no attribute size_array')

    def expand_dims(self, *args, **kwargs):  # pylint: disable=arguments-differ,unused-argument
        """Convenience fluent method for :py:func:`expand_dims`.

        The arguments are the same as for :py:func:`expand_dims`, with
        this array as data.
        """
        raise AttributeError('_Symbol object has no attribute expand_dims')

    def tile(self, *args, **kwargs):
        """Convenience fluent method for :py:func:`tile`.

        The arguments are the same as for :py:func:`tile`, with
        this array as data.
        """
        raise AttributeError('_Symbol object has no attribute tile')

    def transpose(self, *axes):  # pylint: disable=arguments-differ
        """The arguments are the same as for :py:func:`transpose`, with
        this array as data.
        """
        if len(axes) == 0:
            axes = None
        elif len(axes) == 1:
            if isinstance(axes[0], (tuple, list)):
                axes = axes[0]
            elif axes[0] is None:
                axes = None
        return _mx_np_op.transpose(self, axes=axes)

    def flip(self, *args, **kwargs):
        """Convenience fluent method for :py:func:`flip`.

        The arguments are the same as for :py:func:`flip`, with
        this array as data.
        """
        raise AttributeError('_Symbol object has no attribute flip')

    def depth_to_space(self, *args, **kwargs):
        """Convenience fluent method for :py:func:`depth_to_space`.

        The arguments are the same as for :py:func:`depth_to_space`, with
        this array as data.
        """
        raise AttributeError('_Symbol object has no attribute depth_to_space')

    def space_to_depth(self, *args, **kwargs):
        """Convenience fluent method for :py:func:`space_to_depth`.

        The arguments are the same as for :py:func:`space_to_depth`, with
        this array as data.
        """
        raise AttributeError('_Symbol object has no attribute space_to_depth')

    def diag(self, k=0, **kwargs):
        """Convenience fluent method for :py:func:`diag`.

        The arguments are the same as for :py:func:`diag`, with
        this array as data.
        """
        raise AttributeError('_Symbol object has no attribute diag')

    def sum(self, axis=None, dtype=None, out=None, keepdims=False):  # pylint: disable=arguments-differ
        """Return the sum of the array elements over the given axis."""
        return _mx_np_op.sum(self, axis=axis, dtype=dtype, out=out, keepdims=keepdims)

    def nansum(self, *args, **kwargs):
        """Convenience fluent method for :py:func:`nansum`.

        The arguments are the same as for :py:func:`nansum`, with
        this array as data.
        """
        raise AttributeError('_Symbol object has no attribute nansum')

    def prod(self, axis=None, dtype=None, out=None, keepdims=False):  # pylint: disable=arguments-differ
        """Return the product of the array elements over the given axis."""
        return _mx_np_op.prod(self, axis=axis, dtype=dtype, keepdims=keepdims, out=out)

    def nanprod(self, *args, **kwargs):
        """Convenience fluent method for :py:func:`nanprod`.

        The arguments are the same as for :py:func:`nanprod`, with
        this array as data.
        """
        raise AttributeError('_Symbol object has no attribute nanprod')

    def mean(self, axis=None, dtype=None, out=None, keepdims=False):  # pylint: disable=arguments-differ
        """Returns the average of the array elements along given axis."""
        return mean(self, axis=axis, dtype=dtype, out=out, keepdims=keepdims)

    def std(self, axis=None, dtype=None, out=None, ddof=0, keepdims=False):  # pylint: disable=arguments-differ,too-many-arguments
        """Returns the standard deviation of the array elements along given axis."""
        return std(self, axis=axis, dtype=dtype, ddof=ddof, keepdims=keepdims, out=out)

    def var(self, axis=None, dtype=None, out=None, ddof=0, keepdims=False):  # pylint: disable=arguments-differ,too-many-arguments
        """Returns the variance of the array elements, along given axis."""
        return var(self, axis=axis, dtype=dtype, out=out, ddof=ddof, keepdims=keepdims)

    def cumsum(self, axis=None, dtype=None, out=None):
        """Return the cumulative sum of the elements along the given axis."""
        return _mx_np_op.cumsum(self, axis=axis, dtype=dtype, out=out)

    def max(self, axis=None, out=None, keepdims=False):  # pylint: disable=arguments-differ
        """Return the maximum along a given axis."""
        return _mx_np_op.max(self, axis=axis, keepdims=keepdims, out=out)

    def min(self, axis=None, out=None, keepdims=False):  # pylint: disable=arguments-differ
        """Return the minimum along a given axis."""
        return _mx_np_op.min(self, axis=axis, keepdims=keepdims, out=out)

    def norm(self, *args, **kwargs):
        """Convenience fluent method for :py:func:`norm`.

        The arguments are the same as for :py:func:`norm`, with
        this array as data.
        """
        raise AttributeError('_Symbol object has no attribute norm')

    def round(self, *args, **kwargs):
        """Convenience fluent method for :py:func:`round`.

        The arguments are the same as for :py:func:`round`, with
        this array as data.
        """
        raise NotImplementedError

    def rint(self, *args, **kwargs):
        """Convenience fluent method for :py:func:`rint`.

        The arguments are the same as for :py:func:`rint`, with
        this array as data.
        """
        raise AttributeError('_Symbol object has no attribute rint')

    def fix(self, *args, **kwargs):
        """Convenience fluent method for :py:func:`fix`.

        The arguments are the same as for :py:func:`fix`, with
        this array as data.
        """
        raise AttributeError('_Symbol object has no attribute fix')

    def floor(self, *args, **kwargs):
        """Convenience fluent method for :py:func:`floor`.

        The arguments are the same as for :py:func:`floor`, with
        this array as data.
        """
        raise AttributeError('_Symbol object has no attribute floor')

    def ceil(self, *args, **kwargs):
        """Convenience fluent method for :py:func:`ceil`.

        The arguments are the same as for :py:func:`ceil`, with
        this array as data.
        """
        raise AttributeError('_Symbol object has no attribute ceil')

    def trunc(self, *args, **kwargs):
        """Convenience fluent method for :py:func:`trunc`.

        The arguments are the same as for :py:func:`trunc`, with
        this array as data.
        """
        raise AttributeError('_Symbol object has no attribute trunc')

    def sin(self, *args, **kwargs):
        """Convenience fluent method for :py:func:`sin`.

        The arguments are the same as for :py:func:`sin`, with
        this array as data.
        """
        raise AttributeError('_Symbol object has no attribute sin')

    def cos(self, *args, **kwargs):
        """Convenience fluent method for :py:func:`cos`.

        The arguments are the same as for :py:func:`cos`, with
        this array as data.
        """
        raise AttributeError('_Symbol object has no attribute cos')

    def tan(self, *args, **kwargs):
        """Convenience fluent method for :py:func:`tan`.

        The arguments are the same as for :py:func:`tan`, with
        this array as data.
        """
        raise AttributeError('_Symbol object has no attribute tan')

    def arcsin(self, *args, **kwargs):
        """Convenience fluent method for :py:func:`arcsin`.

        The arguments are the same as for :py:func:`arcsin`, with
        this array as data.
        """
        raise AttributeError('_Symbol object has no attribute arcsin')

    def arccos(self, *args, **kwargs):
        """Convenience fluent method for :py:func:`arccos`.

        The arguments are the same as for :py:func:`arccos`, with
        this array as data.
        """
        raise AttributeError('_Symbol object has no attribute arccos')

    def arctan(self, *args, **kwargs):
        """Convenience fluent method for :py:func:`arctan`.

        The arguments are the same as for :py:func:`arctan`, with
        this array as data.
        """
        raise AttributeError('_Symbol object has no attribute arctan')

    def degrees(self, *args, **kwargs):
        """Convenience fluent method for :py:func:`degrees`.

        The arguments are the same as for :py:func:`degrees`, with
        this array as data.
        """
        raise AttributeError('_Symbol object has no attribute degrees')

    def radians(self, *args, **kwargs):
        """Convenience fluent method for :py:func:`radians`.

        The arguments are the same as for :py:func:`radians`, with
        this array as data.
        """
        raise AttributeError('_Symbol object has no attribute radians')

    def sinh(self, *args, **kwargs):
        """Convenience fluent method for :py:func:`sinh`.

        The arguments are the same as for :py:func:`sinh`, with
        this array as data.
        """
        raise AttributeError('_Symbol object has no attribute sinh')

    def cosh(self, *args, **kwargs):
        """Convenience fluent method for :py:func:`cosh`.

        The arguments are the same as for :py:func:`cosh`, with
        this array as data.
        """
        raise AttributeError('_Symbol object has no attribute cosh')

    def tanh(self, *args, **kwargs):
        """Convenience fluent method for :py:func:`tanh`.

        The arguments are the same as for :py:func:`tanh`, with
        this array as data.
        """
        raise AttributeError('_Symbol object has no attribute tanh')

    def arcsinh(self, *args, **kwargs):
        """Convenience fluent method for :py:func:`arcsinh`.

        The arguments are the same as for :py:func:`arcsinh`, with
        this array as data.
        """
        raise AttributeError('_Symbol object has no attribute arcsinh')

    def arccosh(self, *args, **kwargs):
        """Convenience fluent method for :py:func:`arccosh`.

        The arguments are the same as for :py:func:`arccosh`, with
        this array as data.
        """
        raise AttributeError('_Symbol object has no attribute arccosh')

    def arctanh(self, *args, **kwargs):
        """Convenience fluent method for :py:func:`arctanh`.

        The arguments are the same as for :py:func:`arctanh`, with
        this array as data.
        """
        raise AttributeError('_Symbol object has no attribute arctanh')

    def exp(self, *args, **kwargs):
        """Convenience fluent method for :py:func:`exp`.

        The arguments are the same as for :py:func:`exp`, with
        this array as data.
        """
        raise AttributeError('_Symbol object has no attribute exp')

    def expm1(self, *args, **kwargs):
        """Convenience fluent method for :py:func:`expm1`.

        The arguments are the same as for :py:func:`expm1`, with
        this array as data.
        """
        raise AttributeError('_Symbol object has no attribute expm1')

    def log(self, *args, **kwargs):
        """Convenience fluent method for :py:func:`log`.

        The arguments are the same as for :py:func:`log`, with
        this array as data.
        """
        raise AttributeError('_Symbol object has no attribute log')

    def log10(self, *args, **kwargs):
        """Convenience fluent method for :py:func:`log10`.

        The arguments are the same as for :py:func:`log10`, with
        this array as data.
        """
        raise AttributeError('_Symbol object has no attribute log10')

    def log2(self, *args, **kwargs):
        """Convenience fluent method for :py:func:`log2`.

        The arguments are the same as for :py:func:`log2`, with
        this array as data.
        """
        raise AttributeError('_Symbol object has no attribute log2')

    def log1p(self, *args, **kwargs):
        """Convenience fluent method for :py:func:`log1p`.

        The arguments are the same as for :py:func:`log1p`, with
        this array as data.
        """
        raise AttributeError('_Symbol object has no attribute log1p')

    def sqrt(self, *args, **kwargs):
        """Convenience fluent method for :py:func:`sqrt`.

        The arguments are the same as for :py:func:`sqrt`, with
        this array as data.
        """
        raise AttributeError('_Symbol object has no attribute sqrt')

    def rsqrt(self, *args, **kwargs):
        """Convenience fluent method for :py:func:`rsqrt`.

        The arguments are the same as for :py:func:`rsqrt`, with
        this array as data.
        """
        raise AttributeError('_Symbol object has no attribute rsqrt')

    def cbrt(self, *args, **kwargs):
        """Convenience fluent method for :py:func:`cbrt`.

        The arguments are the same as for :py:func:`cbrt`, with
        this array as data.
        """
        raise AttributeError('_Symbol object has no attribute cqrt')

    def rcbrt(self, *args, **kwargs):
        """Convenience fluent method for :py:func:`rcbrt`.

        The arguments are the same as for :py:func:`rcbrt`, with
        this array as data.
        """
        raise AttributeError('_Symbol object has no attribute rcqrt')

    def square(self, *args, **kwargs):
        """Convenience fluent method for :py:func:`square`.

        The arguments are the same as for :py:func:`square`, with
        this array as data.
        """
        raise AttributeError('_Symbol object has no attribute square')

    def reciprocal(self, *args, **kwargs):
        """Convenience fluent method for :py:func:`reciprocal`.

        The arguments are the same as for :py:func:`reciprocal`, with
        this array as data.
        """
        raise AttributeError('_Symbol object has no attribute reciprocal')

    def relu(self, *args, **kwargs):
        """Convenience fluent method for :py:func:`relu`.

        The arguments are the same as for :py:func:`relu`, with
        this array as data.
        """
        raise AttributeError('_Symbol object has no attribute relu')

    def sigmoid(self, *args, **kwargs):
        """Convenience fluent method for :py:func:`sigmoid`.

        The arguments are the same as for :py:func:`sigmoid`, with
        this array as data.
        """
        raise AttributeError('_Symbol object has no attribute sigmoid')

    def softmax(self, *args, **kwargs):
        """Convenience fluent method for :py:func:`softmax`.

        The arguments are the same as for :py:func:`softmax`, with
        this array as data.
        """
        raise AttributeError('_Symbol object has no attribute softmax')

    def log_softmax(self, *args, **kwargs):
        """Convenience fluent method for :py:func:`log_softmax`.

        The arguments are the same as for :py:func:`log_softmax`, with
        this array as data.
        """
        raise AttributeError('_Symbol object has no attribute log_softmax')

    def softmin(self, *args, **kwargs):
        """Convenience fluent method for :py:func:`softmin`.

        The arguments are the same as for :py:func:`softmin`, with
        this array as data.
        """
        raise AttributeError('_Symbol object has no attribute softmin')

    def squeeze(self, axis=None):  # pylint: disable=arguments-differ
        """Remove single-dimensional entries from the shape of a."""
        return _mx_np_op.squeeze(self, axis=axis)

    def broadcast_to(self, *args, **kwargs):
        raise AttributeError('_Symbol object has no attribute broadcast_to')

    def broadcast_like(self, *args, **kwargs):
        raise AttributeError('_Symbol object has no attribute broadcast_like')

    def save(self, fname, remove_amp_cast=True):
        """Saves symbol to a file.
        You can also use pickle to do the job if you only work on python.
        The advantage of `load`/`save` functions is that the file contents are language agnostic.
        This means the model saved by one language binding can be loaded by a different
        language binding of `MXNet`.
        You also get the benefit of being able to directly load/save from cloud storage(S3, HDFS).
        Parameters
        ----------
        fname : str
            The name of the file.
            - "s3://my-bucket/path/my-s3-symbol"
            - "hdfs://my-bucket/path/my-hdfs-symbol"
            - "/path-to/my-local-symbol"
        remove_amp_cast : bool, optional
            Whether to remove the amp_cast and amp_multicast operators, before saving the model.
        See Also
        --------
        symbol.load : Used to load symbol from file.
        """
        if not isinstance(fname, string_types):
            raise TypeError('fname need to be string')

        handle = self.handle
        if remove_amp_cast:
            handle = SymbolHandle()
            check_call(_LIB.MXSymbolRemoveAmpCast(self.handle, ctypes.byref(handle)))

        processed_symbol = _Symbol(handle)
        json_str = processed_symbol.save_json_string()
        json_data = json.loads(json_str)
        with open(fname, 'w') as file_out:
            json.dump(json_data, file_out, indent=2, sort_keys=True)

    def save_json_string(self):
        """Saves symbol to a JSON string.
        See Also
        --------
        symbol.load_json : Used to load symbol from JSON string.
        """
        json_str = ctypes.c_char_p()
        check_call(_LIB.MXSymbolSaveToJSON(self.handle, ctypes.byref(json_str)))
        json_data = json.loads(py_str(json_str.value))
        json_data["output_is_list"] = self._output_is_list
        return json.dumps(json_data)


@set_module('mxnet.symbol.numpy')
def zeros(shape, dtype=_np.float32, order='C', ctx=None):
    """Return a new array of given shape and type, filled with zeros.
    This function currently only supports storing multi-dimensional data
    in row-major (C-style).

    Parameters
    ----------
    shape : int or tuple of int
        The shape of the empty array.
    dtype : str or numpy.dtype, optional
        An optional value type. Default is `numpy.float32`. Note that this
        behavior is different from NumPy's `zeros` function  where `float64`
        is the default value, because `float32` is considered as the default
        data type in deep learning.
    order : {'C'}, optional, default: 'C'
        How to store multi-dimensional data in memory, currently only row-major
        (C-style) is supported.
    ctx : Context, optional
        An optional device context (default is the current default context).

    Returns
    -------
    out : Symbol
        Array of zeros with the given shape, dtype, and ctx.
    """
    if order != 'C':
        raise NotImplementedError
    if ctx is None:
        ctx = current_context()
    dtype = _np.float32 if dtype is None else dtype
    return _npi.zeros(shape=shape, ctx=ctx, dtype=dtype)


@set_module('mxnet.symbol.numpy')
def ones(shape, dtype=_np.float32, order='C', ctx=None):
    """Return a new array of given shape and type, filled with ones.
    This function currently only supports storing multi-dimensional data
    in row-major (C-style).

    Parameters
    ----------
    shape : int or tuple of int
        The shape of the empty array.
    dtype : str or numpy.dtype, optional
        An optional value type. Default is `numpy.float32`. Note that this
        behavior is different from NumPy's `ones` function where `float64`
        is the default value, because `float32` is considered as the default
        data type in deep learning.
    order : {'C'}, optional, default: 'C'
        How to store multi-dimensional data in memory, currently only row-major
        (C-style) is supported.
    ctx : Context, optional
        An optional device context (default is the current default context).

    Returns
    -------
    out : ndarray
        Array of ones with the given shape, dtype, and ctx.
    """
    if order != 'C':
        raise NotImplementedError
    if ctx is None:
        ctx = current_context()
    dtype = _np.float32 if dtype is None else dtype
    return _npi.ones(shape=shape, ctx=ctx, dtype=dtype)


@set_module('mxnet.symbol.numpy')
def full(shape, fill_value, dtype=None, order='C', ctx=None, out=None):  # pylint: disable=too-many-arguments
    """
    Return a new array of given shape and type, filled with `fill_value`.
    Parameters
    ----------
    shape : int or sequence of ints
        Shape of the new array, e.g., ``(2, 3)`` or ``2``.
    fill_value : scalar
        Fill value.
    dtype : data-type, optional
        The desired data-type for the array. The default, `None`, means
        `np.array(fill_value).dtype`.
    order : {'C'}, optional
        Whether to store multidimensional data in C- or Fortran-contiguous
        (row- or column-wise) order in memory. Currently only supports C order.
    ctx: to specify the device, e.g. the i-th GPU.
    out : ndarray or None, optional
        A location into which the result is stored.
        If provided, it must have the same shape and dtype as input ndarray.
        If not provided or `None`, a freshly-allocated array is returned.
    Returns
    -------
    out : ndarray
        Array of `fill_value` with the given shape, dtype, and order.
    Notes
    -----
    This function differs from the original `numpy.full
    https://docs.scipy.org/doc/numpy/reference/generated/numpy.full.html`_ in
    the following way(s):
    - Have an additional `ctx` argument to specify the device
    - Have an additional `out` argument
    - Currently does not support `order` selection
    See Also
    --------
    empty : Return a new uninitialized array.
    ones : Return a new array setting values to one.
    zeros : Return a new array setting values to zero.
    Examples
    --------
    >>> np.full((2, 2), 10)
    array([[10., 10.],
           [10., 10.]])
    >>> np.full((2, 2), 2, dtype=np.int32, ctx=mx.cpu(0))
    array([[2, 2],
           [2, 2]], dtype=int32)
    """
    if order != 'C':
        raise NotImplementedError
    if ctx is None:
        ctx = current_context()
    dtype = _np.float32 if dtype is None else dtype
    return _npi.full(shape=shape, value=fill_value, ctx=ctx, dtype=dtype, out=out)


@set_module('mxnet.symbol.numpy')
def identity(n, dtype=None, ctx=None):
    """
    Return the identity array.

    The identity array is a square array with ones on
    the main diagonal.

    Parameters
    ----------
    n : int
        Number of rows (and columns) in `n` x `n` output.
    dtype : data-type, optional
        Data-type of the output.  Defaults to ``numpy.float32``.
    ctx : Context, optional
        An optional device context (default is the current default context).

    Returns
    -------
    out : _Symbol
        `n` x `n` array with its main diagonal set to one,
        and all other elements 0.
    """
    if not isinstance(n, int):
        raise TypeError("Input 'n' should be an integer")
    if n < 0:
        raise ValueError("Input 'n' cannot be negative")
    if ctx is None:
        ctx = current_context()
    dtype = _np.float32 if dtype is None else dtype
    return _npi.identity(shape=(n, n), ctx=ctx, dtype=dtype)


# pylint: disable=redefined-outer-name
@set_module('mxnet.symbol.numpy')
def take(a, indices, axis=None, mode='raise', out=None):
    r"""
    Take elements from an array along an axis.

    When axis is not None, this function does the same thing as "fancy"
    indexing (indexing arrays using arrays); however, it can be easier to use
    if you need elements along a given axis. A call such as
    ``np.take(arr, indices, axis=3)`` is equivalent to
    ``arr[:,:,:,indices,...]``.

    Explained without fancy indexing, this is equivalent to the following use
    of `ndindex`, which sets each of ``ii``, ``jj``, and ``kk`` to a tuple of
    indices::

        Ni, Nk = a.shape[:axis], a.shape[axis+1:]
        Nj = indices.shape
        for ii in ndindex(Ni):
            for jj in ndindex(Nj):
                for kk in ndindex(Nk):
                    out[ii + jj + kk] = a[ii + (indices[jj],) + kk]

    Parameters
    ----------
    a : _Symbol
        The source array.
    indices : _Symbol
        The indices of the values to extract. Also allow scalars for indices.
    axis : int, optional
        The axis over which to select values. By default, the flattened
        input array is used.
    out : _Symbol or None, optional
        Dummy parameter to keep the consistency with the ndarray counterpart.
    mode : {'clip', 'wrap'}, optional
        Specifies how out-of-bounds indices will behave.

        * 'clip' -- clip to the range (default)
        * 'wrap' -- wrap around

        'clip' mode means that all indices that are too large are replaced
        by the index that addresses the last element along that axis. Note
        that this disables indexing with negative numbers.

    Returns
    -------
    out : _Symbol
        The returned array has the same type as `a`.

    Notes
    -----

    This function differs from the original `numpy.take
    <https://docs.scipy.org/doc/numpy/reference/generated/numpy.take.html>`_ in
    the following way(s):

    - Only ndarray or scalar ndarray is accepted as valid input.
    """
    if mode not in ('wrap', 'clip', 'raise'):
        raise NotImplementedError(
            "function take does not support mode '{}'".format(mode))
    if axis is None:
        return _npi.take(_npi.reshape(a, -1), indices, 0, mode, out)
    else:
        return _npi.take(a, indices, axis, mode, out)
# pylint: enable=redefined-outer-name


#pylint: disable= too-many-arguments, no-member, protected-access
def _ufunc_helper(lhs, rhs, fn_array, fn_scalar, lfn_scalar, rfn_scalar=None, out=None):
    """ Helper function for element-wise operation.
    The function will perform numpy-like broadcasting if needed and call different functions.

    Parameters
    --------
    lhs : Symbol or numeric value
        Left-hand side operand.

    rhs : Symbol or numeric value
        Right-hand operand,

    fn_array : function
        Function to be called if both lhs and rhs are of ``Symbol`` type.

    fn_scalar : function
        Function to be called if both lhs and rhs are numeric values.

    lfn_scalar : function
        Function to be called if lhs is ``Symbol`` while rhs is numeric value

    rfn_scalar : function
        Function to be called if lhs is numeric value while rhs is ``Symbol``;
        if none is provided, then the function is commutative, so rfn_scalar is equal to lfn_scalar

    Returns
    --------
    mxnet.numpy.ndarray
        result array
    """
    if isinstance(lhs, numeric_types):
        if isinstance(rhs, numeric_types):
            return fn_scalar(lhs, rhs, out=out)
        else:
            if rfn_scalar is None:
                # commutative function
                return lfn_scalar(rhs, float(lhs), out=out)
            else:
                return rfn_scalar(rhs, float(lhs), out=out)
    elif isinstance(rhs, numeric_types):
        return lfn_scalar(lhs, float(rhs), out=out)
    elif isinstance(rhs, Symbol):
        return fn_array(lhs, rhs, out=out)
    else:
        raise TypeError('type %s not supported' % str(type(rhs)))
#pylint: enable= too-many-arguments, no-member, protected-access


@set_module('mxnet.symbol.numpy')
@wrap_np_binary_func
def add(x1, x2, out=None, **kwargs):
    return _ufunc_helper(x1, x2, _npi.add, _np.add, _npi.add_scalar, None, out)


@set_module('mxnet.symbol.numpy')
@wrap_np_binary_func
def subtract(x1, x2, out=None, **kwargs):
    return _ufunc_helper(x1, x2, _npi.subtract, _np.subtract, _npi.subtract_scalar,
                         _npi.rsubtract_scalar, out)


@set_module('mxnet.symbol.numpy')
@wrap_np_binary_func
def multiply(x1, x2, out=None, **kwargs):
    return _ufunc_helper(x1, x2, _npi.multiply, _np.multiply, _npi.multiply_scalar, None, out)


@set_module('mxnet.symbol.numpy')
@wrap_np_binary_func
def divide(x1, x2, out=None, **kwargs):
    return _ufunc_helper(x1, x2, _npi.true_divide, _np.divide, _npi.true_divide_scalar,
                         _npi.rtrue_divide_scalar, out)


@set_module('mxnet.ndarray.numpy')
def true_divide(x1, x2, out=None):
    return _ufunc_helper(x1, x2, _npi.true_divide, _np.divide, _npi.true_divide_scalar,
                         _npi.rtrue_divide_scalar, out)


@set_module('mxnet.symbol.numpy')
@wrap_np_binary_func
def mod(x1, x2, out=None, **kwargs):
    return _ufunc_helper(x1, x2, _npi.mod, _np.mod, _npi.mod_scalar, _npi.rmod_scalar, out)


@set_module('mxnet.symbol.numpy')
@wrap_np_binary_func
def remainder(x1, x2, out=None, **kwargs):
    return _ufunc_helper(x1, x2, _npi.mod, _np.mod, _npi.mod_scalar, _npi.rmod_scalar, out)


@set_module('mxnet.symbol.numpy')
@wrap_np_binary_func
def power(x1, x2, out=None, **kwargs):
    return _ufunc_helper(x1, x2, _npi.power, _np.power, _npi.power_scalar, _npi.rpower_scalar, out)


@set_module('mxnet.symbol.numpy')
@wrap_np_binary_func
def lcm(x1, x2, out=None, **kwargs):
    """
    Returns the lowest common multiple of ``|x1|`` and ``|x2|``

    Parameters
    ----------
    x1, x2 : ndarrays or scalar values
        The arrays for computing lowest common multiple. If x1.shape != x2.shape,
        they must be broadcastable to a common shape (which may be the shape of
        one or the other).

    out : ndarray or None, optional
        A location into which the result is stored. If provided, it must have a shape
        that the inputs broadcast to. If not provided or None, a freshly-allocated array
        is returned.

    Returns
    -------
    y : ndarray or scalar
        The lowest common multiple of the absolute value of the inputs
        This is a scalar if both `x1` and `x2` are scalars.

    See Also
    --------
    gcd : The greatest common divisor
    """
    return _ufunc_helper(x1, x2, _npi.lcm, _np.lcm, _npi.lcm_scalar, None, out)


@set_module('mxnet.symbol.numpy')
def tensordot(a, b, axes=2):
    r"""
    tensordot(a, b, axes=2)
    Compute tensor dot product along specified axes for arrays >= 1-D.
    Given two tensors (arrays of dimension greater than or equal to one),
    `a` and `b`, and an ndarray object containing two ndarray
    objects, ``(a_axes, b_axes)``, sum the products of `a`'s and `b`'s
    elements (components) over the axes specified by ``a_axes`` and
    ``b_axes``. The third argument can be a single non-negative
    integer_like scalar, ``N``; if it is such, then the last ``N``
    dimensions of `a` and the first ``N`` dimensions of `b` are summed
    over.
    Parameters
    ----------
    a, b : _Symbol
        Tensors to "dot".
    axes : int or (2,) ndarray
        * integer_like
        If an int N, sum over the last N axes of `a` and the first N axes
        of `b` in order. The sizes of the corresponding axes must match.
        * (2,) array_like
        Or, a list of axes to be summed over, first sequence applying to `a`,
        second to `b`. Both elements array_like must be of the same length.
    Notes
    -----
    Three common use cases are:
        * ``axes = 0`` : tensor product :math:`a\otimes b`
        * ``axes = 1`` : tensor dot product :math:`a\cdot b`
        * ``axes = 2`` : (default) tensor double contraction :math:`a:b`
    When `axes` is integer_like, the sequence for evaluation will be: first
    the -Nth axis in `a` and 0th axis in `b`, and the -1th axis in `a` and
    Nth axis in `b` last.
    When there is more than one axis to sum over - and they are not the last
    (first) axes of `a` (`b`) - the argument `axes` should consist of
    two sequences of the same length, with the first axis to sum over given
    first in both sequences, the second axis second, and so forth.
    """
    if _np.isscalar(axes):
        return _npi.tensordot_int_axes(a, b, axes)

    if len(axes) != 2:
        raise ValueError('Axes must consist of two arrays.')
    a_axes_summed, b_axes_summed = axes
    if _np.isscalar(a_axes_summed):
        a_axes_summed = (a_axes_summed,)
    if _np.isscalar(b_axes_summed):
        b_axes_summed = (b_axes_summed,)

    if len(a_axes_summed) != len(b_axes_summed):
        raise ValueError('Axes length mismatch')

    return _npi.tensordot(a, b, a_axes_summed, b_axes_summed)


@set_module('mxnet.symbol.numpy')
def histogram(a, bins=10, range=None, normed=None, weights=None, density=None):  # pylint: disable= too-many-arguments
    """
    Compute the histogram of a set of data.

    Parameters
    ----------
    a : Symbol
        Input data. The histogram is computed over the flattened array.
    bins : int or Symbol
        If `bins` is an int, it defines the number of equal-width
        bins in the given range (10, by default). If `bins` is a
        sequence, it defines a monotonically increasing array of bin edges,
        including the rightmost edge, allowing for non-uniform bin widths.
        .. versionadded:: 1.11.0
        If `bins` is a string, it defines the method used to calculate the
        optimal bin width, as defined by `histogram_bin_edges`.
    range : (float, float)
        The lower and upper range of the bins. Required when `bins` is an integer.
        Values outside the range are ignored. The first element of the range must
        be less than or equal to the second.
    normed : bool, optional
        Not supported yet, coming soon.
    weights : array_like, optional
        Not supported yet, coming soon.
    density : bool, optional
        Not supported yet, coming soon.
    """
    if normed is True:
        raise NotImplementedError("normed is not supported yet...")
    if weights is not None:
        raise NotImplementedError("weights is not supported yet...")
    if density is True:
        raise NotImplementedError("density is not supported yet...")
    if isinstance(bins, numeric_types):
        if range is None:
            raise NotImplementedError("automatic range is not avaialble yet...")
        return _npi.histogram(a, bin_cnt=bins, range=range)
    if isinstance(bins, (list, tuple)):
        raise NotImplementedError("array_like bins is not supported yet...")
    if isinstance(bins, str):
        raise NotImplementedError("string bins is not supported yet...")
    if isinstance(bins, Symbol):
        return _npi.histogram(a, bins)
    raise ValueError("histogram fails with", locals())


@set_module('mxnet.symbol.numpy')
def eye(N, M=None, k=0, dtype=_np.float32, **kwargs):
    """
    Return a 2-D array with ones on the diagonal and zeros elsewhere.

    Parameters
    ----------
    N : int
        Number of rows in the output.
    M : int, optional
        Number of columns in the output. If None, defaults to N.
    k : int, optional
        Index of the diagonal: 0 (the default) refers to the main diagonal,
        a positive value refers to an upper diagonal,
        and a negative value to a lower diagonal.
    dtype : data-type, optional
        Data-type of the returned array.

    Returns
    -------
    I : ndarray of shape (N,M)
        An array where all elements are equal to zero,
        except for the k-th diagonal, whose values are equal to one.
    """
    _sanity_check_params('eye', ['order'], kwargs)
    ctx = kwargs.pop('ctx', current_context())
    if ctx is None:
        ctx = current_context()
    return _npi.eye(N, M, k, ctx, dtype)


@set_module('mxnet.symbol.numpy')
def linspace(start, stop, num=50, endpoint=True, retstep=False, dtype=None, axis=0, ctx=None): # pylint: disable=too-many-arguments
    r"""
    Return evenly spaced numbers over a specified interval.

    Returns num evenly spaced samples, calculated over the interval [start, stop].
    The endpoint of the interval can optionally be excluded.

    Parameters
    ----------
    start : real number
        The starting value of the sequence.
    stop : real number
        The end value of the sequence, unless endpoint is set to False. In
        that case, the sequence consists of all but the last of num + 1
        evenly spaced samples, so that stop is excluded. Note that the step
        size changes when endpoint is False.
    num : int, optional
        Number of samples to generate. Default is 50. Must be non-negative.
    endpoint : bool, optional
        If True, stop is the last sample. Otherwise, it is not included.
        Default is True.
    retstep : bool, optional
        If True, return (samples, step), where step is the spacing between samples.
    dtype : dtype, optional
        The type of the output array. If dtype is not given, infer the data
        type from the other input arguments.
    axis : int, optional
        The axis in the result to store the samples. Relevant only if start or
        stop are array-like. By default (0), the samples will be along a new
        axis inserted at the beginning. Use -1 to get an axis at the end.

    Returns
    -------
    samples : _Symbol
        There are num equally spaced samples in the closed interval
        `[start, stop]` or the half-open interval `[start, stop)`
        (depending on whether endpoint is True or False).
    step : float, optional
        Only returned if retstep is True
        Size of spacing between samples.


    See Also
    --------
    arange : Similar to `linspace`, but uses a step size (instead of the
             number of samples).

    Notes
    -----

    This function differs from the original `numpy.linspace
    <https://docs.scipy.org/doc/numpy/reference/generated/numpy.linspace.html>`_ in
    the following aspects:

    - `start` and `stop` do not support list, numpy ndarray and mxnet ndarray
    - axis could only be 0
    - There could be an additional `ctx` argument to specify the device, e.g. the i-th
      GPU.
    """
    if isinstance(start, (list, _np.ndarray)) or isinstance(stop, (list, _np.ndarray)):
        raise NotImplementedError('start and stop only support int')
    if axis != 0:
        raise NotImplementedError("the function only support axis 0")
    if ctx is None:
        ctx = current_context()
    if retstep:
        step = (stop - start) / (num - 1)
        return _npi.linspace(start=start, stop=stop, num=num, endpoint=endpoint, ctx=ctx, dtype=dtype), step
    else:
        return _npi.linspace(start=start, stop=stop, num=num, endpoint=endpoint, ctx=ctx, dtype=dtype)


@set_module('mxnet.symbol.numpy')
def logspace(start, stop, num=50, endpoint=True, base=10.0, dtype=None, axis=0, ctx=None): # pylint: disable=too-many-arguments
    r"""Return numbers spaced evenly on a log scale.

    In linear space, the sequence starts at ``base ** start``
    (`base` to the power of `start`) and ends with ``base ** stop``
    (see `endpoint` below).

        Non-scalar `start` and `stop` are now supported.

    Parameters
    ----------
    start : scalar
        ``base ** start`` is the starting value of the sequence.
    stop : scalar
        ``base ** stop`` is the final value of the sequence, unless `endpoint`
        is False.  In that case, ``num + 1`` values are spaced over the
        interval in log-space, of which all but the last (a sequence of
        length `num`) are returned.
    num : scalar, optional
        Number of samples to generate.  Default is 50.
    endpoint : boolean, optional
        If true, `stop` is the last sample. Otherwise, it is not included.
        Default is True.
    base : scalar, optional
        The base of the log space. The step size between the elements in
        ``ln(samples) / ln(base)`` (or ``log_base(samples)``) is uniform.
        Default is 10.0.
    dtype : dtype
        The type of the output array.  If `dtype` is not given, infer the data
        type from the other input arguments.
    axis : scalar, optional
        The axis in the result to store the samples.  Relevant only if start
        or stop are array-like.  By default (0), the samples will be along a
        new axis inserted at the beginning. Now, axis only support axis = 0.
    ctx : Context, optional
        An optional device context (default is the current default context).

    Returns
    -------
    samples : _Symbol
        `num` samples, equally spaced on a log scale.

    See Also
    --------
    arange : Similar to linspace, with the step size specified instead of the
             number of samples. Note that, when used with a float endpoint, the
             endpoint may or may not be included.
    linspace : Similar to logspace, but with the samples uniformly distributed
               in linear space, instead of log space.

    Notes
    -----
    Logspace is equivalent to the code

    >>> y = np.linspace(start, stop, num=num, endpoint=endpoint)
    ...
    >>> power(base, y).astype(dtype)
    ...

    Examples
    --------
    >>> np.logspace(2.0, 3.0, num=4)
    array([ 100.     ,  215.44347,  464.15887, 1000.     ])
    >>> np.logspace(2.0, 3.0, num=4, endpoint=False)
    array([100.     , 177.82794, 316.22775, 562.3413 ])
    >>> np.logspace(2.0, 3.0, num=4, base=2.0)
    array([4.       , 5.0396843, 6.349604 , 8.       ])
    >>> np.logspace(2.0, 3.0, num=4, base=2.0, dtype=np.int32)
    array([4, 5, 6, 8], dtype=int32)
    >>> np.logspace(2.0, 3.0, num=4, ctx=npx.gpu(0))
    array([ 100.     ,  215.44347,  464.15887, 1000.     ], ctx=gpu(0))
    """
    if isinstance(start, (list, _np.ndarray)) or \
       isinstance(stop, (list, _np.ndarray)):
        raise NotImplementedError('start and stop only support int')
    if axis != 0:
        raise NotImplementedError("the function only support axis 0")
    if ctx is None:
        ctx = current_context()
    return _npi.logspace(start=start, stop=stop, num=num, endpoint=endpoint, base=base, ctx=ctx, dtype=dtype)


@set_module('mxnet.symbol.numpy')
def expand_dims(a, axis):
    """Expand the shape of an array.

    Insert a new axis that will appear at the `axis` position in the expanded

    Parameters
    ----------
    a : _Symbol
        Input array.
    axis : int
        Position in the expanded axes where the new axis is placed.

    Returns
    -------
    res : _Symbol
        Output array. The number of dimensions is one greater than that of
        the input array.
    """
    return _npi.expand_dims(a, axis)


@set_module('mxnet.symbol.numpy')
def tril(m, k=0):
    r"""
    Lower triangle of an array.

    Return a copy of an array with elements above the `k`-th diagonal zeroed.

    Parameters
    ----------
    m : _Symbol, shape (M, N)
        Input array.
    k : int, optional
        Diagonal above which to zero elements.  `k = 0` (the default) is the
        main diagonal, `k < 0` is below it and `k > 0` is above.

    Returns
    -------
    tril : _Symbol, shape (M, N)
        Lower triangle of `m`, of same shape and data-type as `m`.

    See Also
    --------
    triu : same thing, only for the upper triangle
    """
    return _npi.tril(m, k)


def _unary_func_helper(x, fn_array, fn_scalar, out=None, **kwargs):
    """Helper function for unary operators.

    Parameters
    ----------
    x : _Symbol or scalar
        Input of the unary operator.
    fn_array : function
        Function to be called if x is of ``_Symbol`` type.
    fn_scalar : function
        Function to be called if x is a Python scalar.
    out : _Symbol
        Dummy parameter to keep the consistency with the ndarray counterpart.

    Returns
    -------
    out : _Symbol or scalar
        Result _Symbol or scalar.
    """
    if isinstance(x, numeric_types):
        return fn_scalar(x, **kwargs)
    elif isinstance(x, _Symbol):
        return fn_array(x, out=out, **kwargs)
    else:
        raise TypeError('type {} not supported'.format(str(type(x))))


@set_module('mxnet.symbol.numpy')
@wrap_np_unary_func
def sin(x, out=None, **kwargs):
    r"""
    Trigonometric sine, element-wise.

    Parameters
    ----------
    x : _Symbol or scalar
        Angle, in radians (:math:`2 \pi` rad equals 360 degrees).
    out : _Symbol or None
        Dummy parameter to keep the consistency with the ndarray counterpart.

    Returns
    -------
    y : _Symbol
        The sine of each element of x.
        This is a scalar if `x` is a scalar.

    Notes
    ----
    This function only supports input type of float.
    """
    return _unary_func_helper(x, _npi.sin, _np.sin, out=out, **kwargs)


@set_module('mxnet.symbol.numpy')
@wrap_np_unary_func
def cos(x, out=None, **kwargs):
    r"""
    Cosine, element-wise.

    Parameters
    ----------
    x : _Symbol or scalar
        Angle, in radians (:math:`2 \pi` rad equals 360 degrees).
    out : _Symbol or None
        Dummy parameter to keep the consistency with the ndarray counterpart.

    Returns
    -------
    y : _Symbol
        The corresponding cosine values. This is a scalar if x is a scalar.

    Notes
    ----
    This function only supports input type of float.
    """
    return _unary_func_helper(x, _npi.cos, _np.cos, out=out, **kwargs)


@set_module('mxnet.symbol.numpy')
@wrap_np_unary_func
def sinh(x, out=None, **kwargs):
    """
    Hyperbolic sine, element-wise.
    Equivalent to ``1/2 * (np.exp(x) - np.exp(-x))`` or ``-1j * np.sin(1j*x)``.

    Parameters
    ----------
    x : _Symbol or scalar
        Input array or scalar.
    out : _Symbol or None
        Dummy parameter to keep the consistency with the ndarray counterpart.

    Returns
    -------
    y : _Symbol or scalar
        The corresponding hyperbolic sine values. This is a scalar if `x` is a scalar.

    Notes
    ----
    This function only supports input type of float.
    """
    return _unary_func_helper(x, _npi.sinh, _np.sinh, out=out, **kwargs)


@set_module('mxnet.symbol.numpy')
@wrap_np_unary_func
def cosh(x, out=None, **kwargs):
    """
    Hyperbolic cosine, element-wise.
    Equivalent to ``1/2 * (np.exp(x) + np.exp(-x))`` and ``np.cos(1j*x)``.

    Parameters
    ----------
    x : _Symbol or scalar
        Input array or scalar.
    out : ndarray or None
        Dummy parameter to keep the consistency with the ndarray counterpart.

    Returns
    -------
    y : _Symbol or scalar
        The corresponding hyperbolic cosine values. This is a scalar if `x` is a scalar.

    Notes
    ----
    This function only supports input type of float.
    """
    return _unary_func_helper(x, _npi.cosh, _np.cosh, out=out, **kwargs)


@set_module('mxnet.symbol.numpy')
@wrap_np_unary_func
def tanh(x, out=None, **kwargs):
    """
    Compute hyperbolic tangent element-wise.
    Equivalent to ``np.sinh(x)/np.cosh(x)``.

    Parameters
    ----------
    x : _Symbol
        Input array.
    out : _Symbol or None
          Dummy parameter to keep the consistency with the ndarray counterpart.

    Returns
    -------
    y : _Symbol
        The corresponding hyperbolic tangent values.

    Notes
    -----
    If `out` is provided, the function writes the result into it,
    and returns a reference to `out`.  (See Examples)
    - input x does not support complex computation (like imaginary number)
    >>> np.tanh(np.pi*1j)
    TypeError: type <type 'complex'> not supported

    Examples
    --------
    >>> np.tanh(np.array[0, np.pi]))
    array([0.       , 0.9962721])
    >>> np.tanh(np.pi)
    0.99627207622075
    >>> # Example of providing the optional output parameter illustrating
    >>> # that what is returned is a reference to said parameter
    >>> out1 = np.array(1)
    >>> out2 = np.tanh(np.array(0.1), out1)
    >>> out2 is out1
    True
    >>> # Example of ValueError due to provision of shape mis-matched `out`
    >>> np.tanh(np.zeros((3,3)),np.zeros((2,2)))
    mxnet.base.MXNetError:
    [07:17:36] ../src/ndarray/./../operator/tensor/../elemwise_op_common.h:135:
    Check failed: assign(&dattr, vec.at(i)): Incompatible attr in node
    at 0-th output: expected [3,3], got [2,2]
    """
    return _unary_func_helper(x, _npi.tanh, _np.tanh, out=out, **kwargs)


@set_module('mxnet.symbol.numpy')
@wrap_np_unary_func
def log10(x, out=None, **kwargs):
    """
    Return the base 10 logarithm of the input array, element-wise.

    Parameters
    ----------
    x : _Symbol or scalar
        Input array or scalar.
    out : _Symbol or None
        Dummy parameter to keep the consistency with the ndarray counterpart.

    Returns
    -------
    y : _Symbol or scalar
        The logarithm to the base 10 of `x`, element-wise. NaNs are
        returned where x is negative. This is a scalar if `x` is a scalar.

    Notes
    ----
    This function only supports input type of float.
    """
    return _unary_func_helper(x, _npi.log10, _np.log10, out=out, **kwargs)


@set_module('mxnet.symbol.numpy')
@wrap_np_unary_func
def sqrt(x, out=None, **kwargs):
    """
    Return the non-negative square-root of an array, element-wise.

    Parameters
    ----------
    x : _Symbol or scalar
        The values whose square-roots are required.
    out : _Symbol, or None, optional
        Dummy parameter to keep the consistency with the ndarray counterpart.

    Returns
    -------
    y : _Symbol or scalar
        An array of the same shape as `x`, containing the positive
        square-root of each element in `x`. This is a scalar if `x` is a scalar.

    Notes
    ----
    This function only supports input type of float.
    """
    return _unary_func_helper(x, _npi.sqrt, _np.sqrt, out=out, **kwargs)


@set_module('mxnet.symbol.numpy')
@wrap_np_unary_func
def cbrt(x, out=None, **kwargs):
    r"""
    Return the cube-root of an array, element-wise.

    Parameters
    ----------
    x : _Symbol
        The values whose cube-roots are required.
    out : _Symbol or None
        Dummy parameter to keep the consistency with the ndarray counterpart.

    Returns
    ----------
    y : _Symbol
        An array of the same shape as x, containing the cube cube-root of each element in x.
        If out was provided, y is a reference to it. This is a scalar if x is a scalar.
    """
    return _unary_func_helper(x, _npi.cbrt, _np.cbrt, out=out, **kwargs)


@set_module('mxnet.symbol.numpy')
@wrap_np_unary_func
def abs(x, out=None, **kwargs):
    r"""
    Calculate the absolute value element-wise.

    Parameters
    ----------
    x : _Symbol or scalar
        Input array.
    out : _Symbol or None
        Dummy parameter to keep the consistency with the ndarray counterpart.

    Returns
    -------
    absolute : _Symbol
        An ndarray containing the absolute value of
        each element in `x`. This is a scalar if `x` is a scalar.
    """
    return _unary_func_helper(x, _npi.abs, _np.abs, out=out, **kwargs)


@set_module('mxnet.symbol.numpy')
@wrap_np_unary_func
def absolute(x, out=None, **kwargs):
    r"""
    Calculate the absolute value element-wise.
    np.abs is a shorthand for this function.

    Parameters
    ----------
    x : _Symbol
        Input array.
    out : _Symbol or None
        Dummy parameter to keep the consistency with the ndarray counterpart.

    Returns
    ----------
    absolute : _Symbol
        An ndarray containing the absolute value of each element in x.
    """
    return _unary_func_helper(x, _npi.absolute, _np.absolute, out=out, **kwargs)


@set_module('mxnet.symbol.numpy')
@wrap_np_unary_func
def sign(x, out=None, **kwargs):
    r"""
    Returns an element-wise indication of the sign of a number.
    The `sign` function returns ``-1 if x < 0, 0 if x==0, 1 if x > 0``. Only supports real number.

    Parameters
    ----------
    x : _Symbol or a scalar
        Input values.
    out : _Symbol or None, optional
        Dummy parameter to keep the consistency with the ndarray counterpart.

    Returns
    -------
    y : _Symbol
        The sign of `x`.
        This is a scalar if `x` is a scalar.

    Note
    -------
    - Only supports real number as input elements.
    - Input type does not support Python native iterables(list, tuple, ...)
    - ``out`` param: cannot perform auto broadcasting. ``out`` symbol's shape must be the same as the expected output.
    - ``out`` param: cannot perform auto type cast. ``out`` symbol's dtype must be the same as the expected output.
    - ``out`` param does not support scalar input case.
    """
    return _unary_func_helper(x, _npi.sign, _np.sign, out=out, **kwargs)


@set_module('mxnet.symbol.numpy')
@wrap_np_unary_func
def exp(x, out=None, **kwargs):
    r"""
    Calculate the exponential of all elements in the input array.

    Parameters
    ----------
    x : _Symbol or scalar
        Input values.
    out : _Symbol or None
        Dummy parameter to keep the consistency with the ndarray counterpart.

    Returns
    -------
    out : _Symbol
        Output array, element-wise exponential of `x`.
        This is a scalar if `x` is a scalar.
    """
    return _unary_func_helper(x, _npi.exp, _np.exp, out=out, **kwargs)


@set_module('mxnet.symbol.numpy')
@wrap_np_unary_func
def expm1(x, out=None, **kwargs):
    r"""
    Calculate `exp(x) - 1` for all elements in the array.

    Parameters
    ----------
    x : _Symbol or scalar
        Input values.
    out : _Symbol or None
        Dummy parameter to keep the consistency with the ndarray counterpart.

    Returns
    -------
    out : _Symbol
        Output array, .
        This is a scalar if `x` is a scalar.
    """
    return _unary_func_helper(x, _npi.expm1, _np.expm1, out=out, **kwargs)


@set_module('mxnet.symbol.numpy')
@wrap_np_unary_func
def arcsin(x, out=None, **kwargs):
    r"""
    Inverse sine, element-wise.

    Parameters
    ----------
    x : _Symbol or scalar
        The values whose reciprocals are required.
    out : _Symbol, or None, optional
        Dummy parameter to keep the consistency with the ndarray counterpart.

    Returns
    -------
    angle : _Symbol or scalar
        Output array is same shape and type as x. This is a scalar if x is a scalar.

    Notes
    -----
    `arcsin` is a multivalued function: for each `x` there are infinitely
    many numbers `z` such that :math:`sin(z) = x`.  The convention is to
    return the angle `z` whose real part lies in [-pi/2, pi/2].
    For real-valued input data types, *arcsin* always returns real output.
    For each value that cannot be expressed as a real number or infinity,
    it yields ``nan`` and sets the `invalid` floating point error flag.
    The inverse sine is also known as `asin` or sin^{-1}.
    The output `symbol` has the same `ctx` as the input `symbol`.
    This function differs from the original `numpy.arcsin
    <https://docs.scipy.org/doc/numpy/reference/generated/numpy.arcsin.html>`_ in
    the following aspects:
    - Only support _Symbol or scalar now.
    - `where` argument is not supported.
    - Complex input is not supported.

    References
    ----------
    Abramowitz, M. and Stegun, I. A., *Handbook of Mathematical Functions*,
    10th printing, New York: Dover, 1964, pp. 79ff.
    http://www.math.sfu.ca/~cbm/aands/
    """
    return _unary_func_helper(x, _npi.arcsin, _np.arcsin, out=out, **kwargs)


@set_module('mxnet.symbol.numpy')
@wrap_np_unary_func
def arccos(x, out=None, **kwargs):
    r"""
    Trigonometric inverse cosine, element-wise.
    The inverse of cos so that, if y = cos(x), then x = arccos(y).

    Parameters
    ----------
    x : _Symbol
        x-coordinate on the unit circle. For real arguments, the domain is [-1, 1].
    out : _Symbol or None
        Dummy parameter to keep the consistency with the ndarray counterpart.

    Returns
    ----------
    angle : _Symbol
        The angle of the ray intersecting the unit circle at the given x-coordinate in radians [0, pi].
        This is a scalar if x is a scalar.

    See also
    ----------
    cos, arctan, arcsin

    Notes
    ----------
    arccos is a multivalued function: for each x there are infinitely many numbers z such that
    cos(z) = x. The convention is to return the angle z whose real part lies in [0, pi].
    For real-valued input data types, arccos always returns real output.
    For each value that cannot be expressed as a real number or infinity, it yields nan and sets
    the invalid floating point error flag.
    The inverse cos is also known as acos or cos^-1.
    """
    return _unary_func_helper(x, _npi.arccos, _np.arccos, out=out, **kwargs)


@set_module('mxnet.symbol.numpy')
@wrap_np_unary_func
def arctan(x, out=None, **kwargs):
    r"""
    Trigonometric inverse tangent, element-wise.
    The inverse of tan, so that if ``y = tan(x)`` then ``x = arctan(y)``.

    Parameters
    ----------
    x : _Symbol or scalar
        Input values.
    out : _Symbol or None
        Dummy parameter to keep the consistency with the ndarray counterpart.

    Returns
    -------
    out : _Symbol
        Out has the same shape as `x`. It lies is in
        ``[-pi/2, pi/2]`` (``arctan(+/-inf)`` returns ``+/-pi/2``).
        This is a scalar if `x` is a scalar.

    Notes
    -----
    `arctan` is a multi-valued function: for each `x` there are infinitely
    many numbers `z` such that tan(`z`) = `x`.  The convention is to return
    the angle `z` whose real part lies in [-pi/2, pi/2].
    For real-valued input data types, `arctan` always returns real output.
    For each value that cannot be expressed as a real number or infinity,
    it yields ``nan`` and sets the `invalid` floating point error flag.
    For complex-valued input, we do not have support for them yet.
    The inverse tangent is also known as `atan` or tan^{-1}.
    """
    return _unary_func_helper(x, _npi.arctan, _np.arctan, out=out, **kwargs)


@set_module('mxnet.symbol.numpy')
@wrap_np_unary_func
def log(x, out=None, **kwargs):
    """
    Natural logarithm, element-wise.
    The natural logarithm `log` is the inverse of the exponential function,
    so that `log(exp(x)) = x`. The natural logarithm is logarithm in base
    `e`.

    Parameters
    ----------
    x : _Symbol
        Input value. Elements must be of real value.
    out : _Symbol or None, optional
        Dummy parameter to keep the consistency with the ndarray counterpart.

    Returns
    -------
    y : _Symbol
        The natural logarithm of `x`, element-wise.
        This is a scalar if `x` is a scalar.

    Notes
    -----
     Currently only supports data of real values and ``inf`` as input. Returns data of real value, ``inf``, ``-inf`` and
    ``nan`` according to the input.
    This function differs from the original `numpy.log
    <https://docs.scipy.org/doc/numpy/reference/generated/numpy.log.html>`_ in
    the following aspects:
    - Does not support complex number for now
    - Input type does not support Python native iterables(list, tuple, ...). Only ndarray is supported.
    - ``out`` param: cannot perform auto braodcasting. ``out`` symbol's shape must be the same as the expected output.
    - ``out`` param: cannot perform auto type cast. ``out`` symbol's dtype must be the same as the expected output.
    - ``out`` param does not support scalar input case.
    """
    return _unary_func_helper(x, _npi.log, _np.log, out=out, **kwargs)


@set_module('mxnet.symbol.numpy')
@wrap_np_unary_func
def degrees(x, out=None, **kwargs):
    """
    Convert angles from radians to degrees.

    Parameters
    ----------
    x : _Symbol
        Input value. Elements must be of real value.
    out : _Symbol or None, optional
        Dummy parameter to keep the consistency with the ndarray counterpart.

    Returns
    -------
    y : _Symbol of floats
        The corresponding degree values; if `out` was supplied this is a
        reference to it.
        This is a scalar if `x` is a scalar.

    Notes
    -------
    This function differs from the original `numpy.degrees
    <https://docs.scipy.org/doc/numpy/reference/generated/numpy.degrees.html>`_ in
    the following aspects:
    - Input type does not support Python native iterables(list, tuple, ...). Only ndarray is supported.
    - ``out`` param: cannot perform auto broadcasting. ``out`` symbol's shape must be the same as the expected output.
    - ``out`` param: cannot perform auto type cast. ``out`` symbol's dtype must be the same as the expected output.
    - ``out`` param does not support scalar input case.
    """
    return _unary_func_helper(x, _npi.degrees, _np.degrees, out=out, **kwargs)


@set_module('mxnet.symbol.numpy')
@wrap_np_unary_func
def rad2deg(x, out=None, **kwargs):
    r"""
    Convert angles from radians to degrees.

    Parameters
    ----------
    x : _Symbol or scalar
        Angles in degrees.
    out : _Symbol or None, optional
        A location into which the result is stored.

    Returns
    -------
    y : _Symbol or scalar
        The corresponding angle in radians.
        This is a scalar if `x` is a scalar.

    Notes
    -----
    "rad2deg(x)" is "x * 180 / pi".

    This function differs from the original numpy.arange in the following aspects:
        - Only support float32 and float64.
        - `out` must be in the same size of input.
    """
    return _unary_func_helper(x, _npi.rad2deg, _np.rad2deg, out=out)


@set_module('mxnet.symbol.numpy')
@wrap_np_unary_func
def rint(x, out=None, **kwargs):
    """
    Round elements of the array to the nearest integer.

    Parameters
    ----------
    x : _Symbol or scalar
        Input array.
    out : _Symbol or None
        Dummy parameter to keep the consistency with the ndarray counterpart.

    Returns
    -------
    out : _Symbol or scalar
        Output array is same shape and type as x. This is a scalar if x is a scalar.

    Notes
    -----
    This function differs from the original `numpy.rint
    <https://docs.scipy.org/doc/numpy/reference/generated/numpy.rint.html>`_ in
    the following way(s):
    - only _Symbol or scalar is accpted as valid input, tuple of _Symbol is not supported
     - broadcasting to `out` of different shape is currently not supported
    - when input is plain python numerics, the result will not be stored in the `out` param
    """
    return _unary_func_helper(x, _npi.rint, _np.rint, out=out, **kwargs)


@set_module('mxnet.symbol.numpy')
@wrap_np_unary_func
def log2(x, out=None, **kwargs):
    """
    Base-2 logarithm of x.
    Parameters
    ----------
    x : _Symbol
        Input values.
    out : ndarray or None
        A location into which the result is stored.
        If provided, it must have the same shape and type as the input.
        If not provided or None, a freshly-allocated array is returned.
    Returns
    -------
    y : _Symbol
        The logarithm base two of `x`, element-wise.
        This is a scalar if `x` is a scalar.
    Notes
    -----
    This function differs from the original `numpy.log2
    <https://www.google.com/search?q=numpy+log2>`_ in
    the following way(s):
    - only ndarray or scalar is accpted as valid input, tuple of ndarray is not supported
    - broadcasting to `out` of different shape is currently not supported
    - when input is plain python numerics, the result will not be stored in the `out` param
    """
    return _unary_func_helper(x, _npi.log2, _np.log2, out=out, **kwargs)


@set_module('mxnet.symbol.numpy')
@wrap_np_unary_func
def log1p(x, out=None, **kwargs):
    """
    Return the natural logarithm of one plus the input array, element-wise.
    Calculates ``log(1 + x)``.
    Parameters
    ----------
    x : _Symbol or scalar
        Input array.
    out : _Symbol or None
          Dummy parameter to keep the consistency with the ndarray counterpart.
    Returns
    -------
    y : _Symbol or scalar
        Natural logarithm of 1 + x, element-wise. This is a scalar
        if x is a scalar.
    Notes
    -----
    For real-valued input, `log1p` is accurate also for `x` so small
    that `1 + x == 1` in floating-point accuracy.
    Logarithm is a multivalued function: for each `x` there is an infinite
    number of `z` such that `exp(z) = 1 + x`. The convention is to return
    the `z` whose imaginary part lies in `[-pi, pi]`.
    For real-valued input data types, `log1p` always returns real output.
    For each value that cannot be expressed as a real number or infinity,
    it yields ``nan`` and sets the `invalid` floating point error flag.
    cannot support complex-valued input.
    Examples
    --------
    >>> np.log1p(1e-99)
    1e-99
    >>> a = np.array([3, 4, 5])
    >>> np.log1p(a)
    array([1.3862944, 1.609438 , 1.7917595])
    """
    return _unary_func_helper(x, _npi.log1p, _np.log1p, out=out, **kwargs)


@set_module('mxnet.symbol.numpy')
@wrap_np_unary_func
def radians(x, out=None, **kwargs):
    """
    Convert angles from degrees to radians.
    Parameters
    ----------
    x : _Symbol or scalar
        Input array in degrees.
    out : _Symbol or None
       Dummy parameter to keep the consistency with the ndarray counterpart.
    Returns
    -------
    y : _Symbol
        The corresponding radian values. This is a scalar if x is a scalar.
    Notes
    -----
    This function differs from the original `numpy.radians
    <https://docs.scipy.org/doc/numpy/reference/generated/numpy.radians.html>`_ in
    the following way(s):
    - only _Symbol or scalar is accpted as valid input, tuple of _Symbol is not supported
    - broadcasting to `out` of different shape is currently not supported
    - when input is plain python numerics, the result will not be stored in the `out` param
    Examples
    --------
    >>> deg = np.arange(12.) * 30.
    >>> np.radians(deg)
    array([0.       , 0.5235988, 1.0471976, 1.5707964, 2.0943952, 2.6179938,
           3.1415927, 3.6651914, 4.1887903, 4.712389 , 5.2359877, 5.7595863],
           dtype=float32)
    """
    return _unary_func_helper(x, _npi.radians, _np.radians, out=out, **kwargs)


@set_module('mxnet.symbol.numpy')
@wrap_np_unary_func
def deg2rad(x, out=None, **kwargs):
    r"""
    deg2rad(x, out=None)

    Convert angles from degrees to radians.

    Parameters
    ----------
    x : _Symbol or scalar
        Angles in degrees.
    out : _Symbol or None, optional
        A location into which the result is stored.

    Returns
    -------
    y : _Symbol or scalar
        The corresponding angle in radians.
        This is a scalar if `x` is a scalar.

    Notes
    -----
    "deg2rad(x)" is "x * pi / 180".

    This function differs from the original numpy.arange in the following aspects:
        - Only support float32 and float64.
        - `out` must be in the same size of input.
    """
    return _unary_func_helper(x, _npi.deg2rad, _np.deg2rad, out=out)


@set_module('mxnet.symbol.numpy')
@wrap_np_unary_func
def reciprocal(x, out=None, **kwargs):
    r"""
    Return the reciprocal of the argument, element-wise.
    Calculates ``1/x``.

    Parameters
    ----------
    x : _Symbol or scalar
        The values whose reciprocals are required.
    out : _Symbol, or None, optional
        Dummy parameter to keep the consistency with the ndarray counterpart.

    Returns
    -------
    y : _Symbol or scalar
        Output array is same shape and type as x. This is a scalar if x is a scalar.

    Notes
    -----
    .. note::
        This function is not designed to work with integers.
    For integer arguments with absolute value larger than 1 the result is
    always zero because of the way Python handles integer division.  For
    integer zero the result is an overflow.
    The output `symbol` has the same `ctx` as the input `symbol`.
    This function differs from the original `numpy.reciprocal
    <https://docs.scipy.org/doc/numpy/reference/generated/numpy.reciprocal.html>`_ in
    the following aspects:
    - Only support _Symbol and scalar now.
    - `where` argument is not supported.
    """
    return _unary_func_helper(x, _npi.reciprocal, _np.reciprocal, out=out, **kwargs)


@set_module('mxnet.symbol.numpy')
@wrap_np_unary_func
def square(x, out=None, **kwargs):
    r"""
    Return the element-wise square of the input.

    Parameters
    ----------
    x : _Symbol or scalar
        The values whose reciprocals are required.
    out : _Symbol, or None, optional
        Dummy parameter to keep the consistency with the ndarray counterpart.

    Returns
    -------
    y : _Symbol or scalar
        Output array is same shape and type as x. This is a scalar if x is a scalar.

    Notes
    -----
    The output `symbol` has the same `ctx` as the input `symbol`.
    This function differs from the original `numpy.square
    <https://docs.scipy.org/doc/numpy/reference/generated/numpy.square.html>`_ in
    the following aspects:
    - Only support _Symbol and scalar now.
    - `where` argument is not supported.
    """
    return _unary_func_helper(x, _npi.square, _np.square, out=out, **kwargs)


@set_module('mxnet.symbol.numpy')
@wrap_np_unary_func
def negative(x, out=None, **kwargs):
    r"""
    Numerical negative, element-wise.

    Parameters:
    ------------
    x : _Symbol or scalar
        Input array.
    out : _Symbol or None, optional
          A location into which the result is stored.
          If provided, it must have a shape that the inputs broadcast to.
          If not provided or None, a freshly-allocated array is returned.
          A tuple (possible only as a keyword argument) must have length
          equal to the number of outputs.

    Returns:
    -------
    y : _Symbol or scalar
        Returned array or scalar: y = -x. This is a scalar if x is a scalar.

    Examples:
    ---------
    >>> np.negative(1)
    -1
    """
    return _unary_func_helper(x, _npi.negative, _np.negative, out=out)


@set_module('mxnet.symbol.numpy')
@wrap_np_unary_func
def fix(x, out=None, **kwargs):
    """
    Round to nearest integer towards zero.

    Round an array of floats element-wise to nearest integer towards zero. The rounded values are returned as floats.

    Parameters:
    ----------
    x : _Symbol or scalar
        An array of floats to be rounded
    out : _Symbol or scalar, optional
          Output array

    Returns:
    ---------
    y : _Symbol or scalar

    Examples:
    ----------
    >>> np.fix(3.14)
    3
    """
    return _unary_func_helper(x, _npi.fix, _np.fix, out=out)


@set_module('mxnet.symbol.numpy')
@wrap_np_unary_func
def tan(x, out=None, **kwargs):
    r"""
    Compute tangent element-wise.
    Equivalent to np.sin(x)/np.cos(x) element-wise.

    Parameters:
    ----------
    x : _Symbol or scalar
        Input array.
    out : _Symbol or scalar or None.
        A location into which the result is stored. If provided,
        it must have a shape that the inputs broadcast to. If not provided or None,
        a freshly-allocated array is returned. A tuple (possible only as a keyword argument)
        must have length equal to the number of outputs.

    Returns:
    -------
    y : _Symbol or scalar
        The corresponding tangent values. This is a scalar if x is a scalar.
    """

    return _unary_func_helper(x, _npi.tan, _np.tan, out=out, **kwargs)


@set_module('mxnet.symbol.numpy')
@wrap_np_unary_func
def ceil(x, out=None, **kwargs):
    r"""
    Return the ceiling of the input, element-wise.
    The ceil of the ndarray `x` is the smallest integer `i`, such that
    `i >= x`.  It is often denoted as :math:`\lceil x \rceil`.

    Parameters
    ----------
    x : _Symbol or scalar
        Input array.
    out : _Symbol or None
          Dummy parameter to keep the consistency with the ndarray counterpart.

    Returns
    -------
    y : _Symbol or scalar
        The ceiling of each element in `x`, with `float` dtype.
        This is a scalar if `x` is a scalar.

    Examples
    --------
    >>> a = np.array([-1.7, -1.5, -0.2, 0.2, 1.5, 1.7, 2.0])
    >>> np.ceil(a)
    array([-1., -1., -0.,  1.,  2.,  2.,  2.])
    >>> #if you use parameter out, x and out must be ndarray. if not, you will get an error!
    >>> a = np.array(1)
    >>> np.ceil(np.array(3.5), a)
    array(4.)
    >>> a
    array(4.)
    """
    return _unary_func_helper(x, _npi.ceil, _np.ceil, out=out, **kwargs)


@set_module('mxnet.symbol.numpy')
@wrap_np_unary_func
def floor(x, out=None, **kwargs):
    r"""
    Return the floor of the input, element-wise.
    The floor of the ndarray `x` is the largest integer `i`, such that
    `i <= x`.  It is often denoted as :math:`\lfloor x \rfloor`.

    Parameters
    ----------
    x : _Symbol or scalar
        Input array.
    out : _Symbol or None
          Dummy parameter to keep the consistency with the ndarray counterpart.

    Returns
    -------
    y : _Symbol or scalar
        The floor of each element in `x`, with `float` dtype.
        This is a scalar if `x` is a scalar.

    Examples
    --------
    >>> a = np.array([-1.7, -1.5, -0.2, 0.2, 1.5, 1.7, 2.0])
    >>> np.floor(a)
    array([-2., -2., -1.,  0.,  1.,  1.,  2.])
    >>> # if you use parameter out, x and out must be ndarray. if not, you will get an error!
    >>> a = np.array(1)
    >>> np.floor(np.array(3.5), a)
    array(3.)
    >>> a
    array(3.)
    """
    return _unary_func_helper(x, _npi.floor, _np.floor, out=out, **kwargs)


@set_module('mxnet.symbol.numpy')
@wrap_np_unary_func
def trunc(x, out=None, **kwargs):
    r"""
    Return the truncated value of the input, element-wise.
    The truncated value of the scalar `x` is the nearest integer `i` which
    is closer to zero than `x` is. In short, the fractional part of the
    signed number `x` is discarded.

    Parameters
    ----------
    x : _Symbol or scalar
        Input data.
    out : _Symbol or None, optional
        Dummy parameter to keep the consistency with the ndarray counterpart.

    Returns
    -------
    y : _Symbol or scalar
        The truncated value of each element in `x`.
        This is a scalar if `x` is a scalar.

    Notes
    -----
    This function differs from the original numpy.trunc in the following aspects:
        - Do not support `where`, a parameter in numpy which indicates where to calculate.
        - Cannot cast type automatically. Dtype of `out` must be same as the expected one.
        - Cannot broadcast automatically. Shape of `out` must be same as the expected one.
        - If `x` is plain python numeric, the result won't be stored in out.
    """
    return _unary_func_helper(x, _npi.trunc, _np.trunc, out=out, **kwargs)


@set_module('mxnet.symbol.numpy')
@wrap_np_unary_func
def logical_not(x, out=None, **kwargs):
    r"""
    Compute the truth value of NOT x element-wise.

    Parameters
    ----------
    x : _Symbol or scalar
        Logical NOT is applied to the elements of `x`.
    out : _Symbol or None, optional
        Dummy parameter to keep the consistency with the ndarray counterpart.

    Returns
    -------
    y : bool or _Symbol
        Boolean result with the same shape as `x` of the NOT operation
        on elements of `x`.
        This is a scalar if `x` is a scalar.

    Notes
    -----
    This function differs from the original numpy.logical_not in the following aspects:
        - Do not support `where`, a parameter in numpy which indicates where to calculate.
        - Cannot cast type automatically. Dtype of `out` must be same as the expected one.
        - Cannot broadcast automatically. Shape of `out` must be same as the expected one.
        - If `x` is plain python numeric, the result won't be stored in out.
    """
    return _unary_func_helper(x, _npi.logical_not, _np.logical_not, out=out, **kwargs)


@set_module('mxnet.symbol.numpy')
@wrap_np_unary_func
def arcsinh(x, out=None, **kwargs):
    r"""
    Inverse hyperbolic sine, element-wise.

    Parameters
    ----------
    x : _Symbol or scalar
        Input array.
    out : _Symbol or None, optional
        Dummy parameter to keep the consistency with the ndarray counterpart.

    Returns
    -------
    arcsinh : _Symbol
        Array of the same shape as `x`.
        This is a scalar if `x` is a scalar.

    Notes
    -----
    `arcsinh` is a multivalued function: for each `x` there are infinitely
    many numbers `z` such that `sinh(z) = x`.

    For real-valued input data types, `arcsinh` always returns real output.
    For each value that cannot be expressed as a real number or infinity, it
    yields ``nan`` and sets the `invalid` floating point error flag.

    This function differs from the original numpy.arcsinh in the following aspects:
        - Do not support `where`, a parameter in numpy which indicates where to calculate.
        - Do not support complex-valued input.
        - Cannot cast type automatically. DType of `out` must be same as the expected one.
        - Cannot broadcast automatically. Shape of `out` must be same as the expected one.
        - If `x` is plain python numeric, the result won't be stored in out.
    """
    return _unary_func_helper(x, _npi.arcsinh, _np.arcsinh, out=out, **kwargs)


@set_module('mxnet.symbol.numpy')
@wrap_np_unary_func
def arccosh(x, out=None, **kwargs):
    r"""
    Inverse hyperbolic cosine, element-wise.

    Parameters
    ----------
    x : _Symbol or scalar
        Input array.
    out : _Symbol or None, optional
        Dummy parameter to keep the consistency with the ndarray counterpart.

    Returns
    -------
    arccosh : _Symbol
        Array of the same shape as `x`.
        This is a scalar if `x` is a scalar.

    Notes
    -----
    `arccosh` is a multivalued function: for each `x` there are infinitely
    many numbers `z` such that `cosh(z) = x`.

    For real-valued input data types, `arccosh` always returns real output.
    For each value that cannot be expressed as a real number or infinity, it
    yields ``nan`` and sets the `invalid` floating point error flag.

    This function differs from the original numpy.arccosh in the following aspects:
        - Do not support `where`, a parameter in numpy which indicates where to calculate.
        - Do not support complex-valued input.
        - Cannot cast type automatically. Dtype of `out` must be same as the expected one.
        - Cannot broadcast automatically. Shape of `out` must be same as the expected one.
        - If `x` is plain python numeric, the result won't be stored in out.
    """
    return _unary_func_helper(x, _npi.arccosh, _np.arccosh, out=out, **kwargs)


@set_module('mxnet.symbol.numpy')
@wrap_np_unary_func
def arctanh(x, out=None, **kwargs):
    r"""
    Inverse hyperbolic tangent, element-wise.

    Parameters
    ----------
    x : _Symbol or scalar
        Input array.
    out : _Symbol or None, optional
        Dummy parameter to keep the consistency with the ndarray counterpart.

    Returns
    -------
    arctanh : _Symbol
        Array of the same shape as `x`.
        This is a scalar if `x` is a scalar.

    Notes
    -----
    `arctanh` is a multivalued function: for each `x` there are infinitely
    many numbers `z` such that `tanh(z) = x`.

    For real-valued input data types, `arctanh` always returns real output.
    For each value that cannot be expressed as a real number or infinity, it
    yields ``nan`` and sets the `invalid` floating point error flag.

    This function differs from the original numpy.arctanh in the following aspects:
        - Do not support `where`, a parameter in numpy which indicates where to calculate.
        - Do not support complex-valued input.
        - Cannot cast type automatically. Dtype of `out` must be same as the expected one.
        - Cannot broadcast automatically. Shape of `out` must be same as the expected one.
        - If `x` is plain python numeric, the result won't be stored in out.
    """
    return _unary_func_helper(x, _npi.arctanh, _np.arctanh, out=out, **kwargs)


@set_module('mxnet.symbol.numpy')
def tile(A, reps):
    r"""
    Construct an array by repeating A the number of times given by reps.

    If `reps` has length ``d``, the result will have dimension of
    ``max(d, A.ndim)``.

    If ``A.ndim < d``, `A` is promoted to be d-dimensional by prepending new
    axes. So a shape (3,) array is promoted to (1, 3) for 2-D replication,
    or shape (1, 1, 3) for 3-D replication. If this is not the desired
    behavior, promote `A` to d-dimensions manually before calling this
    function.

    If ``A.ndim > d``, `reps` is promoted to `A`.ndim by pre-pending 1's to it.
    Thus for an `A` of shape (2, 3, 4, 5), a `reps` of (2, 2) is treated as
    (1, 1, 2, 2).

    Parameters
    ----------
    A : _Symbol or scalar
        An input array or a scalar to repeat.
    reps : a single integer or tuple of integers
        The number of repetitions of `x` along each axis.

    Returns
    -------
    c : _Symbol
        The tiled output array.
    """
    return _unary_func_helper(A, _npi.tile, _np.tile, reps=reps)


@set_module('mxnet.symbol.numpy')
def arange(start, stop=None, step=1, dtype=None, ctx=None):
    """Return evenly spaced values within a given interval.

    Values are generated within the half-open interval ``[start, stop)``
    (in other words, the interval including `start` but excluding `stop`).
    For integer arguments the function is equivalent to the Python built-in
    `range` function, but returns an ndarray rather than a list.

    Parameters
    ----------
    start : number, optional
        Start of interval. The interval includes this value.  The default
        start value is 0.
    stop : number
        End of interval. The interval does not include this value, except
        in some cases where `step` is not an integer and floating point
        round-off affects the length of `out`.
    step : number, optional
        Spacing between values. For any output `out`, this is the distance
        between two adjacent values, ``out[i+1] - out[i]``.  The default
        step size is 1.  If `step` is specified as a position argument,
        `start` must also be given.
    dtype : dtype
        The type of the output array. The default is `float32`.

    Returns
    -------
    arange : ndarray
        Array of evenly spaced values.

        For floating point arguments, the length of the result is
        ``ceil((stop - start)/step)``.  Because of floating point overflow,
        this rule may result in the last element of `out` being greater
        than `stop`.
    """
    if dtype is None:
        dtype = 'float32'
    if ctx is None:
        ctx = current_context()
    if stop is None:
        stop = start
        start = 0
    if step is None:
        step = 1
    if start is None and stop is None:
        raise ValueError('start and stop cannot be both None')
    if step == 0:
        raise ZeroDivisionError('step cannot be 0')
    return _npi.arange(start=start, stop=stop, step=step, dtype=dtype, ctx=ctx)


# pylint: disable=redefined-outer-name
@set_module('mxnet.symbol.numpy')
def split(ary, indices_or_sections, axis=0):
    """Split an array into multiple sub-arrays.

    Parameters
    ----------
    ary : ndarray
        Array to be divided into sub-arrays.
    indices_or_sections : int or 1-D python tuple, list or set.
        If `indices_or_sections` is an integer, N, the array will be divided
        into N equal arrays along `axis`.  If such a split is not possible,
        an error is raised.
        If `indices_or_sections` is a 1-D array of sorted integers, the entries
        indicate where along `axis` the array is split.  For example,
        ``[2, 3]`` would, for ``axis=0``, result in
          - ary[:2]
          - ary[2:3]
          - ary[3:]
        If an index exceeds the dimension of the array along `axis`,
        an empty sub-array is returned correspondingly.
    axis : int, optional
        The axis along which to split, default is 0.

    Returns
    -------
    sub-arrays : list of ndarrays
        A list of sub-arrays.

    Raises
    ------
    ValueError
        If `indices_or_sections` is given as an integer, but
        a split does not result in equal division."""
    indices = []
    sections = 0
    if isinstance(indices_or_sections, int):
        sections = indices_or_sections
    elif isinstance(indices_or_sections, (list, set, tuple)):
        indices = [0] + list(indices_or_sections)
    else:
        raise ValueError('indices_or_sections must either int or tuple / list / set of ints')
    ret = _npi.split(ary, indices, axis, False, sections)
    return ret
# pylint: enable=redefined-outer-name


# pylint: disable=redefined-outer-name
@set_module('mxnet.ndarray.numpy')
def hsplit(ary, indices_or_sections):
    """Split an array into multiple sub-arrays horizontally (column-wise).

    This is equivalent to ``split`` with ``axis=0`` if ``ary`` has one
    dimension, and otherwise that with ``axis=1``.

    Parameters
    ----------
    ary : _Symbol
        Array to be divided into sub-arrays.
    indices_or_sections : int, list of ints or tuple of ints.
        If `indices_or_sections` is an integer, N, the array will be divided
        into N equal arrays along `axis`.  If such a split is not possible,
        an error is raised.

        If `indices_or_sections` is a list of sorted integers, the entries
        indicate where along `axis` the array is split.

        If an index exceeds the dimension of the array along `axis`,
        it will raises errors. so index must less than or euqal to
        the dimension of the array along axis.

    Returns
    -------
    sub-arrays : _Symbol
        A list of sub-arrays.

    Notes
    ------
    - If `indices_or_sections` is given as an integer, but a split
      does not result in equal division.It will raises ValueErrors.

    - If indices_or_sections is an integer, and the number is 1, it will
      raises an error. Because single output from split is not supported yet...

    See Also
    --------
    split : Split an array into multiple sub-arrays of equal size.

    Examples
    --------
    >>> x = np.arange(16.0).reshape(4, 4)
    >>> x
    array([[ 0.,  1.,  2.,  3.],
           [ 4.,  5.,  6.,  7.],
           [ 8.,  9., 10., 11.],
           [12., 13., 14., 15.]])
    >>> np.hsplit(x, 2)
    [array([[ 0.,  1.],
           [ 4.,  5.],
           [ 8.,  9.],
           [12., 13.]]),
    array([[ 2.,  3.],
           [ 6.,  7.],
           [10., 11.],
           [14., 15.]])]
    >>> np.hsplit(x, [3, 6])
    [array([[ 0.,  1.,  2.],
           [ 4.,  5.,  6.],
           [ 8.,  9., 10.],
           [12., 13., 14.]]),
    array([[ 3.],
           [ 7.],
           [11.],
           [15.]]),
    array([], shape=(4, 0), dtype=float32)]

    With a higher dimensional array the split is still along the second axis.

    >>> x = np.arange(8.0).reshape(2, 2, 2)
    >>> x
    array([[[ 0.,  1.],
            [ 2.,  3.]],
           [[ 4.,  5.],
            [ 6.,  7.]]])
    >>> np.hsplit(x, 2)
    [array([[[ 0.,  1.]],
            [[ 4.,  5.]]]),
     array([[[ 2.,  3.]],
            [[ 6.,  7.]]])]

    If ``ary`` has one dimension, 'axis' = 0.
    >>> x = np.arange(4)
    array([0., 1., 2., 3.])
    >>> np.hsplit(x, 2)
    [array([0., 1.]), array([2., 3.])]

    If you want to produce an empty sub-array, you can see an example.
    >>> np.hsplit(x, [2, 2])
    [array([0., 1.]), array([], dtype=float32), array([2., 3.])]
    """
    indices = []
    sections = 0
    if isinstance(indices_or_sections, int):
        sections = indices_or_sections
    elif isinstance(indices_or_sections, (list, set, tuple)):
        indices = [0] + list(indices_or_sections)
    else:
        raise ValueError('indices_or_sections must either int or tuple of ints')
    ret = _npi.hsplit(ary, indices, 1, False, sections)
    return ret
# pylint: enable=redefined-outer-name


@set_module('mxnet.symbol.numpy')
def vsplit(ary, indices_or_sections):
    r"""
    vsplit(ary, indices_or_sections)

    Split an array into multiple sub-arrays vertically (row-wise).

    ``vsplit`` is equivalent to ``split`` with `axis=0` (default): the array is always split
    along the first axis regardless of the array dimension.

    Parameters
    ----------
    ary : _Symbol
        Array to be divided into sub-arrays.
    indices_or_sections : int or 1 - D Python tuple, list or set.
        If `indices_or_sections` is an integer, N, the array will be divided into N equal arrays
        along axis 0.  If such a split is not possible, an error is raised.

        If `indices_or_sections` is a 1-D array of sorted integers, the entries indicate where
        along axis 0 the array is split.  For example, ``[2, 3]`` would result in

          - ary[:2]
          - ary[2:3]
          - ary[3:]

        If an index exceeds the dimension of the array along axis 0, an error will be thrown.

    Returns
    -------
    sub-arrays : list of _Symbols
        A list of sub-arrays.

    See Also
    --------
    split : Split an array into multiple sub-arrays of equal size.

    Notes
    -------
    This function differs from the original `numpy.degrees
    <https://docs.scipy.org/doc/numpy/reference/generated/numpy.degrees.html>`_ in
    the following aspects:

    - Currently parameter ``indices_or_sections`` does not support ndarray, but supports scalar,
    tuple and list
    - In ``indices_or_sections``, if an index exceeds the dimension of the array along axis 0,
    an error will be thrown.

    """
    return split(ary, indices_or_sections, 0)


@set_module('mxnet.symbol.numpy')
def concatenate(seq, axis=0, out=None):
    """Join a sequence of arrays along an existing axis.
    Parameters
    ----------
    a1, a2, ... : sequence of array_like
        The arrays must have the same shape, except in the dimension
        corresponding to `axis` (the first, by default).
    axis : int, optional
        The axis along which the arrays will be joined.  If axis is None,
        arrays are flattened before use.  Default is 0.
    out : ndarray, optional
        If provided, the destination to place the result. The shape must be
        correct, matching that of what concatenate would have returned if no
        out argument were specified.
    Returns
    -------
    res : ndarray
        The concatenated array.
    """
    if len(seq) > 1:
        return _npi.concatenate(*[seq[i] for i in range(len(seq))], dim=axis, out=out)
    return _npi.concatenate(*seq, dim=axis, out=out)


@set_module('mxnet.symbol.numpy')
def stack(arrays, axis=0, out=None):
    """Join a sequence of arrays along a new axis.
        The axis parameter specifies the index of the new axis in the dimensions of the result.
        For example, if `axis=0` it will be the first dimension and if `axis=-1` it will be the last dimension.
    Parameters
    ----------
    arrays : sequence of array_like
        Each array must have the same shape.
    axis : int, optional
        The axis in the result array along which the input arrays are stacked.
    out : ndarray, optional
        If provided, the destination to place the result. The shape must be correct,
        matching that of what stack would have returned if no out argument were specified.
    Returns
    -------
    stacked : ndarray
        The stacked array has one more dimension than the input arrays."""
    def get_list(arrays):
        if not hasattr(arrays, '__getitem__') and hasattr(arrays, '__iter__'):
            raise ValueError("expected iterable for arrays but got {}".format(type(arrays)))
        return [arr for arr in arrays]

    arrays = get_list(arrays)
    return _npi.stack(*arrays, axis=axis, out=out)


@set_module('mxnet.symbol.numpy')
def vstack(arrays, out=None):
    r"""Stack arrays in sequence vertically (row wise).

    This is equivalent to concatenation along the first axis after 1-D arrays
    of shape `(N,)` have been reshaped to `(1,N)`. Rebuilds arrays divided by
    `vsplit`.

    This function makes most sense for arrays with up to 3 dimensions. For
    instance, for pixel-data with a height (first axis), width (second axis),
    and r/g/b channels (third axis). The functions `concatenate` and `stack`
    provide more general stacking and concatenation operations.

    Parameters
    ----------
    tup : sequence of _Symbol
        The arrays must have the same shape along all but the first axis.
        1-D arrays must have the same length.

    Returns
    -------
    stacked : _Symbol
        The array formed by stacking the given arrays, will be at least 2-D.
    """
    def get_list(arrays):
        if not hasattr(arrays, '__getitem__') and hasattr(arrays, '__iter__'):
            raise ValueError("expected iterable for arrays but got {}".format(type(arrays)))
        return [arr for arr in arrays]

    arrays = get_list(arrays)
    return _npi.vstack(*arrays)


@set_module('mxnet.symbol.numpy')
def dstack(arrays):
    """
    Stack arrays in sequence depth wise (along third axis).

    This is equivalent to concatenation along the third axis after 2-D arrays
    of shape `(M,N)` have been reshaped to `(M,N,1)` and 1-D arrays of shape
    `(N,)` have been reshaped to `(1,N,1)`. Rebuilds arrays divided by
    `dsplit`.

    This function makes most sense for arrays with up to 3 dimensions. For
    instance, for pixel-data with a height (first axis), width (second axis),
    and r/g/b channels (third axis). The functions `concatenate`, `stack` and
    `block` provide more general stacking and concatenation operations.

    Parameters
    ----------
    tup : sequence of _Symbol
        The arrays must have the same shape along all but the first axis.
        1-D arrays must have the same length.

    Returns
    -------
    stacked : _Symbol
        The array formed by stacking the given arrays, will be at least 2-D.
    """
    return _npi.dstack(*arrays)


@set_module('mxnet.symbol.numpy')
@wrap_np_binary_func
def maximum(x1, x2, out=None, **kwargs):
    return _ufunc_helper(x1, x2, _npi.maximum, _np.maximum, _npi.maximum_scalar, None, out)


@set_module('mxnet.symbol.numpy')
@wrap_np_binary_func
def minimum(x1, x2, out=None, **kwargs):
    return _ufunc_helper(x1, x2, _npi.minimum, _np.minimum, _npi.minimum_scalar, None, out)


@set_module('mxnet.symbol.numpy')
def clip(a, a_min, a_max, out=None):
    """clip(a, a_min, a_max, out=None)

    Clip (limit) the values in an array.
    Given an interval, values outside the interval are clipped to
    the interval edges.  For example, if an interval of ``[0, 1]``
    is specified, values smaller than 0 become 0, and values larger
    than 1 become 1.

    Parameters
    ----------
    a : _Symbol
        Array containing elements to clip.
    a_min : scalar or `None`
        Minimum value. If `None`, clipping is not performed on lower
        interval edge. Not more than one of `a_min` and `a_max` may be
        `None`.
    a_max : scalar or `None`
        Maximum value. If `None`, clipping is not performed on upper
        interval edge. Not more than one of `a_min` and `a_max` may be
        `None`.
    out : _Symbol or `None`
        The results will be placed in this array. It may be the input
        array for in-place clipping.  `out` must be of the right shape
        to hold the output.  Its type is preserved.

    Returns
    -------
    clipped_array : _Symbol
        An array with the elements of `a`, but where values
        < `a_min` are replaced with `a_min`, and those > `a_max`
        with `a_max`.

    Notes
    -----
    array_like `a_min` and `a_max` are not supported.
    """
    if a_min is None and a_max is None:
        raise ValueError('array_clip: must set either max or min')
    if a_min is None:
        a_min = float('-inf')
    if a_max is None:
        a_max = float('inf')
    return _npi.clip(a, a_min, a_max, out=out)


@set_module('mxnet.symbol.numpy')
def swapaxes(a, axis1, axis2):
    """Interchange two axes of an array.

    Parameters
    ----------
    a : _Symbol
        Input array.
    axis1 : int
        First axis.
    axis2 : int
        Second axis.

    Returns
    -------
    a_swapped : _Symbol
        Swapped array symbol.
    """
    return _npi.swapaxes(a, dim1=axis1, dim2=axis2)


@set_module('mxnet.symbol.numpy')
def argmax(a, axis=None, out=None):
    r"""
    Returns the indices of the maximum values along an axis.

    Parameters
    ----------
    a : _Symbol
        Input array. Only support dtype `float16`, `float32`, and `float64`.
    axis : int, optional
        By default, the index is into the flattened array, otherwise
        along the specified axis.
    out : _Symbol or None, optional
        Dummy parameter to keep the consistency with the ndarray counterpart.

    Returns
    -------
    index_array : _Symbol of indices whose dtype is same as the input ndarray.
        Array of indices into the array. It has the same shape as `a.shape`
        with the dimension along `axis` removed.

    Notes
    -----
    In case of multiple occurrences of the maximum values, the indices
    corresponding to the first occurrence are returned.

    This function differs from the original `numpy.argmax
    <https://docs.scipy.org/doc/numpy/reference/generated/numpy.argmax.html>`_ in
    the following aspects:

    - Input type does not support Python native iterables(list, tuple, ...).
    - Output has dtype that is same as the input ndarray.
    - ``out`` param: cannot perform auto broadcasting. ``out`` symbol's shape must be the same as the expected output.
    - ``out`` param: cannot perform auto type cast. ``out`` symnbol's dtype must be the same as the expected output.
    - ``out`` param does not support scalar input case.

    """
    return _npi.argmax(a, axis=axis, keepdims=False, out=out)


@set_module('mxnet.symbol.numpy')
def argmin(a, axis=None, out=None):
    r"""
    Returns the indices of the minimum values along an axis.

    Parameters
    ----------
    a : _Symbol
        Input array. Only support dtype `float16`, `float32`, and `float64`.
    axis : int, optional
        By default, the index is into the flattened array, otherwise
        along the specified axis.
    out : _Symbol or None, optional
        Dummy parameter to keep the consistency with the ndarray counterpart.

    Returns
    -------
    index_array : _Symbol of indices whose dtype is same as the input ndarray.
        Array of indices into the array. It has the same shape as `a.shape`
        with the dimension along `axis` removed.

    Notes
    -----
    In case of multiple occurrences of the minimum values, the indices
    corresponding to the first occurrence are returned.

    This function differs from the original `numpy.argmin
    <https://docs.scipy.org/doc/numpy/reference/generated/numpy.argmin.html>`_ in
    the following aspects:

    - Input type does not support Python native iterables(list, tuple, ...).
    - Output has dtype that is same as the input ndarray.
    - ``out`` param: cannot perform auto broadcasting. ``out`` symbol's shape must be the same as the expected output.
    - ``out`` param: cannot perform auto type cast. ``out`` symnbol's dtype must be the same as the expected output.
    - ``out`` param does not support scalar input case.

    """
    return _npi.argmin(a, axis=axis, keepdims=False, out=out)


@set_module('mxnet.symbol.numpy')
def mean(a, axis=None, dtype=None, out=None, keepdims=False):  # pylint: disable=arguments-differ
    """
    mean(a, axis=None, dtype=None, out=None, keepdims=None)

    Compute the arithmetic mean along the specified axis.
    Returns the average of the array elements.
    The average is taken over the flattened array by default, otherwise over the specified axis.

    Parameters
    ----------
    a : `_Symbol`
        _Symbol containing numbers whose mean is desired.
    axis : None or int or tuple of ints, optional
        Axis or axes along which the means are computed. The default is to compute the mean of the flattened array.
        If this is a tuple of ints, a mean is performed over multiple axes,
        instead of a single axis or all the axes as before.
    dtype : data-type, optional
        Type to use in computing the mean. For integer inputs, the default is float32;
        for floating point inputs, it is the same as the input dtype.
    out : _Symbol, optional
        Dummy parameter to keep the consistency with the ndarray counterpart.
    keepdims : bool, optional
        If this is set to True, the axes which are reduced are left in the result
        as dimensions with size one. With this option, the result will broadcast correctly
        against the input array.
        If the default value is passed, then keepdims will not be passed through to the mean
        method of sub-classes of _Symbol, however any non-default value will be. If the sub-class
        method does not implement keepdims any exceptions will be raised.

    Returns
    -------
    m : _Symbol, see dtype parameter above
        If out=None, returns a new array containing the mean values,
        otherwise a reference to the output array is returned.

    Notes
    -----
    This function differs from the original `numpy.mean
    <https://docs.scipy.org/doc/numpy/reference/generated/numpy.mean.html>`_ in
    the following way(s):

    - only _Symbol is accepted as valid input, python iterables or scalar is not supported
    - default data type for integer input is float32

    Examples
    --------
    >>> a = np.array([[1, 2], [3, 4]])
    >>> np.mean(a)
    array(2.5)
    >>> a = np.zeros((2, 512*512), dtype=np.float32)
    >>> a[0,:] = 1.0
    >>> a[1,:] = 0.1
    >>> np.mean(a)
    array(0.55)
    >>> np.mean(a, dtype=np.float64)
    array(0.55)
    """
    return _npi.mean(a, axis=axis, dtype=dtype, keepdims=keepdims, out=out)


@set_module('mxnet.symbol.numpy')
def std(a, axis=None, dtype=None, out=None, ddof=0, keepdims=False):  # pylint: disable=too-many-arguments
    """
    Compute the standard deviation along the specified axis.

    Returns the standard deviation, a measure of the spread of a distribution,
    of the array elements. The standard deviation is computed for the
    flattened array by default, otherwise over the specified axis.

    Parameters
    ----------
    a : `_Symbol`
        _Symbol containing numbers whose standard deviation is desired.
    axis : None or int or tuple of ints, optional
        Axis or axes along which the standard deviations are computed.
        The default is to compute the standard deviation of the flattened array.
        If this is a tuple of ints, computation is performed over multiple axes,
        instead of a single axis or all the axes as before.
    dtype : data-type, optional
        Type to use in computing the standard deviation. For integer inputs, the default is float32;
        for floating point inputs, it is the same as the input dtype.
    out : _Symbol, optional
        Dummy parameter to keep the consistency with the ndarray counterpart.
    keepdims : bool, optional
        If this is set to True, the axes which are reduced are left in the result
        as dimensions with size one. With this option, the result will broadcast correctly
        against the input array.
        If the default value is passed, then keepdims will not be passed through to the mean
        method of sub-classes of _Symbol, however any non-default value will be. If the sub-class
        method does not implement keepdims any exceptions will be raised.

    Returns
    -------
    m : _Symbol, see dtype parameter above
        If out=None, returns a new array containing the standard deviation values,
        otherwise a reference to the output array is returned.

    Notes
    -----
    This function differs from the original `numpy.std
    <https://docs.scipy.org/doc/numpy/reference/generated/numpy.mean.html>`_ in
    the following way(s):

    - only _Symbol is accepted as valid input, python iterables or scalar is not supported
    - default output data type for integer input is float32

    """
    return _npi.std(a, axis=axis, dtype=dtype, ddof=ddof, keepdims=keepdims, out=out)


@set_module('mxnet.symbol.numpy')
def var(a, axis=None, dtype=None, out=None, ddof=0, keepdims=False):  # pylint: disable=too-many-arguments
    """
    Compute the variance along the specified axis.

    Returns the variance of the array elements, a measure of the spread of a
    distribution.  The variance is computed for the flattened array by
    default, otherwise over the specified axis.

    Parameters
    ----------
    a : `_Symbol`
        _Symbol containing numbers whose variance is desired.
    axis : None or int or tuple of ints, optional
        Axis or axes along which the variance is computed.
        The default is to compute the variance of the flattened array.
        If this is a tuple of ints, computation is performed over multiple axes,
        instead of a single axis or all the axes as before.
    dtype : data-type, optional
        Type to use in computing the variance. For integer inputs, the default is float32;
        for floating point inputs, it is the same as the input dtype.
    out : _Symbol, optional
        Dummy parameter to keep the consistency with the ndarray counterpart.
    keepdims : bool, optional
        If this is set to True, the axes which are reduced are left in the result
        as dimensions with size one. With this option, the result will broadcast correctly
        against the input array.
        If the default value is passed, then keepdims will not be passed through to the mean
        method of sub-classes of _Symbol, however any non-default value will be. If the sub-class
        method does not implement keepdims any exceptions will be raised.

    Returns
    -------
    m : _Symbol, see dtype parameter above
        If out=None, returns a new array containing the variance values,
        otherwise a reference to the output array is returned.

    Notes
    -----
    This function differs from the original `numpy.var
    <https://docs.scipy.org/doc/numpy/reference/generated/numpy.mean.html>`_ in
    the following way(s):

    - only _Symbol is accepted as valid input, python iterables or scalar is not supported
    - default output data type for integer input is float32

    """
    return _npi.var(a, axis=axis, dtype=dtype, ddof=ddof, keepdims=keepdims, out=out)


# pylint: disable=redefined-outer-name
@set_module('mxnet.symbol.numpy')
def indices(dimensions, dtype=_np.int32, ctx=None):
    """Return an array representing the indices of a grid.

    Compute an array where the subarrays contain index values 0,1,...
    varying only along the corresponding axis.

    Parameters
    ----------
    dimensions : sequence of ints
        The shape of the grid.
    dtype : data-type, optional
        The desired data-type for the array. Default is `float32`.
    ctx : device context, optional
        Device context on which the memory is allocated. Default is
        `mxnet.context.current_context()`.

    Returns
    -------
    grid : _Symbol
        The array of grid indices,
        ``grid.shape = (len(dimensions),) + tuple(dimensions)``.

    Notes
    -----
    The output shape is obtained by prepending the number of dimensions
    in front of the tuple of dimensions, i.e. if `dimensions` is a tuple
    ``(r0, ..., rN-1)`` of length ``N``, the output shape is
    ``(N,r0,...,rN-1)``.

    The subarrays ``grid[k]`` contains the N-D array of indices along the
    ``k-th`` axis. Explicitly::

        grid[k,i0,i1,...,iN-1] = ik

    Examples
    --------
    >>> grid = np.indices((2, 3))
    >>> grid.shape
    (2, 2, 3)
    >>> grid[0]        # row indices
    array([[0, 0, 0],
           [1, 1, 1]])
    >>> grid[1]        # column indices
    array([[0, 0, 0],
           [1, 1, 1]], dtype=int32)

    The indices can be used as an index into an array.

    >>> x = np.arange(20).reshape(5, 4)
    >>> row, col = np.indices((2, 3))
    >>> x[row, col]
    array([[0., 1., 2.],
           [4., 5., 6.]])

    Note that it would be more straightforward in the above example to
    extract the required elements directly with ``x[:2, :3]``.
    """
    if isinstance(dimensions, (tuple, list)):
        if ctx is None:
            ctx = current_context()
        return _npi.indices(dimensions=dimensions, dtype=dtype, ctx=ctx)
    else:
        raise ValueError("The dimensions must be sequence of ints")
# pylint: enable=redefined-outer-name


@set_module('mxnet.symbol.numpy')
@wrap_np_binary_func
def copysign(x1, x2, out=None, **kwargs):
    r"""
    Change the sign of x1 to that of x2, element-wise.

    If `x2` is a scalar, its sign will be copied to all elements of `x1`.

    Parameters
    ----------
    x1 : _Symbol or scalar
        Values to change the sign of.
    x2 : _Symbol or scalar
        The sign of `x2` is copied to `x1`.
    out : _Symbol or None
        Dummy parameter to keep the consistency with the ndarray counterpart.

    Returns
    -------
    out : _Symbol
        The values of `x1` with the sign of `x2`.
        This is a scalar if both `x1` and `x2` are scalars.

    Notes
    -------
    This function differs from the original `numpy.copysign
    <https://docs.scipy.org/doc/numpy/reference/generated/numpy.copysign.html>`_ in
    the following aspects:

    - ``where`` param is not supported.
    """
    return _ufunc_helper(x1, x2, _npi.copysign, _np.copysign, _npi.copysign_scalar, _npi.rcopysign_scalar, out)


@set_module('mxnet.symbol.numpy')
def ravel(x, order='C'):
    r"""
    ravel(x)

    Return a contiguous flattened array.
    A 1-D array, containing the elements of the input, is returned.  A copy is
    made only if needed.

    Parameters
    ----------
    x : ndarray
        Input array.  The elements in `x` are read in row-major, C-style order and
        packed as a 1-D array.
    order : `C`, optional
        Only support row-major, C-style order.

    Returns
    -------
    y : ndarray
        y is an array of the same subtype as `x`, with shape ``(x.size,)``.
        Note that matrices are special cased for backward compatibility, if `x`
        is a matrix, then y is a 1-D ndarray.

    Notes
    -----
    This function differs from the original numpy.arange in the following aspects:
        - Only support row-major, C-style order.
    """
    if order != 'C':
        raise NotImplementedError('order {} is not supported'.format(order))
    if isinstance(x, numeric_types):
        return _np.reshape(x, -1)
    elif isinstance(x, _Symbol):
        return _npi.reshape(x, -1)
    else:
        raise TypeError('type {} not supported'.format(str(type(x))))


@set_module('mxnet.symbol.numpy')
def hanning(M, dtype=_np.float32, ctx=None):
    r"""Return the Hanning window.

    The Hanning window is a taper formed by using a weighted cosine.

    Parameters
    ----------
    M : int
        Number of points in the output window. If zero or less, an
        empty array is returned.
    dtype : str or numpy.dtype, optional
        An optional value type. Default is `float32`. Note that you need
        select numpy.float32 or float64 in this operator.
    ctx : Context, optional
        An optional device context (default is the current default context).

    Returns
    -------
    out : _Symbol, shape(M,)
        The window, with the maximum value normalized to one (the value
        one appears only if `M` is odd).

    See Also
    --------
    blackman, hamming

    Notes
    -----
    The Hanning window is defined as

    .. math::  w(n) = 0.5 - 0.5cos\left(\frac{2\pi{n}}{M-1}\right)
               \qquad 0 \leq n \leq M-1

    The Hanning was named for Julius von Hann, an Austrian meteorologist.
    It is also known as the Cosine Bell. Some authors prefer that it be
    called a Hann window, to help avoid confusion with the very similar
    Hamming window.

    Most references to the Hanning window come from the signal processing
    literature, where it is used as one of many windowing functions for
    smoothing values.  It is also known as an apodization (which means
    "removing the foot", i.e. smoothing discontinuities at the beginning
    and end of the sampled signal) or tapering function.

    References
    ----------
    .. [1] Blackman, R.B. and Tukey, J.W., (1958) The measurement of power
           spectra, Dover Publications, New York.
    .. [2] E.R. Kanasewich, "Time Sequence Analysis in Geophysics",
           The University of Alberta Press, 1975, pp. 106-108.
    .. [3] Wikipedia, "Window function",
           http://en.wikipedia.org/wiki/Window_function
    .. [4] W.H. Press,  B.P. Flannery, S.A. Teukolsky, and W.T. Vetterling,
           "Numerical Recipes", Cambridge University Press, 1986, page 425.

    Examples
    --------
    >>> np.hanning(12)
    array([0.        , 0.07937324, 0.29229254, 0.5711574 , 0.8274304 ,
           0.9797465 , 0.97974646, 0.82743025, 0.5711573 , 0.29229245,
           0.07937312, 0.        ])

    Plot the window and its frequency response:

    >>> import matplotlib.pyplot as plt
    >>> window = np.hanning(51)
    >>> plt.plot(window.asnumpy())
    [<matplotlib.lines.Line2D object at 0x...>]
    >>> plt.title("Hann window")
    Text(0.5, 1.0, 'Hann window')
    >>> plt.ylabel("Amplitude")
    Text(0, 0.5, 'Amplitude')
    >>> plt.xlabel("Sample")
    Text(0.5, 0, 'Sample')
    >>> plt.show()
    """
    if ctx is None:
        ctx = current_context()
    return _npi.hanning(M, dtype=dtype, ctx=ctx)


@set_module('mxnet.symbol.numpy')
def hamming(M, dtype=_np.float32, ctx=None):
    r"""Return the hamming window.

    The hamming window is a taper formed by using a weighted cosine.

    Parameters
    ----------
    M : int
        Number of points in the output window. If zero or less, an
        empty array is returned.
    dtype : str or numpy.dtype, optional
        An optional value type. Default is `float32`. Note that you need
        select numpy.float32 or float64 in this operator.
    ctx : Context, optional
        An optional device context (default is the current default context).

    Returns
    -------
    out : _Symbol, shape(M,)
        The window, with the maximum value normalized to one (the value
        one appears only if `M` is odd).

    See Also
    --------
    blackman, hanning

    Notes
    -----
    The Hamming window is defined as

    .. math::  w(n) = 0.54 - 0.46cos\left(\frac{2\pi{n}}{M-1}\right)
               \qquad 0 \leq n \leq M-1

    The Hamming was named for R. W. Hamming, an associate of J. W. Tukey
    and is described in Blackman and Tukey. It was recommended for
    smoothing the truncated autocovariance function in the time domain.
    Most references to the Hamming window come from the signal processing
    literature, where it is used as one of many windowing functions for
    smoothing values.  It is also known as an apodization (which means
    "removing the foot", i.e. smoothing discontinuities at the beginning
    and end of the sampled signal) or tapering function.

    References
    ----------
    .. [1] Blackman, R.B. and Tukey, J.W., (1958) The measurement of power
           spectra, Dover Publications, New York.
    .. [2] E.R. Kanasewich, "Time Sequence Analysis in Geophysics", The
           University of Alberta Press, 1975, pp. 109-110.
    .. [3] Wikipedia, "Window function",
           https://en.wikipedia.org/wiki/Window_function
    .. [4] W.H. Press,  B.P. Flannery, S.A. Teukolsky, and W.T. Vetterling,
           "Numerical Recipes", Cambridge University Press, 1986, page 425.

    Examples
    --------
    >>> np.hamming(12)
    array([0.08000001, 0.15302339, 0.34890914, 0.6054648 , 0.841236  ,
           0.9813669 , 0.9813668 , 0.8412359 , 0.6054647 , 0.34890908,
           0.15302327, 0.08000001])

    Plot the window and its frequency response:

    >>> import matplotlib.pyplot as plt
    >>> window = np.hamming(51)
    >>> plt.plot(window.asnumpy())
    [<matplotlib.lines.Line2D object at 0x...>]
    >>> plt.title("hamming window")
    Text(0.5, 1.0, 'hamming window')
    >>> plt.ylabel("Amplitude")
    Text(0, 0.5, 'Amplitude')
    >>> plt.xlabel("Sample")
    Text(0.5, 0, 'Sample')
    >>> plt.show()
    """
    if ctx is None:
        ctx = current_context()
    return _npi.hamming(M, dtype=dtype, ctx=ctx)


@set_module('mxnet.symbol.numpy')
def blackman(M, dtype=_np.float32, ctx=None):
    r"""Return the Blackman window.

    The Blackman window is a taper formed by using the first three
    terms of a summation of cosines. It was designed to have close to the
    minimal leakage possible.  It is close to optimal, only slightly worse
    than a Kaiser window.

    Parameters
    ----------
    M : int
        Number of points in the output window. If zero or less, an
        empty array is returned.
    dtype : str or numpy.dtype, optional
        An optional value type. Default is `float32`. Note that you need
        select numpy.float32 or float64 in this operator.
    ctx : Context, optional
        An optional device context (default is the current default context).

    Returns
    -------
    out : _Symbol
        The window, with the maximum value normalized to one (the value one
        appears only if the number of samples is odd).

    See Also
    --------
    hamming, hanning

    Notes
    -----
    The Blackman window is defined as

    .. math::  w(n) = 0.42 - 0.5 \cos(2\pi n/{M-1}) + 0.08 \cos(4\pi n/{M-1})

    Most references to the Blackman window come from the signal processing
    literature, where it is used as one of many windowing functions for
    smoothing values.  It is also known as an apodization (which means
    "removing the foot", i.e. smoothing discontinuities at the beginning
    and end of the sampled signal) or tapering function. It is known as a
    "near optimal" tapering function, almost as good (by some measures)
    as the kaiser window.

    References
    ----------
    Blackman, R.B. and Tukey, J.W., (1958) The measurement of power spectra,
    Dover Publications, New York.

    Oppenheim, A.V., and R.W. Schafer. Discrete-Time Signal Processing.
    Upper Saddle River, NJ: Prentice-Hall, 1999, pp. 468-471.

    Examples
    --------
    >>> np.blackman(12)
    array([-1.4901161e-08,  3.2606423e-02,  1.5990365e-01,  4.1439798e-01,
            7.3604530e-01,  9.6704686e-01,  9.6704674e-01,  7.3604506e-01,
            4.1439781e-01,  1.5990359e-01,  3.2606363e-02, -1.4901161e-08])

    Plot the window and its frequency response:

    >>> import matplotlib.pyplot as plt
    >>> window = np.blackman(51)
    >>> plt.plot(window.asnumpy())
    [<matplotlib.lines.Line2D object at 0x...>]
    >>> plt.title("blackman window")
    Text(0.5, 1.0, 'blackman window')
    >>> plt.ylabel("Amplitude")
    Text(0, 0.5, 'Amplitude')
    >>> plt.xlabel("Sample")
    Text(0.5, 0, 'Sample')
    >>> plt.show()
    """
    if ctx is None:
        ctx = current_context()
    return _npi.blackman(M, dtype=dtype, ctx=ctx)


@set_module('mxnet.symbol.numpy')
def flip(m, axis=None, out=None):
    r"""
    flip(m, axis=None, out=None)

    Reverse the order of elements in an array along the given axis.

    The shape of the array is preserved, but the elements are reordered.

    Parameters
    ----------
    m : _Symbol or scalar
        Input array.
    axis : None or int or tuple of ints, optional
        Axis or axes along which to flip over. The default,
        axis=None, will flip over all of the axes of the input array.
        If axis is negative it counts from the last to the first axis.

        If axis is a tuple of ints, flipping is performed on all of the axes
        specified in the tuple.
    out : _Symbol or scalar, optional
        Alternative output array in which to place the result. It must have
        the same shape and type as the expected output.

    Returns
    -------
    out : _Symbol or scalar
        A view of `m` with the entries of axis reversed.  Since a view is
        returned, this operation is done in constant time.
    """
    if isinstance(m, numeric_types):
        return _np.flip(m, axis)
    elif isinstance(m, _Symbol):
        return _npi.flip(m, axis, out=out)
    else:
        raise TypeError('type {} not supported'.format(str(type(m))))


@set_module('mxnet.symbol.numpy')
def around(x, decimals=0, out=None, **kwargs):
    r"""
    around(x, decimals=0, out=None)

    Evenly round to the given number of decimals.
    Parameters
    ----------
    x : _Symbol or scalar
        Input data.
    decimals : int, optional
        Number of decimal places to round to (default: 0).  If
        decimals is negative, it specifies the number of positions to
        the left of the decimal point.
    out : _Symbol, optional
        Alternative output array in which to place the result. It must have
        the same shape and type as the expected output.

    Returns
    -------
    rounded_array : _Symbol or scalar
        An array of the same type as `x`, containing the rounded values.
        A reference to the result is returned.

    Notes
    -----
    For values exactly halfway between rounded decimal values, NumPy
    rounds to the nearest even value. Thus 1.5 and 2.5 round to 2.0,
    -0.5 and 0.5 round to 0.0, etc.

    This function differs from the original numpy.prod in the following aspects:

        - Cannot cast type automatically. Dtype of `out` must be same as the expected one.
        - Cannot support complex-valued number.
    """
    if isinstance(x, numeric_types):
        return _np.around(x, decimals, **kwargs)
    elif isinstance(x, _Symbol):
        return _npi.around(x, decimals, out=out, **kwargs)
    else:
        raise TypeError('type {} not supported'.format(str(type(x))))


@set_module('mxnet.symbol.numpy')
@wrap_np_binary_func
def arctan2(x1, x2, out=None, **kwargs):
    r"""
    Element-wise arc tangent of ``x1/x2`` choosing the quadrant correctly.

    The quadrant (i.e., branch) is chosen so that ``arctan2(x1, x2)`` is
    the signed angle in radians between the ray ending at the origin and
    passing through the point (1,0), and the ray ending at the origin and
    passing through the point (`x2`, `x1`).  (Note the role reversal: the
    "`y`-coordinate" is the first function parameter, the "`x`-coordinate"
    is the second.)  By IEEE convention, this function is defined for
    `x2` = +/-0 and for either or both of `x1` and `x2` = +/-inf (see
    Notes for specific values).

    This function is not defined for complex-valued arguments; for the
    so-called argument of complex values, use `angle`.

    Parameters
    ----------
    x1 : _Symbol or scalar
        `y`-coordinates.
    x2 : _Symbol or scalar
        `x`-coordinates. `x2` must be broadcastable to match the shape of
        `x1` or vice versa.
    out : _Symbol or None, optional
        A location into which the result is stored. If provided, it must have
        a shape that the inputs broadcast to. If not provided or `None`,
        a freshly-allocated array is returned.

    Returns
    -------
    out : _Symbol or scalar
        Array of angles in radians, in the range ``[-pi, pi]``. This is a scalar if
        `x1` and `x2` are scalars.

    Notes
    -----
    *arctan2* is identical to the `atan2` function of the underlying
    C library.  The following special values are defined in the C
    standard: [1]_

    ====== ====== ================
    `x1`   `x2`   `arctan2(x1,x2)`
    ====== ====== ================
    +/- 0  +0     +/- 0
    +/- 0  -0     +/- pi
        > 0   +/-inf +0 / +pi
        < 0   +/-inf -0 / -pi
    +/-inf +inf   +/- (pi/4)
    +/-inf -inf   +/- (3*pi/4)
    ====== ====== ================

    Note that +0 and -0 are distinct floating point numbers, as are +inf
    and -inf.

    This function differs from the original numpy.arange in the following aspects:
        - Only support float16, float32 and float64.

    References
    ----------
    .. [1] ISO/IEC standard 9899:1999, "Programming language C."
    """
    return _ufunc_helper(x1, x2, _npi.arctan2, _np.arctan2,
                         _npi.arctan2_scalar, _npi.rarctan2_scalar, out=out)


@set_module('mxnet.symbol.numpy')
@wrap_np_binary_func
def hypot(x1, x2, out=None, **kwargs):
    r"""
    Given the "legs" of a right triangle, return its hypotenuse.

    Equivalent to ``sqrt(x1**2 + x2**2)``, element-wise.  If `x1` or
    `x2` is scalar_like (i.e., unambiguously cast-able to a scalar type),
    it is broadcast for use with each element of the other argument.

    Parameters
    ----------
    x1, x2 : array_like
        Leg of the triangle(s).
    out : ndarray, None, or tuple of ndarray and None, optional
        A location into which the result is stored. If provided, it must have
        a shape that the inputs broadcast to. If not provided or `None`,
        a freshly-allocated array is returned. A tuple (possible only as a
        keyword argument) must have length equal to the number of outputs.

    Returns
    -------
    z : ndarray
        The hypotenuse of the triangle(s).
        This is a scalar if both `x1` and `x2` are scalars.

    Notes
    -----
    This function differs from the original numpy.arange in the following aspects:
        - Only support float16, float32 and float64.
    """
    return _ufunc_helper(x1, x2, _npi.hypot, _np.hypot, _npi.hypot_scalar, None, out)


@set_module('mxnet.symbol.numpy')
def unique(ar, return_index=False, return_inverse=False, return_counts=False, axis=None):
    """
    Find the unique elements of an array.

    Returns the sorted unique elements of an array. There are three optional
    outputs in addition to the unique elements:

    * the indices of the input array that give the unique values
    * the indices of the unique array that reconstruct the input array
    * the number of times each unique value comes up in the input array

    Parameters
    ----------
    ar : _Symbol
        Input array. Unless `axis` is specified, this will be flattened if it
        is not already 1-D.
    return_index : bool, optional
        If True, also return the indices of `ar` (along the specified axis,
        if provided, or in the flattened array) that result in the unique array.
    return_inverse : bool, optional
        If True, also return the indices of the unique array (for the specified
        axis, if provided) that can be used to reconstruct `ar`.
    return_counts : bool, optional
        If True, also return the number of times each unique item appears
        in `ar`.
    axis : int or None, optional
        The axis to operate on. If None, `ar` will be flattened. If an integer,
        the subarrays indexed by the given axis will be flattened and treated
        as the elements of a 1-D array with the dimension of the given axis,
        see the notes for more details. The default is None.

    Returns
    -------
    unique : _Symbol
        The sorted unique values.
    unique_indices : _Symbol, optional
        The indices of the first occurrences of the unique values in the
        original array. Only provided if `return_index` is True.
    unique_inverse : _Symbol, optional
        The indices to reconstruct the original array from the
        unique array. Only provided if `return_inverse` is True.
    unique_counts : _Symbol, optional
        The number of times each of the unique values comes up in the
        original array. Only provided if `return_counts` is True.

    Notes
    -----
    When an axis is specified the subarrays indexed by the axis are sorted.
    This is done by making the specified axis the first dimension of the array
    and then flattening the subarrays in C order. The flattened subarrays are
    then viewed as a structured type with each element given a label, with the
    effect that we end up with a 1-D array of structured types that can be
    treated in the same way as any other 1-D array. The result is that the
    flattened subarrays are sorted in lexicographic order starting with the
    first element.
    """
    return _npi.unique(ar, return_index, return_inverse, return_counts, axis)


@set_module('mxnet.symbol.numpy')
@wrap_np_binary_func
def ldexp(x1, x2, out=None, **kwargs):
    """
    Returns x1 * 2**x2, element-wise.
    The mantissas `x1` and twos exponents `x2` are used to construct
    floating point numbers ``x1 * 2**x2``.

    Parameters
    ----------
    x1 : _Symbol
        Array of multipliers.
    x2 : _Symbol
        Array of twos exponents.
    out : _Symbol or None
        Dummy parameter to keep the consistency with the ndarray counterpart.

    Returns
    -------
    y : _Symbol
        The result of ``x1 * 2**x2``.

    Notes
    -----
    Complex dtypes are not supported, they will raise a TypeError.
    Different from numpy, we allow x2 to be float besides int.
    `ldexp` is useful as the inverse of `frexp`, if used by itself it is
    more clear to simply use the expression ``x1 * 2**x2``.
    """
    return _ufunc_helper(x1, x2, _npi.ldexp, _np.ldexp, _npi.ldexp_scalar, _npi.rldexp_scalar, out)


@set_module('mxnet.symbol.numpy')
def inner(a, b):
    r"""Inner product of two arrays.
    Ordinary inner product of vectors for 1-D arrays (without complex
    conjugation), in higher dimensions a sum product over the last axes.

    Parameters
    ----------
    a, b : _Symbol
        If `a` and `b` are nonscalar, their last dimensions must match.

    Returns
    -------
    out : _Symbol
        `out.shape = a.shape[:-1] + b.shape[:-1]`

    Raises
    ------
    ValueError
        If the last dimension of `a` and `b` has different size.

    See Also
    --------
    tensordot : Sum products over arbitrary axes.
    dot : Generalised matrix product, using second last dimension of `b`.
    einsum : Einstein summation convention.

    Notes
    -----
    For vectors (1-D arrays) it computes the ordinary inner-product::
        np.inner(a, b) = sum(a[:]*b[:])
    More generally, if `ndim(a) = r > 0` and `ndim(b) = s > 0`::
        np.inner(a, b) = np.tensordot(a, b, axes=(-1,-1))
    or explicitly::
        np.inner(a, b)[i0,...,ir-1,j0,...,js-1]
            = sum(a[i0,...,ir-1,:]*b[j0,...,js-1,:])
    In addition `a` or `b` may be scalars, in which case::
    np.inner(a,b) = a*b

    Examples
    --------
    Ordinary inner product for vectors:
    >>> a = np.array([1,2,3])
    >>> b = np.array([0,1,0])
    >>> np.inner(a, b)
    2
    A multidimensional example:
    >>> a = np.arange(24).reshape((2,3,4))
    >>> b = np.arange(4)
    >>> np.inner(a, b)
    array([[ 14,  38,  62],
           [ 86, 110, 134]])
    """
    return tensordot(a, b, [-1, -1])


@set_module('mxnet.symbol.numpy')
def outer(a, b):
    r"""Compute the outer product of two vectors.
    Given two vectors, ``a = [a0, a1, ..., aM]`` and
    ``b = [b0, b1, ..., bN]``,
    the outer product [1]_ is::
    [[a0*b0  a0*b1 ... a0*bN ]
    [a1*b0    .
    [ ...          .
    [aM*b0            aM*bN ]]

    Parameters
    ----------
    a : (M,) ndarray
        First input vector.  Input is flattened if
        not already 1-dimensional.
    b : (N,) ndarray
        Second input vector.  Input is flattened if
        not already 1-dimensional.

    Returns
    -------
    out : (M, N) ndarray
        ``out[i, j] = a[i] * b[j]``

    See also
    --------
    inner
    einsum : ``einsum('i,j->ij', a.ravel(), b.ravel())`` is the equivalent.
    ufunc.outer : A generalization to N dimensions and other operations.
                ``np.multiply.outer(a.ravel(), b.ravel())`` is the equivalent.

    References
    ----------
    .. [1] : G. H. Golub and C. F. Van Loan, *Matrix Computations*, 3rd
            ed., Baltimore, MD, Johns Hopkins University Press, 1996,
            pg. 8.

    Examples
    --------
    Make a (*very* coarse) grid for computing a Mandelbrot set:
    >>> rl = np.outer(np.ones((5,)), np.linspace(-2, 2, 5))
    >>> rl
    array([[-2., -1.,  0.,  1.,  2.],
        [-2., -1.,  0.,  1.,  2.],
        [-2., -1.,  0.,  1.,  2.],
        [-2., -1.,  0.,  1.,  2.],
        [-2., -1.,  0.,  1.,  2.]])
    """
    return tensordot(a.flatten(), b.flatten(), 0)


@set_module('mxnet.symbol.numpy')
def vdot(a, b):
    r"""
    Return the dot product of two vectors.
    Note that `vdot` handles multidimensional arrays differently than `dot`:
    it does *not* perform a matrix product, but flattens input arguments
    to 1-D vectors first. Consequently, it should only be used for vectors.

    Parameters
    ----------
    a : _Symbol
        First argument to the dot product.
    b : _Symbol
        Second argument to the dot product.

    Returns
    -------
    output : _Symbol
        Dot product of `a` and `b`.

    See Also
    --------
    dot : Return the dot product without using the complex conjugate of the
        first argument.

    Examples
    --------
    Note that higher-dimensional arrays are flattened!
    >>> a = np.array([[1, 4], [5, 6]])
    >>> b = np.array([[4, 1], [2, 2]])
    >>> np.vdot(a, b)
    30
    >>> np.vdot(b, a)
    30
    >>> 1*4 + 4*1 + 5*2 + 6*2
    30
    """
    return tensordot(a.flatten(), b.flatten(), 1)


@set_module('mxnet.symbol.numpy')
def equal(x1, x2, out=None):
    """
    Return (x1 == x2) element-wise.
    Parameters
    ----------
    x1, x2 : _Symbol or scalars
        Input arrays. If ``x1.shape != x2.shape``, they must be broadcastable to
        a common shape (which becomes the shape of the output).
    out : Dummy parameter, optional
        A location into which the result is stored. If provided, it must have
        a shape that the inputs broadcast to. If not provided or `None`,
        a freshly-allocated array is returned.
    Returns
    -------
    out : _Symbol or scalar
        Output array of type bool, element-wise comparison of `x1` and `x2`.
        This is a scalar if both `x1` and `x2` are scalars.
    See Also
    --------
    not_equal, greater_equal, less_equal, greater, less
    Examples
    --------
    >>> np.equal(np.ones(2, 1)), np.zeros(1, 3))
    array([[False, False, False],
           [False, False, False]])
    >>> np.equal(1, np.ones(1))
    array([ True])
    """
    return _ufunc_helper(x1, x2, _npi.equal, _np.equal, _npi.equal_scalar, None, out)


@set_module('mxnet.symbol.numpy')
def not_equal(x1, x2, out=None):
    """
    Return (x1 != x2) element-wise.
    Parameters
    ----------
    x1, x2 : _Symbol or scalars
        Input arrays. If ``x1.shape != x2.shape``, they must be broadcastable to
        a common shape (which becomes the shape of the output).
    out : Dummy parameter, optional
        A location into which the result is stored. If provided, it must have
        a shape that the inputs broadcast to. If not provided or `None`,
        a freshly-allocated array is returned.
    Returns
    -------
    out : _Symbol or scalar
        Output array of type bool, element-wise comparison of `x1` and `x2`.
        This is a scalar if both `x1` and `x2` are scalars.
    See Also
    --------
    equal, greater, greater_equal, less, less_equal
    Examples
    --------
    >>> np.not_equal(np.ones(2, 1)), np.zeros(1, 3))
    array([[ True,  True,  True],
           [ True,  True,  True]])
    >>> np.not_equal(1, np.ones(1))
    array([False])
    """
    return _ufunc_helper(x1, x2, _npi.not_equal, _np.not_equal, _npi.not_equal_scalar, None, out)


@set_module('mxnet.symbol.numpy')
def greater(x1, x2, out=None):
    """
    Return the truth value of (x1 > x2) element-wise.
    Parameters
    ----------
    x1, x2 : _Symbol or scalars
        Input arrays. If ``x1.shape != x2.shape``, they must be broadcastable to
        a common shape (which becomes the shape of the output).
    out : Dummy parameter, optional
        A location into which the result is stored. If provided, it must have
        a shape that the inputs broadcast to. If not provided or `None`,
        a freshly-allocated array is returned.
    Returns
    -------
    out : _Symbol or scalar
        Output array of type bool, element-wise comparison of `x1` and `x2`.
        This is a scalar if both `x1` and `x2` are scalars.
    See Also
    --------
    equal, greater, greater_equal, less, less_equal
    Examples
    --------
    >>> np.greater(np.ones(2, 1)), np.zeros(1, 3))
    array([[ True,  True,  True],
           [ True,  True,  True]])
    >>> np.greater(1, np.ones(1))
    array([False])
    """
    return _ufunc_helper(x1, x2, _npi.greater, _np.greater, _npi.greater_scalar,
                         _npi.less_scalar, out)


@set_module('mxnet.symbol.numpy')
def less(x1, x2, out=None):
    """
    Return the truth value of (x1 < x2) element-wise.
    Parameters
    ----------
    x1, x2 : _Symbol or scalars
        Input arrays. If ``x1.shape != x2.shape``, they must be broadcastable to
        a common shape (which becomes the shape of the output).
    out : Dummy parameter, optional
        A location into which the result is stored. If provided, it must have
        a shape that the inputs broadcast to. If not provided or `None`,
        a freshly-allocated array is returned.
    Returns
    -------
    out : _Symbol or scalar
        Output array of type bool, element-wise comparison of `x1` and `x2`.
        This is a scalar if both `x1` and `x2` are scalars.
    See Also
    --------
    equal, greater, greater_equal, less, less_equal
    Examples
    --------
    >>> np.less(np.ones(2, 1)), np.zeros(1, 3))
    array([[ True,  True,  True],
           [ True,  True,  True]])
    >>> np.less(1, np.ones(1))
    array([False])
    """
    return _ufunc_helper(x1, x2, _npi.less, _np.less, _npi.less_scalar, _npi.greater_scalar, out)


@set_module('mxnet.symbol.numpy')
def greater_equal(x1, x2, out=None):
    """
    Return the truth value of (x1 >= x2) element-wise.
    Parameters
    ----------
    x1, x2 : _Symbol or scalars
        Input arrays. If ``x1.shape != x2.shape``, they must be broadcastable to
        a common shape (which becomes the shape of the output).
    out : Dummy parameter, optional
        A location into which the result is stored. If provided, it must have
        a shape that the inputs broadcast to. If not provided or `None`,
        a freshly-allocated array is returned.
    Returns
    -------
    out : _Symbol or scalar
        Output array of type bool, element-wise comparison of `x1` and `x2`.
        This is a scalar if both `x1` and `x2` are scalars.
    See Also
    --------
    equal, greater, greater_equal, less, less_equal
    Examples
    --------
    >>> np.greater_equal(np.ones(2, 1)), np.zeros(1, 3))
    array([[ True,  True,  True],
           [ True,  True,  True]])
    >>> np.greater_equal(1, np.ones(1))
    array([True])
    """
    return _ufunc_helper(x1, x2, _npi.greater_equal, _np.greater_equal, _npi.greater_equal_scalar,
                         _npi.less_equal_scalar, out)


@set_module('mxnet.symbol.numpy')
def less_equal(x1, x2, out=None):
    """
    Return the truth value of (x1 <= x2) element-wise.
    Parameters
    ----------
    x1, x2 : _Symbol or scalars
        Input arrays. If ``x1.shape != x2.shape``, they must be broadcastable to
        a common shape (which becomes the shape of the output).
    out : Dummy parameter, optional
        A location into which the result is stored. If provided, it must have
        a shape that the inputs broadcast to. If not provided or `None`,
        a freshly-allocated array is returned.
    Returns
    -------
    out : _Symbol or scalar
        Output array of type bool, element-wise comparison of `x1` and `x2`.
        This is a scalar if both `x1` and `x2` are scalars.
    See Also
    --------
    equal, greater, greater_equal, less, less_equal
    Examples
    --------
    >>> np.less_equal(np.ones(2, 1)), np.zeros(1, 3))
    array([[False, False, False],
           [False, False, False]])
    >>> np.less_equal(1, np.ones(1))
    array([True])
    """
    return _ufunc_helper(x1, x2, _npi.less_equal, _np.less_equal, _npi.less_equal_scalar,
                         _npi.greater_equal_scalar, out)


@set_module('mxnet.symbol.numpy')
def rot90(m, k=1, axes=(0, 1)):
    """
    Rotate an array by 90 degrees in the plane specified by axes.
    Rotation direction is from the first towards the second axis.
    Parameters
    ----------
    m : _Symbol
        Array of two or more dimensions.
    k : integer
        Number of times the array is rotated by 90 degrees.
    axes: (2,) array_like
        The array is rotated in the plane defined by the axes.
        Axes must be different.
    Returns
    -------
    y : _Symbol
        A rotated view of `m`.
    -----
    rot90(m, k=1, axes=(1,0)) is the reverse of rot90(m, k=1, axes=(0,1))
    rot90(m, k=1, axes=(1,0)) is equivalent to rot90(m, k=-1, axes=(0,1))
    Examples
    --------
    >>> m = np.array([[1,2],[3,4]], 'int')
    >>> m
    array([[1, 2],
           [3, 4]], dtype=int64)
    >>> np.rot90(m)
    array([[2, 4],
           [1, 3]], dtype=int64)
    >>> np.rot90(m, 2)
    array([[4, 3],
           [2, 1]], dtype=int64)
    >>> m = np.arange(8).reshape((2,2,2))
    >>> np.rot90(m, 1, (1,2))
    array([[[1., 3.],
            [0., 2.]],
           [[5., 7.],
            [4., 6.]]])
    """
    return _npi.rot90(m, k=k, axes=axes)


@set_module('mxnet.symbol.numpy')
def einsum(*operands, **kwargs):
    r"""
    einsum(subscripts, *operands, out=None, optimize=False)

    Evaluates the Einstein summation convention on the operands.

    Using the Einstein summation convention, many common multi-dimensional,
    linear algebraic array operations can be represented in a simple fashion.
    In *implicit* mode `einsum` computes these values.

    In *explicit* mode, `einsum` provides further flexibility to compute
    other array operations that might not be considered classical Einstein
    summation operations, by disabling, or forcing summation over specified
    subscript labels.

    See the notes and examples for clarification.

    Parameters
    ----------
    subscripts : str
        Specifies the subscripts for summation as comma separated list of
        subscript labels. An implicit (classical Einstein summation)
        calculation is performed unless the explicit indicator '->' is
        included as well as subscript labels of the precise output form.
    operands : list of _Symbol
        These are the arrays for the operation.
    out : _Symbol, optional
        If provided, the calculation is done into this array.
    optimize : {False, True}, optional
        Controls if intermediate optimization should occur. No optimization
        will occur if False. Defaults to False.

    Returns
    -------
    output : _Symbol
        The calculation based on the Einstein summation convention.

    Notes
    -----
    The Einstein summation convention can be used to compute
    many multi-dimensional, linear algebraic array operations. `einsum`
    provides a succinct way of representing these.

    A non-exhaustive list of these operations,
    which can be computed by `einsum`, is shown below along with examples:

    * Trace of an array, :py:func:`np.trace`.
    * Return a diagonal, :py:func:`np.diag`.
    * Array axis summations, :py:func:`np.sum`.
    * Transpositions and permutations, :py:func:`np.transpose`.
    * Matrix multiplication and dot product, :py:func:`np.matmul` :py:func:`np.dot`.
    * Vector inner and outer products, :py:func:`np.inner` :py:func:`np.outer`.
    * Broadcasting, element-wise and scalar multiplication, :py:func:`np.multiply`.
    * Tensor contractions, :py:func:`np.tensordot`.

    The subscripts string is a comma-separated list of subscript labels,
    where each label refers to a dimension of the corresponding operand.
    Whenever a label is repeated it is summed, so ``np.einsum('i,i', a, b)``
    is equivalent to :py:func:`np.inner(a,b) <np.inner>`. If a label
    appears only once, it is not summed, so ``np.einsum('i', a)`` produces a
    view of ``a`` with no changes. A further example ``np.einsum('ij,jk', a, b)``
    describes traditional matrix multiplication and is equivalent to
    :py:func:`np.matmul(a,b) <np.matmul>`. Repeated subscript labels in one
    operand take the diagonal. For example, ``np.einsum('ii', a)`` is equivalent
    to :py:func:`np.trace(a) <np.trace>`.

    In *implicit mode*, the chosen subscripts are important
    since the axes of the output are reordered alphabetically.  This
    means that ``np.einsum('ij', a)`` doesn't affect a 2D array, while
    ``np.einsum('ji', a)`` takes its transpose. Additionally,
    ``np.einsum('ij,jk', a, b)`` returns a matrix multiplication, while,
    ``np.einsum('ij,jh', a, b)`` returns the transpose of the
    multiplication since subscript 'h' precedes subscript 'i'.

    In *explicit mode* the output can be directly controlled by
    specifying output subscript labels.  This requires the
    identifier '->' as well as the list of output subscript labels.
    This feature increases the flexibility of the function since
    summing can be disabled or forced when required. The call
    ``np.einsum('i->', a)`` is like :py:func:`np.sum(a, axis=-1) <np.sum>`,
    and ``np.einsum('ii->i', a)`` is like :py:func:`np.diag(a) <np.diag>`.
    The difference is that `einsum` does not allow broadcasting by default.
    Additionally ``np.einsum('ij,jh->ih', a, b)`` directly specifies the
    order of the output subscript labels and therefore returns matrix
    multiplication, unlike the example above in implicit mode.

    To enable and control broadcasting, use an ellipsis.  Default
    NumPy-style broadcasting is done by adding an ellipsis
    to the left of each term, like ``np.einsum('...ii->...i', a)``.
    To take the trace along the first and last axes,
    you can do ``np.einsum('i...i', a)``, or to do a matrix-matrix
    product with the left-most indices instead of rightmost, one can do
    ``np.einsum('ij...,jk...->ik...', a, b)``.

    When there is only one operand, no axes are summed, and no output
    parameter is provided, a view into the operand is returned instead
    of a new array.  Thus, taking the diagonal as ``np.einsum('ii->i', a)``
    produces a view.

    The ``optimize`` argument which will optimize the contraction order
    of an einsum expression. For a contraction with three or more operands this
    can greatly increase the computational efficiency at the cost of a larger
    memory footprint during computation.

    Typically a 'greedy' algorithm is applied which empirical tests have shown
    returns the optimal path in the majority of cases. 'optimal' is not supported
    for now.

    This function differs from the original `numpy.einsum
    <https://docs.scipy.org/doc/numpy/reference/generated/numpy.einsum.html>`_ in
    the following way(s):

    - Does not support 'optimal' strategy
    - Does not support the alternative subscript like
        `einsum(op0, sublist0, op1, sublist1, ..., [sublistout])`
    - Does not produce view in any cases
    """
    # Grab non-einsum kwargs; do not optimize by default.
    optimize_arg = kwargs.pop('optimize', False)
    out = kwargs.pop('out', None)

    subscripts = operands[0]
    operands = operands[1:]
    return _npi.einsum(*operands, subscripts=subscripts, out=out, optimize=int(optimize_arg))


<<<<<<< HEAD
def Group(symbols, create_fn=_Symbol):
    """Creates a symbol that contains a collection of other symbols, grouped together.
    A classic symbol (`mx.sym.Symbol`) will be returned if all the symbols in the list
    are of that type; a numpy symbol (`mx.sym.np._Symbol`) will be returned if all the
    symbols in the list are of that type. A type error will be raised if a list of mixed
    classic and numpy symbols are provided.
    Example
    -------
    >>> a = mx.sym.Variable('a')
    >>> b = mx.sym.Variable('b')
    >>> mx.sym.Group([a,b])
    <Symbol Grouped>
    Parameters
    ----------
    symbols : list
        List of symbols to be grouped.
    create_fn : mx.sym.Symbol or mx.sym.np._Symbol
        Symbol class for creating the grouped symbol.
    Returns
    -------
    sym : Symbol
        A group symbol.
     """
    if not symbols or any(not isinstance(sym, Symbol) for sym in symbols):
        raise TypeError('Expected a list of symbols as input')
    handle = SymbolHandle()
    check_call(_LIB.MXSymbolCreateGroup(
        mx_uint(len(symbols)),
        c_handle_array(symbols), ctypes.byref(handle)))
    self = create_fn(handle)
    self._output_is_list = True #pylint: disable = protected-access
    return self


@set_module('mxnet.symbol.numpy')
def load_json_string(json_str):
    """
    Loads symbol from json string.
    Parameters
    ----------
    json_str : str
        A JSON string.
    Returns
    -------
    sym : Symbol
        The loaded symbol.
    See Also
    --------
    Symbol.tojson : Used to save symbol into json string.
    """
    if not isinstance(json_str, string_types):
        raise TypeError('fname required to be string')
    handle = SymbolHandle()
    json_data = json.loads(json_str)
    output_is_list = json_data["output_is_list"]
    del json_data["output_is_list"]
    check_call(_LIB.MXSymbolCreateFromJSON(c_str(json.dumps(json_data)), ctypes.byref(handle)))
    s = _Symbol(handle)
    s._output_is_list = output_is_list #pylint: disable = protected-access
    return s


@set_module('mxnet.symbol.numpy')
def load(fname):
    """Loads symbol from a JSON file.
    You can also use pickle to do the job if you only work on python.
    The advantage of load/save is the file is language agnostic.
    This means the file saved using save can be loaded by other language binding of mxnet.
    You also get the benefit being able to directly load/save from cloud storage(S3, HDFS).
    Parameters
    ----------
    fname : str
        The name of the file, examples:
        - `s3://my-bucket/path/my-s3-symbol`
        - `hdfs://my-bucket/path/my-hdfs-symbol`
        - `/path-to/my-local-symbol`
    Returns
    -------
    sym : Symbol
        The loaded symbol.
    See Also
    --------
    Symbol.save : Used to save symbol into file.
    """
    if not isinstance(fname, string_types):
        raise TypeError('fname need to be string')
    with open(fname, 'r') as file_input:
        json_data = json.load(file_input)

    return load_json_string(json.dumps(json_data))
=======
@set_module('mxnet.symbol.numpy')
def shares_memory(a, b, max_work=None):
    """
    Determine if two arrays share memory

    Parameters
    ----------
    a, b : _Symbol
        Input arrays

    Returns
    -------
    out : _Symbol
    """
    return _npi.share_memory(a, b)


@set_module('mxnet.symbol.numpy')
def may_share_memory(a, b, max_work=None):
    """
    Determine if two arrays might share memory

    A return of True does not necessarily mean that the two arrays
    share any element.  It just means that they *might*.

    Only the memory bounds of a and b are checked by default.

    Parameters
    ----------
    a, b : _Symbol
        Input arrays

    Returns
    -------
    out : _Symbol
    """
    return _npi.share_memory(a, b)

>>>>>>> 5aa74e06

_set_np_symbol_class(_Symbol)<|MERGE_RESOLUTION|>--- conflicted
+++ resolved
@@ -4710,7 +4710,45 @@
     return _npi.einsum(*operands, subscripts=subscripts, out=out, optimize=int(optimize_arg))
 
 
-<<<<<<< HEAD
+@set_module('mxnet.symbol.numpy')
+def shares_memory(a, b, max_work=None):
+    """
+    Determine if two arrays share memory
+
+    Parameters
+    ----------
+    a, b : _Symbol
+        Input arrays
+
+    Returns
+    -------
+    out : _Symbol
+    """
+    return _npi.share_memory(a, b)
+
+
+@set_module('mxnet.symbol.numpy')
+def may_share_memory(a, b, max_work=None):
+    """
+    Determine if two arrays might share memory
+
+    A return of True does not necessarily mean that the two arrays
+    share any element.  It just means that they *might*.
+
+    Only the memory bounds of a and b are checked by default.
+
+    Parameters
+    ----------
+    a, b : _Symbol
+        Input arrays
+
+    Returns
+    -------
+    out : _Symbol
+    """
+    return _npi.share_memory(a, b)
+
+
 def Group(symbols, create_fn=_Symbol):
     """Creates a symbol that contains a collection of other symbols, grouped together.
     A classic symbol (`mx.sym.Symbol`) will be returned if all the symbols in the list
@@ -4801,45 +4839,6 @@
         json_data = json.load(file_input)
 
     return load_json_string(json.dumps(json_data))
-=======
-@set_module('mxnet.symbol.numpy')
-def shares_memory(a, b, max_work=None):
-    """
-    Determine if two arrays share memory
-
-    Parameters
-    ----------
-    a, b : _Symbol
-        Input arrays
-
-    Returns
-    -------
-    out : _Symbol
-    """
-    return _npi.share_memory(a, b)
-
-
-@set_module('mxnet.symbol.numpy')
-def may_share_memory(a, b, max_work=None):
-    """
-    Determine if two arrays might share memory
-
-    A return of True does not necessarily mean that the two arrays
-    share any element.  It just means that they *might*.
-
-    Only the memory bounds of a and b are checked by default.
-
-    Parameters
-    ----------
-    a, b : _Symbol
-        Input arrays
-
-    Returns
-    -------
-    out : _Symbol
-    """
-    return _npi.share_memory(a, b)
-
->>>>>>> 5aa74e06
+
 
 _set_np_symbol_class(_Symbol)