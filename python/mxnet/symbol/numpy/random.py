# Licensed to the Apache Software Foundation (ASF) under one
# or more contributor license agreements.  See the NOTICE file
# distributed with this work for additional information
# regarding copyright ownership.  The ASF licenses this file
# to you under the Apache License, Version 2.0 (the
# "License"); you may not use this file except in compliance
# with the License.  You may obtain a copy of the License at
#
#   http://www.apache.org/licenses/LICENSE-2.0
#
# Unless required by applicable law or agreed to in writing,
# software distributed under the License is distributed on an
# "AS IS" BASIS, WITHOUT WARRANTIES OR CONDITIONS OF ANY
# KIND, either express or implied.  See the License for the
# specific language governing permissions and limitations
# under the License.

"""Namespace for operators used in Gluon dispatched by F=symbol."""

from __future__ import absolute_import
from ...context import current_context
from . import _internal as _npi

__all__ = ['randint', 'uniform', 'normal', 'rand', 'shuffle']


def randint(low, high=None, size=None, dtype=None, ctx=None, out=None):
    r"""Return random integers from `low` (inclusive) to `high` (exclusive).

    Return random integers from the "discrete uniform" distribution of
    the specified dtype in the "half-open" interval [`low`, `high`). If
    `high` is None (the default), then results are from [0, `low`).

    Parameters
    ----------
    low : int
        Lowest (signed) integer to be drawn from the distribution (unless
        ``high=None``, in which case this parameter is one above the
        *highest* such integer).
    high : int, optional
        If provided, one above the largest (signed) integer to be drawn
        from the distribution (see above for behavior if ``high=None``).
    size : int or tuple of ints, optional
        Output shape.  If the given shape is, e.g., ``(m, n, k)``, then
        ``m * n * k`` samples are drawn.  Default is None, in which case a
        single value is returned.
    dtype : dtype, optional
        Desired dtype of the result. All dtypes are determined by their
        name, i.e., 'int64', 'int', etc, so byteorder is not available
        and a specific precision may have different C types depending
        on the platform. The default value is 'np.int'.
    ctx : Context, optional
        Device context of output. Default is current context.
    out : symbol, optional
        The output symbol (default is `None`).

    Returns
    -------
    out : symbol
        `size`-shaped array of random integers from the appropriate
        distribution, or a single such random int if `size` not provided.

    Examples
    --------
    >>> np.random.randint(2, size=10)
    array([1, 0, 0, 0, 1, 1, 0, 0, 1, 0])
    >>> np.random.randint(1, size=10)
    array([0, 0, 0, 0, 0, 0, 0, 0, 0, 0])

    Generate a 2 x 4 array of ints between 0 and 4, inclusive:

    >>> np.random.randint(5, size=(2, 4))
    array([[4, 0, 2, 1],
        [3, 2, 2, 0]])
    """
    if dtype is None:
        dtype = 'int'
    if ctx is None:
        ctx = current_context()
    if size is None:
        size = ()
    if high is None:
        high = low
        low = 0
    return _npi.random_randint(low, high, shape=size, dtype=dtype, ctx=ctx, out=out)


def rand(*size, **kwargs):
    r"""Random values in a given shape.

    Create an array of the given shape and populate it with random
    samples from a uniform distribution over [0, 1).
    Parameters
    ----------
    d0, d1, ..., dn : int, optional
        The dimensions of the returned array, should be all positive.
        If no argument is given a single Python float is returned.
    Returns
    -------
    out : ndarray
       Random values.
    Examples
    --------
    >>> np.random.rand(3,2)
    array([[ 0.14022471,  0.96360618],  #random
           [ 0.37601032,  0.25528411],  #random
           [ 0.49313049,  0.94909878]]) #random
    """
    output_shape = ()
    for s in size:
        output_shape += (s,)
    return uniform(0, 1, size=output_shape, **kwargs)


def uniform(low=0.0, high=1.0, size=None, dtype=None, ctx=None, out=None):
    r"""Draw samples from a uniform distribution.

    Samples are uniformly distributed over the half-open interval
    ``[low, high)`` (includes low, but excludes high).  In other words,
    any value within the given interval is equally likely to be drawn
    by `uniform`.

    Parameters
    ----------
    low : float, ndarray, optional
        Lower boundary of the output interval.  All values generated will be
        greater than or equal to low.  The default value is 0.
    high : float, ndarray, optional
        Upper boundary of the output interval.  All values generated will be
        less than high.  The default value is 1.0.
    size : int or tuple of ints, optional
        Output shape.  If the given shape is, e.g., ``(m, n, k)``, then
        ``m * n * k`` samples are drawn.  If size is ``None`` (default),
        a scalar tensor containing a single value is returned if
        ``low`` and ``high`` are both scalars.
    dtype : {'float16', 'float32', 'float64'}, optional
        Data type of output samples. Default is 'float32'
    ctx : Context, optional
        Device context of output. Default is current context.

    Returns
    -------
    out : ndarray
        Drawn samples from the parameterized uniform distribution.
    """
    from ._symbol import _Symbol as np_symbol
    input_type = (isinstance(low, np_symbol), isinstance(high, np_symbol))
    if dtype is None:
        dtype = 'float32'
    if ctx is None:
        ctx = current_context()
    if out is not None:
        size = out.shape
    if size == ():
        size = None
    if input_type == (True, True):
        return _npi.uniform(low, high, low=None, high=None, size=size,
                            ctx=ctx, dtype=dtype, out=out)
    elif input_type == (False, True):
        return _npi.uniform(high, low=low, high=None, size=size,
                            ctx=ctx, dtype=dtype, out=out)
    elif input_type == (True, False):
        return _npi.uniform(low, low=None, high=high, size=size,
                            ctx=ctx, dtype=dtype, out=out)
    else:
        return _npi.uniform(low=low, high=high, size=size,
                            ctx=ctx, dtype=dtype, out=out)


def normal(loc=0.0, scale=1.0, size=None, dtype=None, ctx=None, out=None):
    r"""Draw random samples from a normal (Gaussian) distribution.

    Samples are distributed according to a normal distribution parametrized
    by *loc* (mean) and *scale* (standard deviation).


    Parameters
    ----------
    loc : float, optional
        Mean (centre) of the distribution.
    scale : float, optional
        Standard deviation (spread or "width") of the distribution.
    size : int or tuple of ints, optional
        Output shape. If the given shape is, e.g., `(m, n, k)`, then `m * n * k`
        samples are drawn. If size is `None` (default), a scalar tensor containing
        a single value is returned if loc and scale are both scalars.
    dtype : {'float16', 'float32', 'float64'}, optional
        Data type of output samples. Default is 'float32'.
    ctx : Context, optional
        Device context of output. Default is current context.

    Returns
    -------
    out : _Symbol (symbol representing `mxnet.numpy.ndarray` in computational graphs)
        Drawn samples from the parameterized normal distribution.
    """
    from ._symbol import _Symbol as np_symbol
    input_type = (isinstance(loc, np_symbol), isinstance(scale, np_symbol))
    if dtype is None:
        dtype = 'float32'
    if ctx is None:
        ctx = current_context()
    if size == ():
        size = None
    if input_type == (True, True):
        return _npi.normal(loc, scale, loc=None, scale=None, size=size,
                           ctx=ctx, dtype=dtype, out=out)
    elif input_type == (False, True):
        return _npi.normal(scale, loc=loc, scale=None, size=size,
                           ctx=ctx, dtype=dtype, out=out)
    elif input_type == (True, False):
        return _npi.normal(loc, loc=None, scale=scale, size=size,
                           ctx=ctx, dtype=dtype, out=out)
    else:
        return _npi.normal(loc=loc, scale=scale, size=size,
                           ctx=ctx, dtype=dtype, out=out)


def choice(a, size=None, replace=True, p=None, ctx=None, out=None):
    r"""Generates a random sample from a given 1-D array

    Parameters
    -----------
    a : 1-D array-like or int
        If an ndarray, a random sample is generated from its elements.
        If an int, the random sample is generated as if a were np.arange(a)
    size : int or tuple of ints, optional
        Output shape.  If the given shape is, e.g., ``(m, n, k)``, then
        ``m * n * k`` samples are drawn.  Default is None, in which case a
        single value is returned.
    replace : boolean, optional
        Whether the sample is with or without replacement
    p : 1-D array-like, optional
        The probabilities associated with each entry in a.
        If not given the sample assumes a uniform distribution over all
        entries in a.
    ctx : Context, optional
        Device context of output. Default is current context.

    Returns
    --------
    samples : _Symbol
        The generated random samples

    Examples
    ---------
    Generate a uniform random sample from np.arange(5) of size 3:

    >>> np.random.choice(5, 3)
    array([0, 3, 4])
    >>> #This is equivalent to np.random.randint(0,5,3)

    Generate a non-uniform random sample from np.arange(5) of size 3:

    >>> np.random.choice(5, 3, p=[0.1, 0, 0.3, 0.6, 0])
    array([3, 3, 0])

    Generate a uniform random sample from np.arange(5) of size 3 without
    replacement:

    >>> np.random.choice(5, 3, replace=False)
    array([3,1,0])
    >>> #This is equivalent to np.random.permutation(np.arange(5))[:3]

    Generate a non-uniform random sample from np.arange(5) of size
    3 without replacement:

    >>> np.random.choice(5, 3, replace=False, p=[0.1, 0, 0.3, 0.6, 0])
    array([2, 3, 0])
    """
    from ._symbol import _Symbol as np_symbol
    if ctx is None:
        ctx = current_context()
    if size == ():
        size = None
    if isinstance(a, np_symbol):
        ctx = None
        if p is None:
            indices = _npi.choice(a, a=None, size=size,
                                  replace=replace, ctx=ctx, weighted=False)
            return _npi.take(a, indices)
        else:
            indices = _npi.choice(a, p, a=None, size=size,
                                  replace=replace, ctx=ctx, weighted=True)
            return _npi.take(a, indices)
    else:
        if p is None:
            return _npi.choice(a=a, size=size, replace=replace, ctx=ctx, weighted=False, out=out)
        else:
            return _npi.choice(p, a=a, size=size, replace=replace, ctx=ctx, weighted=True, out=out)


<<<<<<< HEAD
def gamma(shape, scale, size=None, **kwargs):
    """Draw samples from a Gamma distribution.

    Samples are drawn from a Gamma distribution with specified parameters,
    `shape` (sometimes designated "k") and `scale` (sometimes designated
    "theta"), where both parameters are > 0.

    Parameters
    ----------
    shape : float or array_like of floats
        The shape of the gamma distribution. Should be greater than zero.
    scale : float or array_like of floats, optional
        The scale of the gamma distribution. Should be greater than zero.
        Default is equal to 1.
    size : int or tuple of ints, optional
        Output shape.  If the given shape is, e.g., ``(m, n, k)``, then
        ``m * n * k`` samples are drawn.  If size is ``None`` (default),
        a single value is returned if ``shape`` and ``scale`` are both scalars.
        Otherwise, ``np.broadcast(shape, scale).size`` samples are drawn.
    ctx : Context, optional
        Device context of output. Default is current context.

    Returns
    -------
    out : _Symbol
        Drawn samples from the parameterized gamma distribution.

    The Gamma distribution is often used to model the times to failure of
    electronic components, and arises naturally in processes for which the
    waiting times between Poisson distributed events are relevant.
    """
    from ._symbol import _Symbol as np_symbol
    input_type = (isinstance(shape, np_symbol), isinstance(scale, np_symbol))
    ctx = kwargs.pop('ctx', None)
    out = kwargs.pop('out', None)
    dtype = kwargs.pop('dtype', None)
    if dtype is None:
        dtype = 'float32'
    if ctx is None:
        ctx = current_context()
    if out is not None:
        size = out.shape
    if size == ():
        size = None
    if input_type == (True, True):
        return _npi.gamma(shape, scale, shape=None, scale=None, size=size,
                          ctx=ctx, dtype=dtype, out=out)
    elif input_type == (False, True):
        return _npi.gamma(scale, shape=shape, scale=None, size=size,
                          ctx=ctx, dtype=dtype, out=out)
    elif input_type == (True, False):
        return _npi.gamma(shape, shape=None, scale=scale, size=size,
                          ctx=ctx, dtype=dtype, out=out)
    else:
        return _npi.gamma(shape=shape, scale=scale, size=size,
                          ctx=ctx, dtype=dtype, out=out)

    raise ValueError("Distribution parameters must be either _Symbol or numbers")
=======
def shuffle(x):
    """
    Modify a sequence in-place by shuffling its contents.

    This function only shuffles the array along the first axis of a
    multi-dimensional array. The order of sub-arrays is changed but
    their contents remain the same.

    Parameters
    ----------
    x: _Symbol
        The array or list to be shuffled.

    Returns
    -------
    None

    Examples
    --------
    >>> arr = np.arange(10)
    >>> np.random.shuffle(arr)
    >>> arr
    array([5., 1., 0., 6., 7., 3., 9., 8., 4., 2.])  # random

    Multi-dimensional arrays are only shuffled along the first axis:

    >>> arr = np.arange(9).reshape((3, 3))
    >>> np.random.shuffle(arr)
    >>> arr
    array([[6., 7., 8.], # random
           [3., 4., 5.],
           [0., 1., 2.]])
    """
    _npi.shuffle(x, out=x)
>>>>>>> f17d19ba
<|MERGE_RESOLUTION|>--- conflicted
+++ resolved
@@ -21,7 +21,7 @@
 from ...context import current_context
 from . import _internal as _npi
 
-__all__ = ['randint', 'uniform', 'normal', 'rand', 'shuffle']
+__all__ = ['randint', 'uniform', 'normal', 'rand', 'shuffle', 'gamma']
 
 
 def randint(low, high=None, size=None, dtype=None, ctx=None, out=None):
@@ -290,8 +290,7 @@
             return _npi.choice(p, a=a, size=size, replace=replace, ctx=ctx, weighted=True, out=out)
 
 
-<<<<<<< HEAD
-def gamma(shape, scale, size=None, **kwargs):
+def gamma(shape, scale=1.0, size=None, dtype=None, ctx=None, out=None):
     """Draw samples from a Gamma distribution.
 
     Samples are drawn from a Gamma distribution with specified parameters,
@@ -324,9 +323,6 @@
     """
     from ._symbol import _Symbol as np_symbol
     input_type = (isinstance(shape, np_symbol), isinstance(scale, np_symbol))
-    ctx = kwargs.pop('ctx', None)
-    out = kwargs.pop('out', None)
-    dtype = kwargs.pop('dtype', None)
     if dtype is None:
         dtype = 'float32'
     if ctx is None:
@@ -349,7 +345,8 @@
                           ctx=ctx, dtype=dtype, out=out)
 
     raise ValueError("Distribution parameters must be either _Symbol or numbers")
-=======
+
+
 def shuffle(x):
     """
     Modify a sequence in-place by shuffling its contents.
@@ -383,5 +380,4 @@
            [3., 4., 5.],
            [0., 1., 2.]])
     """
-    _npi.shuffle(x, out=x)
->>>>>>> f17d19ba
+    _npi.shuffle(x, out=x)