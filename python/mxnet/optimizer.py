# Licensed to the Apache Software Foundation (ASF) under one
# or more contributor license agreements.  See the NOTICE file
# distributed with this work for additional information
# regarding copyright ownership.  The ASF licenses this file
# to you under the Apache License, Version 2.0 (the
# "License"); you may not use this file except in compliance
# with the License.  You may obtain a copy of the License at
#
#   http://www.apache.org/licenses/LICENSE-2.0
#
# Unless required by applicable law or agreed to in writing,
# software distributed under the License is distributed on an
# "AS IS" BASIS, WITHOUT WARRANTIES OR CONDITIONS OF ANY
# KIND, either express or implied.  See the License for the
# specific language governing permissions and limitations
# under the License.

# coding: utf-8
# pylint: disable=too-many-lines
"""Weight updating functions."""
import math
import pickle
import logging
import warnings
import numpy
from .base import py_str
<<<<<<< HEAD
from .ndarray import (NDArray, zeros, clip, sqrt, sign, array, maximum, abs as NDabs)
from .ndarray import (sgd_update, sgd_mom_update, adam_update, rmsprop_update, rmspropalex_update)
from .ndarray import (mp_sgd_update, mp_sgd_mom_update)
=======
from .ndarray import (NDArray, zeros, clip, sqrt, array, maximum, abs as NDabs)
from .ndarray import (sgd_update, sgd_mom_update, adam_update, rmsprop_update, rmspropalex_update,
                      mp_sgd_update, mp_sgd_mom_update, ftrl_update)
>>>>>>> 065adb37
from .random import normal


class Optimizer(object):
    """The base class inherited by all optimizers.

    Parameters
    ----------
    rescale_grad : float, optional
        Multiply the gradient with `rescale_grad` before updating. Often
        choose to be ``1.0/batch_size``.

    param_idx2name : dict from int to string, optional
        A dictionary that maps int index to string name.

    clip_gradient : float, optional
        Clip the gradient by projecting onto the box ``[-clip_gradient, clip_gradient]``.

    learning_rate : float, optional
        The initial learning rate.

    lr_scheduler : LRScheduler, optional
        The learning rate scheduler.

    wd : float, optional
        The weight decay (or L2 regularization) coefficient. Modifies objective
        by adding a penalty for having large weights.

    sym: Symbol, optional
        The Symbol this optimizer is applying to.

    begin_num_update : int, optional
        The initial number of updates.


    Properties
    ----------
    learning_rate: float
        The current learning rate of the optimizer. Given an Optimizer object
        optimizer, its learning rate can be accessed as optimizer.learning_rate.
    """
    def __init__(self, rescale_grad=1., param_idx2name=None, wd=0.,
                 clip_gradient=None, learning_rate=0.01,
                 lr_scheduler=None, sym=None, begin_num_update=0,
                 param_dict=None):
        self.rescale_grad = rescale_grad
        self.lr = learning_rate
        self.lr_scheduler = lr_scheduler
        if lr_scheduler is not None:
            self.lr_scheduler.base_lr = learning_rate

        self.wd = wd
        self.lr_mult = {}
        self.wd_mult = {}
        self.begin_num_update = begin_num_update
        self.num_update = begin_num_update
        self._index_update_count = {}
        self.clip_gradient = clip_gradient

        if param_idx2name is None:
            param_idx2name = {}
        assert isinstance(param_idx2name, dict), \
            'param_idx2name should be a dict of param indexes to names.'
        self.idx2name = param_idx2name.copy()
        self.sym = sym
        self.param_dict = param_dict if param_dict else {}

        self.set_lr_mult({})
        self.set_wd_mult({})

    opt_registry = {}

    @staticmethod
    def register(klass):
        """Registers a new optimizer.

        Once an optimizer is registered, we can create an instance of this
        optimizer with `create_optimizer` later.

        Examples
        --------

        >>> @mx.optimizer.Optimizer.register
        ... class MyOptimizer(mx.optimizer.Optimizer):
        ...     pass
        >>> optim = mx.optimizer.Optimizer.create_optimizer('MyOptimizer')
        >>> print(type(optim))
        <class '__main__.MyOptimizer'>
        """
        assert(isinstance(klass, type))
        name = klass.__name__.lower()
        if name in Optimizer.opt_registry:
            logging.warning('WARNING: New optimizer %s.%s is overriding '
                            'existing optimizer %s.%s',
                            klass.__module__, klass.__name__,
                            Optimizer.opt_registry[name].__module__,
                            Optimizer.opt_registry[name].__name__)
        Optimizer.opt_registry[name] = klass
        return klass

    @staticmethod
    def create_optimizer(name, **kwargs):
        """Instantiates an optimizer with a given name and kwargs.

        .. note:: We can use the alias `create` for ``Optimizer.create_optimizer``.

        Parameters
        ----------
        name: str
            Name of the optimizer. Should be the name
            of a subclass of Optimizer. Case insensitive.

        kwargs: dict
            Parameters for the optimizer.

        Returns
        -------
        Optimizer
            An instantiated optimizer.

        Examples
        --------
        >>> sgd = mx.optimizer.Optimizer.create_optimizer('sgd')
        >>> type(sgd)
        <class 'mxnet.optimizer.SGD'>
        >>> adam = mx.optimizer.create('adam', learning_rate=.1)
        >>> type(adam)
        <class 'mxnet.optimizer.Adam'>
        """
        if name.lower() in Optimizer.opt_registry:
            return Optimizer.opt_registry[name.lower()](**kwargs)
        else:
            raise ValueError('Cannot find optimizer %s' % name)

    @property
    def learning_rate(self):
        if self.lr_scheduler is not None:
            return self.lr_scheduler(self.num_update)
        else:
            return self.lr

    def create_state(self, index, weight):
        """Creates auxiliary state for a given weight.

        Some optimizers require additional states, e.g. as momentum, in addition
        to gradients in order to update weights. This function creates state
        for a given weight which will be used in `update`. This function is
        called only once for each weight.

        Parameters
        ----------
        index : int
            An unique index to identify the weight.
        weight : NDArray
            The weight.

        Returns
        -------
        state : any obj
            The state associated with the weight.
        """

    def update(self, index, weight, grad, state):
        """Updates the given parameter using the corresponding gradient and state.

        Parameters
        ----------
        index : int
            The unique index of the parameter into the individual learning
            rates and weight decays. Learning rates and weight decay
            may be set via `set_lr_mult()` and `set_wd_mult()`, respectively.
        weight : NDArray
            The parameter to be updated.
        grad : NDArray
            The gradient of the objective with respect to this parameter.
        state : any obj
            The state returned by `create_state()`.
        """
        raise NotImplementedError()

    def set_learning_rate(self, lr):
        """Sets a new learning rate of the optimizer.

        Parameters
        ----------
        lr : float
            The new learning rate of the optimizer.
        """
        if self.lr_scheduler is not None:
            raise UserWarning("LRScheduler of the optimizer has already been "
                              "defined. Note that set_learning_rate can mutate "
                              "the value of the learning rate of the optimizer "
                              "only when the LRScheduler of the optimizer is "
                              "undefined.")
        else:
            self.lr = lr

    def set_lr_scale(self, args_lrscale): # pylint: disable=unused-argument
        """[DEPRECATED] Sets lr scale. Use set_lr_mult instead."""
        raise DeprecationWarning

    def set_lr_mult(self, args_lr_mult):
        """Sets an individual learning rate multiplier for each parameter.

        If you specify a learning rate multiplier for a parameter, then
        the learning rate for the parameter will be set as the product of
        the global learning rate `self.lr` and its multiplier.

        .. note:: The default learning rate multiplier of a `Variable`
            can be set with `lr_mult` argument in the constructor.

        Parameters
        ----------
        args_lr_mult : dict of str/int to float
            For each of its key-value entries, the learning rate multipler for the
            parameter specified in the key will be set as the given value.

            You can specify the parameter with either its name or its index.
            If you use the name, you should pass `sym` in the constructor,
            and the name you specified in the key of `args_lr_mult` should match
            the name of the parameter in `sym`. If you use the index, it should
            correspond to the index of the parameter used in the `update` method.

            Specifying a parameter by its index is only supported for backward
            compatibility, and we recommend to use the name instead.
        """
        self.lr_mult = {}
        if self.sym is not None:
            attr = self.sym.attr_dict()
            for name in self.sym.list_arguments():
                if name in attr and '__lr_mult__' in attr[name]:
                    self.lr_mult[name] = float(attr[name]['__lr_mult__'])
        self.lr_mult.update(args_lr_mult)

    def set_wd_mult(self, args_wd_mult):
        """Sets an individual weight decay multiplier for each parameter.

        By default, if `param_idx2name` was provided in the
        constructor, the weight decay multipler is set as 0 for all
        parameters whose name don't end with ``_weight`` or
        ``_gamma``.

        .. note:: The default weight decay multiplier for a `Variable`
            can be set with its `wd_mult` argument in the constructor.

        Parameters
        ----------
        args_wd_mult : dict of string/int to float
            For each of its key-value entries, the weight decay multipler for the
            parameter specified in the key will be set as the given value.

            You can specify the parameter with either its name or its index.
            If you use the name, you should pass `sym` in the constructor,
            and the name you specified in the key of `args_lr_mult` should match
            the name of the parameter in `sym`. If you use the index, it should
            correspond to the index of the parameter used in the `update` method.

            Specifying a parameter by its index is only supported for backward
            compatibility, and we recommend to use the name instead.
        """
        self.wd_mult = {}
        for n in self.idx2name.values():
            if not (n.endswith('_weight') or n.endswith('_gamma')):
                self.wd_mult[n] = 0.0
        if self.sym is not None:
            attr = self.sym.attr_dict()
            for name in self.sym.list_arguments():
                if name in attr and '__wd_mult__' in attr[name]:
                    self.wd_mult[name] = float(attr[name]['__wd_mult__'])
        self.wd_mult.update(args_wd_mult)

    def _update_count(self, index):
        """Updates num_update.

        Parameters
        ----------
        index : int
            The index to be updated.
        """
        if index not in self._index_update_count:
            self._index_update_count[index] = self.begin_num_update
        self._index_update_count[index] += 1
        self.num_update = max(self._index_update_count[index], self.num_update)

    def _get_lr(self, index):
        """Gets the learning rate given the index of the weight.

        Parameters
        ----------
        index : int
            The index corresponding to the weight.

        Returns
        -------
        lr : float
            Learning rate for this index.
        """
        if self.lr_scheduler is not None:
            lr = self.lr_scheduler(self.num_update)
        else:
            lr = self.lr

        if index in self.param_dict:
            lr *= self.param_dict[index].lr_mult
        elif index in self.lr_mult:
            lr *= self.lr_mult[index]
        elif index in self.idx2name:
            lr *= self.lr_mult.get(self.idx2name[index], 1.0)
        return lr

    def _get_wd(self, index):
        """Gets weight decay for index.
        Returns 0 for non-weights if the name of weights are provided for `__init__`.

        Parameters
        ----------
        index : int
            The index for weight.

        Returns
        -------
        wd : float
            Weight decay for this index.
        """
        wd = self.wd
        if index in self.param_dict:
            wd *= self.param_dict[index].wd_mult
        elif index in self.wd_mult:
            wd *= self.wd_mult[index]
        elif index in self.idx2name:
            wd *= self.wd_mult.get(self.idx2name[index], 1.0)
        return wd

# convenience wrapper for Optimizer.Register
register = Optimizer.register   # pylint: disable=invalid-name

# pylint: disable=line-too-long
@register
class SGD(Optimizer):
    """The SGD optimizer with momentum and weight decay.

    The optimizer updates the weight by::

        rescaled_grad = lr * rescale_grad * clip(grad, clip_gradient) + wd * weight
        state = momentum * state + rescaled_grad
        weight = weight - state

    If the storage types of weight, state and grad are all ``row_sparse``, \
    sparse updates are applied by::

        for row in grad.indices:
            rescaled_grad[row] = lr * rescale_grad * clip(grad[row], clip_gradient) + wd * weight[row]
            state[row] = momentum[row] * state[row] + rescaled_grad[row]
            weight[row] = weight[row] - state[row]

    For details of the update algorithm see
    :class:`~mxnet.ndarray.sgd_update` and :class:`~mxnet.ndarray.sgd_mom_update`.

    This optimizer accepts the following parameters in addition to those accepted
    by :class:`.Optimizer`.

    Parameters
    ----------
    momentum : float, optional
       The momentum value.
    multi_precision: bool, optional
       Flag to control the internal precision of the optimizer.
       ``False`` results in using the same precision as the weights (default),
       ``True`` makes internal 32-bit copy of the weights and applies gradients
                in 32-bit precision even if actual weights used in the model have lower precision.
                Turning this on can improve convergence and accuracy when training with float16.
    """
    def __init__(self, momentum=0.0, multi_precision=False, **kwargs):
        super(SGD, self).__init__(**kwargs)
        self.momentum = momentum
        self.multi_precision = multi_precision

    def create_state(self, index, weight):
        momentum = None
        if self.multi_precision and weight.dtype == numpy.float16:
            weight_master_copy = array(weight, ctx=weight.context, dtype=numpy.float32)
            if self.momentum != 0.0:
                momentum = zeros(weight.shape, weight.context, dtype=numpy.float32,
                                 stype=weight.stype)
            return (momentum, weight_master_copy)
        if weight.dtype == numpy.float16 and not self.multi_precision:
            warnings.warn("Accumulating with float16 in optimizer can lead to "
                          "poor accuracy or slow convergence. "
                          "Consider using multi_precision=True option of the "
                          "SGD optimizer")
        if self.momentum != 0.0:
            momentum = zeros(weight.shape, weight.context, dtype=weight.dtype, stype=weight.stype)
        return momentum

    def update(self, index, weight, grad, state):
        assert(isinstance(weight, NDArray))
        assert(isinstance(grad, NDArray))
        self._update_count(index)
        lr = self._get_lr(index)
        wd = self._get_wd(index)

        kwargs = {'rescale_grad': self.rescale_grad}
        if self.momentum > 0:
            kwargs['momentum'] = self.momentum
        if self.clip_gradient:
            kwargs['clip_gradient'] = self.clip_gradient
        use_multi_precision = isinstance(state, (list, tuple))

        if not use_multi_precision:
            if state is not None:
                sgd_mom_update(weight, grad, state, out=weight,
                               lr=lr, wd=wd, **kwargs)
            else:
                sgd_update(weight, grad, out=weight,
                           lr=lr, wd=wd, **kwargs)
        else:
            if state[0] is not None:
                mp_sgd_mom_update(weight, grad, state[0], state[1], out=weight,
                                  lr=lr, wd=wd, **kwargs)
            else:
                mp_sgd_update(weight, grad, state[1], out=weight,
                              lr=lr, wd=wd, **kwargs)

# pylint: enable=line-too-long
@register
class DCASGD(Optimizer):
    """The DCASGD optimizer.

    This class implements the optimizer described in *Asynchronous Stochastic Gradient Descent
    with Delay Compensation for Distributed Deep Learning*,
    available at https://arxiv.org/abs/1609.08326.

    This optimizer accepts the following parameters in addition to those accepted
    by :class:`.Optimizer`.

    Parameters
    ----------
    momentum : float, optional
       The momentum value.

    lamda : float, optional
       Scale DC value.
    """
    def __init__(self, momentum=0.0, lamda=0.04, **kwargs):
        super(DCASGD, self).__init__(**kwargs)
        self.momentum = momentum
        self.weight_previous = {}
        self.lamda = lamda

    def create_state(self, index, weight):
        if self.momentum == 0.0:
            return (None,
                    weight.copy())  # previous weight
        else:
            return (zeros(weight.shape, weight.context, dtype=weight.dtype), # momentum
                    weight.copy())  # previous weight

    def update(self, index, weight, grad, state):
        assert(isinstance(weight, NDArray))
        assert(isinstance(grad, NDArray))
        self._update_count(index)
        lr = self._get_lr(index)
        wd = self._get_wd(index)

        grad = grad * self.rescale_grad
        if self.clip_gradient is not None:
            grad = clip(grad, -self.clip_gradient, self.clip_gradient)

        mom, previous_weight = state
        if mom:
            mom[:] *= self.momentum
            mom[:] += -lr * (grad + wd * weight + self.lamda \
                             * grad * grad * (weight - previous_weight))
        else:
            assert(self.momentum == 0.0)
            mom = -lr * (grad + wd * weight + self.lamda \
                         * grad * grad * (weight - previous_weight))
        previous_weight[:] = weight
        weight[:] += mom

@register
class NAG(SGD):
    """Nesterov accelerated SGD.

    This optimizer updates each weight by::

        state = momentum * state + grad + wd * weight
        weight = weight - (lr * (grad + momentum * state))

    This optimizer accepts the same arguments as :class:`.SGD`.
    """
    def __init__(self, **kwargs):
        super(NAG, self).__init__(**kwargs)

    def update(self, index, weight, grad, state):
        assert(isinstance(weight, NDArray))
        assert(isinstance(grad, NDArray))
        self._update_count(index)
        lr = self._get_lr(index)
        wd = self._get_wd(index)

        grad = grad * self.rescale_grad
        if self.clip_gradient is not None:
            grad = clip(grad, -self.clip_gradient, self.clip_gradient)

        if state is not None:
            mom = state
            mom[:] *= self.momentum
            grad += wd * weight
            mom[:] += grad
            grad[:] += self.momentum * mom
            weight[:] += -lr * grad
        else:
            assert self.momentum == 0.0
            weight[:] += -lr * (grad + wd * weight)

@register
class SGLD(Optimizer):
    """Stochastic Gradient Riemannian Langevin Dynamics.

    This class implements the optimizer described in the paper *Stochastic Gradient
    Riemannian Langevin Dynamics on the Probability Simplex*, available at
    https://papers.nips.cc/paper/4883-stochastic-gradient-riemannian-langevin-dynamics-on-the-probability-simplex.pdf.

    """
    def __init__(self, **kwargs):
        super(SGLD, self).__init__(**kwargs)

    def create_state(self, index, weight):
        return None

    def update(self, index, weight, grad, state):
        assert(isinstance(weight, NDArray))
        assert(isinstance(grad, NDArray))
        self._update_count(index)
        lr = self._get_lr(index)
        wd = self._get_wd(index)

        grad = grad * self.rescale_grad
        if self.clip_gradient is not None:
            grad = clip(grad, -self.clip_gradient, self.clip_gradient)
        weight[:] += - lr/2 * (grad + wd * weight) + normal(0, math.sqrt(lr),
                                                            weight.shape, weight.context)


@register  # pylint: disable=invalid-name
class ccSGD(SGD):
    """[DEPRECATED] Same as `SGD`. Left here for backward compatibility."""
    def __init__(self, *args, **kwargs):
        super(ccSGD, self).__init__(*args, **kwargs)

@register
class Adam(Optimizer):
    """The Adam optimizer.

    This class implements the optimizer described in *Adam: A Method for
    Stochastic Optimization*, available at http://arxiv.org/abs/1412.6980.

    The optimizer updates the weight by::

        rescaled_grad = clip(grad * rescale_grad + wd * weight, clip_gradient)
        m = beta1 * m + (1 - beta1) * rescaled_grad
        v = beta2 * v + (1 - beta2) * (rescaled_grad**2)
        w = w - learning_rate * m / (sqrt(v) + epsilon)

    If the storage types of weight, state and grad are all ``row_sparse``, \
    sparse updates are applied by::

        for row in grad.indices:
            rescaled_grad[row] = clip(grad[row] * rescale_grad + wd * weight[row], clip_gradient)
            m[row] = beta1 * m[row] + (1 - beta1) * rescaled_grad[row]
            v[row] = beta2 * v[row] + (1 - beta2) * (rescaled_grad[row]**2)
            w[row] = w[row] - learning_rate * m[row] / (sqrt(v[row]) + epsilon)

    This optimizer accepts the following parameters in addition to those accepted
    by :class:`.Optimizer`.

    For details of the update algorithm, see :class:`~mxnet.ndarray.adam_update`.

    Parameters
    ----------
    beta1 : float, optional
        Exponential decay rate for the first moment estimates.
    beta2 : float, optional
        Exponential decay rate for the second moment estimates.
    epsilon : float, optional
        Small value to avoid division by 0.
    """
    def __init__(self, learning_rate=0.001, beta1=0.9, beta2=0.999, epsilon=1e-8,
                 **kwargs):
        super(Adam, self).__init__(learning_rate=learning_rate, **kwargs)
        self.beta1 = beta1
        self.beta2 = beta2
        self.epsilon = epsilon

    def create_state(self, index, weight):
        return (zeros(weight.shape, weight.context, dtype=weight.dtype,
                      stype=weight.stype),  # mean
                zeros(weight.shape, weight.context, dtype=weight.dtype,
                      stype=weight.stype))  # variance

    def update(self, index, weight, grad, state):
        assert(isinstance(weight, NDArray))
        assert(isinstance(grad, NDArray))
        self._update_count(index)
        lr = self._get_lr(index)
        wd = self._get_wd(index)

        t = self._index_update_count[index]
        coef1 = 1. - self.beta1**t
        coef2 = 1. - self.beta2**t
        lr *= math.sqrt(coef2)/coef1

        kwargs = {'beta1': self.beta1, 'beta2': self.beta2, 'epsilon': self.epsilon,
                  'rescale_grad': self.rescale_grad}
        if self.clip_gradient:
            kwargs['clip_gradient'] = self.clip_gradient

        mean, var = state
        adam_update(weight, grad, mean, var, out=weight,
                    lr=lr, wd=wd, **kwargs)

@register
class AdaGrad(Optimizer):
    """AdaGrad optimizer.

    This class implements the AdaGrad optimizer described in *Adaptive Subgradient
    Methods for Online Learning and Stochastic Optimization*, and available at
    http://www.jmlr.org/papers/volume12/duchi11a/duchi11a.pdf.

    This optimizer accepts the following parameters in addition to those accepted
    by :class:`.Optimizer`.

    Parameters
    ----------
    eps: float, optional
        Small value to avoid division by 0.
    """
    def __init__(self, eps=1e-7, **kwargs):
        super(AdaGrad, self).__init__(**kwargs)
        self.float_stable_eps = eps

    def create_state(self, index, weight):
        return zeros(weight.shape, weight.context)  # history

    def update(self, index, weight, grad, state):
        assert(isinstance(weight, NDArray))
        assert(isinstance(grad, NDArray))
        self._update_count(index)
        lr = self._get_lr(index)
        wd = self._get_wd(index)

        grad = grad * self.rescale_grad
        if self.clip_gradient is not None:
            grad = clip(grad, -self.clip_gradient, self.clip_gradient)
        history = state
        history[:] += (grad * grad)
        weight[:] += -lr * (grad / sqrt(history + self.float_stable_eps) + wd * weight)

@register
class RMSProp(Optimizer):
    """The RMSProp optimizer.

    Two versions of RMSProp are implemented:

    If ``centered=False``, we follow
    http://www.cs.toronto.edu/~tijmen/csc321/slides/lecture_slides_lec6.pdf by
    Tieleman & Hinton, 2012.
    For details of the update algorithm see :class:`~mxnet.ndarray.rmsprop_update`.

    If ``centered=True``, we follow http://arxiv.org/pdf/1308.0850v5.pdf (38)-(45)
    by Alex Graves, 2013.
    For details of the update algorithm see :class:`~mxnet.ndarray.rmspropalex_update`.

    This optimizer accepts the following parameters in addition to those accepted
    by :class:`.Optimizer`.

    Parameters
    ----------
    gamma1: float, optional
        A decay factor of moving average over past squared gradient.
    gamma2: float, optional
        A "momentum" factor. Only used if `centered`=``True``.
    epsilon : float, optional
        Small value to avoid division by 0.
    centered : bool, optional
        Flag to control which version of RMSProp to use.
        ``True`` will use Graves's version of `RMSProp`,
        ``False`` will use Tieleman & Hinton's version of `RMSProp`.
    clip_weights : float, optional
        Clips weights into range ``[-clip_weights, clip_weights]``.
    """
    def __init__(self, learning_rate=0.001, gamma1=0.9, gamma2=0.9,
                 epsilon=1e-8, centered=False, clip_weights=None, **kwargs):
        super(RMSProp, self).__init__(learning_rate=learning_rate, **kwargs)
        self.gamma1 = gamma1
        self.gamma2 = gamma2
        self.centered = centered
        self.epsilon = epsilon
        self.clip_weights = clip_weights

    def create_state(self, index, weight):
        if self.centered:
            return (
                zeros(weight.shape, weight.context, stype=weight.stype),  # n
                zeros(weight.shape, weight.context, stype=weight.stype),  # g
                zeros(weight.shape, weight.context, stype=weight.stype))  # delta
        else:
            return (zeros(weight.shape, weight.context, stype=weight.stype),)  # n

    def update(self, index, weight, grad, state):
        assert(isinstance(weight, NDArray))
        assert(isinstance(grad, NDArray))
        self._update_count(index)
        lr = self._get_lr(index)
        wd = self._get_wd(index)

        kwargs = {'gamma1': self.gamma1, 'epsilon': self.epsilon,
                  'rescale_grad': self.rescale_grad}
        if self.centered:
            kwargs['gamma2'] = self.gamma2
        if self.clip_gradient:
            kwargs['clip_gradient'] = self.clip_gradient
        if self.clip_weights:
            kwargs['clip_weights'] = self.clip_weights

        if not self.centered:
            (n, ) = state
            rmsprop_update(
                weight, grad, n, out=weight, lr=lr, wd=wd, **kwargs)
        else:
            n, g, delta = state
            rmspropalex_update(weight, grad, n, g, delta, out=weight,
                               lr=lr, wd=wd, **kwargs)

@register
class AdaDelta(Optimizer):
    """The AdaDelta optimizer.

    This class implements AdaDelta, an optimizer described in  *ADADELTA: An adaptive
    learning rate method*, available at https://arxiv.org/abs/1212.5701.

    This optimizer accepts the following parameters in addition to those accepted
    by :class:`.Optimizer`.

    Parameters
    ----------
    rho: float
        Decay rate for both squared gradients and delta.
    epsilon : float
        Small value to avoid division by 0.
    """
    def __init__(self, rho=0.90, epsilon=1e-5, **kwargs):
        super(AdaDelta, self).__init__(**kwargs)
        self.rho = rho
        self.epsilon = epsilon

    def create_state(self, index, weight):
        return (zeros(weight.shape, weight.context),  # accumulated g
                zeros(weight.shape, weight.context))  # accumulated delta

    def update(self, index, weight, grad, state):
        assert(isinstance(weight, NDArray))
        assert(isinstance(grad, NDArray))
        wd = self._get_wd(index)
        self._update_count(index)

        # preprocess grad
        grad *= self.rescale_grad
        if self.clip_gradient is not None:
            grad = clip(grad, -self.clip_gradient, self.clip_gradient)

        # accumulated g and delta initlization
        acc_g, acc_delta = state

        # update g, delta
        acc_g[:] = self.rho * acc_g + (1. - self.rho) * grad * grad
        current_delta = sqrt(acc_delta + self.epsilon) / sqrt(acc_g + self.epsilon) * grad
        acc_delta[:] = self.rho * acc_delta + (1. - self.rho) * current_delta * current_delta

        # update weight
        weight[:] -= current_delta + wd * weight

#pylint: disable=invalid-name
#pylint: disable=line-too-long
@register
class Ftrl(Optimizer):
    """The Ftrl optimizer.

    Referenced from *Ad Click Prediction: a View from the Trenches*, available at
    http://dl.acm.org/citation.cfm?id=2488200.

    eta :
        .. math::
           \\eta_{t,i} = \\frac{learningrate}{\\beta+\\sqrt{\\sum_{s=1}^tg_{s,i}^2}}

    The optimizer updates the weight by::

        rescaled_grad = clip(grad * rescale_grad, clip_gradient)
        z += rescaled_grad - (sqrt(n + rescaled_grad**2) - sqrt(n)) * weight / learning_rate
        n += rescaled_grad**2
        w = (sign(z) * lamda1 - z) / ((beta + sqrt(n)) / learning_rate + wd) * (abs(z) > lamda1)

    If the storage types of weight, state and grad are all ``row_sparse``, \
    sparse updates are applied by::

        for row in grad.indices:
            rescaled_grad[row] = clip(grad[row] * rescale_grad, clip_gradient)
            z[row] += rescaled_grad[row] - (sqrt(n[row] + rescaled_grad[row]**2) - sqrt(n[row])) * weight[row] / learning_rate
            n[row] += rescaled_grad[row]**2
            w[row] = (sign(z[row]) * lamda1 - z[row]) / ((beta + sqrt(n[row])) / learning_rate + wd) * (abs(z[row]) > lamda1)

    For details of the update algorithm, see :class:`~mxnet.ndarray.ftrl_update`.

    This optimizer accepts the following parameters in addition to those accepted
    by :class:`.Optimizer`.

    Parameters
    ----------
    lamda1 : float, optional
        L1 regularization coefficient.
    learning_rate : float, optional
        The initial learning rate.
    beta : float, optional
        Per-coordinate learning rate correlation parameter.
    """

    def __init__(self, lamda1=0.01, learning_rate=0.1, beta=1, **kwargs):
        super(Ftrl, self).__init__(**kwargs)
        self.lamda1 = lamda1
        self.beta = beta
        self.lr = learning_rate

    def create_state(self, index, weight):
        return (zeros(weight.shape, weight.context, stype=weight.stype),  # z
                zeros(weight.shape, weight.context, stype=weight.stype))  # n

    def update(self, index, weight, grad, state):
        assert(isinstance(weight, NDArray))
        assert(isinstance(grad, NDArray))
        self._update_count(index)
        wd = self._get_wd(index)
        lr = self._get_lr(index)

        kwargs = {'lamda1': self.lamda1, 'beta': self.beta, 'rescale_grad': self.rescale_grad}
        if self.clip_gradient:
            kwargs['clip_gradient'] = self.clip_gradient

        # accumulated g and delta initialization
        z, n = state
        ftrl_update(weight, grad, z, n, out=weight,
                    lr=lr, wd=wd, **kwargs)

# pylint: enable=line-too-long
@register
class Adamax(Optimizer):
    """The AdaMax optimizer.

    It is a variant of Adam based on the infinity norm
    available at http://arxiv.org/abs/1412.6980 Section 7.

    This optimizer accepts the following parameters in addition to those accepted
    by :class:`.Optimizer`.

    Parameters
    ----------
    beta1 : float, optional
        Exponential decay rate for the first moment estimates.
    beta2 : float, optional
        Exponential decay rate for the second moment estimates.
    """
    def __init__(self, learning_rate=0.002, beta1=0.9, beta2=0.999, **kwargs):
        super(Adamax, self).__init__(learning_rate=learning_rate, **kwargs)
        self.beta1 = beta1
        self.beta2 = beta2

    def create_state(self, index, weight):
        return (zeros(weight.shape, weight.context, dtype=weight.dtype),  # mean
                zeros(weight.shape, weight.context, dtype=weight.dtype))  # variance

    def update(self, index, weight, grad, state):
        assert(isinstance(weight, NDArray))
        assert(isinstance(grad, NDArray))
        self._update_count(index)
        lr = self._get_lr(index)
        wd = self._get_wd(index)

        t = self._index_update_count[index]
        lr /= (1. - self.beta1**t)

        # preprocess grad
        grad = grad * self.rescale_grad + wd * weight
        if self.clip_gradient is not None:
            grad = clip(grad, -self.clip_gradient, self.clip_gradient)

        # update m_t and u_t
        m_t, u_t = state
        m_t[:] = self.beta1 * m_t + (1. - self.beta1) * grad
        u_t[:] = maximum(self.beta2 * u_t, NDabs(grad))

        # update weight
        weight[:] -= lr * m_t / u_t

@register
class Nadam(Optimizer):
    """The Nesterov Adam optimizer.

    Much like Adam is essentially RMSprop with momentum,
    Nadam is Adam RMSprop with Nesterov momentum available
    at http://cs229.stanford.edu/proj2015/054_report.pdf.

    This optimizer accepts the following parameters in addition to those accepted
    by :class:`.Optimizer`.

    Parameters
    ----------
    beta1 : float, optional
        Exponential decay rate for the first moment estimates.
    beta2 : float, optional
        Exponential decay rate for the second moment estimates.
    epsilon : float, optional
        Small value to avoid division by 0.
    schedule_decay : float, optional
        Exponential decay rate for the momentum schedule
    """
    def __init__(self, learning_rate=0.001, beta1=0.9, beta2=0.999, epsilon=1e-8,
                 schedule_decay=0.004, **kwargs):
        super(Nadam, self).__init__(learning_rate=learning_rate, **kwargs)
        self.beta1 = beta1
        self.beta2 = beta2
        self.epsilon = epsilon
        self.schedule_decay = schedule_decay
        self.m_schedule = 1.

    def create_state(self, index, weight):
        return (zeros(weight.shape, weight.context, dtype=weight.dtype),  # mean
                zeros(weight.shape, weight.context, dtype=weight.dtype))  # variance

    def update(self, index, weight, grad, state):
        assert(isinstance(weight, NDArray))
        assert(isinstance(grad, NDArray))
        self._update_count(index)
        lr = self._get_lr(index)
        wd = self._get_wd(index)

        t = self._index_update_count[index]

        # preprocess grad
        grad *= self.rescale_grad + wd * weight
        if self.clip_gradient is not None:
            grad = clip(grad, -self.clip_gradient, self.clip_gradient)

        # warming momentum schedule
        momentum_t = self.beta1 * (1. - 0.5 * (pow(0.96, t * self.schedule_decay)))
        momentum_t_1 = self.beta1 * (1. - 0.5 * (pow(0.96, (t + 1) * self.schedule_decay)))
        self.m_schedule = self.m_schedule * momentum_t
        m_schedule_next = self.m_schedule * momentum_t_1

        # update m_t and v_t
        m_t, v_t = state
        m_t[:] = self.beta1 * m_t + (1. - self.beta1) * grad
        v_t[:] = self.beta2 * v_t + (1. - self.beta2) * grad * grad

        grad_prime = grad / (1. - self.m_schedule)
        m_t_prime = m_t / (1. - m_schedule_next)
        v_t_prime = v_t / (1. - pow(self.beta2, t))
        m_t_bar = (1. - momentum_t) * grad_prime + momentum_t_1 * m_t_prime

        # update weight
        weight[:] -= lr * m_t_bar / (sqrt(v_t_prime) + self.epsilon)

@register
class Test(Optimizer):
    """The Test optimizer"""
    def __init__(self, **kwargs):
        super(Test, self).__init__(**kwargs)

    def create_state(self, index, weight):
        """Creates a state to duplicate weight."""
        return zeros(weight.shape, weight.context)

    def update(self, index, weight, grad, state):
        """Performs w += rescale_grad * grad."""
        weight[:] += grad * self.rescale_grad
        state[:] = weight

# backward compatibility wrapper for Optimizer.CreateOptimizer
create = Optimizer.create_optimizer  # pylint: disable=invalid-name

class Updater(object):
    """Updater for kvstore."""
    def __init__(self, optimizer):
        self.optimizer = optimizer
        self.states = {}
        self.states_synced = {}

    def __call__(self, index, grad, weight):
        """Updates weight given gradient and index."""
        # convert ctypes.char_p.value back to python str if needed
        if isinstance(index, bytes):
            index = py_str(index)
        if index not in self.states:
            self.states[index] = self.optimizer.create_state(index, weight)
            self.states_synced[index] = True
        elif not self.states_synced[index]:
            self.states[index] = \
                self.sync_state_context(self.states[index], weight.context)
            self.states_synced[index] = True
        self.optimizer.update(index, weight, grad, self.states[index])

    def sync_state_context(self, state, context):
        if isinstance(state, NDArray):
            return state.as_in_context(context)
        elif isinstance(state, (tuple, list)):
            synced_state = (self.sync_state_context(i, context) for i in state)
            if isinstance(state, tuple):
                return tuple(synced_state)
            else:
                return list(synced_state)
        else:
            return state

    def set_states(self, states):
        """Sets updater states."""
        states = pickle.loads(states)
        if isinstance(states, tuple) and len(states) == 2:
            self.states, self.optimizer = states
        else:
            self.states = states
        self.states_synced = dict.fromkeys(self.states.keys(), False)

    def get_states(self, dump_optimizer=False):
        """Gets updater states.

        Parameters
        ----------
        dump_optimizer : bool, default False
            Whether to also save the optimizer itself. This would also save optimizer
            information such as learning rate and weight decay schedules.
        """
        return pickle.dumps((self.states, self.optimizer) if dump_optimizer else self.states)

def get_updater(optimizer):
    """Returns a closure of the updater needed for kvstore.

    Parameters
    ----------
    optimizer: Optimizer
         The optimizer.

    Returns
    -------
    updater: function
         The closure of the updater.
    """
    return Updater(optimizer)<|MERGE_RESOLUTION|>--- conflicted
+++ resolved
@@ -24,15 +24,9 @@
 import warnings
 import numpy
 from .base import py_str
-<<<<<<< HEAD
 from .ndarray import (NDArray, zeros, clip, sqrt, sign, array, maximum, abs as NDabs)
-from .ndarray import (sgd_update, sgd_mom_update, adam_update, rmsprop_update, rmspropalex_update)
-from .ndarray import (mp_sgd_update, mp_sgd_mom_update)
-=======
-from .ndarray import (NDArray, zeros, clip, sqrt, array, maximum, abs as NDabs)
 from .ndarray import (sgd_update, sgd_mom_update, adam_update, rmsprop_update, rmspropalex_update,
                       mp_sgd_update, mp_sgd_mom_update, ftrl_update)
->>>>>>> 065adb37
 from .random import normal
 
 
