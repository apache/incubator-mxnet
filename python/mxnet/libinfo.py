--- conflicted
+++ resolved
@@ -73,8 +73,4 @@
 
 
 # current version
-<<<<<<< HEAD
-__version__ = "1.1.0"
-=======
-__version__ = "1.2.0"
->>>>>>> 13e9691a
+__version__ = "1.2.0"