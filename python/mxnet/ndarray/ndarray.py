# Licensed to the Apache Software Foundation (ASF) under one
# or more contributor license agreements.  See the NOTICE file
# distributed with this work for additional information
# regarding copyright ownership.  The ASF licenses this file
# to you under the Apache License, Version 2.0 (the
# "License"); you may not use this file except in compliance
# with the License.  You may obtain a copy of the License at
#
#   http://www.apache.org/licenses/LICENSE-2.0
#
# Unless required by applicable law or agreed to in writing,
# software distributed under the License is distributed on an
# "AS IS" BASIS, WITHOUT WARRANTIES OR CONDITIONS OF ANY
# KIND, either express or implied.  See the License for the
# specific language governing permissions and limitations
# under the License.

# coding: utf-8
# pylint: disable=too-many-lines, protected-access
# pylint: disable=import-error, no-name-in-module, undefined-variable

"""NDArray API of MXNet."""

from __future__ import absolute_import, division

try:
    from __builtin__ import slice as py_slice
except ImportError:
    from builtins import slice as py_slice

from array import array as native_array
import ctypes
import warnings
import operator
from functools import reduce # pylint: disable=redefined-builtin
import sys
import numpy as np
from ..base import _LIB, numeric_types, integer_types
from ..base import c_str, c_array, c_array_buf, c_handle_array, mx_real_t
from ..base import mx_uint, NDArrayHandle, check_call, DLPackHandle, mx_int, mx_int64
from ..base import ctypes2buffer
from ..runtime import Features
from ..context import Context, current_context
from . import _internal
from . import op
from ._internal import NDArrayBase

__all__ = ["NDArray", "concatenate", "_DTYPE_NP_TO_MX", "_DTYPE_MX_TO_NP", "_GRAD_REQ_MAP",
           "ones", "add", "arange", "linspace", "eye", "divide", "equal", "full", "greater",
           "greater_equal", "imdecode", "lesser", "lesser_equal", "logical_and", "logical_or",
           "logical_xor", "maximum", "minimum", "moveaxis", "modulo", "multiply", "not_equal",
           "onehot_encode", "power", "subtract", "true_divide", "waitall", "_new_empty_handle",
           "histogram", "split_v2", "to_dlpack_for_read", "to_dlpack_for_write", "from_dlpack",
           "from_numpy", "zeros", "indexing_key_expand_implicit_axes", "get_indexing_dispatch_code",
           "get_oshape_of_gather_nd_op"]

_STORAGE_TYPE_UNDEFINED = -1
_STORAGE_TYPE_DEFAULT = 0
_STORAGE_TYPE_ROW_SPARSE = 1
_STORAGE_TYPE_CSR = 2
_SIGNED_INT32_UPPER_LIMIT = (2**31 - 1)

# pylint: disable= no-member
_DTYPE_NP_TO_MX = {
    None: -1,
    np.float32: 0,
    np.float64: 1,
    np.float16: 2,
    np.uint8: 3,
    np.int32: 4,
    np.int8: 5,
    np.int64: 6,
    np.bool_: 7,
}

_DTYPE_MX_TO_NP = {
    -1: None,
    0: np.float32,
    1: np.float64,
    2: np.float16,
    3: np.uint8,
    4: np.int32,
    5: np.int8,
    6: np.int64,
    7: np.bool_,
}

_STORAGE_TYPE_STR_TO_ID = {
    'undefined': _STORAGE_TYPE_UNDEFINED,
    'default': _STORAGE_TYPE_DEFAULT,
    'row_sparse': _STORAGE_TYPE_ROW_SPARSE,
    'csr': _STORAGE_TYPE_CSR,
}

_STORAGE_TYPE_ID_TO_STR = {
    _STORAGE_TYPE_UNDEFINED: 'undefined',
    _STORAGE_TYPE_DEFAULT: 'default',
    _STORAGE_TYPE_ROW_SPARSE: 'row_sparse',
    _STORAGE_TYPE_CSR: 'csr',
}

_GRAD_REQ_MAP = {
    'null': 0,
    'write': 1,
    'add': 3
}
# pylint: enable= no-member

# Return code for dispatching indexing function call
_NDARRAY_UNSUPPORTED_INDEXING = -1
_NDARRAY_BASIC_INDEXING = 0
_NDARRAY_ADVANCED_INDEXING = 1

# Caching whether MXNet was built with INT64 support or not
_INT64_TENSOR_SIZE_ENABLED = None

def _int64_enabled():
    global _INT64_TENSOR_SIZE_ENABLED
    if _INT64_TENSOR_SIZE_ENABLED is None:
        _INT64_TENSOR_SIZE_ENABLED = Features().is_enabled('INT64_TENSOR_SIZE')
    return _INT64_TENSOR_SIZE_ENABLED

def _new_empty_handle():
    """Returns a new empty handle.

    Empty handle can be used to hold a result.

    Returns
    -------
    handle
        A new empty `NDArray` handle.
    """
    hdl = NDArrayHandle()
    check_call(_LIB.MXNDArrayCreateNone(ctypes.byref(hdl)))
    return hdl


def _new_alloc_handle(shape, ctx, delay_alloc, dtype=mx_real_t):
    """Return a new handle with specified shape and context.

    Empty handle is only used to hold results.

    Returns
    -------
    handle
        A new empty `NDArray` handle.
    """
    hdl = NDArrayHandle()
    if sys.version_info[0] > 2 and _int64_enabled():
        check_call(_LIB.MXNDArrayCreateEx64(
            c_array_buf(mx_int64, native_array('q', shape)),
            ctypes.c_int(len(shape)),
            ctypes.c_int(ctx.device_typeid),
            ctypes.c_int(ctx.device_id),
            ctypes.c_int(int(delay_alloc)),
            ctypes.c_int(int(_DTYPE_NP_TO_MX[np.dtype(dtype).type])),
            ctypes.byref(hdl)))
    else:
        # When shape is larger than unit32 then there is an overflow error at python end itself.
        # It needs to be caught here since the call doesn't even reach backend.
        size = 1
        for idx in shape:
            size = size * idx
        if size > _SIGNED_INT32_UPPER_LIMIT:
            raise Exception("[_new_alloc_handle] Size of tensor you are trying to allocate is " +
                            "larger than 2^31 elements. Please build with flag " +
                            "USE_INT64_TENSOR_SIZE=1")
        check_call(_LIB.MXNDArrayCreateEx(
            c_array_buf(mx_uint, native_array('I', shape)),
            mx_uint(len(shape)),
            ctypes.c_int(ctx.device_typeid),
            ctypes.c_int(ctx.device_id),
            ctypes.c_int(int(delay_alloc)),
            ctypes.c_int(int(_DTYPE_NP_TO_MX[np.dtype(dtype).type])),
            ctypes.byref(hdl)))
    return hdl


def _new_from_shared_mem(shared_pid, shared_id, shape, dtype):
    hdl = NDArrayHandle()
    check_call(_LIB.MXNDArrayCreateFromSharedMemEx(
        ctypes.c_int(shared_pid),
        ctypes.c_int(shared_id),
        c_array(mx_int, shape),
        mx_int(len(shape)),
        ctypes.c_int(int(_DTYPE_NP_TO_MX[np.dtype(dtype).type])),
        ctypes.byref(hdl)))
    return hdl


def waitall():
    """Wait for all async operations to finish in MXNet.

    This function is used for benchmarking only.

    .. note::

       If your mxnet code throws an exception, then waitall can cause performance impact.
    """
    check_call(_LIB.MXNDArrayWaitAll())


def _storage_type(handle):
    storage_type = ctypes.c_int(0)
    check_call(_LIB.MXNDArrayGetStorageType(handle, ctypes.byref(storage_type)))
    return storage_type.value


class NDArray(NDArrayBase):
    """An array object representing a multidimensional, homogeneous array of
fixed-size items.

    """
    __slots__ = []
    # make numpy functions return NDArray instead of numpy object array
    __array_priority__ = 1000.0
    # Extension type code for TVM function.
    # See C++ side of definition(kTVMNDArrayTypeCode) at include/mxmet/tensor_blob.h
    _tvm_tcode = 19
    # pylint: disable= no-member, undefined-variable

    def as_np_ndarray(self):
        """Convert mxnet.ndarray.NDArray to mxnet.numpy.ndarray."""
        storage_type = self.stype
        if storage_type != 'default':
            raise ValueError('cannot convert ndarray of stype {} to numpy ndarray'
                             .format(str(type(storage_type))))
        from ..numpy import ndarray
        hdl = NDArrayHandle()
        check_call(_LIB.MXShallowCopyNDArray(self.handle, ctypes.byref(hdl)))
        return ndarray(handle=hdl, writable=self.writable)

    def as_nd_ndarray(self):
        """A convenience function for creating a classic ndarray from the current
        ndarray with zero copy. For this class, it just returns itself since it is
        already a classic ndarray."""
        return self

    @property
    def _tvm_handle(self):
        return self.handle.value

    def __repr__(self):
        """Returns a string representation of the array."""
        shape_info = 'x'.join(['%d' % x for x in self.shape])
        return '\n%s\n<%s %s @%s>' % (str(self.asnumpy()),
                                      self.__class__.__name__,
                                      shape_info, self.ctx)

    def __reduce__(self):
        return NDArray, (None,), self.__getstate__()

    def _to_shared_mem(self):
        shared_pid = ctypes.c_int()
        shared_id = ctypes.c_int()
        check_call(_LIB.MXNDArrayGetSharedMemHandle(
            self.handle, ctypes.byref(shared_pid), ctypes.byref(shared_id)))
        return shared_pid.value, shared_id.value, self.shape, self.dtype

    def __abs__(self):
        """x.__abs__() <=> abs(x) <=> x.abs() <=> mx.nd.abs(x, y)"""
        return self.abs()

    def __add__(self, other):
        """x.__add__(y) <=> x+y <=> mx.nd.add(x, y) """
        return add(self, other)

    def __iadd__(self, other):
        """x.__iadd__(y) <=> x+=y """
        if not self.writable:
            raise ValueError('trying to add to a readonly NDArray')
        if isinstance(other, NDArray):
            return op.broadcast_add(self, other, out=self)
        elif isinstance(other, numeric_types):
            return _internal._plus_scalar(self, float(other), out=self)
        else:
            raise TypeError('type %s not supported' % str(type(other)))

    def __radd__(self, other):
        return self.__add__(other)

    def __sub__(self, other):
        """x.__sub__(y) <=> x-y <=> mx.nd.subtract(x, y) """
        return subtract(self, other)

    def __isub__(self, other):
        """x.__isub__(y) <=> x-=y """
        if not self.writable:
            raise ValueError('trying to subtract from a readonly NDArray')
        if isinstance(other, NDArray):
            return op.broadcast_sub(self, other, out=self)
        elif isinstance(other, numeric_types):
            return _internal._minus_scalar(self, float(other), out=self)
        else:
            raise TypeError('type %s not supported' % str(type(other)))

    def __rsub__(self, other):
        """x.__rsub__(y) <=> y-x <=> mx.nd.subtract(y, x) """
        return subtract(other, self)

    def __mul__(self, other):
        """x.__mul__(y) <=> x*y <=> mx.nd.multiply(x, y) """
        return multiply(self, other)

    def __neg__(self):
        """x.__neg__(y) <=> -x """
        return _internal._mul_scalar(self, -1.0)

    def __imul__(self, other):
        """x.__imul__(y) <=> x*=y """
        if not self.writable:
            raise ValueError('trying to multiply to a readonly NDArray')
        if isinstance(other, NDArray):
            return op.broadcast_mul(self, other, out=self)
        elif isinstance(other, numeric_types):
            return _internal._mul_scalar(self, float(other), out=self)
        else:
            raise TypeError('type %s not supported' % str(type(other)))

    def __rmul__(self, other):
        return self.__mul__(other)

    def __div__(self, other):
        """x.__div__(y) <=> x/y <=> mx.nd.divide(x, y) """
        return divide(self, other)

    def __rdiv__(self, other):
        """x.__rdiv__(y) <=> y/x <=> mx.nd.divide(y, x) """
        return divide(other, self)

    def __idiv__(self, other):
        """x.__rdiv__(y) <=> x/=y """
        if not self.writable:
            raise ValueError('trying to divide from a readonly NDArray')
        if isinstance(other, NDArray):
            return op.broadcast_div(self, other, out=self)
        elif isinstance(other, numeric_types):
            return _internal._div_scalar(self, float(other), out=self)
        else:
            raise TypeError('type %s not supported' % str(type(other)))

    def __truediv__(self, other):
        return divide(self, other)

    def __rtruediv__(self, other):
        return divide(other, self)

    def __itruediv__(self, other):
        return self.__idiv__(other)

    def __mod__(self, other):
        """x.__mod__(y) <=> x%y <=> mx.nd.modulo(x, y) """
        return modulo(self, other)

    def __rmod__(self, other):
        """x.__rmod__(y) <=> y%x <=> mx.nd.modulo(y, x) """
        return modulo(other, self)

    def __imod__(self, other):
        """x.__rmod__(y) <=> x%=y """
        if not self.writable:
            raise ValueError('trying to take modulo from a readonly NDArray')
        if isinstance(other, NDArray):
            return op.broadcast_mod(self, other, out=self)
        elif isinstance(other, numeric_types):
            return _internal._mod_scalar(self, float(other), out=self)
        else:
            raise TypeError('type %s not supported' % str(type(other)))

    def __pow__(self, other):
        """x.__pow__(y) <=> x**y <=> mx.nd.power(x,y) """
        return power(self, other)

    def __rpow__(self, other):
        """x.__pow__(y) <=> y**x <=> mx.nd.power(y,x) """
        return power(other, self)

    def __eq__(self, other):
        """x.__eq__(y) <=> x==y <=> mx.nd.equal(x, y) """
        return equal(self, other)

    def __hash__(self):
        """Default hash function."""
        return id(self)//16

    def __ne__(self, other):
        """x.__ne__(y) <=> x!=y <=> mx.nd.not_equal(x, y) """
        return not_equal(self, other)

    def __gt__(self, other):
        """x.__gt__(y) <=> x>y <=> mx.nd.greater(x, y) """
        return greater(self, other)

    def __ge__(self, other):
        """x.__ge__(y) <=> x>=y <=> mx.nd.greater_equal(x, y) """
        return greater_equal(self, other)

    def __lt__(self, other):
        """x.__lt__(y) <=> x<y <=> mx.nd.lesser(x, y) """
        return lesser(self, other)

    def __le__(self, other):
        """x.__le__(y) <=> x<=y <=> mx.nd.less_equal(x, y) """
        return lesser_equal(self, other)

    def __bool__(self):
        num_elements = reduce(operator.mul, self.shape, 1)
        if num_elements == 0:
            return False
        elif num_elements == 1:
            return bool(self.asscalar())
        else:
            raise ValueError("The truth value of an NDArray with multiple elements " \
                             "is ambiguous.")

    __nonzero__ = __bool__

    def __len__(self):
        """Number of element along the first axis."""
        return self.shape[0]

    def __getstate__(self):
        handle = self.handle
        this = {'handle' : None}
        if handle is not None:
            length = ctypes.c_size_t()
            cptr = ctypes.POINTER(ctypes.c_char)()
            check_call(_LIB.MXNDArraySaveRawBytes(self.handle,
                                                  ctypes.byref(length),
                                                  ctypes.byref(cptr)))
            this['handle'] = ctypes2buffer(cptr, length.value)
        return this

    def __setstate__(self, state):
        # pylint: disable=assigning-non-slot
        handle = state['handle']
        if handle is not None:
            buf = handle
            handle = NDArrayHandle()
            ptr = (ctypes.c_char * len(buf)).from_buffer(buf)
            length = ctypes.c_size_t(len(buf))
            check_call(_LIB.MXNDArrayLoadFromRawBytes(ptr, length, ctypes.byref(handle)))
            self.handle = handle
        else:
            self.handle = None

    def __setitem__(self, key, value):
        """x.__setitem__(i, y) <=> x[i]=y

        Sets ``self[key]`` to ``value``.

        This functions supports advanced indexing as defined in `the NumPy
        advanced indexing documentation
        <https://docs.scipy.org/doc/numpy/reference/arrays.indexing.html#advanced-indexing>`_,
        with the restriction that boolean array indexing is not supported.

        Parameters
        ----------
        key : int, mxnet.ndarray.slice, list, np.ndarray, NDArray, or tuple of all previous types
            The indexing key.
        value : scalar or array-like object that can be broadcast to the shape of self[key]
            The value to set.

        Examples
        --------
        >>> x = mx.nd.zeros((2, 3))
        >>> x[:] = 1
        >>> x.asnumpy()
        array([[ 1.,  1.,  1.],
               [ 1.,  1.,  1.]], dtype=float32)
        >>> x[:, 1:2] = 2
        >>> x.asnumpy()
        array([[ 1.,  2.,  1.],
               [ 1.,  2.,  1.]], dtype=float32)
        >>> x[1:2, 1:] = 3
        >>> x.asnumpy()
        array([[ 1.,  2.,  1.],
               [ 1.,  3.,  3.]], dtype=float32)
        >>> x[1:, 0:2] = mx.nd.zeros((1, 2))
        >>> x.asnumpy()
        array([[ 1.,  2.,  1.],
               [ 0.,  0.,  3.]], dtype=float32)
        >>> x[1, 2] = 4
        >>> x.asnumpy()
        array([[ 1.,  2.,  1.],
               [ 0.,  0.,  4.]], dtype=float32)
        >>> x[[0], [1, 2]] = 5
        >>> x.asnumpy()
        array([[ 1.,  5.,  5.],
               [ 0.,  0.,  4.]], dtype=float32)
        >>> x[::-1, 0:2:2] = [6]
        >>> x.asnumpy()
        array([[ 6.,  5.,  5.],
               [ 6.,  0.,  4.]], dtype=float32)
        """
        if self.ndim == 0:
            if not isinstance(key, (tuple, py_slice)):
                raise IndexError('scalar tensor can only accept `()` and `:` as index')
            if isinstance(key, tuple) and len(key) != 0:
                raise IndexError('scalar tensor can only accept `()` and `:` as index')
            if isinstance(value, numeric_types):
                self._full(value)
            elif isinstance(value, NDArray) and value.size == 1:
                if value.shape != self.shape:
                    value = value.reshape(self.shape)
                value.copyto(self)
            elif isinstance(value, (np.ndarray, np.generic)) and value.size == 1:
                if isinstance(value, np.generic) or value.shape != self.shape:
                    value = value.reshape(self.shape)
                self._sync_copyfrom(value)
            else:
                raise ValueError('setting an array element with a sequence.')

        elif self.size == 0:
            return

        else:
            key = indexing_key_expand_implicit_axes(key, self.shape)
            slc_key = tuple(idx for idx in key if idx is not None)

            if len(slc_key) < self.ndim:
                raise RuntimeError(
                    'too few indices after normalization: expected `ndim` ({}) '
                    'but got {}. This is a bug, please report it!'
                    ''.format(self.ndim, len(slc_key))
                )
            if len(slc_key) > self.ndim:
                raise IndexError(
                    'too many indices ({}) for array with {} dimensions'
                    ''.format(len(slc_key), self.ndim)
                )

            indexing_dispatch_code = get_indexing_dispatch_code(slc_key)
            if indexing_dispatch_code == _NDARRAY_BASIC_INDEXING:
                self._set_nd_basic_indexing(key, value)
            elif indexing_dispatch_code == _NDARRAY_ADVANCED_INDEXING:
                self._set_nd_advanced_indexing(key, value)
            else:
                raise ValueError(
                    'Indexing NDArray with index {} of type {} is not supported'
                    ''.format(key, type(key))
                )

    def __getitem__(self, key):  # pylint: disable=too-many-return-statements
        """x.__getitem__(i) <=> x[i]

        Returns a sliced view of this array if the elements fetched are contiguous in memory;
        otherwise, returns a newly created NDArray.
        This functions supports advanced indexing defined in the following reference with
        some restrictions.

        For basic indexing, i.e., if ``key`` consists only of integers,
        ``slice``, ``Ellipsis`` (``...``) and ``None``, a mutable view is
        returned that shares memory with this array if the accessed portion is
        contiguous in memory.
        Otherwise, a newly created ``NDArray`` is returned.

        This functions supports advanced indexing as defined in `the NumPy
        advanced indexing documentation
        <https://docs.scipy.org/doc/numpy/reference/arrays.indexing.html#advanced-indexing>`_,
        with the restriction that boolean array indexing is not supported.

        Parameters
        ----------
        key : int, mxnet.ndarray.slice, list, np.ndarray, NDArray, or tuple of all previous types
            Indexing key.

        Examples
        --------
        The default is to give explicit indices for all axes:

        >>> x = mx.nd.arange(0, 6).reshape((2, 3))
        >>> x.asnumpy()
        array([[ 0.,  1.,  2.],
               [ 3.,  4.,  5.]], dtype=float32)
        >>> x[0, :].asnumpy()
        array([0., 1., 2.], dtype=float32)
        >>> x[0, :2].asnumpy()
        array([0., 1.], dtype=float32)
        >>> x[:, :-1].asnumpy()
        array([[0., 1.],
               [3., 4.]], dtype=float32)

        If fewer indices are given, they are automatically supplemented by an
        appropriate number of ``slice(None)`` ("``:``") to the right. For
        instance, a single integer indexes along the first axis:

        >>> x = mx.nd.arange(0, 6).reshape((2, 3))
        >>> x[0].asnumpy()
        array([0., 1., 2.], dtype=float32)
        >>> x[1:].asnumpy()
        array([[3., 4., 5.]], dtype=float32)

        To omit a range of axes that should be kept as-is, an `Ellipsis`
        ("``...``") can be used:

        >>> x = mx.nd.arange(0, 16).reshape((2, 2, 2, 2))
        >>> x[0, ..., 1].asnumpy()
        array([[1., 3.],
               [5., 7.]], dtype=float32)
        >>> x[0, :, :, 1].asnumpy()  # equivalent
        array([[1., 3.],
               [5., 7.]], dtype=float32)

        New axes of length 1 can be created by inserting ``None``
        (`numpy.newaxis`) in the index:

        >>> x = mx.nd.arange(0, 6).reshape((2, 3))
        >>> x[None, :, :].asnumpy()
        array([[[0., 1., 2.],
                [3., 4., 5.]]], dtype=float32)
        >>> x[None, :, :].shape
        (1, 2, 3)

        If the indexed portion of the array is contiguous in memory, no data
        is copied. Instead, a shared-memory view of the original array is
        returned, and changes to that view affect the original array:

        >>> x = mx.nd.arange(0, 8).reshape((2, 2, 2))
        >>> y = x[0]  # contiguous
        >>> y.asnumpy()
        array([[0., 1.],
               [2., 3.]], dtype=float32)
        >>> y[:] = -1
        >>> x.asnumpy()
        array([[[-1., -1.],
                [-1., -1.]],
        <BLANKLINE>
               [[ 4.,  5.],
                [ 6.,  7.]]], dtype=float32)
        >>> x = mx.nd.arange(0, 8).reshape((2, 2, 2))
        >>> y = x[1, :1, :]  # contiguous
        >>> y.asnumpy()
        array([[4., 5.]], dtype=float32)
        >>> y[:] = -1
        >>> x.asnumpy()
        array([[[ 0.,  1.],
                [ 2.,  3.]],
        <BLANKLINE>
               [[-1., -1.],
                [ 6.,  7.]]], dtype=float32)
        >>> x = mx.nd.arange(0, 8).reshape((2, 2, 2))
        >>> y = x[:, :, 1]  # not contiguous
        >>> y.asnumpy()
        array([[1., 3.],
               [5., 7.]], dtype=float32)
        >>> y[:] = -1
        >>> x.asnumpy()
        array([[[0., 1.],
                [2., 3.]],
        <BLANKLINE>
               [[4., 5.],
                [6., 7.]]], dtype=float32)

        If the indexing key contains `list`, `numpy.ndarray` or `NDArray`
        objects, advanced indexing is triggered, which always returns a
        copy:

        >>> x = mx.nd.arange(0, 8).reshape((2, 2, 2))
        >>> x[[0, 1]].asnumpy()
        array([[[0., 1.],
                [2., 3.]],
        <BLANKLINE>
               [[4., 5.],
                [6., 7.]]], dtype=float32)
        >>> x[[0, 1], :].asnumpy()  # equivalent
        array([[[0., 1.],
                [2., 3.]],
        <BLANKLINE>
               [[4., 5.],
                [6., 7.]]], dtype=float32)
        >>> y = np.array([0, 1], dtype='int32')
        >>> x[1:, y].asnumpy()
        array([[[4., 5.],
                [6., 7.]]], dtype=float32)
        >>> y = mx.nd.array([0, 1], dtype='int32')
        >>> x[1:, y].asnumpy()
        array([[[4., 5.],
                [6., 7.]]], dtype=float32)
        """
        ndim = self.ndim
        shape = self.shape

        if ndim == 0 and (key == () or key == slice(None, None, None)):
            return self

        # Handle simple cases for higher speed
        if isinstance(key, tuple) and len(key) == 0:
            return self
        if isinstance(key, tuple) and len(key) == ndim\
                and all(isinstance(idx, integer_types) for idx in key):
            out = self
            for idx in key:
                out = out[idx]
            return out
        if isinstance(key, integer_types):
            if key > shape[0] - 1:
                raise IndexError(
                    'index {} is out of bounds for axis 0 with size {}'.format(
                        key, shape[0]))
            return self._at(key)
        elif isinstance(key, py_slice):
            if (key.step is None or key.step == 1):
                if  key.start is not None or key.stop is not None:
                    return self._slice(key.start, key.stop)
                else:
                    return self
            elif key.step == 0:
                raise ValueError("slice step cannot be zero")

        key = indexing_key_expand_implicit_axes(key, self.shape)
        if len(key) == 0:
            raise ValueError('indexing key cannot be an empty tuple')

        indexing_dispatch_code = get_indexing_dispatch_code(key)
        if indexing_dispatch_code == _NDARRAY_BASIC_INDEXING:
            return self._get_nd_basic_indexing(key)
        elif indexing_dispatch_code == _NDARRAY_ADVANCED_INDEXING:
            return self._get_nd_advanced_indexing(key)
        else:
            raise RuntimeError

    def _prepare_value_nd(self, value, bcast_shape, squeeze_axes=None):
        """Return a broadcast `NDArray` with same context and dtype as ``self``.
        For setting item, The returned `ndarray` is squeezed according to squeeze_axes since the
        value_nd is assigned to not yet expanded space in original array.
        `value`: numeric types or array like.
        `bcast_shape`: a shape tuple.
        `squeeze_axes`: a sequence of axes to squeeze in the value array.
        """
        if isinstance(value, numeric_types):
            value_nd = full(bcast_shape, value, ctx=self.ctx, dtype=self.dtype)
        elif type(value) == self.__class__:  # pylint: disable=unidiomatic-typecheck
            value_nd = value.as_in_context(self.ctx)
            if value_nd.dtype != self.dtype:
                value_nd = value_nd.astype(self.dtype)
        else:
            try:
                value_nd = array(value, ctx=self.ctx, dtype=self.dtype)
            except:
                raise TypeError('{} does not support assignment with non-array-like '
                                'object {} of type {}'.format(self.__class__, value, type(value)))

        # For setitem, if there is None in indices, we need to squeeze the assigned value_nd
        # since None is also ignored in slicing the  original array.
        if squeeze_axes and value_nd.ndim > len(bcast_shape):
            squeeze_axes = tuple([ax for ax in squeeze_axes if ax < len(value_nd.shape)])
            value_nd = value_nd.squeeze(axis=tuple(squeeze_axes))

        # handle the cases like the following
        # a = nd.zeros((3, 3)), b = nd.ones((1, 1, 1, 1, 3)), a[0] = b
        # b cannot broadcast directly to a[0].shape unless its leading 1-size axes are trimmed
        if value_nd.ndim > len(bcast_shape):
            squeeze_axes = []
            for i in range(value_nd.ndim - len(bcast_shape)):
                if value_nd.shape[i] == 1:
                    squeeze_axes.append(i)
                else:
                    break
            if squeeze_axes:
                value_nd = value_nd.squeeze(squeeze_axes)

        if value_nd.shape != bcast_shape:
            if value_nd.size == 0:
                value_nd = value_nd.reshape(bcast_shape)
            else:
                value_nd = value_nd.broadcast_to(bcast_shape)
        return value_nd

    # pylint: disable=invalid-name
    @staticmethod
    def _basic_indexing_key_to_begin_end_step(idcs, shape, keep_none=True):
        """Map a tuple of ``slice`` and ``None`` (ignored) to begin, end, step tuples."""
        idcs = [idx for idx in idcs if idx is not None]
        idcs = [idx if isinstance(idx, py_slice) else _int_to_slice(idx)
                for idx in idcs]

        if keep_none:
            sss_list = [(slc.start, slc.stop, slc.step) for slc, n in zip(idcs, shape)]
        else:
            sss_list = [slc.indices(n) for slc, n in zip(idcs, shape)]
        return tuple(zip(*sss_list))
    # pylint: enable=invalid-name

    # pylint: disable=invalid-name
    @staticmethod
    def _basic_indexing_key_int_to_slice(idcs):
        """Return the converted indexing tuple and the integer axes."""
        int_axes = []
        conv_idcs = []
        for ax, idx in enumerate(idcs):
            if isinstance(idx, integer_types):
                conv_idcs.append(_int_to_slice(idx))
                int_axes.append(ax)
            else:
                conv_idcs.append(idx)

        return tuple(conv_idcs), tuple(int_axes)
    # pylint: enable=invalid-name

    @staticmethod
    def _new_axes_after_basic_indexing(axes, key):
        """Return indices of ``axes`` after slicing with ``key``.

        This function is used to calculate the positions where new axes should
        end up after indexing, taking into account the removal of axes by
        integer indexing.

        The ``key`` sequence should be the exapanded key including slices, integer types
        and ``None``.
        """
        steps = [0] + [0 if isinstance(idx, integer_types) else 1 for idx in key]
        cum_steps = np.cumsum(steps)
        axes_after = tuple(cum_steps[axes])
        return axes_after

    @staticmethod
    def _new_axes_after_advanced_indexing(key, adv_axs, bcast_adv_ndim, adv_are_adjacent):  # pylint: disable=invalid-name
        """
        Return indices of ``axes`` after slicing with ``key_nd``.

        This function is used to calculate the positions where new axes should
        end up after indexing, taking into account the removal of axes by
        integer indexing.

        The ``key`` sequence should be the exapanded key including slices, array like objects,
        integer types and ``None``.
        ``adv_axes`` is the sequence of indices of advanced axes.
        ``bcast_adv_ndim`` is the number of dimensions of advanced indexing subspace.
        ``adv_are_adjacent`` is a boolean value. Value being True means all advanced indicies are adjacent.

        Note: integer indices are also considered advanced indices here.
        """
        new_axes = [ax for ax in range(len(key)) if key[ax] is None]
        adv_axs_set = set(adv_axs)
        if not adv_are_adjacent:
            steps = [bcast_adv_ndim] + [0 if ax in adv_axs_set else 1 for ax in range(len(key))]
        else:
            steps = [0] + [0 if ax in adv_axs_set else 1 for ax in range(len(key))]
        cum_steps = np.cumsum(steps)
        axes_after = tuple(cum_steps[new_axes])
        return axes_after

    # pylint: disable=invalid-name
    @staticmethod
    def _basic_indexing_slice_is_contiguous(slc_key, shape):
        """Whether indexing with the given key results in a contiguous array.

        The rule is: From right to left, if in an axis, a slice produces a
        proper subset, the later slice must have <=1 elements.

        The ``slc_key`` sequence must have the same length as ``shape`` and
        only contain `slice` objects.
        """
        assert len(slc_key) == len(shape)
        is_subset = False
<<<<<<< HEAD
        total_sliced_elements = np.prod([_get_slice_len_for(slc, n)
=======
        total_sliced_elements = np.prod([_get_slice_len(slc, n)
>>>>>>> 8f10d557
                                         for slc, n in zip(slc_key, shape)])
        if total_sliced_elements in (0, 1):
            return True
        for idx, n in zip(reversed(slc_key), reversed(shape)):
            _, _, step = idx.indices(n)
<<<<<<< HEAD
            num_elements = _get_slice_len_for(idx, n)
=======
            num_elements = _get_slice_len(idx, n)
>>>>>>> 8f10d557
            if num_elements == 0:
                return True
            elif num_elements > 1 and (step > 1 or step < 0):
                # We do not support the case of reverse slicing of multiple elements and
                # forward slicing of #elements > 1 and step > 1
                return False
            elif is_subset:
                if num_elements > 1:
                    return False
            else:
                if num_elements < n:
                    is_subset = True
        return True
    # pylint: enable=invalid-name

    @staticmethod
    def _basic_indexing_sliced_shape(slc_key, shape):
        """Return the shape after slicing with the given key."""
        assert len(slc_key) == len(shape)
        sliced_shape = []
        for slc, n in zip(slc_key, shape):
<<<<<<< HEAD
            num_elements = _get_slice_len_for(slc, n)
=======
            num_elements = _get_slice_len(slc, n)
>>>>>>> 8f10d557
            sliced_shape.append(num_elements)
        return tuple(sliced_shape)

    # pylint: disable=invalid-name
    @staticmethod
    def _basic_indexing_contiguous_flat_begin_end(slc_key, shape):
        """Return the flat indices of begin and end for contiguous slicing."""
        assert len(slc_key) == len(shape)
        flat_begin, flat_end = 0, 0
        for slc, n in zip(slc_key, shape):
            flat_begin *= n
            flat_end *= n
            begin, _, _ = slc.indices(n)
<<<<<<< HEAD
            num_elements = _get_slice_len_for(slc, n)
=======
            num_elements = _get_slice_len(slc, n)
>>>>>>> 8f10d557
            if num_elements == 0:
                return 0, 0
            else:
                flat_begin += begin
                flat_end += begin + num_elements - 1
        return flat_begin, flat_end + 1
    # pylint: enable=invalid-name

    def _set_nd_basic_indexing(self, key, value):
        """This function indexes ``self`` with a tuple of ``slice`` objects only."""
        for idx in key:
            if idx is not None and not isinstance(idx, (py_slice, integer_types)):
                raise RuntimeError(
                    '`key` may only contain `slice` or integer objects in the '
                    'basic implementation, got object of type {}. '
                    'This is a bug, please report it!'
                    ''.format(type(idx)))
        key_nd = tuple(idx for idx in key if idx is not None)
        int_axes = [
            ax for ax in range(len(key_nd)) if isinstance(key_nd[ax], integer_types)
        ]

        # Check bounds for integer axes
        for ax in int_axes:  # pylint: disable=invalid-name
            if not -self.shape[ax] <= key_nd[ax] < self.shape[ax]:
                raise IndexError(
                    'index {} is out of bounds for axis {} with size {}'
                    ''.format(key_nd[ax], ax, self.shape[ax]))

        begin, end, step = self._basic_indexing_key_to_begin_end_step(
            key, self.shape, keep_none=False
        )
        indexed_shape = tuple(
            _get_dim_size(b, e, s) for b, e, s in zip(begin, end, step)
        )
        can_assign_directly = (
            (indexed_shape == self.shape) and all(s > 0 for s in step)
        )
        begin, end, step = self._basic_indexing_key_to_begin_end_step(
            key, self.shape, keep_none=True
        )
        none_axes = [ax for ax in range(len(key)) if key[ax] is None]
        new_axes = self._new_axes_after_basic_indexing(none_axes, key)

        if can_assign_directly:
            # Easy case, overwrite whole array.
            if type(value) == self.__class__:  # pylint: disable=unidiomatic-typecheck
                if value.handle is not self.handle:
                    # Need to do this before `broadcast_to`.
                    tmp_shape = _shape_for_bcast(
                        value.shape, target_ndim=self.ndim, new_axes=int_axes
                    )
                    value = value.reshape(tmp_shape)

                    if value.shape != self.shape:
                        value = value.broadcast_to(self.shape)
                    value.copyto(self)

            elif isinstance(value, numeric_types):
                self._full(value)

            elif isinstance(value, (np.ndarray, np.generic)):
                tmp_shape = _shape_for_bcast(
                    value.shape, target_ndim=self.ndim, new_axes=int_axes
                )
                value = value.reshape(tmp_shape)
                if isinstance(value, np.generic) or value.shape != self.shape:
                    value = np.broadcast_to(value, self.shape)
                self._sync_copyfrom(value)

            else:
                # Other array-like
                value_nd = self._prepare_value_nd(
                    value, bcast_shape=self.shape
                )
                value_nd.copyto(self)

        elif isinstance(value, numeric_types):
            self.slice_assign_scalar(float(value), begin, end, step)

        else:
            # drop the axis of indexed_shape corresponding to int axes
            bcast_shape = []
            for i, size in enumerate(indexed_shape):
                if i not in int_axes:
                    bcast_shape.append(size)
            if bcast_shape == []:
                bcast_shape = [1]
            bcast_shape = tuple(bcast_shape)
            value_nd = self._prepare_value_nd(
                value, bcast_shape=bcast_shape, squeeze_axes=new_axes
            )
            value_nd = value_nd.reshape(indexed_shape)
            self.slice_assign(value_nd, begin, end, step)

    def _get_nd_basic_indexing(self, key):
        """This function indexes ``self`` with a tuple of `slice` objects only."""
        key_nd = tuple(idx for idx in key if idx is not None)
        if len(key_nd) < self.ndim:
            raise RuntimeError(
                'too few indices after normalization: expected `ndim` ({}) '
                'but got {}. This is a bug, please report it!'
                ''.format(self.ndim, len(key_nd))
            )
        if len(key_nd) > self.ndim:
            raise IndexError(
                'too many indices ({}) for array with {} dimensions'
                ''.format(len(key_nd), self.ndim)
            )
        slc_key, int_axes = self._basic_indexing_key_int_to_slice(key_nd)
        none_axes = [ax for ax in range(len(key)) if key[ax] is None]
        if none_axes:
            new_axes = self._new_axes_after_basic_indexing(none_axes, key)
        else:
            new_axes = []

        # Check bounds for integer axes
        for ax in int_axes:  # pylint: disable=invalid-name
            if not -self.shape[ax] <= key_nd[ax] < self.shape[ax]:
                raise IndexError(
                    'index {} is out of bounds for axis {} with size {}'
                    ''.format(key_nd[ax], ax, self.shape[ax]))

        # Convert to begin, end and step, and return immediately if the slice
        # is empty
        begin, end, step = self._basic_indexing_key_to_begin_end_step(
            slc_key, self.shape, keep_none=False
        )

        if self._basic_indexing_slice_is_contiguous(slc_key, self.shape):
            # Create a shared-memory view by using low-level flat slicing
            flat_begin, flat_end = self._basic_indexing_contiguous_flat_begin_end(
                slc_key, self.shape
            )
            handle = NDArrayHandle()
            flat_self = self.reshape(-1)
            if sys.version_info[0] > 2 and _int64_enabled():
                check_call(
                    _LIB.MXNDArraySlice64(
                        flat_self.handle,
                        ctypes.c_int64(flat_begin),
                        ctypes.c_int64(flat_end),
                        ctypes.byref(handle),
                    )
                )
            else:
                check_call(
                    _LIB.MXNDArraySlice(
                        flat_self.handle,
                        ctypes.c_uint32(flat_begin),
                        ctypes.c_uint32(flat_end),
                        ctypes.byref(handle),
                    )
                )
            sliced_shape = self._basic_indexing_sliced_shape(slc_key, self.shape)
            sliced = NDArray(handle=handle, writable=self.writable).reshape(sliced_shape)
        else:
            begin, end, step = self._basic_indexing_key_to_begin_end_step(
                slc_key, self.shape, keep_none=True
            )
            sliced = op.slice(self, begin, end, step)

        # Reshape to final shape due to integer and `None` entries in `key`.
        final_shape = [sliced.shape[i] for i in range(sliced.ndim)
                       if i not in int_axes]
        for ax in new_axes:  # pylint: disable=invalid-name
            final_shape.insert(ax, 1)

        if len(final_shape) == 0:
            # Override for single element indexing
            final_shape = [1]
        return sliced.reshape(final_shape)

    @staticmethod
    def _advanced_index_to_array(idx, ax_len, ctx):
        """Convert ``idx`` to `NDArray` for advanced indexing.

        The ``ax_len`` is used to convert `slice` objects to integer arrays.
        """
        if sys.version_info[0] > 2 and _int64_enabled():
            idx_dtype = 'int64'
        else:
            idx_dtype = 'int32'
        if isinstance(idx, NDArray):
            if idx.dtype != idx_dtype:
                idx = idx.astype(idx_dtype)
            return idx.as_in_context(ctx)
        elif isinstance(idx, (np.ndarray, list, tuple)):
            return array(idx, ctx, idx_dtype)
        elif isinstance(idx, integer_types):
            return array([idx], ctx, idx_dtype)
        elif isinstance(idx, py_slice):
            start, stop, step = idx.indices(ax_len)
            return arange(start, stop, step, ctx=ctx, dtype=idx_dtype)
        elif sys.version_info[0] > 2 and isinstance(idx, range):
            return arange(idx.start, idx.stop, idx.step, ctx=ctx, dtype=idx_dtype)
        else:
            raise RuntimeError('illegal index type {}'.format(type(idx)))

    # pylint: disable=invalid-name
    @staticmethod
    def _broadcast_advanced_indices(arrays, block_axes):
        """Broadcast arrays according to position in the sequence.

        Here, "according to position" means that an array of dimension 1
        (which is the case for all except ``block_axes``) will have shape
        ``(1, ..., 1, N, 1, ..., 1)``, where ``N`` is the length, and the
        position of ``N`` in the shape is the same as the position of the
        array in the ``arrays`` sequence, plus extra dimensions of the
        advanced block if it is left of the array.

        The arrays at ``block_axes`` are the advanced indices. They are assumed to
        be ready for mutual broadcasting to produce the advanced indexing block.
        It is further assumed that the numbers in ``block_axes`` are consecutive.

        The return value is a tuple containing the arrays with broadcast shapes.
        """
        block_shape = _broadcast_shapes([arrays[ax] for ax in block_axes])
        ndim_blk = len(block_shape)
        ndim_blk_delta = ndim_blk - len(block_axes)
        ndim_lead = block_axes[0]
        ndim_trail = len(arrays) - (block_axes[-1] + 1)

        bcast_shape = (
            tuple(arrays[ax].shape[0] for ax in range(ndim_lead)) +
            block_shape +
            tuple(arrays[ax].shape[0] for ax in range(block_axes[-1] + 1, len(arrays)))
        )

        bcast_arrays = [None] * len(arrays)
        for ax in block_axes:
            arr = arrays[ax].broadcast_to(block_shape)
            shp = (1,) * ndim_lead + block_shape + (1,) * ndim_trail
            bcast_arrays[ax] = arr.reshape(shp).broadcast_to(bcast_shape)

        for ax in set(range(len(arrays))) - set(block_axes):
            shp = [1] * len(bcast_shape)
            if ax < ndim_lead:
                shp[ax] = arrays[ax].shape[0]
            else:
                shp[ax + ndim_blk_delta] = arrays[ax].shape[0]
            bcast_arrays[ax] = arrays[ax].reshape(shp).broadcast_to(bcast_shape)

        return tuple(bcast_arrays)
    # pylint: enable=invalid-name

    @staticmethod
    def _drop_slice_none_at_end(key):
        """Remove ``slice(None)`` at the end of a key.

        This is used for efficiency in advanced indexing, to avoid generating
        ``arange(n)`` arrays for these axes. The `gather_nd` and `scatter_nd`
        handle implicit full trailing axes automatically.
        """
        key = list(key)
        while isinstance(key[-1], py_slice) and key[-1] == slice(None):
            key.pop()
        return tuple(key)

    def _get_index_nd(self, key):
        """
        Return an index array for use in `scatter_nd` and `gather_nd`,
        and a list of positions of new_axes in ouptut shape.
        """
        key_nd = tuple(idx for idx in key if idx is not None)
        if len(key_nd) < self.ndim:
            raise RuntimeError(
                'too few indices after normalization: expected `ndim` ({}) '
                'but got {}. This is a bug, please report it!'
                ''.format(self.ndim, len(key_nd))
            )
        if len(key_nd) > self.ndim:
            raise IndexError(
                'too many indices ({}) for array with {} dimensions'
                ''.format(len(key_nd), self.ndim)
            )
        ndim = len(key_nd)

        # --- Preparation --- #

        # - Make lists for bookkeeping of advanced indices & axes
        # - Drop trailing `slice(None)` entries in `key` for efficiency
        # - Determine whether the advanced indices are adjacent in `key`
        # - Depending on that, make index permutations to move around indices

        adv_axs = [ax for ax, idx in enumerate(key) if _is_advanced_index(idx)]
        adv_axs_nd = [ax for ax, idx in enumerate(key_nd) if _is_advanced_index(idx)]
        adv_idcs_are_adjacent = bool(np.all(np.diff(adv_axs) == 1))
        nonadv_axs_nd = [ax for ax in range(ndim) if ax not in adv_axs_nd]
        adv_idcs_nd = [key_nd[ax] for ax in adv_axs_nd]
        idcs_short = self._drop_slice_none_at_end(key_nd)
        dropped_axs = list(range(len(idcs_short), ndim))

        if adv_idcs_are_adjacent:
            # The easy case: the advanced block can stay at its position, and no
            # permutation needs to be done (identity permutation)
            axs_nd_permut = axs_nd_permut_inv = tuple(range(ndim))
            idcs_permut_short = idcs_short
            block_axs_nd = adv_axs_nd
        else:
            # The more complicated case: during broadcasting, we need to use the
            # indices in the *permuted* order, where the advanced block is
            # at the beginning, while the final index for `gather_nd` is stacked
            # in the *original* order, so that the association of index with
            # array axis remains the same.

            # This order is used for broadcasting: advanced block at the beginning
            idcs_permut_short = (
                adv_idcs_nd +
                [key_nd[ax] for ax in range(ndim)
                 if ax not in adv_axs_nd and ax not in dropped_axs]
            )
            block_axs_nd = list(range(len(adv_axs_nd)))
            axs_nd_permut = adv_axs_nd + nonadv_axs_nd
            axs_nd_permut_inv = list(np.argsort(axs_nd_permut))

        # --- Conversion, broadcasting and index stacking --- #

        # - Convert all indices in `key` to arrays: integers to 1-element arrays,
        #   `slice` objects to arrays with explicit indices
        # - Reshape arrays for broadcasting according to their position in the
        #   *permuted* key
        # - Broadcast and stack the indices in the *original* order

        shape_nd_permut = tuple(self.shape[ax] for ax in axs_nd_permut)
        converted_idcs_short = [
            self._advanced_index_to_array(idx, ax_len, self.ctx)
            for idx, ax_len in zip(idcs_permut_short, shape_nd_permut)
        ]
        bcast_idcs_permut_short = self._broadcast_advanced_indices(
            converted_idcs_short, block_axes=block_axs_nd
        )

        # Get the ndim of advanced indexing subspace
        converted_advanced_idcs = [
            self._advanced_index_to_array(idx, ax_len, self.ctx)
            for idx, ax_len in zip(adv_idcs_nd, [self.shape[ax] for ax in adv_axs_nd])
        ]
        bcast_advanced_shape = _broadcast_shapes(converted_advanced_idcs)

        # Undo the permutation to restore the original order
        bcast_idcs_short = [
            bcast_idcs_permut_short[ax]
            for ax in axs_nd_permut_inv
            if axs_nd_permut[ax] not in dropped_axs
        ]

        # Calculate where the newaxes are inserted after advanced indexing
        new_axes_positions = self._new_axes_after_advanced_indexing(key, adv_axs,\
                                len(bcast_advanced_shape), adv_idcs_are_adjacent)

                                # if any array is numpy.ndarray, stack in numpy ndarray class.
        for idcs in bcast_idcs_short:
            if type(idcs) != NDArray:  # pylint: disable=unidiomatic-typecheck
                return bcast_idcs_short, new_axes_positions

        return op.stack(*bcast_idcs_short), new_axes_positions

    def _set_nd_advanced_indexing(self, key, value):
        """This function is called by __setitem__ when key is an advanced index."""
        indices, new_axes = self._get_index_nd(key)
        vshape = get_oshape_of_gather_nd_op(self.shape, indices.shape)
        value_nd = self._prepare_value_nd(value, bcast_shape=vshape, squeeze_axes=new_axes)
        self._scatter_set_nd(value_nd, indices)

    def _get_nd_advanced_indexing(self, key):
        """Get item when key is a tuple of any objects of the following types:
        NDArray, np.ndarray, list, tuple, slice, and integer."""
        slc_key, new_axes = self._get_index_nd(key)
        sliced = op.gather_nd(self, slc_key)

        # Reshape due to `None` entries in `key`.
        if new_axes:
            final_shape = [sliced.shape[i] for i in range(sliced.ndim)]
            for ax in new_axes:  # pylint: disable=invalid-name
                final_shape.insert(ax, 1)
            return sliced.reshape(final_shape)
        else:
            return sliced

    def _sync_copyfrom(self, source_array):
        """Performs a synchronized copy from the `source_array` to the current array.
        This is called through ``x[:] = source_array``, where the `source_array`
        is a `numpy.ndarray` or array-like object.
        This function blocks until all the pending read/write operations with respect
        to the current `NDArray` are finished and carry out the copy operation to the
        current NDArray.

        Parameters
        ----------
        source_array : array_like
            The data source we would like to copy from.

        Example
        -------
        >>> a = mx.nd.array([1, 2])
        >>> a.asnumpy()
        array([ 1.,  2.], dtype=float32)
        >>> a[:] = np.array([3, 4])
        >> a.asnumpy()
        array([ 3.,  4.], dtype=float32)
        """
        if not isinstance(source_array, np.ndarray):
            try:
                source_array = np.array(source_array, dtype=self.dtype)
            except:
                raise TypeError('array must consist of array-like data,' +
                                'type %s is not supported' % str(type(array)))
        source_array = np.asarray(source_array, dtype=self.dtype, order='C')
        if source_array.shape != self.shape:
            raise ValueError('Shape inconsistent: expected %s vs got %s'%(
                str(source_array.shape), str(self.shape)))
        check_call(_LIB.MXNDArraySyncCopyFromCPU(
            self.handle,
            source_array.ctypes.data_as(ctypes.c_void_p),
            ctypes.c_size_t(source_array.size)))

    def _slice(self, start, stop):
        """Returns a sliced NDArray that shares memory with the current one.
        This is called through ``x[start:stop]``.

        Parameters
        ----------
        start : int
            Starting inclusive index of slice in the first dim.
        stop : int
            Finishing exclusive index of slice in the first dim.

        Returns
        -------
            `NDArray` sharing the memory with the current one sliced from
            start to stop in the first dim.

        Examples:
        >>> a = mx.nd.array([[1,2], [3, 4], [5, 6], [7, 8]])
        >>> a[1:2].asnumpy()
        array([[ 3.,  4.]], dtype=float32)
        >>> a[1:1].asnumpy()
        array([], shape=(0, 2), dtype=float32)
        """
        handle = NDArrayHandle()
        start, stop, _ = _get_index_range(start, stop, self.shape[0])

        check_call(_LIB.MXNDArraySlice(
            self.handle, mx_uint(start), mx_uint(stop), ctypes.byref(handle)))
        return self.__class__(handle=handle, writable=self.writable)

    def _at(self, idx):
        """Returns a view of the array sliced at `idx` in the first dim.
        This is called through ``x[idx]``.

        Parameters
        ----------
        idx : int
            index for slicing the `NDArray` in the first dim.

        Returns
        -------
        NDArray
            `NDArray` sharing the memory with the current one sliced at `idx` in the first dim.

        Examples
        --------
        >>> a = mx.nd.array([[1,2], [3, 4]])
        >>> a[1].asnumpy()
        array([ 3.,  4.], dtype=float32)
        >>> b = mx.nd.array([1, 2, 3, 4])
        >>> b[0].asnumpy()
        array([ 1.], dtype=float32)
        """
        handle = NDArrayHandle()
        if idx < 0:
            length = self.shape[0]
            idx += length
            if idx < 0:
                raise IndexError('index %d is out of bounds for axis 0 with size %d'
                                 % (idx-length, length))
        if sys.version_info[0] > 2 and _int64_enabled():
            check_call(_LIB.MXNDArrayAt64(
                self.handle, ctypes.c_int64(idx), ctypes.byref(handle)))
        else:
            check_call(_LIB.MXNDArrayAt(
                self.handle, ctypes.c_uint32(idx), ctypes.byref(handle)))
        return self.__class__(handle=handle, writable=self.writable)

    def reshape(self, *shape, **kwargs):
        """Returns a **view** of this array with a new shape without altering any data.

        Parameters
        ----------
        shape : tuple of int, or n ints
            The new shape should not change the array size, namely
            ``np.prod(new_shape)`` should be equal to ``np.prod(self.shape)``.
            Some dimensions of the shape can take special values from the set {0, -1, -2, -3, -4}.
            The significance of each is explained below:

            - ``0``  copy this dimension from the input to the output shape.

              Example::

              - input shape = (2,3,4), shape = (4,0,2), output shape = (4,3,2)
              - input shape = (2,3,4), shape = (2,0,0), output shape = (2,3,4)

            - ``-1`` infers the dimension of the output shape by using the remainder of the
              input dimensions keeping the size of the new array same as that of the input array.
              At most one dimension of shape can be -1.

              Example::

              - input shape = (2,3,4), shape = (6,1,-1), output shape = (6,1,4)
              - input shape = (2,3,4), shape = (3,-1,8), output shape = (3,1,8)
              - input shape = (2,3,4), shape=(-1,), output shape = (24,)

            - ``-2`` copy all/remainder of the input dimensions to the output shape.

              Example::

              - input shape = (2,3,4), shape = (-2,), output shape = (2,3,4)
              - input shape = (2,3,4), shape = (2,-2), output shape = (2,3,4)
              - input shape = (2,3,4), shape = (-2,1,1), output shape = (2,3,4,1,1)

            - ``-3`` use the product of two consecutive dimensions of the input shape as the
              output dimension.

              Example::

              - input shape = (2,3,4), shape = (-3,4), output shape = (6,4)
              - input shape = (2,3,4,5), shape = (-3,-3), output shape = (6,20)
              - input shape = (2,3,4), shape = (0,-3), output shape = (2,12)
              - input shape = (2,3,4), shape = (-3,-2), output shape = (6,4)

            - ``-4`` split one dimension of the input into two dimensions passed subsequent to
              -4 in shape (can contain -1).

              Example::

              - input shape = (2,3,4), shape = (-4,1,2,-2), output shape =(1,2,3,4)
              - input shape = (2,3,4), shape = (2,-4,-1,3,-2), output shape = (2,1,3,4)

            - If the argument `reverse` is set to 1, then the special values are inferred from right
              to left.

              Example::

              - without reverse=1, for input shape = (10,5,4), shape = (-1,0), output shape would be \
                (40,5).
              - with reverse=1, output shape will be (50,4).

        reverse : bool, default False
            If true then the special values are inferred from right to left. Only supported as
            keyword argument.


        Returns
        -------
        NDArray
            An array with desired shape that shares data with this array.

        Examples
        --------
        >>> x = mx.nd.arange(0,6).reshape(2,3)
        >>> x.asnumpy()
        array([[ 0.,  1.,  2.],
               [ 3.,  4.,  5.]], dtype=float32)
        >>> y = x.reshape(3,2)
        >>> y.asnumpy()
        array([[ 0.,  1.],
               [ 2.,  3.],
               [ 4.,  5.]], dtype=float32)
        >>> y = x.reshape(3,-1)
        >>> y.asnumpy()
        array([[ 0.,  1.],
               [ 2.,  3.],
               [ 4.,  5.]], dtype=float32)
        >>> y = x.reshape(3,2)
        >>> y.asnumpy()
        array([[ 0.,  1.],
               [ 2.,  3.],
               [ 4.,  5.]], dtype=float32)
        >>> y = x.reshape(-3)
        >>> y.asnumpy()
        array([ 0.  1.  2.  3.  4.  5.], dtype=float32)
        >>> y[:] = -1
        >>> x.asnumpy()
        array([[-1., -1., -1.],
               [-1., -1., -1.]], dtype=float32)
        """
        if len(shape) == 1 and isinstance(shape[0], (list, tuple)):
            shape = shape[0]
        elif not shape:
            shape = kwargs.get('shape')
            assert shape, "Shape must be provided."
        if not all(k in ['shape', 'reverse'] for k in kwargs):
            raise TypeError(
                "Got unknown keywords in reshape: {}. " \
                "Accepted keyword arguments are 'shape' and 'reverse'.".format(
                    ', '.join([k for k in kwargs if k not in ['shape', 'reverse']])))
        reverse = kwargs.get('reverse', False)
        handle = NDArrayHandle()

        # Actual reshape
        check_call(_LIB.MXNDArrayReshape64(self.handle,
                                           len(shape),
                                           c_array(ctypes.c_int64, shape),
                                           reverse,
                                           ctypes.byref(handle)))
        return self.__class__(handle=handle, writable=self.writable)

    def reshape_like(self, *args, **kwargs):
        """Convenience fluent method for :py:func:`reshape_like`.

        The arguments are the same as for :py:func:`reshape_like`, with
        this array as data.
        """
        return op.reshape_like(self, *args, **kwargs)

    def zeros_like(self, *args, **kwargs):
        """Convenience fluent method for :py:func:`zeros_like`.

        The arguments are the same as for :py:func:`zeros_like`, with
        this array as data.
        """
        return op.zeros_like(self, *args, **kwargs)

    def ones_like(self, *args, **kwargs):
        """Convenience fluent method for :py:func:`ones_like`.

        The arguments are the same as for :py:func:`ones_like`, with
        this array as data.
        """
        return op.ones_like(self, *args, **kwargs)

    def broadcast_axes(self, *args, **kwargs):
        """Convenience fluent method for :py:func:`broadcast_axes`.

        The arguments are the same as for :py:func:`broadcast_axes`, with
        this array as data.
        """
        return op.broadcast_axes(self, *args, **kwargs)

    def repeat(self, *args, **kwargs):
        """Convenience fluent method for :py:func:`repeat`.

        The arguments are the same as for :py:func:`repeat`, with
        this array as data.
        """
        return op.repeat(self, *args, **kwargs)

    def pad(self, *args, **kwargs):
        """Convenience fluent method for :py:func:`pad`.

        The arguments are the same as for :py:func:`pad`, with
        this array as data.
        """
        return op.pad(self, *args, **kwargs)

    def swapaxes(self, *args, **kwargs):
        """Convenience fluent method for :py:func:`swapaxes`.

        The arguments are the same as for :py:func:`swapaxes`, with
        this array as data.
        """
        return op.swapaxes(self, *args, **kwargs)

    def split(self, *args, **kwargs):
        """Convenience fluent method for :py:func:`split`.

        The arguments are the same as for :py:func:`split`, with
        this array as data.
        """
        return op.split(self, *args, **kwargs)

    def split_v2(self, *args, **kwargs):
        """Convenience fluent method for :py:func:`split_v2`.

        The arguments are the same as for :py:func:`split_v2`, with
        this array as data.
        """
        return split_v2(self, *args, **kwargs)

    def slice(self, *args, **kwargs):
        """Convenience fluent method for :py:func:`slice`.

        The arguments are the same as for :py:func:`slice`, with
        this array as data.
        """
        return op.slice(self, *args, **kwargs)

    def slice_axis(self, *args, **kwargs):
        """Convenience fluent method for :py:func:`slice_axis`.

        The arguments are the same as for :py:func:`slice_axis`, with
        this array as data.
        """
        return op.slice_axis(self, *args, **kwargs)

    def slice_like(self, *args, **kwargs):
        """Convenience fluent method for :py:func:`slice_like`.

        The arguments are the same as for :py:func:`slice_like`, with
        this array as data.
        """
        return op.slice_like(self, *args, **kwargs)

    def take(self, *args, **kwargs):
        """Convenience fluent method for :py:func:`take`.

        The arguments are the same as for :py:func:`take`, with
        this array as data.
        """
        return op.take(self, *args, **kwargs)

    def one_hot(self, *args, **kwargs):
        """Convenience fluent method for :py:func:`one_hot`.

        The arguments are the same as for :py:func:`one_hot`, with
        this array as data.
        """
        return op.one_hot(self, *args, **kwargs)

    def pick(self, *args, **kwargs):
        """Convenience fluent method for :py:func:`pick`.

        The arguments are the same as for :py:func:`pick`, with
        this array as data.
        """
        return op.pick(self, *args, **kwargs)

    def sort(self, *args, **kwargs):
        """Convenience fluent method for :py:func:`sort`.

        The arguments are the same as for :py:func:`sort`, with
        this array as data.
        """
        return op.sort(self, *args, **kwargs)

    def topk(self, *args, **kwargs):
        """Convenience fluent method for :py:func:`topk`.

        The arguments are the same as for :py:func:`topk`, with
        this array as data.
        """
        return op.topk(self, *args, **kwargs)

    def argsort(self, *args, **kwargs):
        """Convenience fluent method for :py:func:`argsort`.

        The arguments are the same as for :py:func:`argsort`, with
        this array as data.
        """
        return op.argsort(self, *args, **kwargs)

    def argmax(self, *args, **kwargs):
        """Convenience fluent method for :py:func:`argmax`.

        The arguments are the same as for :py:func:`argmax`, with
        this array as data.
        """
        return op.argmax(self, *args, **kwargs)

    def argmax_channel(self, *args, **kwargs):
        """Convenience fluent method for :py:func:`argmax_channel`.

        The arguments are the same as for :py:func:`argmax_channel`, with
        this array as data.
        """
        return op.argmax_channel(self, *args, **kwargs)

    def argmin(self, *args, **kwargs):
        """Convenience fluent method for :py:func:`argmin`.

        The arguments are the same as for :py:func:`argmin`, with
        this array as data.
        """
        return op.argmin(self, *args, **kwargs)

    def clip(self, *args, **kwargs):
        """Convenience fluent method for :py:func:`clip`.

        The arguments are the same as for :py:func:`clip`, with
        this array as data.
        """
        return op.clip(self, *args, **kwargs)

    def abs(self, *args, **kwargs):
        """Convenience fluent method for :py:func:`abs`.

        The arguments are the same as for :py:func:`abs`, with
        this array as data.
        """
        return op.abs(self, *args, **kwargs)

    def sign(self, *args, **kwargs):
        """Convenience fluent method for :py:func:`sign`.

        The arguments are the same as for :py:func:`sign`, with
        this array as data.
        """
        return op.sign(self, *args, **kwargs)

    def flatten(self, inplace=False):
        """Flatten this array without altering any data.

        Parameters
        ----------
        inplace : bool, default False
            If True, this method returns a **view** of this array
            that shares data with this array. Otherwise, a copy is returned.

        Returns
        -------
        NDArray
            An array with flattened shape `(d1, d2*...*dk)` that shares data with
            this array with shape `(d1, d2, ..., dk)`.

        Examples
        --------
        >>> x = mx.nd.arange(30).reshape(5,2,3)
        >>> y = x.flatten(inplace=True)
        >>> z = x.flatten()
        >>> y.shape
        (5, 6)
        >>> y[0].asnumpy()
        array([0., 1., 2., 3., 4., 5.], dtype=float32)
        >>> y[:] = -1
        >>> x[0].asnumpy()
        array([[-1., -1., -1.],
               [-1., -1., -1.]], dtype=float32)
        >>> z[0].asnumpy()
        array([0., 1., 2., 3., 4., 5.], dtype=float32)
        """
        return op.flatten(self) if not inplace else self.reshape((0, -1))

    def shape_array(self, *args, **kwargs):
        """Convenience fluent method for :py:func:`shape_array`.

        The arguments are the same as for :py:func:`shape_array`, with
        this array as data.
        """
        return op.shape_array(self, *args, **kwargs)

    def size_array(self, *args, **kwargs):
        """Convenience fluent method for :py:func:`size_array`.

        The arguments are the same as for :py:func:`size_array`, with
        this array as data.
        """
        return op.size_array(self, *args, **kwargs)

    def expand_dims(self, axis, inplace=False):
        """Adds an additional dimension to the current array without altering any data.

        Parameters
        ----------
        axis : int
            Position where new axis is to be inserted.
            Suppose that the input NDArray's dimension is ndim,
            the range of the inserted axis is [-ndim, ndim].
        inplace : bool, default False
            If True, this method returns a **view** of this array
            that shares data with this array. Otherwise, a copy is returned.

        Returns
        -------
        NDArray
            An array with expanded shape `(d1, d2, ..., 1, di, ..., dk)`
            that shares data with this array with shape `(d1, d2, ..., dk)`,
            given input axis `i`.

        Examples
        --------
        >>> x = mx.nd.arange(6).reshape(2,3)
        >>> y = x.expand_dims(1, inplace=True)
        >>> z = x.expand_dims(1)
        >>> y.shape
        (2, 1, 3)
        >>> y[0].asnumpy()
        array([[0., 1., 2.]], dtype=float32)
        >>> y[:] = -1
        >>> x.asnumpy()
        array([[-1., -1., -1.],
               [-1., -1., -1.]], dtype=float32)
        >>> z[0].asnumpy()
        array([[0., 1., 2.]], dtype=float32)
        """
        if not inplace:
            return op.expand_dims(self, axis=axis)
        else:
            new_shape = list(self.shape)
            assert -len(new_shape)-1 <= axis <= len(new_shape), \
                    "axis {} is out of range for {}d array".format(axis, len(new_shape))
            if axis < 0:
                axis += len(new_shape) + 1
            new_shape.insert(axis, 1)
            return self.reshape(new_shape)

    def tile(self, *args, **kwargs):
        """Convenience fluent method for :py:func:`tile`.

        The arguments are the same as for :py:func:`tile`, with
        this array as data.
        """
        return op.tile(self, *args, **kwargs)

    def transpose(self, *args, **kwargs):
        """Convenience fluent method for :py:func:`transpose`.

        The arguments are the same as for :py:func:`transpose`, with
        this array as data.
        """
        return op.transpose(self, *args, **kwargs)

    def flip(self, *args, **kwargs):
        """Convenience fluent method for :py:func:`flip`.

        The arguments are the same as for :py:func:`flip`, with
        this array as data.
        """
        return op.flip(self, *args, **kwargs)

    def depth_to_space(self, *args, **kwargs):
        """Convenience fluent method for :py:func:`depth_to_space`.

        The arguments are the same as for :py:func:`depth_to_space`, with
        this array as data.
        """
        return op.depth_to_space(self, *args, **kwargs)

    def space_to_depth(self, *args, **kwargs):
        """Convenience fluent method for :py:func:`space_to_depth`.

        The arguments are the same as for :py:func:`space_to_depth`, with
        this array as data.
        """
        return op.space_to_depth(self, *args, **kwargs)

    def diag(self, k=0, **kwargs):
        """Convenience fluent method for :py:func:`diag`.

        The arguments are the same as for :py:func:`diag`, with
        this array as data.
        """
        return op.diag(self, k, **kwargs)

    def sum(self, *args, **kwargs):
        """Convenience fluent method for :py:func:`sum`.

        The arguments are the same as for :py:func:`sum`, with
        this array as data.
        """
        return op.sum(self, *args, **kwargs)

    def nansum(self, *args, **kwargs):
        """Convenience fluent method for :py:func:`nansum`.

        The arguments are the same as for :py:func:`nansum`, with
        this array as data.
        """
        return op.nansum(self, *args, **kwargs)

    def prod(self, *args, **kwargs):
        """Convenience fluent method for :py:func:`prod`.

        The arguments are the same as for :py:func:`prod`, with
        this array as data.
        """
        return op.prod(self, *args, **kwargs)

    def nanprod(self, *args, **kwargs):
        """Convenience fluent method for :py:func:`nanprod`.

        The arguments are the same as for :py:func:`nanprod`, with
        this array as data.
        """
        return op.nanprod(self, *args, **kwargs)

    def mean(self, *args, **kwargs):
        """Convenience fluent method for :py:func:`mean`.

        The arguments are the same as for :py:func:`mean`, with
        this array as data.
        """
        return op.mean(self, *args, **kwargs)

    def max(self, *args, **kwargs):
        """Convenience fluent method for :py:func:`max`.

        The arguments are the same as for :py:func:`max`, with
        this array as data.
        """
        return op.max(self, *args, **kwargs)

    def min(self, *args, **kwargs):
        """Convenience fluent method for :py:func:`min`.

        The arguments are the same as for :py:func:`min`, with
        this array as data.
        """
        return op.min(self, *args, **kwargs)

    def norm(self, *args, **kwargs):
        """Convenience fluent method for :py:func:`norm`.

        The arguments are the same as for :py:func:`norm`, with
        this array as data.
        """
        return op.norm(self, *args, **kwargs)

    def round(self, *args, **kwargs):
        """Convenience fluent method for :py:func:`round`.

        The arguments are the same as for :py:func:`round`, with
        this array as data.
        """
        return op.round(self, *args, **kwargs)

    def rint(self, *args, **kwargs):
        """Convenience fluent method for :py:func:`rint`.

        The arguments are the same as for :py:func:`rint`, with
        this array as data.
        """
        return op.rint(self, *args, **kwargs)

    def fix(self, *args, **kwargs):
        """Convenience fluent method for :py:func:`fix`.

        The arguments are the same as for :py:func:`fix`, with
        this array as data.
        """
        return op.fix(self, *args, **kwargs)

    def floor(self, *args, **kwargs):
        """Convenience fluent method for :py:func:`floor`.

        The arguments are the same as for :py:func:`floor`, with
        this array as data.
        """
        return op.floor(self, *args, **kwargs)

    def ceil(self, *args, **kwargs):
        """Convenience fluent method for :py:func:`ceil`.

        The arguments are the same as for :py:func:`ceil`, with
        this array as data.
        """
        return op.ceil(self, *args, **kwargs)

    def trunc(self, *args, **kwargs):
        """Convenience fluent method for :py:func:`trunc`.

        The arguments are the same as for :py:func:`trunc`, with
        this array as data.
        """
        return op.trunc(self, *args, **kwargs)

    def sin(self, *args, **kwargs):
        """Convenience fluent method for :py:func:`sin`.

        The arguments are the same as for :py:func:`sin`, with
        this array as data.
        """
        return op.sin(self, *args, **kwargs)

    def cos(self, *args, **kwargs):
        """Convenience fluent method for :py:func:`cos`.

        The arguments are the same as for :py:func:`cos`, with
        this array as data.
        """
        return op.cos(self, *args, **kwargs)

    def tan(self, *args, **kwargs):
        """Convenience fluent method for :py:func:`tan`.

        The arguments are the same as for :py:func:`tan`, with
        this array as data.
        """
        return op.tan(self, *args, **kwargs)

    def arcsin(self, *args, **kwargs):
        """Convenience fluent method for :py:func:`arcsin`.

        The arguments are the same as for :py:func:`arcsin`, with
        this array as data.
        """
        return op.arcsin(self, *args, **kwargs)

    def arccos(self, *args, **kwargs):
        """Convenience fluent method for :py:func:`arccos`.

        The arguments are the same as for :py:func:`arccos`, with
        this array as data.
        """
        return op.arccos(self, *args, **kwargs)

    def arctan(self, *args, **kwargs):
        """Convenience fluent method for :py:func:`arctan`.

        The arguments are the same as for :py:func:`arctan`, with
        this array as data.
        """
        return op.arctan(self, *args, **kwargs)

    def degrees(self, *args, **kwargs):
        """Convenience fluent method for :py:func:`degrees`.

        The arguments are the same as for :py:func:`degrees`, with
        this array as data.
        """
        return op.degrees(self, *args, **kwargs)

    def radians(self, *args, **kwargs):
        """Convenience fluent method for :py:func:`radians`.

        The arguments are the same as for :py:func:`radians`, with
        this array as data.
        """
        return op.radians(self, *args, **kwargs)

    def sinh(self, *args, **kwargs):
        """Convenience fluent method for :py:func:`sinh`.

        The arguments are the same as for :py:func:`sinh`, with
        this array as data.
        """
        return op.sinh(self, *args, **kwargs)

    def cosh(self, *args, **kwargs):
        """Convenience fluent method for :py:func:`cosh`.

        The arguments are the same as for :py:func:`cosh`, with
        this array as data.
        """
        return op.cosh(self, *args, **kwargs)

    def tanh(self, *args, **kwargs):
        """Convenience fluent method for :py:func:`tanh`.

        The arguments are the same as for :py:func:`tanh`, with
        this array as data.
        """
        return op.tanh(self, *args, **kwargs)

    def arcsinh(self, *args, **kwargs):
        """Convenience fluent method for :py:func:`arcsinh`.

        The arguments are the same as for :py:func:`arcsinh`, with
        this array as data.
        """
        return op.arcsinh(self, *args, **kwargs)

    def arccosh(self, *args, **kwargs):
        """Convenience fluent method for :py:func:`arccosh`.

        The arguments are the same as for :py:func:`arccosh`, with
        this array as data.
        """
        return op.arccosh(self, *args, **kwargs)

    def arctanh(self, *args, **kwargs):
        """Convenience fluent method for :py:func:`arctanh`.

        The arguments are the same as for :py:func:`arctanh`, with
        this array as data.
        """
        return op.arctanh(self, *args, **kwargs)

    def exp(self, *args, **kwargs):
        """Convenience fluent method for :py:func:`exp`.

        The arguments are the same as for :py:func:`exp`, with
        this array as data.
        """
        return op.exp(self, *args, **kwargs)

    def expm1(self, *args, **kwargs):
        """Convenience fluent method for :py:func:`expm1`.

        The arguments are the same as for :py:func:`expm1`, with
        this array as data.
        """
        return op.expm1(self, *args, **kwargs)

    def log(self, *args, **kwargs):
        """Convenience fluent method for :py:func:`log`.

        The arguments are the same as for :py:func:`log`, with
        this array as data.
        """
        return op.log(self, *args, **kwargs)

    def log10(self, *args, **kwargs):
        """Convenience fluent method for :py:func:`log10`.

        The arguments are the same as for :py:func:`log10`, with
        this array as data.
        """
        return op.log10(self, *args, **kwargs)

    def log2(self, *args, **kwargs):
        """Convenience fluent method for :py:func:`log2`.

        The arguments are the same as for :py:func:`log2`, with
        this array as data.
        """
        return op.log2(self, *args, **kwargs)

    def log1p(self, *args, **kwargs):
        """Convenience fluent method for :py:func:`log1p`.

        The arguments are the same as for :py:func:`log1p`, with
        this array as data.
        """
        return op.log1p(self, *args, **kwargs)

    def sqrt(self, *args, **kwargs):
        """Convenience fluent method for :py:func:`sqrt`.

        The arguments are the same as for :py:func:`sqrt`, with
        this array as data.
        """
        return op.sqrt(self, *args, **kwargs)

    def rsqrt(self, *args, **kwargs):
        """Convenience fluent method for :py:func:`rsqrt`.

        The arguments are the same as for :py:func:`rsqrt`, with
        this array as data.
        """
        return op.rsqrt(self, *args, **kwargs)

    def cbrt(self, *args, **kwargs):
        """Convenience fluent method for :py:func:`cbrt`.

        The arguments are the same as for :py:func:`cbrt`, with
        this array as data.
        """
        return op.cbrt(self, *args, **kwargs)

    def rcbrt(self, *args, **kwargs):
        """Convenience fluent method for :py:func:`rcbrt`.

        The arguments are the same as for :py:func:`rcbrt`, with
        this array as data.
        """
        return op.rcbrt(self, *args, **kwargs)

    def square(self, *args, **kwargs):
        """Convenience fluent method for :py:func:`square`.

        The arguments are the same as for :py:func:`square`, with
        this array as data.
        """
        return op.square(self, *args, **kwargs)

    def reciprocal(self, *args, **kwargs):
        """Convenience fluent method for :py:func:`reciprocal`.

        The arguments are the same as for :py:func:`reciprocal`, with
        this array as data.
        """
        return op.reciprocal(self, *args, **kwargs)

    def relu(self, *args, **kwargs):
        """Convenience fluent method for :py:func:`relu`.

        The arguments are the same as for :py:func:`relu`, with
        this array as data.
        """
        return op.relu(self, *args, **kwargs)

    def sigmoid(self, *args, **kwargs):
        """Convenience fluent method for :py:func:`sigmoid`.

        The arguments are the same as for :py:func:`sigmoid`, with
        this array as data.
        """
        return op.sigmoid(self, *args, **kwargs)

    def softmax(self, *args, **kwargs):
        """Convenience fluent method for :py:func:`softmax`.

        The arguments are the same as for :py:func:`softmax`, with
        this array as data.
        """
        return op.softmax(self, *args, **kwargs)

    def log_softmax(self, *args, **kwargs):
        """Convenience fluent method for :py:func:`log_softmax`.

        The arguments are the same as for :py:func:`log_softmax`, with
        this array as data.
        """
        return op.log_softmax(self, *args, **kwargs)

    def softmin(self, *args, **kwargs):
        """Convenience fluent method for :py:func:`softmin`.

        The arguments are the same as for :py:func:`softmin`, with
        this array as data.
        """
        return op.softmin(self, *args, **kwargs)

    def squeeze(self, axis=None, inplace=False):
        """Remove dimensions with size 1 from this array without altering any data.

        Parameters
        ----------
        axis : int, tuple of int, or None
            Selects a subset of the single-dimensional entries in the shape.
            If an axis is selected with shape entry greater than one, an error is raised.
        inplace : bool, default False
            If True, this method returns a **view** of this array
            that shares data with this array. Otherwise, a copy is returned.
        """
        if not inplace:
            return op.squeeze(self, axis=axis)
        else:
            new_shape = list(self.shape)
            axes = axis # rename variable for readability
            if isinstance(axes, int):
                axes = [axes]
            if axes:
                assert len(axes) == len(set(axes)), \
                    "axis {} contains duplicate which is not allowed.".format(axes)
                resolved_axes = [i if i >= 0 else i+len(self.shape) for i in axes]
                for arg_axis, actual_axis in zip(axes, resolved_axes):
                    assert -len(new_shape) <= arg_axis < len(new_shape), \
                        "axis {} is out of range for {}d array".format(arg_axis, len(new_shape))
                    axis_size = new_shape[actual_axis]
                    assert axis_size == 1, \
                        "Squeeze target axis {} must be size 1, got {}.".format(arg_axis, axis_size)
                for i in sorted(resolved_axes, reverse=True):
                    del new_shape[i]
            else:
                for i in reversed(range(len(new_shape))):
                    if new_shape[i] == 1:
                        del new_shape[i]
            if not new_shape:
                new_shape.append(1)

            return self.reshape(new_shape)

    # pylint: disable= undefined-variable
    def broadcast_to(self, shape):
        """Broadcasts the input array to a new shape.

        Broadcasting is only allowed on axes with size 1. The new shape cannot change
        the number of dimensions.
        For example, you could broadcast from shape (2, 1) to (2, 3), but not from
        shape (2, 3) to (2, 3, 3).

        Parameters
        ----------
        shape : tuple of int
            The shape of the desired array.

        Returns
        -------
        NDArray
            A NDArray with the desired shape that is not sharing data with this
            array, even if the new shape is the same as ``self.shape``.

        Examples
        --------
        >>> x = mx.nd.arange(0,3).reshape((1,3,1))
        >>> x.asnumpy()
        array([[[ 0.],
                [ 1.],
                [ 2.]]], dtype=float32)
        >>> y = x.broadcast_to((2,3,3))
        >>> y.asnumpy()
        array([[[ 0.,  0.,  0.],
                [ 1.,  1.,  1.],
                [ 2.,  2.,  2.]],
        <BLANKLINE>
               [[ 0.,  0.,  0.],
                [ 1.,  1.,  1.],
                [ 2.,  2.,  2.]]], dtype=float32)
        """
        cur_shape = self.shape
        err_str = 'operands could not be broadcast together with remapped shapes' \
                  '[original->remapped]: {} and requested shape {}'.format(cur_shape, shape)
        if len(shape) < len(cur_shape):
            raise ValueError(err_str)
        cur_shape = (1,) * (len(shape) - len(cur_shape)) + cur_shape
        cur_shape_arr = np.array(cur_shape)
        broadcasting_axes = np.nonzero(cur_shape_arr != np.array(shape))
        if (cur_shape_arr[broadcasting_axes] != 1).any():
            raise ValueError(err_str)
        if cur_shape != self.shape:
            return op.broadcast_to(self.reshape(cur_shape), shape=shape)
        else:
            return op.broadcast_to(self, shape=tuple(shape))
    # pylint: enable= undefined-variable

    def broadcast_like(self, other):
        """Broadcasts the input array to the shape of other.

        Broadcasting is only allowed on axes with size 1. The new shape cannot change
        the number of dimensions.
        For example, you could broadcast from shape (2, 1) to (2, 3), but not from
        shape (2, 3) to (2, 3, 3).

        Parameters
        ----------
        other : NDArray
            Array with shape of the desired array.

        Returns
        -------
        NDArray
            A NDArray with the desired shape that is not sharing data with this
            array, even if the new shape is the same as ``self.shape``.

        Examples
        --------
        >>> x = mx.nd.arange(0,3).reshape((1,3,1))
        >>> x.asnumpy()
        array([[[ 0.],
                [ 1.],
                [ 2.]]], dtype=float32)
        >>> y = x.broadcast_like(mx.nd.ones((2,3,3)))
        >>> y.asnumpy()
        array([[[ 0.,  0.,  0.],
                [ 1.,  1.,  1.],
                [ 2.,  2.,  2.]],
        <BLANKLINE>
               [[ 0.,  0.,  0.],
                [ 1.,  1.,  1.],
                [ 2.,  2.,  2.]]], dtype=float32)
        """
        return self.broadcast_to(other.shape)

    def wait_to_read(self):
        """Waits until all previous write operations on the current array are finished.

        This method guarantees that all previous write operations that pushed
        into the backend engine for execution are actually finished.

        Examples
        --------
        >>> import time
        >>> tic = time.time()
        >>> a = mx.nd.ones((1000,1000))
        >>> b = mx.nd.dot(a, a)
        >>> print(time.time() - tic) # doctest: +SKIP
        0.003854036331176758
        >>> b.wait_to_read()
        >>> print(time.time() - tic) # doctest: +SKIP
        0.0893700122833252
        """
        check_call(_LIB.MXNDArrayWaitToRead(self.handle))

    @property
    def ndim(self):
        """Returns the number of dimensions of this array

        Examples
        --------
        >>> x = mx.nd.array([1, 2, 3, 4])
        >>> x.ndim
        1
        >>> x = mx.nd.array([[1, 2], [3, 4]])
        >>> x.ndim
        2
        """
        return len(self.shape)

    @property
    def shape(self):
        """Tuple of array dimensions.

        Examples
        --------
        >>> x = mx.nd.array([1, 2, 3, 4])
        >>> x.shape
        (4L,)
        >>> y = mx.nd.zeros((2, 3, 4))
        >>> y.shape
        (2L, 3L, 4L)
        """
        ndim = mx_int()
        if _int64_enabled():
            pdata = ctypes.POINTER(mx_int64)()
            check_call(_LIB.MXNDArrayGetShapeEx64(
                self.handle, ctypes.byref(ndim), ctypes.byref(pdata)))
        else:
            pdata = ctypes.POINTER(mx_int)()
            check_call(_LIB.MXNDArrayGetShapeEx(
                self.handle, ctypes.byref(ndim), ctypes.byref(pdata)))
        if ndim.value == -1:
            return None
        else:
            return tuple(pdata[:ndim.value])  # pylint: disable=invalid-slice-index


    @property
    def size(self):
        """Number of elements in the array.

        Equivalent to the product of the array's dimensions.

        Examples
        --------
        >>> import numpy as np
        >>> x = mx.nd.zeros((3, 5, 2))
        >>> x.size
        30
        >>> np.prod(x.shape)
        30
        """
        size = 1
        for i in self.shape:
            size *= i
        return size

    @property
    def context(self):
        """Device context of the array.

        Examples
        --------
        >>> x = mx.nd.array([1, 2, 3, 4])
        >>> x.context
        cpu(0)
        >>> type(x.context)
        <class 'mxnet.context.Context'>
        >>> y = mx.nd.zeros((2,3), mx.gpu(0))
        >>> y.context
        gpu(0)
        """
        dev_typeid = ctypes.c_int()
        dev_id = ctypes.c_int()
        check_call(_LIB.MXNDArrayGetContext(
            self.handle, ctypes.byref(dev_typeid), ctypes.byref(dev_id)))
        return Context(Context.devtype2str[dev_typeid.value], dev_id.value)

    @property
    def ctx(self):
        """Device context of the array. Has the same meaning as context.

        Examples
        --------
        >>> x = mx.nd.array([1, 2, 3, 4])
        >>> x.ctx
        cpu(0)
        >>> type(x.ctx)
        <class 'mxnet.context.Context'>
        >>> y = mx.nd.zeros((2,3), mx.gpu(0))
        >>> y.ctx
        gpu(0)
        """
        return self.context

    @property
    def dtype(self):
        """Data-type of the array's elements.

        Returns
        -------
        numpy.dtype
            This NDArray's data type.

        Examples
        --------
        >>> x = mx.nd.zeros((2,3))
        >>> x.dtype
        <type 'numpy.float32'>
        >>> y = mx.nd.zeros((2,3), dtype='int32')
        >>> y.dtype
        <type 'numpy.int32'>
        """
        mx_dtype = ctypes.c_int()
        check_call(_LIB.MXNDArrayGetDType(
            self.handle, ctypes.byref(mx_dtype)))
        return _DTYPE_MX_TO_NP[mx_dtype.value]

    @property
    def stype(self):
        """Storage-type of the array.
        """
        return _STORAGE_TYPE_ID_TO_STR[_storage_type(self.handle)]

    @property
    # pylint: disable= invalid-name, undefined-variable
    def T(self):
        """Returns a copy of the array with axes transposed.

        Equivalent to ``mx.nd.transpose(self)`` except that
        self is returned if ``self.ndim < 2``.

        Unlike ``numpy.ndarray.T``, this function returns a copy
        rather than a view of the array unless ``self.ndim < 2``.

        Examples
        --------
        >>> x = mx.nd.arange(0,6).reshape((2,3))
        >>> x.asnumpy()
        array([[ 0.,  1.,  2.],
               [ 3.,  4.,  5.]], dtype=float32)
        >>> x.T.asnumpy()
        array([[ 0.,  3.],
               [ 1.,  4.],
               [ 2.,  5.]], dtype=float32)

        """
        if len(self.shape) < 2:
            return self
        return op.transpose(self)
    # pylint: enable= invalid-name, undefined-variable

    @property
    def _fresh_grad(self):
        """Whether this array's corresponding gradient array
        (registered via `autograd.mark_variables`) has been
        updated by `autograd.backward` since last reset.

        `_fresh_grad` need to be manually set to False
        after consuming gradient (usually after updating this
        array).
        """
        out = ctypes.c_int()
        check_call(_LIB.MXNDArrayGetGradState(self.handle, ctypes.byref(out)))
        return out.value

    @_fresh_grad.setter
    def _fresh_grad(self, state):
        check_call(_LIB.MXNDArraySetGradState(self.handle, ctypes.c_int(state)))

    def asnumpy(self):
        """Returns a ``numpy.ndarray`` object with value copied from this array.

        Examples
        --------
        >>> x = mx.nd.ones((2,3))
        >>> y = x.asnumpy()
        >>> type(y)
        <type 'numpy.ndarray'>
        >>> y
        array([[ 1.,  1.,  1.],
               [ 1.,  1.,  1.]], dtype=float32)
        >>> z = mx.nd.ones((2,3), dtype='int32')
        >>> z.asnumpy()
        array([[1, 1, 1],
               [1, 1, 1]], dtype=int32)
        """
        data = np.empty(self.shape, dtype=self.dtype)
        check_call(_LIB.MXNDArraySyncCopyToCPU(
            self.handle,
            data.ctypes.data_as(ctypes.c_void_p),
            ctypes.c_size_t(data.size)))
        return data

    def asscalar(self):
        """Returns a scalar whose value is copied from this array.

        This function is equivalent to ``self.asnumpy()[0]``. This NDArray must have shape (1,).

        Examples
        --------
        >>> x = mx.nd.ones((1,), dtype='int32')
        >>> x.asscalar()
        1
        >>> type(x.asscalar())
        <type 'numpy.int32'>
        """
        if self.shape != (1,):
            raise ValueError("The current array is not a scalar")
        return self.asnumpy()[0]

    def astype(self, dtype, copy=True):
        """Returns a copy of the array after casting to a specified type.

        Parameters
        ----------
        dtype : numpy.dtype or str
            The type of the returned array.
        copy : bool
            Default `True`. By default, astype always returns a newly
            allocated ndarray on the same context. If this is set to
            `False`, and the dtype requested is the same as the ndarray's
            dtype, the ndarray is returned instead of a copy.

        Returns
        -------
        NDArray, CSRNDArray or RowSparseNDArray
            The copied array after casting to the specified type, or
            the same array if copy=False and dtype is the same as the input
            array.

        Examples
        --------
        >>> x = mx.nd.zeros((2,3), dtype='float32')
        >>> y = x.astype('int32')
        >>> y.dtype
        <type 'numpy.int32'>
        """

        if not copy and np.dtype(dtype) == self.dtype:
            return self

        res = empty(self.shape, ctx=self.ctx, dtype=dtype)
        self.copyto(res)
        return res

    def copyto(self, other):
        """Copies the value of this array to another array.

        If ``other`` is a ``NDArray`` object, then ``other.shape`` and
        ``self.shape`` should be the same. This function copies the value from
        ``self`` to ``other``.

        If ``other`` is a context, a new ``NDArray`` will be first created on
        the target context, and the value of ``self`` is copied.

        Parameters
        ----------
        other : NDArray or Context
            The destination array or context.

        Returns
        -------
        NDArray, CSRNDArray or RowSparseNDArray
            The copied array. If ``other`` is an ``NDArray``, then the return value
            and ``other`` will point to the same ``NDArray``.

        Examples
        --------
        >>> x = mx.nd.ones((2,3))
        >>> y = mx.nd.zeros((2,3), mx.gpu(0))
        >>> z = x.copyto(y)
        >>> z is y
        True
        >>> y.asnumpy()
        array([[ 1.,  1.,  1.],
               [ 1.,  1.,  1.]], dtype=float32)
        >>> y.copyto(mx.gpu(0))
        <NDArray 2x3 @gpu(0)>

        """
        if isinstance(other, NDArray):
            if other.handle is self.handle:
                warnings.warn('You are attempting to copy an array to itself', RuntimeWarning)
                return False
            return _internal._copyto(self, out=other)
        elif isinstance(other, Context):
            hret = NDArray(_new_alloc_handle(self.shape, other, True, self.dtype))
            return _internal._copyto(self, out=hret)
        else:
            raise TypeError('copyto does not support type ' + str(type(other)))

    def copy(self):
        """Makes a copy of this ``NDArray``, keeping the same context.

        Returns
        -------
        NDArray, CSRNDArray or RowSparseNDArray
            The copied array

        Examples
        --------
        >>> x = mx.nd.ones((2,3))
        >>> y = x.copy()
        >>> y.asnumpy()
        array([[ 1.,  1.,  1.],
               [ 1.,  1.,  1.]], dtype=float32)
        """
        return self.copyto(self.ctx)

    def slice_assign_scalar(self, value, begin, end, step):
        """
        Assign the scalar to a cropped subset of this NDArray. Value will broadcast to the shape of the cropped shape
        and will be cast to the same dtype of the NDArray.

        Parameters
        ----------
        value: numeric value
            Value and this NDArray should be of the same data type.
            The shape of rhs should be the same as the cropped shape of this NDArray.
        begin: tuple of begin indices
        end: tuple of end indices
        step: tuple of step lenghths

        Returns
        -------
        This NDArray.

        Examples
        --------
        >>> from mxnet import nd
        >>> x = nd.ones((2, 2, 2))
        >>> y = x.slice_assign_scalar(0, (0, 0, None), (1, 1, None), (None, None, None))
        >>> y
        [[[0. 0.]
        [1. 1.]]

        [[1. 1.]
        [1. 1.]]]
        <NDArray 2x2x2 @cpu(0)>
        >>> x
        [[[0. 0.]
        [1. 1.]]

        [[1. 1.]
        [1. 1.]]]
        <NDArray 2x2x2 @cpu(0)>

        """
        return _internal._slice_assign_scalar(self, value, begin=begin, end=end, step=step, out=self)

    def slice_assign(self, rhs, begin, end, step):
        """
        Assign the rhs to a cropped subset of this NDarray in place.
        Returns the view of this NDArray.

        Parameters
        ----------
        rhs: NDArray.
            rhs and this NDArray should be of the same data type, and on the same device.
            The shape of rhs should be the same as the cropped shape of this NDArray.
        begin: tuple of begin indices
        end: tuple of end indices
        step: tuple of step lenghths

        Returns
        -------
        This NDArray.

        Examples
        --------
        >>> x = nd.ones((2, 2, 2))
        >>> assigned = nd.zeros((1, 1, 2))
        >>> y = x.slice_assign(assigned, (0, 0, None), (1, 1, None), (None, None, None))
        >>> y
        [[[0. 0.]
        [1. 1.]]

        [[1. 1.]
        [1. 1.]]]
        <NDArray 2x2x2 @cpu(0)>
        >>> x
        [[[0. 0.]
        [1. 1.]]

        [[1. 1.]
        [1. 1.]]]
        <NDArray 2x2x2 @cpu(0)>
        """
        return _internal._slice_assign(self, rhs, begin=begin, end=end, step=step, out=self)


    def as_in_context(self, context):
        """Returns an array on the target device with the same value as this array.

        If the target context is the same as ``self.context``, then ``self`` is
        returned.  Otherwise, a copy is made.

        Parameters
        ----------
        context : Context
            The target context.

        Returns
        -------
        NDArray, CSRNDArray or RowSparseNDArray
            The target array.


        Examples
        --------
        >>> x = mx.nd.ones((2,3))
        >>> y = x.as_in_context(mx.cpu())
        >>> y is x
        True
        >>> z = x.as_in_context(mx.gpu(0))
        >>> z is x
        False
        """
        if self.context == context:
            return self
        return self.copyto(context)

    def attach_grad(self, grad_req='write', stype=None):
        """Attach a gradient buffer to this NDArray, so that `backward`
        can compute gradient with respect to it.

        The gradient is initialized to zeros.

        Parameters
        ----------
        grad_req : {'write', 'add', 'null'}
            How gradient will be accumulated.
            - 'write': gradient will be overwritten on every backward.
            - 'add': gradient will be added to existing value on every backward.
            - 'null': do not compute gradient for this NDArray.
        stype : str, optional
            The storage type of the gradient array. Defaults to the same stype of this NDArray.
        """
        from . import zeros as _zeros
        if stype is not None:
            grad = _zeros(self.shape, stype=stype)
        else:
            grad = op.zeros_like(self)  # pylint: disable=undefined-variable
        grad_req = _GRAD_REQ_MAP[grad_req]
        check_call(_LIB.MXAutogradMarkVariables(
            1, ctypes.pointer(self.handle),
            ctypes.pointer(mx_uint(grad_req)),
            ctypes.pointer(grad.handle)))

    @property
    def grad(self):
        """Returns gradient buffer attached to this NDArray."""
        from . import _ndarray_cls
        hdl = NDArrayHandle()
        check_call(_LIB.MXNDArrayGetGrad(self.handle, ctypes.byref(hdl)))
        if hdl.value is None:
            return None
        return _ndarray_cls(hdl)

    def detach(self):
        """Returns a new NDArray, detached from the current graph."""
        from . import _ndarray_cls
        hdl = NDArrayHandle()
        check_call(_LIB.MXNDArrayDetach(self.handle, ctypes.byref(hdl)))
        return _ndarray_cls(hdl)

    def backward(self, out_grad=None, retain_graph=False, train_mode=True):
        """Compute the gradients of this NDArray w.r.t variables.

        Parameters
        ----------
        out_grad : NDArray, optional
            Gradient with respect to head.
        retain_graph : bool, optional
            Whether to retain the computaion graph for another backward
            pass on the same graph. By default the computaion history
            is cleared.
        train_mode : bool, optional
            Whether to compute gradient for training or inference.
        """
        if out_grad is None:
            ograd_handles = [NDArrayHandle(0)]
        else:
            ograd_handles = [out_grad.handle]

        check_call(_LIB.MXAutogradBackwardEx(
            1, c_handle_array([self]),
            c_array(NDArrayHandle, ograd_handles),
            0,
            ctypes.c_void_p(0),
            ctypes.c_int(retain_graph),
            ctypes.c_int(0),
            ctypes.c_int(train_mode),
            ctypes.c_void_p(0),
            ctypes.c_void_p(0)))

    def tostype(self, stype):
        """Return a copy of the array with chosen storage type.

        See Also
        ----------
        :meth:`mxnet.ndarray.cast_storage`.

        Returns
        -------
        NDArray, CSRNDArray or RowSparseNDArray
            A copy of the array with the chosen storage stype
        """
        if stype == 'csr' and len(self.shape) != 2:
            raise ValueError("To convert to a CSR, the NDArray should be 2 Dimensional. Current "
                             "shape is %s" % str(self.shape))

        return op.cast_storage(self, stype=stype)

    def to_dlpack_for_read(self):
        """Returns a reference view of NDArray that represents as DLManagedTensor until
        all previous write operations on the current array are finished.

        Returns
        -------
        PyCapsule (the pointer of DLManagedTensor)
            a reference view of NDArray that represents as DLManagedTensor.

        Examples
        --------
        >>> x = mx.nd.ones((2,3))
        >>> y = mx.nd.to_dlpack_for_read(x)
        >>> type(y)
        <class 'PyCapsule'>
        >>> z = mx.nd.from_dlpack(y)
        >>> z
        [[1. 1. 1.]
         [1. 1. 1.]]
        <NDArray 2x3 @cpu(0)>
        """
        return to_dlpack_for_read(self)

    def to_dlpack_for_write(self):
        """Returns a reference view of NDArray that represents as DLManagedTensor until
        all previous read/write operations on the current array are finished.

        Returns
        -------
        PyCapsule (the pointer of DLManagedTensor)
            a reference view of NDArray that represents as DLManagedTensor.

        Examples
        --------
        >>> x = mx.nd.ones((2,3))
        >>> w = mx.nd.to_dlpack_for_write(x)
        >>> type(w)
        <class 'PyCapsule'>
        >>> u = mx.nd.from_dlpack(w)
        >>> u += 1
        >>> x
        [[2. 2. 2.]
         [2. 2. 2.]]
        <NDArray 2x3 @cpu(0)>
        """
        return to_dlpack_for_write(self)

    def _full(self, value):
        """
        This is added as an NDArray class method in order to support polymorphism in NDArray and numpy.ndarray indexing
        """
        return _internal._full(self.shape, value=value, ctx=self.ctx, dtype=self.dtype, out=self)

    def _scatter_set_nd(self, value_nd, indices):
        """
        This is added as an NDArray class method in order to support polymorphism in NDArray and numpy.ndarray indexing
        """
        return _internal._scatter_set_nd(
            lhs=self, rhs=value_nd, indices=indices, shape=self.shape, out=self
        )


def indexing_key_expand_implicit_axes(key, shape):
    """Make implicit axes explicit by adding ``slice(None)``.
    Examples
    --------
    >>> shape = (3, 4, 5)
    >>> indexing_key_expand_implicit_axes(np.s_[2, 1, 1], shape)
    (2, 1, 1)
    >>> indexing_key_expand_implicit_axes(np.s_[0], shape)
    (0, slice(None, None, None), slice(None, None, None))
    >>> indexing_key_expand_implicit_axes(np.s_[0, ...], shape)  # equivalent
    (0, slice(None, None, None), slice(None, None, None))
    >>> indexing_key_expand_implicit_axes(np.s_[:2, None, 0, ...], shape)
    (slice(None, 2, None), None, 0, slice(None, None, None))
    """
    if not isinstance(key, tuple):
        key = (key,)

    # We need to loop explicitly since tuple functions like `index()` or
    # `count()` use `==` internally, which doesn't play well with fancy
    # indexing.
    ell_idx = None
    num_none = 0
    nonell_key = []
    for i, idx in enumerate(key):
        if idx is Ellipsis:
            if ell_idx is not None:
                raise IndexError(
                    'Cannot use more than one ellipsis (`...`) for indexing'
                )
            ell_idx = i
        else:
            if idx is None:
                num_none += 1
            nonell_key.append(idx)

    nonell_key = tuple(nonell_key)

    if ell_idx is None:
        # This handles the case of "too few" indices, e.g., `nd.zeros((2, 3))[0]`,
        # where the ellipsis is implicitly after the last entry.
        ell_idx = len(nonell_key)

    ell_ndim = len(shape) + num_none - len(nonell_key)
    expanded_key = (nonell_key[:ell_idx] +
                    (slice(None),) * ell_ndim +
                    nonell_key[ell_idx:])

    return expanded_key


def _int_to_slice(idx):
    """Return a slice that indexes the same entries as a single int."""
    if idx == -1:
        # Avoid slice(-1, 0)
        return slice(-1, None)
    else:
        return slice(idx, idx + 1)


def _shape_for_bcast(shape, target_ndim, new_axes):
    """Return shape with added axes for broadcasting in ``target_ndim`` dimensions.

    If ``shape`` is shorter than ``target_ndim``, fixed ``1`` entries are inserted
    into the returned shape, in locations indexed by ``new_axes``. The rest is
    filled from the back with ``shape`` while possible.
    """
    new_shape = [None] * target_ndim
    if len(shape) < target_ndim:
        for new_ax in new_axes:
            new_shape[new_ax] = 1

    # Replace `None` from the right with `shape` entries from the right as
    # long as possible, thereafter with 1.
    ax_s = 1
    for ax in range(1, target_ndim + 1):
        if new_shape[-ax] is None:
            try:
                new_shape[-ax] = shape[-ax_s]
                ax_s += 1
            except IndexError:
                new_shape[-ax] = 1

    return tuple(new_shape)


def _is_advanced_index(idx):
    """Return whether ``idx`` is an advanced index (array-like or integer).

    Note that in contrast to basic indexing, integers are considered advanced
    indices in the context of advanced indexing as they participate in
    broadcasting.
    """
    if isinstance(idx, (NDArray, np.ndarray, integer_types, list, tuple)):
        return True
    elif isinstance(idx, py_slice) or idx is None:
        return False
    elif sys.version_info[0] > 2 and isinstance(idx, range):
        return True
    else:
        raise RuntimeError('illegal index type {}'.format(type(idx)))


def get_indexing_dispatch_code(key):
    """Returns a dispatch code for calling basic or advanced indexing functions."""
    assert isinstance(key, tuple)

    for idx in key:
        if isinstance(idx, (NDArray, np.ndarray, list, tuple)):
            if getattr(idx, 'dtype', None) == np.bool_:
                raise TypeError('ndarray indexing does not support boolean ndarray'
                                ' in a tuple of indices. Only single boolean ndarray'
                                ' as an index is supported.')
            return _NDARRAY_ADVANCED_INDEXING
        elif sys.version_info[0] > 2 and isinstance(idx, range):
            return _NDARRAY_ADVANCED_INDEXING
        elif not (isinstance(idx, (py_slice, integer_types)) or idx is None):
            raise ValueError(
                'NDArray does not support slicing with key {} of type {}.'
                ''.format(idx, type(idx))
            )

    return _NDARRAY_BASIC_INDEXING


def _get_index_range(start, stop, length, step=1):
    """Given start, stop, step and array length, return
    absolute values of start, stop, and step for generating index range.
    The returned values have been compensated by adding length if they
    are less than zero for all the cases but slice(None, None, -1).
    Note that the returned value of stop is not necessarily >= 0, since
    absolute stop is -1 in the case of slice(None, None, -1)."""
    if step == 0:
        raise ValueError('step size cannot be zero')
    if length < 0:
        raise ValueError('array length cannot be less than zero')
    if step is None:
        step = 1
    if start is None:
        if step > 0:
            start = 0
        else:
            start = length - 1
    elif start < 0:
        start += length
        if start < 0:
            raise IndexError('Slicing start %d exceeds limit of %d' % (start-length, length))
    elif start >= length:
        raise IndexError('Slicing start %d exceeds limit of %d' % (start, length))

    if stop is None:
        if step > 0:
            stop = length
        else:
            # this supports case such as ::-1
            # stop = -1 here refers to the element before index 0,
            # instead of the last element in the array
            stop = -1
    elif stop < 0:
        stop += length
        if stop < 0:
            raise IndexError('Slicing stop %d exceeds limit of %d' % (stop-length, length))
    elif stop > length:
        raise IndexError('Slicing stop %d exceeds limit of %d' % (stop, length))

    return start, stop, step


def get_oshape_of_gather_nd_op(dshape, ishape):
    """Given data and index shapes, get the output `NDArray` shape.
    This basically implements the infer shape logic of op gather_nd."""
    assert len(dshape) > 0 and len(ishape) > 0
    oshape = list(ishape[1:])
    if ishape[0] < len(dshape):
        oshape.extend(dshape[ishape[0]:])
    return tuple(oshape)


def _get_dim_size(start, stop, step):
    """Given start, stop, and step, calculate the number of elements
    of this slice.
    """
    assert step != 0
    if stop == start:
        return 0
    if step > 0:
        assert start < stop
        dim_size = (stop - start - 1) // step + 1
    else:
        assert stop < start
        dim_size = (start - stop - 1) // (-step) + 1
    return dim_size


<<<<<<< HEAD
def _get_slice_len_for(slc, seq_length):
=======
def _get_slice_len(slc, seq_length):
>>>>>>> 8f10d557
    """Given a python slice object and the length of the sequence, calculate the number of elements
     in the slice.

    Parameters
    ----------
    slc : py_slice
        The slice object
    seq_length : int
        The length of the object you are going to apply the slice on

    Returns
    -------
    ret : int
        Total number of elements in the slice
    """
    start, stop, step = slc.indices(seq_length)
    return max(0, (stop - start + (step - (1 if step > 0 else -1))) // step)


def _get_broadcast_shape(shape1, shape2):
    """Given two shapes that are not identical, find the shape
    that both input shapes can broadcast to."""
    if shape1 == shape2:
        return shape1

    length1 = len(shape1)
    length2 = len(shape2)
    if length1 > length2:
        shape = list(shape1)
    else:
        shape = list(shape2)
    i = max(length1, length2) - 1
    for a, b in zip(shape1[::-1], shape2[::-1]):
        if a != 1 and b != 1 and a != b:
            raise ValueError('shape1=%s is not broadcastable to shape2=%s' % (shape1, shape2))
        shape[i] = b if a == 1 else a
        i -= 1
    return tuple(shape)


def _broadcast_shapes(seq):
    """Return the broadcast shape of all advanced indices in ``seq``.

    All entries are assumed to have a ``shape`` property.
    """
    return reduce(_get_broadcast_shape, [x.shape for x in seq], ())


def onehot_encode(indices, out):
    """One-hot encoding indices into matrix out.

    .. note:: `onehot_encode` is deprecated. Use `one_hot` instead.

    """
    # pylint: disable= no-member, protected-access
    return _internal._onehot_encode(indices, out, out=out)
    # pylint: enable= no-member, protected-access


def ones(shape, ctx=None, dtype=None, **kwargs):
    """Returns a new array filled with all ones, with the given shape and type.

    Parameters
    ----------
    shape : int or tuple of int or list of int
        The shape of the empty array.
    ctx : Context, optional
        An optional device context.
        Defaults to the current default context (``mxnet.context.current_context()``).
    dtype : str or numpy.dtype, optional
        An optional value type (default is `float32`).
    out : NDArray, optional
        The output NDArray (default is `None`).

    Returns
    -------
    NDArray
        A new array of the specified shape filled with all ones.

    Examples
    --------
    >>> mx.nd.ones(1).asnumpy()
    array([ 1.], dtype=float32)
    >>> mx.nd.ones((1,2), mx.gpu(0))
    <NDArray 1x2 @gpu(0)>
    >>> mx.nd.ones((1,2), dtype='float16').asnumpy()
    array([[ 1.,  1.]], dtype=float16)
    """
    # pylint: disable= unused-argument
    if ctx is None:
        ctx = current_context()
    dtype = mx_real_t if dtype is None else dtype
    # pylint: disable= no-member, protected-access
    return _internal._ones(shape=shape, ctx=ctx, dtype=dtype, **kwargs)
    # pylint: enable= no-member, protected-access


def full(shape, val, ctx=None, dtype=mx_real_t, out=None):
    """Returns a new array of given shape and type, filled with the given value `val`.

    Parameters
    --------
    shape : int or tuple of int
        The shape of the new array.
    val : scalar
        Fill value.
    ctx : Context, optional
        Device context (default is the current default context).
    dtype : `str` or `numpy.dtype`, optional
        The data type of the returned `NDArray`. The default datatype is `float32`.
    out : NDArray, optional
        The output NDArray (default is `None`).

    Returns
    -------
    NDArray
        `NDArray` filled with `val`, with the given shape, ctx, and dtype.

    Examples
    --------
    >>> mx.nd.full(1, 2.0).asnumpy()
    array([ 2.], dtype=float32)
    >>> mx.nd.full((1, 2), 2.0, mx.gpu(0))
    <NDArray 1x2 @gpu(0)>
    >>> mx.nd.full((1, 2), 2.0, dtype='float16').asnumpy()
    array([[ 2.,  2.]], dtype=float16)
    """
    out = empty(shape, ctx, dtype) if out is None else out
    out[:] = val
    return out


def array(source_array, ctx=None, dtype=None):
    """Creates an array from any object exposing the array interface.

    Parameters
    ----------
    source_array : array_like
        An object exposing the array interface, an object whose `__array__`
        method returns an array, or any (nested) sequence.
    ctx : Context, optional
        Device context (default is the current default context).
    dtype : str or numpy.dtype, optional
        The data type of the output array. The default dtype is ``source_array.dtype``
        if `source_array` is an `NDArray`, `float32` otherwise.

    Returns
    -------
    NDArray
        An `NDArray` with the same contents as the `source_array`.
    """
    if isinstance(source_array, NDArray):
        dtype = source_array.dtype if dtype is None else dtype
    else:
        dtype = mx_real_t if dtype is None else dtype
        if not isinstance(source_array, np.ndarray):
            try:
                source_array = np.array(source_array, dtype=dtype)
            except:
                raise TypeError('source_array must be array like object')

    if source_array.shape == ():
        # In this case we can't assign, so we need to go through an auxiliary array
        arr = empty((1,), ctx, dtype)
        arr[:] = source_array
        return arr.reshape(())
    elif source_array.size == 0:
        return empty(source_array.shape, ctx, dtype)
    else:
        arr = empty(source_array.shape, ctx, dtype)
        arr[:] = source_array
        return arr


def moveaxis(tensor, source, destination):
    """Moves the `source` axis into the `destination` position
    while leaving the other axes in their original order

    Parameters
    ----------
    tensor : mx.nd.array
        The array which axes should be reordered
    source : int or sequence of int
        Original position of the axes to move. Can be negative but must be unique.
    destination : int or sequence of int
        Destination position for each of the original axes. Can be negative but must be unique.

    Returns
    -------
    result : mx.nd.array
        Array with moved axes.

    Examples
    --------
    >>> X = mx.nd.array([[1, 2, 3], [4, 5, 6]])
    >>> mx.nd.moveaxis(X, 0, 1).shape
    (3L, 2L)

    >>> X = mx.nd.zeros((3, 4, 5))
    >>> mx.nd.moveaxis(X, [0, 1], [-1, -2]).shape
    (5, 4, 3)
    """
    try:
        source = np.core.numeric.normalize_axis_tuple(source, tensor.ndim)
    except IndexError:
        raise ValueError('Source should verify 0 <= source < tensor.ndim'
                         'Got %d' % source)
    try:
        destination = np.core.numeric.normalize_axis_tuple(destination, tensor.ndim)
    except IndexError:
        raise ValueError('Destination should verify 0 <= destination < tensor.ndim (%d).'
                         % tensor.ndim, 'Got %d' % destination)

    if len(source) != len(destination):
        raise ValueError('`source` and `destination` arguments must have '
                         'the same number of elements')

    order = [n for n in range(tensor.ndim) if n not in source]

    for dest, src in sorted(zip(destination, source)):
        order.insert(dest, src)

    return op.transpose(tensor, order)


# pylint: disable= no-member, protected-access, too-many-arguments, redefined-outer-name
def arange(start, stop=None, step=1.0, repeat=1, infer_range=None, ctx=None, dtype=mx_real_t):
    """Returns evenly spaced values within a given interval.

    Values are generated within the half-open interval [`start`, `stop`). In other
    words, the interval includes `start` but excludes `stop`. The function is
    similar to the built-in Python function `range` and to `numpy.arange`,
    but returns an `NDArray`.

    Parameters
    ----------
    start : number, optional
        Start of interval. The default start value is 0.
    stop : number
        End of interval.
    step : number, optional
        Spacing between values. The default step size is 1.
    repeat : int, optional
        Number of times to repeat each element. The default repeat count is 1.
    infer_range : boolean, optional
        Infer the stop position from the start, step, repeat, and output tensor size.
        Deprecated. Only False is supported.
    ctx : Context, optional
        Device context. Default context is the current default context.
    dtype : str or numpy.dtype, optional
        The data type of the `NDArray`. The default datatype is `np.float32`.

    Returns
    -------
    NDArray
        `NDArray` of evenly spaced values in the specified range.

    Examples
    --------
    >>> mx.nd.arange(3).asnumpy()
    array([ 0.,  1.,  2.], dtype=float32)
    >>> mx.nd.arange(2, 6).asnumpy()
    array([ 2.,  3.,  4.,  5.], dtype=float32)
    >>> mx.nd.arange(2, 6, step=2).asnumpy()
    array([ 2.,  4.], dtype=float32)
    >>> mx.nd.arange(2, 6, step=1.5, repeat=2).asnumpy()
    array([ 2. ,  2. ,  3.5,  3.5,  5. ,  5. ], dtype=float32)
    >>> mx.nd.arange(2, 6, step=2, repeat=3, dtype='int32').asnumpy()
    array([2, 2, 2, 4, 4, 4], dtype=int32)
    """
    if infer_range is not None:
        warnings.warn('`infer_range` argument has been deprecated',
                      DeprecationWarning)
    if ctx is None:
        ctx = current_context()
    return _internal._arange(start=start, stop=stop, step=step, repeat=repeat,
                             infer_range=False, dtype=dtype, ctx=str(ctx))
# pylint: enable= no-member, protected-access, too-many-arguments


# pylint: disable= no-member, protected-access, too-many-arguments
def linspace(start, stop, num, endpoint=True, ctx=None, dtype=mx_real_t):
    """Return evenly spaced numbers within a specified interval.

    Values are generated within the half-open interval [`start`, `stop`) or
    closed interval [start, stop] depending on whether `endpoint` is True or
    False. The function is similar to `numpy.linspace`, but returns an `NDArray`.

    Parameters
    ----------
    start : number
        Start of interval.
    stop : number
        End of interval, unless endpoint is set to False.  In that case,
        the sequence consists of all but the last of `num + 1` evenly spaced
        samples, so that stop is excluded. Note that the step size changes
        when endpoint is False.
    num : number
        Number of samples to generate. Must be non-negative.
    endpoint : bool
        If True, stop is the last sample. Otherwise, it is not included.
        The default is True.
    ctx : Context, optional
        Device context. Default context is the current default context.
    dtype : str or numpy.dtype, optional
        The data type of the `NDArray`. The default datatype is `np.float32`.

    Returns
    -------
    NDArray
        `NDArray` of evenly spaced values in the specified range.

    Examples
    --------
    >>> mx.nd.linspace(2.0, 3.0, 5).asnumpy()
    array([ 2.,  2.25.,  2.5,  2.75,  3.], dtype=float32)
    >>> mx.nd.linspace(2.0, 3.0, 5, endpoint=False).asnumpy()
    array([ 2.,  2.2.,  2.4,  2.6,  2.8], dtype=float32)
    """
    if ctx is None:
        ctx = current_context()
    return _internal._linspace(start=start, stop=stop, num=num,
                               endpoint=endpoint, dtype=dtype, ctx=str(ctx))
# pylint: disable= no-member, protected-access, too-many-arguments


#pylint: disable= too-many-arguments, no-member, protected-access
def _ufunc_helper(lhs, rhs, fn_array, fn_scalar, lfn_scalar, rfn_scalar=None):
    """ Helper function for element-wise operation.
    The function will perform numpy-like broadcasting if needed and call different functions.

    Parameters
    --------
    lhs : NDArray or numeric value
        Left-hand side operand.

    rhs : NDArray or numeric value
        Right-hand operand,

    fn_array : function
        Function to be called if both lhs and rhs are of ``NDArray`` type.

    fn_scalar : function
        Function to be called if both lhs and rhs are numeric values.

    lfn_scalar : function
        Function to be called if lhs is ``NDArray`` while rhs is numeric value

    rfn_scalar : function
        Function to be called if lhs is numeric value while rhs is ``NDArray``;
        if none is provided, then the function is commutative, so rfn_scalar is equal to lfn_scalar

    Returns
    --------
    NDArray
        result array
    """
    if isinstance(lhs, numeric_types):
        if isinstance(rhs, numeric_types):
            return fn_scalar(lhs, rhs)
        else:
            if rfn_scalar is None:
                # commutative function
                return lfn_scalar(rhs, float(lhs))
            else:
                return rfn_scalar(rhs, float(lhs))
    elif isinstance(rhs, numeric_types):
        return lfn_scalar(lhs, float(rhs))
    elif isinstance(rhs, NDArray):
        return fn_array(lhs, rhs)
    else:
        raise TypeError('type %s not supported' % str(type(rhs)))
#pylint: enable= too-many-arguments, no-member, protected-access


def add(lhs, rhs):
    """Returns element-wise sum of the input arrays with broadcasting.

    Equivalent to ``lhs + rhs``, ``mx.nd.broadcast_add(lhs, rhs)`` and
    ``mx.nd.broadcast_plus(lhs, rhs)``.

    .. note::

       If the corresponding dimensions of two arrays have the same size or one of them has size 1,
       then the arrays are broadcastable to a common shape

    Parameters
    ----------
    lhs : scalar or mxnet.ndarray.array
        First array to be added.
    rhs : scalar or mxnet.ndarray.array
         Second array to be added.
        If ``lhs.shape != rhs.shape``, they must be
        broadcastable to a common shape.

    Returns
    -------
    NDArray
        The element-wise sum of the input arrays.

    Examples
    --------
    >>> x = mx.nd.ones((2,3))
    >>> y = mx.nd.arange(2).reshape((2,1))
    >>> z = mx.nd.arange(2).reshape((1,2))
    >>> x.asnumpy()
    array([[ 1.,  1.,  1.],
           [ 1.,  1.,  1.]], dtype=float32)
    >>> y.asnumpy()
    array([[ 0.],
           [ 1.]], dtype=float32)
    >>> z.asnumpy()
    array([[ 0.,  1.]], dtype=float32)
    >>> (x+2).asnumpy()
    array([[ 3.,  3.,  3.],
           [ 3.,  3.,  3.]], dtype=float32)
    >>> (x+y).asnumpy()
    array([[ 1.,  1.,  1.],
           [ 2.,  2.,  2.]], dtype=float32)
    >>> mx.nd.add(x,y).asnumpy()
    array([[ 1.,  1.,  1.],
           [ 2.,  2.,  2.]], dtype=float32)
    >>> (z + y).asnumpy()
    array([[ 0.,  1.],
           [ 1.,  2.]], dtype=float32)
    """
    # pylint: disable= no-member, protected-access
    return _ufunc_helper(
        lhs,
        rhs,
        op.broadcast_add,
        operator.add,
        _internal._plus_scalar,
        None)
    # pylint: enable= no-member, protected-access


def subtract(lhs, rhs):
    """Returns element-wise difference of the input arrays with broadcasting.

    Equivalent to ``lhs - rhs``, ``mx.nd.broadcast_sub(lhs, rhs)`` and
    ``mx.nd.broadcast_minus(lhs, rhs)``.

    .. note::

       If the corresponding dimensions of two arrays have the same size or one of them has size 1,
       then the arrays are broadcastable to a common shape.

    Parameters
    ----------
    lhs : scalar or mxnet.ndarray.array
        First array to be subtracted.
    rhs : scalar or mxnet.ndarray.array
         Second array to be subtracted.
        If ``lhs.shape != rhs.shape``, they must be
        broadcastable to a common shape.

    Returns
    -------
    NDArray
        The element-wise difference of the input arrays.

    Examples
    --------
    >>> x = mx.nd.ones((2,3))
    >>> y = mx.nd.arange(2).reshape((2,1))
    >>> z = mx.nd.arange(2).reshape((1,2))
    >>> x.asnumpy()
    array([[ 1.,  1.,  1.],
           [ 1.,  1.,  1.]], dtype=float32)
    >>> y.asnumpy()
    array([[ 0.],
           [ 1.]], dtype=float32)
    >>> z.asnumpy()
    array([[ 0.,  1.]], dtype=float32)
    >>> (x-2).asnumpy()
    array([[-1., -1., -1.],
           [-1., -1., -1.]], dtype=float32)
    >>> (x-y).asnumpy()
    array([[ 1.,  1.,  1.],
           [ 0.,  0.,  0.]], dtype=float32)
    >>> mx.nd.subtract(x,y).asnumpy()
    array([[ 1.,  1.,  1.],
           [ 0.,  0.,  0.]], dtype=float32)
    >>> (z-y).asnumpy()
    array([[ 0.,  1.],
           [-1.,  0.]], dtype=float32)
    """
    # pylint: disable= no-member, protected-access
    return _ufunc_helper(
        lhs,
        rhs,
        op.broadcast_sub,
        operator.sub,
        _internal._minus_scalar,
        _internal._rminus_scalar)
    # pylint: enable= no-member, protected-access


def multiply(lhs, rhs):
    """Returns element-wise product of the input arrays with broadcasting.

    Equivalent to ``lhs * rhs`` and ``mx.nd.broadcast_mul(lhs, rhs)``.

    .. note::

       If the corresponding dimensions of two arrays have the same size or one of them has size 1,
       then the arrays are broadcastable to a common shape.

    Parameters
    ----------
    lhs : scalar or mxnet.ndarray.array
        First array to be multiplied.
    rhs : scalar or mxnet.ndarray.array
         Second array to be multiplied.
        If ``lhs.shape != rhs.shape``, they must be
        broadcastable to a common shape.

    Returns
    -------
    NDArray
        The element-wise multiplication of the input arrays.

    Examples
    --------
    >>> x = mx.nd.ones((2,3))
    >>> y = mx.nd.arange(2).reshape((2,1))
    >>> z = mx.nd.arange(2).reshape((1,2))
    >>> x.asnumpy()
    array([[ 1.,  1.,  1.],
           [ 1.,  1.,  1.]], dtype=float32)
    >>> y.asnumpy()
    array([[ 0.],
           [ 1.]], dtype=float32)
    >>> z.asnumpy()
    array([[ 0.,  1.]], dtype=float32)
    >>> (x*2).asnumpy()
    array([[ 2.,  2.,  2.],
           [ 2.,  2.,  2.]], dtype=float32)
    >>> (x*y).asnumpy()
    array([[ 0.,  0.,  0.],
           [ 1.,  1.,  1.]], dtype=float32)
    >>> mx.nd.multiply(x, y).asnumpy()
    array([[ 0.,  0.,  0.],
           [ 1.,  1.,  1.]], dtype=float32)
    >>> (z*y).asnumpy()
    array([[ 0.,  0.],
           [ 0.,  1.]], dtype=float32)
    """
    # pylint: disable= no-member, protected-access
    return _ufunc_helper(
        lhs,
        rhs,
        op.broadcast_mul,
        operator.mul,
        _internal._mul_scalar,
        None)
    # pylint: enable= no-member, protected-access


def divide(lhs, rhs):
    """Returns element-wise division of the input arrays with broadcasting.

    Equivalent to ``lhs / rhs`` and ``mx.nd.broadcast_div(lhs, rhs)``.

    .. note::

       If the corresponding dimensions of two arrays have the same size or one of them has size 1,
       then the arrays are broadcastable to a common shape.

    Parameters
    ----------
    lhs : scalar or mxnet.ndarray.array
        First array in division.
    rhs : scalar or mxnet.ndarray.array
         Second array in division.
        The arrays to be divided. If ``lhs.shape != rhs.shape``, they must be
        broadcastable to a common shape.

    Returns
    -------
    NDArray
        The element-wise division of the input arrays.

    Examples
    --------
    >>> x = mx.nd.ones((2,3))*6
    >>> y = mx.nd.ones((2,1))*2
    >>> x.asnumpy()
    array([[ 6.,  6.,  6.],
           [ 6.,  6.,  6.]], dtype=float32)
    >>> y.asnumpy()
    array([[ 2.],
           [ 2.]], dtype=float32)
    >>> x/2
    <NDArray 2x3 @cpu(0)>
    >>> (x/3).asnumpy()
    array([[ 2.,  2.,  2.],
           [ 2.,  2.,  2.]], dtype=float32)
    >>> (x/y).asnumpy()
    array([[ 3.,  3.,  3.],
           [ 3.,  3.,  3.]], dtype=float32)
    >>> mx.nd.divide(x,y).asnumpy()
    array([[ 3.,  3.,  3.],
           [ 3.,  3.,  3.]], dtype=float32)
    """
    # pylint: disable= no-member, protected-access
    return _ufunc_helper(
        lhs,
        rhs,
        op.broadcast_div,
        operator.truediv,
        _internal._div_scalar,
        _internal._rdiv_scalar)
    # pylint: enable= no-member, protected-access


def modulo(lhs, rhs):
    """Returns element-wise modulo of the input arrays with broadcasting.

    Equivalent to ``lhs % rhs`` and ``mx.nd.broadcast_mod(lhs, rhs)``.

    .. note::

       If the corresponding dimensions of two arrays have the same size or one of them has size 1,
       then the arrays are broadcastable to a common shape.

    Parameters
    ----------
    lhs : scalar or mxnet.ndarray.array
        First array in modulo.
    rhs : scalar or mxnet.ndarray.array
         Second array in modulo.
        The arrays to be taken modulo. If ``lhs.shape != rhs.shape``, they must be
        broadcastable to a common shape.

    Returns
    -------
    NDArray
        The element-wise modulo of the input arrays.

    Examples
    --------
    >>> x = mx.nd.ones((2,3))*6
    >>> y = mx.nd.ones((2,1))*4
    >>> x.asnumpy()
    array([[ 6.,  6.,  6.],
           [ 6.,  6.,  6.]], dtype=float32)
    >>> y.asnumpy()
    array([[ 4.],
           [ 4.]], dtype=float32)
    >>> x%5
    <NDArray 2x3 @cpu(0)>
    >>> (x%5).asnumpy()
    array([[ 1.,  1.,  1.],
           [ 1.,  1.,  1.]], dtype=float32)
    >>> (x%y).asnumpy()
    array([[ 2.,  2.,  2.],
           [ 2.,  2.,  2.]], dtype=float32)
    >>> mx.nd.modulo(x,y).asnumpy()
    array([[ 2.,  2.,  2.],
           [ 2.,  2.,  2.]], dtype=float32)
    """
    # pylint: disable= no-member, protected-access
    return _ufunc_helper(
        lhs,
        rhs,
        op.broadcast_mod,
        operator.mod,
        _internal._mod_scalar,
        _internal._rmod_scalar)
    # pylint: enable= no-member, protected-access


def power(base, exp):
    """Returns result of first array elements raised to powers from second array, element-wise
    with broadcasting.

    Equivalent to ``base ** exp`` and ``mx.nd.broadcast_power(lhs, rhs)``.

    .. note::

       If the corresponding dimensions of two arrays have the same size or one of them has size 1,
       then the arrays are broadcastable to a common shape.

    Parameters
    ----------
    base : scalar or NDArray
         The base array
    exp : scalar or NDArray
         The exponent array. If ``base.shape != exp.shape``, they must be
        broadcastable to a common shape.

    Returns
    --------
    NDArray
        The bases in x raised to the exponents in y.

    Examples
    --------
    >>> x = mx.nd.ones((2,3))*2
    >>> y = mx.nd.arange(1,3).reshape((2,1))
    >>> z = mx.nd.arange(1,3).reshape((2,1))
    >>> x.asnumpy()
    array([[ 2.,  2.,  2.],
           [ 2.,  2.,  2.]], dtype=float32)
    >>> y.asnumpy()
    array([[ 1.],
           [ 2.]], dtype=float32)
    >>> z.asnumpy()
    array([[ 1.],
           [ 2.]], dtype=float32)
    >>> (x**2).asnumpy()
    array([[ 4.,  4.,  4.],
           [ 4.,  4.,  4.]], dtype=float32)
    >>> (x**y).asnumpy()
    array([[ 2.,  2.,  2.],
           [ 4.,  4.,  4.]], dtype=float32)
    >>> mx.nd.power(x,y).asnumpy()
    array([[ 2.,  2.,  2.],
           [ 4.,  4.,  4.]], dtype=float32)
    >>> (z**y).asnumpy()
    array([[ 1.],
           [ 4.]], dtype=float32)
    """
    # pylint: disable= no-member, protected-access
    return _ufunc_helper(
        base,
        exp,
        op.broadcast_power,
        operator.pow,
        _internal._power_scalar,
        _internal._rpower_scalar)
    # pylint: enable= no-member, protected-access


def maximum(lhs, rhs):
    """Returns element-wise maximum of the input arrays with broadcasting.

    Equivalent to ``mx.nd.broadcast_maximum(lhs, rhs)``.

    .. note::

       If the corresponding dimensions of two arrays have the same size or one of them has size 1,
       then the arrays are broadcastable to a common shape.

    Parameters
    ----------
    lhs : scalar or mxnet.ndarray.array
        First array to be compared.
    rhs : scalar or mxnet.ndarray.array
         Second array to be compared. If ``lhs.shape != rhs.shape``, they must be
        broadcastable to a common shape.

    Returns
    -------
    NDArray
        The element-wise maximum of the input arrays.

    Examples
    --------
    >>> x = mx.nd.ones((2,3))
    >>> y = mx.nd.arange(2).reshape((2,1))
    >>> z = mx.nd.arange(2).reshape((1,2))
    >>> x.asnumpy()
    array([[ 1.,  1.,  1.],
           [ 1.,  1.,  1.]], dtype=float32)
    >>> y.asnumpy()
    array([[ 0.],
           [ 1.]], dtype=float32)
    >>> z.asnumpy()
    array([[ 0.,  1.]], dtype=float32)
    >>> mx.nd.maximum(x, 2).asnumpy()
    array([[ 2.,  2.,  2.],
           [ 2.,  2.,  2.]], dtype=float32)
    >>> mx.nd.maximum(x, y).asnumpy()
    array([[ 1.,  1.,  1.],
           [ 1.,  1.,  1.]], dtype=float32)
    >>> mx.nd.maximum(y, z).asnumpy()
    array([[ 0.,  1.],
           [ 1.,  1.]], dtype=float32)
    """
    # pylint: disable= no-member, protected-access
    return _ufunc_helper(
        lhs,
        rhs,
        op.broadcast_maximum,
        lambda x, y: x if x > y else y,
        _internal._maximum_scalar,
        None)
    # pylint: enable= no-member, protected-access


def minimum(lhs, rhs):
    """Returns element-wise minimum of the input arrays with broadcasting.

    Equivalent to ``mx.nd.broadcast_minimum(lhs, rhs)``.

    .. note::

       If the corresponding dimensions of two arrays have the same size or one of them has size 1,
       then the arrays are broadcastable to a common shape.

    Parameters
    ----------
    lhs : scalar or mxnet.ndarray.array
        First array to be compared.
    rhs : scalar or mxnet.ndarray.array
         Second array to be compared. If ``lhs.shape != rhs.shape``, they must be
        broadcastable to a common shape.

    Returns
    -------
    NDArray
        The element-wise minimum of the input arrays.

    Examples
    --------
    >>> x = mx.nd.ones((2,3))
    >>> y = mx.nd.arange(2).reshape((2,1))
    >>> z = mx.nd.arange(2).reshape((1,2))
    >>> x.asnumpy()
    array([[ 1.,  1.,  1.],
           [ 1.,  1.,  1.]], dtype=float32)
    >>> y.asnumpy()
    array([[ 0.],
           [ 1.]], dtype=float32)
    >>> z.asnumpy()
    array([[ 0.,  1.]], dtype=float32)
    >>> mx.nd.minimum(x, 2).asnumpy()
    array([[ 1.,  1.,  1.],
           [ 1.,  1.,  1.]], dtype=float32)
    >>> mx.nd.minimum(x, y).asnumpy()
    array([[ 0.,  0.,  0.],
           [ 1.,  1.,  1.]], dtype=float32)
    >>> mx.nd.minimum(z, y).asnumpy()
    array([[ 0.,  0.],
           [ 0.,  1.]], dtype=float32)
    """
    # pylint: disable= no-member, protected-access
    return _ufunc_helper(
        lhs,
        rhs,
        op.broadcast_minimum,
        lambda x, y: x if x < y else y,
        _internal._minimum_scalar,
        None)
    # pylint: enable= no-member, protected-access


def equal(lhs, rhs):
    """Returns the result of element-wise **equal to** (==) comparison operation with
    broadcasting.

    For each element in input arrays, return 1(true) if corresponding elements are same,
    otherwise return 0(false).

    Equivalent to ``lhs == rhs`` and ``mx.nd.broadcast_equal(lhs, rhs)``.

    .. note::

       If the corresponding dimensions of two arrays have the same size or one of them has size 1,
       then the arrays are broadcastable to a common shape.

    Parameters
    ----------
    lhs : scalar or mxnet.ndarray.array
        First array to be compared.
    rhs : scalar or mxnet.ndarray.array
         Second array to be compared. If ``lhs.shape != rhs.shape``, they must be
        broadcastable to a common shape.

    Returns
    -------
    NDArray
        Output array of boolean values.

    Examples
    --------
    >>> x = mx.nd.ones((2,3))
    >>> y = mx.nd.arange(2).reshape((2,1))
    >>> z = mx.nd.arange(2).reshape((1,2))
    >>> x.asnumpy()
    array([[ 1.,  1.,  1.],
           [ 1.,  1.,  1.]], dtype=float32)
    >>> y.asnumpy()
    array([[ 0.],
           [ 1.]], dtype=float32)
    >>> z.asnumpy()
    array([[ 0.,  1.]], dtype=float32)
    >>> (x == 1).asnumpy()
    array([[ 1.,  1.,  1.],
           [ 1.,  1.,  1.]], dtype=float32)
    >>> (x == y).asnumpy()
    array([[ 0.,  0.,  0.],
           [ 1.,  1.,  1.]], dtype=float32)
    >>> mx.nd.equal(x,y).asnumpy()
    array([[ 0.,  0.,  0.],
           [ 1.,  1.,  1.]], dtype=float32)
    >>> (z == y).asnumpy()
    array([[ 1.,  0.],
           [ 0.,  1.]], dtype=float32)
    """
    # pylint: disable= no-member, protected-access
    return _ufunc_helper(
        lhs,
        rhs,
        op.broadcast_equal,
        lambda x, y: 1 if x == y else 0,
        _internal._equal_scalar,
        None)
    # pylint: enable= no-member, protected-access


def not_equal(lhs, rhs):
    """Returns the result of element-wise **not equal to** (!=) comparison operation
    with broadcasting.

    For each element in input arrays, return 1(true) if corresponding elements are different,
    otherwise return 0(false).

    Equivalent to ``lhs != rhs`` and ``mx.nd.broadcast_not_equal(lhs, rhs)``.

    .. note::

       If the corresponding dimensions of two arrays have the same size or one of them has size 1,
       then the arrays are broadcastable to a common shape.

    Parameters
    ----------
    lhs : scalar or mxnet.ndarray.array
        First array to be compared.
    rhs : scalar or mxnet.ndarray.array
         Second array to be compared. If ``lhs.shape != rhs.shape``, they must be
        broadcastable to a common shape.

    Returns
    -------
    NDArray
        Output array of boolean values.

    Examples
    --------
    >>> x = mx.nd.ones((2,3))
    >>> y = mx.nd.arange(2).reshape((2,1))
    >>> z = mx.nd.arange(2).reshape((1,2))
    >>> x.asnumpy()
    array([[ 1.,  1.,  1.],
           [ 1.,  1.,  1.]], dtype=float32)
    >>> y.asnumpy()
    array([[ 0.],
           [ 1.]], dtype=float32)
    >>> z.asnumpy()
    array([[ 0.,  1.]], dtype=float32)
    >>> (z == y).asnumpy()
    array([[ 1.,  0.],
           [ 0.,  1.]], dtype=float32)
    >>> (x != 1).asnumpy()
    array([[ 0.,  0.,  0.],
           [ 0.,  0.,  0.]], dtype=float32)
    >>> (x != y).asnumpy()
    array([[ 1.,  1.,  1.],
           [ 0.,  0.,  0.]], dtype=float32)
    >>> mx.nd.not_equal(x, y).asnumpy()
    array([[ 1.,  1.,  1.],
           [ 0.,  0.,  0.]], dtype=float32)
    >>> (z != y).asnumpy()
    array([[ 0.,  1.],
           [ 1.,  0.]], dtype=float32)
    """
    # pylint: disable= no-member, protected-access
    return _ufunc_helper(
        lhs,
        rhs,
        op.broadcast_not_equal,
        lambda x, y: 1 if x != y else 0,
        _internal._not_equal_scalar,
        None)
    # pylint: enable= no-member, protected-access


def greater(lhs, rhs):
    """Returns the result of element-wise **greater than** (>) comparison operation
    with broadcasting.

    For each element in input arrays, return 1(true) if lhs elements are greater than rhs,
    otherwise return 0(false).

    Equivalent to ``lhs > rhs`` and ``mx.nd.broadcast_greater(lhs, rhs)``.

    .. note::

       If the corresponding dimensions of two arrays have the same size or one of them has size 1,
       then the arrays are broadcastable to a common shape.

    Parameters
    ----------
    lhs : scalar or mxnet.ndarray.array
        First array to be compared.
    rhs : scalar or mxnet.ndarray.array
         Second array to be compared. If ``lhs.shape != rhs.shape``, they must be
        broadcastable to a common shape.

    Returns
    -------
    NDArray
        Output array of boolean values.

    Examples
    --------
    >>> x = mx.nd.ones((2,3))
    >>> y = mx.nd.arange(2).reshape((2,1))
    >>> z = mx.nd.arange(2).reshape((1,2))
    >>> x.asnumpy()
    array([[ 1.,  1.,  1.],
           [ 1.,  1.,  1.]], dtype=float32)
    >>> y.asnumpy()
    array([[ 0.],
           [ 1.]], dtype=float32)
    >>> z.asnumpy()
    array([[ 0.,  1.]], dtype=float32)
    >>> (x > 1).asnumpy()
    array([[ 0.,  0.,  0.],
           [ 0.,  0.,  0.]], dtype=float32)
    >>> (x > y).asnumpy()
    array([[ 1.,  1.,  1.],
           [ 0.,  0.,  0.]], dtype=float32)
    >>> mx.nd.greater(x, y).asnumpy()
    array([[ 1.,  1.,  1.],
           [ 0.,  0.,  0.]], dtype=float32)
    >>> (z > y).asnumpy()
    array([[ 0.,  1.],
           [ 0.,  0.]], dtype=float32)
    """
    # pylint: disable= no-member, protected-access
    return _ufunc_helper(
        lhs,
        rhs,
        op.broadcast_greater,
        lambda x, y: 1 if x > y else 0,
        _internal._greater_scalar,
        _internal._lesser_scalar)
    # pylint: enable= no-member, protected-access


def greater_equal(lhs, rhs):
    """Returns the result of element-wise **greater than or equal to** (>=) comparison
    operation with broadcasting.

    For each element in input arrays, return 1(true) if lhs elements are greater than equal to rhs,
    otherwise return 0(false).

    Equivalent to ``lhs >= rhs`` and ``mx.nd.broadcast_greater_equal(lhs, rhs)``.

    .. note::

       If the corresponding dimensions of two arrays have the same size or one of them has size 1,
       then the arrays are broadcastable to a common shape.

    Parameters
    ----------
    lhs : scalar or mxnet.ndarray.array
        First array to be compared.
    rhs : scalar or mxnet.ndarray.array
         Second array to be compared. If ``lhs.shape != rhs.shape``, they must be
        broadcastable to a common shape.

    Returns
    -------
    NDArray
        Output array of boolean values.

    Examples
    --------
    >>> x = mx.nd.ones((2,3))
    >>> y = mx.nd.arange(2).reshape((2,1))
    >>> z = mx.nd.arange(2).reshape((1,2))
    >>> x.asnumpy()
    array([[ 1.,  1.,  1.],
           [ 1.,  1.,  1.]], dtype=float32)
    >>> y.asnumpy()
    array([[ 0.],
           [ 1.]], dtype=float32)
    >>> z.asnumpy()
    array([[ 0.,  1.]], dtype=float32)
    >>> (x >= 1).asnumpy()
    array([[ 1.,  1.,  1.],
           [ 1.,  1.,  1.]], dtype=float32)
    >>> (x >= y).asnumpy()
    array([[ 1.,  1.,  1.],
           [ 1.,  1.,  1.]], dtype=float32)
    >>> mx.nd.greater_equal(x, y).asnumpy()
    array([[ 1.,  1.,  1.],
           [ 1.,  1.,  1.]], dtype=float32)
    >>> (z >= y).asnumpy()
    array([[ 1.,  1.],
           [ 0.,  1.]], dtype=float32)
    """
    # pylint: disable= no-member, protected-access
    return _ufunc_helper(
        lhs,
        rhs,
        op.broadcast_greater_equal,
        lambda x, y: 1 if x >= y else 0,
        _internal._greater_equal_scalar,
        _internal._lesser_equal_scalar)
    # pylint: enable= no-member, protected-access


def lesser(lhs, rhs):
    """Returns the result of element-wise **lesser than** (<) comparison operation
    with broadcasting.

    For each element in input arrays, return 1(true) if lhs elements are less than rhs,
    otherwise return 0(false).

    Equivalent to ``lhs < rhs`` and ``mx.nd.broadcast_lesser(lhs, rhs)``.

    .. note::

       If the corresponding dimensions of two arrays have the same size or one of them has size 1,
       then the arrays are broadcastable to a common shape.

    Parameters
    ----------
    lhs : scalar or mxnet.ndarray.array
        First array to be compared.
    rhs : scalar or mxnet.ndarray.array
         Second array to be compared. If ``lhs.shape != rhs.shape``, they must be
        broadcastable to a common shape.

    Returns
    -------
    NDArray
        Output array of boolean values.

    Examples
    --------
    >>> x = mx.nd.ones((2,3))
    >>> y = mx.nd.arange(2).reshape((2,1))
    >>> z = mx.nd.arange(2).reshape((1,2))
    >>> x.asnumpy()
    array([[ 1.,  1.,  1.],
           [ 1.,  1.,  1.]], dtype=float32)
    >>> y.asnumpy()
    array([[ 0.],
           [ 1.]], dtype=float32)
    >>> z.asnumpy()
    array([[ 0.,  1.]], dtype=float32)
    >>> (x < 1).asnumpy()
    array([[ 0.,  0.,  0.],
           [ 0.,  0.,  0.]], dtype=float32)
    >>> (x < y).asnumpy()
    array([[ 0.,  0.,  0.],
           [ 0.,  0.,  0.]], dtype=float32)
    >>> mx.nd.lesser(x, y).asnumpy()
    array([[ 0.,  0.,  0.],
           [ 0.,  0.,  0.]], dtype=float32)
    >>> (z < y).asnumpy()
    array([[ 0.,  0.],
           [ 1.,  0.]], dtype=float32)
    """
    # pylint: disable= no-member, protected-access
    return _ufunc_helper(
        lhs,
        rhs,
        op.broadcast_lesser,
        lambda x, y: 1 if x < y else 0,
        _internal._lesser_scalar,
        _internal._greater_scalar)
    # pylint: enable= no-member, protected-access


def lesser_equal(lhs, rhs):
    """Returns the result of element-wise **lesser than or equal to** (<=) comparison
    operation with broadcasting.

    For each element in input arrays, return 1(true) if lhs elements are
    lesser than equal to rhs, otherwise return 0(false).

    Equivalent to ``lhs <= rhs`` and ``mx.nd.broadcast_lesser_equal(lhs, rhs)``.

    .. note::

       If the corresponding dimensions of two arrays have the same size or one of them has size 1,
       then the arrays are broadcastable to a common shape.

    Parameters
    ----------
    lhs : scalar or mxnet.ndarray.array
        First array to be compared.
    rhs : scalar or mxnet.ndarray.array
         Second array to be compared. If ``lhs.shape != rhs.shape``, they must be
        broadcastable to a common shape.

    Returns
    -------
    NDArray
        Output array of boolean values.

    Examples
    --------
    >>> x = mx.nd.ones((2,3))
    >>> y = mx.nd.arange(2).reshape((2,1))
    >>> z = mx.nd.arange(2).reshape((1,2))
    >>> x.asnumpy()
    array([[ 1.,  1.,  1.],
           [ 1.,  1.,  1.]], dtype=float32)
    >>> y.asnumpy()
    array([[ 0.],
           [ 1.]], dtype=float32)
    >>> z.asnumpy()
    array([[ 0.,  1.]], dtype=float32)
    >>> (x <= 1).asnumpy()
    array([[ 1.,  1.,  1.],
           [ 1.,  1.,  1.]], dtype=float32)
    >>> (x <= y).asnumpy()
    array([[ 0.,  0.,  0.],
           [ 1.,  1.,  1.]], dtype=float32)
    >>> mx.nd.lesser_equal(x, y).asnumpy()
    array([[ 0.,  0.,  0.],
           [ 1.,  1.,  1.]], dtype=float32)
    >>> (z <= y).asnumpy()
    array([[ 1.,  0.],
           [ 1.,  1.]], dtype=float32)
    """
    # pylint: disable= no-member, protected-access
    return _ufunc_helper(
        lhs,
        rhs,
        op.broadcast_lesser_equal,
        lambda x, y: 1 if x <= y else 0,
        _internal._lesser_equal_scalar,
        _internal._greater_equal_scalar)
    # pylint: enable= no-member, protected-access

def logical_and(lhs, rhs):
    """Returns the result of element-wise **logical and** comparison
    operation with broadcasting.

    For each element in input arrays, return 1(true) if lhs elements and rhs elements
    are true, otherwise return 0(false).

    Equivalent to ``lhs and rhs`` and ``mx.nd.broadcast_logical_and(lhs, rhs)``.

    .. note::

       If the corresponding dimensions of two arrays have the same size or one of them has size 1,
       then the arrays are broadcastable to a common shape.

    Parameters
    ----------
    lhs : scalar or mxnet.ndarray.array
        First input of the function.
    rhs : scalar or mxnet.ndarray.array
         Second input of the function. If ``lhs.shape != rhs.shape``, they must be
        broadcastable to a common shape.

    Returns
    -------
    NDArray
        Output array of boolean values.

    Examples
    --------
    >>> x = mx.nd.ones((2,3))
    >>> y = mx.nd.arange(2).reshape((2,1))
    >>> z = mx.nd.arange(2).reshape((1,2))
    >>> x.asnumpy()
    array([[ 1.,  1.,  1.],
           [ 1.,  1.,  1.]], dtype=float32)
    >>> y.asnumpy()
    array([[ 0.],
           [ 1.]], dtype=float32)
    >>> z.asnumpy()
    array([[ 0.,  1.]], dtype=float32)
    >>> mx.nd.logical_and(x, 1).asnumpy()
    array([[ 1.,  1.,  1.],
           [ 1.,  1.,  1.]], dtype=float32)
    >>> mx.nd.logical_and(x, y).asnumpy()
    array([[ 0.,  0.,  0.],
           [ 1.,  1.,  1.]], dtype=float32)
    >>> mx.nd.logical_and(z, y).asnumpy()
    array([[ 0.,  0.],
           [ 0.,  1.]], dtype=float32)
    """
    # pylint: disable= no-member, protected-access
    return _ufunc_helper(
        lhs,
        rhs,
        op.broadcast_logical_and,
        lambda x, y: 1 if x and y else 0,
        _internal._logical_and_scalar,
        None)
    # pylint: enable= no-member, protected-access

def logical_or(lhs, rhs):
    """Returns the result of element-wise **logical or** comparison
    operation with broadcasting.

    For each element in input arrays, return 1(true) if lhs elements or rhs elements
    are true, otherwise return 0(false).

    Equivalent to ``lhs or rhs`` and ``mx.nd.broadcast_logical_or(lhs, rhs)``.

    .. note::

       If the corresponding dimensions of two arrays have the same size or one of them has size 1,
       then the arrays are broadcastable to a common shape.

    Parameters
    ----------
    lhs : scalar or mxnet.ndarray.array
        First input of the function.
    rhs : scalar or mxnet.ndarray.array
         Second input of the function. If ``lhs.shape != rhs.shape``, they must be
        broadcastable to a common shape.

    Returns
    -------
    NDArray
        Output array of boolean values.

    Examples
    --------
    >>> x = mx.nd.ones((2,3))
    >>> y = mx.nd.arange(2).reshape((2,1))
    >>> z = mx.nd.arange(2).reshape((1,2))
    >>> x.asnumpy()
    array([[ 1.,  1.,  1.],
           [ 1.,  1.,  1.]], dtype=float32)
    >>> y.asnumpy()
    array([[ 0.],
           [ 1.]], dtype=float32)
    >>> z.asnumpy()
    array([[ 0.,  1.]], dtype=float32)
    >>> mx.nd.logical_or(x, 1).asnumpy()
    array([[ 1.,  1.,  1.],
           [ 1.,  1.,  1.]], dtype=float32)
    >>> mx.nd.logical_or(x, y).asnumpy()
    array([[ 1.,  1.,  1.],
           [ 1.,  1.,  1.]], dtype=float32)
    >>> mx.nd.logical_or(z, y).asnumpy()
    array([[ 0.,  1.],
           [ 1.,  1.]], dtype=float32)
    """
    # pylint: disable= no-member, protected-access
    return _ufunc_helper(
        lhs,
        rhs,
        op.broadcast_logical_or,
        lambda x, y: 1 if x or y else 0,
        _internal._logical_or_scalar,
        None)
    # pylint: enable= no-member, protected-access

def logical_xor(lhs, rhs):
    """Returns the result of element-wise **logical xor** comparison
    operation with broadcasting.

    For each element in input arrays, return 1(true) if lhs elements or rhs elements
    are true, otherwise return 0(false).

    Equivalent to ``bool(lhs) ^ bool(rhs)`` and ``mx.nd.broadcast_logical_xor(lhs, rhs)``.

    .. note::

       If the corresponding dimensions of two arrays have the same size or one of them has size 1,
       then the arrays are broadcastable to a common shape.

    Parameters
    ----------
    lhs : scalar or mxnet.ndarray.array
        First input of the function.
    rhs : scalar or mxnet.ndarray.array
         Second input of the function. If ``lhs.shape != rhs.shape``, they must be
        broadcastable to a common shape.

    Returns
    -------
    NDArray
        Output array of boolean values.

    Examples
    --------
    >>> x = mx.nd.ones((2,3))
    >>> y = mx.nd.arange(2).reshape((2,1))
    >>> z = mx.nd.arange(2).reshape((1,2))
    >>> x.asnumpy()
    array([[ 1.,  1.,  1.],
           [ 1.,  1.,  1.]], dtype=float32)
    >>> y.asnumpy()
    array([[ 0.],
           [ 1.]], dtype=float32)
    >>> z.asnumpy()
    array([[ 0.,  1.]], dtype=float32)
    >>> mx.nd.logical_xor(x, y).asnumpy()
    array([[ 1.,  1.,  1.],
           [ 0.,  0.,  0.]], dtype=float32)
    """
    # pylint: disable= no-member, protected-access
    return _ufunc_helper(
        lhs,
        rhs,
        op.broadcast_logical_xor,
        lambda x, y: 1 if bool(x) ^ bool(y) else 0,
        _internal._logical_xor_scalar,
        None)
    # pylint: enable= no-member, protected-access

def true_divide(lhs, rhs):

    """This function is similar to :meth:`divide`.
    """
    return divide(lhs, rhs)


def concatenate(arrays, axis=0, always_copy=True):
    """DEPRECATED, use ``concat`` instead

    Parameters
    ----------
    arrays : list of `NDArray`
        Arrays to be concatenate. They must have identical shape except
        the first dimension. They also must have the same data type.
    axis : int
        The axis along which to concatenate.
    always_copy : bool
        Default `True`. When not `True`, if the arrays only contain one
        `NDArray`, that element will be returned directly, avoid copying.

    Returns
    -------
    NDArray
        An `NDArray` that lives on the same context as `arrays[0].context`.
    """
    assert isinstance(arrays, list)
    assert len(arrays) > 0
    assert isinstance(arrays[0], NDArray)

    if not always_copy and len(arrays) == 1:
        return arrays[0]

    shape_axis = arrays[0].shape[axis]
    shape_rest1 = arrays[0].shape[0:axis]
    shape_rest2 = arrays[0].shape[axis+1:]
    dtype = arrays[0].dtype
    for arr in arrays[1:]:
        shape_axis += arr.shape[axis]
        assert shape_rest1 == arr.shape[0:axis]
        assert shape_rest2 == arr.shape[axis+1:]
        assert dtype == arr.dtype
    ret_shape = shape_rest1 + (shape_axis,) + shape_rest2
    ret = empty(ret_shape, ctx=arrays[0].ctx, dtype=dtype)

    idx = 0
    begin = [0 for _ in ret_shape]
    end = list(ret_shape)
    for arr in arrays:
        if axis == 0:
            ret[idx:idx+arr.shape[0]] = arr
        else:
            begin[axis] = idx
            end[axis] = idx+arr.shape[axis]
            # pylint: disable=no-member,protected-access
            _internal._crop_assign(ret, arr, out=ret,
                                   begin=tuple(begin),
                                   end=tuple(end))
            # pylint: enable=no-member,protected-access
        idx += arr.shape[axis]

    return ret


# pylint: disable=redefined-outer-name
def imdecode(str_img, clip_rect=(0, 0, 0, 0), out=None, index=0, channels=3, mean=None):
    """DEPRECATED, use mx.img instead

    Parameters
    ----------
    str_img : str
        Binary image data
    clip_rect : iterable of 4 int
        Clip decoded image to rectangle (x0, y0, x1, y1).
    out : NDArray
        Output buffer. Can be 3 dimensional (c, h, w) or 4 dimensional (n, c, h, w).
    index : int
        Output decoded image to i-th slice of 4 dimensional buffer.
    channels : int
        Number of channels to output. Decode to grey scale when channels = 1.
    mean : NDArray
        Subtract mean from decode image before outputing.
    """
    # pylint: disable= no-member, protected-access, too-many-arguments
    if mean is None:
        mean = NDArray(_new_empty_handle())
    if out is None:
        return _internal._imdecode(mean, index,
                                   clip_rect[0],
                                   clip_rect[1],
                                   clip_rect[2],
                                   clip_rect[3],
                                   channels,
                                   len(str_img),
                                   str_img=str_img)
    else:
        return _internal._imdecode(mean, index,
                                   clip_rect[0],
                                   clip_rect[1],
                                   clip_rect[2],
                                   clip_rect[3],
                                   channels,
                                   len(str_img),
                                   str_img=str_img,
                                   out=out)


def zeros(shape, ctx=None, dtype=None, **kwargs):
    """Returns a new array filled with all zeros, with the given shape and type.

    Parameters
    ----------
    shape : int or tuple of int
        The shape of the empty array.
    ctx : Context, optional
        An optional device context (default is the current default context).
    dtype : str or numpy.dtype, optional
        An optional value type (default is `float32`).
    out : NDArray, optional
        The output NDArray (default is `None`).

    Returns
    -------
    NDArray
        A created array

    Examples
    --------
    >>> mx.nd.zeros(1).asnumpy()
    array([ 0.], dtype=float32)
    >>> mx.nd.zeros((1,2), mx.gpu(0))
    <NDArray 1x2 @gpu(0)>
    >>> mx.nd.zeros((1,2), mx.gpu(0), 'float16').asnumpy()
    array([[ 0.,  0.]], dtype=float16)
    """
    # pylint: disable= unused-argument
    if ctx is None:
        ctx = current_context()
    dtype = mx_real_t if dtype is None else dtype
    # pylint: disable= no-member, protected-access
    return _internal._zeros(shape=shape, ctx=ctx, dtype=dtype, **kwargs)
    # pylint: enable= no-member, protected-access

def eye(N, M=0, k=0, ctx=None, dtype=None, **kwargs):
    """Return a 2-D array with ones on the diagonal and zeros elsewhere.

    Parameters
    ----------
    N: int
        Number of rows in the output.
    M: int, optional
        Number of columns in the output. If 0, defaults to N.
    k: int, optional
        Index of the diagonal: 0 (the default) refers to the main diagonal,
        a positive value refers to an upper diagonal,
        and a negative value to a lower diagonal.
    ctx: Context, optional
        An optional device context (default is the current default context)
    dtype: str or numpy.dtype, optional
        An optional value type (default is `float32`)

    Returns
    -------
    NDArray
        A created array

    Examples
    --------
    >>> mx.nd.eye(2)
    [[ 1.  0.]
     [ 0.  1.]]
    <NDArray 2x2 @cpu(0)>
    >>> mx.nd.eye(2, 3, 1)
    [[ 0.  1.  0.]
     [ 0.  0.  1.]]
    <NDArray 2x3 @cpu(0)>
    """
    # pylint: disable= unused-argument
    if ctx is None:
        ctx = current_context()
    dtype = mx_real_t if dtype is None else dtype
    # pylint: disable= no-member, protected-access
    return _internal._eye(N=N, M=M, k=k, ctx=ctx, dtype=dtype, **kwargs)
    # pylint: enable= no-member, protected-access


def empty(shape, ctx=None, dtype=None):
    """Returns a new array of given shape and type, without initializing entries.

    Parameters
    ----------
    shape : int or tuple of int
        The shape of the empty array.
    ctx : Context, optional
        An optional device context (default is the current default context).
    dtype : str or numpy.dtype, optional
        An optional value type (default is `float32`).

    Returns
    -------
    NDArray
        A created array.

    """
    if isinstance(shape, int):
        shape = (shape, )
    if ctx is None:
        ctx = current_context()
    if dtype is None:
        dtype = mx_real_t
    return NDArray(handle=_new_alloc_handle(shape, ctx, False, dtype))


# pylint: disable= redefined-builtin
def histogram(a, bins=10, range=None):
    """Compute the histogram of the input data.

    Parameters
    ----------
    a : NDArray
        Input data. The histogram is computed over the flattened array.
    bins : int or sequence of scalars
        If bins is an int, it defines the number of equal-width bins in the
        given range (10, by default). If bins is a sequence, it defines the bin edges,
        including the rightmost edge, allowing for non-uniform bin widths.
    range : (float, float), optional
        The lower and upper range of the bins. If not provided, range is simply (a.min(), a.max()).
        Values outside the range are ignored. The first element of the range must be less than or
        equal to the second. range affects the automatic bin computation as well, the range will
        be equally divided by the number of bins.

    Returns
    -------
    NDArray
        A created array.

    """

    # pylint: disable= no-member, protected-access
    if isinstance(bins, NDArray):
        return _internal._histogram(data=a, bins=bins)
    elif isinstance(bins, integer_types):
        if range is None:
            warnings.warn("range is not specified, using numpy's result "
                          "to ensure consistency with numpy")
            res, bin_bounds = np.histogram(a.asnumpy(), bins=bins)
            return array(res), array(bin_bounds)
        return _internal._histogram(data=a, bin_cnt=bins, range=range)
    raise ValueError("bins argument should be either an integer or an NDArray")
    # pylint: enable= no-member, protected-access, redefined-builtin

def split_v2(ary, indices_or_sections, axis=0, squeeze_axis=False):
    """Split an array into multiple sub-arrays.

    Parameters
    ----------
    ary : NDArray
        Array to be divided into sub-arrays.
    indices_or_sections : int or tuple of ints
        If `indices_or_sections` is an integer, N, the array will be divided
        into N equal arrays along `axis`.  If such a split is not possible,
        an error is raised.
        If `indices_or_sections` is a 1-D array of sorted integers, the entries
        indicate where along `axis` the array is split.  For example,
        ``[2, 3]`` would, for ``axis=0``, result in
        - ary[:2]
        - ary[2:3]
        - ary[3:]
        If an index exceeds the dimension of the array along `axis`,
        an empty sub-array is returned correspondingly.
    axis : int, optional
        The axis along which to split, default is 0.
    squeeze_axis: boolean, optional
        Whether to squeeze the axis of sub-arrays or not, only useful when size
        of the sub-arrays are 1 on the `axis`. Default is False.

    Returns
    -------
    NDArray
        A created array.

    """
    indices = []
    axis_size = ary.shape[axis]
    if isinstance(indices_or_sections, int):
        sections = indices_or_sections
        if axis_size % sections:
            raise ValueError('array split does not result in an equal division')
        section_size = int(axis_size / sections)
        indices = [i * section_size for i in range(sections)]
    elif isinstance(indices_or_sections, tuple):
        indices = [0] + list(indices_or_sections)
    else:
        raise ValueError('indices_or_sections must either int or tuple of ints')
    return _internal._split_v2(ary, indices, axis, squeeze_axis)

PyCapsuleDestructor = ctypes.CFUNCTYPE(None, ctypes.c_void_p)
_c_str_dltensor = c_str('dltensor')
_c_str_used_dltensor = c_str('used_dltensor')

def _dlpack_deleter(pycapsule):
    pycapsule = ctypes.c_void_p(pycapsule)
    if ctypes.pythonapi.PyCapsule_IsValid(pycapsule, _c_str_dltensor):
        ptr = ctypes.c_void_p(
            ctypes.pythonapi.PyCapsule_GetPointer(pycapsule, _c_str_dltensor))
        check_call(_LIB.MXNDArrayCallDLPackDeleter(ptr))

_c_dlpack_deleter = PyCapsuleDestructor(_dlpack_deleter)

def to_dlpack_for_read(data):
    """Returns a reference view of NDArray that represents as DLManagedTensor until
       all previous write operations on the current array are finished.

    Parameters
    ----------
    data: NDArray
        input data.

    Returns
    -------
    PyCapsule (the pointer of DLManagedTensor)
        a reference view of NDArray that represents as DLManagedTensor.

    Examples
    --------
    >>> x = mx.nd.ones((2,3))
    >>> y = mx.nd.to_dlpack_for_read(x)
    >>> type(y)
    <class 'PyCapsule'>
    >>> z = mx.nd.from_dlpack(y)
    >>> z
    [[1. 1. 1.]
     [1. 1. 1.]]
    <NDArray 2x3 @cpu(0)>
    """
    data.wait_to_read()
    dlpack = DLPackHandle()
    check_call(_LIB.MXNDArrayToDLPack(data.handle, ctypes.byref(dlpack)))
    return ctypes.pythonapi.PyCapsule_New(dlpack, _c_str_dltensor, _c_dlpack_deleter)

def to_dlpack_for_write(data):
    """Returns a reference view of NDArray that represents as DLManagedTensor until
       all previous read/write operations on the current array are finished.

    Parameters
    ----------
    data: NDArray
        input data.

    Returns
    -------
    PyCapsule (the pointer of DLManagedTensor)
        a reference view of NDArray that represents as DLManagedTensor.

    Examples
    --------
    >>> x = mx.nd.ones((2,3))
    >>> w = mx.nd.to_dlpack_for_write(x)
    >>> type(w)
    <class 'PyCapsule'>
    >>> u = mx.nd.from_dlpack(w)
    >>> u += 1
    >>> x
    [[2. 2. 2.]
     [2. 2. 2.]]
    <NDArray 2x3 @cpu(0)>
    """
    check_call(_LIB.MXNDArrayWaitToWrite(data.handle))
    dlpack = DLPackHandle()
    check_call(_LIB.MXNDArrayToDLPack(data.handle, ctypes.byref(dlpack)))
    return ctypes.pythonapi.PyCapsule_New(dlpack, _c_str_dltensor, _c_dlpack_deleter)

def from_dlpack(dlpack):
    """Returns a NDArray backed by a dlpack tensor.

    Parameters
    ----------
    dlpack: PyCapsule (the pointer of DLManagedTensor)
        input data

    Returns
    -------
    NDArray
        a NDArray backed by a dlpack tensor

    Examples
    --------
    >>> x = mx.nd.ones((2,3))
    >>> y = mx.nd.to_dlpack_for_read(x)
    >>> type(y)
    <class 'PyCapsule'>
    >>> z = mx.nd.from_dlpack(y)
    >>> type(z)
    <class 'mxnet.ndarray.ndarray.NDArray'>
    >>> z
    [[ 1.  1.  1.]
     [ 1.  1.  1.]]
    <NDArray 2x3 @cpu(0)>

    >>> w = mx.nd.to_dlpack_for_write(x)
    >>> type(w)
    <class 'PyCapsule'>
    >>> u = mx.nd.from_dlpack(w)
    >>> u += 1
    >>> x
    [[2. 2. 2.]
     [2. 2. 2.]]
    <NDArray 2x3 @cpu(0)>
    """
    handle = NDArrayHandle()
    dlpack = ctypes.py_object(dlpack)
    assert ctypes.pythonapi.PyCapsule_IsValid(dlpack, _c_str_dltensor), ValueError(
        'Invalid DLPack Tensor. DLTensor capsules can be consumed only once.')
    dlpack_handle = ctypes.c_void_p(ctypes.pythonapi.PyCapsule_GetPointer(dlpack, _c_str_dltensor))
    check_call(_LIB.MXNDArrayFromDLPackEx(dlpack_handle, False, ctypes.byref(handle)))
    # Rename PyCapsule (DLPack)
    ctypes.pythonapi.PyCapsule_SetName(dlpack, _c_str_used_dltensor)
    # delete the deleter of the old dlpack
    ctypes.pythonapi.PyCapsule_SetDestructor(dlpack, None)
    return NDArray(handle=handle)

class DLContext(ctypes.Structure):
    _fields_ = [("device_type", ctypes.c_int),
                ("device_id", ctypes.c_int)]


class DLDataType(ctypes.Structure):
    _fields_ = [("type_code", ctypes.c_uint8),
                ("bits", ctypes.c_uint8),
                ("lanes", ctypes.c_uint16)]
    TYPE_MAP = {
        "int32": (0, 32, 1),
        "int64": (0, 64, 1),
        "bool": (1, 1, 1),
        "uint32": (1, 32, 1),
        "uint64": (1, 64, 1),
        'float16': (2, 16, 1),
        "float32": (2, 32, 1),
        "float64": (2, 64, 1),
    }


class DLTensor(ctypes.Structure):
    _fields_ = [("data", ctypes.c_void_p),
                ("ctx", DLContext),
                ("ndim", ctypes.c_int),
                ("dtype", DLDataType),
                ("shape", ctypes.POINTER(ctypes.c_int64)),
                ("strides", ctypes.POINTER(ctypes.c_int64)),
                ("byte_offset", ctypes.c_uint64)]

class DLManagedTensor(ctypes.Structure):
    pass


DeleterFunc = ctypes.CFUNCTYPE(None, ctypes.POINTER(DLManagedTensor))


DLManagedTensor._fields_ = [("dl_tensor", DLTensor),           # pylint: disable=protected-access
                            ("manager_ctx", ctypes.c_void_p),
                            ("deleter", DeleterFunc)]


@DeleterFunc
def dl_managed_tensor_deleter(dl_managed_tensor_handle):
    void_p = dl_managed_tensor_handle.contents.manager_ctx
    pyobj = ctypes.cast(void_p, ctypes.py_object)
    ctypes.pythonapi.Py_DecRef(pyobj)


def from_numpy(ndarray, zero_copy=True):
    """Returns an MXNet's ndarray backed by numpy's ndarray.
    When `zero_copy` is set to be true,
    this API consumes numpy's ndarray and produces MXNet's ndarray
    without having to copy the content. In this case, we disallow
    users to modify the given numpy ndarray, and it is suggested
    not to read the numpy ndarray as well for internal correctness.

    Parameters
    ----------
    ndarray: numpy.ndarray
        input data

    zero_copy: bool
        Whether we use DLPack's zero-copy conversion to convert to MXNet's NDArray.
        This is only available for c-contiguous arrays, i.e. array.flags[C_CONTIGUOUS] == True.

    Returns
    -------
    NDArray
        a NDArray backed by a dlpack tensor

    """

    def _make_manager_ctx(obj):
        pyobj = ctypes.py_object(obj)
        void_p = ctypes.c_void_p.from_buffer(pyobj)
        ctypes.pythonapi.Py_IncRef(pyobj)
        return void_p

    def _make_dl_tensor(array):
        if str(array.dtype) not in DLDataType.TYPE_MAP:
            raise ValueError(str(array.dtype) + " is not supported.")
        dl_tensor = DLTensor()
        dl_tensor.data = array.ctypes.data_as(ctypes.c_void_p)
        dl_tensor.ctx = DLContext(1, 0)
        dl_tensor.ndim = array.ndim
        dl_tensor.dtype = DLDataType.TYPE_MAP[str(array.dtype)]
        dl_tensor.shape = array.ctypes.shape_as(ctypes.c_int64)
        dl_tensor.strides = None
        dl_tensor.byte_offset = 0
        return dl_tensor

    def _make_dl_managed_tensor(array):
        c_obj = DLManagedTensor()
        c_obj.dl_tensor = _make_dl_tensor(array)
        c_obj.manager_ctx = _make_manager_ctx(array)
        c_obj.deleter = dl_managed_tensor_deleter
        return c_obj

    if not zero_copy:
        return array(ndarray, dtype=ndarray.dtype)

    if not ndarray.flags['C_CONTIGUOUS']:
        raise ValueError("Only c-contiguous arrays are supported for zero-copy")
    ndarray.flags['WRITEABLE'] = False
    c_obj = _make_dl_managed_tensor(ndarray)
    handle = NDArrayHandle()
    check_call(_LIB.MXNDArrayFromDLPackEx(ctypes.byref(c_obj), True, ctypes.byref(handle)))
    return NDArray(handle=handle)<|MERGE_RESOLUTION|>--- conflicted
+++ resolved
@@ -854,21 +854,13 @@
         """
         assert len(slc_key) == len(shape)
         is_subset = False
-<<<<<<< HEAD
-        total_sliced_elements = np.prod([_get_slice_len_for(slc, n)
-=======
         total_sliced_elements = np.prod([_get_slice_len(slc, n)
->>>>>>> 8f10d557
                                          for slc, n in zip(slc_key, shape)])
         if total_sliced_elements in (0, 1):
             return True
         for idx, n in zip(reversed(slc_key), reversed(shape)):
             _, _, step = idx.indices(n)
-<<<<<<< HEAD
-            num_elements = _get_slice_len_for(idx, n)
-=======
             num_elements = _get_slice_len(idx, n)
->>>>>>> 8f10d557
             if num_elements == 0:
                 return True
             elif num_elements > 1 and (step > 1 or step < 0):
@@ -890,11 +882,7 @@
         assert len(slc_key) == len(shape)
         sliced_shape = []
         for slc, n in zip(slc_key, shape):
-<<<<<<< HEAD
-            num_elements = _get_slice_len_for(slc, n)
-=======
             num_elements = _get_slice_len(slc, n)
->>>>>>> 8f10d557
             sliced_shape.append(num_elements)
         return tuple(sliced_shape)
 
@@ -908,11 +896,7 @@
             flat_begin *= n
             flat_end *= n
             begin, _, _ = slc.indices(n)
-<<<<<<< HEAD
-            num_elements = _get_slice_len_for(slc, n)
-=======
             num_elements = _get_slice_len(slc, n)
->>>>>>> 8f10d557
             if num_elements == 0:
                 return 0, 0
             else:
@@ -3144,11 +3128,7 @@
     return dim_size
 
 
-<<<<<<< HEAD
-def _get_slice_len_for(slc, seq_length):
-=======
 def _get_slice_len(slc, seq_length):
->>>>>>> 8f10d557
     """Given a python slice object and the length of the sequence, calculate the number of elements
      in the slice.
 
