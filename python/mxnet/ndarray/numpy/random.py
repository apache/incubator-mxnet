--- conflicted
+++ resolved
@@ -24,11 +24,7 @@
 
 
 __all__ = ['randint', 'uniform', 'normal', "choice", "rand", "multinomial", "multivariate_normal",
-<<<<<<< HEAD
-           "shuffle", 'gamma', 'beta', 'exponential', 'weibull']
-=======
-           "shuffle", 'gamma', 'beta', 'exponential', 'lognormal']
->>>>>>> 4f455ef5
+           "shuffle", 'gamma', 'beta', 'exponential', 'lognormal', 'weibull']
 
 
 def randint(low, high=None, size=None, dtype=None, ctx=None, out=None):
