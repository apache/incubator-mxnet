# Licensed to the Apache Software Foundation (ASF) under one
# or more contributor license agreements.  See the NOTICE file
# distributed with this work for additional information
# regarding copyright ownership.  The ASF licenses this file
# to you under the Apache License, Version 2.0 (the
# "License"); you may not use this file except in compliance
# with the License.  You may obtain a copy of the License at
#
#   http://www.apache.org/licenses/LICENSE-2.0
#
# Unless required by applicable law or agreed to in writing,
# software distributed under the License is distributed on an
# "AS IS" BASIS, WITHOUT WARRANTIES OR CONDITIONS OF ANY
# KIND, either express or implied.  See the License for the
# specific language governing permissions and limitations
# under the License.

"""Namespace for operators used in Gluon dispatched by F=ndarray."""
from __future__ import absolute_import
import numpy as np
from ...context import current_context
from . import _internal as _npi
from ..ndarray import NDArray


__all__ = ['randint', 'uniform', 'normal', "choice", "rand", "multinomial", "multivariate_normal",
<<<<<<< HEAD
           "shuffle", 'gamma', 'exponential', 'geometric']
=======
           "shuffle", 'gamma', 'beta', 'exponential', 'lognormal', 'weibull', 'pareto', 'power']
>>>>>>> bdd34e97


def randint(low, high=None, size=None, dtype=None, ctx=None, out=None):
    r"""Return random integers from `low` (inclusive) to `high` (exclusive).

    Return random integers from the "discrete uniform" distribution of
    the specified dtype in the "half-open" interval [`low`, `high`). If
    `high` is None (the default), then results are from [0, `low`).

    Parameters
    ----------
    low : int
        Lowest (signed) integer to be drawn from the distribution (unless
        ``high=None``, in which case this parameter is one above the
        *highest* such integer).
    high : int, optional
        If provided, one above the largest (signed) integer to be drawn
        from the distribution (see above for behavior if ``high=None``).
    size : int or tuple of ints, optional
        Output shape.  If the given shape is, e.g., ``(m, n, k)``, then
        ``m * n * k`` samples are drawn.  Default is None, in which case a
        single value is returned.
    dtype : dtype, optional
        Desired dtype of the result. All dtypes are determined by their
        name, i.e., 'int64', 'int', etc, so byteorder is not available
        and a specific precision may have different C types depending
        on the platform. The default value is 'np.int'.
    ctx : Context, optional
        Device context of output. Default is current context.
    out : ndarray, optional
        The output ndarray (default is `None`).

    Returns
    -------
    out : ndarray of ints
        `size`-shaped array of random integers from the appropriate
        distribution, or a single such random int if `size` not provided.

    Examples
    --------
    >>> np.random.randint(2, size=10)
    array([1, 0, 0, 0, 1, 1, 0, 0, 1, 0])
    >>> np.random.randint(1, size=10)
    array([0, 0, 0, 0, 0, 0, 0, 0, 0, 0])

    Generate a 2 x 4 array of ints between 0 and 4, inclusive:

    >>> np.random.randint(5, size=(2, 4))
    array([[4, 0, 2, 1],
        [3, 2, 2, 0]])
    """
    if dtype is None:
        dtype = 'int'
    if ctx is None:
        ctx = current_context()
    if size is None:
        size = ()
    if high is None:
        high = low
        low = 0
    return _npi.random_randint(low, high, shape=size, dtype=dtype, ctx=ctx, out=out)


def uniform(low=0.0, high=1.0, size=None, dtype=None, ctx=None, out=None):
    r"""Draw samples from a uniform distribution.

    Samples are uniformly distributed over the half-open interval
    ``[low, high)`` (includes low, but excludes high).  In other words,
    any value within the given interval is equally likely to be drawn
    by `uniform`.

    Parameters
    ----------
    low : float, ndarray, optional
        Lower boundary of the output interval.  All values generated will be
        greater than or equal to low.  The default value is 0.
    high : float, ndarray, optional
        Upper boundary of the output interval.  All values generated will be
        less than high.  The default value is 1.0.
    size : int or tuple of ints, optional
        Output shape.  If the given shape is, e.g., ``(m, n, k)``, then
        ``m * n * k`` samples are drawn.  If size is ``None`` (default),
        a scalar tensor containing a single value is returned if
        ``low`` and ``high`` are both scalars.
    dtype : {'float16', 'float32', 'float64'}, optional
        Data type of output samples. Default is 'float32'
    ctx : Context, optional
        Device context of output. Default is current context.
    out : ``ndarray``, optional
        Store output to an existing ``ndarray``.

    Returns
    -------
    out : ndarray
        Drawn samples from the parameterized uniform distribution.
    """
    from ...numpy import ndarray as np_ndarray
    input_type = (isinstance(low, np_ndarray), isinstance(high, np_ndarray))
    if dtype is None:
        dtype = 'float32'
    if ctx is None:
        ctx = current_context()
    if size == ():
        size = None
    if input_type == (True, True):
        return _npi.uniform(low, high, low=None, high=None, size=size,
                            ctx=ctx, dtype=dtype, out=out)
    elif input_type == (False, True):
        return _npi.uniform(high, low=low, high=None, size=size,
                            ctx=ctx, dtype=dtype, out=out)
    elif input_type == (True, False):
        return _npi.uniform(low, low=None, high=high, size=size,
                            ctx=ctx, dtype=dtype, out=out)
    else:
        return _npi.uniform(low=low, high=high, size=size,
                            ctx=ctx, dtype=dtype, out=out)


def normal(loc=0.0, scale=1.0, size=None, dtype=None, ctx=None, out=None):
    r"""Draw random samples from a normal (Gaussian) distribution.

    Samples are distributed according to a normal distribution parametrized
    by *loc* (mean) and *scale* (standard deviation).


    Parameters
    ----------
    loc : float, optional
        Mean (centre) of the distribution.
    scale : float, optional
        Standard deviation (spread or "width") of the distribution.
    size : int or tuple of ints, optional
        Output shape. If the given shape is, e.g., `(m, n, k)`, then `m * n * k`
        samples are drawn. If size is `None` (default), a scalar tensor containing
        a single value is returned if loc and scale are both scalars.
    dtype : {'float16', 'float32', 'float64'}, optional
        Data type of output samples. Default is 'float32'
    ctx : Context, optional
        Device context of output. Default is current context.
    out : ``ndarray``, optional
        Store output to an existing ``ndarray``.

    Returns
    -------
    out : ndarray
        Drawn samples from the parameterized normal distribution.
    """
    from ...numpy import ndarray as np_ndarray
    input_type = (isinstance(loc, np_ndarray), isinstance(scale, np_ndarray))
    if dtype is None:
        dtype = 'float32'
    if ctx is None:
        ctx = current_context()
    if size == ():
        size = None
    if input_type == (True, True):
        return _npi.normal(loc, scale, loc=None, scale=None, size=size,
                           ctx=ctx, dtype=dtype, out=out)
    elif input_type == (False, True):
        return _npi.normal(scale, loc=loc, scale=None, size=size,
                           ctx=ctx, dtype=dtype, out=out)
    elif input_type == (True, False):
        return _npi.normal(loc, loc=None, scale=scale, size=size,
                           ctx=ctx, dtype=dtype, out=out)
    else:
        return _npi.normal(loc=loc, scale=scale, size=size,
                           ctx=ctx, dtype=dtype, out=out)


def lognormal(mean=0.0, sigma=1.0, size=None, dtype=None, ctx=None, out=None):
    r"""Draw samples from a log-normal distribution.
    Draw samples from a log-normal distribution with specified mean,
    standard deviation, and array shape.  Note that the mean and standard
    deviation are not the values for the distribution itself, but of the
    underlying normal distribution it is derived from.
    Parameters
    ----------
    mean : float or array_like of floats, optional
        Mean value of the underlying normal distribution. Default is 0.
    sigma : float or array_like of floats, optional
        Standard deviation of the underlying normal distribution. Must be
        non-negative. Default is 1.
    size : int or tuple of ints, optional
        Output shape.  If the given shape is, e.g., ``(m, n, k)``, then
        ``m * n * k`` samples are drawn.  If size is ``None`` (default),
        a single value is returned if ``mean`` and ``sigma`` are both scalars.
        Otherwise, ``np.broadcast(mean, sigma).size`` samples are drawn.
    dtype : {'float16', 'float32', 'float64'}, optional
        Data type of output samples. Default is 'float32'
    ctx : Context, optional
        Device context of output. Default is current context.
    out : ``ndarray``, optional
        Store output to an existing ``ndarray``.
    Returns
    -------
    out : ndarray or scalar
        Drawn samples from the parameterized log-normal distribution.
    """
    from . import _op as _mx_np_op
    return _mx_np_op.exp(normal(loc=mean, scale=sigma, size=size, dtype=dtype, ctx=ctx, out=out))


def multinomial(n, pvals, size=None):
    r"""multinomial(n, pvals, size=None)

    Draw samples from a multinomial distribution.

    The multinomial distribution is a multivariate generalisation of the binomial distribution.
    Take an experiment with one of ``p`` possible outcomes. An example of such an experiment is throwing a dice,
    where the outcome can be 1 through 6. Each sample drawn from the distribution represents n such experiments.
    Its values, ``X_i = [X_0, X_1, ..., X_p]``, represent the number of times the outcome was ``i``.

    Parameters
    ----------
    n : int
        Number of experiments.
    pvals : sequence of floats, length p
        Probabilities of each of the p different outcomes. These should sum to 1.
    size : int or tuple of ints, optional
        Output shape. If the given shape is, e.g., ``(m, n, k)``, then ``m * n * k`` samples
        are drawn. Default is None, in which case a single value is returned.

    Returns
    -------
    out : ndarray
        The drawn samples, of shape size, if that was provided. If not, the shape is ``(N,)``.
        In other words, each entry ``out[i,j,...,:]`` is an N-dimensional value drawn from the distribution.

    Examples
    --------
    Throw a dice 1000 times, and 1000 times again:

    >>> np.random.multinomial(1000, [1/6.]*6, size=2)
    array([[164, 161, 179, 158, 150, 188],
           [178, 162, 177, 143, 163, 177]])

    A loaded die is more likely to land on number 6:

    >>> np.random.multinomial(100, [1/7.]*5 + [2/7.])
    array([19, 14, 12, 11, 21, 23])

    >>> np.random.multinomial(100, [1.0 / 3, 2.0 / 3])
    array([32, 68])
    """
    if isinstance(pvals, NDArray):
        return _npi.multinomial(pvals, pvals=None, n=n, size=size)
    else:
        if isinstance(pvals, np.ndarray):
            raise ValueError('numpy ndarray is not supported!')
        if any(isinstance(i, list) for i in pvals):
            raise ValueError('object too deep for desired array')
        return _npi.multinomial(n=n, pvals=pvals, size=size)


def multivariate_normal(mean, cov, size=None, check_valid=None, tol=None):
    """
    multivariate_normal(mean, cov, size=None, check_valid=None, tol=None)

    Draw random samples from a multivariate normal distribution.

    The multivariate normal, multinormal or Gaussian distribution is a
    generalization of the one-dimensional normal distribution to higher
    dimensions.  Such a distribution is specified by its mean and
    covariance matrix.  These parameters are analogous to the mean
    (average or "center") and variance (standard deviation, or "width,"
    squared) of the one-dimensional normal distribution.

    This operator is a little different from the one in official NumPy.
    The official NumPy operator only accepts 1-D ndarray as mean and 2-D ndarray as cov,
    whereas the operator in DeepNumPy supports batch operation and auto-broadcasting.

    Both `mean` and `cov` may have any number of leading dimensions, which correspond
    to a batch shape. They are not necessarily assumed to have the same batch shape,
    just ones which can be broadcasted.

    Parameters
    ----------
    mean : K-D ndarray, of shape (..., N)
        Mean of the N-dimensional distribution.
    cov : (K+1)-D ndarray, of shape (..., N, N)
        Covariance matrix of the distribution. The last two dimensions must be symmetric and
        positive-semidefinite for proper sampling.
    size : int or tuple of ints, optional
        Given a shape of, for example, ``(m,n,k)``,
        ``m*n*k`` identically distributed batchs of samples are
        generated, and packed in an `m`-by-`n`-by-`k` arrangement.
        If no shape is specified, a batch of (`N`-D) sample is returned.
    check_valid : { 'warn', 'raise', 'ignore' }, optional
        Behavior when the covariance matrix is not positive semidefinite.
        (Not supported)
    tol : float, optional
        Tolerance when checking the singular values in covariance matrix.
        cov is cast to double before the check.
        (Not supported)

    Returns
    -------
    out : ndarray
        The input shape of `mean` and `cov` should satisfy the requirements of broadcasting.
        If the parameter `size` is not provided,
        the output shape is ``np.broadcast(mean.shape, cov.shape[:-1])``.
        Otherwise, the output shape is ``size + np.broadcast(mean.shape, cov.shape[:-1])``

    Examples
    --------
    >>> mean = np.array([1, 2])
    >>> cov = np.array([[1, 0], [0, 1]])
    >>> x = np.random.multivariate_normal(mean, cov, (3, 3))
    >>> x.shape
    (3, 3, 2)

    The following is probably true, given that 0.6 is roughly twice the
    standard deviation:

    >>> list((x[0,0,:] - mean) < 0.6)
    [True, True] # random

    # Performs autobroadcasting when the batch shape of
    # `mean` and `cov` is different but compatible.

    >>> mean = np.zeros((3,2)) # shape (3, 2)
    >>> cov = np.array([[1, 0], [0, 100]]) # shape (2, 2)
    >>> x = np.random.multivariate_normal(mean, cov)
    >>> x
    array([[-1.6115597 , -8.726251  ],
           [ 2.2425299 ,  2.8104177 ],
           [ 0.36229908, -8.386591  ]])
    """
    if check_valid is not None:
        raise NotImplementedError('Parameter `check_valid` is not supported')
    if tol is not None:
        raise NotImplementedError('Parameter `tol` is not supported')
    return _npi.mvn_fallback(mean, cov, size=size)


def choice(a, size=None, replace=True, p=None, ctx=None, out=None):
    r"""Generates a random sample from a given 1-D array

    Parameters
    -----------
    a : 1-D array-like or int
        If an ndarray, a random sample is generated from its elements.
        If an int, the random sample is generated as if a were np.arange(a)
    size : int or tuple of ints, optional
        Output shape.  If the given shape is, e.g., ``(m, n, k)``, then
        ``m * n * k`` samples are drawn.  Default is None, in which case a
        single value is returned.
    replace : boolean, optional
        Whether the sample is with or without replacement
    p : 1-D array-like, optional
        The probabilities associated with each entry in a.
        If not given the sample assumes a uniform distribution over all
        entries in a.
    ctx : Context, optional
        Device context of output. Default is current context.

    Returns
    --------
    samples : ndarray
        The generated random samples

    Examples
    ---------
    Generate a uniform random sample from np.arange(5) of size 3:

    >>> np.random.choice(5, 3)
    array([0, 3, 4])
    >>> #This is equivalent to np.random.randint(0,5,3)

    Generate a non-uniform random sample from np.arange(5) of size 3:

    >>> np.random.choice(5, 3, p=[0.1, 0, 0.3, 0.6, 0])
    array([3, 3, 0])

    Generate a uniform random sample from np.arange(5) of size 3 without
    replacement:

    >>> np.random.choice(5, 3, replace=False)
    array([3,1,0])
    >>> #This is equivalent to np.random.permutation(np.arange(5))[:3]

    Generate a non-uniform random sample from np.arange(5) of size
    3 without replacement:

    >>> np.random.choice(5, 3, replace=False, p=[0.1, 0, 0.3, 0.6, 0])
    array([2, 3, 0])
    """
    from ...numpy import ndarray as np_ndarray
    if ctx is None:
        ctx = current_context()
    if size == ():
        size = None
    if isinstance(a, np_ndarray):
        ctx = None
        if p is None:
            indices = _npi.choice(a, a=None, size=size,
                                  replace=replace, ctx=ctx, weighted=False)
            return _npi.take(a, indices)
        else:
            indices = _npi.choice(a, p, a=None, size=size,
                                  replace=replace, ctx=ctx, weighted=True)
            return _npi.take(a, indices)
    else:
        if p is None:
            return _npi.choice(a=a, size=size, replace=replace, ctx=ctx, weighted=False, out=out)
        else:
            return _npi.choice(p, a=a, size=size, replace=replace, ctx=ctx, weighted=True, out=out)


def exponential(scale=1.0, size=None, ctx=None, out=None):
    r"""Draw samples from an exponential distribution.
    Parameters
    ----------
    scale : float or array_like of floats
        The scale parameter, :math:`\beta = 1/\lambda`. Must be
        non-negative.
    size : int or tuple of ints, optional
        Output shape.  If the given shape is, e.g., ``(m, n, k)``, then
        ``m * n * k`` samples are drawn.  If size is ``None`` (default),
        a single value is returned if ``scale`` is a scalar.  Otherwise,
        ``np.array(scale).size`` samples are drawn.
    Returns
    -------
    out : ndarray or scalar
        Drawn samples from the parameterized exponential distribution.
    """
    from ...numpy import ndarray as np_ndarray
    tensor_type_name = np_ndarray
    if ctx is None:
        ctx = current_context()
    if size == ():
        size = None
    is_tensor = isinstance(scale, tensor_type_name)
    if is_tensor:
        return _npi.exponential(scale, scale=None, size=size,
                                ctx=ctx, out=out)
    else:
        return _npi.exponential(scale=scale, size=size, ctx=ctx, out=out)


def weibull(a, size=None):
    r"""Draw samples from a 1-parameter Weibull distribution with given
    parameter a, via inversion.

    Parameters
    ----------
    a : float or array_like of floats
        Shape of the distribution. Must be non-negative.
    size : int or tuple of ints, optional
        Output shape.  If the given shape is, e.g., ``(m, n, k)``, then
        ``m * n * k`` samples are drawn.  If size is ``None`` (default),
        a single value is returned if ``a`` is a scalar. Otherwise,
        ``np.array(a).size`` samples are drawn.
    Returns
    -------
    out : ndarray or scalar
        Drawn samples from the 1-parameter Weibull distribution.
    Examples
    --------
    >>> np.random.weibull(a=5)
    array(0.9553641)

    >>> np.random.weibull(a=5, size=[2,3])
    array([[1.0466299 , 1.1320982 , 0.98415005],
          [1.1430776 , 0.9532727 , 1.1344457 ]])

    >>> np.random.weibull(a=np.array([2,3])
    array([0.98843634, 1.0125613 ])

    The Weibull distribution is one of a class of Generalized Extreme
    Value (GEV) distributions. This class includes the Gumbel and Frechet
    distributions.

    The probability density for the Weibull distribution is
    f(x) = \frac{a}{\lambda}(\frac{x}{\lambda})^{a-1}e^{-(x/\lambda)^a},
    where a is the shape and \lambda the scale. The generated 1-parameter
    Weibull sample has the scale parameter \lambda = 1.

    The Weibull distribution is commonly used in reliability engineering to
    model time to failure, in modeling particle sizes, in information retrieval
    to model dwell time on pages, in quantitative finance to model risk etc.
    """
    from ...numpy import ndarray as np_ndarray
    tensor_type_name = np_ndarray
    if size == ():
        size = None
    is_tensor = isinstance(a, tensor_type_name)
    if is_tensor:
        return _npi.weibull(a, a=None, size=size)
    else:
        return _npi.weibull(a=a, size=size)


def pareto(a, size=None):
    r"""Draw samples from a Pareto II or Lomax distribution with specified shape a.

    Parameters
    ----------
    a : float or array_like of floats
            Shape of the distribution. Must be > 0.
    size : int or tuple of ints, optional
        Output shape.  If the given shape is, e.g., ``(m, n, k)``, then
        ``m * n * k`` samples are drawn.  If size is ``None`` (default),
        a single value is returned if ``a`` is a scalar. Otherwise,
        ``np.array(a).size`` samples are drawn.

    Returns
    -------
    out : ndarray or scalar
        Drawn samples from the Pareto distribution.

    Examples
    --------
    >>> np.random.pareto(a=5)
    array(0.12749612)
    >>> mx.numpy.random.pareto(a=5, size=[2,3])
    array([[0.06933999, 0.0344373 , 0.10654891],
            [0.0311172 , 0.12911797, 0.03370714]])
    >>> np.random.pareto(a=np.array([2,3])
    array([0.26636696, 0.15685666])

    The probability density for the Pareto distribution is f(x) = \frac{am^a}{x^{a+1}}
    where a is the shape and m the scale. Here m is assumed 1. The Pareto distribution
    is a power law distribution. Pareto created it to describe the wealth in the economy.
    """
    from ...numpy import ndarray as np_ndarray
    tensor_type_name = np_ndarray
    if size == ():
        size = None
    is_tensor = isinstance(a, tensor_type_name)
    if is_tensor:
        return _npi.pareto(a, a=None, size=size)
    else:
        return _npi.pareto(a=a, size=size)


def power(a, size=None):
    r"""Draw samples in [0, 1] from a power distribution with given parameter a.

    Parameters
    ----------
    a : float or array_like of floats
        Shape of the distribution. Must be > 0.
    size : int or tuple of ints, optional
        Output shape.  If the given shape is, e.g., ``(m, n, k)``, then
        ``m * n * k`` samples are drawn.  If size is ``None`` (default),
        a single value is returned if ``a`` is a scalar. Otherwise,
        ``np.array(a).size`` samples are drawn.

    Returns
    -------
    out : ndarray or scalar
        Drawn samples from the power distribution.

    Examples
    --------
    >>> np.random.power(a=5)
    array(0.8602478)
    >>> np.random.power(a=5, size=[2,3])
    array([[0.988391  , 0.5153122 , 0.9383134 ],
           [0.9078098 , 0.87819266, 0.730635]])
    >>> np.random.power(a=np.array([2,3])
    array([0.7499419 , 0.88894516])

    The probability density function is f(x; a) = ax^{a-1}, 0 \le x \le 1, a>0.
    The power distribution is just the inverse of the Pareto distribution and
    a special case of the Beta distribution.
    """
    from ...numpy import ndarray as np_ndarray
    tensor_type_name = np_ndarray
    if size == ():
        size = None
    is_tensor = isinstance(a, tensor_type_name)
    if is_tensor:
        return _npi.powerd(a, a=None, size=size)
    else:
        return _npi.powerd(a=a, size=size)


def gamma(shape, scale=1.0, size=None, dtype=None, ctx=None, out=None):
    """Draw samples from a Gamma distribution.

    Samples are drawn from a Gamma distribution with specified parameters,
    `shape` (sometimes designated "k") and `scale` (sometimes designated
    "theta"), where both parameters are > 0.

    Parameters
    ----------
    shape : float or array_like of floats
        The shape of the gamma distribution. Should be greater than zero.
    scale : float or array_like of floats, optional
        The scale of the gamma distribution. Should be greater than zero.
        Default is equal to 1.
    size : int or tuple of ints, optional
        Output shape.  If the given shape is, e.g., ``(m, n, k)``, then
        ``m * n * k`` samples are drawn.  If size is ``None`` (default),
        a single value is returned if ``shape`` and ``scale`` are both scalars.
        Otherwise, ``np.broadcast(shape, scale).size`` samples are drawn.
    ctx : Context, optional
        Device context of output. Default is current context.

    Returns
    -------
    out : ndarray or scalar
        Drawn samples from the parameterized gamma distribution.

    The Gamma distribution is often used to model the times to failure of
    electronic components, and arises naturally in processes for which the
    waiting times between Poisson distributed events are relevant.
    """
    from ...numpy import ndarray as np_ndarray
    input_type = (isinstance(shape, np_ndarray), isinstance(scale, np_ndarray))
    if dtype is None:
        dtype = 'float32'
    if ctx is None:
        ctx = current_context()
    if out is not None:
        size = out.shape
    if size == ():
        size = None
    if input_type == (True, True):
        return _npi.gamma(shape, scale, shape=None, scale=None, size=size,
                          ctx=ctx, dtype=dtype, out=out)
    elif input_type == (False, True):
        return _npi.gamma(scale, shape=shape, scale=None, size=size,
                          ctx=ctx, dtype=dtype, out=out)
    elif input_type == (True, False):
        return _npi.gamma(shape, shape=None, scale=scale, size=size,
                          ctx=ctx, dtype=dtype, out=out)
    else:
        return _npi.gamma(shape=shape, scale=scale, size=size,
                          ctx=ctx, dtype=dtype, out=out)

    raise ValueError("Distribution parameters must be either mxnet.numpy.ndarray or numbers")


def beta(a, b, size=None, dtype=None, ctx=None):
    r"""Draw samples from a Beta distribution.

    The Beta distribution is a special case of the Dirichlet distribution,
    and is related to the Gamma distribution.  It has the probability
    distribution function

    .. math:: f(x; a,b) = \frac{1}{B(\alpha, \beta)} x^{\alpha - 1}
                                                     (1 - x)^{\beta - 1},

    where the normalisation, B, is the beta function,

    .. math:: B(\alpha, \beta) = \int_0^1 t^{\alpha - 1}
                                 (1 - t)^{\beta - 1} dt.

    It is often seen in Bayesian inference and order statistics.

    Parameters
    ----------
    a : float or array_like of floats
        Alpha, positive (>0).
    b : float or array_like of floats
        Beta, positive (>0).
    size : int or tuple of ints, optional
        Output shape.  If the given shape is, e.g., ``(m, n, k)``, then
        ``m * n * k`` samples are drawn.  If size is ``None`` (default),
        a single value is returned if ``a`` and ``b`` are both scalars.
        Otherwise, ``np.broadcast(a, b).size`` samples are drawn.
    dtype : {'float16', 'float32', 'float64'}, optional
        Data type of output samples. Default is 'float32'.
        Dtype 'float32' or 'float64' is strongly recommended,
        since lower precision might lead to out of range issue.
    ctx : Context, optional
        Device context of output. Default is current context.

    Notes
    -------
    To use this  operator with scalars as input, please run ``npx.set_np()`` first.

    Returns
    -------
    out : ndarray or scalar
        Drawn samples from the parameterized beta distribution.
    """
    if dtype is None:
        dtype = 'float32'
    if ctx is None:
        ctx = current_context()
    if size == ():
        size = None
    # use fp64 to prevent precision loss
    X = gamma(a, 1, size=size, dtype='float64', ctx=ctx)
    Y = gamma(b, 1, size=size, dtype='float64', ctx=ctx)
    out = X/(X + Y)
    return out.astype(dtype)


def rand(*size, **kwargs):
    r"""Random values in a given shape.

    Create an array of the given shape and populate it with random
    samples from a uniform distribution over [0, 1).
    Parameters
    ----------
    d0, d1, ..., dn : int, optional
        The dimensions of the returned array, should be all positive.
        If no argument is given a single Python float is returned.
    Returns
    -------
    out : ndarray
       Random values.
    Examples
    --------
    >>> np.random.rand(3,2)
    array([[ 0.14022471,  0.96360618],  #random
           [ 0.37601032,  0.25528411],  #random
           [ 0.49313049,  0.94909878]]) #random
    """
    output_shape = ()
    for s in size:
        output_shape += (s,)
    return uniform(0, 1, size=output_shape, **kwargs)


def shuffle(x):
    """
    Modify a sequence in-place by shuffling its contents.

    This function only shuffles the array along the first axis of a
    multi-dimensional array. The order of sub-arrays is changed but
    their contents remain the same.

    Parameters
    ----------
    x: ndarray
        The array or list to be shuffled.

    Returns
    -------
    None

    Examples
    --------
    >>> arr = np.arange(10)
    >>> np.random.shuffle(arr)
    >>> arr
    array([5., 1., 0., 6., 7., 3., 9., 8., 4., 2.])  # random

    Multi-dimensional arrays are only shuffled along the first axis:

    >>> arr = np.arange(9).reshape((3, 3))
    >>> np.random.shuffle(arr)
    >>> arr
    array([[6., 7., 8.], # random
           [3., 4., 5.],
           [0., 1., 2.]])
    """
    _npi.shuffle(x, out=x)


def geometric(p, size=None, dtype=None, ctx=None, out=None):
    """Draw samples from the geometric distribution.

    Bernoulli trials are experiments with one of two outcomes: success or failure
    (an example of such an experiment is flipping a coin). The geometric distribution
    models the number of trials that must be run in order to achieve success.
    It is therefore supported on the positive integers, k = 1, 2, ....

    Parameters
    ----------
    p : float or array_like of floats. The probability of success of an individual trial.
    size : int or tuple of ints, optional
        Output shape. If the given shape is, e.g., (m, n, k),
        then m * n * k samples are drawn. If size is None (default), a single value is returned if p is a scalar.
        Otherwise, np.array(p).size samples are drawn.
    ctx : Context, optional
        Device context of output. Default is current context.

    Returns
    -------
    out : ndarray or scalar
        Drawn samples from the parameterized geometric distribution.

    The geometric distribution models the number of trials that must be run in order to achieve success.
    """
    from ...numpy import ndarray as np_ndarray
    input_type = isinstance(p, np_ndarray)
    if dtype is None:
        dtype = 'float32'
    if ctx is None:
        ctx = current_context()
    if size == ():
        size = None
    if input_type:
        return _npi.geometric(p, prob=None, size=size,
                              ctx=ctx, dtype=dtype, out=out)
    else:
        return _npi.geometric(prob=p, size=size,
                              ctx=ctx, dtype=dtype, out=out)<|MERGE_RESOLUTION|>--- conflicted
+++ resolved
@@ -24,11 +24,7 @@
 
 
 __all__ = ['randint', 'uniform', 'normal', "choice", "rand", "multinomial", "multivariate_normal",
-<<<<<<< HEAD
-           "shuffle", 'gamma', 'exponential', 'geometric']
-=======
-           "shuffle", 'gamma', 'beta', 'exponential', 'lognormal', 'weibull', 'pareto', 'power']
->>>>>>> bdd34e97
+           "shuffle", 'gamma', 'beta', 'exponential', 'lognormal', 'weibull', 'pareto', 'power', "geometric"]
 
 
 def randint(low, high=None, size=None, dtype=None, ctx=None, out=None):
