# Licensed to the Apache Software Foundation (ASF) under one
# or more contributor license agreements.  See the NOTICE file
# distributed with this work for additional information
# regarding copyright ownership.  The ASF licenses this file
# to you under the Apache License, Version 2.0 (the
# "License"); you may not use this file except in compliance
# with the License.  You may obtain a copy of the License at
#
#   http://www.apache.org/licenses/LICENSE-2.0
#
# Unless required by applicable law or agreed to in writing,
# software distributed under the License is distributed on an
# "AS IS" BASIS, WITHOUT WARRANTIES OR CONDITIONS OF ANY
# KIND, either express or implied.  See the License for the
# specific language governing permissions and limitations
# under the License.

"""Namespace for operators used in Gluon dispatched by F=ndarray."""
from __future__ import absolute_import
import numpy as np
from ...context import current_context
from . import _internal as _npi
from ..ndarray import NDArray


<<<<<<< HEAD
__all__ = ["randint", "uniform", "normal", "choice", "rand", "multinomial", "shuffle", "randn",
            "multivariate_normal"]

=======
__all__ = ['randint', 'uniform', 'normal', "choice", "rand", "multinomial", "shuffle", 'gamma']
>>>>>>> 8accaca2


def randint(low, high=None, size=None, dtype=None, ctx=None, out=None):
    r"""Return random integers from `low` (inclusive) to `high` (exclusive).

    Return random integers from the "discrete uniform" distribution of
    the specified dtype in the "half-open" interval [`low`, `high`). If
    `high` is None (the default), then results are from [0, `low`).

    Parameters
    ----------
    low : int
        Lowest (signed) integer to be drawn from the distribution (unless
        ``high=None``, in which case this parameter is one above the
        *highest* such integer).
    high : int, optional
        If provided, one above the largest (signed) integer to be drawn
        from the distribution (see above for behavior if ``high=None``).
    size : int or tuple of ints, optional
        Output shape.  If the given shape is, e.g., ``(m, n, k)``, then
        ``m * n * k`` samples are drawn.  Default is None, in which case a
        single value is returned.
    dtype : dtype, optional
        Desired dtype of the result. All dtypes are determined by their
        name, i.e., 'int64', 'int', etc, so byteorder is not available
        and a specific precision may have different C types depending
        on the platform. The default value is 'np.int'.
    ctx : Context, optional
        Device context of output. Default is current context.
    out : ndarray, optional
        The output ndarray (default is `None`).

    Returns
    -------
    out : ndarray of ints
        `size`-shaped array of random integers from the appropriate
        distribution, or a single such random int if `size` not provided.

    Examples
    --------
    >>> np.random.randint(2, size=10)
    array([1, 0, 0, 0, 1, 1, 0, 0, 1, 0])
    >>> np.random.randint(1, size=10)
    array([0, 0, 0, 0, 0, 0, 0, 0, 0, 0])

    Generate a 2 x 4 array of ints between 0 and 4, inclusive:

    >>> np.random.randint(5, size=(2, 4))
    array([[4, 0, 2, 1],
        [3, 2, 2, 0]])
    """
    if dtype is None:
        dtype = 'int'
    if ctx is None:
        ctx = current_context()
    if size is None:
        size = ()
    if high is None:
        high = low
        low = 0
    return _npi.random_randint(low, high, shape=size, dtype=dtype, ctx=ctx, out=out)


def uniform(low=0.0, high=1.0, size=None, dtype=None, ctx=None, out=None):
    r"""Draw samples from a uniform distribution.

    Samples are uniformly distributed over the half-open interval
    ``[low, high)`` (includes low, but excludes high).  In other words,
    any value within the given interval is equally likely to be drawn
    by `uniform`.

    Parameters
    ----------
    low : float, ndarray, optional
        Lower boundary of the output interval.  All values generated will be
        greater than or equal to low.  The default value is 0.
    high : float, ndarray, optional
        Upper boundary of the output interval.  All values generated will be
        less than high.  The default value is 1.0.
    size : int or tuple of ints, optional
        Output shape.  If the given shape is, e.g., ``(m, n, k)``, then
        ``m * n * k`` samples are drawn.  If size is ``None`` (default),
        a scalar tensor containing a single value is returned if
        ``low`` and ``high`` are both scalars.
    dtype : {'float16', 'float32', 'float64'}, optional
        Data type of output samples. Default is 'float32'
    ctx : Context, optional
        Device context of output. Default is current context.
    out : ``ndarray``, optional
        Store output to an existing ``ndarray``.

    Returns
    -------
    out : ndarray
        Drawn samples from the parameterized uniform distribution.
    """
    from ...numpy import ndarray as np_ndarray
    input_type = (isinstance(low, np_ndarray), isinstance(high, np_ndarray))
    if dtype is None:
        dtype = 'float32'
    if ctx is None:
        ctx = current_context()
    if size == ():
        size = None
    if input_type == (True, True):
        return _npi.uniform(low, high, low=None, high=None, size=size,
                            ctx=ctx, dtype=dtype, out=out)
    elif input_type == (False, True):
        return _npi.uniform(high, low=low, high=None, size=size,
                            ctx=ctx, dtype=dtype, out=out)
    elif input_type == (True, False):
        return _npi.uniform(low, low=None, high=high, size=size,
                            ctx=ctx, dtype=dtype, out=out)
    else:
        return _npi.uniform(low=low, high=high, size=size,
                            ctx=ctx, dtype=dtype, out=out)


def normal(loc=0.0, scale=1.0, size=None, dtype=None, ctx=None, out=None):
    r"""Draw random samples from a normal (Gaussian) distribution.

    Samples are distributed according to a normal distribution parametrized
    by *loc* (mean) and *scale* (standard deviation).


    Parameters
    ----------
    loc : float, optional
        Mean (centre) of the distribution.
    scale : float, optional
        Standard deviation (spread or "width") of the distribution.
    size : int or tuple of ints, optional
        Output shape. If the given shape is, e.g., `(m, n, k)`, then `m * n * k`
        samples are drawn. If size is `None` (default), a scalar tensor containing
        a single value is returned if loc and scale are both scalars.
    dtype : {'float16', 'float32', 'float64'}, optional
        Data type of output samples. Default is 'float32'
    ctx : Context, optional
        Device context of output. Default is current context.
    out : ``ndarray``, optional
        Store output to an existing ``ndarray``.

    Returns
    -------
    out : ndarray
        Drawn samples from the parameterized normal distribution.
    """
    from ...numpy import ndarray as np_ndarray
    input_type = (isinstance(loc, np_ndarray), isinstance(scale, np_ndarray))
    if dtype is None:
        dtype = 'float32'
    if ctx is None:
        ctx = current_context()
    if size == ():
        size = None
    if input_type == (True, True):
        return _npi.normal(loc, scale, loc=None, scale=None, size=size,
                           ctx=ctx, dtype=dtype, out=out)
    elif input_type == (False, True):
        return _npi.normal(scale, loc=loc, scale=None, size=size,
                           ctx=ctx, dtype=dtype, out=out)
    elif input_type == (True, False):
        return _npi.normal(loc, loc=None, scale=scale, size=size,
                           ctx=ctx, dtype=dtype, out=out)
    else:
        return _npi.normal(loc=loc, scale=scale, size=size,
                           ctx=ctx, dtype=dtype, out=out)


def multinomial(n, pvals, size=None):
    r"""multinomial(n, pvals, size=None)

    Draw samples from a multinomial distribution.

    The multinomial distribution is a multivariate generalisation of the binomial distribution.
    Take an experiment with one of ``p`` possible outcomes. An example of such an experiment is throwing a dice,
    where the outcome can be 1 through 6. Each sample drawn from the distribution represents n such experiments.
    Its values, ``X_i = [X_0, X_1, ..., X_p]``, represent the number of times the outcome was ``i``.

    Parameters
    ----------
    n : int
        Number of experiments.
    pvals : sequence of floats, length p
        Probabilities of each of the p different outcomes. These should sum to 1.
    size : int or tuple of ints, optional
        Output shape. If the given shape is, e.g., ``(m, n, k)``, then ``m * n * k`` samples
        are drawn. Default is None, in which case a single value is returned.

    Returns
    -------
    out : ndarray
        The drawn samples, of shape size, if that was provided. If not, the shape is ``(N,)``.
        In other words, each entry ``out[i,j,...,:]`` is an N-dimensional value drawn from the distribution.

    Examples
    --------
    Throw a dice 1000 times, and 1000 times again:

    >>> np.random.multinomial(1000, [1/6.]*6, size=2)
    array([[164, 161, 179, 158, 150, 188],
           [178, 162, 177, 143, 163, 177]])

    A loaded die is more likely to land on number 6:

    >>> np.random.multinomial(100, [1/7.]*5 + [2/7.])
    array([19, 14, 12, 11, 21, 23])

    >>> np.random.multinomial(100, [1.0 / 3, 2.0 / 3])
    array([32, 68])
    """
    if isinstance(pvals, NDArray):
        return _npi.multinomial(pvals, pvals=None, n=n, size=size)
    else:
        if isinstance(pvals, np.ndarray):
            raise ValueError('numpy ndarray is not supported!')
        if any(isinstance(i, list) for i in pvals):
            raise ValueError('object too deep for desired array')
        return _npi.multinomial(n=n, pvals=pvals, size=size)


def choice(a, size=None, replace=True, p=None, ctx=None, out=None):
    r"""Generates a random sample from a given 1-D array

    Parameters
    -----------
    a : 1-D array-like or int
        If an ndarray, a random sample is generated from its elements.
        If an int, the random sample is generated as if a were np.arange(a)
    size : int or tuple of ints, optional
        Output shape.  If the given shape is, e.g., ``(m, n, k)``, then
        ``m * n * k`` samples are drawn.  Default is None, in which case a
        single value is returned.
    replace : boolean, optional
        Whether the sample is with or without replacement
    p : 1-D array-like, optional
        The probabilities associated with each entry in a.
        If not given the sample assumes a uniform distribution over all
        entries in a.
    ctx : Context, optional
        Device context of output. Default is current context.

    Returns
    --------
    samples : ndarray
        The generated random samples

    Examples
    ---------
    Generate a uniform random sample from np.arange(5) of size 3:

    >>> np.random.choice(5, 3)
    array([0, 3, 4])
    >>> #This is equivalent to np.random.randint(0,5,3)

    Generate a non-uniform random sample from np.arange(5) of size 3:

    >>> np.random.choice(5, 3, p=[0.1, 0, 0.3, 0.6, 0])
    array([3, 3, 0])

    Generate a uniform random sample from np.arange(5) of size 3 without
    replacement:

    >>> np.random.choice(5, 3, replace=False)
    array([3,1,0])
    >>> #This is equivalent to np.random.permutation(np.arange(5))[:3]

    Generate a non-uniform random sample from np.arange(5) of size
    3 without replacement:

    >>> np.random.choice(5, 3, replace=False, p=[0.1, 0, 0.3, 0.6, 0])
    array([2, 3, 0])
    """
    from ...numpy import ndarray as np_ndarray
    if ctx is None:
        ctx = current_context()
    if size == ():
        size = None
    if isinstance(a, np_ndarray):
        ctx = None
        if p is None:
            indices = _npi.choice(a, a=None, size=size,
                                  replace=replace, ctx=ctx, weighted=False)
            return _npi.take(a, indices)
        else:
            indices = _npi.choice(a, p, a=None, size=size,
                                  replace=replace, ctx=ctx, weighted=True)
            return _npi.take(a, indices)
    else:
        if p is None:
            return _npi.choice(a=a, size=size, replace=replace, ctx=ctx, weighted=False, out=out)
        else:
            return _npi.choice(p, a=a, size=size, replace=replace, ctx=ctx, weighted=True, out=out)


def gamma(shape, scale=1.0, size=None, dtype=None, ctx=None, out=None):
    """Draw samples from a Gamma distribution.

    Samples are drawn from a Gamma distribution with specified parameters,
    `shape` (sometimes designated "k") and `scale` (sometimes designated
    "theta"), where both parameters are > 0.

    Parameters
    ----------
    shape : float or array_like of floats
        The shape of the gamma distribution. Should be greater than zero.
    scale : float or array_like of floats, optional
        The scale of the gamma distribution. Should be greater than zero.
        Default is equal to 1.
    size : int or tuple of ints, optional
        Output shape.  If the given shape is, e.g., ``(m, n, k)``, then
        ``m * n * k`` samples are drawn.  If size is ``None`` (default),
        a single value is returned if ``shape`` and ``scale`` are both scalars.
        Otherwise, ``np.broadcast(shape, scale).size`` samples are drawn.
    ctx : Context, optional
        Device context of output. Default is current context.

    Returns
    -------
    out : ndarray or scalar
        Drawn samples from the parameterized gamma distribution.

    The Gamma distribution is often used to model the times to failure of
    electronic components, and arises naturally in processes for which the
    waiting times between Poisson distributed events are relevant.
    """
    from ...numpy import ndarray as np_ndarray
    input_type = (isinstance(shape, np_ndarray), isinstance(scale, np_ndarray))
    if dtype is None:
        dtype = 'float32'
    if ctx is None:
        ctx = current_context()
    if out is not None:
        size = out.shape
    if size == ():
        size = None
    if input_type == (True, True):
        return _npi.gamma(shape, scale, shape=None, scale=None, size=size,
                          ctx=ctx, dtype=dtype, out=out)
    elif input_type == (False, True):
        return _npi.gamma(scale, shape=shape, scale=None, size=size,
                          ctx=ctx, dtype=dtype, out=out)
    elif input_type == (True, False):
        return _npi.gamma(shape, shape=None, scale=scale, size=size,
                          ctx=ctx, dtype=dtype, out=out)
    else:
        return _npi.gamma(shape=shape, scale=scale, size=size,
                          ctx=ctx, dtype=dtype, out=out)

    raise ValueError("Distribution parameters must be either mxnet.numpy.ndarray or numbers")


def rand(*size, **kwargs):
    r"""Random values in a given shape.

    Create an array of the given shape and populate it with random
    samples from a uniform distribution over [0, 1).
    Parameters
    ----------
    d0, d1, ..., dn : int, optional
        The dimensions of the returned array, should be all positive.
        If no argument is given a single Python float is returned.
    Returns
    -------
    out : ndarray
       Random values.
    Examples
    --------
    >>> np.random.rand(3,2)
    array([[ 0.14022471,  0.96360618],  #random
           [ 0.37601032,  0.25528411],  #random
           [ 0.49313049,  0.94909878]]) #random
    """
    output_shape = ()
    for s in size:
        output_shape += (s,)
    return uniform(0, 1, size=output_shape, **kwargs)


def shuffle(x):
    """
    Modify a sequence in-place by shuffling its contents.

    This function only shuffles the array along the first axis of a
    multi-dimensional array. The order of sub-arrays is changed but
    their contents remain the same.

    Parameters
    ----------
    x: ndarray
        The array or list to be shuffled.

    Returns
    -------
    None

    Examples
    --------
    >>> arr = np.arange(10)
    >>> np.random.shuffle(arr)
    >>> arr
    array([5., 1., 0., 6., 7., 3., 9., 8., 4., 2.])  # random

    Multi-dimensional arrays are only shuffled along the first axis:

    >>> arr = np.arange(9).reshape((3, 3))
    >>> np.random.shuffle(arr)
    >>> arr
    array([[6., 7., 8.], # random
           [3., 4., 5.],
           [0., 1., 2.]])
    """
    _npi.shuffle(x, out=x)


def multivariate_normal(mean, cov, size=None):
    return _npi.mvn_fallback(mean, cov, shape=size)<|MERGE_RESOLUTION|>--- conflicted
+++ resolved
@@ -23,13 +23,9 @@
 from ..ndarray import NDArray
 
 
-<<<<<<< HEAD
 __all__ = ["randint", "uniform", "normal", "choice", "rand", "multinomial", "shuffle", "randn",
-            "multivariate_normal"]
-
-=======
-__all__ = ['randint', 'uniform', 'normal', "choice", "rand", "multinomial", "shuffle", 'gamma']
->>>>>>> 8accaca2
+            "multivariate_normal", 'gamma']
+
 
 
 def randint(low, high=None, size=None, dtype=None, ctx=None, out=None):
