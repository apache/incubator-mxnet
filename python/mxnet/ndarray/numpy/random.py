--- conflicted
+++ resolved
@@ -23,12 +23,8 @@
 from ..ndarray import NDArray
 
 
-<<<<<<< HEAD
-__all__ = ['randint', 'uniform', 'normal', "choice", "rand", "multinomial", "shuffle", 'gamma', 'laplace']
-=======
 __all__ = ['randint', 'uniform', 'normal', "choice", "rand", "multinomial", "multivariate_normal",
-           "shuffle", 'gamma', 'beta', 'exponential', 'lognormal', 'weibull', 'pareto', 'power']
->>>>>>> bdd34e97
+           "shuffle", 'gamma', 'beta', 'exponential', 'lognormal', 'weibull', 'pareto', 'power', 'laplace']
 
 
 def randint(low, high=None, size=None, dtype=None, ctx=None, out=None):
