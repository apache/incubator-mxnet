# Licensed to the Apache Software Foundation (ASF) under one
# or more contributor license agreements.  See the NOTICE file
# distributed with this work for additional information
# regarding copyright ownership.  The ASF licenses this file
# to you under the Apache License, Version 2.0 (the
# "License"); you may not use this file except in compliance
# with the License.  You may obtain a copy of the License at
#
#   http://www.apache.org/licenses/LICENSE-2.0
#
# Unless required by applicable law or agreed to in writing,
# software distributed under the License is distributed on an
# "AS IS" BASIS, WITHOUT WARRANTIES OR CONDITIONS OF ANY
# KIND, either express or implied.  See the License for the
# specific language governing permissions and limitations
# under the License.

"""Namespace for operators used in Gluon dispatched by F=ndarray."""
import numpy as np
from ...context import current_context
from . import _internal as _npi
from ..ndarray import NDArray
from . import _api_internal


__all__ = ['randint', 'uniform', 'normal', "choice", "rand", "multinomial", "multivariate_normal",
           'logistic', 'gumbel', "rayleigh", 'f',
           'laplace',
           "shuffle", 'gamma', 'beta', 'chisquare', 'exponential', 'lognormal', 'weibull', 'pareto', 'power']


def randint(low, high=None, size=None, dtype=None, ctx=None, out=None):
    r"""Return random integers from `low` (inclusive) to `high` (exclusive).

    Return random integers from the "discrete uniform" distribution of
    the specified dtype in the "half-open" interval [`low`, `high`). If
    `high` is None (the default), then results are from [0, `low`).

    Parameters
    ----------
    low : int
        Lowest (signed) integer to be drawn from the distribution (unless
        ``high=None``, in which case this parameter is one above the
        *highest* such integer).
    high : int, optional
        If provided, one above the largest (signed) integer to be drawn
        from the distribution (see above for behavior if ``high=None``).
    size : int or tuple of ints, optional
        Output shape.  If the given shape is, e.g., ``(m, n, k)``, then
        ``m * n * k`` samples are drawn.  Default is None, in which case a
        single value is returned.
    dtype : dtype, optional
        Desired dtype of the result. All dtypes are determined by their
        name, i.e., 'int64', 'int', etc, so byteorder is not available
        and a specific precision may have different C types depending
        on the platform. The default value is 'np.int'.
    ctx : Context, optional
        Device context of output. Default is current context.
    out : ndarray, optional
        The output ndarray (default is `None`).

    Returns
    -------
    out : ndarray of ints
        `size`-shaped array of random integers from the appropriate
        distribution, or a single such random int if `size` not provided.

    Examples
    --------
    >>> np.random.randint(2, size=10)
    array([1, 0, 0, 0, 1, 1, 0, 0, 1, 0])
    >>> np.random.randint(1, size=10)
    array([0, 0, 0, 0, 0, 0, 0, 0, 0, 0])

    Generate a 2 x 4 array of ints between 0 and 4, inclusive:

    >>> np.random.randint(5, size=(2, 4))
    array([[4, 0, 2, 1],
        [3, 2, 2, 0]])
    """
    if dtype is None:
        dtype = 'int'
    if ctx is None:
        ctx = current_context()
    if size is None:
        size = ()
    if high is None:
        high = low
        low = 0
    return _npi.random_randint(low, high, shape=size, dtype=dtype, ctx=ctx, out=out)


def uniform(low=0.0, high=1.0, size=None, dtype=None, ctx=None, out=None):
    r"""Draw samples from a uniform distribution.

    Samples are uniformly distributed over the half-open interval
    ``[low, high)`` (includes low, but excludes high).  In other words,
    any value within the given interval is equally likely to be drawn
    by `uniform`.

    Parameters
    ----------
    low : float, ndarray, optional
        Lower boundary of the output interval.  All values generated will be
        greater than or equal to low.  The default value is 0.
    high : float, ndarray, optional
        Upper boundary of the output interval.  All values generated will be
        less than high.  The default value is 1.0.
    size : int or tuple of ints, optional
        Output shape.  If the given shape is, e.g., ``(m, n, k)``, then
        ``m * n * k`` samples are drawn.  If size is ``None`` (default),
        a scalar tensor containing a single value is returned if
        ``low`` and ``high`` are both scalars.
    dtype : {'float16', 'float32', 'float64'}, optional
        Data type of output samples. Default is 'float32'
    ctx : Context, optional
        Device context of output. Default is current context.
    out : ``ndarray``, optional
        Store output to an existing ``ndarray``.

    Returns
    -------
    out : ndarray
        Drawn samples from the parameterized uniform distribution.
    """
    from ...numpy import ndarray as np_ndarray
    input_type = (isinstance(low, np_ndarray), isinstance(high, np_ndarray))
    if dtype is None:
        dtype = 'float32'
    if ctx is None:
        ctx = current_context()
    if size == ():
        size = None
    if input_type == (True, True):
        return _npi.uniform(low, high, low=None, high=None, size=size,
                            ctx=ctx, dtype=dtype, out=out)
    elif input_type == (False, True):
        return _npi.uniform(high, low=low, high=None, size=size,
                            ctx=ctx, dtype=dtype, out=out)
    elif input_type == (True, False):
        return _npi.uniform(low, low=None, high=high, size=size,
                            ctx=ctx, dtype=dtype, out=out)
    else:
        return _npi.uniform(low=low, high=high, size=size,
                            ctx=ctx, dtype=dtype, out=out)


def normal(loc=0.0, scale=1.0, size=None, dtype=None, ctx=None, out=None):
    r"""Draw random samples from a normal (Gaussian) distribution.

    Samples are distributed according to a normal distribution parametrized
    by *loc* (mean) and *scale* (standard deviation).


    Parameters
    ----------
    loc : float, optional
        Mean (centre) of the distribution.
    scale : float, optional
        Standard deviation (spread or "width") of the distribution.
    size : int or tuple of ints, optional
        Output shape. If the given shape is, e.g., `(m, n, k)`, then `m * n * k`
        samples are drawn. If size is `None` (default), a scalar tensor containing
        a single value is returned if loc and scale are both scalars.
    dtype : {'float16', 'float32', 'float64'}, optional
        Data type of output samples. Default is 'float32'
    ctx : Context, optional
        Device context of output. Default is current context.
    out : ``ndarray``, optional
        Store output to an existing ``ndarray``.

    Returns
    -------
    out : ndarray
        Drawn samples from the parameterized normal distribution.
    """
    from ...numpy import ndarray as np_ndarray
    input_type = (isinstance(loc, np_ndarray), isinstance(scale, np_ndarray))
    if dtype is None:
        dtype = 'float32'
    if ctx is None:
        ctx = current_context()
    if size == ():
        size = None
    if input_type == (True, True):
        return _npi.normal(loc, scale, loc=None, scale=None, size=size,
                           ctx=ctx, dtype=dtype, out=out)
    elif input_type == (False, True):
        return _npi.normal(scale, loc=loc, scale=None, size=size,
                           ctx=ctx, dtype=dtype, out=out)
    elif input_type == (True, False):
        return _npi.normal(loc, loc=None, scale=scale, size=size,
                           ctx=ctx, dtype=dtype, out=out)
    else:
        return _npi.normal(loc=loc, scale=scale, size=size,
                           ctx=ctx, dtype=dtype, out=out)


def lognormal(mean=0.0, sigma=1.0, size=None, dtype=None, ctx=None, out=None):
    r"""Draw samples from a log-normal distribution.

    Draw samples from a log-normal distribution with specified mean,
    standard deviation, and array shape.  Note that the mean and standard
    deviation are not the values for the distribution itself, but of the
    underlying normal distribution it is derived from.

    Parameters
    ----------
    mean : float or array_like of floats, optional
        Mean value of the underlying normal distribution. Default is 0.
    sigma : float or array_like of floats, optional
        Standard deviation of the underlying normal distribution. Must be
        non-negative. Default is 1.
    size : int or tuple of ints, optional
        Output shape.  If the given shape is, e.g., ``(m, n, k)``, then
        ``m * n * k`` samples are drawn.  If size is ``None`` (default),
        a single value is returned if ``mean`` and ``sigma`` are both scalars.
        Otherwise, ``np.broadcast(mean, sigma).size`` samples are drawn.
    dtype : {'float16', 'float32', 'float64'}, optional
        Data type of output samples. Default is 'float32'
    ctx : Context, optional
        Device context of output. Default is current context.
    out : ``ndarray``, optional
        Store output to an existing ``ndarray``.

    Returns
    -------
    out : ndarray or scalar
        Drawn samples from the parameterized log-normal distribution.
    """
    from . import _op as _mx_np_op
    return _mx_np_op.exp(normal(loc=mean, scale=sigma, size=size, dtype=dtype, ctx=ctx, out=out))


def logistic(loc=0.0, scale=1.0, size=None, ctx=None, out=None):
    r"""Draw samples from a logistic distribution.

    Samples are drawn from a logistic distribution with specified
    parameters, loc (location or mean, also median), and scale (>0).

    Parameters
    ----------
    loc : float or array_like of floats, optional
        Parameter of the distribution. Default is 0.
    scale : float or array_like of floats, optional
        Parameter of the distribution. Must be non-negative.
        Default is 1.
    size : int or tuple of ints, optional
        Output shape.  If the given shape is, e.g., ``(m, n, k)``, then
        ``m * n * k`` samples are drawn.  If size is ``None`` (default),
        a single value is returned if ``loc`` and ``scale`` are both scalars.
        Otherwise, ``np.broadcast(loc, scale).size`` samples are drawn.
    ctx : Context, optional
        Device context of output. Default is current context.
    out : ``ndarray``, optional
        Store output to an existing ``ndarray``.

    Returns
    -------
    out : ndarray or scalar
        Drawn samples from the parameterized logistic distribution.
    """
    from ...numpy import ndarray as np_ndarray
    input_type = (isinstance(loc, np_ndarray), isinstance(scale, np_ndarray))
    if ctx is None:
        ctx = current_context()
    if size == ():
        size = None
    if input_type == (True, True):
        return _npi.logistic(loc, scale, loc=None, scale=None, size=size,
                             ctx=ctx, out=out)
    elif input_type == (False, True):
        return _npi.logistic(scale, loc=loc, scale=None, size=size,
                             ctx=ctx, out=out)
    elif input_type == (True, False):
        return _npi.logistic(loc, loc=None, scale=scale, size=size,
                             ctx=ctx, out=out)
    else:
        return _npi.logistic(loc=loc, scale=scale, size=size,
                             ctx=ctx, out=out)


def gumbel(loc=0.0, scale=1.0, size=None, ctx=None, out=None):
    r"""Draw samples from a Gumbel distribution.

    Draw samples from a Gumbel distribution with specified location and
    scale.

    Parameters
    ----------
    loc : float or array_like of floats, optional
        The location of the mode of the distribution. Default is 0.
    scale : float or array_like of floats, optional
        The scale parameter of the distribution. Default is 1. Must be non-
        negative.
    size : int or tuple of ints, optional
        Output shape.  If the given shape is, e.g., ``(m, n, k)``, then
        ``m * n * k`` samples are drawn.  If size is ``None`` (default),
        a single value is returned if ``loc`` and ``scale`` are both scalars.
        Otherwise, ``np.broadcast(loc, scale).size`` samples are drawn.
    ctx : Context, optional
        Device context of output. Default is current context.
    out : ``ndarray``, optional
        Store output to an existing ``ndarray``.

    Returns
    -------
    out : ndarray or scalar
        Drawn samples from the parameterized Gumbel distribution.
    """
    from ...numpy import ndarray as np_ndarray
    input_type = (isinstance(loc, np_ndarray), isinstance(scale, np_ndarray))
    if ctx is None:
        ctx = current_context()
    if size == ():
        size = None
    if input_type == (True, True):
        return _npi.gumbel(loc, scale, loc=None, scale=None, size=size,
                           ctx=ctx, out=out)
    elif input_type == (False, True):
        return _npi.gumbel(scale, loc=loc, scale=None, size=size,
                           ctx=ctx, out=out)
    elif input_type == (True, False):
        return _npi.gumbel(loc, loc=None, scale=scale, size=size,
                           ctx=ctx, out=out)
    else:
        return _npi.gumbel(loc=loc, scale=scale, size=size,
                           ctx=ctx, out=out)


def multinomial(n, pvals, size=None):
    r"""multinomial(n, pvals, size=None)

    Draw samples from a multinomial distribution.

    The multinomial distribution is a multivariate generalisation of the binomial distribution.
    Take an experiment with one of ``p`` possible outcomes. An example of such an experiment is throwing a dice,
    where the outcome can be 1 through 6. Each sample drawn from the distribution represents n such experiments.
    Its values, ``X_i = [X_0, X_1, ..., X_p]``, represent the number of times the outcome was ``i``.

    Parameters
    ----------
    n : int
        Number of experiments.
    pvals : sequence of floats, length p
        Probabilities of each of the p different outcomes. These should sum to 1.
    size : int or tuple of ints, optional
        Output shape. If the given shape is, e.g., ``(m, n, k)``, then ``m * n * k`` samples
        are drawn. Default is None, in which case a single value is returned.

    Returns
    -------
    out : ndarray
        The drawn samples, of shape size, if that was provided. If not, the shape is ``(N,)``.
        In other words, each entry ``out[i,j,...,:]`` is an N-dimensional value drawn from the distribution.

    Examples
    --------
    Throw a dice 1000 times, and 1000 times again:

    >>> np.random.multinomial(1000, [1/6.]*6, size=2)
    array([[164, 161, 179, 158, 150, 188],
           [178, 162, 177, 143, 163, 177]])

    A loaded die is more likely to land on number 6:

    >>> np.random.multinomial(100, [1/7.]*5 + [2/7.])
    array([19, 14, 12, 11, 21, 23])

    >>> np.random.multinomial(100, [1.0 / 3, 2.0 / 3])
    array([32, 68])
    """
    if isinstance(pvals, NDArray):
        return _npi.multinomial(pvals, pvals=None, n=n, size=size)
    else:
        if isinstance(pvals, np.ndarray):
            raise ValueError('numpy ndarray is not supported!')
        if any(isinstance(i, list) for i in pvals):
            raise ValueError('object too deep for desired array')
        return _npi.multinomial(n=n, pvals=pvals, size=size)


def rayleigh(scale=1.0, size=None, ctx=None, out=None):
    r"""Draw samples from a Rayleigh distribution.

    The :math:`\chi` and Weibull distributions are generalizations of the
    Rayleigh.

    Parameters
    ----------
    scale : float, optional
        Scale, also equals the mode. Must be non-negative. Default is 1.
    size : int or tuple of ints, optional
        Output shape.  If the given shape is, e.g., ``(m, n, k)``, then
        ``m * n * k`` samples are drawn.  If size is ``None`` (default),
        a single value is returned if ``scale`` is a scalar.  Otherwise,
        ``np.array(scale).size`` samples are drawn.
    ctx : Context, optional
        Device context of output. Default is current context.
    out : ``ndarray``, optional
        Store output to an existing ``ndarray``.

    Returns
    -------
    out : ndarray or scalar
        Drawn samples from the parameterized Rayleigh distribution.
    """
    from ...numpy import ndarray as np_ndarray
    tensor_type_name = np_ndarray
    if ctx is None:
        ctx = current_context()
    if size == ():
        size = None
    is_tensor = isinstance(scale, tensor_type_name)
    if is_tensor:
        return _npi.rayleigh(scale, scale=None, size=size, ctx=ctx, out=out)
    else:
        return _npi.rayleigh(scale=scale, size=size, ctx=ctx, out=out)


def multivariate_normal(mean, cov, size=None, check_valid=None, tol=None):
    """
    multivariate_normal(mean, cov, size=None, check_valid=None, tol=None)

    Draw random samples from a multivariate normal distribution.

    The multivariate normal, multinormal or Gaussian distribution is a
    generalization of the one-dimensional normal distribution to higher
    dimensions.  Such a distribution is specified by its mean and
    covariance matrix.  These parameters are analogous to the mean
    (average or "center") and variance (standard deviation, or "width,"
    squared) of the one-dimensional normal distribution.

    This operator is a little different from the one in official NumPy.
    The official NumPy operator only accepts 1-D ndarray as mean and 2-D ndarray as cov,
    whereas the operator in DeepNumPy supports batch operation and auto-broadcasting.

    Both `mean` and `cov` may have any number of leading dimensions, which correspond
    to a batch shape. They are not necessarily assumed to have the same batch shape,
    just ones which can be broadcasted.

    Parameters
    ----------
    mean : K-D ndarray, of shape (..., N)
        Mean of the N-dimensional distribution.
    cov : (K+1)-D ndarray, of shape (..., N, N)
        Covariance matrix of the distribution. The last two dimensions must be symmetric and
        positive-semidefinite for proper sampling.
    size : int or tuple of ints, optional
        Given a shape of, for example, ``(m,n,k)``,
        ``m*n*k`` identically distributed batchs of samples are
        generated, and packed in an `m`-by-`n`-by-`k` arrangement.
        If no shape is specified, a batch of (`N`-D) sample is returned.
    check_valid : { 'warn', 'raise', 'ignore' }, optional
        Behavior when the covariance matrix is not positive semidefinite.
        (Not supported)
    tol : float, optional
        Tolerance when checking the singular values in covariance matrix.
        cov is cast to double before the check.
        (Not supported)

    Returns
    -------
    out : ndarray
        The input shape of `mean` and `cov` should satisfy the requirements of broadcasting.
        If the parameter `size` is not provided,
        the output shape is ``np.broadcast(mean.shape, cov.shape[:-1])``.
        Otherwise, the output shape is ``size + np.broadcast(mean.shape, cov.shape[:-1])``

    Examples
    --------
    >>> mean = np.array([1, 2])
    >>> cov = np.array([[1, 0], [0, 1]])
    >>> x = np.random.multivariate_normal(mean, cov, (3, 3))
    >>> x.shape
    (3, 3, 2)

    The following is probably true, given that 0.6 is roughly twice the
    standard deviation:

    >>> list((x[0,0,:] - mean) < 0.6)
    [True, True] # random

    # Performs autobroadcasting when the batch shape of
    # `mean` and `cov` is different but compatible.

    >>> mean = np.zeros((3,2)) # shape (3, 2)
    >>> cov = np.array([[1, 0], [0, 100]]) # shape (2, 2)
    >>> x = np.random.multivariate_normal(mean, cov)
    >>> x
    array([[-1.6115597 , -8.726251  ],
           [ 2.2425299 ,  2.8104177 ],
           [ 0.36229908, -8.386591  ]])
    """
    if check_valid is not None:
        raise NotImplementedError('Parameter `check_valid` is not supported')
    if tol is not None:
        raise NotImplementedError('Parameter `tol` is not supported')
    return _npi.mvn_fallback(mean, cov, size=size)


def choice(a, size=None, replace=True, p=None, ctx=None, out=None):
    r"""Generates a random sample from a given 1-D array

    Parameters
    -----------
    a : 1-D array-like or int
        If an ndarray, a random sample is generated from its elements.
        If an int, the random sample is generated as if a were np.arange(a)
    size : int or tuple of ints, optional
        Output shape.  If the given shape is, e.g., ``(m, n, k)``, then
        ``m * n * k`` samples are drawn.  Default is None, in which case a
        single value is returned.
    replace : boolean, optional
        Whether the sample is with or without replacement
    p : 1-D array-like, optional
        The probabilities associated with each entry in a.
        If not given the sample assumes a uniform distribution over all
        entries in a.
    ctx : Context, optional
        Device context of output. Default is current context.

    Returns
    --------
    samples : ndarray
        The generated random samples

    Examples
    ---------
    Generate a uniform random sample from np.arange(5) of size 3:

    >>> np.random.choice(5, 3)
    array([0, 3, 4])
    >>> #This is equivalent to np.random.randint(0,5,3)

    Generate a non-uniform random sample from np.arange(5) of size 3:

    >>> np.random.choice(5, 3, p=[0.1, 0, 0.3, 0.6, 0])
    array([3, 3, 0])

    Generate a uniform random sample from np.arange(5) of size 3 without
    replacement:

    >>> np.random.choice(5, 3, replace=False)
    array([3,1,0])
    >>> #This is equivalent to np.random.permutation(np.arange(5))[:3]

    Generate a non-uniform random sample from np.arange(5) of size
    3 without replacement:

    >>> np.random.choice(5, 3, replace=False, p=[0.1, 0, 0.3, 0.6, 0])
    array([2, 3, 0])
    """
    from ...numpy import ndarray as np_ndarray
    if ctx is None:
        ctx = current_context()
    if size == ():
        size = None
    if isinstance(a, np_ndarray):
        ctx = None
        if p is None:
            indices = _npi.choice(a, a=None, size=size,
                                  replace=replace, ctx=ctx, weighted=False)
            return _npi.take(a, indices)
        else:
            indices = _npi.choice(a, p, a=None, size=size,
                                  replace=replace, ctx=ctx, weighted=True)
            return _npi.take(a, indices)
    else:
        if p is None:
            return _npi.choice(a=a, size=size, replace=replace, ctx=ctx, weighted=False, out=out)
        else:
            return _npi.choice(p, a=a, size=size, replace=replace, ctx=ctx, weighted=True, out=out)


def exponential(scale=1.0, size=None, ctx=None, out=None):
    r"""Draw samples from an exponential distribution.

    Parameters
    ----------
    scale : float or array_like of floats
        The scale parameter, :math:`\beta = 1/\lambda`. Must be
        non-negative.
    size : int or tuple of ints, optional
        Output shape.  If the given shape is, e.g., ``(m, n, k)``, then
        ``m * n * k`` samples are drawn.  If size is ``None`` (default),
        a single value is returned if ``scale`` is a scalar.  Otherwise,
        ``np.array(scale).size`` samples are drawn.
    ctx : Context, optional
        Device context of output. Default is current context.
    out : ``ndarray``, optional
        Store output to an existing ``ndarray``.

    Returns
    -------
    out : ndarray or scalar
        Drawn samples from the parameterized exponential distribution.
    """
    from ...numpy import ndarray as np_ndarray
    tensor_type_name = np_ndarray
    if ctx is None:
        ctx = current_context()
    if size == ():
        size = None
    is_tensor = isinstance(scale, tensor_type_name)
    if is_tensor:
        return _npi.exponential(scale, scale=None, size=size,
                                ctx=ctx, out=out)
    else:
        return _npi.exponential(scale=scale, size=size, ctx=ctx, out=out)


def weibull(a, size=None, ctx=None, out=None):
    r"""Draw samples from a 1-parameter Weibull distribution with given
    parameter a, via inversion.

    Parameters
    ----------
    a : float or array_like of floats
        Shape of the distribution. Must be non-negative.
    size : int or tuple of ints, optional
        Output shape.  If the given shape is, e.g., ``(m, n, k)``, then
        ``m * n * k`` samples are drawn.  If size is ``None`` (default),
        a single value is returned if ``a`` is a scalar. Otherwise,
        ``np.array(a).size`` samples are drawn.
    Returns
    -------
    out : ndarray or scalar
        Drawn samples from the 1-parameter Weibull distribution.
    Examples
    --------
    >>> np.random.weibull(a=5)
    array(0.9553641)

    >>> np.random.weibull(a=5, size=[2,3])
    array([[1.0466299 , 1.1320982 , 0.98415005],
          [1.1430776 , 0.9532727 , 1.1344457 ]])

    >>> np.random.weibull(a=np.array([2,3])
    array([0.98843634, 1.0125613 ])

    The Weibull distribution is one of a class of Generalized Extreme
    Value (GEV) distributions. This class includes the Gumbel and Frechet
    distributions.

    The probability density for the Weibull distribution is
    f(x) = \frac{a}{\lambda}(\frac{x}{\lambda})^{a-1}e^{-(x/\lambda)^a},
    where a is the shape and \lambda the scale. The generated 1-parameter
    Weibull sample has the scale parameter \lambda = 1.

    The Weibull distribution is commonly used in reliability engineering to
    model time to failure, in modeling particle sizes, in information retrieval
    to model dwell time on pages, in quantitative finance to model risk etc.
    """
    from ...numpy import ndarray as np_ndarray
    tensor_type_name = np_ndarray
    if ctx is None:
        ctx = current_context()
    if size == ():
        size = None
    is_tensor = isinstance(a, tensor_type_name)
    if is_tensor:
        return _npi.weibull(a, a=None, size=size, ctx=ctx, out=out)
    else:
        return _npi.weibull(a=a, size=size, ctx=ctx, out=out)


def pareto(a, size=None, ctx=None, out=None):
    r"""Draw samples from a Pareto II or Lomax distribution with specified shape a.

    Parameters
    ----------
    a : float or array_like of floats
            Shape of the distribution. Must be > 0.
    size : int or tuple of ints, optional
        Output shape.  If the given shape is, e.g., ``(m, n, k)``, then
        ``m * n * k`` samples are drawn.  If size is ``None`` (default),
        a single value is returned if ``a`` is a scalar. Otherwise,
        ``np.array(a).size`` samples are drawn.

    Returns
    -------
    out : ndarray or scalar
        Drawn samples from the Pareto distribution.

    Examples
    --------
    >>> np.random.pareto(a=5)
    array(0.12749612)
    >>> mx.numpy.random.pareto(a=5, size=[2,3])
    array([[0.06933999, 0.0344373 , 0.10654891],
            [0.0311172 , 0.12911797, 0.03370714]])
    >>> np.random.pareto(a=np.array([2,3])
    array([0.26636696, 0.15685666])

    The probability density for the Pareto distribution is f(x) = \frac{am^a}{x^{a+1}}
    where a is the shape and m the scale. Here m is assumed 1. The Pareto distribution
    is a power law distribution. Pareto created it to describe the wealth in the economy.
    """
    from ...numpy import ndarray as np_ndarray
    tensor_type_name = np_ndarray
    if ctx is None:
        ctx = current_context()
    if size == ():
        size = None
    is_tensor = isinstance(a, tensor_type_name)
    if is_tensor:
        return _npi.pareto(a, a=None, size=size, ctx=ctx, out=out)
    else:
        return _npi.pareto(a=a, size=size, ctx=ctx, out=out)


def power(a, size=None):
    r"""Draw samples in [0, 1] from a power distribution with given parameter a.

    Parameters
    ----------
    a : float or array_like of floats
        Shape of the distribution. Must be > 0.
    size : int or tuple of ints, optional
        Output shape.  If the given shape is, e.g., ``(m, n, k)``, then
        ``m * n * k`` samples are drawn.  If size is ``None`` (default),
        a single value is returned if ``a`` is a scalar. Otherwise,
        ``np.array(a).size`` samples are drawn.

    Returns
    -------
    out : ndarray or scalar
        Drawn samples from the power distribution.

    Examples
    --------
    >>> np.random.power(a=5)
    array(0.8602478)
    >>> np.random.power(a=5, size=[2,3])
    array([[0.988391  , 0.5153122 , 0.9383134 ],
           [0.9078098 , 0.87819266, 0.730635]])
    >>> np.random.power(a=np.array([2,3])
    array([0.7499419 , 0.88894516])

    The probability density function is f(x; a) = ax^{a-1}, 0 \le x \le 1, a>0.
    The power distribution is just the inverse of the Pareto distribution and
    a special case of the Beta distribution.
    """
    from ...numpy import ndarray as np_ndarray
    tensor_type_name = np_ndarray
    if size == ():
        size = None
    is_tensor = isinstance(a, tensor_type_name)
    if is_tensor:
        return _npi.powerd(a, a=None, size=size)
    else:
        return _npi.powerd(a=a, size=size)


def gamma(shape, scale=1.0, size=None, dtype=None, ctx=None, out=None):
    """Draw samples from a Gamma distribution.

    Samples are drawn from a Gamma distribution with specified parameters,
    `shape` (sometimes designated "k") and `scale` (sometimes designated
    "theta"), where both parameters are > 0.

    Parameters
    ----------
    shape : float or array_like of floats
        The shape of the gamma distribution. Should be greater than zero.
    scale : float or array_like of floats, optional
        The scale of the gamma distribution. Should be greater than zero.
        Default is equal to 1.
    size : int or tuple of ints, optional
        Output shape.  If the given shape is, e.g., ``(m, n, k)``, then
        ``m * n * k`` samples are drawn.  If size is ``None`` (default),
        a single value is returned if ``shape`` and ``scale`` are both scalars.
        Otherwise, ``np.broadcast(shape, scale).size`` samples are drawn.
    dtype : {'float16', 'float32', 'float64'}, optional
        Data type of output samples. Default is 'float32'.
    ctx : Context, optional
        Device context of output. Default is current context.

    Returns
    -------
    out : ndarray or scalar
        Drawn samples from the parameterized gamma distribution.

    The Gamma distribution is often used to model the times to failure of
    electronic components, and arises naturally in processes for which the
    waiting times between Poisson distributed events are relevant.
    """
    from ...numpy import ndarray as np_ndarray
    input_type = (isinstance(shape, np_ndarray), isinstance(scale, np_ndarray))
    if dtype is None:
        dtype = 'float32'
    if ctx is None:
        ctx = current_context()
    if out is not None:
        size = out.shape
    if size == ():
        size = None
    if input_type == (True, True):
        return _npi.gamma(shape, scale, shape=None, scale=None, size=size,
                          ctx=ctx, dtype=dtype, out=out)
    elif input_type == (False, True):
        return _npi.gamma(scale, shape=shape, scale=None, size=size,
                          ctx=ctx, dtype=dtype, out=out)
    elif input_type == (True, False):
        return _npi.gamma(shape, shape=None, scale=scale, size=size,
                          ctx=ctx, dtype=dtype, out=out)
    else:
        return _npi.gamma(shape=shape, scale=scale, size=size,
                          ctx=ctx, dtype=dtype, out=out)

    raise ValueError("Distribution parameters must be either mxnet.numpy.ndarray or numbers")


def beta(a, b, size=None, dtype=None, ctx=None):
    r"""Draw samples from a Beta distribution.

    The Beta distribution is a special case of the Dirichlet distribution,
    and is related to the Gamma distribution.  It has the probability
    distribution function

    .. math:: f(x; a,b) = \frac{1}{B(\alpha, \beta)} x^{\alpha - 1}
                                                     (1 - x)^{\beta - 1},

    where the normalisation, B, is the beta function,

    .. math:: B(\alpha, \beta) = \int_0^1 t^{\alpha - 1}
                                 (1 - t)^{\beta - 1} dt.

    It is often seen in Bayesian inference and order statistics.

    Parameters
    ----------
    a : float or array_like of floats
        Alpha, positive (>0).
    b : float or array_like of floats
        Beta, positive (>0).
    size : int or tuple of ints, optional
        Output shape.  If the given shape is, e.g., ``(m, n, k)``, then
        ``m * n * k`` samples are drawn.  If size is ``None`` (default),
        a single value is returned if ``a`` and ``b`` are both scalars.
        Otherwise, ``np.broadcast(a, b).size`` samples are drawn.
    dtype : {'float16', 'float32', 'float64'}, optional
        Data type of output samples. Default is 'float32'.
    ctx : Context, optional
        Device context of output. Default is current context.

    Notes
    -------
    To use this  operator with scalars as input, please run ``npx.set_np()`` first.

    Returns
    -------
    out : ndarray or scalar
        Drawn samples from the parameterized beta distribution.
    """
    if dtype is None:
        dtype = 'float32'
    if ctx is None:
        ctx = current_context()
    if size == ():
        size = None
    # use fp64 to prevent precision loss
    X = gamma(a, 1, size=size, dtype='float64', ctx=ctx)
    Y = gamma(b, 1, size=size, dtype='float64', ctx=ctx)
    out = X/(X + Y)
    return out.astype(dtype)


def f(dfnum, dfden, size=None, ctx=None):
    r"""Draw samples from an F distribution.

    Samples are drawn from an F distribution with specified parameters,
    `dfnum` (degrees of freedom in numerator) and `dfden` (degrees of
    freedom in denominator), where both parameters must be greater than
    zero.

    The random variate of the F distribution (also known as the
    Fisher distribution) is a continuous probability distribution
    that arises in ANOVA tests, and is the ratio of two chi-square
    variates.

    Parameters
    ----------
    dfnum : float or ndarray of floats
        Degrees of freedom in numerator, must be > 0.
    dfden : float or ndarray of float
        Degrees of freedom in denominator, must be > 0.
    size : int or tuple of ints, optional
        Output shape.  If the given shape is, e.g., ``(m, n, k)``, then
        ``m * n * k`` samples are drawn.  If size is ``None`` (default),
        a single value is returned if ``dfnum`` and ``dfden`` are both scalars.
        Otherwise, ``np.broadcast(dfnum, dfden).size`` samples are drawn.
    ctx : Context, optional
        Device context of output. Default is current context.

    Returns
    -------
    out : ndarray or scalar
        Drawn samples from the parameterized Fisher distribution.

    Examples
    --------
    An example from Glantz[1], pp 47-40:

    Two groups, children of diabetics (25 people) and children from people
    without diabetes (25 controls). Fasting blood glucose was measured,
    case group had a mean value of 86.1, controls had a mean value of
    82.2. Standard deviations were 2.09 and 2.49 respectively. Are these
    data consistent with the null hypothesis that the parents diabetic
    status does not affect their children's blood glucose levels?
    Calculating the F statistic from the data gives a value of 36.01.

    Draw samples from the distribution:

    >>> dfnum = 1. # between group degrees of freedom
    >>> dfden = 48. # within groups degrees of freedom
    >>> s = np.random.f(dfnum, dfden, 1000)

    The lower bound for the top 1% of the samples is :

    >>> np.sort(s)[-10]
    7.61988120985 # random

    So there is about a 1% chance that the F statistic will exceed 7.62,
    the measured value is 36, so the null hypothesis is rejected at the 1%
    level.
    """
    X = chisquare(df=dfnum, size=size, ctx=ctx)
    Y = chisquare(df=dfden, size=size, ctx=ctx)
    return (X * dfden) / (Y * dfnum)


def chisquare(df, size=None, dtype=None, ctx=None):
    r"""
    chisquare(df, size=None, dtype=None, ctx=None)

    Draw samples from a chi-square distribution.

    When `df` independent random variables, each with standard normal
    distributions (mean 0, variance 1), are squared and summed, the
    resulting distribution is chi-square (see Notes).  This distribution
    is often used in hypothesis testing.

    Parameters
    ----------
    df : float or ndarray of floats
         Number of degrees of freedom, must be > 0.
    size : int or tuple of ints, optional
        Output shape.  If the given shape is, e.g., ``(m, n, k)``, then
        ``m * n * k`` samples are drawn.  If size is ``None`` (default),
        a single value is returned if ``df`` is a scalar.  Otherwise,
        ``np.array(df).size`` samples are drawn.
    dtype : {'float16', 'float32', 'float64'}, optional
        Data type of output samples. Default is 'float32'.
        Dtype 'float32' or 'float64' is strongly recommended,
        since lower precision might lead to out of range issue.
    ctx : Context, optional
        Device context of output. Default is current context.

    Returns
    -------
    out : ndarray or scalar
        Drawn samples from the parameterized chi-square distribution.

    Raises
    ------
    ValueError
        When `df` <= 0 or when an inappropriate `size`
        is given.

    Notes
    -----
    The variable obtained by summing the squares of `df` independent,
    standard normally distributed random variables:

    .. math:: Q = \sum_{i=0}^{\mathtt{df}} X^2_i

    is chi-square distributed, denoted

    .. math:: Q \sim \chi^2_k.

    The probability density function of the chi-squared distribution is

    .. math:: p(x) = \frac{(1/2)^{k/2}}{\Gamma(k/2)}
                     x^{k/2 - 1} e^{-x/2},

    where :math:`\Gamma` is the gamma function,

    .. math:: \Gamma(x) = \int_0^{-\infty} t^{x - 1} e^{-t} dt.

    References
    ----------
    .. [1] NIST "Engineering Statistics Handbook"
           https://www.itl.nist.gov/div898/handbook/eda/section3/eda3666.htm

    Examples
    --------
    >>> np.random.chisquare(2,4)
    array([ 1.89920014,  9.00867716,  3.13710533,  5.62318272]) # random
    """
    if dtype is None:
        dtype = 'float32'
    if ctx is None:
        ctx = current_context()
    if size == ():
        size = None
    return gamma(df/2, 2, size=size, dtype=dtype, ctx=ctx)


def rand(*size, **kwargs):
    r"""Random values in a given shape.

    Create an array of the given shape and populate it with random
    samples from a uniform distribution over [0, 1).
    Parameters
    ----------
    d0, d1, ..., dn : int, optional
        The dimensions of the returned array, should be all positive.
        If no argument is given a single Python float is returned.
    Returns
    -------
    out : ndarray
       Random values.
    Examples
    --------
    >>> np.random.rand(3,2)
    array([[ 0.14022471,  0.96360618],  #random
           [ 0.37601032,  0.25528411],  #random
           [ 0.49313049,  0.94909878]]) #random
    """
    output_shape = ()
    for s in size:
        output_shape += (s,)
    return uniform(0, 1, size=output_shape, **kwargs)


def shuffle(x):
    """
    Modify a sequence in-place by shuffling its contents.

    This function only shuffles the array along the first axis of a
    multi-dimensional array. The order of sub-arrays is changed but
    their contents remain the same.

    Parameters
    ----------
    x: ndarray
        The array or list to be shuffled.

    Returns
    -------
    None

    Examples
    --------
    >>> arr = np.arange(10)
    >>> np.random.shuffle(arr)
    >>> arr
    array([5., 1., 0., 6., 7., 3., 9., 8., 4., 2.])  # random

    Multi-dimensional arrays are only shuffled along the first axis:

    >>> arr = np.arange(9).reshape((3, 3))
    >>> np.random.shuffle(arr)
    >>> arr
    array([[6., 7., 8.], # random
           [3., 4., 5.],
           [0., 1., 2.]])
    """
    _npi.shuffle(x, out=x)


<<<<<<< HEAD
def multivariate_normal(mean, cov, size=None):
    return _npi.mvn_fallback(mean, cov, shape=size)
=======
def laplace(loc=0.0, scale=1.0, size=None, dtype=None, ctx=None, out=None):
    r"""Draw random samples from a Laplace distribution.

    Samples are distributed according to a Laplace distribution parametrized
    by *loc* (mean) and *scale* (the exponential decay).


    Parameters
    ----------
    loc : float, The position of the distribution peak.

    scale : float, the exponential decay.

    size : int or tuple of ints, optional. Output shape.
        If the given shape is, e.g., (m, n, k), then m * n * k samples are drawn.
        Default is None, in which case a single value is returned.

    dtype : {'float16', 'float32', 'float64'}, optional
        Data type of output samples. Default is 'float32'
    ctx : Context, optional
        Device context of output. Default is current context.
    out : ``ndarray``, optional
        Store output to an existing ``ndarray``.

    Returns
    -------
    out : ndarray
        Drawn samples from the parameterized Laplace distribution.
    """
    if ctx is None:
        ctx = str(current_context())
    else:
        ctx = str(ctx)
    if dtype is not None and not isinstance(dtype, str):
        dtype = np.dtype(dtype).name
    if size == ():
        size = None
    return _api_internal.laplace(loc, scale, size, dtype, ctx, out)
>>>>>>> 1368a084
<|MERGE_RESOLUTION|>--- conflicted
+++ resolved
@@ -1071,10 +1071,6 @@
     _npi.shuffle(x, out=x)
 
 
-<<<<<<< HEAD
-def multivariate_normal(mean, cov, size=None):
-    return _npi.mvn_fallback(mean, cov, shape=size)
-=======
 def laplace(loc=0.0, scale=1.0, size=None, dtype=None, ctx=None, out=None):
     r"""Draw random samples from a Laplace distribution.
 
@@ -1112,5 +1108,4 @@
         dtype = np.dtype(dtype).name
     if size == ():
         size = None
-    return _api_internal.laplace(loc, scale, size, dtype, ctx, out)
->>>>>>> 1368a084
+    return _api_internal.laplace(loc, scale, size, dtype, ctx, out)