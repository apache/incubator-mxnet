--- conflicted
+++ resolved
@@ -34,12 +34,8 @@
            'log1p', 'rint', 'radians', 'reciprocal', 'square', 'negative', 'fix', 'ceil', 'floor',
            'trunc', 'logical_not', 'arcsinh', 'arccosh', 'arctanh', 'tensordot', 'histogram', 'eye',
            'linspace', 'logspace', 'expand_dims', 'tile', 'arange', 'split', 'vsplit', 'concatenate',
-<<<<<<< HEAD
            'stack', 'vstack', 'column_stack', 'dstack', 'mean', 'maximum', 'minimum', 'swapaxes', 'clip', 'argmax',
-=======
-           'stack', 'vstack', 'dstack', 'mean', 'maximum', 'minimum', 'swapaxes', 'clip', 'argmax', 'argmin',
->>>>>>> 8e50fd9d
-           'std', 'var', 'indices', 'copysign', 'ravel', 'hanning', 'hamming', 'blackman', 'flip',
+           'argmin', 'std', 'var', 'indices', 'copysign', 'ravel', 'hanning', 'hamming', 'blackman', 'flip',
            'around', 'hypot', 'rad2deg', 'deg2rad', 'unique', 'lcm', 'tril', 'identity', 'take',
            'ldexp', 'vdot', 'inner', 'outer', 'equal', 'not_equal', 'greater', 'less', 'greater_equal', 'less_equal',
            'hsplit', 'rot90', 'einsum', 'true_divide', 'nonzero', 'shares_memory', 'may_share_memory']
