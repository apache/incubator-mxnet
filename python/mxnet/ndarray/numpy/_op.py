# pylint: disable=C0302
# Licensed to the Apache Software Foundation (ASF) under one
# or more contributor license agreements.  See the NOTICE file
# distributed with this work for additional information
# regarding copyright ownership.  The ASF licenses this file
# to you under the Apache License, Version 2.0 (the
# "License"); you may not use this file except in compliance
# with the License.  You may obtain a copy of the License at
#
#   http://www.apache.org/licenses/LICENSE-2.0
#
# Unless required by applicable law or agreed to in writing,
# software distributed under the License is distributed on an
# "AS IS" BASIS, WITHOUT WARRANTIES OR CONDITIONS OF ANY
# KIND, either express or implied.  See the License for the
# specific language governing permissions and limitations
# under the License.

# pylint: disable=unused-argument
"""Namespace for numpy operators used in Gluon dispatched by F=ndarray."""

from __future__ import absolute_import
import numpy as _np
from ...base import numeric_types
from ...util import set_module
from ...context import current_context
from . import _internal as _npi
from ..ndarray import NDArray

<<<<<<< HEAD
__all__ = ['zeros', 'ones', 'add', 'subtract', 'multiply', 'divide', 'mod', 'power', 'tensordot',
           'linspace', 'expand_dims', 'tile', 'arange', 'split', 'concatenate', 'stack',
           'deg2rad']
=======
__all__ = ['zeros', 'ones', 'add', 'subtract', 'multiply', 'divide', 'mod', 'power', 'sin',
           'cos', 'tan', 'sinh', 'cosh', 'tanh', 'log10', 'sqrt', 'cbrt', 'abs', 'absolute',
           'exp', 'expm1', 'arcsin', 'arccos', 'arctan', 'sign', 'log', 'degrees', 'log2', 'log1p',
           'rint', 'radians', 'reciprocal', 'square', 'negative', 'fix', 'ceil', 'floor',
           'trunc', 'logical_not', 'arcsinh', 'arccosh', 'arctanh', 'tensordot',
           'linspace', 'expand_dims', 'tile', 'arange', 'split', 'concatenate', 'stack']
>>>>>>> d8b6e47b


@set_module('mxnet.ndarray.numpy')
def zeros(shape, dtype=_np.float32, order='C', ctx=None):
    """Return a new array of given shape and type, filled with zeros.
    This function currently only supports storing multi-dimensional data
    in row-major (C-style).

    Parameters
    ----------
    shape : int or tuple of int
        The shape of the empty array.
    dtype : str or numpy.dtype, optional
        An optional value type. Default is `numpy.float32`. Note that this
        behavior is different from NumPy's `ones` function where `float64`
        is the default value, because `float32` is considered as the default
        data type in deep learning.
    order : {'C'}, optional, default: 'C'
        How to store multi-dimensional data in memory, currently only row-major
        (C-style) is supported.
    ctx : Context, optional
        An optional device context (default is the current default context).

    Returns
    -------
    out : ndarray
        Array of zeros with the given shape, dtype, and ctx.
    """
    if order != 'C':
        raise NotImplementedError
    if ctx is None:
        ctx = current_context()
    dtype = _np.float32 if dtype is None else dtype
    return _npi.zeros(shape=shape, ctx=ctx, dtype=dtype)


@set_module('mxnet.ndarray.numpy')
def ones(shape, dtype=_np.float32, order='C', ctx=None):
    """Return a new array of given shape and type, filled with ones.
    This function currently only supports storing multi-dimensional data
    in row-major (C-style).

    Parameters
    ----------
    shape : int or tuple of int
        The shape of the empty array.
    dtype : str or numpy.dtype, optional
        An optional value type. Default is `numpy.float32`. Note that this
        behavior is different from NumPy's `ones` function where `float64`
        is the default value, because `float32` is considered as the default
        data type in deep learning.
    order : {'C'}, optional, default: 'C'
        How to store multi-dimensional data in memory, currently only row-major
        (C-style) is supported.
    ctx : Context, optional
        An optional device context (default is the current default context).

    Returns
    -------
    out : ndarray
        Array of zeros with the given shape, dtype, and ctx.
    """
    if order != 'C':
        raise NotImplementedError
    if ctx is None:
        ctx = current_context()
    dtype = _np.float32 if dtype is None else dtype
    return _npi.ones(shape=shape, ctx=ctx, dtype=dtype)


@set_module('mxnet.ndarray.numpy')
def arange(start, stop=None, step=1, dtype=None, ctx=None):
    """Return evenly spaced values within a given interval.

    Values are generated within the half-open interval ``[start, stop)``
    (in other words, the interval including `start` but excluding `stop`).
    For integer arguments the function is equivalent to the Python built-in
    `range` function, but returns an ndarray rather than a list.

    Parameters
    ----------
    start : number, optional
        Start of interval. The interval includes this value.  The default
        start value is 0.
    stop : number
        End of interval. The interval does not include this value, except
        in some cases where `step` is not an integer and floating point
        round-off affects the length of `out`.
    step : number, optional
        Spacing between values. For any output `out`, this is the distance
        between two adjacent values, ``out[i+1] - out[i]``.  The default
        step size is 1.  If `step` is specified as a position argument,
        `start` must also be given.
    dtype : dtype
        The type of the output array. The default is `float32`.

    Returns
    -------
    arange : ndarray
        Array of evenly spaced values.

        For floating point arguments, the length of the result is
        ``ceil((stop - start)/step)``.  Because of floating point overflow,
        this rule may result in the last element of `out` being greater
        than `stop`.
    """
    if dtype is None:
        dtype = 'float32'
    if ctx is None:
        ctx = current_context()
    if stop is None:
        stop = start
        start = 0
    if step is None:
        step = 1
    if start is None and stop is None:
        raise ValueError('start and stop cannot be both None')
    if step == 0:
        raise ZeroDivisionError('step cannot be 0')
    return _npi.arange(start=start, stop=stop, step=step, dtype=dtype, ctx=ctx)


#pylint: disable= too-many-arguments, no-member, protected-access
def _ufunc_helper(lhs, rhs, fn_array, fn_scalar, lfn_scalar, rfn_scalar=None, out=None):
    """ Helper function for element-wise operation.
    The function will perform numpy-like broadcasting if needed and call different functions.

    Parameters
    --------
    lhs : ndarray or numeric value
        Left-hand side operand.

    rhs : ndarray or numeric value
        Right-hand operand,

    fn_array : function
        Function to be called if both lhs and rhs are of ``ndarray`` type.

    fn_scalar : function
        Function to be called if both lhs and rhs are numeric values.

    lfn_scalar : function
        Function to be called if lhs is ``ndarray`` while rhs is numeric value

    rfn_scalar : function
        Function to be called if lhs is numeric value while rhs is ``ndarray``;
        if none is provided, then the function is commutative, so rfn_scalar is equal to lfn_scalar

    Returns
    --------
    mxnet.numpy.ndarray or scalar
        result array or scalar
    """
    from ...numpy import ndarray
    if isinstance(lhs, numeric_types):
        if isinstance(rhs, numeric_types):
            return fn_scalar(lhs, rhs, out=out)
        else:
            if rfn_scalar is None:
                # commutative function
                return lfn_scalar(rhs, float(lhs), out=out)
            else:
                return rfn_scalar(rhs, float(lhs), out=out)
    elif isinstance(rhs, numeric_types):
        return lfn_scalar(lhs, float(rhs), out=out)
    elif isinstance(rhs, ndarray):
        return fn_array(lhs, rhs, out=out)
    else:
        raise TypeError('type {} not supported'.format(str(type(rhs))))
#pylint: enable= too-many-arguments, no-member, protected-access


@set_module('mxnet.ndarray.numpy')
def add(x1, x2, out=None):
    """Add arguments element-wise.

    Parameters
    ----------
    x1, x2 : ndarrays or scalar values
        The arrays to be added. If x1.shape != x2.shape, they must be broadcastable to
        a common shape (which may be the shape of one or the other).

    out : ndarray
        A location into which the result is stored. If provided, it must have a shape
        that the inputs broadcast to. If not provided or None, a freshly-allocated array
        is returned.

    Returns
    -------
    add : ndarray or scalar
        The sum of x1 and x2, element-wise. This is a scalar if both x1 and x2 are scalars.
    """
    return _ufunc_helper(x1, x2, _npi.add, _np.add, _npi.add_scalar, None, out)


@set_module('mxnet.ndarray.numpy')
def subtract(x1, x2, out=None):
    """Subtract arguments element-wise.

    Parameters
    ----------
    x1, x2 : ndarrays or scalar values
        The arrays to be subtracted from each other. If x1.shape != x2.shape,
        they must be broadcastable to a common shape (which may be the shape
        of one or the other).

    out : ndarray
        A location into which the result is stored. If provided, it must have a shape
        that the inputs broadcast to. If not provided or None, a freshly-allocated array
        is returned.

    Returns
    -------
    subtract : ndarray or scalar
        The difference of x1 and x2, element-wise. This is a scalar if both x1 and x2 are scalars.
    """
    return _ufunc_helper(x1, x2, _npi.subtract, _np.subtract, _npi.subtract_scalar,
                         _npi.rsubtract_scalar, out)


@set_module('mxnet.ndarray.numpy')
def multiply(x1, x2, out=None):
    """Multiply arguments element-wise.

    Parameters
    ----------
    x1, x2 : ndarrays or scalar values
        The arrays to be multiplied. If x1.shape != x2.shape, they must be broadcastable to
        a common shape (which may be the shape of one or the other).

    out : ndarray
        A location into which the result is stored. If provided, it must have a shape
        that the inputs broadcast to. If not provided or None, a freshly-allocated array
        is returned.

    Returns
    -------
    out : ndarray or scalar
        The multiplication of x1 and x2, element-wise. This is a scalar if both x1 and x2
        are scalars.
    """
    return _ufunc_helper(x1, x2, _npi.multiply, _np.multiply, _npi.multiply_scalar, None, out)


@set_module('mxnet.ndarray.numpy')
def divide(x1, x2, out=None):
    """Returns a true division of the inputs, element-wise.

    Parameters
    ----------
    x1 : ndarray or scalar
        Dividend array.

    x2 : ndarray or scalar
        Divisor array.

    out : ndarray
        A location into which the result is stored. If provided, it must have a shape
        that the inputs broadcast to. If not provided or None, a freshly-allocated array
        is returned.

    Returns
    -------
    out : ndarray or scalar
        This is a scalar if both x1 and x2 are scalars.
    """
    return _ufunc_helper(x1, x2, _npi.true_divide, _np.divide, _npi.true_divide_scalar,
                         _npi.rtrue_divide_scalar, out)


@set_module('mxnet.ndarray.numpy')
def mod(x1, x2, out=None):
    """Return element-wise remainder of division.

    Parameters
    ----------
    x1 : ndarray or scalar
        Dividend array.

    x2 : ndarray or scalar
        Divisor array.

    out : ndarray
        A location into which the result is stored. If provided, it must have a shape
        that the inputs broadcast to. If not provided or None, a freshly-allocated array
        is returned.

    Returns
    -------
    out : ndarray or scalar
        This is a scalar if both x1 and x2 are scalars.
    """
    return _ufunc_helper(x1, x2, _npi.mod, _np.mod, _npi.mod_scalar, _npi.rmod_scalar, out)


@set_module('mxnet.ndarray.numpy')
def power(x1, x2, out=None):
    """First array elements raised to powers from second array, element-wise.

    Parameters
    ----------
    x1 : ndarray or scalar
        The bases.

    x2 : ndarray or scalar
        The exponent.

    out : ndarray
        A location into which the result is stored. If provided, it must have a shape
        that the inputs broadcast to. If not provided or None, a freshly-allocated array
        is returned.

    Returns
    -------
    out : ndarray or scalar
        The bases in x1 raised to the exponents in x2.
        This is a scalar if both x1 and x2 are scalars.
    """
    return _ufunc_helper(x1, x2, _npi.power, _np.power, _npi.power_scalar, _npi.rpower_scalar, out)


@set_module('mxnet.ndarray.numpy')
def tensordot(a, b, axes=2):
    r"""
    tensordot(a, b, axes=2)
    Compute tensor dot product along specified axes for arrays >= 1-D.
    Given two tensors (arrays of dimension greater than or equal to one),
    `a` and `b`, and an ndarray object containing two ndarray
    objects, ``(a_axes, b_axes)``, sum the products of `a`'s and `b`'s
    elements (components) over the axes specified by ``a_axes`` and
    ``b_axes``. The third argument can be a single non-negative
    integer_like scalar, ``N``; if it is such, then the last ``N``
    dimensions of `a` and the first ``N`` dimensions of `b` are summed
    over.
    Parameters
    ----------
    a, b : ndarray, len(shape) >= 1
        Tensors to "dot".
    axes : int or (2,) ndarray
        * integer_like
        If an int N, sum over the last N axes of `a` and the first N axes
        of `b` in order. The sizes of the corresponding axes must match.
        * (2,) ndarray
        Or, a list of axes to be summed over, first sequence applying to `a`,
        second to `b`. Both elements ndarray must be of the same length.
    See Also
    --------
    dot, einsum
    Notes
    -----
    Three common use cases are:
        * ``axes = 0`` : tensor product :math:`a\otimes b`
        * ``axes = 1`` : tensor dot product :math:`a\cdot b`
        * ``axes = 2`` : (default) tensor double contraction :math:`a:b`
    When `axes` is integer_like, the sequence for evaluation will be: first
    the -Nth axis in `a` and 0th axis in `b`, and the -1th axis in `a` and
    Nth axis in `b` last.
    When there is more than one axis to sum over - and they are not the last
    (first) axes of `a` (`b`) - the argument `axes` should consist of
    two sequences of the same length, with the first axis to sum over given
    first in both sequences, the second axis second, and so forth.
    Examples
    --------
    >>> a = np.arange(60.).reshape(3,4,5)
    >>> b = np.arange(24.).reshape(4,3,2)
    >>> c = np.tensordot(a,b, axes=([1,0],[0,1]))
    >>> c.shape
    (5, 2)
    >>> c
    array([[ 4400.,  4730.],
           [ 4532.,  4874.],
           [ 4664.,  5018.],
           [ 4796.,  5162.],
           [ 4928.,  5306.]])
    """
    if _np.isscalar(axes):
        return _npi.tensordot_int_axes(a, b, axes)

    if len(axes) != 2:
        raise ValueError('Axes must consist of two arrays.')
    a_axes_summed, b_axes_summed = axes
    if _np.isscalar(a_axes_summed):
        a_axes_summed = (a_axes_summed,)
    if _np.isscalar(b_axes_summed):
        b_axes_summed = (b_axes_summed,)

    if len(a_axes_summed) != len(b_axes_summed):
        raise ValueError('Axes length mismatch')

    return _npi.tensordot(a, b, a_axes_summed, b_axes_summed)


@set_module('mxnet.ndarray.numpy')
def linspace(start, stop, num=50, endpoint=True, retstep=False, dtype=None, axis=0, ctx=None):  # pylint: disable=too-many-arguments
    r"""
    Return evenly spaced numbers over a specified interval.

    Returns num evenly spaced samples, calculated over the interval [start, stop].
    The endpoint of the interval can optionally be excluded.

    Parameters
    ----------
    start : real number
        The starting value of the sequence.
    stop : real number
        The end value of the sequence, unless endpoint is set to False. In
        that case, the sequence consists of all but the last of num + 1
        evenly spaced samples, so that stop is excluded. Note that the step
        size changes when endpoint is False.
    num : int, optional
        Number of samples to generate. Default is 50. Must be non-negative.
    endpoint : bool, optional
        If True, stop is the last sample. Otherwise, it is not included.
        Default is True.
    retstep : bool, optional
        If True, return (samples, step), where step is the spacing between samples.
    dtype : dtype, optional
        The type of the output array. If dtype is not given, infer the data
        type from the other input arguments.
    axis : int, optional
        The axis in the result to store the samples. Relevant only if start or
        stop are array-like. By default (0), the samples will be along a new
        axis inserted at the beginning. Use -1 to get an axis at the end.

    Returns
    -------
    samples : ndarray
        There are num equally spaced samples in the closed interval
        `[start, stop]` or the half-open interval `[start, stop)`
        (depending on whether endpoint is True or False).
    step : float, optional
        Only returned if retstep is True
        Size of spacing between samples.


    See Also
    --------
    arange : Similar to `linspace`, but uses a step size (instead of the
             number of samples).

    Examples
    --------
    >>> np.linspace(2.0, 3.0, num=5)
    array([2.  , 2.25, 2.5 , 2.75, 3.  ])
    >>> np.linspace(2.0, 3.0, num=5, endpoint=False)
    array([2. , 2.2, 2.4, 2.6, 2.8])
    >>> np.linspace(2.0, 3.0, num=5, retstep=True)
    (array([2.  , 2.25, 2.5 , 2.75, 3.  ]), 0.25)

    Graphical illustration:

    >>> import matplotlib.pyplot as plt
    >>> N = 8
    >>> y = np.zeros(N)
    >>> x1 = np.linspace(0, 10, N, endpoint=True)
    >>> x2 = np.linspace(0, 10, N, endpoint=False)
    >>> plt.plot(x1.asnumpy(), y.asnumpy(), 'o')
    [<matplotlib.lines.Line2D object at 0x...>]
    >>> plt.plot(x2.asnumpy(), (y + 0.5).asnumpy(), 'o')
    [<matplotlib.lines.Line2D object at 0x...>]
    >>> plt.ylim([-0.5, 1])
    (-0.5, 1)
    >>> plt.show()

    Notes
    -----

    This function differs from the original `numpy.linspace
    <https://docs.scipy.org/doc/numpy/reference/generated/numpy.linspace.html>`_ in
    the following aspects:

    - `start` and `stop` do not support list, numpy ndarray and mxnet ndarray
    - axis could only be 0
    - There could be an additional `ctx` argument to specify the device, e.g. the i-th
      GPU.
    """
    if isinstance(start, (list, _np.ndarray, NDArray)) or \
       isinstance(stop, (list, _np.ndarray, NDArray)):
        raise NotImplementedError('start and stop only support int')
    if axis != 0:
        raise NotImplementedError("the function only support axis 0")
    if ctx is None:
        ctx = current_context()
    if retstep:
        step = (stop - start) / (num - 1)
        return _npi.linspace(start=start, stop=stop, num=num, endpoint=endpoint, ctx=ctx, dtype=dtype), step
    else:
        return _npi.linspace(start=start, stop=stop, num=num, endpoint=endpoint, ctx=ctx, dtype=dtype)


@set_module('mxnet.ndarray.numpy')
def expand_dims(a, axis):
    """Expand the shape of an array.

    Insert a new axis that will appear at the `axis` position in the expanded

    Parameters
    ----------
    a : ndarray
        Input array.
    axis : int
        Position in the expanded axes where the new axis is placed.

    Returns
    -------
    res : ndarray
        Output array. The number of dimensions is one greater than that of
        the input array.
    """
    return _npi.expand_dims(a, axis)


def _unary_func_helper(x, fn_array, fn_scalar, out=None, **kwargs):
    """Helper function for unary operators.

    Parameters
    ----------
    x : ndarray or scalar
        Input of the unary operator.
    fn_array : function
        Function to be called if x is of ``ndarray`` type.
    fn_scalar : function
        Function to be called if x is a Python scalar.
    out : ndarray
        The buffer ndarray for storing the result of the unary function.

    Returns
    -------
    out : mxnet.numpy.ndarray or scalar
        Result array or scalar.
    """
    if isinstance(x, numeric_types):
        return fn_scalar(x, **kwargs)
    elif isinstance(x, NDArray):
        return fn_array(x, out=out, **kwargs)
    else:
        raise TypeError('type {} not supported'.format(str(type(x))))


@set_module('mxnet.ndarray.numpy')
def sin(x, out=None, **kwargs):
    r"""Trigonometric sine, element-wise.
    Parameters
    ----------
    x : ndarray or scalar
        Angle, in radians (:math:`2 \pi` rad equals 360 degrees).
    out : ndarray or None
        A location into which the result is stored. If provided, it
        must have a shape that the inputs broadcast to. If not provided
        or None, a freshly-allocated array is returned. The dtype of the
        output is the same as that of the input if the input is an ndarray.
    Returns
    -------
    y : ndarray or scalar
        The sine of each element of x. This is a scalar if `x` is a scalar.
    Notes
    ----
    This function only supports input type of float.
    """
    return _unary_func_helper(x, _npi.sin, _np.sin, out=out, **kwargs)

@set_module('mxnet.ndarray.numpy')
def cos(x, out=None, **kwargs):
    r"""Cosine, element-wise.
    Parameters
    ----------
    x : ndarray or scalar
        Angle, in radians (:math:`2 \pi` rad equals 360 degrees).
    out : ndarray or None
        A location into which the result is stored. If provided, it
        must have a shape that the inputs broadcast to. If not provided
        or None, a freshly-allocated array is returned. The dtype of the
        output is the same as that of the input if the input is an ndarray.
    Returns
    -------
    y : ndarray or scalar
        The corresponding cosine values. This is a scalar if x is a scalar.
    Notes
    ----
    This function only supports input type of float.
    """
    return _unary_func_helper(x, _npi.cos, _np.cos, out=out, **kwargs)


@set_module('mxnet.ndarray.numpy')
def sinh(x, out=None, **kwargs):
    """Hyperbolic sine, element-wise.
    Equivalent to ``1/2 * (np.exp(x) - np.exp(-x))`` or ``-1j * np.sin(1j*x)``.
    Parameters
    ----------
    x : ndarray or scalar
        Input array or scalar.
    out : ndarray or None
        A location into which the result is stored. If provided, it
        must have a shape that the inputs broadcast to. If not provided
        or None, a freshly-allocated array is returned. The dtype of the
        output is the same as that of the input if the input is an ndarray.
    Returns
    -------
    y : ndarray or scalar
        The corresponding hyperbolic sine values. This is a scalar if `x` is a scalar.
    Notes
    ----
    This function only supports input type of float.
    """
    return _unary_func_helper(x, _npi.sinh, _np.sinh, out=out, **kwargs)


@set_module('mxnet.ndarray.numpy')
def cosh(x, out=None, **kwargs):
    """Hyperbolic cosine, element-wise.
    Equivalent to ``1/2 * (np.exp(x) + np.exp(-x))`` and ``np.cos(1j*x)``.
    Parameters
    ----------
    x : ndarray or scalar
        Input array or scalar.
    out : ndarray or None
        A location into which the result is stored. If provided, it
        must have a shape that the inputs broadcast to. If not provided
        or None, a freshly-allocated array is returned. The dtype of the
        output is the same as that of the input if the input is an ndarray.
    Returns
    -------
    y : ndarray or scalar
        The corresponding hyperbolic cosine values. This is a scalar if `x` is a scalar.
    Notes
    ----
    This function only supports input type of float.
    """
    return _unary_func_helper(x, _npi.cosh, _np.cosh, out=out, **kwargs)


@set_module('mxnet.ndarray.numpy')
def tanh(x, out=None, **kwargs):
    """
    Compute hyperbolic tangent element-wise.
    Equivalent to ``np.sinh(x)/np.cosh(x)``.
    Parameters
    ----------
    x : ndarray or scalar.
        Input array.
    out : ndarray or None
        A location into which the result is stored. If provided, it
        must have a shape that the inputs fill into. If not provided
        or None, a freshly-allocated array is returned. The dtype of the
        output and input must be the same.
    Returns
    -------
    y : ndarray or scalar
       The corresponding hyperbolic tangent values.
    Notes
    -----
    If `out` is provided, the function writes the result into it,
    and returns a reference to `out`.  (See Examples)
    - input x does not support complex computation (like imaginary number)
    >>> np.tanh(np.pi*1j)
    TypeError: type <type 'complex'> not supported
    Examples
    --------
    >>> np.tanh(np.array[0, np.pi]))
    array([0.       , 0.9962721])
    >>> np.tanh(np.pi)
    0.99627207622075
    >>> # Example of providing the optional output parameter illustrating
    >>> # that what is returned is a reference to said parameter
    >>> out1 = np.array(1)
    >>> out2 = np.tanh(np.array(0.1), out1)
    >>> out2 is out1
    True
    >>> # Example of ValueError due to provision of shape mis-matched `out`
    >>> np.tanh(np.zeros((3,3)),np.zeros((2,2)))
    mxnet.base.MXNetError:
    [07:17:36] ../src/ndarray/./../operator/tensor/../elemwise_op_common.h:135:
    Check failed: assign(&dattr, vec.at(i)): Incompatible attr in node
    at 0-th output: expected [3,3], got [2,2]
    """
    return _unary_func_helper(x, _npi.tanh, _np.tanh, out=out, **kwargs)


@set_module('mxnet.ndarray.numpy')
def log10(x, out=None, **kwargs):
    """Return the base 10 logarithm of the input array, element-wise.
    Parameters
    ----------
    x : ndarray or scalar
        Input array or scalar.
    out : ndarray or None
        A location into which t'absolute', he result is stored. If provided, it
        must have a shape that the inputs broadcast to. If not provided
        or None, a freshly-allocated array is returned. The dtype of the
        output is the same as that of the input if the input is an ndarray.
    Returns
    -------
    y : ndarray or scalar
        The logarithm to the base 10 of `x`, element-wise. NaNs are
        returned where x is negative. This is a scalar if `x` is a scalar.
    Notes
    ----
    This function only supports input type of float.
    """
    return _unary_func_helper(x, _npi.log10, _np.log10, out=out, **kwargs)


@set_module('mxnet.ndarray.numpy')
def sqrt(x, out=None, **kwargs):
    """
    Return the non-negative square-root of an array, element-wise.
    Parameters
    ----------
    x : ndarray or scalar
        The values whose square-roots are required.
    out : ndarray, or None, optional
        A location into which the result is stored. If provided, it must have
        a shape that the inputs broadcast to. If not provided or `None`,
        a freshly-allocated array is returned.
    Returns
    -------
    y : ndarray or scalar
        An array of the same shape as `x`, containing the positive
        square-root of each element in `x`. This is a scalar if `x` is a scalar.
    Notes
    ----
    This function only supports input type of float.
    """
    return _unary_func_helper(x, _npi.sqrt, _np.sqrt, out=out, **kwargs)


@set_module('mxnet.ndarray.numpy')
def cbrt(x, out=None, **kwargs):
    r"""
    Return the cube-root of an array, element-wise.
    Parameters
    ----------
    x : ndarray
        The values whose cube-roots are required.
    out : ndarray, optional
        A location into which the result is stored. If provided, it must have a shape that the
        inputs broadcast to. If not provided or None, a freshly-allocated array is returned.
        A tuple (possible only as a keyword argument) must have length equal to the number of outputs.
    Returns
    ----------
    y : ndarray
        An array of the same shape as x, containing the cube cube-root of each element in x.
        If out was provided, y is a reference to it. This is a scalar if x is a scalar.
    Examples
    ----------
    >>> np.cbrt([1,8,27])
    array([ 1.,  2.,  3.])
    """
    return _unary_func_helper(x, _npi.cbrt, _np.cbrt, out=out, **kwargs)


@set_module('mxnet.ndarray.numpy')
def abs(x, out=None, **kwargs):
    r"""abs(x, out=None, **kwargs)
    Calculate the absolute value element-wise.
    Parameters
    ----------
    x : ndarray or scalar
        Input array.
    out : ndarray or None, optional
        A location into which the result is stored. If provided, it must have
        a shape that the inputs broadcast to. If not provided or `None`,
        a freshly-allocated array is returned.
    Returns
    -------
    absolute : ndarray
        An ndarray containing the absolute value of
        each element in `x`. This is a scalar if `x` is a scalar.
    Examples
    --------
    >>> x = np.array([-1.2, 1.2])
    >>> np.abs(x)
    array([1.2, 1.2])
    """
    return _unary_func_helper(x, _npi.abs, _np.abs, out=out, **kwargs)


@set_module('mxnet.ndarray.numpy')
def absolute(x, out=None, **kwargs):
    r"""
    Calculate the absolute value element-wise.
    np.abs is a shorthand for this function.
    Parameters
    ----------
    x : ndarray
        Input array.
    out : ndarray, optional
        A location into which the result is stored. If provided, it must have a shape
        that the inputs broadcast to. If not provided or None, a freshly-allocated array is returned.
        A tuple (possible only as a keyword argument) must have length equal to the number of outputs.
    Returns
    ----------
    absolute : ndarray
        An ndarray containing the absolute value of each element in x.
    Examples
    ----------
    >>> x = np.array([-1.2, 1.2])
    >>> np.absolute(x)
    array([ 1.2,  1.2])
    """
    return _unary_func_helper(x, _npi.absolute, _np.absolute, out=out, **kwargs)


@set_module('mxnet.ndarray.numpy')
def sign(x, out=None, **kwargs):
    r"""
    sign(x, out=None)
    Returns an element-wise indication of the sign of a number.
    The `sign` function returns ``-1 if x < 0, 0 if x==0, 1 if x > 0``. Only supports real number.
    Parameters
    ----------
    x : ndarray or a scalar
        Input values.
    out : ndarray or None, optional
        A location into which the result is stored.
        If provided, it must have the same shape and dtype as input ndarray.
        If not provided or `None`, a freshly-allocated array is returned.
    Returns
    -------
    y : ndarray
        The sign of `x`.
        This is a scalar if `x` is a scalar.
    Note
    -------
    - Only supports real number as input elements.
    - Input type does not support Python native iterables(list, tuple, ...).
    - ``out`` param: cannot perform auto broadcasting. ``out`` ndarray's shape must be the same as the expected output.
    - ``out`` param: cannot perform auto type cast. ``out`` ndarray's dtype must be the same as the expected output.
    - ``out`` param does not support scalar input case.
    Examples
    --------
    >>> a = np.array([-5., 4.5])
    >>> np.sign(a)
    array([-1.,  1.])
    Scalars as input:
    >>> np.sign(4.0)
    1.0
    >>> np.sign(0)
    0
    Use ``out`` parameter:
    >>> b = np.zeros((2, ))
    >>> np.sign(a, out=b)
    array([-1.,  1.])
    >>> b
    array([-1.,  1.])
    """
    return _unary_func_helper(x, _npi.sign, _np.sign, out=out, **kwargs)


@set_module('mxnet.ndarray.numpy')
def exp(x, out=None, **kwargs):
    r"""exp(x, out=None, **kwargs)
    Calculate the exponential of all elements in the input array.
    Parameters
    ----------
    x : ndarray or scalar
        Input values.
    out : ndarray or None, optional
        A location into which the result is stored. If provided, it must have
        a shape that the inputs broadcast to. If not provided or `None`,
        a freshly-allocated array is returned.
    Returns
    -------
    out : ndarray or scalar
        Output array, element-wise exponential of `x`.
        This is a scalar if `x` is a scalar.
    Examples
    --------
    >>> np.exp(1)
    2.718281828459045
    >>> x = np.array([-1, 1, -2, 2])
    >>> np.exp(x)
    array([0.36787945, 2.7182817 , 0.13533528, 7.389056  ])
    """
    return _unary_func_helper(x, _npi.exp, _np.exp, out=out, **kwargs)


@set_module('mxnet.ndarray.numpy')
def expm1(x, out=None, **kwargs):
    r"""expm1(x, out=None, **kwargs)
    Calculate `exp(x) - 1` of all elements in the input array.
    Parameters
    ----------
    x : ndarray or scalar
        Input values.
    out : ndarray or None, optional
        A location into which the result is stored. If provided, it must have
        a shape that the inputs broadcast to. If not provided or `None`,
        a freshly-allocated array is returned.
    Returns
    -------
    out : ndarray or scalar
        Output array, element-wise exponential minus one: `out = exp(x) - 1`.
        This is a scalar if `x` is a scalar.
    Examples
    --------
    >>> np.expm1(1)
    1.718281828459045
    >>> x = np.array([-1, 1, -2, 2])
    >>> np.expm1(x)
    array([-0.63212056,  1.71828183, -0.86466472,  6.3890561])
    """
    return _unary_func_helper(x, _npi.expm1, _np.expm1, out=out, **kwargs)


@set_module('mxnet.ndarray.numpy')
def arcsin(x, out=None, **kwargs):
    r"""
    arcsin(x, out=None)
    Inverse sine, element-wise.
    Parameters
    ----------
    x : ndarray or scalar
        `y`-coordinate on the unit circle.
    out : ndarray or None, optional
        A location into which the result is stored.
        If provided, it must have the same shape as the input.
        If not provided or None, a freshly-allocated array is returned.
    Returns
    -------
    angle : ndarray or scalar
        Output array is same shape and type as x. This is a scalar if x is a scalar.
        The inverse sine of each element in `x`, in radians and in the
        closed interval ``[-pi/2, pi/2]``.
    Examples
    --------
    >>> np.arcsin(1)     # pi/2
    1.5707963267948966
    >>> np.arcsin(-1)    # -pi/2
    -1.5707963267948966
    >>> np.arcsin(0)
    0.0
    Notes
    -----
    `arcsin` is a multivalued function: for each `x` there are infinitely
    many numbers `z` such that :math:`sin(z) = x`.  The convention is to
    return the angle `z` whose real part lies in [-pi/2, pi/2].
    For real-valued input data types, *arcsin* always returns real output.
    For each value that cannot be expressed as a real number or infinity,
    it yields ``nan`` and sets the `invalid` floating point error flag.
    The inverse sine is also known as `asin` or sin^{-1}.
    The output `ndarray` has the same `ctx` as the input `ndarray`.
    This function differs from the original `numpy.arcsin
    <https://docs.scipy.org/doc/numpy/reference/generated/numpy.arcsin.html>`_ in
    the following aspects:
    - Only support ndarray or scalar now.
    - `where` argument is not supported.
    - Complex input is not supported.
    References
    ----------
    Abramowitz, M. and Stegun, I. A., *Handbook of Mathematical Functions*,
    10th printing, New York: Dover, 1964, pp. 79ff.
    http://www.math.sfu.ca/~cbm/aands/
    """
    return _unary_func_helper(x, _npi.arcsin, _np.arcsin, out=out, **kwargs)


@set_module('mxnet.ndarray.numpy')
def arccos(x, out=None, **kwargs):
    r"""
    Trigonometric inverse cosine, element-wise.
    The inverse of cos so that, if y = cos(x), then x = arccos(y).
    Parameters
    ----------
    x : ndarray
        x-coordinate on the unit circle. For real arguments, the domain is [-1, 1].
    out : ndarray, optional
        A location into which the result is stored. If provided, it must have a shape that
        the inputs broadcast to. If not provided or None, a freshly-allocated array is returned.
        A tuple (possible only as a keyword argument) must have length equal to the number of outputs.
    Returns
    ----------
    angle : ndarray
        The angle of the ray intersecting the unit circle at the given x-coordinate in radians [0, pi].
        This is a scalar if x is a scalar.
    See also
    ----------
    cos, arctan, arcsin
    Notes
    ----------
    arccos is a multivalued function: for each x there are infinitely many numbers z such that
    cos(z) = x. The convention is to return the angle z whose real part lies in [0, pi].
    For real-valued input data types, arccos always returns real output.
    For each value that cannot be expressed as a real number or infinity, it yields nan and sets
    the invalid floating point error flag.
    The inverse cos is also known as acos or cos^-1.
    Examples
    ----------
    We expect the arccos of 1 to be 0, and of -1 to be pi:
    >>> np.arccos([1, -1])
    array([ 0.        ,  3.14159265])
    """
    return _unary_func_helper(x, _npi.arccos, _np.arccos, out=out, **kwargs)


@set_module('mxnet.ndarray.numpy')
def arctan(x, out=None, **kwargs):
    r"""arctan(x, out=None, **kwargs)
    Trigonometric inverse tangent, element-wise.
    The inverse of tan, so that if ``y = tan(x)`` then ``x = arctan(y)``.
    Parameters
    ----------
    x : ndarray or scalar
        Input values.
    out : ndarray or None, optional
        A location into which the result is stored. If provided, it must have
        a shape that the inputs broadcast to. If not provided or `None`,
        a freshly-allocated array is returned.
    Returns
    -------
    out : ndarray or scalar
        Out has the same shape as `x`. It lies is in
        ``[-pi/2, pi/2]`` (``arctan(+/-inf)`` returns ``+/-pi/2``).
        This is a scalar if `x` is a scalar.
    Notes
    -----
    `arctan` is a multi-valued function: for each `x` there are infinitely
    many numbers `z` such that tan(`z`) = `x`.  The convention is to return
    the angle `z` whose real part lies in [-pi/2, pi/2].
    For real-valued input data types, `arctan` always returns real output.
    For each value that cannot be expressed as a real number or infinity,
    it yields ``nan`` and sets the `invalid` floating point error flag.
    For complex-valued input, we do not have support for them yet.
    The inverse tangent is also known as `atan` or tan^{-1}.
    Examples
    --------
    We expect the arctan of 0 to be 0, and of 1 to be pi/4:
    >>> x = np.array([0, 1])
    >>> np.arctan(x)
    array([0.       , 0.7853982])
    >>> np.pi/4
    0.7853981633974483
    """
    return _unary_func_helper(x, _npi.arctan, _np.arctan, out=out, **kwargs)


@set_module('mxnet.ndarray.numpy')
def log(x, out=None, **kwargs):
    """
    log(x, out=None)
    Natural logarithm, element-wise.
    The natural logarithm `log` is the inverse of the exponential function,
    so that `log(exp(x)) = x`. The natural logarithm is logarithm in base
    `e`.
    Parameters
    ----------
    x : ndarray
        Input value. Elements must be of real value.
    out : ndarray or None, optional
        A location into which the result is stored.
        If provided, it must have the same shape and dtype as input ndarray.
        If not provided or `None`, a freshly-allocated array is returned.
    Returns
    -------
    y : ndarray
        The natural logarithm of `x`, element-wise.
        This is a scalar if `x` is a scalar.
    Notes
    -----
     Currently only supports data of real values and ``inf`` as input. Returns data of real value, ``inf``, ``-inf`` and
    ``nan`` according to the input.
    This function differs from the original `numpy.log
    <https://docs.scipy.org/doc/numpy/reference/generated/numpy.log.html>`_ in
    the following aspects:
    - Does not support complex number for now
    - Input type does not support Python native iterables(list, tuple, ...).
    - ``out`` param: cannot perform auto broadcasting. ``out`` ndarray's shape must be the same as the expected output.
    - ``out`` param: cannot perform auto type cast. ``out`` ndarray's dtype must be the same as the expected output.
    - ``out`` param does not support scalar input case.
    Examples
    --------
    >>> a = np.array([1, np.exp(1), np.exp(2), 0], dtype=np.float64)
    >>> np.log(a)
    array([  0.,   1.,   2., -inf], dtype=float64)
    Due to internal calculation mechanism, using default float32 dtype may cause some special behavior:
    >>> a = np.array([1, np.exp(1), np.exp(2), 0], dtype=np.float32)
    >>> np.log(a)
    array([  0.,  0.99999994,   2., -inf])
    Scalar calculation:
    >>> np.log(1)
    0.0
    """
    return _unary_func_helper(x, _npi.log, _np.log, out=out, **kwargs)


@set_module('mxnet.ndarray.numpy')
def degrees(x, out=None, **kwargs):
    """
    degrees(x, out=None)
    Convert angles from radians to degrees.
    Parameters
    ----------
    x : ndarray
        Input value. Elements must be of real value.
    out : ndarray or None, optional
        A location into which the result is stored.
        If provided, it must have the same shape and dtype as input ndarray.
        If not provided or `None`, a freshly-allocated array is returned.
    Returns
    -------
    y : ndarray
        The corresponding degree values; if `out` was supplied this is a
        reference to it.
        This is a scalar if `x` is a scalar.
    Notes
    -------
    This function differs from the original `numpy.degrees
    <https://docs.scipy.org/doc/numpy/reference/generated/numpy.degrees.html>`_ in
    the following aspects:
    - Input type does not support Python native iterables(list, tuple, ...). Only ndarray is supported.
    - ``out`` param: cannot perform auto broadcasting. ``out`` ndarray's shape must be the same as the expected output.
    - ``out`` param: cannot perform auto type cast. ``out`` ndarray's dtype must be the same as the expected output.
    - ``out`` param does not support scalar input case.
    Examples
    --------
    Convert a radian array to degrees
    >>> rad = np.arange(12.) * np.pi / 6
    >>> np.degrees(rad)
    array([  0.,  30.,  60.,  90., 120., 150., 180., 210., 240., 270., 300., 330.])
    Use specified ``out`` ndarray:
    >>> out = np.zeros((rad.shape))
    >>> np.degrees(rad, out)
    array([  0.,  30.,  60.,  90., 120., 150., 180., 210., 240., 270., 300., 330.])
    >>> out
    array([  0.,  30.,  60.,  90., 120., 150., 180., 210., 240., 270., 300., 330.])
    """
    return _unary_func_helper(x, _npi.degrees, _np.degrees, out=out, **kwargs)


@set_module('mxnet.ndarray.numpy')
def rint(x, out=None, **kwargs):
    """
    Round elements of the array to the nearest integer.
    Parameters
    ----------
    x : ndarray or scalar
        Input array.
    out : ndarray or None
        A location into which the result is stored.
        If provided, it must have the same shape and type as the input.
        If not provided or None, a freshly-allocated array is returned.
    Returns
    -------
    out : ndarray or scalar
        Output array is same shape and type as x. This is a scalar if x is a scalar.
    Notes
    -----
    This function differs from the original `numpy.rint
    <https://docs.scipy.org/doc/numpy/reference/generated/numpy.rint.html>`_ in
    the following way(s):
    - only ndarray or scalar is accpted as valid input, tuple of ndarray is not supported
    - broadcasting to `out` of different shape is currently not supported
    - when input is plain python numerics, the result will not be stored in the `out` param
    Examples
    --------
    >>> a = np.array([-1.7, -1.5, -0.2, 0.2, 1.5, 1.7, 2.0])
    >>> np.rint(a)
    array([-2., -2., -0.,  0.,  1.,  2.,  2.])
    """
    return _unary_func_helper(x, _npi.rint, _np.rint, out=out, **kwargs)


@set_module('mxnet.ndarray.numpy')
def log2(x, out=None, **kwargs):
    """
    Base-2 logarithm of x.
    Parameters
    ----------
    x : ndarray or scalar
        Input values.
    out : ndarray or None
        A location into which the result is stored.
        If provided, it must have the same shape and type as the input.
        If not provided or None, a freshly-allocated array is returned.
    Returns
    -------
    y : ndarray
        The logarithm base two of `x`, element-wise.
        This is a scalar if `x` is a scalar.
    Notes
    -----
    This function differs from the original `numpy.log2
    <https://www.google.com/search?q=numpy+log2>`_ in
    the following way(s):
    - only ndarray or scalar is accpted as valid input, tuple of ndarray is not supported
    - broadcasting to `out` of different shape is currently not supported
    - when input is plain python numerics, the result will not be stored in the `out` param
    Examples
    --------
    >>> x = np.array([0, 1, 2, 2**4])
    >>> np.log2(x)
    array([-inf,   0.,   1.,   4.])
    """
    return _unary_func_helper(x, _npi.log2, _np.log2, out=out, **kwargs)


@set_module('mxnet.ndarray.numpy')
def log1p(x, out=None, **kwargs):
    """
    Return the natural logarithm of one plus the input array, element-wise.
    Calculates ``log(1 + x)``.
    Parameters
    ----------
    x : ndarray or scalar
        Input array.
    out : ndarray or None
        A location into which the result is stored. If provided, it
        must have a shape that the inputs fill into. If not provided
        or None, a freshly-allocated array is returned. The dtype of the
        output and input must be the same.
    Returns
    -------
    y : ndarray or scalar
        Natural logarithm of 1 + x, element-wise. This is a scalar
        if x is a scalar.
    Notes
    -----
    For real-valued input, `log1p` is accurate also for `x` so small
    that `1 + x == 1` in floating-point accuracy.
    Logarithm is a multivalued function: for each `x` there is an infinite
    number of `z` such that `exp(z) = 1 + x`. The convention is to return
    the `z` whose imaginary part lies in `[-pi, pi]`.
    For real-valued input data types, `log1p` always returns real output.
    For each value that cannot be expressed as a real number or infinity,
    it yields ``nan`` and sets the `invalid` floating point error flag.
    cannot support complex-valued input.
    Examples
    --------
    >>> np.log1p(1e-99)
    1e-99
    >>> a = np.array([3, 4, 5])
    >>> np.log1p(a)
    array([1.3862944, 1.609438 , 1.7917595])
    """
    return _unary_func_helper(x, _npi.log1p, _np.log1p, out=out, **kwargs)


@set_module('mxnet.ndarray.numpy')
def radians(x, out=None, **kwargs):
    """
    Convert angles from degrees to radians.
    Parameters
    ----------
    x : ndarray or scalar
        Input array in degrees.
    out : ndarray or None
        A location into which the result is stored.
        If provided, it must have the same shape and type as the input.
        If not provided or None, a freshly-allocated array is returned.
    Returns
    -------
    y : ndarray
        The corresponding radian values. This is a scalar if x is a scalar.
    Notes
    -----
    This function differs from the original `numpy.radians
    <https://docs.scipy.org/doc/numpy/reference/generated/numpy.radians.html>`_ in
    the following way(s):
    - only ndarray or scalar is accpted as valid input, tuple of ndarray is not supported
    - broadcasting to `out` of different shape is currently not supported
    - when input is plain python numerics, the result will not be stored in the `out` param
    Examples
    --------
    >>> deg = np.arange(12.) * 30.
    >>> np.radians(deg)
    array([0.       , 0.5235988, 1.0471976, 1.5707964, 2.0943952, 2.6179938,
           3.1415927, 3.6651914, 4.1887903, 4.712389 , 5.2359877, 5.7595863],
           dtype=float32)
    """
    return _unary_func_helper(x, _npi.radians, _np.radians, out=out, **kwargs)


@set_module('mxnet.ndarray.numpy')
def reciprocal(x, out=None, **kwargs):
    r"""
    reciprocal(x, out=None)
    Return the reciprocal of the argument, element-wise.
    Calculates ``1/x``.
    Parameters
    ----------
    x : ndarray or scalar
        The values whose reciprocals are required.
    out : ndarray or None, optional
        A location into which the result is stored.
        If provided, it must have the same shape as the input.
        If not provided or None, a freshly-allocated array is returned.
    Returns
    -------
    y : ndarray or scalar
        Output array is same shape and type as x. This is a scalar if x is a scalar.
    Examples
    --------
    >>> np.reciprocal(2.)
    0.5
    >>> x = np.array([1, 2., 3.33])
    >>> np.reciprocal(x)
    array([1.       , 0.5      , 0.3003003])
    Notes
    -----
    .. note::
        This function is not designed to work with integers.
    For integer arguments with absolute value larger than 1 the result is
    always zero because of the way Python handles integer division.  For
    integer zero the result is an overflow.
    The output `ndarray` has the same `ctx` as the input `ndarray`.
    This function differs from the original `numpy.reciprocal
    <https://docs.scipy.org/doc/numpy/reference/generated/numpy.reciprocal.html>`_ in
    the following aspects:
    - Only support ndarray and scalar now.
    - `where` argument is not supported.
    """
    return _unary_func_helper(x, _npi.reciprocal, _np.reciprocal, out=out, **kwargs)


@set_module('mxnet.ndarray.numpy')
def square(x, out=None, **kwargs):
    r"""
    square(x, out=None)
    Return the element-wise square of the input.
    Parameters
    ----------
    x : ndarray or scalar
        The values whose squares are required.
    out : ndarray or None, optional
        A location into which the result is stored.
        If provided, it must have the same shape as the input.
        If not provided or None, a freshly-allocated array is returned.
    Returns
    -------
    y : ndarray or scalar
        Output array is same shape and type as x. This is a scalar if x is a scalar.
    Examples
    --------
    >>> np.square(2.)
    4.0
    >>> x = np.array([1, 2., -1])
    >>> np.square(x)
    array([1., 4., 1.])
    Notes
    -----
    The output `ndarray` has the same `ctx` as the input `ndarray`.
    This function differs from the original `numpy.square
    <https://docs.scipy.org/doc/numpy/reference/generated/numpy.square.html>`_ in
    the following aspects:
    - Only support ndarray and scalar now.
    - `where` argument is not supported.
    - Complex input is not supported.
    """
    return _unary_func_helper(x, _npi.square, _np.square, out=out, **kwargs)


@set_module('mxnet.ndarray.numpy')
def negative(x, out=None, where=True, **kwargs):
    r"""
    negative(x, out=None, where=True)
    Numerical negative, element-wise.
    Parameters:
    ------------
    x : ndarray or scalar
        Input array.
    out : ndarray, None, or tuple of ndarray and None, optional
          A location into which the result is stored.
    where : ndarray, optional
            Values of True indicate to calculate the ufunc at that position,
            values of False indicate to leave the value in the output alone.
    Returns:
    ---------
    y : ndarray or scalar
        Returned array or scalar: y = -x. This is a scalar if x is a scalar.
    Examples:
    ---------
    >>> np.negative(1)
    -1
    """
    return _unary_func_helper(x, _npi.negative, _np.negative, out=out)


@set_module('mxnet.ndarray.numpy')
def fix(x, out=None):
    r"""
    Round an array of floats element-wise to nearest integer towards zero.
    The rounded values are returned as floats.

    Parameters:
    ----------
    x : ndarray
        An array of floats to be rounded
    out : ndarray, optional
        Output array
    Returns:
    -------
    y : ndarray of floats
    Examples
    ---------
    >>> np.fix(3.14)
    3
    """
    return _unary_func_helper(x, _npi.fix, _np.fix, out=out)


@set_module('mxnet.ndarray.numpy')
def tan(x, out=None, where=True, **kwargs):
    r"""
    tan(x, out=None, where=True)
    Compute tangent element-wise.
    Equivalent to np.sin(x)/np.cos(x) element-wise.

    Parameters:
    ----------
    x : array_like
        Input array.
    out : ndarray, None, or tuple of ndarray and None, optional
          A location into which the result is stored. If provided,
          it must have a shape that the inputs broadcast to. If not provided or None,
          a freshly-allocated array is returned. A tuple (possible only as a keyword argument)
          must have length equal to the number of outputs.
    where : ndarray, optional
            Values of True indicate to calculate the ufunc at that position,
            values of False indicate to leave the value in the output alone.
    Returns:
    -------
    y : ndarray
    The corresponding tangent values. This is a scalar if x is a scalar.
    Examples:
    >>> np.tan(0.5)
    0.5463024898437905
    """

    return _unary_func_helper(x, _npi.tan, _np.tan, out=out, **kwargs)


@set_module('mxnet.ndarray.numpy')
def ceil(x, out=None, **kwargs):
    r"""
    Return the ceiling of the input, element-wise.
    The ceil of the ndarray `x` is the smallest integer `i`, such that
    `i >= x`.  It is often denoted as :math:`\lceil x \rceil`.
    Parameters
    ----------
    x : ndarray or scalar
        Input array.
    out : ndarray or None
        A location into which the result is stored. If provided, it
        must have a same shape that the inputs fill into. If not provided
        or None, a freshly-allocated array is returned. The dtype of the
        output and input must be the same.
    Returns
    -------
    y : ndarray or scalar
        The ceiling of each element in `x`, with `float` dtype.
        This is a scalar if `x` is a scalar.
    Examples
    --------
    >>> a = np.array([-1.7, -1.5, -0.2, 0.2, 1.5, 1.7, 2.0])
    >>> np.ceil(a)
    array([-1., -1., -0.,  1.,  2.,  2.,  2.])
    >>> #if you use parameter out, x and out must be ndarray. if not, you will get an error!
    >>> a = np.array(1)
    >>> np.ceil(np.array(3.5), a)
    array(4.)
    >>> a
    array(4.)
    """
    return _unary_func_helper(x, _npi.ceil, _np.ceil, out=out, **kwargs)


@set_module('mxnet.ndarray.numpy')
def floor(x, out=None, **kwargs):
    r"""
    Return the floor of the input, element-wise.
    The floor of the ndarray `x` is the largest integer `i`, such that
    `i <= x`.  It is often denoted as :math:`\lfloor x \rfloor`.
    Parameters
    ----------
    x : ndarray or scalar
        Input array.
    out : ndarray or None
        A location into which the result is stored. If provided, it
        must have a same shape that the inputs fill into. If not provided
        or None, a freshly-allocated array is returned. The dtype of the
        output and input must be the same.
    Returns
    -------
    y : ndarray or scalar
        The floor of each element in `x`, with `float` dtype.
        This is a scalar if `x` is a scalar.
    Examples
    --------
    >>> a = np.array([-1.7, -1.5, -0.2, 0.2, 1.5, 1.7, 2.0])
    >>> np.floor(a)
    array([-2., -2., -1.,  0.,  1.,  1.,  2.])
    >>> #if you use parameter out, x and out must be ndarray. if not, you will get an error!
    >>> a = np.array(1)
    >>> np.floor(np.array(3.5), a)
    array(3.)
    >>> a
    array(3.)
    """
    return _unary_func_helper(x, _npi.floor, _np.floor, out=out, **kwargs)


@set_module('mxnet.ndarray.numpy')
def trunc(x, out=None, **kwargs):
    r"""
    trunc(x, out=None)
    Return the truncated value of the input, element-wise.
    The truncated value of the scalar `x` is the nearest integer `i` which
    is closer to zero than `x` is. In short, the fractional part of the
    signed number `x` is discarded.

    Parameters
    ----------
    x : ndarray or scalar
        Input data.
    out : ndarray or None, optional
        A location into which the result is stored.

    Returns
    -------
    y : ndarray or scalar
        The truncated value of each element in `x`.
        This is a scalar if `x` is a scalar.
    Notes
    -----
    This function differs from the original numpy.trunc in the following aspects:
        - Do not support `where`, a parameter in numpy which indicates where to calculate.
        - Cannot cast type automatically. Dtype of `out` must be same as the expected one.
        - Cannot broadcast automatically. Shape of `out` must be same as the expected one.
        - If `x` is plain python numeric, the result won't be stored in out.

    Examples
    --------
    >>> a = np.array([-1.7, -1.5, -0.2, 0.2, 1.5, 1.7, 2.0])
    >>> np.trunc(a)
    array([-1., -1., -0.,  0.,  1.,  1.,  2.])
    """
    return _unary_func_helper(x, _npi.trunc, _np.trunc, out=out, **kwargs)


@set_module('mxnet.ndarray.numpy')
def logical_not(x, out=None, **kwargs):
    r"""
    logical_not(x, out=None)
    Compute the truth value of NOT x element-wise.
    Parameters
    ----------
    x : ndarray or scalar
        Logical NOT is applied to the elements of `x`.
    out : ndarray or None, optional
        A location into which the result is stored.

    Returns
    -------
    y : bool or ndarray of bool
        Boolean result with the same shape as `x` of the NOT operation
        on elements of `x`.
        This is a scalar if `x` is a scalar.
    Notes
    -----
    This function differs from the original numpy.logical_not in the following aspects:
        - Do not support `where`, a parameter in numpy which indicates where to calculate.
        - Cannot cast type automatically. Dtype of `out` must be same as the expected one.
        - Cannot broadcast automatically. Shape of `out` must be same as the expected one.
        - If `x` is plain python numeric, the result won't be stored in out.
    Examples
    --------
    >>> x= np.array([True, False, 0, 1])
    >>> np.logical_not(x)
    array([0., 1., 1., 0.])

    >>> x = np.arange(5)
    >>> np.logical_not(x<3)
    array([0., 0., 0., 1., 1.])
    """
    return _unary_func_helper(x, _npi.logical_not, _np.logical_not, out=out, **kwargs)


@set_module('mxnet.ndarray.numpy')
def arcsinh(x, out=None, **kwargs):
    r"""
    arcsinh(x, out=None)
    Inverse hyperbolic sine, element-wise.
    Parameters
    ----------
    x : ndarray or scalar
        Input array.
    out : ndarray or None, optional
        A location into which the result is stored.

    Returns
    -------
    arcsinh : ndarray
        Array of the same shape as `x`.
        This is a scalar if `x` is a scalar.
    Notes
    -----
    `arcsinh` is a multivalued function: for each `x` there are infinitely
    many numbers `z` such that `sinh(z) = x`.

    For real-valued input data types, `arcsinh` always returns real output.
    For each value that cannot be expressed as a real number or infinity, it
    yields ``nan`` and sets the `invalid` floating point error flag.

    This function differs from the original numpy.arcsinh in the following aspects:
        - Do not support `where`, a parameter in numpy which indicates where to calculate.
        - Do not support complex-valued input.
        - Cannot cast type automatically. DType of `out` must be same as the expected one.
        - Cannot broadcast automatically. Shape of `out` must be same as the expected one.
        - If `x` is plain python numeric, the result won't be stored in out.
    Examples
    --------
    >>> a = np.array([3.2, 5.0])
    >>> np.arcsinh(a)
    array([1.8309381, 2.2924316])
    >>> np.arcsinh(1)
    0.0
    """
    return _unary_func_helper(x, _npi.arcsinh, _np.arcsinh, out=out, **kwargs)


@set_module('mxnet.ndarray.numpy')
def arccosh(x, out=None, **kwargs):
    r"""
    arccosh(x, out=None)
    Inverse hyperbolic cosine, element-wise.
    Parameters
    ----------
    x : ndarray or scalar
        Input array.
    out : ndarray or None, optional
        A location into which the result is stored.

    Returns
    -------
    arccosh : ndarray
        Array of the same shape as `x`.
        This is a scalar if `x` is a scalar.
    Notes
    -----
    `arccosh` is a multivalued function: for each `x` there are infinitely
    many numbers `z` such that `cosh(z) = x`.

    For real-valued input data types, `arccosh` always returns real output.
    For each value that cannot be expressed as a real number or infinity, it
    yields ``nan`` and sets the `invalid` floating point error flag.

    This function differs from the original numpy.arccosh in the following aspects:
        - Do not support `where`, a parameter in numpy which indicates where to calculate.
        - Do not support complex-valued input.
        - Cannot cast type automatically. Dtype of `out` must be same as the expected one.
        - Cannot broadcast automatically. Shape of `out` must be same as the expected one.
        - If `x` is plain python numeric, the result won't be stored in out.
    Examples
    --------
    >>> a = np.array([3.2, 5.0])
    >>> np.arccosh(a)
    array([1.8309381, 2.2924316])
    >>> np.arccosh(1)
    0.0
    """
    return _unary_func_helper(x, _npi.arccosh, _np.arccosh, out=out, **kwargs)


@set_module('mxnet.ndarray.numpy')
def arctanh(x, out=None, **kwargs):
    r"""
    arctanh(x, out=None)
    Inverse hyperbolic tangent, element-wise.
    Parameters
    ----------
    x : ndarray or scalar
        Input array.
    out : ndarray or None, optional
        A location into which the result is stored.

    Returns
    -------
    arctanh : ndarray
        Array of the same shape as `x`.
        This is a scalar if `x` is a scalar.
    Notes
    -----
    `arctanh` is a multivalued function: for each `x` there are infinitely
    many numbers `z` such that `tanh(z) = x`.

    For real-valued input data types, `arctanh` always returns real output.
    For each value that cannot be expressed as a real number or infinity, it
    yields ``nan`` and sets the `invalid` floating point error flag.

    This function differs from the original numpy.arctanh in the following aspects:
        - Do not support `where`, a parameter in numpy which indicates where to calculate.
        - Do not support complex-valued input.
        - Cannot cast type automatically. Dtype of `out` must be same as the expected one.
        - Cannot broadcast automatically. Shape of `out` must be same as the expected one.
        - If `x` is plain python numeric, the result won't be stored in out.
    Examples
    --------
    >>> a = np.array([0.0, -0.5])
    >>> np.arctanh(a)
    array([0., -0.54930615])
    >>> np.arctanh(0.0)
    0.0
    """
    return _unary_func_helper(x, _npi.arctanh, _np.arctanh, out=out, **kwargs)


@set_module('mxnet.ndarray.numpy')
def tile(A, reps):
    r"""
    Construct an array by repeating A the number of times given by reps.

    If `reps` has length ``d``, the result will have dimension of
    ``max(d, A.ndim)``.

    If ``A.ndim < d``, `A` is promoted to be d-dimensional by prepending new
    axes. So a shape (3,) array is promoted to (1, 3) for 2-D replication,
    or shape (1, 1, 3) for 3-D replication. If this is not the desired
    behavior, promote `A` to d-dimensions manually before calling this
    function.

    If ``A.ndim > d``, `reps` is promoted to `A`.ndim by pre-pending 1's to it.
    Thus for an `A` of shape (2, 3, 4, 5), a `reps` of (2, 2) is treated as
    (1, 1, 2, 2).

    Parameters
    ----------
    A : ndarray or scalar
        An input array or a scalar to repeat.
    reps : a single integer or tuple of integers
        The number of repetitions of `A` along each axis.

    Returns
    -------
    c : ndarray
        The tiled output array.

    Examples
    --------
    >>> a = np.array([0, 1, 2])
    >>> np.tile(a, 2)
    array([0., 1., 2., 0., 1., 2.])
    >>> np.tile(a, (2, 2))
    array([[0., 1., 2., 0., 1., 2.],
           [0., 1., 2., 0., 1., 2.]])
    >>> np.tile(a, (2, 1, 2))
    array([[[0., 1., 2., 0., 1., 2.]],
           [[0., 1., 2., 0., 1., 2.]]])

    >>> b = np.array([[1, 2], [3, 4]])
    >>> np.tile(b, 2)
    array([[1., 2., 1., 2.],
           [3., 4., 3., 4.]])
    >>> np.(b, (2, 1))
    array([[1., 2.],
           [3., 4.],
           [1., 2.],
           [3., 4.]])

    >>> c = np.array([1,2,3,4])
    >>> np.tile(c,(4,1))
    array([[1., 2., 3., 4.],
           [1., 2., 3., 4.],
           [1., 2., 3., 4.],
           [1., 2., 3., 4.]])

    Scalar as input:

    >>> np.tile(2, 3)
    array([2, 2, 2]) # repeating integer `2`

    """
    return _unary_func_helper(A, _npi.tile, _np.tile, reps=reps)


@set_module('mxnet.ndarray.numpy')
def split(ary, indices_or_sections, axis=0):
    """Split an array into multiple sub-arrays.
    Parameters
    ----------
    ary : ndarray
        Array to be divided into sub-arrays.
    indices_or_sections : int or 1-D array
        If `indices_or_sections` is an integer, N, the array will be divided
        into N equal arrays along `axis`.  If such a split is not possible,
        an error is raised.
        If `indices_or_sections` is a 1-D array of sorted integers, the entries
        indicate where along `axis` the array is split.  For example,
        ``[2, 3]`` would, for ``axis=0``, result in
          - ary[:2]
          - ary[2:3]
          - ary[3:]
        If an index exceeds the dimension of the array along `axis`,
        an empty sub-array is returned correspondingly.
    axis : int, optional
        The axis along which to split, default is 0.
    Returns
    -------
    sub-arrays : list of ndarrays
        A list of sub-arrays.
    Raises
    ------
    ValueError
        If `indices_or_sections` is given as an integer, but
        a split does not result in equal division.
    """
    indices = []
    axis_size = ary.shape[axis]
    if isinstance(indices_or_sections, int):
        sections = indices_or_sections
        if axis_size % sections:
            raise ValueError('array split does not result in an equal division')
        section_size = int(axis_size / sections)
        indices = [i * section_size for i in range(sections)]
    elif isinstance(indices_or_sections, tuple):
        indices = [0] + list(indices_or_sections)
    else:
        raise ValueError('indices_or_sections must either int or tuple of ints')
    ret = _npi.split(ary, indices, axis, False)
    if not isinstance(ret, list):
        return [ret]
    return ret


@set_module('mxnet.ndarray.numpy')
def concatenate(seq, axis=0, out=None):
    """Join a sequence of arrays along an existing axis.
    Parameters
    ----------
    a1, a2, ... : sequence of array_like
        The arrays must have the same shape, except in the dimension
        corresponding to `axis` (the first, by default).
    axis : int, optional
        The axis along which the arrays will be joined.  If axis is None,
        arrays are flattened before use.  Default is 0.
    out : ndarray, optional
        If provided, the destination to place the result. The shape must be
        correct, matching that of what concatenate would have returned if no
        out argument were specified.
    Returns
    -------
    res : ndarray
        The concatenated array.
    """
    return _npi.concatenate(*seq, dim=axis, out=out)


@set_module('mxnet.ndarray.numpy')
def stack(arrays, axis=0, out=None):
    """Join a sequence of arrays along a new axis.
        The axis parameter specifies the index of the new axis in the dimensions of the result.
        For example, if `axis=0` it will be the first dimension and if `axis=-1` it will be the last dimension.
    Parameters
    ----------
    arrays : sequence of array_like
        Each array must have the same shape.
    axis : int, optional
        The axis in the result array along which the input arrays are stacked.
    out : ndarray, optional
        If provided, the destination to place the result. The shape must be correct,
        matching that of what stack would have returned if no out argument were specified.
    Returns
    -------
    stacked : ndarray
        The stacked array has one more dimension than the input arrays."""
    def get_list(arrays):
        if not hasattr(arrays, '__getitem__') and hasattr(arrays, '__iter__'):
            raise ValueError("expected iterable for arrays but got {}".format(type(arrays)))
        return [arr for arr in arrays]

    arrays = get_list(arrays)
    return _npi.stack(*arrays, axis=axis, out=out)



@set_module('mxnet.ndarray.numpy')
def deg2rad(x, out=None):
    r"""
    deg2rad(x, out=None)

    Convert angles from degrees to radians.
    Parameters
    ----------
    x : ndarray or scalar
        Angles in degrees.
    out : ndarray or None, optional
        A location into which the result is stored. If not provided or `None`,
        a freshly-allocated array is returned.

    Returns
    -------
    y : ndarray or scalar
        The corresponding angle in radians.
        This is a scalar if `x` is a scalar.

    Notes
    -----
    "deg2rad(x)" is "x * pi / 180".

    This function differs from the original numpy.arange in the following aspects:
        - Only support float32 and float64.
        - `out` must be in the same size of input.

    Examples
    --------
    >>> np.deg2rad(180)
    3.1415927
    """
    return _unary_func_helper(x, _npi.deg2rad, _np.deg2rad, out=out)<|MERGE_RESOLUTION|>--- conflicted
+++ resolved
@@ -27,18 +27,12 @@
 from . import _internal as _npi
 from ..ndarray import NDArray
 
-<<<<<<< HEAD
-__all__ = ['zeros', 'ones', 'add', 'subtract', 'multiply', 'divide', 'mod', 'power', 'tensordot',
-           'linspace', 'expand_dims', 'tile', 'arange', 'split', 'concatenate', 'stack',
-           'deg2rad']
-=======
 __all__ = ['zeros', 'ones', 'add', 'subtract', 'multiply', 'divide', 'mod', 'power', 'sin',
            'cos', 'tan', 'sinh', 'cosh', 'tanh', 'log10', 'sqrt', 'cbrt', 'abs', 'absolute',
            'exp', 'expm1', 'arcsin', 'arccos', 'arctan', 'sign', 'log', 'degrees', 'log2', 'log1p',
            'rint', 'radians', 'reciprocal', 'square', 'negative', 'fix', 'ceil', 'floor',
            'trunc', 'logical_not', 'arcsinh', 'arccosh', 'arctanh', 'tensordot',
-           'linspace', 'expand_dims', 'tile', 'arange', 'split', 'concatenate', 'stack']
->>>>>>> d8b6e47b
+           'linspace', 'expand_dims', 'tile', 'arange', 'split', 'concatenate', 'stack', 'deg2rad']
 
 
 @set_module('mxnet.ndarray.numpy')
