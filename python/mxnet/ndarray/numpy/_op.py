# pylint: disable=C0302
# Licensed to the Apache Software Foundation (ASF) under one
# or more contributor license agreements.  See the NOTICE file
# distributed with this work for additional information
# regarding copyright ownership.  The ASF licenses this file
# to you under the Apache License, Version 2.0 (the
# "License"); you may not use this file except in compliance
# with the License.  You may obtain a copy of the License at
#
#   http://www.apache.org/licenses/LICENSE-2.0
#
# Unless required by applicable law or agreed to in writing,
# software distributed under the License is distributed on an
# "AS IS" BASIS, WITHOUT WARRANTIES OR CONDITIONS OF ANY
# KIND, either express or implied.  See the License for the
# specific language governing permissions and limitations
# under the License.

# pylint: disable=unused-argument
"""Namespace for numpy operators used in Gluon dispatched by F=ndarray."""

import numpy as _np
from ...base import numeric_types, integer_types
from ...util import _sanity_check_params, set_module
from ...util import wrap_np_unary_func, wrap_np_binary_func
from ...context import current_context
from . import _internal as _npi
from . import _api_internal
from ..ndarray import NDArray


__all__ = ['shape', 'zeros', 'zeros_like', 'ones', 'ones_like', 'full', 'full_like', 'empty_like', 'invert', 'delete',
           'add', 'broadcast_to', 'subtract', 'multiply', 'divide', 'mod', 'remainder', 'power', 'bitwise_not',
           'arctan2', 'sin', 'cos', 'tan', 'sinh', 'cosh', 'tanh', 'log10', 'sqrt', 'cbrt', 'abs', 'insert', 'fabs',
           'absolute', 'exp', 'expm1', 'arcsin', 'arccos', 'arctan', 'sign', 'log', 'degrees', 'log2', 'matmul',
           'log1p', 'rint', 'radians', 'reciprocal', 'square', 'negative', 'fix', 'ceil', 'floor', 'histogram',
           'trunc', 'logical_not', 'arcsinh', 'arccosh', 'arctanh', 'argsort', 'all', 'any', 'sort',
           'tensordot', 'eye', 'linspace',
           'logspace', 'expand_dims', 'tile', 'arange', 'array_split', 'split', 'hsplit', 'vsplit', 'dsplit',
           'concatenate', 'append', 'stack', 'vstack', 'row_stack', 'column_stack', 'hstack', 'dstack',
           'average', 'mean', 'maximum', 'minimum', 'around', 'round', 'round_', 'flatnonzero',
           'swapaxes', 'clip', 'argmax', 'argmin', 'std', 'var', 'indices', 'copysign', 'ravel', 'unravel_index',
           'diag_indices_from', 'hanning', 'hamming', 'blackman', 'flip', 'flipud', 'fliplr',
           'hypot', 'bitwise_and', 'bitwise_xor', 'bitwise_or', 'rad2deg', 'deg2rad', 'unique', 'lcm',
<<<<<<< HEAD
           'tril', 'triu', 'identity', 'take', 'ldexp', 'vdot', 'inner', 'outer',
           'equal', 'not_equal', 'greater', 'less', 'greater_equal', 'less_equal', 'rot90', 'einsum',
=======
           'tril', 'identity', 'take', 'ldexp', 'vdot', 'inner', 'outer',
           'equal', 'not_equal', 'greater', 'less', 'greater_equal', 'less_equal', 'roll', 'rot90', 'einsum',
>>>>>>> 4fa4e657
           'true_divide', 'nonzero', 'quantile', 'percentile', 'shares_memory', 'may_share_memory',
           'diff', 'ediff1d', 'resize', 'polyval', 'nan_to_num', 'isnan', 'isinf', 'isposinf', 'isneginf', 'isfinite',
           'where', 'bincount', 'pad', 'cumsum']


@set_module('mxnet.ndarray.numpy')
def shape(a):
    """
    Return the shape of an array.

    Parameters
    ----------
    a : array_like
        Input array.

    Returns
    -------
    shape : tuple of ints
        The elements of the shape tuple give the lengths of the
        corresponding array dimensions.

    See Also
    --------
    ndarray.shape : Equivalent array method.

    Examples
    --------
    >>> np.shape(np.eye(3))
    (3, 3)
    >>> np.shape([[1, 2]])
    (1, 2)
    >>> np.shape([0])
    (1,)
    >>> np.shape(0)
    ()
    """
    return a.shape


@set_module('mxnet.ndarray.numpy')
def zeros(shape, dtype=None, order='C', ctx=None):  # pylint: disable=redefined-outer-name
    """Return a new array of given shape and type, filled with zeros.
    This function currently only supports storing multi-dimensional data
    in row-major (C-style).

    Parameters
    ----------
    shape : int or tuple of int
        The shape of the empty array.
    dtype : str or numpy.dtype, optional
        An optional value type. Default is `numpy.float32`. Note that this
        behavior is different from NumPy's `zeros` function where `float64`
        is the default value, because `float32` is considered as the default
        data type in deep learning.
    order : {'C'}, optional, default: 'C'
        How to store multi-dimensional data in memory, currently only row-major
        (C-style) is supported.
    ctx : Context, optional
        An optional device context (default is the current default context).

    Returns
    -------
    out : ndarray
        Array of zeros with the given shape, dtype, and ctx.
    """
    if order != 'C':
        raise NotImplementedError
    # If the following code (4 lines) regarding ctx is removed
    # np.zeros((3, 4)) can be as fast as 4.96 us
    if ctx is None:
        ctx = str(current_context())
    else:
        ctx = str(ctx)
    if dtype is not None and not isinstance(dtype, str):
        dtype = _np.dtype(dtype).name
    return _api_internal.zeros(shape, dtype, ctx)


@set_module('mxnet.ndarray.numpy')
def ones(shape, dtype=_np.float32, order='C', ctx=None):  # pylint: disable=redefined-outer-name
    """Return a new array of given shape and type, filled with ones.
    This function currently only supports storing multi-dimensional data
    in row-major (C-style).

    Parameters
    ----------
    shape : int or tuple of int
        The shape of the empty array.
    dtype : str or numpy.dtype, optional
        An optional value type. Default is `numpy.float32`. Note that this
        behavior is different from NumPy's `ones` function where `float64`
        is the default value, because `float32` is considered as the default
        data type in deep learning.
    order : {'C'}, optional, default: 'C'
        How to store multi-dimensional data in memory, currently only row-major
        (C-style) is supported.
    ctx : Context, optional
        An optional device context (default is the current default context).

    Returns
    -------
    out : ndarray
        Array of ones with the given shape, dtype, and ctx.
    """
    if order != 'C':
        raise NotImplementedError
    if ctx is None:
        ctx = current_context()
    dtype = _np.float32 if dtype is None else dtype
    return _npi.ones(shape=shape, ctx=ctx, dtype=dtype)


# pylint: disable=too-many-arguments, redefined-outer-name
@set_module('mxnet.ndarray.numpy')
def zeros_like(a, dtype=None, order='C', ctx=None, out=None):
    """
    Return an array of zeros with the same shape and type as a given array.

    Parameters
    ----------
    a : ndarray
        The shape and data-type of `a` define these same attributes of
        the returned array.
    dtype : data-type, optional
        Overrides the data type of the result.
        Temporarily do not support boolean type.
    order : {'C'}, optional
        Whether to store multidimensional data in C- or Fortran-contiguous
        (row- or column-wise) order in memory. Currently only supports C order.
    ctx: to specify the device, e.g. the i-th GPU.
    out : ndarray or None, optional
        A location into which the result is stored.
        If provided, it must have the same shape and dtype as input ndarray.
        If not provided or `None`, a freshly-allocated array is returned.

    Returns
    -------
    out : ndarray
          Array of zeros with the same shape and type as a.

    See Also
    --------
    empty_like : Return an empty array with shape and type of input.
    ones_like : Return an array of ones with shape and type of input.
    zeros_like : Return an array of zeros with shape and type of input.
    full : Return a new array of given shape filled with value.

    Examples
    --------
    >>> x = np.arange(6)
    >>> x = x.reshape((2, 3))
    >>> x
    array([[0., 1., 2.],
           [3., 4., 5.]])
    >>> np.zeros_like(x)
    array([[0., 0., 0.],
           [0., 0., 0.]])
    >>> np.zeros_like(x, int)
    array([[0, 0, 0],
           [0, 0, 0]], dtype=int64)
    >>> y = np.arange(3, dtype=float)
    >>> y
    array([0., 1., 2.], dtype=float64)
    >>> np.zeros_like(y)
    array([0., 0., 0.], dtype=float64)
    """
    if order != 'C':
        raise NotImplementedError
    return full_like(a, 0, dtype=dtype, order=order, ctx=ctx, out=out)


@set_module('mxnet.ndarray.numpy')
def ones_like(a, dtype=None, order='C', ctx=None, out=None):
    """
    Return an array of ones with the same shape and type as a given array.

    Parameters
    ----------
    a : ndarray
        The shape and data-type of `a` define these same attributes of
        the returned array.
    dtype : data-type, optional
        Overrides the data type of the result.
        Temporarily do not support boolean type.
    order : {'C'}, optional
        Whether to store multidimensional data in C- or Fortran-contiguous
        (row- or column-wise) order in memory. Currently only supports C order.
    ctx: to specify the device, e.g. the i-th GPU.
    out : ndarray or None, optional
        A location into which the result is stored.
        If provided, it must have the same shape and dtype as input ndarray.
        If not provided or `None`, a freshly-allocated array is returned.

    Returns
    -------
    out : ndarray
        Array of ones with the same shape and type as a.

    See Also
    --------
    empty_like : Return an empty array with shape and type of input.
    zeros_like : Return an array of zeros with shape and type of input.
    full_like : Return a new array with shape of input filled with value.
    ones : Return a new array setting values to one.

    Examples
    --------
    >>> x = np.arange(6)
    >>> x = x.reshape((2, 3))
    >>> x
    array([[0., 1., 2.],
           [3., 4., 5.]])
    >>> np.ones_like(x)
    array([[1., 1., 1.],
           [1., 1., 1.]])
    >>> np.ones_like(x, int)
    array([[1, 1, 1],
           [1, 1, 1]], dtype=int64)
    >>> y = np.arange(3, dtype=float)
    >>> y
    array([0., 1., 2.], dtype=float64)
    >>> np.ones_like(y)
    array([1., 1., 1.], dtype=float64)
    """
    return full_like(a, 1, dtype=dtype, order=order, ctx=ctx, out=out)


@set_module('mxnet.ndarray.numpy')
def broadcast_to(array, shape):
    """
    Broadcast an array to a new shape.

    Parameters
    ----------
    array : ndarray or scalar
        The array to broadcast.
    shape : tuple
        The shape of the desired array.

    Returns
    -------
    broadcast : array
        A readonly view on the original array with the given shape. It is
        typically not contiguous. Furthermore, more than one element of a
        broadcasted array may refer to a single memory location.

    Raises
    ------
    MXNetError
        If the array is not compatible with the new shape according to NumPy's
        broadcasting rules.
    """
    if _np.isscalar(array):
        return full(shape, array)
    return _api_internal.broadcast_to(array, shape)


@set_module('mxnet.ndarray.numpy')
def full(shape, fill_value, dtype=None, order='C', ctx=None, out=None):  # pylint: disable=too-many-arguments
    """
    Return a new array of given shape and type, filled with `fill_value`.

    Parameters
    ----------
    shape : int or sequence of ints
        Shape of the new array, e.g., ``(2, 3)`` or ``2``.
    fill_value : scalar or ndarray
        Fill value.
    dtype : data-type, optional
        The desired data-type for the array. The default, `None`, means
        `np.array(fill_value).dtype`.
    order : {'C'}, optional
        Whether to store multidimensional data in C- or Fortran-contiguous
        (row- or column-wise) order in memory. Currently only supports C order.
    ctx: to specify the device, e.g. the i-th GPU.
    out : ndarray or None, optional
        A location into which the result is stored.
        If provided, it must have the same shape and dtype as input ndarray.
        If not provided or `None`, a freshly-allocated array is returned.

    Returns
    -------
    out : ndarray
        Array of `fill_value` with the given shape, dtype, and order.
        If `fill_value` is an ndarray, out will have the same context as `fill_value`
        regardless of the provided `ctx`.

    Notes
    -----
    This function differs from the original `numpy.full
    https://docs.scipy.org/doc/numpy/reference/generated/numpy.full.html`_ in
    the following way(s):
    - Have an additional `ctx` argument to specify the device
    - Have an additional `out` argument
    - Currently does not support `order` selection

    See Also
    --------
    empty : Return a new uninitialized array.
    ones : Return a new array setting values to one.
    zeros : Return a new array setting values to zero.

    Examples
    --------
    >>> np.full((2, 2), 10)
    array([[10., 10.],
           [10., 10.]])
    >>> np.full((2, 2), 2, dtype=np.int32, ctx=mx.cpu(0))
    array([[2, 2],
           [2, 2]], dtype=int32)

    """
    if order != 'C':
        raise NotImplementedError
    if ctx is None:
        ctx = current_context()
    if isinstance(fill_value, NDArray):
        if dtype is None:
            ret = broadcast_to(fill_value, shape)
        else:
            ret = broadcast_to(fill_value, shape).astype(dtype)
        return ret
    if isinstance(fill_value, bool):
        fill_value = int(fill_value)
        dtype = _np.bool if dtype is None else dtype
    dtype = _np.float32 if dtype is None else dtype
    return _npi.full(shape=shape, value=fill_value, ctx=ctx, dtype=dtype, out=out)
# pylint: enable=too-many-arguments, redefined-outer-name


@set_module('mxnet.ndarray.numpy')
def full_like(a, fill_value, dtype=None, order='C', ctx=None, out=None): # pylint: disable=too-many-arguments
    """
    Return a full array with the same shape and type as a given array.

    Parameters
    ----------
    a : ndarray
        The shape and data-type of `a` define these same attributes of
        the returned array.
    fill_value : scalar
        Fill value.
    dtype : data-type, optional
        Overrides the data type of the result.
        Temporarily do not support boolean type.
    order : {'C'}, optional
        Whether to store multidimensional data in C- or Fortran-contiguous
        (row- or column-wise) order in memory. Currently only supports C order.
    ctx: to specify the device, e.g. the i-th GPU.
    out : ndarray or None, optional
        A location into which the result is stored.
        If provided, it must have the same shape and dtype as input ndarray.
        If not provided or `None`, a freshly-allocated array is returned.

    Returns
    -------
    out : ndarray
        Array of `fill_value` with the same shape and type as `a`.

    See Also
    --------
    empty_like : Return an empty array with shape and type of input.
    ones_like : Return an array of ones with shape and type of input.
    zeros_like : Return an array of zeros with shape and type of input.
    full : Return a new array of given shape filled with value.

    Examples
    --------
    >>> x = np.arange(6, dtype=int)
    >>> np.full_like(x, 1)
    array([1, 1, 1, 1, 1, 1], dtype=int64)
    >>> np.full_like(x, 0.1)
    array([0, 0, 0, 0, 0, 0], dtype=int64)
    >>> np.full_like(x, 0.1, dtype=np.float64)
    array([0.1, 0.1, 0.1, 0.1, 0.1, 0.1], dtype=float64)
    >>> np.full_like(x, np.nan, dtype=np.double)
    array([nan, nan, nan, nan, nan, nan], dtype=float64)
    >>> y = np.arange(6, dtype=np.float32)
    >>> np.full_like(y, 0.1)
    array([0.1, 0.1, 0.1, 0.1, 0.1, 0.1])
    """
    if order != 'C':
        raise NotImplementedError
    if isinstance(fill_value, bool):
        fill_value = int(fill_value)
    if ctx is None:
        ctx = str(current_context())
    else:
        ctx = str(ctx)
    if dtype is not None and not isinstance(dtype, str):
        dtype = _np.dtype(dtype).name
    return _api_internal.full_like(a, fill_value, dtype, ctx, out)


@set_module('mxnet.ndarray.numpy')
def empty_like(prototype, dtype=None, order='C', subok=False, shape=None): # pylint: disable=W0621
    """
    Return a new array with the same shape and type as a given array.

    Parameters
    ----------
    prototype : ndarray
        The shape and data-type of `prototype` define these same attributes
        of the returned array.
    dtype : data-type, optional
        Overrides the data type of the result.
    order : {'C'}, optional
        Whether to store multidimensional data in C- or Fortran-contiguous
        (row- or column-wise) order in memory. Currently only supports C order.
    subok : {False}, optional
        If True, then the newly created array will use the sub-class
        type of 'a', otherwise it will be a base-class array. Defaults
        to False.
        (Only support False at this moment)
    shape : int or sequence of ints, optional.
        Overrides the shape of the result. If order='K' and the number of
        dimensions is unchanged, will try to keep order, otherwise,
        order='C' is implied.
        (Not supported at this moment)

    Returns
    -------
    out : ndarray
        Array of uninitialized (arbitrary) data with the same
        shape and type as `prototype`.

    See Also
    --------
    ones_like : Return an array of ones with shape and type of input.
    zeros_like : Return an array of zeros with shape and type of input.
    full_like : Return a new array with shape of input filled with value.
    empty : Return a new uninitialized array.

    Notes
    -----
    This function does *not* initialize the returned array; to do that use
    `zeros_like` or `ones_like` instead.  It may be marginally faster than
    the functions that do set the array values.

    Examples
    --------
    >>> a = np.array([[1,2,3], [4,5,6]])
    >>> np.empty_like(a)
    array([[-5764607523034234880, -2305834244544065442,           4563075075], # uninitialized
           [          4567052944, -5764607523034234880,      844424930131968]])
    >>> a = np.array([[1., 2., 3.],[4.,5.,6.]])
    >>> np.empty_like(a)
    array([[4.9e-324, 9.9e-324, 1.5e-323], # uninitialized
           [2.0e-323, 2.5e-323, 3.0e-323]])
    """
    dtype_list = {None:'None', _np.int8:'int8', _np.uint8:'uint8', _np.int32:'int32',
                  _np.int64:'int64', _np.float16:'float16', _np.float32:'float32',
                  _np.float64:'float64', _np.bool_:'bool_', bool:'bool', int:'int64', float:'float64'}
    if order != 'C':
        raise NotImplementedError("Only support C-order at this moment")
    if subok:
        raise NotImplementedError("Creating array by using sub-class is not supported at this moment")
    if shape is not None:
        raise NotImplementedError("Assigning new shape is not supported at this moment")
    try:
        dtype = dtype if isinstance(dtype, str) else dtype_list[dtype]
    except:
        raise NotImplementedError("Do not support this dtype at this moment")
    return _npi.empty_like_fallback(prototype, dtype=dtype, order=order, subok=subok, shape=shape)


@set_module('mxnet.ndarray.numpy')
def arange(start, stop=None, step=1, dtype=None, ctx=None):
    """Return evenly spaced values within a given interval.

    Values are generated within the half-open interval ``[start, stop)``
    (in other words, the interval including `start` but excluding `stop`).
    For integer arguments the function is equivalent to the Python built-in
    `range` function, but returns an ndarray rather than a list.

    Parameters
    ----------
    start : number, optional
        Start of interval. The interval includes this value.  The default
        start value is 0.
    stop : number
        End of interval. The interval does not include this value, except
        in some cases where `step` is not an integer and floating point
        round-off affects the length of `out`.
    step : number, optional
        Spacing between values. For any output `out`, this is the distance
        between two adjacent values, ``out[i+1] - out[i]``.  The default
        step size is 1.  If `step` is specified as a position argument,
        `start` must also be given.
    dtype : dtype
        The type of the output array. The default is `float32`.

    Returns
    -------
    arange : ndarray
        Array of evenly spaced values.

        For floating point arguments, the length of the result is
        ``ceil((stop - start)/step)``.  Because of floating point overflow,
        this rule may result in the last element of `out` being greater
        than `stop`.
    """
    if dtype is None:
        dtype = 'float32'
    if ctx is None:
        ctx = current_context()
    if stop is None:
        stop = start
        start = 0
    if step is None:
        step = 1
    if start is None and stop is None:
        raise ValueError('start and stop cannot be both None')
    if step == 0:
        raise ZeroDivisionError('step cannot be 0')
    return _npi.arange(start=start, stop=stop, step=step, dtype=dtype, ctx=ctx)


@set_module('mxnet.ndarray.numpy')
def identity(n, dtype=None, ctx=None):
    """
    Return the identity array.

    The identity array is a square array with ones on
    the main diagonal.

    Parameters
    ----------
    n : int
        Number of rows (and columns) in `n` x `n` output.
    dtype : data-type, optional
        Data-type of the output.  Defaults to ``numpy.float32``.
    ctx : Context, optional
        An optional device context (default is the current default context).

    Returns
    -------
    out : ndarray
        `n` x `n` array with its main diagonal set to one,
        and all other elements 0.

    Examples
    --------
    >>> np.identity(3)
    >>> np.identity(3)
    array([[1., 0., 0.],
           [0., 1., 0.],
           [0., 0., 1.]])
    """
    if not isinstance(n, int):
        raise TypeError("Input 'n' should be an integer")
    if n < 0:
        raise ValueError("Input 'n' cannot be negative")
    if ctx is None:
        ctx = current_context()
    dtype = _np.float32 if dtype is None else dtype
    return _npi.identity(shape=(n, n), ctx=ctx, dtype=dtype)


# pylint: disable=redefined-outer-name
@set_module('mxnet.ndarray.numpy')
def take(a, indices, axis=None, mode='raise', out=None):
    r"""
    Take elements from an array along an axis.

    When axis is not None, this function does the same thing as "fancy"
    indexing (indexing arrays using arrays); however, it can be easier to use
    if you need elements along a given axis. A call such as
    ``np.take(arr, indices, axis=3)`` is equivalent to
    ``arr[:,:,:,indices,...]``.

    Explained without fancy indexing, this is equivalent to the following use
    of `ndindex`, which sets each of ``ii``, ``jj``, and ``kk`` to a tuple of
    indices::

        Ni, Nk = a.shape[:axis], a.shape[axis+1:]
        Nj = indices.shape
        for ii in ndindex(Ni):
            for jj in ndindex(Nj):
                for kk in ndindex(Nk):
                    out[ii + jj + kk] = a[ii + (indices[jj],) + kk]

    Parameters
    ----------
    a : ndarray
        The source array.
    indices : ndarray
        The indices of the values to extract. Also allow scalars for indices.
    axis : int, optional
        The axis over which to select values. By default, the flattened
        input array is used.
    out : ndarray, optional
        If provided, the result will be placed in this array. It should
        be of the appropriate shape and dtype.
    mode : {'clip', 'wrap'}, optional
        Specifies how out-of-bounds indices will behave.

        * 'clip' -- clip to the range (default)
        * 'wrap' -- wrap around

        'clip' mode means that all indices that are too large are replaced
        by the index that addresses the last element along that axis. Note
        that this disables indexing with negative numbers.

    Returns
    -------
    out : ndarray
        The returned array has the same type as `a`.

    Notes
    -----

    This function differs from the original `numpy.take
    <https://docs.scipy.org/doc/numpy/reference/generated/numpy.take.html>`_ in
    the following way(s):

    - Only ndarray or scalar ndarray is accepted as valid input.

    Examples
    --------
    >>> a = np.array([4, 3, 5, 7, 6, 8])
    >>> indices = np.array([0, 1, 4])
    >>> np.take(a, indices)
    array([4., 3., 6.])

    In this example for `a` is an ndarray, "fancy" indexing can be used.

    >>> a[indices]
    array([4., 3., 6.])

    If `indices` is not one dimensional, the output also has these dimensions.

    >>> np.take(a, np.array([[0, 1], [2, 3]]))
    array([[4., 3.],
           [5., 7.]])
    """
    if mode not in ('wrap', 'clip', 'raise'):
        raise NotImplementedError(
            "function take does not support mode '{}'".format(mode))
    if axis is None:
        return _npi.take(_npi.reshape(a, -1), indices, 0, mode, out)
    else:
        return _npi.take(a, indices, axis, mode, out)
# pylint: enable=redefined-outer-name


@set_module('mxnet.ndarray.numpy')
def insert(arr, obj, values, axis=None):
    """
    Insert values along the given axis before the given indices.

    Parameters
    ----------
    arr : ndarray
        Input array.
    obj : int, slice or ndarray of int64
        Object that defines the index or indices before which `values` is
        inserted.
        Support for multiple insertions when `obj` is a single scalar or a
        sequence with one element (only support int32 and int64 element).
    values : ndarray
        Values to insert into `arr`.
        If the type of values is different from that of arr, values is converted
        to the type of arr.
    axis : int, optional
        Axis along which to insert `values`.  If `axis` is None then `arr`
        is flattened first.

    Returns
    -------
    out : ndarray
        A copy of `arr` with `values` inserted.  Note that `insert`
        does not occur in-place: a new array is returned. If
        `axis` is None, `out` is a flattened array.

    Notes
    -----
    - Note that for higher dimensional inserts `obj=0` behaves very different
    from `obj=[0]` just like `arr[:,0,:] = values` is different from
    `arr[:,[0],:] = values`.
    - If obj is a ndarray, it's dtype only supports int64

    Examples
    --------
    >>> a = np.array([[1, 1], [2, 2], [3, 3]])
    >>> a
    array([[1., 1.],
           [2., 2.],
           [3., 3.]])
    >>> np.insert(a, 1, np.array(5))
    array([1., 5., 1., 2., 2., 3., 3.])
    >>> np.insert(a, 1, np.array(5), axis=1)
    array([[1., 5., 1.],
           [2., 5., 2.],
           [3., 5., 3.]])

    Difference between sequence and scalars:

    >>> np.insert(a, np.array([1], dtype=np.int64), np.array([[1],[2],[3]]), axis=1)
    array([[1., 1., 1.],
           [2., 2., 2.],
           [3., 3., 3.]])
    >>> np.insert(a, 1, np.array([1, 2, 3]), axis=1)
    array([[1., 1., 1.],
           [2., 2., 2.],
           [3., 3., 3.]])

    >>> b = a.flatten()
    >>> b
    array([1., 1., 2., 2., 3., 3.])
    >>> np.insert(b, np.array([2, 2], dtype=np.int64), np.array([5, 6]))
    array([1., 1., 5., 6., 2., 2., 3., 3.])

    >>> np.insert(b, slice(2, 4), np.array([5, 6]))
    array([1., 1., 5., 2., 6., 2., 3., 3.])

    # type casting
    >>> np.insert(b.astype(np.int32), np.array([2, 2],dtype='int64'), np.array([7.13, False]))
    array([1, 1, 7, 0, 2, 2, 3, 3], dtype=int32)

    >>> x = np.arange(8).reshape(2, 4)
    >>> idx = np.array([1, 3], dtype=np.int64)
    >>> np.insert(x, idx, np.array([999]), axis=1)
    array([[  0., 999.,   1.,   2., 999.,   3.],
           [  4., 999.,   5.,   6., 999.,   7.]])
    """
    if isinstance(values, numeric_types):
        if isinstance(obj, slice):
            start = obj.start
            stop = obj.stop
            step = 1 if obj.step is None else obj.step
            return _npi.insert_slice(arr, val=values, start=start, stop=stop, step=step, axis=axis)
        elif isinstance(obj, integer_types):
            return _npi.insert_scalar(arr, val=values, int_ind=obj, axis=axis)
        elif isinstance(obj, NDArray):
            return _npi.insert_tensor(arr, obj, val=values, axis=axis)

    if not isinstance(arr, NDArray):
        raise TypeError("'arr' can not support type {}".format(str(type(arr))))
    if not isinstance(values, NDArray):
        raise TypeError("'values' can not support type {}".format(str(type(values))))
    if isinstance(obj, slice):
        start = obj.start
        stop = obj.stop
        step = 1 if obj.step is None else obj.step
        return _npi.insert_slice(arr, values, start=start, stop=stop, step=step, axis=axis)
    elif isinstance(obj, integer_types):
        return _npi.insert_scalar(arr, values, int_ind=obj, axis=axis)
    elif isinstance(obj, NDArray):
        return _npi.insert_tensor(arr, values, obj, axis=axis)
    else:
        raise TypeError("'obj' can not support type {}".format(str(type(obj))))


#pylint: disable= too-many-arguments, no-member, protected-access
def _ufunc_helper(lhs, rhs, fn_array, fn_scalar, lfn_scalar, rfn_scalar=None, out=None):
    """ Helper function for element-wise operation.
    The function will perform numpy-like broadcasting if needed and call different functions.

    Parameters
    --------
    lhs : ndarray or numeric value
        Left-hand side operand.

    rhs : ndarray or numeric value
        Right-hand operand,

    fn_array : function
        Function to be called if both lhs and rhs are of ``ndarray`` type.

    fn_scalar : function
        Function to be called if both lhs and rhs are numeric values.

    lfn_scalar : function
        Function to be called if lhs is ``ndarray`` while rhs is numeric value

    rfn_scalar : function
        Function to be called if lhs is numeric value while rhs is ``ndarray``;
        if none is provided, then the function is commutative, so rfn_scalar is equal to lfn_scalar

    Returns
    --------
    mxnet.numpy.ndarray or scalar
        result array or scalar
    """
    from ...numpy import ndarray
    from ..ndarray import from_numpy  # pylint: disable=unused-import
    if isinstance(lhs, numeric_types):
        if isinstance(rhs, numeric_types):
            return fn_scalar(lhs, rhs, out=out)
        else:
            if rfn_scalar is None:
                # commutative function
                return lfn_scalar(rhs, float(lhs), out=out)
            else:
                return rfn_scalar(rhs, float(lhs), out=out)
    elif isinstance(rhs, numeric_types):
        return lfn_scalar(lhs, float(rhs), out=out)
    elif isinstance(lhs, ndarray) and isinstance(rhs, ndarray):
        return fn_array(lhs, rhs, out=out)
    else:
        raise TypeError('type {} not supported'.format(str(type(rhs))))
#pylint: enable= too-many-arguments, no-member, protected-access


@set_module('mxnet.ndarray.numpy')
def unique(ar, return_index=False, return_inverse=False, return_counts=False, axis=None):
    """
    Find the unique elements of an array.

    Returns the sorted unique elements of an array. There are three optional
    outputs in addition to the unique elements:

    * the indices of the input array that give the unique values
    * the indices of the unique array that reconstruct the input array
    * the number of times each unique value comes up in the input array

    Parameters
    ----------
    ar : ndarray
        Input array. Unless `axis` is specified, this will be flattened if it
        is not already 1-D.
    return_index : bool, optional
        If True, also return the indices of `ar` (along the specified axis,
        if provided, or in the flattened array) that result in the unique array.
    return_inverse : bool, optional
        If True, also return the indices of the unique array (for the specified
        axis, if provided) that can be used to reconstruct `ar`.
    return_counts : bool, optional
        If True, also return the number of times each unique item appears
        in `ar`.
    axis : int or None, optional
        The axis to operate on. If None, `ar` will be flattened. If an integer,
        the subarrays indexed by the given axis will be flattened and treated
        as the elements of a 1-D array with the dimension of the given axis,
        see the notes for more details. The default is None.

    Returns
    -------
    unique : ndarray
        The sorted unique values.
    unique_indices : ndarray, optional
        The indices of the first occurrences of the unique values in the
        original array. Only provided if `return_index` is True.
    unique_inverse : ndarray, optional
        The indices to reconstruct the original array from the
        unique array. Only provided if `return_inverse` is True.
    unique_counts : ndarray, optional
        The number of times each of the unique values comes up in the
        original array. Only provided if `return_counts` is True.

    Notes
    -----
    When an axis is specified the subarrays indexed by the axis are sorted.
    This is done by making the specified axis the first dimension of the array
    and then flattening the subarrays in C order. The flattened subarrays are
    then viewed as a structured type with each element given a label, with the
    effect that we end up with a 1-D array of structured types that can be
    treated in the same way as any other 1-D array. The result is that the
    flattened subarrays are sorted in lexicographic order starting with the
    first element.

    This function differs from the original `numpy.unique
    <https://docs.scipy.org/doc/numpy/reference/generated/numpy.unique.html>`_ in
    the following aspects:

    - Only support ndarray as input.
    - Object arrays or structured arrays are not supported.

    Examples
    --------
    >>> np.unique(np.array([1, 1, 2, 2, 3, 3]))
    array([1., 2., 3.])
    >>> a = np.array([[1, 1], [2, 3]])
    >>> np.unique(a)
    array([1., 2., 3.])

    Return the unique rows of a 2D array

    >>> a = np.array([[1, 0, 0], [1, 0, 0], [2, 3, 4]])
    >>> np.unique(a, axis=0)
    array([[1., 0., 0.],
           [2., 3., 4.]])

    Return the indices of the original array that give the unique values:

    >>> a = np.array([1, 2, 6, 4, 2, 3, 2])
    >>> u, indices = np.unique(a, return_index=True)
    >>> u
    array([1., 2., 3., 4., 6.])
    >>> indices
    array([0, 1, 5, 3, 2], dtype=int64)
    >>> a[indices]
    array([1., 2., 3., 4., 6.])

    Reconstruct the input array from the unique values:

    >>> a = np.array([1, 2, 6, 4, 2, 3, 2])
    >>> u, indices = np.unique(a, return_inverse=True)
    >>> u
    array([1., 2., 3., 4., 6.])
    >>> indices
    array([0, 1, 4, 3, 1, 2, 1], dtype=int64)
    >>> u[indices]
    array([1., 2., 6., 4., 2., 3., 2.])
    """
    ret = _npi.unique(ar, return_index, return_inverse, return_counts, axis)
    if isinstance(ret, list):
        return tuple(ret)
    else:
        return ret


@set_module('mxnet.ndarray.numpy')
@wrap_np_binary_func
def add(x1, x2, out=None, **kwargs):
    """
    Add arguments element-wise.

    Parameters
    ----------
    x1, x2 : ndarrays or scalar values
        The arrays to be added. If x1.shape != x2.shape, they must be broadcastable to
        a common shape (which may be the shape of one or the other).

    out : ndarray
        A location into which the result is stored. If provided, it must have a shape
        that the inputs broadcast to. If not provided or None, a freshly-allocated array
        is returned.

    Returns
    -------
    add : ndarray or scalar
        The sum of x1 and x2, element-wise. This is a scalar if both x1 and x2 are scalars.

    Notes
    -----
    This operator now supports automatic type promotion. The resulting type will be determined
    according to the following rules:
        * If both inputs are of floating number types, the output is the more precise type.
        * If only one of the inputs is floating number type, the result is that type.
        * If both inputs are of integer types (including boolean), not supported yet.
    """
    if isinstance(x1, numeric_types) and isinstance(x2, numeric_types):
        return _np.add(x1, x2, out=out)
    return _api_internal.add(x1, x2, out)


@set_module('mxnet.ndarray.numpy')
@wrap_np_binary_func
def subtract(x1, x2, out=None, **kwargs):
    """
    Subtract arguments element-wise.

    Parameters
    ----------
    x1, x2 : ndarrays or scalar values
        The arrays to be subtracted from each other. If x1.shape != x2.shape,
        they must be broadcastable to a common shape (which may be the shape
        of one or the other).

    out : ndarray
        A location into which the result is stored. If provided, it must have a shape
        that the inputs broadcast to. If not provided or None, a freshly-allocated array
        is returned.

    Returns
    -------
    subtract : ndarray or scalar
        The difference of x1 and x2, element-wise. This is a scalar if both x1 and x2 are scalars.

    Notes
    -----
    This operator now supports automatic type promotion. The resulting type will be determined
    according to the following rules:
        * If both inputs are of floating number types, the output is the more precise type.
        * If only one of the inputs is floating number type, the result is that type.
        * If both inputs are of integer types (including boolean), not supported yet.
    """
    if isinstance(x1, numeric_types) and isinstance(x2, numeric_types):
        return _np.subtract(x1, x2, out=out)
    return _api_internal.subtract(x1, x2, out)


@set_module('mxnet.ndarray.numpy')
@wrap_np_binary_func
def multiply(x1, x2, out=None, **kwargs):
    """
    Multiply arguments element-wise.

    Parameters
    ----------
    x1, x2 : ndarrays or scalar values
        The arrays to be multiplied. If x1.shape != x2.shape, they must be broadcastable to
        a common shape (which may be the shape of one or the other).

    out : ndarray
        A location into which the result is stored. If provided, it must have a shape
        that the inputs broadcast to. If not provided or None, a freshly-allocated array
        is returned.

    Returns
    -------
    out : ndarray or scalar
        The multiplication of x1 and x2, element-wise. This is a scalar if both x1 and x2
        are scalars.

    Notes
    -----
    This operator now supports automatic type promotion. The resulting type will be determined
    according to the following rules:
        * If both inputs are of floating number types, the output is the more precise type.
        * If only one of the inputs is floating number type, the result is that type.
        * If both inputs are of integer types (including boolean), not supported yet.
    """
    if isinstance(x1, numeric_types) and isinstance(x2, numeric_types):
        return _np.multiply(x1, x2, out=out)
    return _api_internal.multiply(x1, x2, out)


@set_module('mxnet.ndarray.numpy')
@wrap_np_binary_func
def divide(x1, x2, out=None, **kwargs):
    """
    Returns a true division of the inputs, element-wise.

    Parameters
    ----------
    x1 : ndarray or scalar
        Dividend array.

    x2 : ndarray or scalar
        Divisor array.

    out : ndarray
        A location into which the result is stored. If provided, it must have a shape
        that the inputs broadcast to. If not provided or None, a freshly-allocated array
        is returned.

    Returns
    -------
    out : ndarray or scalar
        This is a scalar if both x1 and x2 are scalars.

    Notes
    -----
    This operator now supports automatic type promotion. The resulting type will be determined
    according to the following rules:
        * If both inputs are of floating number types, the output is the more precise type.
        * If only one of the inputs is floating number type, the result is that type.
        * If both inputs are of integer types (including boolean), the output is of float32 type.
    """
    if isinstance(x1, numeric_types) and isinstance(x2, numeric_types):
        return _np.divide(x1, x2, out=out)
    return _api_internal.true_divide(x1, x2, out)


@set_module('mxnet.ndarray.numpy')
def true_divide(x1, x2, out=None):
    """Returns a true division of the inputs, element-wise.

    Instead of the Python traditional 'floor division', this returns a true
    division.  True division adjusts the output type to present the best
    answer, regardless of input types.

    Parameters
    ----------
    x1 : ndarray or scalar
        Dividend array.

    x2 : ndarray or scalar
        Divisor array.

    out : ndarray
        A location into which the result is stored. If provided, it must have a shape
        that the inputs broadcast to. If not provided or None, a freshly-allocated array
        is returned.

    Returns
    -------
    out : ndarray or scalar
        This is a scalar if both x1 and x2 are scalars.

    Notes
    -----
    This operator now supports automatic type promotion. The resulting type will be determined
    according to the following rules:
        * If both inputs are of floating number types, the output is the more precise type.
        * If only one of the inputs is floating number type, the result is that type.
        * If both inputs are of integer types (including boolean), the output is of float32 type.
    """
    if isinstance(x1, numeric_types) and isinstance(x2, numeric_types):
        return _np.true_divide(x1, x2, out=out)
    return _api_internal.true_divide(x1, x2, out)


@set_module('mxnet.ndarray.numpy')
@wrap_np_binary_func
def mod(x1, x2, out=None, **kwargs):
    """
    Return element-wise remainder of division.

    Parameters
    ----------
    x1 : ndarray or scalar
        Dividend array.

    x2 : ndarray or scalar
        Divisor array.

    out : ndarray
        A location into which the result is stored. If provided, it must have a shape
        that the inputs broadcast to. If not provided or None, a freshly-allocated array
        is returned.

    Returns
    -------
    out : ndarray or scalar
        This is a scalar if both x1 and x2 are scalars.
    """
    if isinstance(x1, numeric_types) and isinstance(x2, numeric_types):
        return _np.mod(x1, x2, out=out)
    return _api_internal.mod(x1, x2, out)


@set_module('mxnet.ndarray.numpy')
def delete(arr, obj, axis=None):
    """
    Return a new array with sub-arrays along an axis deleted. For a one
    dimensional array, this returns those entries not returned by
    `arr[obj]`.

    Parameters
    ----------
    arr : ndarray
      Input array.
    obj : slice, int or ndarray of ints
      Indicate indices of sub-arrays to remove along the specified axis.
    axis : int, optional
      The axis along which to delete the subarray defined by `obj`.
      If `axis` is None, `obj` is applied to the flattened array.

    Returns
    -------
    out : ndarray
        A copy of `arr` with the elements specified by `obj` removed. Note
        that `delete` does not occur in-place. If `axis` is None, `out` is
        a flattened array.

    Examples
    --------
    >>> arr = np.array([[1,2,3,4], [5,6,7,8], [9,10,11,12]])
    >>> arr
    array([[ 1.,  2.,  3.,  4.],
           [ 5.,  6.,  7.,  8.],
           [ 9., 10., 11., 12.]])

    >>> np.delete(arr, 1, 0)
    array([[ 1.,  2.,  3.,  4.],
           [ 9., 10., 11., 12.]])

    >>> np.delete(arr, slice(None, None, 2), 1)
    array([[ 2.,  4.],
           [ 6.,  8.],
           [10., 12.]])

    >>> np.delete(arr, np.array([1,3,5]), None)
    array([ 1.,  3.,  5.,  7.,  8.,  9., 10., 11., 12.])
    >>> np.delete(arr, np.array([1,1,5]), None)
    array([ 1.,  3.,  4.,  5.,  7.,  8.,  9., 10., 11., 12.])
    """
    if not isinstance(arr, NDArray):
        raise TypeError("'arr' can not support type {}".format(str(type(arr))))
    if isinstance(obj, slice):
        start = obj.start
        stop = obj.stop
        step = 1 if obj.step is None else obj.step
        return _npi.delete(arr, start=start, stop=stop, step=step, axis=axis)
    elif isinstance(obj, integer_types):
        return _npi.delete(arr, int_ind=obj, axis=axis)
    elif isinstance(obj, NDArray):
        return _npi.delete(arr, obj, axis=axis)
    else:
        raise TypeError("'obj' can not support type {}".format(str(type(obj))))


@set_module('mxnet.ndarray.numpy')
@wrap_np_binary_func
def matmul(a, b, out=None):
    """
    Matrix product of two arrays.

    Parameters
    ----------
    a, b : ndarray
        Input arrays, scalars not allowed.
    out : ndarray, optional
        A location into which the result is stored.
        If provided, it must have a shape that matches the signature (n,k),(k,m)->(n,m).
        If not provided or None, a freshly-allocated array is returned.

    Returns
    -------
    y : ndarray
        The matrix product of the inputs.
        This is a scalar only when both x1, x2 are 1-d vectors.

    Raises
    ------
    MXNetError
        If the last dimension of a is not the same size as the second-to-last dimension of b.
        If a scalar value is passed in.

    See Also
    --------
    tensordot :
        Sum products over arbitrary axes.
    dot :
        alternative matrix product with different broadcasting rules.
    einsum :
        Einstein summation convention.

    Notes
    -----
    The behavior depends on the arguments in the following way.

    - If both arguments are 2-D they are multiplied like conventional matrices.
    - If either argument is N-D, N > 2, it is treated as a stack of matrices
      residing in the last two indexes and broadcast accordingly.
    - If the first argument is 1-D, it is promoted to a matrix by prepending
      a 1 to its dimensions. After matrix multiplication the prepended 1 is removed.
    - If the second argument is 1-D, it is promoted to a matrix by appending a 1
      to its dimensions. After matrix multiplication the appended 1 is removed.

    matmul differs from dot in two important ways:

    - Multiplication by scalars is not allowed, use multiply instead.
    - Stacks of matrices are broadcast together as if the matrices were elements,
    respecting the signature (n,k),(k,m)->(n,m):
    >>> a = np.ones([9, 5, 7, 4])
    >>> c = np.ones([9, 5, 4, 3])
    >>> np.dot(a, c).shape
    (9, 5, 7, 9, 5, 3)
    >>> np.matmul(a, c).shape
    (9, 5, 7, 3)
    >>> # n is 7, k is 4, m is 3

    Examples
    --------
    For 2-D arrays it is the matrix product:
    >>> a = np.array([[1, 0],
    ...               [0, 1]])
    >>> b = np.array([[4, 1],
    ...               [2, 2]])
    >>> np.matmul(a, b)
    array([[4., 1.],
           [2., 2.]])

    For 2-D mixed with 1-D, the result is the usual.
    >>> a = np.array([[1, 0],
    ...               [0, 1]])
    >>> b = np.array([1, 2])
    >>> np.matmul(a, b)
    array([1., 2.])
    >>> np.matmul(b, a)
    array([1., 2.])

    Broadcasting is conventional for stacks of arrays
    >>> a = np.arange(2 * 2 * 4).reshape((2, 2, 4))
    >>> b = np.arange(2 * 2 * 4).reshape((2, 4, 2))
    >>> np.matmul(a, b).shape
    (2, 2, 2)
    >>> np.matmul(a, b)[0, 1, 1]
    array(98.)
    >>> sum(a[0, 1, :] * b[0, :, 1])
    array(98.)

    Scalar multiplication raises an error.
    >>> np.matmul([1, 2], 3)
    Traceback (most recent call last):
    ...
    mxnet.base.MXNetError: ... : Multiplication by scalars is not allowed.
    """
    return _npi.matmul(a, b, out=out)


@set_module('mxnet.ndarray.numpy')
@wrap_np_binary_func
def remainder(x1, x2, out=None):
    """
    Return element-wise remainder of division.

    Parameters
    ----------
    x1 : ndarray or scalar
        Dividend array.

    x2 : ndarray or scalar
        Divisor array.

    out : ndarray
        A location into which the result is stored. If provided, it must have a shape
        that the inputs broadcast to. If not provided or None, a freshly-allocated array
        is returned.

    Returns
    -------
    out : ndarray or scalar
        This is a scalar if both x1 and x2 are scalars.
    """
    if isinstance(x1, numeric_types) and isinstance(x2, numeric_types):
        _np.mod(x1, x2, out=out)
    return _api_internal.mod(x1, x2, out)


@set_module('mxnet.ndarray.numpy')
@wrap_np_binary_func
def power(x1, x2, out=None, **kwargs):
    """
    First array elements raised to powers from second array, element-wise.

    Parameters
    ----------
    x1 : ndarray or scalar
        The bases.

    x2 : ndarray or scalar
        The exponent.

    out : ndarray
        A location into which the result is stored. If provided, it must have a shape
        that the inputs broadcast to. If not provided or None, a freshly-allocated array
        is returned.

    Returns
    -------
    out : ndarray or scalar
        The bases in x1 raised to the exponents in x2.
        This is a scalar if both x1 and x2 are scalars.
    """
    if isinstance(x1, numeric_types) and isinstance(x2, numeric_types):
        return _np.power(x1, x2, out=out)
    return _api_internal.power(x1, x2, out)


@set_module('mxnet.ndarray.numpy')
def all(a, axis=None, out=None, keepdims=False):
    """
    Test whether all array elements along a given axis evaluate to True.

    Parameters
    ----------
    a : ndarray
        Input array or object that can be converted to an array.
    axis : None or int or tuple of ints, optional
        Axis or axes along which a logical AND reduction is performed.
        The default (axis = None) is to perform a logical AND over
        all the dimensions of the input array.
    keepdims : bool, optional
        If this is set to True, the axes which are reduced are left in
        the result as dimensions with size one. With this option,
        the result will broadcast correctly against the input array.
    out : ndarray, optional
        Alternate output array in which to place the result. It must have
        the same shape as the expected output and its type is preserved

    Returns
    --------
    all : ndarray, bool
        A new boolean or array is returned unless out is specified,
        in which case a reference to out is returned.

    Examples:
    ---------
    >>> np.all([[True,False],[True,True]])
    False

    >>> np.all([[True,False],[True,True]], axis=0)
    array([ True, False])

    >>> np.all([-1, 4, 5])
    True

    >>> np.all([1.0, np.nan])
    True

    >>> o=np.array(False)
    >>> z=np.all([-1, 4, 5], out=o)
    >>> id(z), id(o), z
    (28293632, 28293632, array(True)) # may vary
    """
    return _api_internal.all(a, axis, keepdims, out)


@set_module('mxnet.ndarray.numpy')
def any(a, axis=None, out=None, keepdims=False):
    """
    Test whether any array element along a given axis evaluates to True.
    Returns single boolean unless axis is not None

    Parameters
    ----------
    a : ndarray
        Input array or object that can be converted to an array.
    axis : None or int or tuple of ints, optional
        Axis or axes along which a logical AND reduction is performed.
        The default (axis = None) is to perform a logical AND over
        all the dimensions of the input array.
    keepdims : bool, optional
        If this is set to True, the axes which are reduced are left in
        the result as dimensions with size one. With this option,
        the result will broadcast correctly against the input array.
    out : ndarray, optional
        Alternate output array in which to place the result. It must have
        the same shape as the expected output and its type is preserved

    Returns
    --------
    any : bool or ndarray
        A new boolean or ndarray is returned unless out is specified,
        in which case a reference to out is returned.

    Examples:
    ---------
    >>> np.any([[True, False], [True, True]])
    True

    >>> np.any([[True, False], [False, False]], axis=0)
    array([ True, False])

    >>> np.any([-1, 0, 5])
    True

    >>> np.any(np.nan)
    True

    >>> o=np.array(False)
    >>> z=np.any([-1, 4, 5], out=o)
    >>> z, o
    (array(True), array(True))
    >>> # Check now that z is a reference to o
    >>> z is o
    True
    >>> id(z), id(o) # identity of z and o              # doctest: +SKIP
    (191614240, 191614240)
    """
    return _api_internal.any(a, axis, keepdims, out)


@set_module('mxnet.ndarray.numpy')
def argsort(a, axis=-1, kind=None, order=None):
    """
    Returns the indices that would sort an array.
    Perform an indirect sort along the given axis using the algorithm specified
    by the `kind` keyword. It returns an array of indices of the same shape as
    `a` that index data along the given axis in sorted order.

    Parameters
    ----------
    a : ndarray
        Array to sort.
    axis : int or None, optional
        Axis along which to sort.  The default is -1 (the last axis). If None,
        the flattened array is used.
    kind : string, optional
        This argument can take any string, but it does not have any effect on the
        final result.
    order : str or list of str, optional
        Not supported yet, will raise NotImplementedError if not None.

    Returns
    -------
    index_array : ndarray, int
        Array of indices that sort `a` along the specified `axis`.
        If `a` is one-dimensional, ``a[index_array]`` yields a sorted `a`.
        More generally, ``np.take_along_axis(a, index_array, axis=axis)``
        always yields the sorted `a`, irrespective of dimensionality.

    Notes
    -----
    This operator does not support different sorting algorithms.

    Examples
    --------
    One dimensional array:

    >>> x = np.array([3, 1, 2])
    >>> np.argsort(x)
    array([1, 2, 0])

    Two-dimensional array:

    >>> x = np.array([[0, 3], [2, 2]])
    >>> x
    array([[0, 3],
           [2, 2]])
    >>> ind = np.argsort(x, axis=0)  # sorts along first axis (down)
    >>> ind
    array([[0, 1],
           [1, 0]])
    >>> np.take_along_axis(x, ind, axis=0)  # same as np.sort(x, axis=0)
    array([[0, 2],
           [2, 3]])
    >>> ind = np.argsort(x, axis=1)  # sorts along last axis (across)
    >>> ind
    array([[0, 1],
           [0, 1]])
    >>> np.take_along_axis(x, ind, axis=1)  # same as np.sort(x, axis=1)
    array([[0, 3],
           [2, 2]])

    Indices of the sorted elements of a N-dimensional array:

    >>> ind = np.unravel_index(np.argsort(x, axis=None), x.shape)
    >>> ind
    (array([0, 1, 1, 0]), array([0, 0, 1, 1]))
    >>> x[ind]  # same as np.sort(x, axis=None)
    array([0, 2, 2, 3])
    """
    if order is not None:
        raise NotImplementedError("order not supported here")

    return _npi.argsort(data=a, axis=axis, is_ascend=True, dtype='int64')


@set_module('mxnet.ndarray.numpy')
def sort(a, axis=-1, kind=None, order=None):
    """
    Return a sorted copy of an array.

    Parameters
    ----------
    a : ndarray
        Array to be sorted.
    axis : int or None, optional
        Axis along which to sort.  The default is -1 (the last axis). If None,
        the flattened array is used.
    kind : string, optional
        This argument can take any string, but it does not have any effect on the
        final result.
    order : str or list of str, optional
        Not supported yet, will raise NotImplementedError if not None.

    Returns
    -------
    sorted_array : ndarray
        Array of the same type and shape as `a`.

    Notes
    -----
    This operator does not support different sorting algorithms.

    Examples
    --------
    >>> a = np.array([[1,4],[3,1]])
    >>> np.sort(a)                # sort along the last axis
    array([[1, 4],
           [1, 3]])
    >>> np.sort(a, axis=None)     # sort the flattened array
    array([1, 1, 3, 4])
    >>> np.sort(a, axis=0)        # sort along the first axis
    array([[1, 1],
           [3, 4]])
    """
    if order is not None:
        raise NotImplementedError("order not supported here")
    return _npi.sort(data=a, axis=axis, is_ascend=True)


@set_module('mxnet.ndarray.numpy')
def tensordot(a, b, axes=2):
    r"""
    tensordot(a, b, axes=2)
    Compute tensor dot product along specified axes for arrays >= 1-D.
    Given two tensors (arrays of dimension greater than or equal to one),
    `a` and `b`, and an ndarray object containing two ndarray
    objects, ``(a_axes, b_axes)``, sum the products of `a`'s and `b`'s
    elements (components) over the axes specified by ``a_axes`` and
    ``b_axes``. The third argument can be a single non-negative
    integer_like scalar, ``N``; if it is such, then the last ``N``
    dimensions of `a` and the first ``N`` dimensions of `b` are summed
    over.
    Parameters
    ----------
    a, b : ndarray, len(shape) >= 1
        Tensors to "dot".
    axes : int or (2,) ndarray
        * integer_like
        If an int N, sum over the last N axes of `a` and the first N axes
        of `b` in order. The sizes of the corresponding axes must match.
        * (2,) ndarray
        Or, a list of axes to be summed over, first sequence applying to `a`,
        second to `b`. Both elements ndarray must be of the same length.
    See Also
    --------
    dot, einsum
    Notes
    -----
    Three common use cases are:
        * ``axes = 0`` : tensor product :math:`a\otimes b`
        * ``axes = 1`` : tensor dot product :math:`a\cdot b`
        * ``axes = 2`` : (default) tensor double contraction :math:`a:b`
    When `axes` is integer_like, the sequence for evaluation will be: first
    the -Nth axis in `a` and 0th axis in `b`, and the -1th axis in `a` and
    Nth axis in `b` last.
    When there is more than one axis to sum over - and they are not the last
    (first) axes of `a` (`b`) - the argument `axes` should consist of
    two sequences of the same length, with the first axis to sum over given
    first in both sequences, the second axis second, and so forth.
    Examples
    --------
    >>> a = np.arange(60.).reshape(3,4,5)
    >>> b = np.arange(24.).reshape(4,3,2)
    >>> c = np.tensordot(a,b, axes=([1,0],[0,1]))
    >>> c.shape
    (5, 2)
    >>> c
    array([[ 4400.,  4730.],
           [ 4532.,  4874.],
           [ 4664.,  5018.],
           [ 4796.,  5162.],
           [ 4928.,  5306.]])
    """
    return _api_internal.tensordot(a, b, axes)


@set_module('mxnet.ndarray.numpy')
def histogram(a, bins=10, range=None, normed=None, weights=None, density=None):  # pylint: disable=too-many-arguments
    """
    Compute the histogram of a set of data.

    Parameters
    ----------
    a : ndarray
        Input data. The histogram is computed over the flattened array.
    bins : int or NDArray
        If `bins` is an int, it defines the number of equal-width
        bins in the given range (10, by default). If `bins` is a
        sequence, it defines a monotonically increasing array of bin edges,
        including the rightmost edge, allowing for non-uniform bin widths.
        .. versionadded:: 1.11.0
        If `bins` is a string, it defines the method used to calculate the
        optimal bin width, as defined by `histogram_bin_edges`.
    range : (float, float)
        The lower and upper range of the bins. Required when `bins` is an integer.
        Values outside the range are ignored. The first element of the range must
        be less than or equal to the second.
    normed : bool, optional
        Not supported yet, coming soon.
    weights : array_like, optional
        Not supported yet, coming soon.
    density : bool, optional
        Not supported yet, coming soon.
    """
    if normed is True:
        raise NotImplementedError("normed is not supported yet...")
    if weights is not None:
        raise NotImplementedError("weights is not supported yet...")
    if density is True:
        raise NotImplementedError("density is not supported yet...")
    if isinstance(bins, numeric_types):
        if range is None:
            raise NotImplementedError("automatic range is not supported yet...")
        return _npi.histogram(a, bin_cnt=bins, range=range)
    if isinstance(bins, (list, tuple)):
        raise NotImplementedError("array_like bins is not supported yet...")
    if isinstance(bins, str):
        raise NotImplementedError("string bins is not supported yet...")
    if isinstance(bins, NDArray):
        return _npi.histogram(a, bins=bins)
    raise ValueError("np.histogram fails with", locals())


@set_module('mxnet.ndarray.numpy')
def eye(N, M=None, k=0, dtype=_np.float32, **kwargs):
    """
    Return a 2-D array with ones on the diagonal and zeros elsewhere.

    Parameters
    ----------
    N : int
        Number of rows in the output.
    M : int, optional
        Number of columns in the output. If None, defaults to N.
    k : int, optional
        Index of the diagonal: 0 (the default) refers to the main diagonal,
        a positive value refers to an upper diagonal,
        and a negative value to a lower diagonal.
    dtype : data-type, optional
        Data-type of the returned array.

    Returns
    -------
    I : ndarray of shape (N,M)
        An array where all elements are equal to zero,
        except for the k-th diagonal, whose values are equal to one.
    """
    _sanity_check_params('eye', ['order'], kwargs)
    ctx = kwargs.pop('ctx', current_context())
    if ctx is None:
        ctx = current_context()
    return _npi.eye(N, M, k, ctx, dtype)


@set_module('mxnet.ndarray.numpy')
def linspace(start, stop, num=50, endpoint=True, retstep=False, dtype=None, axis=0, ctx=None):  # pylint: disable=too-many-arguments
    r"""
    Return evenly spaced numbers over a specified interval.
    Returns num evenly spaced samples, calculated over the interval [start, stop].
    The endpoint of the interval can optionally be excluded.

    Parameters
    ----------
    start : real number
        The starting value of the sequence.
    stop : real number
        The end value of the sequence, unless endpoint is set to False. In
        that case, the sequence consists of all but the last of num + 1
        evenly spaced samples, so that stop is excluded. Note that the step
        size changes when endpoint is False.
    num : int, optional
        Number of samples to generate. Default is 50. Must be non-negative.
    endpoint : bool, optional
        If True, stop is the last sample. Otherwise, it is not included.
        Default is True.
    retstep : bool, optional
        If True, return (samples, step), where step is the spacing between samples.
    dtype : dtype, optional
        The type of the output array. If dtype is not given, infer the data
        type from the other input arguments.
    axis : int, optional
        The axis in the result to store the samples. Relevant only if start or
        stop are array-like. By default (0), the samples will be along a new
        axis inserted at the beginning. Use -1 to get an axis at the end.

    Returns
    -------
    samples : ndarray
        There are num equally spaced samples in the closed interval
        `[start, stop]` or the half-open interval `[start, stop)`
        (depending on whether endpoint is True or False).
    step : float, optional
        Only returned if retstep is True
        Size of spacing between samples.


    See Also
    --------
    arange : Similar to `linspace`, but uses a step size (instead of the
             number of samples).

    Examples
    --------
    >>> np.linspace(2.0, 3.0, num=5)
    array([2.  , 2.25, 2.5 , 2.75, 3.  ])
    >>> np.linspace(2.0, 3.0, num=5, endpoint=False)
    array([2. , 2.2, 2.4, 2.6, 2.8])
    >>> np.linspace(2.0, 3.0, num=5, retstep=True)
    (array([2.  , 2.25, 2.5 , 2.75, 3.  ]), 0.25)

    Graphical illustration:

    >>> import matplotlib.pyplot as plt
    >>> N = 8
    >>> y = np.zeros(N)
    >>> x1 = np.linspace(0, 10, N, endpoint=True)
    >>> x2 = np.linspace(0, 10, N, endpoint=False)
    >>> plt.plot(x1.asnumpy(), y.asnumpy(), 'o')
    [<matplotlib.lines.Line2D object at 0x...>]
    >>> plt.plot(x2.asnumpy(), (y + 0.5).asnumpy(), 'o')
    [<matplotlib.lines.Line2D object at 0x...>]
    >>> plt.ylim([-0.5, 1])
    (-0.5, 1)
    >>> plt.show()

    Notes
    -----

    This function differs from the original `numpy.linspace
    <https://docs.scipy.org/doc/numpy/reference/generated/numpy.linspace.html>`_ in
    the following aspects:

    - `start` and `stop` do not support list, numpy ndarray and mxnet ndarray
    - axis could only be 0
    - There could be an additional `ctx` argument to specify the device, e.g. the i-th
      GPU.
    """
    if isinstance(start, (list, _np.ndarray, NDArray)) or \
       isinstance(stop, (list, _np.ndarray, NDArray)):
        raise NotImplementedError('start and stop only support int')
    if axis != 0:
        raise NotImplementedError("the function only support axis 0")
    if ctx is None:
        ctx = current_context()
    if retstep:
        step = (stop - start) / (num - 1)
        return _npi.linspace(start=start, stop=stop, num=num, endpoint=endpoint, ctx=ctx, dtype=dtype), step
    else:
        return _npi.linspace(start=start, stop=stop, num=num, endpoint=endpoint, ctx=ctx, dtype=dtype)


@set_module('mxnet.ndarray.numpy')
def logspace(start, stop, num=50, endpoint=True, base=10.0, dtype=None, axis=0, ctx=None):  # pylint: disable=too-many-arguments
    r"""Return numbers spaced evenly on a log scale.

    In linear space, the sequence starts at ``base ** start``
    (`base` to the power of `start`) and ends with ``base ** stop``
    (see `endpoint` below).

        Non-scalar `start` and `stop` are now supported.

    Parameters
    ----------
    start : int or float
        ``base ** start`` is the starting value of the sequence.
    stop : int or float
        ``base ** stop`` is the final value of the sequence, unless `endpoint`
        is False.  In that case, ``num + 1`` values are spaced over the
        interval in log-space, of which all but the last (a sequence of
        length `num`) are returned.
    num : integer, optional
        Number of samples to generate.  Default is 50.
    endpoint : boolean, optional
        If true, `stop` is the last sample. Otherwise, it is not included.
        Default is True.
    base : float, optional
        The base of the log space. The step size between the elements in
        ``ln(samples) / ln(base)`` (or ``log_base(samples)``) is uniform.
        Default is 10.0.
    dtype : dtype
        The type of the output array.  If `dtype` is not given, infer the data
        type from the other input arguments.
    axis : int, optional
        The axis in the result to store the samples.  Relevant only if start
        or stop are array-like.  By default (0), the samples will be along a
        new axis inserted at the beginning. Now, axis only support axis = 0.
    ctx : Context, optional
        An optional device context (default is the current default context).

    Returns
    -------
    samples : ndarray
        `num` samples, equally spaced on a log scale.

    See Also
    --------
    arange : Similar to linspace, with the step size specified instead of the
             number of samples. Note that, when used with a float endpoint, the
             endpoint may or may not be included.
    linspace : Similar to logspace, but with the samples uniformly distributed
               in linear space, instead of log space.

    Notes
    -----
    Logspace is equivalent to the code. Now wo only support axis = 0.

    >>> y = np.linspace(start, stop, num=num, endpoint=endpoint)
    ...
    >>> power(base, y).astype(dtype)
    ...

    Examples
    --------
    >>> np.logspace(2.0, 3.0, num=4)
    array([ 100.     ,  215.44347,  464.15887, 1000.     ])
    >>> np.logspace(2.0, 3.0, num=4, endpoint=False)
    array([100.     , 177.82794, 316.22775, 562.3413 ])
    >>> np.logspace(2.0, 3.0, num=4, base=2.0)
    array([4.       , 5.0396843, 6.349604 , 8.       ])
    >>> np.logspace(2.0, 3.0, num=4, base=2.0, dtype=np.int32)
    array([4, 5, 6, 8], dtype=int32)
    >>> np.logspace(2.0, 3.0, num=4, ctx=npx.gpu(0))
    array([ 100.     ,  215.44347,  464.15887, 1000.     ], ctx=gpu(0))
    """
    if isinstance(start, (list, tuple, _np.ndarray, NDArray)) or \
       isinstance(stop, (list, tuple, _np.ndarray, NDArray)):
        raise NotImplementedError('start and stop only support int and float')
    if axis != 0:
        raise NotImplementedError("the function only support axis 0")
    if ctx is None:
        ctx = current_context()
    return _npi.logspace(start=start, stop=stop, num=num, endpoint=endpoint, base=base, ctx=ctx, dtype=dtype)


@set_module('mxnet.ndarray.numpy')
def expand_dims(a, axis):
    """Expand the shape of an array.

    Insert a new axis that will appear at the `axis` position in the expanded

    Parameters
    ----------
    a : ndarray
        Input array.
    axis : int
        Position in the expanded axes where the new axis is placed.

    Returns
    -------
    res : ndarray
        Output array. The number of dimensions is one greater than that of
        the input array.
    """
    return _api_internal.expand_dims(a, axis)


@set_module('mxnet.ndarray.numpy')
@wrap_np_binary_func
def lcm(x1, x2, out=None, **kwargs):
    """
    Returns the lowest common multiple of ``|x1|`` and ``|x2|``

    Parameters
    ----------
    x1, x2 : ndarrays or scalar values
        The arrays for computing lowest common multiple. If x1.shape != x2.shape,
        they must be broadcastable to a common shape (which may be the shape of
        one or the other).

    out : ndarray or None, optional
        A location into which the result is stored. If provided, it must have a shape
        that the inputs broadcast to. If not provided or None, a freshly-allocated array
        is returned.

    Returns
    -------
    y : ndarray or scalar
        The lowest common multiple of the absolute value of the inputs
        This is a scalar if both `x1` and `x2` are scalars.

    See Also
    --------
    gcd : The greatest common divisor

    Examples
    --------
    >>> np.lcm(12, 20)
    60
    >>> np.lcm(np.arange(6, dtype=int), 20)
    array([ 0, 20, 20, 60, 20, 20], dtype=int64)
    """
    if isinstance(x1, numeric_types) and isinstance(x2, numeric_types):
        return _np.lcm(x1, x2, out=out)
    return _api_internal.lcm(x1, x2, out)


@set_module('mxnet.ndarray.numpy')
def tril(m, k=0):
    r"""
    Lower triangle of an array.

    Return a copy of an array with elements above the `k`-th diagonal zeroed.

    Parameters
    ----------
    m : ndarray, shape (M, N)
        Input array.
    k : int, optional
        Diagonal above which to zero elements.  `k = 0` (the default) is the
        main diagonal, `k < 0` is below it and `k > 0` is above.

    Returns
    -------
    tril : ndarray, shape (M, N)
        Lower triangle of `m`, of same shape and data-type as `m`.

    See Also
    --------
    triu : same thing, only for the upper triangle

    Examples
    --------
    >>> a = np.array([[1,2,3],[4,5,6],[7,8,9],[10,11,12]])
    >>> np.tril(a, -1)
    array([[ 0.,  0.,  0.],
           [ 4.,  0.,  0.],
           [ 7.,  8.,  0.],
           [10., 11., 12.]])
    """
    return _api_internal.tril(m, k)


@set_module('mxnet.ndarray.numpy')
def triu(m, k=0):
    r"""
    Upper triangle of an array.

    Return a copy of a matrix with the elements below the `k`-th diagonal
    zeroed.

    Please refer to the documentation for `tril` for further details.

    See Also
    --------
    tril : lower triangle of an array

    Examples
    --------
    >>> np.triu(np.array([[1,2,3],[4,5,6],[7,8,9],[10,11,12]]), -1)
    array([[ 1,  2,  3],
           [ 4,  5,  6],
           [ 0,  8,  9],
           [ 0,  0, 12]])
    """
    return _api_internal.triu(m, k)


def _unary_func_helper(x, fn_array, fn_scalar, out=None, **kwargs):
    """Helper function for unary operators.

    Parameters
    ----------
    x : ndarray or scalar
        Input of the unary operator.
    fn_array : function
        Function to be called if x is of ``ndarray`` type.
    fn_scalar : function
        Function to be called if x is a Python scalar.
    out : ndarray
        The buffer ndarray for storing the result of the unary function.

    Returns
    -------
    out : mxnet.numpy.ndarray or scalar
        Result array or scalar.
    """
    if isinstance(x, numeric_types):
        return fn_scalar(x, **kwargs)
    elif isinstance(x, NDArray):
        return fn_array(x, out=out, **kwargs)
    else:
        raise TypeError('type {} not supported'.format(str(type(x))))


@set_module('mxnet.ndarray.numpy')
@wrap_np_unary_func
def sin(x, out=None, **kwargs):
    r"""
    Trigonometric sine, element-wise.

    Parameters
    ----------
    x : ndarray or scalar
        Angle, in radians (:math:`2 \pi` rad equals 360 degrees).
    out : ndarray or None
        A location into which the result is stored. If provided, it
        must have a shape that the inputs broadcast to. If not provided
        or None, a freshly-allocated array is returned. The dtype of the
        output is the same as that of the input if the input is an ndarray.

    Returns
    -------
    y : ndarray or scalar
        The sine of each element of x. This is a scalar if `x` is a scalar.

    Notes
    ----
    This function only supports input type of float.

    Examples
    --------
    >>> np.sin(np.pi/2.)
    1.0
    >>> np.sin(np.array((0., 30., 45., 60., 90.)) * np.pi / 180.)
    array([0.        , 0.5       , 0.70710677, 0.86602545, 1.        ])
    """
    return _unary_func_helper(x, _npi.sin, _np.sin, out=out, **kwargs)


@set_module('mxnet.ndarray.numpy')
@wrap_np_unary_func
def cos(x, out=None, **kwargs):
    r"""
    Cosine, element-wise.

    Parameters
    ----------
    x : ndarray or scalar
        Angle, in radians (:math:`2 \pi` rad equals 360 degrees).
    out : ndarray or None
        A location into which the result is stored. If provided, it
        must have a shape that the inputs broadcast to. If not provided
        or None, a freshly-allocated array is returned. The dtype of the
        output is the same as that of the input if the input is an ndarray.

    Returns
    -------
    y : ndarray or scalar
        The corresponding cosine values. This is a scalar if x is a scalar.

    Notes
    ----
    This function only supports input type of float.

    Examples
    --------
    >>> np.cos(np.array([0, np.pi/2, np.pi]))
    array([ 1.000000e+00, -4.371139e-08, -1.000000e+00])
    >>> # Example of providing the optional output parameter
    >>> out1 = np.array([0], dtype='f')
    >>> out2 = np.cos(np.array([0.1]), out1)
    >>> out2 is out1
    True
    """
    return _unary_func_helper(x, _npi.cos, _np.cos, out=out, **kwargs)


@set_module('mxnet.ndarray.numpy')
@wrap_np_unary_func
def sinh(x, out=None, **kwargs):
    """
    Hyperbolic sine, element-wise.
    Equivalent to ``1/2 * (np.exp(x) - np.exp(-x))`` or ``-1j * np.sin(1j*x)``.

    Parameters
    ----------
    x : ndarray or scalar
        Input array or scalar.
    out : ndarray or None
        A location into which the result is stored. If provided, it
        must have a shape that the inputs broadcast to. If not provided
        or None, a freshly-allocated array is returned. The dtype of the
        output is the same as that of the input if the input is an ndarray.

    Returns
    -------
    y : ndarray or scalar
        The corresponding hyperbolic sine values. This is a scalar if `x` is a scalar.

    Notes
    ----
    This function only supports input type of float.

    Examples
    --------
    >>> np.sinh(0)
    0.0
    >>> # Example of providing the optional output parameter
    >>> out1 = np.array([0], dtype='f')
    >>> out2 = np.sinh(np.array([0.1]), out1)
    >>> out2 is out1
    True
    """
    return _unary_func_helper(x, _npi.sinh, _np.sinh, out=out, **kwargs)


@set_module('mxnet.ndarray.numpy')
@wrap_np_unary_func
def cosh(x, out=None, **kwargs):
    """
    Hyperbolic cosine, element-wise.
    Equivalent to ``1/2 * (np.exp(x) + np.exp(-x))`` and ``np.cos(1j*x)``.

    Parameters
    ----------
    x : ndarray or scalar
        Input array or scalar.
    out : ndarray or None
        A location into which the result is stored. If provided, it
        must have a shape that the inputs broadcast to. If not provided
        or None, a freshly-allocated array is returned. The dtype of the
        output is the same as that of the input if the input is an ndarray.

    Returns
    -------
    y : ndarray or scalar
        The corresponding hyperbolic cosine values. This is a scalar if `x` is a scalar.

    Notes
    ----
    This function only supports input type of float.

    Examples
    --------
    >>> np.cosh(0)
    1.0
    """
    return _unary_func_helper(x, _npi.cosh, _np.cosh, out=out, **kwargs)


@set_module('mxnet.ndarray.numpy')
@wrap_np_unary_func
def tanh(x, out=None, **kwargs):
    """
    Compute hyperbolic tangent element-wise.
    Equivalent to ``np.sinh(x)/np.cosh(x)``.

    Parameters
    ----------
    x : ndarray or scalar.
        Input array.
    out : ndarray or None
        A location into which the result is stored. If provided, it
        must have a shape that the inputs fill into. If not provided
        or None, a freshly-allocated array is returned. The dtype of the
        output and input must be the same.

    Returns
    -------
    y : ndarray or scalar
       The corresponding hyperbolic tangent values.

    Notes
    -----
    If `out` is provided, the function writes the result into it,
    and returns a reference to `out`.  (See Examples)
    - input x does not support complex computation (like imaginary number)
    >>> np.tanh(np.pi*1j)
    TypeError: type <type 'complex'> not supported

    Examples
    --------
    >>> np.tanh(np.array[0, np.pi]))
    array([0.       , 0.9962721])
    >>> np.tanh(np.pi)
    0.99627207622075
    >>> # Example of providing the optional output parameter illustrating
    >>> # that what is returned is a reference to said parameter
    >>> out1 = np.array(1)
    >>> out2 = np.tanh(np.array(0.1), out1)
    >>> out2 is out1
    True
    """
    return _unary_func_helper(x, _npi.tanh, _np.tanh, out=out, **kwargs)


@set_module('mxnet.ndarray.numpy')
@wrap_np_unary_func
def log10(x, out=None, **kwargs):
    """
    Return the base 10 logarithm of the input array, element-wise.

    Parameters
    ----------
    x : ndarray or scalar
        Input array or scalar.
    out : ndarray or None
        A location into which t'absolute', he result is stored. If provided, it
        must have a shape that the inputs broadcast to. If not provided
        or None, a freshly-allocated array is returned. The dtype of the
        output is the same as that of the input if the input is an ndarray.

    Returns
    -------
    y : ndarray or scalar
        The logarithm to the base 10 of `x`, element-wise. NaNs are
        returned where x is negative. This is a scalar if `x` is a scalar.

    Notes
    ----
    This function only supports input type of float.

    Examples
    --------
    >>> np.log10(np.array([1e-15, -3.]))
    array([-15.,  nan])
    """
    return _unary_func_helper(x, _npi.log10, _np.log10, out=out, **kwargs)


@set_module('mxnet.ndarray.numpy')
@wrap_np_unary_func
def sqrt(x, out=None, **kwargs):
    """
    Return the non-negative square-root of an array, element-wise.

    Parameters
    ----------
    x : ndarray or scalar
        The values whose square-roots are required.
    out : ndarray, or None, optional
        A location into which the result is stored. If provided, it must have
        a shape that the inputs broadcast to. If not provided or `None`,
        a freshly-allocated array is returned.

    Returns
    -------
    y : ndarray or scalar
        An array of the same shape as `x`, containing the positive
        square-root of each element in `x`. This is a scalar if `x` is a scalar.

    Notes
    ----
    This function only supports input type of float.

    Examples
    --------
    >>> np.sqrt(np.array([1,4,9]))
    array([1., 2., 3.])
    >>> np.sqrt(np.array([4, -1, _np.inf]))
    array([ 2., nan, inf])
    """
    return _unary_func_helper(x, _npi.sqrt, _np.sqrt, out=out, **kwargs)


@set_module('mxnet.ndarray.numpy')
@wrap_np_unary_func
def cbrt(x, out=None, **kwargs):
    r"""
    Return the cube-root of an array, element-wise.

    Parameters
    ----------
    x : ndarray
        The values whose cube-roots are required.
    out : ndarray, optional
        A location into which the result is stored. If provided, it must have a shape that the
        inputs broadcast to. If not provided or None, a freshly-allocated array is returned.
        A tuple (possible only as a keyword argument) must have length equal to the number of outputs.

    Returns
    ----------
    y : ndarray
        An array of the same shape as x, containing the cube cube-root of each element in x.
        If out was provided, y is a reference to it. This is a scalar if x is a scalar.

    Examples
    ----------
    >>> np.cbrt([1,8,27])
    array([ 1.,  2.,  3.])
    """
    return _unary_func_helper(x, _npi.cbrt, _np.cbrt, out=out, **kwargs)


@set_module('mxnet.ndarray.numpy')
@wrap_np_unary_func
def abs(x, out=None, **kwargs):
    r"""
    Calculate the absolute value element-wise.

    Parameters
    ----------
    x : ndarray or scalar
        Input array.
    out : ndarray or None, optional
        A location into which the result is stored. If provided, it must have
        a shape that the inputs broadcast to. If not provided or `None`,
        a freshly-allocated array is returned.

    Returns
    -------
    absolute : ndarray
        An ndarray containing the absolute value of
        each element in `x`. This is a scalar if `x` is a scalar.

    Examples
    --------
    >>> x = np.array([-1.2, 1.2])
    >>> np.abs(x)
    array([1.2, 1.2])
    """
    return _unary_func_helper(x, _npi.abs, _np.abs, out=out, **kwargs)


@set_module('mxnet.ndarray.numpy')
@wrap_np_unary_func
def fabs(x, out=None, **kwargs):
    r"""
    Calculate the absolute value element-wise.

    This function returns the absolute values (positive magnitude) of the
    data in `x`. Complex values are not handled, use `absolute` to find the
    absolute values of complex data.

    Parameters
    ----------
    x : ndarray or scalar
        Input array.
    out : ndarray or None, optional
        A location into which the result is stored. If provided, it must have
        a shape that the inputs broadcast to. If not provided or `None`,
        a freshly-allocated array is returned.

    Returns
    -------
    absolute : ndarray
        An ndarray containing the absolute value of
        each element in `x`. This is a scalar if `x` is a scalar.

    Examples
    --------
    >>> np.fabs(-1)
    1.0
    >>> np.fabs(np.array([-1.2, 1.2]))s
    array([ 1.2,  1.2])
    """
    return _unary_func_helper(x, _npi.abs, _np.abs, out=out, **kwargs)


@set_module('mxnet.ndarray.numpy')
@wrap_np_unary_func
def absolute(x, out=None, **kwargs):
    r"""
    Calculate the absolute value element-wise.
    np.abs is a shorthand for this function.

    Parameters
    ----------
    x : ndarray
        Input array.
    out : ndarray, optional
        A location into which the result is stored. If provided, it must have a shape
        that the inputs broadcast to. If not provided or None, a freshly-allocated array is returned.
        A tuple (possible only as a keyword argument) must have length equal to the number of outputs.

    Returns
    ----------
    absolute : ndarray
        An ndarray containing the absolute value of each element in x.

    Examples
    ----------
    >>> x = np.array([-1.2, 1.2])
    >>> np.absolute(x)
    array([ 1.2,  1.2])
    """
    return _unary_func_helper(x, _npi.absolute, _np.absolute, out=out, **kwargs)


@set_module('mxnet.ndarray.numpy')
@wrap_np_unary_func
def sign(x, out=None, **kwargs):
    r"""
    Returns an element-wise indication of the sign of a number.
    The `sign` function returns ``-1 if x < 0, 0 if x==0, 1 if x > 0``. Only supports real number.

    Parameters
    ----------
    x : ndarray or a scalar
        Input values.
    out : ndarray or None, optional
        A location into which the result is stored.
        If provided, it must have the same shape and dtype as input ndarray.
        If not provided or `None`, a freshly-allocated array is returned.

    Returns
    -------
    y : ndarray
        The sign of `x`.
        This is a scalar if `x` is a scalar.

    Note
    -------
    - Only supports real number as input elements.
    - Input type does not support Python native iterables(list, tuple, ...).
    - ``out`` param: cannot perform auto broadcasting. ``out`` ndarray's shape must be the same as the expected output.
    - ``out`` param: cannot perform auto type cast. ``out`` ndarray's dtype must be the same as the expected output.
    - ``out`` param does not support scalar input case.

    Examples
    --------
    >>> a = np.array([-5., 4.5])
    >>> np.sign(a)
    array([-1.,  1.])
    >>> # Use scalars as inputs:
    >>> np.sign(4.0)
    1.0
    >>> np.sign(0)
    0
    >>> # Use ``out`` parameter:
    >>> b = np.zeros((2, ))
    >>> np.sign(a, out=b)
    array([-1.,  1.])
    >>> b
    array([-1.,  1.])
    """
    return _unary_func_helper(x, _npi.sign, _np.sign, out=out, **kwargs)


@set_module('mxnet.ndarray.numpy')
@wrap_np_unary_func
def exp(x, out=None, **kwargs):
    r"""
    Calculate the exponential of all elements in the input array.

    Parameters
    ----------
    x : ndarray or scalar
        Input values.
    out : ndarray or None, optional
        A location into which the result is stored. If provided, it must have
        a shape that the inputs broadcast to. If not provided or `None`,
        a freshly-allocated array is returned.

    Returns
    -------
    out : ndarray or scalar
        Output array, element-wise exponential of `x`.
        This is a scalar if `x` is a scalar.

    Examples
    --------
    >>> np.exp(1)
    2.718281828459045
    >>> x = np.array([-1, 1, -2, 2])
    >>> np.exp(x)
    array([0.36787945, 2.7182817 , 0.13533528, 7.389056  ])
    """
    return _unary_func_helper(x, _npi.exp, _np.exp, out=out, **kwargs)


@set_module('mxnet.ndarray.numpy')
@wrap_np_unary_func
def expm1(x, out=None, **kwargs):
    r"""
    Calculate `exp(x) - 1` of all elements in the input array.

    Parameters
    ----------
    x : ndarray or scalar
        Input values.
    out : ndarray or None, optional
        A location into which the result is stored. If provided, it must have
        a shape that the inputs broadcast to. If not provided or `None`,
        a freshly-allocated array is returned.

    Returns
    -------
    out : ndarray or scalar
        Output array, element-wise exponential minus one: `out = exp(x) - 1`.
        This is a scalar if `x` is a scalar.

    Examples
    --------
    >>> np.expm1(1)
    1.718281828459045
    >>> x = np.array([-1, 1, -2, 2])
    >>> np.expm1(x)
    array([-0.63212056,  1.71828183, -0.86466472,  6.3890561])
    """
    return _unary_func_helper(x, _npi.expm1, _np.expm1, out=out, **kwargs)


@set_module('mxnet.ndarray.numpy')
@wrap_np_unary_func
def arcsin(x, out=None, **kwargs):
    r"""
    Inverse sine, element-wise.

    Parameters
    ----------
    x : ndarray or scalar
        `y`-coordinate on the unit circle.
    out : ndarray or None, optional
        A location into which the result is stored.
        If provided, it must have the same shape as the input.
        If not provided or None, a freshly-allocated array is returned.

    Returns
    -------
    angle : ndarray or scalar
        Output array is same shape and type as x. This is a scalar if x is a scalar.
        The inverse sine of each element in `x`, in radians and in the
        closed interval ``[-pi/2, pi/2]``.

    Examples
    --------
    >>> np.arcsin(1)     # pi/2
    1.5707963267948966
    >>> np.arcsin(-1)    # -pi/2
    -1.5707963267948966
    >>> np.arcsin(0)
    0.0

    Notes
    -----
    `arcsin` is a multivalued function: for each `x` there are infinitely
    many numbers `z` such that :math:`sin(z) = x`.  The convention is to
    return the angle `z` whose real part lies in [-pi/2, pi/2].
    For real-valued input data types, *arcsin* always returns real output.
    For each value that cannot be expressed as a real number or infinity,
    it yields ``nan`` and sets the `invalid` floating point error flag.
    The inverse sine is also known as `asin` or sin^{-1}.
    The output `ndarray` has the same `ctx` as the input `ndarray`.
    This function differs from the original `numpy.arcsin
    <https://docs.scipy.org/doc/numpy/reference/generated/numpy.arcsin.html>`_ in
    the following aspects:
    - Only support ndarray or scalar now.
    - `where` argument is not supported.
    - Complex input is not supported.

    References
    ----------
    Abramowitz, M. and Stegun, I. A., *Handbook of Mathematical Functions*,
    10th printing, New York: Dover, 1964, pp. 79ff.
    http://www.math.sfu.ca/~cbm/aands/
    """
    return _unary_func_helper(x, _npi.arcsin, _np.arcsin, out=out, **kwargs)


@set_module('mxnet.ndarray.numpy')
@wrap_np_unary_func
def arccos(x, out=None, **kwargs):
    r"""
    Trigonometric inverse cosine, element-wise.
    The inverse of cos so that, if y = cos(x), then x = arccos(y).

    Parameters
    ----------
    x : ndarray
        x-coordinate on the unit circle. For real arguments, the domain is [-1, 1].
    out : ndarray, optional
        A location into which the result is stored. If provided, it must have a shape that
        the inputs broadcast to. If not provided or None, a freshly-allocated array is returned.
        A tuple (possible only as a keyword argument) must have length equal to the number of outputs.

    Returns
    ----------
    angle : ndarray
        The angle of the ray intersecting the unit circle at the given x-coordinate in radians [0, pi].
        This is a scalar if x is a scalar.

    See also
    ----------
    cos, arctan, arcsin

    Notes
    ----------
    arccos is a multivalued function: for each x there are infinitely many numbers z such that
    cos(z) = x. The convention is to return the angle z whose real part lies in [0, pi].
    For real-valued input data types, arccos always returns real output.
    For each value that cannot be expressed as a real number or infinity, it yields nan and sets
    the invalid floating point error flag.
    The inverse cos is also known as acos or cos^-1.

    Examples
    ----------
    >>> np.arccos([1, -1])
    array([ 0.        ,  3.14159265])
    """
    return _unary_func_helper(x, _npi.arccos, _np.arccos, out=out, **kwargs)


@set_module('mxnet.ndarray.numpy')
@wrap_np_unary_func
def arctan(x, out=None, **kwargs):
    r"""
    Trigonometric inverse tangent, element-wise.
    The inverse of tan, so that if ``y = tan(x)`` then ``x = arctan(y)``.

    Parameters
    ----------
    x : ndarray or scalar
        Input values.
    out : ndarray or None, optional
        A location into which the result is stored. If provided, it must have
        a shape that the inputs broadcast to. If not provided or `None`,
        a freshly-allocated array is returned.

    Returns
    -------
    out : ndarray or scalar
        Out has the same shape as `x`. It lies is in
        ``[-pi/2, pi/2]`` (``arctan(+/-inf)`` returns ``+/-pi/2``).
        This is a scalar if `x` is a scalar.

    Notes
    -----
    `arctan` is a multi-valued function: for each `x` there are infinitely
    many numbers `z` such that tan(`z`) = `x`.  The convention is to return
    the angle `z` whose real part lies in [-pi/2, pi/2].
    For real-valued input data types, `arctan` always returns real output.
    For each value that cannot be expressed as a real number or infinity,
    it yields ``nan`` and sets the `invalid` floating point error flag.
    For complex-valued input, we do not have support for them yet.
    The inverse tangent is also known as `atan` or tan^{-1}.

    Examples
    --------
    >>> x = np.array([0, 1])
    >>> np.arctan(x)
    array([0.       , 0.7853982])
    >>> np.pi/4
    0.7853981633974483
    """
    return _unary_func_helper(x, _npi.arctan, _np.arctan, out=out, **kwargs)


@set_module('mxnet.ndarray.numpy')
@wrap_np_unary_func
def log(x, out=None, **kwargs):
    """
    Natural logarithm, element-wise.
    The natural logarithm `log` is the inverse of the exponential function,
    so that `log(exp(x)) = x`. The natural logarithm is logarithm in base
    `e`.

    Parameters
    ----------
    x : ndarray
        Input value. Elements must be of real value.
    out : ndarray or None, optional
        A location into which the result is stored.
        If provided, it must have the same shape and dtype as input ndarray.
        If not provided or `None`, a freshly-allocated array is returned.

    Returns
    -------
    y : ndarray
        The natural logarithm of `x`, element-wise.
        This is a scalar if `x` is a scalar.

    Notes
    -----
     Currently only supports data of real values and ``inf`` as input. Returns data of real value, ``inf``, ``-inf`` and
    ``nan`` according to the input.
    This function differs from the original `numpy.log
    <https://docs.scipy.org/doc/numpy/reference/generated/numpy.log.html>`_ in
    the following aspects:
    - Does not support complex number for now
    - Input type does not support Python native iterables(list, tuple, ...).
    - ``out`` param: cannot perform auto broadcasting. ``out`` ndarray's shape must be the same as the expected output.
    - ``out`` param: cannot perform auto type cast. ``out`` ndarray's dtype must be the same as the expected output.
    - ``out`` param does not support scalar input case.

    Examples
    --------
    >>> a = np.array([1, np.exp(1), np.exp(2), 0], dtype=np.float64)
    >>> np.log(a)
    array([  0.,   1.,   2., -inf], dtype=float64)
    >>> # Using default float32 dtype may lead to slightly different behavior:
    >>> a = np.array([1, np.exp(1), np.exp(2), 0], dtype=np.float32)
    >>> np.log(a)
    array([  0.,  0.99999994,   2., -inf])
    >>> np.log(1)
    0.0
    """
    return _unary_func_helper(x, _npi.log, _np.log, out=out, **kwargs)


@set_module('mxnet.ndarray.numpy')
@wrap_np_unary_func
def degrees(x, out=None, **kwargs):
    """
    Convert angles from radians to degrees.

    Parameters
    ----------
    x : ndarray
        Input value. Elements must be of real value.
    out : ndarray or None, optional
        A location into which the result is stored.
        If provided, it must have the same shape and dtype as input ndarray.
        If not provided or `None`, a freshly-allocated array is returned.

    Returns
    -------
    y : ndarray
        The corresponding degree values; if `out` was supplied this is a
        reference to it.
        This is a scalar if `x` is a scalar.

    Notes
    -------
    This function differs from the original `numpy.degrees
    <https://docs.scipy.org/doc/numpy/reference/generated/numpy.degrees.html>`_ in
    the following aspects:
    - Input type does not support Python native iterables(list, tuple, ...). Only ndarray is supported.
    - ``out`` param: cannot perform auto broadcasting. ``out`` ndarray's shape must be the same as the expected output.
    - ``out`` param: cannot perform auto type cast. ``out`` ndarray's dtype must be the same as the expected output.
    - ``out`` param does not support scalar input case.

    Examples
    --------
    >>> rad = np.arange(12.) * np.pi / 6
    >>> np.degrees(rad)
    array([  0.,  30.,  60.,  90., 120., 150., 180., 210., 240., 270., 300., 330.])
    >>> # Use specified ``out`` ndarray:
    >>> out = np.zeros((rad.shape))
    >>> np.degrees(rad, out)
    array([  0.,  30.,  60.,  90., 120., 150., 180., 210., 240., 270., 300., 330.])
    >>> out
    array([  0.,  30.,  60.,  90., 120., 150., 180., 210., 240., 270., 300., 330.])
    """
    return _unary_func_helper(x, _npi.degrees, _np.degrees, out=out, **kwargs)


@set_module('mxnet.ndarray.numpy')
@wrap_np_unary_func
def rad2deg(x, out=None, **kwargs):
    r"""
    Convert angles from radians to degrees.

    Parameters
    ----------
    x : ndarray or scalar
        Angles in degrees.
    out : ndarray or None, optional
        A location into which the result is stored. If not provided or `None`,
        a freshly-allocated array is returned.

    Returns
    -------
    y : ndarray or scalar
        The corresponding angle in radians.
        This is a scalar if `x` is a scalar.

    Notes
    -----
    "rad2deg(x)" is "x *180 / pi".

    This function differs from the original numpy.arange in the following aspects:
        - Only support float32 and float64.
        - `out` must be in the same size of input.

    Examples
    --------
    >>> np.rad2deg(np.pi/2)
    90.0
    """
    return _unary_func_helper(x, _npi.rad2deg, _np.rad2deg, out=out)


@set_module('mxnet.ndarray.numpy')
@wrap_np_unary_func
def rint(x, out=None, **kwargs):
    """
    Round elements of the array to the nearest integer.

    Parameters
    ----------
    x : ndarray or scalar
        Input array.
    out : ndarray or None
        A location into which the result is stored.
        If provided, it must have the same shape and type as the input.
        If not provided or None, a freshly-allocated array is returned.

    Returns
    -------
    out : ndarray or scalar
        Output array is same shape and type as x. This is a scalar if x is a scalar.

    Notes
    -----
    This function differs from the original `numpy.rint
    <https://docs.scipy.org/doc/numpy/reference/generated/numpy.rint.html>`_ in
    the following way(s):
    - only ndarray or scalar is accpted as valid input, tuple of ndarray is not supported
    - broadcasting to `out` of different shape is currently not supported
    - when input is plain python numerics, the result will not be stored in the `out` param

    Examples
    --------
    >>> a = np.array([-1.7, -1.5, -0.2, 0.2, 1.5, 1.7, 2.0])
    >>> np.rint(a)
    array([-2., -2., -0.,  0.,  1.,  2.,  2.])
    """
    return _unary_func_helper(x, _npi.rint, _np.rint, out=out, **kwargs)


@set_module('mxnet.ndarray.numpy')
@wrap_np_unary_func
def log2(x, out=None, **kwargs):
    """
    Base-2 logarithm of x.

    Parameters
    ----------
    x : ndarray or scalar
        Input values.
    out : ndarray or None
        A location into which the result is stored.
        If provided, it must have the same shape and type as the input.
        If not provided or None, a freshly-allocated array is returned.

    Returns
    -------
    y : ndarray
        The logarithm base two of `x`, element-wise.
        This is a scalar if `x` is a scalar.

    Notes
    -----
    This function differs from the original `numpy.log2
    <https://www.google.com/search?q=numpy+log2>`_ in
    the following way(s):
    - only ndarray or scalar is accpted as valid input, tuple of ndarray is not supported
    - broadcasting to `out` of different shape is currently not supported
    - when input is plain python numerics, the result will not be stored in the `out` param

    Examples
    --------
    >>> x = np.array([0, 1, 2, 2**4])
    >>> np.log2(x)
    array([-inf,   0.,   1.,   4.])
    """
    return _unary_func_helper(x, _npi.log2, _np.log2, out=out, **kwargs)


@set_module('mxnet.ndarray.numpy')
@wrap_np_unary_func
def log1p(x, out=None, **kwargs):
    """
    Return the natural logarithm of one plus the input array, element-wise.
    Calculates ``log(1 + x)``.

    Parameters
    ----------
    x : ndarray or scalar
        Input array.
    out : ndarray or None
        A location into which the result is stored. If provided, it
        must have a shape that the inputs fill into. If not provided
        or None, a freshly-allocated array is returned. The dtype of the
        output and input must be the same.

    Returns
    -------
    y : ndarray or scalar
        Natural logarithm of 1 + x, element-wise. This is a scalar
        if x is a scalar.

    Notes
    -----
    For real-valued input, `log1p` is accurate also for `x` so small
    that `1 + x == 1` in floating-point accuracy.
    Logarithm is a multivalued function: for each `x` there is an infinite
    number of `z` such that `exp(z) = 1 + x`. The convention is to return
    the `z` whose imaginary part lies in `[-pi, pi]`.
    For real-valued input data types, `log1p` always returns real output.
    For each value that cannot be expressed as a real number or infinity,
    it yields ``nan`` and sets the `invalid` floating point error flag.
    cannot support complex-valued input.

    Examples
    --------
    >>> np.log1p(1e-99)
    1e-99
    >>> a = np.array([3, 4, 5])
    >>> np.log1p(a)
    array([1.3862944, 1.609438 , 1.7917595])
    """
    return _unary_func_helper(x, _npi.log1p, _np.log1p, out=out, **kwargs)


@set_module('mxnet.ndarray.numpy')
@wrap_np_unary_func
def radians(x, out=None, **kwargs):
    """
    Convert angles from degrees to radians.

    Parameters
    ----------
    x : ndarray or scalar
        Input array in degrees.
    out : ndarray or None
        A location into which the result is stored.
        If provided, it must have the same shape and type as the input.
        If not provided or None, a freshly-allocated array is returned.

    Returns
    -------
    y : ndarray
        The corresponding radian values. This is a scalar if x is a scalar.

    Notes
    -----
    This function differs from the original `numpy.radians
    <https://docs.scipy.org/doc/numpy/reference/generated/numpy.radians.html>`_ in
    the following way(s):
    - only ndarray or scalar is accpted as valid input, tuple of ndarray is not supported
    - broadcasting to `out` of different shape is currently not supported
    - when input is plain python numerics, the result will not be stored in the `out` param

    Examples
    --------
    >>> deg = np.arange(12.) * 30.
    >>> np.radians(deg)
    array([0.       , 0.5235988, 1.0471976, 1.5707964, 2.0943952, 2.6179938,
           3.1415927, 3.6651914, 4.1887903, 4.712389 , 5.2359877, 5.7595863],
           dtype=float32)
    """
    return _unary_func_helper(x, _npi.radians, _np.radians, out=out, **kwargs)


@set_module('mxnet.ndarray.numpy')
@wrap_np_unary_func
def deg2rad(x, out=None, **kwargs):
    r"""
    Convert angles from degrees to radians.

    Parameters
    ----------
    x : ndarray or scalar
        Angles in degrees.
    out : ndarray or None, optional
        A location into which the result is stored. If not provided or `None`,
        a freshly-allocated array is returned.

    Returns
    -------
    y : ndarray or scalar
        The corresponding angle in radians.
        This is a scalar if `x` is a scalar.

    Notes
    -----
    "deg2rad(x)" is "x * pi / 180".

    This function differs from the original numpy.arange in the following aspects:
        - Only support float32 and float64.
        - `out` must be in the same size of input.

    Examples
    --------
    >>> np.deg2rad(180)
    3.1415927
    """
    return _unary_func_helper(x, _npi.deg2rad, _np.deg2rad, out=out)


@set_module('mxnet.ndarray.numpy')
@wrap_np_unary_func
def reciprocal(x, out=None, **kwargs):
    r"""
    Return the reciprocal of the argument, element-wise.
    Calculates ``1/x``.

    Parameters
    ----------
    x : ndarray or scalar
        The values whose reciprocals are required.
    out : ndarray or None, optional
        A location into which the result is stored.
        If provided, it must have the same shape as the input.
        If not provided or None, a freshly-allocated array is returned.

    Returns
    -------
    y : ndarray or scalar
        Output array is same shape and type as x. This is a scalar if x is a scalar.

    Examples
    --------
    >>> np.reciprocal(2.)
    0.5
    >>> x = np.array([1, 2., 3.33])
    >>> np.reciprocal(x)
    array([1.       , 0.5      , 0.3003003])

    Notes
    -----
    .. note::
        This function is not designed to work with integers.
    For integer arguments with absolute value larger than 1 the result is
    always zero because of the way Python handles integer division.  For
    integer zero the result is an overflow.
    The output `ndarray` has the same `ctx` as the input `ndarray`.
    This function differs from the original `numpy.reciprocal
    <https://docs.scipy.org/doc/numpy/reference/generated/numpy.reciprocal.html>`_ in
    the following aspects:
    - Only support ndarray and scalar now.
    - `where` argument is not supported.
    """
    return _unary_func_helper(x, _npi.reciprocal, _np.reciprocal, out=out, **kwargs)


@set_module('mxnet.ndarray.numpy')
@wrap_np_unary_func
def square(x, out=None, **kwargs):
    r"""
    Return the element-wise square of the input.

    Parameters
    ----------
    x : ndarray or scalar
        The values whose squares are required.
    out : ndarray or None, optional
        A location into which the result is stored.
        If provided, it must have the same shape as the input.
        If not provided or None, a freshly-allocated array is returned.

    Returns
    -------
    y : ndarray or scalar
        Output array is same shape and type as x. This is a scalar if x is a scalar.

    Examples
    --------
    >>> np.square(2.)
    4.0
    >>> x = np.array([1, 2., -1])
    >>> np.square(x)
    array([1., 4., 1.])

    Notes
    -----
    The output `ndarray` has the same `ctx` as the input `ndarray`.
    This function differs from the original `numpy.square
    <https://docs.scipy.org/doc/numpy/reference/generated/numpy.square.html>`_ in
    the following aspects:
    - Only support ndarray and scalar now.
    - `where` argument is not supported.
    - Complex input is not supported.
    """
    return _unary_func_helper(x, _npi.square, _np.square, out=out, **kwargs)


@set_module('mxnet.ndarray.numpy')
@wrap_np_unary_func
def negative(x, out=None, **kwargs):
    r"""
    Numerical negative, element-wise.

    Parameters:
    ------------
    x : ndarray or scalar
        Input array.
    out : ndarray, None, or tuple of ndarray and None, optional
          A location into which the result is stored.

    Returns:
    ---------
    y : ndarray or scalar
        Returned array or scalar: y = -x. This is a scalar if x is a scalar.

    Examples:
    ---------
    >>> np.negative(1)
    -1
    """
    return _unary_func_helper(x, _npi.negative, _np.negative, out=out)


@set_module('mxnet.ndarray.numpy')
@wrap_np_unary_func
def fix(x, out=None, **kwargs):
    r"""
    Round an array of floats element-wise to nearest integer towards zero.
    The rounded values are returned as floats.

    Parameters:
    ----------
    x : ndarray
        An array of floats to be rounded
    out : ndarray, optional
        Output array

    Returns:
    -------
    y : ndarray of floats

    Examples
    ---------
    >>> np.fix(3.14)
    3
    """
    return _unary_func_helper(x, _npi.fix, _np.fix, out=out)


@set_module('mxnet.ndarray.numpy')
@wrap_np_unary_func
def tan(x, out=None, **kwargs):
    r"""
    Compute tangent element-wise.
    Equivalent to np.sin(x)/np.cos(x) element-wise.

    Parameters:
    ----------
    x : ndarray
        Input array.
    out : ndarray, None, or tuple of ndarray and None, optional
          A location into which the result is stored. If provided,
          it must have a shape that the inputs broadcast to. If not provided or None,
          a freshly-allocated array is returned. A tuple (possible only as a keyword argument)
          must have length equal to the number of outputs.
    where : ndarray, optional
            Values of True indicate to calculate the ufunc at that position,
            values of False indicate to leave the value in the output alone.

    Returns:
    -------
    y : ndarray
    The corresponding tangent values. This is a scalar if x is a scalar.

    Examples:
    ---------
    >>> np.tan(0.5)
    0.5463024898437905
    """

    return _unary_func_helper(x, _npi.tan, _np.tan, out=out, **kwargs)


@set_module('mxnet.ndarray.numpy')
@wrap_np_unary_func
def ceil(x, out=None, **kwargs):
    r"""
    Return the ceiling of the input, element-wise.
    The ceil of the ndarray `x` is the smallest integer `i`, such that
    `i >= x`.  It is often denoted as :math:`\lceil x \rceil`.

    Parameters
    ----------
    x : ndarray or scalar
        Input array.
    out : ndarray or None
        A location into which the result is stored. If provided, it
        must have a same shape that the inputs fill into. If not provided
        or None, a freshly-allocated array is returned. The dtype of the
        output and input must be the same.

    Returns
    -------
    y : ndarray or scalar
        The ceiling of each element in `x`, with `float` dtype.
        This is a scalar if `x` is a scalar.

    Examples
    --------
    >>> a = np.array([-1.7, -1.5, -0.2, 0.2, 1.5, 1.7, 2.0])
    >>> np.ceil(a)
    array([-1., -1., -0.,  1.,  2.,  2.,  2.])
    >>> #if you use parameter out, x and out must be ndarray.
    >>> a = np.array(1)
    >>> np.ceil(np.array(3.5), a)
    array(4.)
    >>> a
    array(4.)
    """
    return _unary_func_helper(x, _npi.ceil, _np.ceil, out=out, **kwargs)


@set_module('mxnet.ndarray.numpy')
@wrap_np_unary_func
def floor(x, out=None, **kwargs):
    r"""
    Return the floor of the input, element-wise.
    The floor of the ndarray `x` is the largest integer `i`, such that
    `i <= x`.  It is often denoted as :math:`\lfloor x \rfloor`.

    Parameters
    ----------
    x : ndarray or scalar
        Input array.
    out : ndarray or None
        A location into which the result is stored. If provided, it
        must have a same shape that the inputs fill into. If not provided
        or None, a freshly-allocated array is returned. The dtype of the
        output and input must be the same.

    Returns
    -------
    y : ndarray or scalar
        The floor of each element in `x`, with `float` dtype.
        This is a scalar if `x` is a scalar.

    Examples
    --------
    >>> a = np.array([-1.7, -1.5, -0.2, 0.2, 1.5, 1.7, 2.0])
    >>> np.floor(a)
    array([-2., -2., -1.,  0.,  1.,  1.,  2.])
    >>> #if you use parameter out, x and out must be ndarray.
    >>> a = np.array(1)
    >>> np.floor(np.array(3.5), a)
    array(3.)
    >>> a
    array(3.)
    """
    return _unary_func_helper(x, _npi.floor, _np.floor, out=out, **kwargs)


@set_module('mxnet.ndarray.numpy')
@wrap_np_unary_func
def bitwise_not(x, out=None, **kwargs):
    r"""
    Compute bit-wise inversion, or bit-wise NOT, element-wise.
    Computes the bit-wise NOT of the underlying binary representation of
    the integers in the input arrays. This ufunc implements the C/Python
    operator ``~``.

    Parameters
    ----------
    x : array_like
        Only integer and boolean types are handled.
    out : ndarray, None, or tuple of ndarray and None, optional
        A location into which the result is stored. If provided, it must have
        a shape that the inputs broadcast to. If not provided or `None`,
        a freshly-allocated array is returned. A tuple (possible only as a
        keyword argument) must have length equal to the number of outputs.

    Returns
    -------
    out : ndarray or scalar
        Result.
        This is a scalar if `x` is a scalar.

    See Also
    --------
    bitwise_and, bitwise_or, bitwise_xor
    logical_not
    binary_repr :
        Return the binary representation of the input number as a string.

    Examples
    --------
    We've seen that 13 is represented by ``00001101``.
    The invert or bit-wise NOT of 13 is then:

    >>> x = np.invert(np.array(13, dtype=np.uint8))
    >>> x
    242
    >>> np.binary_repr(x, width=8)
    '11110010'

    Notes
    -----
    `bitwise_not` is an alias for `invert`:

    >>> np.bitwise_not is np.invert
    True
    """
    return _unary_func_helper(x, _npi.bitwise_not, _np.bitwise_not, out=out, **kwargs)


@set_module('mxnet.ndarray.numpy')
@wrap_np_unary_func
def invert(x, out=None, **kwargs):
    r"""
    Compute bit-wise inversion, or bit-wise NOT, element-wise.
    Computes the bit-wise NOT of the underlying binary representation of
    the integers in the input arrays. This ufunc implements the C/Python
    operator ``~``.

    Parameters
    ----------
    x : array_like
        Only integer and boolean types are handled.
    out : ndarray, None, or tuple of ndarray and None, optional
        A location into which the result is stored. If provided, it must have
        a shape that the inputs broadcast to. If not provided or `None`,
        a freshly-allocated array is returned. A tuple (possible only as a
        keyword argument) must have length equal to the number of outputs.

    Returns
    -------
    out : ndarray or scalar
        Result.
        This is a scalar if `x` is a scalar.

    See Also
    --------
    bitwise_and, bitwise_or, bitwise_xor
    logical_not
    binary_repr :
        Return the binary representation of the input number as a string.

    Examples
    --------
    We've seen that 13 is represented by ``00001101``.
    The invert or bit-wise NOT of 13 is then:

    >>> x = np.invert(np.array(13, dtype=np.uint8))
    >>> x
    242
    >>> np.binary_repr(x, width=8)
    '11110010'

    Notes
    -----
    `bitwise_not` is an alias for `invert`:

    >>> np.bitwise_not is np.invert
    True
    """
    return _unary_func_helper(x, _npi.bitwise_not, _np.bitwise_not, out=out, **kwargs)


@set_module('mxnet.ndarray.numpy')
@wrap_np_unary_func
def trunc(x, out=None, **kwargs):
    r"""
    Return the truncated value of the input, element-wise.
    The truncated value of the scalar `x` is the nearest integer `i` which
    is closer to zero than `x` is. In short, the fractional part of the
    signed number `x` is discarded.

    Parameters
    ----------
    x : ndarray or scalar
        Input data.
    out : ndarray or None, optional
        A location into which the result is stored.

    Returns
    -------
    y : ndarray or scalar
        The truncated value of each element in `x`.
        This is a scalar if `x` is a scalar.

    Notes
    -----
    This function differs from the original numpy.trunc in the following aspects:
        - Do not support `where`, a parameter in numpy which indicates where to calculate.
        - Cannot cast type automatically. Dtype of `out` must be same as the expected one.
        - Cannot broadcast automatically. Shape of `out` must be same as the expected one.
        - If `x` is plain python numeric, the result won't be stored in out.

    Examples
    --------
    >>> a = np.array([-1.7, -1.5, -0.2, 0.2, 1.5, 1.7, 2.0])
    >>> np.trunc(a)
    array([-1., -1., -0.,  0.,  1.,  1.,  2.])
    """
    return _unary_func_helper(x, _npi.trunc, _np.trunc, out=out, **kwargs)


@set_module('mxnet.ndarray.numpy')
@wrap_np_unary_func
def logical_not(x, out=None, **kwargs):
    r"""
    Compute the truth value of NOT x element-wise.

    Parameters
    ----------
    x : ndarray or scalar
        Logical NOT is applied to the elements of `x`.
    out : ndarray or None, optional
        A location into which the result is stored.

    Returns
    -------
    y : bool or ndarray of bool
        Boolean result with the same shape as `x` of the NOT operation
        on elements of `x`.
        This is a scalar if `x` is a scalar.

    Notes
    -----
    This function differs from the original numpy.logical_not in the following aspects:
        - Do not support `where`, a parameter in numpy which indicates where to calculate.
        - Cannot cast type automatically. Dtype of `out` must be same as the expected one.
        - Cannot broadcast automatically. Shape of `out` must be same as the expected one.
        - If `x` is plain python numeric, the result won't be stored in out.

    Examples
    --------
    >>> x= np.array([True, False, 0, 1])
    >>> np.logical_not(x)
    array([False,  True,  True, False])

    >>> x = np.arange(5)
    >>> np.logical_not(x<3)
    array([False, False, False,  True,  True])
    """
    return _unary_func_helper(x, _npi.logical_not, _np.logical_not, out=out, **kwargs)


@set_module('mxnet.ndarray.numpy')
@wrap_np_unary_func
def arcsinh(x, out=None, **kwargs):
    r"""
    Inverse hyperbolic sine, element-wise.

    Parameters
    ----------
    x : ndarray or scalar
        Input array.
    out : ndarray or None, optional
        A location into which the result is stored.

    Returns
    -------
    arcsinh : ndarray
        Array of the same shape as `x`.
        This is a scalar if `x` is a scalar.

    Notes
    -----
    `arcsinh` is a multivalued function: for each `x` there are infinitely
    many numbers `z` such that `sinh(z) = x`.

    For real-valued input data types, `arcsinh` always returns real output.
    For each value that cannot be expressed as a real number or infinity, it
    yields ``nan`` and sets the `invalid` floating point error flag.

    This function differs from the original numpy.arcsinh in the following aspects:
        - Do not support `where`, a parameter in numpy which indicates where to calculate.
        - Do not support complex-valued input.
        - Cannot cast type automatically. DType of `out` must be same as the expected one.
        - Cannot broadcast automatically. Shape of `out` must be same as the expected one.
        - If `x` is plain python numeric, the result won't be stored in out.

    Examples
    --------
    >>> a = np.array([3.2, 5.0])
    >>> np.arcsinh(a)
    array([1.8309381, 2.2924316])
    >>> np.arcsinh(1)
    0.0
    """
    return _unary_func_helper(x, _npi.arcsinh, _np.arcsinh, out=out, **kwargs)


@set_module('mxnet.ndarray.numpy')
@wrap_np_unary_func
def arccosh(x, out=None, **kwargs):
    r"""
    Inverse hyperbolic cosine, element-wise.

    Parameters
    ----------
    x : ndarray or scalar
        Input array.
    out : ndarray or None, optional
        A location into which the result is stored.

    Returns
    -------
    arccosh : ndarray
        Array of the same shape as `x`.
        This is a scalar if `x` is a scalar.

    Notes
    -----
    `arccosh` is a multivalued function: for each `x` there are infinitely
    many numbers `z` such that `cosh(z) = x`.

    For real-valued input data types, `arccosh` always returns real output.
    For each value that cannot be expressed as a real number or infinity, it
    yields ``nan`` and sets the `invalid` floating point error flag.

    This function differs from the original numpy.arccosh in the following aspects:
        - Do not support `where`, a parameter in numpy which indicates where to calculate.
        - Do not support complex-valued input.
        - Cannot cast type automatically. Dtype of `out` must be same as the expected one.
        - Cannot broadcast automatically. Shape of `out` must be same as the expected one.
        - If `x` is plain python numeric, the result won't be stored in out.

    Examples
    --------
    >>> a = np.array([3.2, 5.0])
    >>> np.arccosh(a)
    array([1.8309381, 2.2924316])
    >>> np.arccosh(1)
    0.0
    """
    return _unary_func_helper(x, _npi.arccosh, _np.arccosh, out=out, **kwargs)


@set_module('mxnet.ndarray.numpy')
@wrap_np_unary_func
def arctanh(x, out=None, **kwargs):
    r"""
    Inverse hyperbolic tangent, element-wise.

    Parameters
    ----------
    x : ndarray or scalar
        Input array.
    out : ndarray or None, optional
        A location into which the result is stored.

    Returns
    -------
    arctanh : ndarray
        Array of the same shape as `x`.
        This is a scalar if `x` is a scalar.

    Notes
    -----
    `arctanh` is a multivalued function: for each `x` there are infinitely
    many numbers `z` such that `tanh(z) = x`.

    For real-valued input data types, `arctanh` always returns real output.
    For each value that cannot be expressed as a real number or infinity, it
    yields ``nan`` and sets the `invalid` floating point error flag.

    This function differs from the original numpy.arctanh in the following aspects:
        - Do not support `where`, a parameter in numpy which indicates where to calculate.
        - Do not support complex-valued input.
        - Cannot cast type automatically. Dtype of `out` must be same as the expected one.
        - Cannot broadcast automatically. Shape of `out` must be same as the expected one.
        - If `x` is plain python numeric, the result won't be stored in out.

    Examples
    --------
    >>> a = np.array([0.0, -0.5])
    >>> np.arctanh(a)
    array([0., -0.54930615])
    >>> np.arctanh(0.0)
    0.0
    """
    return _unary_func_helper(x, _npi.arctanh, _np.arctanh, out=out, **kwargs)


@set_module('mxnet.ndarray.numpy')
def tile(A, reps):
    r"""
    Construct an array by repeating A the number of times given by reps.

    If `reps` has length ``d``, the result will have dimension of
    ``max(d, A.ndim)``.

    If ``A.ndim < d``, `A` is promoted to be d-dimensional by prepending new
    axes. So a shape (3,) array is promoted to (1, 3) for 2-D replication,
    or shape (1, 1, 3) for 3-D replication. If this is not the desired
    behavior, promote `A` to d-dimensions manually before calling this
    function.

    If ``A.ndim > d``, `reps` is promoted to `A`.ndim by pre-pending 1's to it.
    Thus for an `A` of shape (2, 3, 4, 5), a `reps` of (2, 2) is treated as
    (1, 1, 2, 2).

    Parameters
    ----------
    A : ndarray or scalar
        An input array or a scalar to repeat.
    reps : a single integer or tuple of integers
        The number of repetitions of `A` along each axis.

    Returns
    -------
    c : ndarray
        The tiled output array.

    Examples
    --------
    >>> a = np.array([0, 1, 2])
    >>> np.tile(a, 2)
    array([0., 1., 2., 0., 1., 2.])
    >>> np.tile(a, (2, 2))
    array([[0., 1., 2., 0., 1., 2.],
           [0., 1., 2., 0., 1., 2.]])
    >>> np.tile(a, (2, 1, 2))
    array([[[0., 1., 2., 0., 1., 2.]],
           [[0., 1., 2., 0., 1., 2.]]])

    >>> b = np.array([[1, 2], [3, 4]])
    >>> np.tile(b, 2)
    array([[1., 2., 1., 2.],
           [3., 4., 3., 4.]])
    >>> np.(b, (2, 1))
    array([[1., 2.],
           [3., 4.],
           [1., 2.],
           [3., 4.]])

    >>> c = np.array([1,2,3,4])
    >>> np.tile(c,(4,1))
    array([[1., 2., 3., 4.],
           [1., 2., 3., 4.],
           [1., 2., 3., 4.],
           [1., 2., 3., 4.]])

    Scalar as input:

    >>> np.tile(2, 3)
    array([2, 2, 2]) # repeating integer `2`

    """
    return _unary_func_helper(A, _npi.tile, _np.tile, reps=reps)

# pylint: disable=redefined-outer-name
@set_module('mxnet.ndarray.numpy')
def split(ary, indices_or_sections, axis=0):
    """
    Split an array into multiple sub-arrays.

    Parameters
    ----------
    ary : ndarray
        Array to be divided into sub-arrays.
    indices_or_sections : int or 1-D python tuple, list or set.
        If `indices_or_sections` is an integer, N, the array will be divided
        into N equal arrays along `axis`.  If such a split is not possible,
        an error is raised.
        If `indices_or_sections` is a 1-D array of sorted integers, the entries
        indicate where along `axis` the array is split.  For example,
        ``[2, 3]`` would, for ``axis=0``, result in
          - ary[:2]
          - ary[2:3]
          - ary[3:]
        If an index exceeds the dimension of the array along `axis`,
        an empty sub-array is returned correspondingly.
    axis : int, optional
        The axis along which to split, default is 0.

    Returns
    -------
    sub-arrays : list of ndarrays
        A list of sub-arrays.

    Raises
    ------
    ValueError
        If `indices_or_sections` is given as an integer, but
        a split does not result in equal division.
    """
    if isinstance(indices_or_sections, set):
        indices_or_sections = list(indices_or_sections)
    return list(_api_internal.split(ary, indices_or_sections, axis))
# pylint: enable=redefined-outer-name


# pylint: disable=redefined-outer-name
@set_module('mxnet.ndarray.numpy')
def array_split(ary, indices_or_sections, axis=0):
    """Split an array into multiple sub-arrays.

    If `indices_or_sections` is an integer, N, the array will be divided
    into N equal arrays along `axis`.  If such a split is not possible,
    an array of length l that should be split into n sections, it returns
    l % n sub-arrays of size l//n + 1 and the rest of size l//n.

    If `indices_or_sections` is a 1-D array of sorted integers, the entries
        indicate where along `axis` the array is split.  For example,
        ``[2, 3]`` would, for ``axis=0``, result in
          - ary[:2]
          - ary[2:3]
          - ary[3:]
    If an index exceeds the dimension of the array along `axis`,
    an empty sub-array is returned correspondingly.

    Parameters
    ----------
    ary : ndarray
        Array to be divided into sub-arrays.
    indices_or_sections : int or 1-D Python tuple, list or set.
        Param used to determine the number and size of the subarray.
    axis : int, optional
        The axis along which to split, default is 0.

    Returns
    -------
    sub-arrays : list of ndarrays
        A list of sub-arrays.

    Examples
    --------
    >>> x = np.arange(9.0)
    >>> np.array_split(x, 3)
    [array([0., 1., 2.]), array([3., 4., 5.]), array([6., 7., 8.])]

    >>> np.array_split(x, [3, 5, 6, 8])
    [array([0., 1., 2.]), array([3., 4.]), array([5.]), array([6., 7.]), array([])]

    >>> x = np.arange(8.0)
    >>> np.array_split(x, 3)
    [array([0.,  1.,  2.]), array([3.,  4.,  5.]), array([6.,  7.])]

    >>> x = np.arange(7.0)
    >>> np.array_split(x, 3)
    [array([0.,  1.,  2.]), array([3.,  4.]), array([5.,  6.])]
    """
    indices = []
    sections = 0
    if isinstance(indices_or_sections, integer_types):
        sections = indices_or_sections
    elif isinstance(indices_or_sections, (list, set, tuple)):
        indices = [0] + list(indices_or_sections)
    else:
        raise ValueError('indices_or_sections must be either int, or tuple / list / set of ints')
    ret = _npi.split(ary, indices, axis, False, sections)
    if not isinstance(ret, list):
        return [ret]
    return ret
# pylint: enable=redefined-outer-name


# pylint: disable=redefined-outer-name
@set_module('mxnet.ndarray.numpy')
def hsplit(ary, indices_or_sections):
    """Split an array into multiple sub-arrays horizontally (column-wise).

    This is equivalent to ``split`` with ``axis=0`` if ``ary`` has one
    dimension, and otherwise that with ``axis=1``.

    Parameters
    ----------
    ary : ndarray
        Array to be divided into sub-arrays.
    indices_or_sections : int, list of ints or tuple of ints.
        If `indices_or_sections` is an integer, N, the array will be divided
        into N equal arrays along `axis`.  If such a split is not possible,
        an error is raised.

        If `indices_or_sections` is a list of sorted integers, the entries
        indicate where along `axis` the array is split.

        If an index exceeds the dimension of the array along `axis`,
        it will raises errors. so index must less than or euqal to
        the dimension of the array along axis.

    Returns
    -------
    sub-arrays : list of ndarrays
        A list of sub-arrays.

    Notes
    ------
    - If `indices_or_sections` is given as an integer, but a split
      does not result in equal division.It will raises ValueErrors.

    - If indices_or_sections is an integer, and the number is 1, it will
      raises an error. Because single output from split is not supported yet...

    See Also
    --------
    split : Split an array into multiple sub-arrays of equal size.

    Examples
    --------
    >>> x = np.arange(16.0).reshape(4, 4)
    >>> x
    array([[ 0.,  1.,  2.,  3.],
           [ 4.,  5.,  6.,  7.],
           [ 8.,  9., 10., 11.],
           [12., 13., 14., 15.]])
    >>> np.hsplit(x, 2)
    [array([[ 0.,  1.],
           [ 4.,  5.],
           [ 8.,  9.],
           [12., 13.]]),
    array([[ 2.,  3.],
           [ 6.,  7.],
           [10., 11.],
           [14., 15.]])]
    >>> np.hsplit(x, [3, 6])
    [array([[ 0.,  1.,  2.],
           [ 4.,  5.,  6.],
           [ 8.,  9., 10.],
           [12., 13., 14.]]),
    array([[ 3.],
           [ 7.],
           [11.],
           [15.]]),
    array([], shape=(4, 0), dtype=float32)]

    With a higher dimensional array the split is still along the second axis.

    >>> x = np.arange(8.0).reshape(2, 2, 2)
    >>> x
    array([[[ 0.,  1.],
            [ 2.,  3.]],
           [[ 4.,  5.],
            [ 6.,  7.]]])
    >>> np.hsplit(x, 2)
    [array([[[ 0.,  1.]],
            [[ 4.,  5.]]]),
     array([[[ 2.,  3.]],
            [[ 6.,  7.]]])]

    If ``ary`` has one dimension, 'axis' = 0.
    >>> x = np.arange(4)
    array([0., 1., 2., 3.])
    >>> np.hsplit(x, 2)
    [array([0., 1.]), array([2., 3.])]

    If you want to produce an empty sub-array, you can see an example.
    >>> np.hsplit(x, [2, 2])
    [array([0., 1.]), array([], dtype=float32), array([2., 3.])]
    """
    if len(ary.shape) < 1:
        raise ValueError('hsplit only works on arrays of 1 or more dimensions')
    indices = []
    sections = 0
    if isinstance(indices_or_sections, integer_types):
        sections = indices_or_sections
    elif isinstance(indices_or_sections, (list, set, tuple)):
        indices = [0] + list(indices_or_sections)
    else:
        raise ValueError('indices_or_sections must be either int, or tuple / list / set of ints')
    ret = _npi.hsplit(ary, indices, 1, False, sections)
    if not isinstance(ret, list):
        return [ret]
    return ret
# pylint: enable=redefined-outer-name


@set_module('mxnet.ndarray.numpy')
def vsplit(ary, indices_or_sections):
    r"""
    vsplit(ary, indices_or_sections)

    Split an array into multiple sub-arrays vertically (row-wise).

    ``vsplit`` is equivalent to ``split`` with `axis=0` (default): the array is always split
    along the first axis regardless of the array dimension.

    Parameters
    ----------
    ary : ndarray
        Array to be divided into sub-arrays.
    indices_or_sections : int or 1 - D Python tuple, list or set.
        If `indices_or_sections` is an integer, N, the array will be divided into N equal arrays
        along axis 0.  If such a split is not possible, an error is raised.

        If `indices_or_sections` is a 1-D array of sorted integers, the entries indicate where
        along axis 0 the array is split.  For example, ``[2, 3]`` would result in

          - ary[:2]
          - ary[2:3]
          - ary[3:]

        If an index exceeds the dimension of the array along axis 0, an error will be thrown.

    Returns
    -------
    sub-arrays : list of ndarrays
        A list of sub-arrays.

    See Also
    --------
    split : Split an array into multiple sub-arrays of equal size.

    Notes
    -------
    This function differs from the original `numpy.degrees
    <https://docs.scipy.org/doc/numpy/reference/generated/numpy.degrees.html>`_ in
    the following aspects:

    - Currently parameter ``indices_or_sections`` does not support ndarray, but supports scalar,
    tuple and list.
    - In ``indices_or_sections``, if an index exceeds the dimension of the array along axis 0,
    an error will be thrown.

    Examples
    --------
    >>> x = np.arange(16.0).reshape(4, 4)
    >>> x
    array([[  0.,   1.,   2.,   3.],
           [  4.,   5.,   6.,   7.],
           [  8.,   9.,  10.,  11.],
           [ 12.,  13.,  14.,  15.]])
    >>> np.vsplit(x, 2)
    [array([[0., 1., 2., 3.],
            [4., 5., 6., 7.]]), array([[ 8.,  9., 10., 11.],
            [12., 13., 14., 15.]])]

    With a higher dimensional array the split is still along the first axis.

    >>> x = np.arange(8.0).reshape(2, 2, 2)
    >>> x
    array([[[ 0.,  1.],
            [ 2.,  3.]],
           [[ 4.,  5.],
            [ 6.,  7.]]])
    >>> np.vsplit(x, 2)
    [array([[[0., 1.],
            [2., 3.]]]), array([[[4., 5.],
            [6., 7.]]])]

    """
    if len(ary.shape) < 2:
        raise ValueError("vsplit only works on arrays of 2 or more dimensions")
    return split(ary, indices_or_sections, 0)


# pylint: disable=redefined-outer-name
@set_module('mxnet.ndarray.numpy')
def dsplit(ary, indices_or_sections):
    """
    Split array into multiple sub-arrays along the 3rd axis (depth).

    Please refer to the `split` documentation.  `dsplit` is equivalent
    to `split` with ``axis=2``, the array is always split along the third
    axis provided the array dimension is greater than or equal to 3.

    Parameters
    ----------
    ary : ndarray
        Array to be divided into sub-arrays.
    indices_or_sections : int or 1 - D Python tuple, list or set.
        If `indices_or_sections` is an integer, N, the array will be divided into N equal arrays
        along axis 2.  If such a split is not possible, an error is raised.

        If `indices_or_sections` is a 1-D array of sorted integers, the entries indicate where
        along axis 2 the array is split.  For example, ``[2, 3]`` would result in

          - ary[:, :, :2]
          - ary[:, :, 2:3]
          - ary[:, :, 3:]

        If an index exceeds the dimension of the array along axis 2, an error will be thrown.

    Examples
    --------
    >>> x = np.arange(16.0).reshape(2, 2, 4)
    >>> x
    array([[[ 0.,   1.,   2.,   3.],
            [ 4.,   5.,   6.,   7.]],
           [[ 8.,   9.,  10.,  11.],
            [12.,  13.,  14.,  15.]]])
    >>> np.dsplit(x, 2)
    [array([[[ 0.,  1.],
            [ 4.,  5.]],
           [[ 8.,  9.],
            [12., 13.]]]), array([[[ 2.,  3.],
            [ 6.,  7.]],
           [[10., 11.],
            [14., 15.]]])]
    >>> np.dsplit(x, np.array([3, 6]))
    [array([[[ 0.,   1.,   2.],
            [ 4.,   5.,   6.]],
           [[ 8.,   9.,  10.],
            [12.,  13.,  14.]]]),
     array([[[ 3.],
            [ 7.]],
           [[11.],
            [15.]]]),
    array([], shape=(2, 2, 0), dtype=float64)]
    """
    if len(ary.shape) < 3:
        raise ValueError('dsplit only works on arrays of 3 or more dimensions')
    return split(ary, indices_or_sections, 2)
# pylint: enable=redefined-outer-name


@set_module('mxnet.ndarray.numpy')
def concatenate(seq, axis=0, out=None):
    """
    Join a sequence of arrays along an existing axis.

    Parameters
    ----------
    a1, a2, ... : sequence of ndarray
        The arrays must have the same shape, except in the dimension
        corresponding to `axis` (the first, by default).
    axis : int, optional
        The axis along which the arrays will be joined.  If axis is None,
        arrays are flattened before use.  Default is 0.
    out : ndarray, optional
        If provided, the destination to place the result. The shape must be
        correct, matching that of what concatenate would have returned if no
        out argument were specified.

    Returns
    -------
    res : ndarray
        The concatenated array.

    Examples
    --------
    >>> a = np.array([[1, 2], [3, 4]])
    >>> b = np.array([[5, 6]])
    >>> np.concatenate((a, b), axis=0)
    array([[1., 2.],
           [3., 4.],
           [5., 6.]])

    >>> np.concatenate((a, b), axis=None)
    array([1., 2., 3., 4., 5., 6.])

    >>> np.concatenate((a, b.T), axis=1)
    array([[1., 2., 5.],
           [3., 4., 6.]])
    """
    return _npi.concatenate(*seq, axis=axis, out=out)


@set_module('mxnet.ndarray.numpy')
def append(arr, values, axis=None):  # pylint: disable=redefined-outer-name
    """
    Append values to the end of an array.

    Parameters
    ----------
    arr : ndarray
        Values are appended to a copy of this array.
    values : ndarray
        These values are appended to a copy of `arr`.  It must be of the
        correct shape (the same shape as `arr`, excluding `axis`).  If
        `axis` is not specified, `values` can be any shape and will be
        flattened before use.
    axis : int, optional
        The axis along which `values` are appended.  If `axis` is not
        given, both `arr` and `values` are flattened before use.

    Returns
    -------
    append : ndarray
        A copy of `arr` with `values` appended to `axis`.  Note that
        `append` does not occur in-place: a new array is allocated and
        filled.  If `axis` is None, `out` is a flattened array.

    Examples
    --------
    >>> np.append(np.array([1, 2, 3]), np.array([[4, 5, 6],[7, 8, 9]]))
    array([1., 2., 3., 4., 5., 6., 7., 8., 9.])

    When `axis` is specified, `values` must have the correct shape.

    >>> np.append(np.array([[1, 2, 3], [4, 5, 6]]), np.array([[7, 8, 9]]), axis=0)
    array([[1., 2., 3.],
           [4., 5., 6.],
           [7., 8., 9.]])
    """
    return _npi.concatenate(arr, values, axis=axis, out=None)


@set_module('mxnet.ndarray.numpy')
def stack(arrays, axis=0, out=None):
    """Join a sequence of arrays along a new axis.
        The axis parameter specifies the index of the new axis in the dimensions of the result.
        For example, if `axis=0` it will be the first dimension and if `axis=-1` it will be the last dimension.

    Parameters
    ----------
    arrays : sequence of ndarray
        Each array must have the same shape.
    axis : int, optional
        The axis in the result array along which the input arrays are stacked.
    out : ndarray, optional
        If provided, the destination to place the result. The shape must be correct,
        matching that of what stack would have returned if no out argument were specified.

    Returns
    -------
    stacked : ndarray
        The stacked array has one more dimension than the input arrays."""
    def get_list(arrays):
        if not hasattr(arrays, '__getitem__') and hasattr(arrays, '__iter__'):
            raise ValueError("expected iterable for arrays but got {}".format(type(arrays)))
        return [arr for arr in arrays]

    arrays = get_list(arrays)
    return _npi.stack(*arrays, axis=axis, out=out)


@set_module('mxnet.ndarray.numpy')
def vstack(arrays, out=None):
    r"""Stack arrays in sequence vertically (row wise).

    This is equivalent to concatenation along the first axis after 1-D arrays
    of shape `(N,)` have been reshaped to `(1,N)`. Rebuilds arrays divided by
    `vsplit`.

    This function makes most sense for arrays with up to 3 dimensions. For
    instance, for pixel-data with a height (first axis), width (second axis),
    and r/g/b channels (third axis). The functions `concatenate` and `stack`
    provide more general stacking and concatenation operations.

    Parameters
    ----------
    tup : sequence of ndarrays
        The arrays must have the same shape along all but the first axis.
        1-D arrays must have the same length.

    Returns
    -------
    stacked : ndarray
        The array formed by stacking the given arrays, will be at least 2-D.

    Examples
    --------
    >>> a = np.array([1, 2, 3])
    >>> b = np.array([2, 3, 4])
    >>> np.vstack((a, b))
    array([[1., 2., 3.],
            [2., 3., 4.]])

    >>> a = np.array([[1], [2], [3]])
    >>> b = np.array([[2], [3], [4]])
    >>> np.vstack((a, b))
    array([[1.],
            [2.],
            [3.],
            [2.],
            [3.],
            [4.]])
    """
    def get_list(arrays):
        if not hasattr(arrays, '__getitem__') and hasattr(arrays, '__iter__'):
            raise ValueError("expected iterable for arrays but got {}".format(type(arrays)))
        return [arr for arr in arrays]

    arrays = get_list(arrays)
    return _npi.vstack(*arrays)


@set_module('mxnet.ndarray.numpy')
def row_stack(arrays):
    r"""Stack arrays in sequence vertically (row wise).
    This is equivalent to concatenation along the first axis after 1-D arrays
    of shape `(N,)` have been reshaped to `(1,N)`. Rebuilds arrays divided by
    `vsplit`.
    This function makes most sense for arrays with up to 3 dimensions. For
    instance, for pixel-data with a height (first axis), width (second axis),
    and r/g/b channels (third axis). The functions `concatenate` and `stack`
    provide more general stacking and concatenation operations.
    Parameters
    ----------
    tup : sequence of ndarrays
        The arrays must have the same shape along all but the first axis.
        1-D arrays must have the same length.
    Returns
    -------
    stacked : ndarray
        The array formed by stacking the given arrays, will be at least 2-D.
    Examples
    --------
    >>> a = np.array([1, 2, 3])
    >>> b = np.array([2, 3, 4])
    >>> np.vstack((a, b))
    array([[1., 2., 3.],
            [2., 3., 4.]])
    >>> a = np.array([[1], [2], [3]])
    >>> b = np.array([[2], [3], [4]])
    >>> np.vstack((a, b))
    array([[1.],
            [2.],
            [3.],
            [2.],
            [3.],
            [4.]])
    """
    def get_list(arrays):
        if not hasattr(arrays, '__getitem__') and hasattr(arrays, '__iter__'):
            raise ValueError("expected iterable for arrays but got {}".format(type(arrays)))
        return [arr for arr in arrays]

    arrays = get_list(arrays)
    return _npi.vstack(*arrays)


@set_module('mxnet.ndarray.numpy')
def column_stack(tup):
    """
    Stack 1-D arrays as columns into a 2-D array.
    Take a sequence of 1-D arrays and stack them as columns
    to make a single 2-D array. 2-D arrays are stacked as-is,
    just like with `hstack`.  1-D arrays are turned into 2-D columns
    first.

    Returns
    --------
    stacked : 2-D array
        The array formed by stacking the given arrays.

    See Also
    --------
    stack, hstack, vstack, concatenate

    Examples
    --------
    >>> a = np.array((1,2,3))
    >>> b = np.array((2,3,4))
    >>> np.column_stack((a,b))
    array([[1., 2.],
           [2., 3.],
           [3., 4.]])
    """
    return _npi.column_stack(*tup)


@set_module('mxnet.ndarray.numpy')
def hstack(arrays):
    """
    Stack arrays in sequence horizontally (column wise).
    This is equivalent to concatenation along the second axis,
    except for 1-D arrays where it concatenates along the first axis.
    Rebuilds arrays divided by hsplit.
    This function makes most sense for arrays with up to 3 dimensions.
    For instance, for pixel-data with a height (first axis), width (second axis),
    and r/g/b channels (third axis). The functions concatenate,
    stack and block provide more general stacking and concatenation operations.

    Parameters
    ----------
    tup : sequence of ndarrays
        The arrays must have the same shape along all but the second axis, except 1-D arrays which can be any length.

    Returns
    -------
    stacked : ndarray
        The array formed by stacking the given arrays.

    Examples
    --------
    >>> from mxnet import np,npx
    >>> a = np.array((1,2,3))
    >>> b = np.array((2,3,4))
    >>> np.hstack((a,b))
    array([1., 2., 3., 2., 3., 4.])
    >>> a = np.array([[1],[2],[3]])
    >>> b = np.array([[2],[3],[4]])
    >>> np.hstack((a,b))
    array([[1., 2.],
           [2., 3.],
           [3., 4.]])
    """
    return _npi.hstack(*arrays)


@set_module('mxnet.ndarray.numpy')
def dstack(arrays):
    """
    Stack arrays in sequence depth wise (along third axis).
    This is equivalent to concatenation along the third axis after 2-D arrays
    of shape `(M,N)` have been reshaped to `(M,N,1)` and 1-D arrays of shape
    `(N,)` have been reshaped to `(1,N,1)`. Rebuilds arrays divided by
    `dsplit`.
    This function makes most sense for arrays with up to 3 dimensions. For
    instance, for pixel-data with a height (first axis), width (second axis),
    and r/g/b channels (third axis). The functions `concatenate`, `stack` and
    `block` provide more general stacking and concatenation operations.

    Parameters
    ----------
    tup : sequence of arrays
        The arrays must have the same shape along all but the third axis.
        1-D or 2-D arrays must have the same shape.

    Returns
    -------
    stacked : ndarray
        The array formed by stacking the given arrays, will be at least 3-D.

    Examples
    --------
    >>> a = np.array((1,2,3))
    >>> b = np.array((2,3,4))
    >>> np.dstack((a,b))
    array([[[1, 2],
            [2, 3],
            [3, 4]]])
    >>> a = np.array([[1],[2],[3]])
    >>> b = np.array([[2],[3],[4]])
    >>> np.dstack((a,b))
    array([[[1, 2]],
           [[2, 3]],
           [[3, 4]]])
    """
    return _npi.dstack(*arrays)


@set_module('mxnet.ndarray.numpy')
@wrap_np_binary_func
def maximum(x1, x2, out=None, **kwargs):
    """
    Returns element-wise maximum of the input arrays with broadcasting.

    Parameters
    ----------
    x1, x2 : scalar or mxnet.numpy.ndarray
        The arrays holding the elements to be compared. They must have the same shape,
        or shapes that can be broadcast to a single shape.

    Returns
    -------
    out : mxnet.numpy.ndarray or scalar
        The maximum of x1 and x2, element-wise. This is a scalar if both x1 and x2 are scalars."""
    return _ufunc_helper(x1, x2, _npi.maximum, _np.maximum, _npi.maximum_scalar, None, out)


@set_module('mxnet.ndarray.numpy')
@wrap_np_binary_func
def minimum(x1, x2, out=None, **kwargs):
    """
    Returns element-wise minimum of the input arrays with broadcasting.

    Parameters
    ----------
    x1, x2 : scalar or mxnet.numpy.ndarray
        The arrays holding the elements to be compared. They must have the same shape,
        or shapes that can be broadcast to a single shape.

    Returns
    -------
    out : mxnet.numpy.ndarray or scalar
        The minimum of x1 and x2, element-wise. This is a scalar if both x1 and x2 are scalars."""
    return _ufunc_helper(x1, x2, _npi.minimum, _np.minimum, _npi.minimum_scalar, None, out)


@set_module('mxnet.ndarray.numpy')
def swapaxes(a, axis1, axis2):
    """Interchange two axes of an array.

    Parameters
    ----------
    a : ndarray
        Input array.
    axis1 : int
        First axis.
    axis2 : int
        Second axis.

    Returns
    -------
    a_swapped : ndarray
        Swapped array. This is always a copy of the input array.
    """
    return _npi.swapaxes(a, dim1=axis1, dim2=axis2)


@set_module('mxnet.ndarray.numpy')
def clip(a, a_min, a_max, out=None):
    """clip(a, a_min, a_max, out=None)

    Clip (limit) the values in an array.
    Given an interval, values outside the interval are clipped to
    the interval edges.  For example, if an interval of ``[0, 1]``
    is specified, values smaller than 0 become 0, and values larger
    than 1 become 1.

    Parameters
    ----------
    a : ndarray
        Array containing elements to clip.
    a_min : scalar or `None`
        Minimum value. If `None`, clipping is not performed on lower
        interval edge. Not more than one of `a_min` and `a_max` may be
        `None`.
    a_max : scalar or `None`
        Maximum value. If `None`, clipping is not performed on upper
        interval edge. Not more than one of `a_min` and `a_max` may be
        `None`.
    out : ndarray, optional
        The results will be placed in this array. It may be the input
        array for in-place clipping.  `out` must be of the right shape
        to hold the output.  Its type is preserved.

    Returns
    -------
    clipped_array : ndarray
        An array with the elements of `a`, but where values
        < `a_min` are replaced with `a_min`, and those > `a_max`
        with `a_max`.

    Notes
    -----
    ndarray `a_min` and `a_max` are not supported.

    Examples
    --------
    >>> a = np.arange(10)
    >>> np.clip(a, 1, 8)
    array([1., 1., 2., 3., 4., 5., 6., 7., 8., 8.], dtype=float32)
    >>> a
    array([0., 1., 2., 3., 4., 5., 6., 7., 8., 9.], dtype=float32)
    >>> np.clip(a, 3, 6, out=a)
    array([3., 3., 3., 3., 4., 5., 6., 6., 6., 6.], dtype=float32)
    """
    if a_min is None and a_max is None:
        raise ValueError('array_clip: must set either max or min')
    if a_min is None:
        a_min = float('-inf')
    if a_max is None:
        a_max = float('inf')
    return _npi.clip(a, a_min, a_max, out=out)


@set_module('mxnet.ndarray.numpy')
def argmax(a, axis=None, out=None):
    r"""
    Returns the indices of the maximum values along an axis.

    Parameters
    ----------
    a : ndarray
        Input array. Only support ndarrays of dtype `float16`, `float32`, and `float64`.
    axis : int, optional
        By default, the index is into the flattened array, otherwise
        along the specified axis.
    out : ndarray or None, optional
        A location into which the result is stored.
        If provided, it must have the same shape and dtype as input ndarray.
        If not provided or `None`, a freshly-allocated array is returned.

    Returns
    -------
    index_array : ndarray of indices whose dtype is same as the input ndarray.
        Array of indices into the array. It has the same shape as `a.shape`
        with the dimension along `axis` removed.

    Notes
    -----
    In case of multiple occurrences of the maximum values, the indices
    corresponding to the first occurrence are returned.

    This function differs from the original `numpy.argmax
    <https://docs.scipy.org/doc/numpy/reference/generated/numpy.argmax.html>`_ in
    the following aspects:

    - Input type does not support Python native iterables(list, tuple, ...).
    - ``out`` param: cannot perform auto broadcasting. ``out`` ndarray's shape must be the same as the expected output.
    - ``out`` param: cannot perform auto type cast. ``out`` ndarray's dtype must be the same as the expected output.
    - ``out`` param does not support scalar input case.

    Examples
    --------
    >>> a = np.arange(6).reshape(2,3) + 10
    >>> a
    array([[10., 11., 12.],
           [13., 14., 15.]])
    >>> np.argmax(a)
    array(5.)
    >>> np.argmax(a, axis=0)
    array([1., 1., 1.])
    >>> np.argmax(a, axis=1)
    array([2., 2.])

    >>> b = np.arange(6)
    >>> b[1] = 5
    >>> b
    array([0., 5., 2., 3., 4., 5.])
    >>> np.argmax(b)  # Only the first occurrence is returned.
    array(1.)

    Specify ``out`` ndarray:

    >>> a = np.arange(6).reshape(2,3) + 10
    >>> b = np.zeros((2,))
    >>> np.argmax(a, axis=1, out=b)
    array([2., 2.])
    >>> b
    array([2., 2.])
    """
    return _api_internal.argmax(a, axis, False, out)


@set_module('mxnet.ndarray.numpy')
def argmin(a, axis=None, out=None):
    r"""
    Returns the indices of the maximum values along an axis.

    Parameters
    ----------
    a : ndarray
        Input array. Only support ndarrays of dtype `float16`, `float32`, and `float64`.
    axis : int, optional
        By default, the index is into the flattened array, otherwise
        along the specified axis.
    out : ndarray or None, optional
        If provided, the result will be inserted into this array. It should
        be of the appropriate shape and dtype.

    Returns
    -------
    index_array : ndarray of indices whose dtype is same as the input ndarray.
        Array of indices into the array. It has the same shape as `a.shape`
        with the dimension along `axis` removed.

    Notes
    -----
    In case of multiple occurrences of the maximum values, the indices
    corresponding to the first occurrence are returned.

    This function differs from the original `numpy.argmax
    <https://docs.scipy.org/doc/numpy/reference/generated/numpy.argmax.html>`_ in
    the following aspects:

    - Input type does not support Python native iterables(list, tuple, ...).
    - ``out`` param: cannot perform auto broadcasting. ``out`` ndarray's shape must be the same as the expected output.
    - ``out`` param: cannot perform auto type cast. ``out`` ndarray's dtype must be the same as the expected output.
    - ``out`` param does not support scalar input case.

    Examples
    --------
    >>> a = np.arange(6).reshape(2,3) + 10
    >>> a
    array([[10., 11., 12.],
           [13., 14., 15.]])
    >>> np.argmin(a)
    array(0.)
    >>> np.argmin(a, axis=0)
    array([0., 0., 0.])
    >>> np.argmin(a, axis=1)
    array([0., 0.])

    >>> b = np.arange(6)
    >>> b[2] = 0
    >>> b
    array([0., 1., 0., 3., 4., 5.])
    >>> np.argmax(b)  # Only the first occurrence is returned.
    array(0.)

    Specify ``out`` ndarray:

    >>> a = np.arange(6).reshape(2,3) + 10
    >>> b = np.zeros((2,))
    >>> np.argmin(a, axis=1, out=b)
    array([0., 0.])
    >>> b
    array([0., 0.])
    """
    return _api_internal.argmin(a, axis, False, out)


@set_module('mxnet.ndarray.numpy')
def average(a, axis=None, weights=None, returned=False, out=None):
    """
    Compute the weighted average along the specified axis.

    Parameters
    --------
    a : ndarray
        Array containing data to be averaged.
    axis : None or int or tuple of ints, optional
        Axis or axes along which to average a.
        The default, axis=None, will average over
        all of the elements of the input array.
        If axis is negative it counts from the last to the first axis.
        New in version 1.7.0.
        If axis is a tuple of ints, averaging is
        performed on all of the axes specified in the tuple
        instead of a single axis or all the axes as before.
    weights : ndarray, optional
        An array of weights associated with the values in a, must be the same dtype with a.
        Each value in a contributes to the average according to its associated weight.
        The weights array can either be 1-D (in which case its length must be
        the size of a along the given axis) or of the same shape as a.
        If weights=None, then all data in a are assumed to have a weight equal to one.
        The 1-D calculation is: avg = sum(a * weights) / sum(weights)
        The only constraint on weights is that sum(weights) must not be 0.
    returned : bool, optional
        Default is False.
        If True, the tuple (average, sum_of_weights) is returned,
        otherwise only the average is returned.
        If weights=None, sum_of_weights is equivalent to
        the number of elements over which the average is taken.
    out : ndarray, optional
        If provided, the calculation is done into this array.

    Returns
    --------
    retval, [sum_of_weights] : ndarray
        Return the average along the specified axis.
        When returned is True, return a tuple with the average as the first element
        and the sum of the weights as the second element. sum_of_weights is of the same type as retval.
        If a is integral, the result dtype will be float32, otherwise it will be the same as dtype of a.

    Raises
    --------
        MXNetError
        - When all weights along axis sum to zero.
        - When the length of 1D weights is not the same as the shape of a along axis.
        - When given 1D weights, the axis is not specified or is not int.
        - When the shape of weights and a differ, but weights are not 1D.

    See also
    --------
        mean

    Notes
    --------
    This function differs from the original `numpy.average`
    <https://numpy.org/devdocs/reference/generated/numpy.average.html>`_ in
    the following way(s):

    - Does not guarantee the same behavior with numpy when given float16 dtype and overflow happens
    - Does not support complex dtype
    - The dtypes of a and weights must be the same
    - Integral a results in float32 returned dtype, not float64

    Examples
    --------
    >>> data = np.arange(1, 5)
    >>> data
    array([1., 2., 3., 4.])
    >>> np.average(data)
    array(2.5)
    >>> np.average(np.arange(1, 11), weights=np.arange(10, 0, -1))
    array(4.)
    >>> data = np.arange(6).reshape((3,2))
    >>> data
    array([[0., 1.],
           [2., 3.],
           [4., 5.]])
    >>> weights = np.array([0.25, 0.75])
    array([0.25, 0.75])
    >>> np.average(data, axis=1, weights=weights)
    array([0.75, 2.75, 4.75])
    """
    if weights is None:
        return _npi.average(a, axis=axis, weights=None, returned=returned, weighted=False, out=out)
    else:
        return _npi.average(a, axis=axis, weights=weights, returned=returned, out=out)


@set_module('mxnet.ndarray.numpy')
def mean(a, axis=None, dtype=None, out=None, keepdims=False):  # pylint: disable=arguments-differ
    """
    mean(a, axis=None, dtype=None, out=None, keepdims=None)
    Compute the arithmetic mean along the specified axis.
    Returns the average of the array elements.
    The average is taken over the flattened array by default, otherwise over the specified axis.
    Parameters
    ----------
    a : ndarray
        ndarray containing numbers whose mean is desired.
    axis : None or int or tuple of ints, optional
        Axis or axes along which the means are computed. The default is to compute the mean of the flattened array.
        If this is a tuple of ints, a mean is performed over multiple axes,
        instead of a single axis or all the axes as before.
    dtype : data-type, optional
        Type to use in computing the mean. For integer inputs, the default is float32;
        for floating point inputs, it is the same as the input dtype.
    out : ndarray, optional
        Alternate output array in which to place the result. The default is None; if provided,
        it must have the same shape and type as the expected output
    keepdims : bool, optional
        If this is set to True, the axes which are reduced are left in the result
        as dimensions with size one. With this option, the result will broadcast correctly
        against the input array.
        If the default value is passed, then keepdims will not be passed through to the mean
        method of sub-classes of ndarray, however any non-default value will be. If the sub-class
        method does not implement keepdims any exceptions will be raised.
    Returns
    -------
    m : ndarray, see dtype parameter above
        If out=None, returns a new array containing the mean values,
        otherwise a reference to the output array is returned.
    Notes
    -----
    This function differs from the original `numpy.mean
    <https://docs.scipy.org/doc/numpy/reference/generated/numpy.mean.html>`_ in
    the following way(s):
    - only ndarray is accepted as valid input, python iterables or scalar is not supported
    - default data type for integer input is float32
    Examples
    --------
    >>> a = np.array([[1, 2], [3, 4]])
    >>> np.mean(a)
    array(2.5)
    >>> a = np.zeros((2, 512*512), dtype=np.float32)
    >>> a[0,:] = 1.0
    >>> a[1,:] = 0.1
    >>> np.mean(a)
    array(0.55)
    >>> np.mean(a, dtype=np.float64)
    array(0.55)
    """
    return _npi.mean(a, axis=axis, dtype=dtype, keepdims=keepdims, out=out)


@set_module('mxnet.ndarray.numpy')
def std(a, axis=None, dtype=None, out=None, ddof=0, keepdims=False):  # pylint: disable=too-many-arguments
    """
    Compute the standard deviation along the specified axis.
    Returns the standard deviation, a measure of the spread of a distribution,
    of the array elements. The standard deviation is computed for the
    flattened array by default, otherwise over the specified axis.

    Parameters
    ----------
    a : ndarray
        Calculate the standard deviation of these values.
    axis : None or int or tuple of ints, optional
        Axis or axes along which the standard deviation is computed. The
        default is to compute the standard deviation of the flattened array.
        .. versionadded:: 1.7.0
        If this is a tuple of ints, a standard deviation is performed over
        multiple axes, instead of a single axis or all the axes as before.
    dtype : dtype, optional
        Type to use in computing the standard deviation. For arrays of
        integer type the default is float64, for arrays of float types it is
        the same as the array type.
    out : ndarray, optional
        Alternative output array in which to place the result. It must have
        the same shape as the expected output but the type (of the calculated
        values) will be cast if necessary.
    ddof : int, optional
        Means Delta Degrees of Freedom.  The divisor used in calculations
        is ``N - ddof``, where ``N`` represents the number of elements.
        By default `ddof` is zero.
    keepdims : bool, optional
        If this is set to True, the axes which are reduced are left
        in the result as dimensions with size one. With this option,
        the result will broadcast correctly against the input array.
        If the default value is passed, then `keepdims` will not be
        passed through to the `std` method of sub-classes of
        `ndarray`, however any non-default value will be.  If the
        sub-class' method does not implement `keepdims` any
        exceptions will be raised.

    Returns
    -------
    standard_deviation : ndarray, see dtype parameter above.
        If `out` is None, return a new array containing the standard deviation,
        otherwise return a reference to the output array.

    Examples
    --------
    >>> a = np.array([[1, 2], [3, 4]])
    >>> np.std(a)
    1.1180339887498949 # may vary
    >>> np.std(a, axis=0)
    array([1.,  1.])
    >>> np.std(a, axis=1)
    array([0.5,  0.5])
    In single precision, std() can be inaccurate:
    >>> a = np.zeros((2, 512*512), dtype=np.float32)
    >>> a[0, :] = 1.0
    >>> a[1, :] = 0.1
    >>> np.std(a)
    array(0.45)
    >>> np.std(a, dtype=np.float64)
    array(0.45, dtype=float64)
    """
    return _npi.std(a, axis=axis, dtype=dtype, ddof=ddof, keepdims=keepdims, out=out)


@set_module('mxnet.ndarray.numpy')
def var(a, axis=None, dtype=None, out=None, ddof=0, keepdims=False):  # pylint: disable=too-many-arguments
    """
    Compute the variance along the specified axis.
    Returns the variance of the array elements, a measure of the spread of a
    distribution.  The variance is computed for the flattened array by
    default, otherwise over the specified axis.

    Parameters
    ----------
    a : ndarray
        Array containing numbers whose variance is desired.  If `a` is not an
        array, a conversion is attempted.
    axis : None or int or tuple of ints, optional
        Axis or axes along which the variance is computed.  The default is to
        compute the variance of the flattened array.
        .. versionadded:: 1.7.0
        If this is a tuple of ints, a variance is performed over multiple axes,
        instead of a single axis or all the axes as before.
    dtype : data-type, optional
        Type to use in computing the variance.  For arrays of integer type
        the default is `float32`; for arrays of float types it is the same as
        the array type.
    out : ndarray, optional
        Alternate output array in which to place the result.  It must have
        the same shape as the expected output, but the type is cast if
        necessary.
    ddof : int, optional
        "Delta Degrees of Freedom": the divisor used in the calculation is
        ``N - ddof``, where ``N`` represents the number of elements. By
        default `ddof` is zero.
    keepdims : bool, optional
        If this is set to True, the axes which are reduced are left
        in the result as dimensions with size one. With this option,
        the result will broadcast correctly against the input array.
        If the default value is passed, then `keepdims` will not be
        passed through to the `var` method of sub-classes of
        `ndarray`, however any non-default value will be.  If the
        sub-class' method does not implement `keepdims` any
        exceptions will be raised.

    Returns
    -------
    variance : ndarray, see dtype parameter above
        If ``out=None``, returns a new array containing the variance;
        otherwise, a reference to the output array is returned.

    Examples
    --------
    >>> a = np.array([[1, 2], [3, 4]])
    >>> np.var(a)
    array(1.25)
    >>> np.var(a, axis=0)
    array([1.,  1.])
    >>> np.var(a, axis=1)
    array([0.25,  0.25])

    >>> a = np.zeros((2, 512*512), dtype=np.float32)
    >>> a[0, :] = 1.0
    >>> a[1, :] = 0.1
    >>> np.var(a)
    array(0.2025)
    >>> np.var(a, dtype=np.float64)
    array(0.2025, dtype=float64)
    >>> ((1-0.55)**2 + (0.1-0.55)**2)/2
    0.2025
    """
    return _npi.var(a, axis=axis, dtype=dtype, ddof=ddof, keepdims=keepdims, out=out)


# pylint: disable=redefined-outer-name
@set_module('mxnet.ndarray.numpy')
def indices(dimensions, dtype=_np.int32, ctx=None):
    """Return an array representing the indices of a grid.

    Compute an array where the subarrays contain index values 0,1,...
    varying only along the corresponding axis.

    Parameters
    ----------
    dimensions : sequence of ints
        The shape of the grid.
    dtype : data-type, optional
        The desired data-type for the array. Default is `float32`.
    ctx : device context, optional
        Device context on which the memory is allocated. Default is
        `mxnet.context.current_context()`.

    Returns
    -------
    grid : ndarray
        The array of grid indices,
        ``grid.shape = (len(dimensions),) + tuple(dimensions)``.

    Notes
    -----
    The output shape is obtained by prepending the number of dimensions
    in front of the tuple of dimensions, i.e. if `dimensions` is a tuple
    ``(r0, ..., rN-1)`` of length ``N``, the output shape is
    ``(N,r0,...,rN-1)``.

    The subarrays ``grid[k]`` contains the N-D array of indices along the
    ``k-th`` axis. Explicitly::

        grid[k,i0,i1,...,iN-1] = ik

    Examples
    --------
    >>> grid = np.indices((2, 3))
    >>> grid.shape
    (2, 2, 3)
    >>> grid[0]        # row indices
    array([[0, 0, 0],
           [1, 1, 1]])
    >>> grid[1]        # column indices
    array([[0, 0, 0],
           [1, 1, 1]], dtype=int32)

    The indices can be used as an index into an array.

    >>> x = np.arange(20).reshape(5, 4)
    >>> row, col = np.indices((2, 3))
    >>> x[row, col]
    array([[0., 1., 2.],
           [4., 5., 6.]])

    Note that it would be more straightforward in the above example to
    extract the required elements directly with ``x[:2, :3]``.
    """
    if isinstance(dimensions, (tuple, list)):
        if ctx is None:
            ctx = str(current_context())
        else:
            ctx = str(ctx)
        return _api_internal.indices(dimensions, dtype, ctx)
    else:
        raise ValueError("The dimensions must be sequence of ints")
# pylint: enable=redefined-outer-name


@set_module('mxnet.ndarray.numpy')
@wrap_np_binary_func
def copysign(x1, x2, out=None, **kwargs):
    r"""
    Change the sign of x1 to that of x2, element-wise.

    If `x2` is a scalar, its sign will be copied to all elements of `x1`.

    Parameters
    ----------
    x1 : ndarray or scalar
        Values to change the sign of.
    x2 : ndarray or scalar
        The sign of `x2` is copied to `x1`.
    out : ndarray or None, optional
        A location into which the result is stored. It must be of the
        right shape and right type to hold the output. If not provided
        or `None`,a freshly-allocated array is returned.

    Returns
    -------
    out : ndarray or scalar
        The values of `x1` with the sign of `x2`.
        This is a scalar if both `x1` and `x2` are scalars.

    Notes
    -------
    This function differs from the original `numpy.copysign
    <https://docs.scipy.org/doc/numpy/reference/generated/numpy.copysign.html>`_ in
    the following aspects:

    - ``where`` param is not supported.

    Examples
    --------
    >>> np.copysign(1.3, -1)
    -1.3
    >>> 1/np.copysign(0, 1)
    inf
    >>> 1/np.copysign(0, -1)
    -inf

    >>> a = np.array([-1, 0, 1])
    >>> np.copysign(a, -1.1)
    array([-1., -0., -1.])
    >>> np.copysign(a, np.arange(3)-1)
    array([-1.,  0.,  1.])
    """
    return _ufunc_helper(x1, x2, _npi.copysign, _np.copysign, _npi.copysign_scalar, _npi.rcopysign_scalar, out)


@set_module('mxnet.ndarray.numpy')
def ravel(x, order='C'):
    r"""
    ravel(x)

    Return a contiguous flattened array.
    A 1-D array, containing the elements of the input, is returned.  A copy is
    made only if needed.

    Parameters
    ----------
    x : ndarray
        Input array.  The elements in `x` are read in row-major, C-style order and
        packed as a 1-D array.
    order : `C`, optional
        Only support row-major, C-style order.

    Returns
    -------
    y : ndarray
        y is an array of the same subtype as `x`, with shape ``(x.size,)``.
        Note that matrices are special cased for backward compatibility, if `x`
        is a matrix, then y is a 1-D ndarray.

    Notes
    -----
    This function differs from the original numpy.arange in the following aspects:
        - Only support row-major, C-style order.

    Examples
    --------
    It is equivalent to ``reshape(x, -1)``.

    >>> x = np.array([[1, 2, 3], [4, 5, 6]])
    >>> print(np.ravel(x))
    [1. 2. 3. 4. 5. 6.]

    >>> print(x.reshape(-1))
    [1. 2. 3. 4. 5. 6.]

    >>> print(np.ravel(x.T))
    [1. 4. 2. 5. 3. 6.]
    """
    if order == 'F':
        raise NotImplementedError('order {} is not supported'.format(order))
    if isinstance(x, numeric_types):
        return _np.reshape(x, -1)
    elif isinstance(x, NDArray):
        return _npi.reshape(x, -1)
    else:
        raise TypeError('type {} not supported'.format(str(type(x))))


def unravel_index(indices, shape, order='C'): # pylint: disable=redefined-outer-name
    """
    Converts a flat index or array of flat indices into a tuple of coordinate arrays.

    Parameters:
    -------------
    indices : array_like
            An integer array whose elements are indices into the flattened version of an array of dimensions shape.
            Before version 1.6.0, this function accepted just one index value.
    shape : tuple of ints
            The shape of the array to use for unraveling indices.

    Returns:
    -------------
    unraveled_coords : ndarray
            Each row in the ndarray has the same shape as the indices array.
            Each column in the ndarray represents the unravelled index

    Examples:
    -------------
    >>> np.unravel_index([22, 41, 37], (7,6))
    ([3. 6. 6.]
      [4. 5. 1.])
    >>> np.unravel_index(1621, (6,7,8,9))
    (3, 1, 4, 1)
    """
    if order == 'C':
        if isinstance(indices, numeric_types):
            return _np.unravel_index(indices, shape)
        ret = _npi.unravel_index_fallback(indices, shape=shape)
        ret_list = []
        for item in ret:
            ret_list += [item]
        return tuple(ret_list)
    else:
        raise NotImplementedError('Do not support column-major (Fortran-style) order at this moment')


def flatnonzero(a):
    r"""
    Return indices that are non-zero in the flattened version of a.

    This is equivalent to np.nonzero(np.ravel(a))[0].

    Parameters
    ----------
    a : array_like
        Input data.

    Returns
    -------
    res : ndarray
        Output array, containing the indices of the elements of `a.ravel()`
        that are non-zero.

    See Also
    --------
    nonzero : Return the indices of the non-zero elements of the input array.
    ravel : Return a 1-D array containing the elements of the input array.

    Examples
    --------
    >>> x = np.arange(-2, 3)
    >>> x
    array([-2, -1,  0,  1,  2])
    >>> np.flatnonzero(x)
    array([0, 1, 3, 4])

    Use the indices of the non-zero elements as an index array to extract
    these elements:

    >>> x.ravel()[np.flatnonzero(x)]
    array([-2, -1,  1,  2])
    """
    return nonzero(ravel(a))[0]


def diag_indices_from(arr):
    """
    This returns a tuple of indices that can be used to access the main diagonal of an array
    a with a.ndim >= 2 dimensions and shape (n, n, ..., n). For a.ndim = 2 this is
    the usual diagonal, for a.ndim > 2 this is the set of indices to access
    a[i, i, ..., i] for i = [0..n-1].

    Parameters:
    -------------
    arr : ndarray
        Input array for acessing the main diagonal. All dimensions
        should have equal length.

    Return:
    -------------
    diag: tuple of ndarray
        indices of the main diagonal.

    Examples:
    -------------
    >>> a = np.arange(16).reshape(4, 4)
    >>> a
    array([[ 0,  1,  2,  3],
        [ 4,  5,  6,  7],
        [ 8,  9, 10, 11],
        [12, 13, 14, 15]])
    >>> idx = np.diag_indices_from(a)
    >>> idx
    (array([0, 1, 2, 3]), array([0, 1, 2, 3]))
    >>> a[idx] = 100
    >>> a
    array([[100,   1,   2,   3],
        [  4, 100,   6,   7],
        [  8,   9, 100,  11],
        [ 12,  13,  14, 100]])
    """
    return tuple(_npi.diag_indices_from(arr))


@set_module('mxnet.ndarray.numpy')
def hanning(M, dtype=_np.float32, ctx=None):
    r"""Return the Hanning window.

    The Hanning window is a taper formed by using a weighted cosine.

    Parameters
    ----------
    M : int
        Number of points in the output window. If zero or less, an
        empty array is returned.
    dtype : str or numpy.dtype, optional
        An optional value type. Default is `float32`. Note that you need
        select numpy.float32 or float64 in this operator.
    ctx : Context, optional
        An optional device context (default is the current default context).

    Returns
    -------
    out : ndarray, shape(M,)
        The window, with the maximum value normalized to one (the value
        one appears only if `M` is odd).

    See Also
    --------
    blackman, hamming

    Notes
    -----
    The Hanning window is defined as

    .. math::  w(n) = 0.5 - 0.5cos\left(\frac{2\pi{n}}{M-1}\right)
               \qquad 0 \leq n \leq M-1

    The Hanning was named for Julius von Hann, an Austrian meteorologist.
    It is also known as the Cosine Bell. Some authors prefer that it be
    called a Hann window, to help avoid confusion with the very similar
    Hamming window.

    Most references to the Hanning window come from the signal processing
    literature, where it is used as one of many windowing functions for
    smoothing values.  It is also known as an apodization (which means
    "removing the foot", i.e. smoothing discontinuities at the beginning
    and end of the sampled signal) or tapering function.

    References
    ----------
    .. [1] Blackman, R.B. and Tukey, J.W., (1958) The measurement of power
           spectra, Dover Publications, New York.
    .. [2] E.R. Kanasewich, "Time Sequence Analysis in Geophysics",
           The University of Alberta Press, 1975, pp. 106-108.
    .. [3] Wikipedia, "Window function",
           http://en.wikipedia.org/wiki/Window_function
    .. [4] W.H. Press,  B.P. Flannery, S.A. Teukolsky, and W.T. Vetterling,
           "Numerical Recipes", Cambridge University Press, 1986, page 425.

    Examples
    --------
    >>> np.hanning(12)
    array([0.        , 0.07937324, 0.29229254, 0.5711574 , 0.8274304 ,
           0.9797465 , 0.97974646, 0.82743025, 0.5711573 , 0.29229245,
           0.07937312, 0.        ])

    Plot the window and its frequency response:

    >>> import matplotlib.pyplot as plt
    >>> window = np.hanning(51)
    >>> plt.plot(window.asnumpy())
    [<matplotlib.lines.Line2D object at 0x...>]
    >>> plt.title("Hann window")
    Text(0.5, 1.0, 'Hann window')
    >>> plt.ylabel("Amplitude")
    Text(0, 0.5, 'Amplitude')
    >>> plt.xlabel("Sample")
    Text(0.5, 0, 'Sample')
    >>> plt.show()
    """
    if ctx is None:
        ctx = current_context()
    return _npi.hanning(M, dtype=dtype, ctx=ctx)


@set_module('mxnet.ndarray.numpy')
def hamming(M, dtype=_np.float32, ctx=None):
    r"""Return the hamming window.

    The hamming window is a taper formed by using a weighted cosine.

    Parameters
    ----------
    M : int
        Number of points in the output window. If zero or less, an
        empty array is returned.
    dtype : str or numpy.dtype, optional
        An optional value type. Default is `float32`. Note that you need
        select numpy.float32 or float64 in this operator.
    ctx : Context, optional
        An optional device context (default is the current default context).

    Returns
    -------
    out : ndarray, shape(M,)
        The window, with the maximum value normalized to one (the value
        one appears only if `M` is odd).

    See Also
    --------
    blackman, hanning

    Notes
    -----
    The Hamming window is defined as

    .. math::  w(n) = 0.54 - 0.46cos\left(\frac{2\pi{n}}{M-1}\right)
               \qquad 0 \leq n \leq M-1

    The Hamming was named for R. W. Hamming, an associate of J. W. Tukey
    and is described in Blackman and Tukey. It was recommended for
    smoothing the truncated autocovariance function in the time domain.
    Most references to the Hamming window come from the signal processing
    literature, where it is used as one of many windowing functions for
    smoothing values.  It is also known as an apodization (which means
    "removing the foot", i.e. smoothing discontinuities at the beginning
    and end of the sampled signal) or tapering function.

    References
    ----------
    .. [1] Blackman, R.B. and Tukey, J.W., (1958) The measurement of power
           spectra, Dover Publications, New York.
    .. [2] E.R. Kanasewich, "Time Sequence Analysis in Geophysics", The
           University of Alberta Press, 1975, pp. 109-110.
    .. [3] Wikipedia, "Window function",
           https://en.wikipedia.org/wiki/Window_function
    .. [4] W.H. Press,  B.P. Flannery, S.A. Teukolsky, and W.T. Vetterling,
           "Numerical Recipes", Cambridge University Press, 1986, page 425.

    Examples
    --------
    >>> np.hamming(12)
    array([0.08000001, 0.15302339, 0.34890914, 0.6054648 , 0.841236  ,
           0.9813669 , 0.9813668 , 0.8412359 , 0.6054647 , 0.34890908,
           0.15302327, 0.08000001])

    Plot the window and its frequency response:

    >>> import matplotlib.pyplot as plt
    >>> window = np.hamming(51)
    >>> plt.plot(window.asnumpy())
    [<matplotlib.lines.Line2D object at 0x...>]
    >>> plt.title("hamming window")
    Text(0.5, 1.0, 'hamming window')
    >>> plt.ylabel("Amplitude")
    Text(0, 0.5, 'Amplitude')
    >>> plt.xlabel("Sample")
    Text(0.5, 0, 'Sample')
    >>> plt.show()
    """
    if ctx is None:
        ctx = current_context()
    return _npi.hamming(M, dtype=dtype, ctx=ctx)


@set_module('mxnet.ndarray.numpy')
def blackman(M, dtype=_np.float32, ctx=None):
    r"""Return the Blackman window.

    The Blackman window is a taper formed by using the first three
    terms of a summation of cosines. It was designed to have close to the
    minimal leakage possible.  It is close to optimal, only slightly worse
    than a Kaiser window.

    Parameters
    ----------
    M : int
        Number of points in the output window. If zero or less, an
        empty array is returned.
    dtype : str or numpy.dtype, optional
        An optional value type. Default is `float32`. Note that you need
        select numpy.float32 or float64 in this operator.
    ctx : Context, optional
        An optional device context (default is the current default context).

    Returns
    -------
    out : ndarray
        The window, with the maximum value normalized to one (the value one
        appears only if the number of samples is odd).

    See Also
    --------
    hamming, hanning

    Notes
    -----
    The Blackman window is defined as

    .. math::  w(n) = 0.42 - 0.5 \cos(2\pi n/{M-1}) + 0.08 \cos(4\pi n/{M-1})

    Most references to the Blackman window come from the signal processing
    literature, where it is used as one of many windowing functions for
    smoothing values.  It is also known as an apodization (which means
    "removing the foot", i.e. smoothing discontinuities at the beginning
    and end of the sampled signal) or tapering function. It is known as a
    "near optimal" tapering function, almost as good (by some measures)
    as the kaiser window.

    References
    ----------
    Blackman, R.B. and Tukey, J.W., (1958) The measurement of power spectra,
    Dover Publications, New York.

    Oppenheim, A.V., and R.W. Schafer. Discrete-Time Signal Processing.
    Upper Saddle River, NJ: Prentice-Hall, 1999, pp. 468-471.

    Examples
    --------
    >>> np.blackman(12)
    array([-1.4901161e-08,  3.2606423e-02,  1.5990365e-01,  4.1439798e-01,
            7.3604530e-01,  9.6704686e-01,  9.6704674e-01,  7.3604506e-01,
            4.1439781e-01,  1.5990359e-01,  3.2606363e-02, -1.4901161e-08])

    Plot the window and its frequency response:

    >>> import matplotlib.pyplot as plt
    >>> window = np.blackman(51)
    >>> plt.plot(window.asnumpy())
    [<matplotlib.lines.Line2D object at 0x...>]
    >>> plt.title("blackman window")
    Text(0.5, 1.0, 'blackman window')
    >>> plt.ylabel("Amplitude")
    Text(0, 0.5, 'Amplitude')
    >>> plt.xlabel("Sample")
    Text(0.5, 0, 'Sample')
    >>> plt.show()
    """
    if ctx is None:
        ctx = current_context()
    return _npi.blackman(M, dtype=dtype, ctx=ctx)


@set_module('mxnet.ndarray.numpy')
def flip(m, axis=None, out=None):
    r"""
    flip(m, axis=None, out=None)

    Reverse the order of elements in an array along the given axis.

    The shape of the array is preserved, but the elements are reordered.

    Parameters
    ----------
    m : ndarray or scalar
        Input array.
    axis : None or int or tuple of ints, optional
        Axis or axes along which to flip over. The default,
        axis=None, will flip over all of the axes of the input array.
        If axis is negative it counts from the last to the first axis.

        If axis is a tuple of ints, flipping is performed on all of the axes
        specified in the tuple.
    out : ndarray or scalar, optional
        Alternative output array in which to place the result. It must have
        the same shape and type as the expected output.

    Returns
    -------
    out : ndarray or scalar
        A view of `m` with the entries of axis reversed.  Since a view is
        returned, this operation is done in constant time.

    Examples
    --------
    >>> A = np.arange(8).reshape((2,2,2))
    >>> A
    array([[[0, 1],
            [2, 3]],
           [[4, 5],
            [6, 7]]])
    >>> np.flip(A, 0)
    array([[[4, 5],
            [6, 7]],
           [[0, 1],
            [2, 3]]])
    >>> np.flip(A, 1)
    array([[[2, 3],
            [0, 1]],
           [[6, 7],
            [4, 5]]])
    >>> np.flip(A)
    array([[[7, 6],
            [5, 4]],
           [[3, 2],
            [1, 0]]])
    >>> np.flip(A, (0, 2))
    array([[[5, 4],
            [7, 6]],
           [[1, 0],
            [3, 2]]])
    """
    from ...numpy import ndarray
    if isinstance(m, numeric_types):
        return _np.flip(m, axis)
    elif isinstance(m, ndarray):
        return _npi.flip(m, axis, out=out)
    else:
        raise TypeError('type {} not supported'.format(str(type(m))))


@set_module('mxnet.ndarray.numpy')
def flipud(m):
    r"""
    flipud(*args, **kwargs)

    Flip array in the up/down direction.

    Flip the entries in each column in the up/down direction.
    Rows are preserved, but appear in a different order than before.

    Parameters
    ----------
    m : array_like
        Input array.

    Returns
    -------
    out : array_like
        A view of `m` with the rows reversed.  Since a view is
        returned, this operation is :math:`\mathcal O(1)`.

    See Also
    --------
    fliplr : Flip array in the left/right direction.
    rot90 : Rotate array counterclockwise.

    Notes
    -----
    Equivalent to ``m[::-1,...]``.
    Does not require the array to be two-dimensional.

    Examples
    --------
    >>> A = np.diag(np.array([1.0, 2, 3]))
    >>> A
    array([[1.,  0.,  0.],
           [0.,  2.,  0.],
           [0.,  0.,  3.]])
    >>> np.flipud(A)
    array([[0.,  0.,  3.],
           [0.,  2.,  0.],
           [1.,  0.,  0.]])

    >>> A = np.random.randn(2,3,5)
    >>> np.all(np.flipud(A) == A[::-1,...])
    array(True)

    >>> np.flipud(np.array([1,2]))
    array([2., 1.])
    """
    return flip(m, 0)


@set_module('mxnet.ndarray.numpy')
def fliplr(m):
    r"""
    fliplr(*args, **kwargs)

    Flip array in the left/right direction.

    Flip the entries in each row in the left/right direction.
    Columns are preserved, but appear in a different order than before.

    Parameters
    ----------
    m : array_like
        Input array, must be at least 2-D.

    Returns
    -------
    f : ndarray
        A view of `m` with the columns reversed.  Since a view
        is returned, this operation is :math:`\mathcal O(1)`.

    See Also
    --------
    flipud : Flip array in the up/down direction.
    rot90 : Rotate array counterclockwise.

    Notes
    -----
    Equivalent to m[:,::-1]. Requires the array to be at least 2-D.

    Examples
    --------
    >>> A = np.diag(np.array([1.,2.,3.]))
    >>> A
    array([[1.,  0.,  0.],
           [0.,  2.,  0.],
           [0.,  0.,  3.]])
    >>> np.fliplr(A)
    array([[0.,  0.,  1.],
           [0.,  2.,  0.],
           [3.,  0.,  0.]])

    >>> A = np.random.randn(2,3,5)
    >>> np.all(np.fliplr(A) == A[:,::-1,...])
    array(True)
    """
    return flip(m, 1)


@set_module('mxnet.ndarray.numpy')
def around(x, decimals=0, out=None, **kwargs):
    r"""
    around(x, decimals=0, out=None)

    Evenly round to the given number of decimals.
    Parameters
    ----------
    x : ndarray or scalar
        Input data.
    decimals : int, optional
        Number of decimal places to round to (default: 0).  If
        decimals is negative, it specifies the number of positions to
        the left of the decimal point.
    out : ndarray, optional
        Alternative output array in which to place the result. It must have
        the same shape and type as the expected output.

    Returns
    -------
    rounded_array : ndarray or scalar
        An array of the same type as `x`, containing the rounded values.
        A reference to the result is returned.

    Notes
    -----
    For values exactly halfway between rounded decimal values, NumPy
    rounds to the nearest even value. Thus 1.5 and 2.5 round to 2.0,
    -0.5 and 0.5 round to 0.0, etc.

    This function differs from the original numpy.prod in the following aspects:

        - Cannot cast type automatically. Dtype of `out` must be same as the expected one.
        - Cannot support complex-valued number.

    Examples
    --------
    >>> np.around([0.37, 1.64])
    array([ 0.,  2.])
    >>> np.around([0.37, 1.64], decimals=1)
    array([ 0.4,  1.6])
    >>> np.around([.5, 1.5, 2.5, 3.5, 4.5]) # rounds to nearest even value
    array([ 0.,  2.,  2.,  4.,  4.])
    >>> np.around([1, 2, 3, 11], decimals=1) # ndarray of ints is returned
    array([ 1,  2,  3, 11])
    >>> np.around([1, 2, 3, 11], decimals=-1)
    array([ 0,  0,  0, 10])
    """
    from ...numpy import ndarray
    if isinstance(x, numeric_types):
        return _np.around(x, decimals, **kwargs)
    elif isinstance(x, ndarray):
        return _npi.around(x, decimals, out=out, **kwargs)
    else:
        raise TypeError('type {} not supported'.format(str(type(x))))


@set_module('mxnet.ndarray.numpy')
def round(x, decimals=0, out=None, **kwargs):
    r"""
    round(a, decimals=0, out=None)
    Round an array to the given number of decimals.

    See Also
    --------
    around : equivalent function; see for details.
    """
    from ...numpy import ndarray
    if isinstance(x, numeric_types):
        return _np.around(x, decimals, **kwargs)
    elif isinstance(x, ndarray):
        return _npi.around(x, decimals, out=out, **kwargs)
    else:
        raise TypeError('type {} not supported'.format(str(type(x))))


@set_module('mxnet.ndarray.numpy')
def round_(x, decimals=0, out=None, **kwargs):
    r"""
    round_(a, decimals=0, out=None)
    Round an array to the given number of decimals.

    See Also
    --------
    around : equivalent function; see for details.
    """
    from ...numpy import ndarray
    if isinstance(x, numeric_types):
        return _np.around(x, decimals, **kwargs)
    elif isinstance(x, ndarray):
        return _npi.around(x, decimals, out=out, **kwargs)
    else:
        raise TypeError('type {} not supported'.format(str(type(x))))


@set_module('mxnet.ndarray.numpy')
@wrap_np_binary_func
def arctan2(x1, x2, out=None, **kwargs):
    r"""
    Element-wise arc tangent of ``x1/x2`` choosing the quadrant correctly.

    The quadrant (i.e., branch) is chosen so that ``arctan2(x1, x2)`` is
    the signed angle in radians between the ray ending at the origin and
    passing through the point (1,0), and the ray ending at the origin and
    passing through the point (`x2`, `x1`).  (Note the role reversal: the
    "`y`-coordinate" is the first function parameter, the "`x`-coordinate"
    is the second.)  By IEEE convention, this function is defined for
    `x2` = +/-0 and for either or both of `x1` and `x2` = +/-inf (see
    Notes for specific values).

    This function is not defined for complex-valued arguments; for the
    so-called argument of complex values, use `angle`.

    Parameters
    ----------
    x1 : ndarray or scalar
        `y`-coordinates.
    x2 : ndarray or scalar
        `x`-coordinates. `x2` must be broadcastable to match the shape of
        `x1` or vice versa.
    out : ndarray or None, optional
        A location into which the result is stored. If provided, it must have
        a shape that the inputs broadcast to. If not provided or `None`,
        a freshly-allocated array is returned.

    Returns
    -------
    out : ndarray or scalar
        Array of angles in radians, in the range ``[-pi, pi]``. This is a scalar if
        `x1` and `x2` are scalars.

    Notes
    -----
    *arctan2* is identical to the `atan2` function of the underlying
    C library.  The following special values are defined in the C
    standard: [1]_

    ====== ====== ================
    `x1`   `x2`   `arctan2(x1,x2)`
    ====== ====== ================
    +/- 0  +0     +/- 0
    +/- 0  -0     +/- pi
        > 0   +/-inf +0 / +pi
        < 0   +/-inf -0 / -pi
    +/-inf +inf   +/- (pi/4)
    +/-inf -inf   +/- (3*pi/4)
    ====== ====== ================

    Note that +0 and -0 are distinct floating point numbers, as are +inf
    and -inf.

    This function differs from the original numpy.arange in the following aspects:
        - Only support float16, float32 and float64.

    References
    ----------
    .. [1] ISO/IEC standard 9899:1999, "Programming language C."

    Examples
    --------
    Consider four points in different quadrants:

    >>> x = np.array([-1, +1, +1, -1])
    >>> y = np.array([-1, -1, +1, +1])
    >>> np.arctan2(y, x) * 180 / np.pi
    array([-135.,  -45.,   45.,  135.])

    Note the order of the parameters. `arctan2` is defined also when `x2` = 0
    and at several other special points, obtaining values in
    the range ``[-pi, pi]``:

    >>> x = np.array([1, -1])
    >>> y = np.array([0, 0])
    >>> np.arctan2(x, y)
    array([ 1.5707964, -1.5707964])
    """
    return _ufunc_helper(x1, x2, _npi.arctan2, _np.arctan2,
                         _npi.arctan2_scalar, _npi.rarctan2_scalar, out=out)


@set_module('mxnet.ndarray.numpy')
@wrap_np_binary_func
def hypot(x1, x2, out=None, **kwargs):
    r"""
    Given the "legs" of a right triangle, return its hypotenuse.

    Equivalent to ``sqrt(x1**2 + x2**2)``, element-wise.  If `x1` or
    `x2` is scalar_like (i.e., unambiguously cast-able to a scalar type),
    it is broadcast for use with each element of the other argument.

    Parameters
    ----------
    x1, x2 : ndarray
        Leg of the triangle(s).
    out : ndarray, None, or tuple of ndarray and None, optional
        A location into which the result is stored. If provided, it must have
        a shape that the inputs broadcast to. If not provided or `None`,
        a freshly-allocated array is returned. A tuple (possible only as a
        keyword argument) must have length equal to the number of outputs.

    Returns
    -------
    z : ndarray
        The hypotenuse of the triangle(s).
        This is a scalar if both `x1` and `x2` are scalars.

    Notes
    -----
    This function differs from the original numpy.arange in the following aspects:
        - Only support float16, float32 and float64.

    Examples
    --------
    >>> np.hypot(3*np.ones((3, 3)), 4*np.ones((3, 3)))
    array([[ 5.,  5.,  5.],
           [ 5.,  5.,  5.],
           [ 5.,  5.,  5.]])

    Example showing broadcast of scalar_like argument:

    >>> np.hypot(3*np.ones((3, 3)), [4])
    array([[ 5.,  5.,  5.],
           [ 5.,  5.,  5.],
           [ 5.,  5.,  5.]])
    """
    return _ufunc_helper(x1, x2, _npi.hypot, _np.hypot, _npi.hypot_scalar, None, out)


@set_module('mxnet.ndarray.numpy')
@wrap_np_binary_func
def bitwise_and(x1, x2, out=None, **kwargs):
    r"""
    Compute the bit-wise XOR of two arrays element-wise.

    Parameters
    ----------
    x1, x2 : ndarray or scalar
        Only integer and boolean types are handled. If x1.shape != x2.shape,
        they must be broadcastable to a common shape (which becomes the shape of the output).
    out : ndarray, optional
        A location into which the result is stored. If provided, it must have a shape that the
        inputs broadcast to. If not provided or None, a freshly-allocated array is returned.

    Returns
    -------
    out : ndarray
        Result.

    Examples
    --------
    >>> np.bitwise_and(13, 17)
    1

    >>> np.bitwise_and(14, 13)
    12
    >>> np.bitwise_and(np.array([14,3], dtype='int32'), 13)
    array([12,  1], dtype=int32)

    >>> np.bitwise_and(np.array([11,7], dtype='int32'), np.array([4,25], dtype='int32'))
    array([0, 1], dtype=int32)
    >>> np.bitwise_and(np.array([2,5,255], dtype='int32'), np.array([3,14,16], dtype='int32'))
    array([ 2,  4, 16], dtype=int32)
    >>> np.bitwise_and(np.array([True, True], dtype='bool'), np.array([False, True], dtype='bool'))
    array([False,  True])
    """
    return _ufunc_helper(x1, x2, _npi.bitwise_and, _np.bitwise_and, _npi.bitwise_and_scalar, None, out)


@set_module('mxnet.ndarray.numpy')
@wrap_np_binary_func
def bitwise_xor(x1, x2, out=None, **kwargs):
    r"""
    Compute the bit-wise XOR of two arrays element-wise.

    Parameters
    ----------
    x1, x2 : ndarray or scalar
        Only integer and boolean types are handled. If x1.shape != x2.shape,
        they must be broadcastable to a common shape (which becomes the shape of the output).
    out : ndarray, optional
        A location into which the result is stored. If provided, it must have a shape that the
        inputs broadcast to. If not provided or None, a freshly-allocated array is returned.

    Returns
    -------
    out : ndarray
        Result.

    Examples
    --------
    >>> np.bitwise_xor(13, 17)
    28

    >>> np.bitwise_xor(31, 5)
    26
    >>> np.bitwise_xor(np.array([31,3], dtype='int32'), 5)
    array([26,  6])

    >>> np.bitwise_xor(np.array([31,3], dtype='int32'), np.array([5,6], dtype='int32'))
    array([26,  5])
    >>> np.bitwise_xor(np.array([True, True], dtype='bool'), np.array([False, True], dtype='bool'))
    array([ True, False])
    """
    return _ufunc_helper(x1, x2, _npi.bitwise_xor, _np.bitwise_xor, _npi.bitwise_xor_scalar, None, out)


@set_module('mxnet.ndarray.numpy')
@wrap_np_binary_func
def bitwise_or(x1, x2, out=None, **kwargs):
    r"""
    Compute the bit-wise OR of two arrays element-wise.

    Parameters
    ----------
    x1, x2 : ndarray or scalar
        Only integer and boolean types are handled. If x1.shape != x2.shape,
        they must be broadcastable to a common shape (which becomes the shape of the output).
    out : ndarray, optional
        A location into which the result is stored. If provided, it must have a shape that the
        inputs broadcast to. If not provided or None, a freshly-allocated array is returned.

    Returns
    -------
    out : ndarray
        Result.

    Examples
    --------
    >>> np.bitwise_or(13, 17)
    29

    >>> np.bitwise_or(31, 5)
    31
    >>> np.bitwise_or(np.array([31,3], dtype='int32'), 5)
    array([31,  7])

    >>> np.bitwise_or(np.array([31,3], dtype='int32'), np.array([5,6], dtype='int32'))
    array([31,  7])
    >>> np.bitwise_or(np.array([True, True], dtype='bool'), np.array([False, True], dtype='bool'))
    array([ True, True])
    """
    return _ufunc_helper(x1, x2, _npi.bitwise_or, _np.bitwise_or, _npi.bitwise_or_scalar, None, out)


@set_module('mxnet.ndarray.numpy')
@wrap_np_binary_func
def ldexp(x1, x2, out=None, **kwargs):
    """
    Returns x1 * 2**x2, element-wise.
    The mantissas `x1` and twos exponents `x2` are used to construct
    floating point numbers ``x1 * 2**x2``.

    Parameters
    ----------
    x1 : ndarray or scalar
        Array of multipliers.
    x2 : ndarray or scalar, int
        Array of twos exponents.
    out : ndarray, optional
        A location into which the result is stored. If provided, it must have
        a shape that the inputs broadcast to. If not, a freshly-allocated array is returned.

    Returns
    -------
    y : ndarray or scalar
        The result of ``x1 * 2**x2``.
        This is a scalar if both `x1` and `x2` are scalars.

    Notes
    -----
    Complex dtypes are not supported, they will raise a TypeError.
    Different from numpy, we allow x2 to be float besides int.
    `ldexp` is useful as the inverse of `frexp`, if used by itself it is
    more clear to simply use the expression ``x1 * 2**x2``.

    Examples
    --------
    >>> np.ldexp(5, np.arange(4))
    array([  5.,  10.,  20.,  40.])
    """
    return _ufunc_helper(x1, x2, _npi.ldexp, _np.ldexp, _npi.ldexp_scalar, _npi.rldexp_scalar, out)


@set_module('mxnet.ndarray.numpy')
def inner(a, b):
    r"""
    Inner product of two arrays.
    Ordinary inner product of vectors for 1-D arrays (without complex
    conjugation), in higher dimensions a sum product over the last axes.

    Parameters
    ----------
    a, b : ndarray
        If `a` and `b` are nonscalar, their last dimensions must match.

    Returns
    -------
    out : ndarray
        `out.shape = a.shape[:-1] + b.shape[:-1]`

    Raises
    ------
    ValueError
        If the last dimension of `a` and `b` has different size.

    See Also
    --------
    tensordot : Sum products over arbitrary axes.
    dot : Generalised matrix product, using second last dimension of `b`.
    einsum : Einstein summation convention.

    Notes
    -----
    For vectors (1-D arrays) it computes the ordinary inner-product::
        np.inner(a, b) = sum(a[:]*b[:])
    More generally, if `ndim(a) = r > 0` and `ndim(b) = s > 0`::
        np.inner(a, b) = np.tensordot(a, b, axes=(-1,-1))
    or explicitly::
        np.inner(a, b)[i0,...,ir-1,j0,...,js-1]
            = sum(a[i0,...,ir-1,:]*b[j0,...,js-1,:])
    In addition `a` or `b` may be scalars, in which case::
    np.inner(a,b) = a*b

    Examples
    --------
    Ordinary inner product for vectors:
    >>> a = np.array([1,2,3])
    >>> b = np.array([0,1,0])
    >>> np.inner(a, b)
    2
    A multidimensional example:
    >>> a = np.arange(24).reshape((2,3,4))
    >>> b = np.arange(4)
    >>> np.inner(a, b)
    array([[ 14,  38,  62],
           [ 86, 110, 134]])
    """
    return tensordot(a, b, [-1, -1])


@set_module('mxnet.ndarray.numpy')
def outer(a, b):
    r"""
    Compute the outer product of two vectors.
    Given two vectors, ``a = [a0, a1, ..., aM]`` and
    ``b = [b0, b1, ..., bN]``,
    the outer product [1]_ is::
    [[a0*b0  a0*b1 ... a0*bN ]
    [a1*b0    .
    [ ...          .
    [aM*b0            aM*bN ]]

    Parameters
    ----------
    a : (M,) ndarray
        First input vector.  Input is flattened if
        not already 1-dimensional.
    b : (N,) ndarray
        Second input vector.  Input is flattened if
        not already 1-dimensional.

    Returns
    -------
    out : (M, N) ndarray
        ``out[i, j] = a[i] * b[j]``
    See also
    --------
    inner
    einsum : ``einsum('i,j->ij', a.ravel(), b.ravel())`` is the equivalent.
    ufunc.outer : A generalization to N dimensions and other operations.
                ``np.multiply.outer(a.ravel(), b.ravel())`` is the equivalent.
    References
    ----------
    .. [1] : G. H. Golub and C. F. Van Loan, *Matrix Computations*, 3rd
            ed., Baltimore, MD, Johns Hopkins University Press, 1996,
            pg. 8.
    Examples
    --------
    Make a (*very* coarse) grid for computing a Mandelbrot set:
    >>> rl = np.outer(np.ones((5,)), np.linspace(-2, 2, 5))
    >>> rl
    array([[-2., -1.,  0.,  1.,  2.],
        [-2., -1.,  0.,  1.,  2.],
        [-2., -1.,  0.,  1.,  2.],
        [-2., -1.,  0.,  1.,  2.],
        [-2., -1.,  0.,  1.,  2.]])
    """
    return tensordot(a.flatten(), b.flatten(), 0)


@set_module('mxnet.ndarray.numpy')
def vdot(a, b):
    r"""
    Return the dot product of two vectors.
    Note that `vdot` handles multidimensional arrays differently than `dot`:
    it does *not* perform a matrix product, but flattens input arguments
    to 1-D vectors first. Consequently, it should only be used for vectors.

    Parameters
    ----------
    a : ndarray
        First argument to the dot product.
    b : ndarray
        Second argument to the dot product.

    Returns
    -------
    output : ndarray
        Dot product of `a` and `b`.

    See Also
    --------
    dot : Return the dot product without using the complex conjugate of the
        first argument.

    Examples
    --------
    Note that higher-dimensional arrays are flattened!
    >>> a = np.array([[1, 4], [5, 6]])
    >>> b = np.array([[4, 1], [2, 2]])
    >>> np.vdot(a, b)
    30
    >>> np.vdot(b, a)
    30
    >>> 1*4 + 4*1 + 5*2 + 6*2
    30
    """
    return tensordot(a.flatten(), b.flatten(), 1)


@set_module('mxnet.ndarray.numpy')
def equal(x1, x2, out=None):
    """
    Return (x1 == x2) element-wise.
    Parameters
    ----------
    x1, x2 : ndarrays or scalars
        Input arrays. If ``x1.shape != x2.shape``, they must be broadcastable to
        a common shape (which becomes the shape of the output).
    out : ndarray, None, or tuple of ndarray and None, optional
        A location into which the result is stored. If provided, it must have
        a shape that the inputs broadcast to. If not provided or `None`,
        a freshly-allocated array is returned.
    Returns
    -------
    out : ndarray or scalar
        Output array of type bool, element-wise comparison of `x1` and `x2`.
        This is a scalar if both `x1` and `x2` are scalars.
    See Also
    --------
    not_equal, greater_equal, less_equal, greater, less
    Examples
    --------
    >>> np.equal(np.ones(2, 1)), np.zeros(1, 3))
    array([[False, False, False],
           [False, False, False]])
    >>> np.equal(1, np.ones(1))
    array([ True])
    """
    return _ufunc_helper(x1, x2, _npi.equal, _np.equal, _npi.equal_scalar, None, out)


@set_module('mxnet.ndarray.numpy')
def not_equal(x1, x2, out=None):
    """
    Return (x1 != x2) element-wise.
    Parameters
    ----------
    x1, x2 : ndarrays or scalars
        Input arrays. If ``x1.shape != x2.shape``, they must be broadcastable to
        a common shape (which becomes the shape of the output).
    out : ndarray, None, or tuple of ndarray and None, optional
        A location into which the result is stored. If provided, it must have
        a shape that the inputs broadcast to. If not provided or `None`,
        a freshly-allocated array is returned.
    Returns
    -------
    out : ndarray or scalar
        Output array of type bool, element-wise comparison of `x1` and `x2`.
        This is a scalar if both `x1` and `x2` are scalars.
    See Also
    --------
    equal, greater, greater_equal, less, less_equal
    Examples
    --------
    >>> np.not_equal(np.ones(2, 1)), np.zeros(1, 3))
    array([[ True,  True,  True],
           [ True,  True,  True]])
    >>> np.not_equal(1, np.ones(1))
    array([False])
    """
    return _ufunc_helper(x1, x2, _npi.not_equal, _np.not_equal, _npi.not_equal_scalar, None, out)


@set_module('mxnet.ndarray.numpy')
def greater(x1, x2, out=None):
    """
    Return the truth value of (x1 > x2) element-wise.
    Parameters
    ----------
    x1, x2 : ndarrays or scalars
        Input arrays. If ``x1.shape != x2.shape``, they must be broadcastable to
        a common shape (which becomes the shape of the output).
    out : ndarray, None, or tuple of ndarray and None, optional
        A location into which the result is stored. If provided, it must have
        a shape that the inputs broadcast to. If not provided or `None`,
        a freshly-allocated array is returned.
    Returns
    -------
    out : ndarray or scalar
        Output array of type bool, element-wise comparison of `x1` and `x2`.
        This is a scalar if both `x1` and `x2` are scalars.
    See Also
    --------
    equal, greater, greater_equal, less, less_equal
    Examples
    --------
    >>> np.greater(np.ones(2, 1)), np.zeros(1, 3))
    array([[ True,  True,  True],
           [ True,  True,  True]])
    >>> np.greater(1, np.ones(1))
    array([False])
    """
    return _ufunc_helper(x1, x2, _npi.greater, _np.greater, _npi.greater_scalar,
                         _npi.less_scalar, out)


@set_module('mxnet.ndarray.numpy')
def less(x1, x2, out=None):
    """
    Return the truth value of (x1 < x2) element-wise.
    Parameters
    ----------
    x1, x2 : ndarrays or scalars
        Input arrays. If ``x1.shape != x2.shape``, they must be broadcastable to
        a common shape (which becomes the shape of the output).
    out : ndarray, None, or tuple of ndarray and None, optional
        A location into which the result is stored. If provided, it must have
        a shape that the inputs broadcast to. If not provided or `None`,
        a freshly-allocated array is returned.
    Returns
    -------
    out : ndarray or scalar
        Output array of type bool, element-wise comparison of `x1` and `x2`.
        This is a scalar if both `x1` and `x2` are scalars.
    See Also
    --------
    equal, greater, greater_equal, less, less_equal
    Examples
    --------
    >>> np.less(np.ones(2, 1)), np.zeros(1, 3))
    array([[ True,  True,  True],
           [ True,  True,  True]])
    >>> np.less(1, np.ones(1))
    array([False])
    """
    return _ufunc_helper(x1, x2, _npi.less, _np.less, _npi.less_scalar, _npi.greater_scalar, out)


@set_module('mxnet.ndarray.numpy')
def greater_equal(x1, x2, out=None):
    """
    Return the truth value of (x1 >= x2) element-wise.
    Parameters
    ----------
    x1, x2 : ndarrays or scalars
        Input arrays. If ``x1.shape != x2.shape``, they must be broadcastable to
        a common shape (which becomes the shape of the output).
    out : ndarray, None, or tuple of ndarray and None, optional
        A location into which the result is stored. If provided, it must have
        a shape that the inputs broadcast to. If not provided or `None`,
        a freshly-allocated array is returned.
    Returns
    -------
    out : ndarray or scalar
        Output array of type bool, element-wise comparison of `x1` and `x2`.
        This is a scalar if both `x1` and `x2` are scalars.
    See Also
    --------
    equal, greater, greater_equal, less, less_equal
    Examples
    --------
    >>> np.greater_equal(np.ones(2, 1)), np.zeros(1, 3))
    array([[ True,  True,  True],
           [ True,  True,  True]])
    >>> np.greater_equal(1, np.ones(1))
    array([True])
    """
    return _ufunc_helper(x1, x2, _npi.greater_equal, _np.greater_equal, _npi.greater_equal_scalar,
                         _npi.less_equal_scalar, out)


@set_module('mxnet.ndarray.numpy')
def less_equal(x1, x2, out=None):
    """
    Return the truth value of (x1 <= x2) element-wise.
    Parameters
    ----------
    x1, x2 : ndarrays or scalars
        Input arrays. If ``x1.shape != x2.shape``, they must be broadcastable to
        a common shape (which becomes the shape of the output).
    out : ndarray, None, or tuple of ndarray and None, optional
        A location into which the result is stored. If provided, it must have
        a shape that the inputs broadcast to. If not provided or `None`,
        a freshly-allocated array is returned.
    Returns
    -------
    out : ndarray or scalar
        Output array of type bool, element-wise comparison of `x1` and `x2`.
        This is a scalar if both `x1` and `x2` are scalars.
    See Also
    --------
    equal, greater, greater_equal, less, less_equal
    Examples
    --------
    >>> np.less_equal(np.ones(2, 1)), np.zeros(1, 3))
    array([[False, False, False],
           [False, False, False]])
    >>> np.less_equal(1, np.ones(1))
    array([True])
    """
    return _ufunc_helper(x1, x2, _npi.less_equal, _np.less_equal, _npi.less_equal_scalar,
                         _npi.greater_equal_scalar, out)


@set_module('mxnet.ndarray.numpy')
def roll(a, shift, axis=None):
    """
    Roll array elements along a given axis.

    Elements that roll beyond the last position are re-introduced at
    the first.

    Parameters
    ----------
    a : ndarray
        Input array.
    shift : int or tuple of ints
        The number of places by which elements are shifted.  If a tuple,
        then `axis` must be a tuple of the same size, and each of the
        given axes is shifted by the corresponding number.  If an int
        while `axis` is a tuple of ints, then the same value is used for
        all given axes.
    axis : int or tuple of ints, optional
        Axis or axes along which elements are shifted.  By default, the
        array is flattened before shifting, after which the original
        shape is restored.

    Returns
    -------
    res : ndarray
        Output array, with the same shape as `a`.

    Notes
    -----
    Supports rolling over multiple dimensions simultaneously.

    Examples
    --------
    >>> x = np.arange(10)
    >>> np.roll(x, 2)
    array([8., 9., 0., 1., 2., 3., 4., 5., 6., 7.])
    >>> np.roll(x, -2)
    array([2., 3., 4., 5., 6., 7., 8., 9., 0., 1.])

    >>> x2 = np.reshape(x, (2,5))
    >>> x2
    array([[0., 1., 2., 3., 4.],
           [5., 6., 7., 8., 9.]])
    >>> np.roll(x2, 1)
    array([[9., 0., 1., 2., 3.],
           [4., 5., 6., 7., 8.]])
    >>> np.roll(x2, -1)
    array([[1., 2., 3., 4., 5.],
           [6., 7., 8., 9., 0.]])
    >>> np.roll(x2, 1, axis=0)
    array([[5., 6., 7., 8., 9.],
           [0., 1., 2., 3., 4.]])
    >>> np.roll(x2, -1, axis=0)
    array([[5., 6., 7., 8., 9.],
           [0., 1., 2., 3., 4.]])
    >>> np.roll(x2, 1, axis=1)
    array([[4., 0., 1., 2., 3.],
           [9., 5., 6., 7., 8.]])
    >>> np.roll(x2, -1, axis=1)
    array([[1., 2., 3., 4., 0.],
           [6., 7., 8., 9., 5.]])
   """
    return _api_internal.roll(a, shift, axis)


@set_module('mxnet.ndarray.numpy')
def rot90(m, k=1, axes=(0, 1)):
    """
    Rotate an array by 90 degrees in the plane specified by axes.
    Rotation direction is from the first towards the second axis.
    Parameters
    ----------
    m : ndarray
        Array of two or more dimensions.
    k : integer
        Number of times the array is rotated by 90 degrees.
    axes: (2,) array_like
        The array is rotated in the plane defined by the axes.
        Axes must be different.

    Returns
    -------
    y : ndarray
        A rotated view of `m`.

    -----
    rot90(m, k=1, axes=(1,0)) is the reverse of rot90(m, k=1, axes=(0,1))
    rot90(m, k=1, axes=(1,0)) is equivalent to rot90(m, k=-1, axes=(0,1))
    Examples
    --------
    >>> m = np.array([[1,2],[3,4]], 'int')
    >>> m
    array([[1, 2],
           [3, 4]], dtype=int64)
    >>> np.rot90(m)
    array([[2, 4],
           [1, 3]], dtype=int64)
    >>> np.rot90(m, 2)
    array([[4, 3],
           [2, 1]], dtype=int64)
    >>> m = np.arange(8).reshape((2,2,2))
    >>> np.rot90(m, 1, (1,2))
    array([[[1., 3.],
            [0., 2.]],

           [[5., 7.],
            [4., 6.]]])
    """
    return _api_internal.rot90(m, k, axes)


@set_module('mxnet.ndarray.numpy')
def einsum(*operands, **kwargs):
    r"""
    einsum(subscripts, *operands, out=None, optimize=False)

    Evaluates the Einstein summation convention on the operands.

    Using the Einstein summation convention, many common multi-dimensional,
    linear algebraic array operations can be represented in a simple fashion.
    In *implicit* mode `einsum` computes these values.

    In *explicit* mode, `einsum` provides further flexibility to compute
    other array operations that might not be considered classical Einstein
    summation operations, by disabling, or forcing summation over specified
    subscript labels.

    See the notes and examples for clarification.

    Parameters
    ----------
    subscripts : str
        Specifies the subscripts for summation as comma separated list of
        subscript labels. An implicit (classical Einstein summation)
        calculation is performed unless the explicit indicator '->' is
        included as well as subscript labels of the precise output form.
    operands : list of ndarray
        These are the arrays for the operation.
    out : ndarray, optional
        If provided, the calculation is done into this array.
    optimize : {False, True}, optional
        Controls if intermediate optimization should occur. No optimization
        will occur if False. Defaults to False.

    Returns
    -------
    output : ndarray
        The calculation based on the Einstein summation convention.

    Notes
    -----
    The Einstein summation convention can be used to compute
    many multi-dimensional, linear algebraic array operations. `einsum`
    provides a succinct way of representing these.

    A non-exhaustive list of these operations,
    which can be computed by `einsum`, is shown below along with examples:

    * Trace of an array, :py:func:`np.trace`.
    * Return a diagonal, :py:func:`np.diag`.
    * Array axis summations, :py:func:`np.sum`.
    * Transpositions and permutations, :py:func:`np.transpose`.
    * Matrix multiplication and dot product, :py:func:`np.matmul` :py:func:`np.dot`.
    * Vector inner and outer products, :py:func:`np.inner` :py:func:`np.outer`.
    * Broadcasting, element-wise and scalar multiplication, :py:func:`np.multiply`.
    * Tensor contractions, :py:func:`np.tensordot`.

    The subscripts string is a comma-separated list of subscript labels,
    where each label refers to a dimension of the corresponding operand.
    Whenever a label is repeated it is summed, so ``np.einsum('i,i', a, b)``
    is equivalent to :py:func:`np.inner(a,b) <np.inner>`. If a label
    appears only once, it is not summed, so ``np.einsum('i', a)`` produces a
    view of ``a`` with no changes. A further example ``np.einsum('ij,jk', a, b)``
    describes traditional matrix multiplication and is equivalent to
    :py:func:`np.matmul(a,b) <np.matmul>`. Repeated subscript labels in one
    operand take the diagonal. For example, ``np.einsum('ii', a)`` is equivalent
    to :py:func:`np.trace(a) <np.trace>`.

    In *implicit mode*, the chosen subscripts are important
    since the axes of the output are reordered alphabetically.  This
    means that ``np.einsum('ij', a)`` doesn't affect a 2D array, while
    ``np.einsum('ji', a)`` takes its transpose. Additionally,
    ``np.einsum('ij,jk', a, b)`` returns a matrix multiplication, while,
    ``np.einsum('ij,jh', a, b)`` returns the transpose of the
    multiplication since subscript 'h' precedes subscript 'i'.

    In *explicit mode* the output can be directly controlled by
    specifying output subscript labels.  This requires the
    identifier '->' as well as the list of output subscript labels.
    This feature increases the flexibility of the function since
    summing can be disabled or forced when required. The call
    ``np.einsum('i->', a)`` is like :py:func:`np.sum(a, axis=-1) <np.sum>`,
    and ``np.einsum('ii->i', a)`` is like :py:func:`np.diag(a) <np.diag>`.
    The difference is that `einsum` does not allow broadcasting by default.
    Additionally ``np.einsum('ij,jh->ih', a, b)`` directly specifies the
    order of the output subscript labels and therefore returns matrix
    multiplication, unlike the example above in implicit mode.

    To enable and control broadcasting, use an ellipsis.  Default
    NumPy-style broadcasting is done by adding an ellipsis
    to the left of each term, like ``np.einsum('...ii->...i', a)``.
    To take the trace along the first and last axes,
    you can do ``np.einsum('i...i', a)``, or to do a matrix-matrix
    product with the left-most indices instead of rightmost, one can do
    ``np.einsum('ij...,jk...->ik...', a, b)``.

    When there is only one operand, no axes are summed, and no output
    parameter is provided, a view into the operand is returned instead
    of a new array.  Thus, taking the diagonal as ``np.einsum('ii->i', a)``
    produces a view.

    The ``optimize`` argument which will optimize the contraction order
    of an einsum expression. For a contraction with three or more operands this
    can greatly increase the computational efficiency at the cost of a larger
    memory footprint during computation.

    Typically a 'greedy' algorithm is applied which empirical tests have shown
    returns the optimal path in the majority of cases. 'optimal' is not supported
    for now.

    This function differs from the original `numpy.einsum
    <https://docs.scipy.org/doc/numpy/reference/generated/numpy.einsum.html>`_ in
    the following way(s):

    - Does not support 'optimal' strategy
    - Does not support the alternative subscript like
        `einsum(op0, sublist0, op1, sublist1, ..., [sublistout])`
    - Does not produce view in any cases

    Examples
    --------
    >>> a = np.arange(25).reshape(5,5)
    >>> b = np.arange(5)
    >>> c = np.arange(6).reshape(2,3)

    Trace of a matrix:

    >>> np.einsum('ii', a)
    array(60.)

    Extract the diagonal (requires explicit form):

    >>> np.einsum('ii->i', a)
    array([ 0.,  6., 12., 18., 24.])

    Sum over an axis (requires explicit form):

    >>> np.einsum('ij->i', a)
    array([ 10.,  35.,  60.,  85., 110.])
    >>> np.sum(a, axis=1)
    array([ 10.,  35.,  60.,  85., 110.])

    For higher dimensional arrays summing a single axis can be done with ellipsis:

    >>> np.einsum('...j->...', a)
    array([ 10.,  35.,  60.,  85., 110.])

    Compute a matrix transpose, or reorder any number of axes:

    >>> np.einsum('ji', c)
    array([[0., 3.],
           [1., 4.],
           [2., 5.]])
    >>> np.einsum('ij->ji', c)
    array([[0., 3.],
           [1., 4.],
           [2., 5.]])
    >>> np.transpose(c)
    array([[0., 3.],
           [1., 4.],
           [2., 5.]])

    Vector inner products:

    >>> np.einsum('i,i', b, b)
    array(30.)

    Matrix vector multiplication:

    >>> np.einsum('ij,j', a, b)
    array([ 30.,  80., 130., 180., 230.])
    >>> np.dot(a, b)
    array([ 30.,  80., 130., 180., 230.])
    >>> np.einsum('...j,j', a, b)
    array([ 30.,  80., 130., 180., 230.])

    Broadcasting and scalar multiplication:

    >>> np.einsum('..., ...', np.array(3), c)
    array([[ 0.,  3.,  6.],
           [ 9., 12., 15.]])
    >>> np.einsum(',ij', np.array(3), c)
    array([[ 0.,  3.,  6.],
           [ 9., 12., 15.]])
    >>> np.multiply(3, c)
    array([[ 0.,  3.,  6.],
           [ 9., 12., 15.]])

    Vector outer product:

    >>> np.einsum('i,j', np.arange(2)+1, b)
    array([[0., 1., 2., 3., 4.],
           [0., 2., 4., 6., 8.]])

    Tensor contraction:

    >>> a = np.arange(60.).reshape(3,4,5)
    >>> b = np.arange(24.).reshape(4,3,2)
    >>> np.einsum('ijk,jil->kl', a, b)
    array([[4400., 4730.],
           [4532., 4874.],
           [4664., 5018.],
           [4796., 5162.],
           [4928., 5306.]])

    Example of ellipsis use:

    >>> a = np.arange(6).reshape((3,2))
    >>> b = np.arange(12).reshape((4,3))
    >>> np.einsum('ki,jk->ij', a, b)
    array([[10., 28., 46., 64.],
           [13., 40., 67., 94.]])
    >>> np.einsum('ki,...k->i...', a, b)
    array([[10., 28., 46., 64.],
           [13., 40., 67., 94.]])
    >>> np.einsum('k...,jk', a, b)
    array([[10., 28., 46., 64.],
           [13., 40., 67., 94.]])

    Chained array operations. For more complicated contractions, speed ups
    might be achieved by repeatedly computing a 'greedy' path. Performance
    improvements can be particularly significant with larger arrays:

    >>> a = np.ones(64).reshape(2,4,8)
    # Basic `einsum`: ~42.22ms  (benchmarked on 3.4GHz Intel Xeon.)
    >>> for iteration in range(500):
    ...     np.einsum('ijk,ilm,njm,nlk,abc->',a,a,a,a,a)
    # Greedy `einsum` (faster optimal path approximation): ~0.117ms
    >>> for iteration in range(500):
    ...     np.einsum('ijk,ilm,njm,nlk,abc->',a,a,a,a,a, optimize=True)
    """
    # Grab non-einsum kwargs; do not optimize by default.
    optimize_arg = kwargs.pop('optimize', False)
    out = kwargs.pop('out', None)

    subscripts = operands[0]
    operands = operands[1:]
    return _npi.einsum(*operands, subscripts=subscripts, out=out, optimize=int(optimize_arg))


@set_module('mxnet.ndarray.numpy')
def nonzero(a):
    """
    Return the indices of the elements that are non-zero.

    Returns a tuple of arrays, one for each dimension of `a`,
    containing the indices of the non-zero elements in that
    dimension. The values in `a` are always returned in
    row-major, C-style order.

    To group the indices by element, rather than dimension, use `argwhere`,
    which returns a row for each non-zero element.

    Parameters
    ----------
    a : ndarray
        Input array.

    Returns
    -------
    tuple_of_arrays : tuple
        Indices of elements that are non-zero.

    See Also
    --------
    ndarray.nonzero :
        Equivalent ndarray method.

    Notes
    -----
    While the nonzero values can be obtained with ``a[nonzero(a)]``, it is
    recommended to use ``x[x.astype(bool)]`` or ``x[x != 0]`` instead, which
    will correctly handle 0-d arrays.

    Examples
    --------
    >>> x = np.array([[3, 0, 0], [0, 4, 0], [5, 6, 0]])
    >>> x
    array([[3, 0, 0],
           [0, 4, 0],
           [5, 6, 0]], dtype=int32)
    >>> np.nonzero(x)
    (array([0, 1, 2, 2], dtype=int64), array([0, 1, 0, 1], dtype=int64))

    >>> x[np.nonzero(x)]
    array([3, 4, 5, 6])
    >>> np.transpose(np.stack(np.nonzero(x)))
    array([[0, 0],
           [1, 1],
           [2, 0],
           [2, 1]], dtype=int64)

    A common use for ``nonzero`` is to find the indices of an array, where
    a condition is True.  Given an array `a`, the condition `a` > 3 is a
    boolean array and since False is interpreted as 0, np.nonzero(a > 3)
    yields the indices of the `a` where the condition is true.

    >>> a = np.array([[1, 2, 3], [4, 5, 6], [7, 8, 9]], dtype=np.int32)
    >>> a > 3
    array([[False, False, False],
           [ True,  True,  True],
           [ True,  True,  True]])
    >>> np.nonzero(a > 3)
    (array([1, 1, 1, 2, 2, 2], dtype=int64), array([0, 1, 2, 0, 1, 2], dtype=int64))

    Using this result to index `a` is equivalent to using the mask directly:

    >>> a[np.nonzero(a > 3)]
    array([4, 5, 6, 7, 8, 9], dtype=int32)
    >>> a[a > 3]
    array([4, 5, 6, 7, 8, 9], dtype=int32)

    ``nonzero`` can also be called as a method of the array.

    >>> (a > 3).nonzero()
    (array([1, 1, 1, 2, 2, 2], dtype=int64), array([0, 1, 2, 0, 1, 2], dtype=int64))
    """
    out = _api_internal.nonzero(a).transpose()
    return tuple([out[i] for i in range(len(out))])


@set_module('mxnet.ndarray.numpy')
def percentile(a, q, axis=None, out=None, overwrite_input=None, interpolation='linear', keepdims=False): # pylint: disable=too-many-arguments
    """
    Compute the q-th percentile of the data along the specified axis.
    Returns the q-th percentile(s) of the array elements.

    Parameters
    ----------
    a : ndarray
        Input array
    q : ndarray
        Percentile or sequence of percentiles to compute.
    axis : {int, tuple of int, None}, optional
        Axis or axes along which the percentiles are computed. The default is to
        compute the percentile(s) along a flattened version of the array.
    out : ndarray, optional
        Alternative output array in which to place the result. It must have the same
        shape and buffer length as the expected output, but the type (of the output)
        will be cast if necessary.
    overwrite_input : bool, optional (Not supported yet)
        If True, then allow the input array a to be modified by intermediate calculations,
        to save memory. In this case, the contents of the input a after this function
        completes is undefined.
    interpolation : {'linear', 'lower', 'higher', 'midpoint', 'nearest'}
        This optional parameter specifies the interpolation method to use when the
        desired percentile lies between two data points i < j:
        'linear': i + (j - i) * fraction, where fraction is the fractional part of the
        index surrounded by i and j.
        'lower': i.
        'higher': j.
        'nearest': i or j, whichever is nearest.
        'midpoint': (i + j) / 2.
    keepdims : bool, optional
        If this is set to True, the axes which are reduced are left in the result as
        dimensions with size one. With this option, the result will broadcast
        correctly against the original array a.

    Returns
    -------
    percentile : scalar or ndarray
        Output array.

    Examples
    --------
    >>> a = np.array([[10, 7, 4], [3, 2, 1]])
    >>> a
    array([[10,  7,  4],
        [ 3,  2,  1]])
    >>> np.percentile(a, np.array(50))
    array(3.5)
    >>> np.percentile(a, np.array(50), axis=0)
    array([6.5, 4.5, 2.5])
    >>> np.percentile(a, np.array(50), axis=1)
    array([7.,  2.])
    >>> np.percentile(a, np.array(50), axis=1, keepdims=True)
    array([[7.],
        [2.]])

    >>> m = np.percentile(a, np.array(50), axis=0)
    >>> out = np.zeros_like(m)
    >>> np.percentile(a, np.array(50), axis=0, out=out)
    array([6.5, 4.5, 2.5])
    >>> m
    array([6.5, 4.5, 2.5])
    """
    if overwrite_input is not None:
        raise NotImplementedError('overwrite_input is not supported yet')
    return _api_internal.percentile(a, q, axis, interpolation, keepdims, out)


@set_module('mxnet.ndarray.numpy')
def quantile(a, q, axis=None, out=None, overwrite_input=None, interpolation='linear', keepdims=False): # pylint: disable=too-many-arguments
    """
    Compute the q-th quantile of the data along the specified axis.
    New in version 1.15.0.
    Parameters
    ----------
    a : ndarray
        Input array or object that can be converted to an array.
    q : ndarray
        Quantile or sequence of quantiles to compute, which must be between 0 and 1 inclusive.
    axis : {int, tuple of int, None}, optional
        Axis or axes along which the quantiles are computed.
        The default is to compute the quantile(s) along a flattened version of the array.
    out : ndarray, optional
        Alternative output array in which to place the result.
        It must have the same shape and buffer length as the expected output,
        but the type (of the output) will be cast if necessary.
    interpolation : {'linear', 'lower', 'higher', 'midpoint', 'nearest'}
        This optional parameter specifies the interpolation method to use
        when the desired quantile lies between two data points i < j:
            linear: i + (j - i) * fraction, where fraction is the fractional part of the index surrounded by i and j.
            lower: i.
            higher: j.
            nearest: i or j, whichever is nearest.
            midpoint: (i + j) / 2.
    keepdims : bool, optional
        If this is set to True, the axes which are reduced are left in the result as dimensions with size one.
        With this option, the result will broadcast correctly against the original array a.
    Returns
    -------
    quantile : ndarray
        If q is a single quantile and axis=None, then the result is a scalar.
        If multiple quantiles are given, first axis of the result corresponds to the quantiles.
        The other axes are the axes that remain after the reduction of a.
        If out is specified, that array is returned instead.
    See also
    --------
    mean
    Notes
    -----
    Given a vector V of length N, the q-th quantile of V is the value q of the way from the minimum
    to the maximum in a sorted copy of V. The values and distances of the two nearest neighbors
    as well as the interpolation parameter will determine the quantile if the normalized ranking
    does not match the location of q exactly. This function is the same as the median if q=0.5,
    the same as the minimum if q=0.0 and the same as the maximum if q=1.0.
    This function differs from the original `numpy.quantile
    <https://numpy.org/devdocs/reference/generated/numpy.quantile.html>`_ in
    the following aspects:
    - q must be ndarray type even if it is a scalar
    - do not support overwrite_input
    Examples
    --------
    >>> a = np.array([[10, 7, 4], [3, 2, 1]])
    >>> a
    array([[10., 7., 4.],
           [3., 2., 1.]])
    >>> q = np.array(0.5)
    >>> q
    array(0.5)
    >>> np.quantile(a, q)
    array(3.5)
    >>> np.quantile(a, q, axis=0)
    array([6.5, 4.5, 2.5])
    >>> np.quantile(a, q, axis=1)
    array([7., 2.])
    >>> np.quantile(a, q, axis=1, keepdims=True)
    array([[7.],
           [2.]])
    >>> m = np.quantile(a, q, axis=0)
    >>> out = np.zeros_like(m)
    >>> np.quantile(a, q, axis=0, out=out)
    array([6.5, 4.5, 2.5])
    >>> out
    array([6.5, 4.5, 2.5])
    """
    if overwrite_input is not None:
        raise NotImplementedError('overwrite_input is not supported yet')
    return _api_internal.percentile(a, q * 100, axis, interpolation, keepdims, out)


@set_module('mxnet.ndarray.numpy')
def shares_memory(a, b, max_work=None):
    """
    Determine if two arrays share memory

    Parameters
    ----------
    a, b : ndarray
        Input arrays

    Returns
    -------
    out : bool

    See Also
    --------
    may_share_memory

    Examples
    --------
    >>> np.may_share_memory(np.array([1,2]), np.array([5,8,9]))
    False

    This function differs from the original `numpy.shares_memory
    <https://docs.scipy.org/doc/numpy/reference/generated/numpy.shares_memory.html>`_ in
    the following way(s):

    - Does not support `max_work`, it is a dummy argument
    - Actually it is same as `may_share_memory` in MXNet DeepNumPy
    """
    return _api_internal.share_memory(a, b).item()


@set_module('mxnet.ndarray.numpy')
def may_share_memory(a, b, max_work=None):
    """
    Determine if two arrays might share memory

    A return of True does not necessarily mean that the two arrays
    share any element.  It just means that they *might*.

    Only the memory bounds of a and b are checked by default.

    Parameters
    ----------
    a, b : ndarray
        Input arrays

    Returns
    -------
    out : bool

    See Also
    --------
    shares_memory

    Examples
    --------
    >>> np.may_share_memory(np.array([1,2]), np.array([5,8,9]))
    False
    >>> x = np.zeros([3, 4])
    >>> np.may_share_memory(x[:,0], x[:,1])
    True

    This function differs from the original `numpy.may_share_memory
    <https://docs.scipy.org/doc/numpy/reference/generated/numpy.may_share_memory.html>`_ in
    the following way(s):

    - Does not support `max_work`, it is a dummy argument
    - Actually it is same as `shares_memory` in MXNet DeepNumPy
    """
    return _api_internal.share_memory(a, b).item()


@set_module('mxnet.ndarray.numpy')
def diff(a, n=1, axis=-1, prepend=None, append=None):  # pylint: disable=redefined-outer-name
    r"""
    Calculate the n-th discrete difference along the given axis.

    Parameters
    ----------
    a : ndarray
        Input array
    n : int, optional
        The number of times values are differenced. If zero, the input is returned as-is.
    axis : int, optional
        The axis along which the difference is taken, default is the last axis.
    prepend, append : ndarray, optional
        Not supported yet

    Returns
    -------
    diff : ndarray
        The n-th differences.
        The shape of the output is the same as a except along axis where the dimension is smaller by n.
        The type of the output is the same as the type of the difference between any two elements of a.

    Examples
    --------
    >>> x = np.array([1, 2, 4, 7, 0])
    >>> np.diff(x)
    array([ 1,  2,  3, -7])
    >>> np.diff(x, n=2)
    array([  1,   1, -10])

    >>> x = np.array([[1, 3, 6, 10], [0, 5, 6, 8]])
    >>> np.diff(x)
    array([[2, 3, 4],
           [5, 1, 2]])
    >>> np.diff(x, axis=0)
    array([[-1,  2,  0, -2]])

    Notes
    -----
    Optional inputs `prepend` and `append` are not supported yet
    """
    if (prepend or append):
        raise NotImplementedError('prepend and append options are not supported yet')
    return _api_internal.diff(a, n, axis)


@set_module('mxnet.ndarray.numpy')
def ediff1d(ary, to_end=None, to_begin=None):
    """
    The differences between consecutive elements of an array.

    Parameters
    ----------
    ary : ndarray
        If necessary, will be flattened before the differences are taken.
    to_end : ndarray or scalar, optional
        Number(s) to append at the end of the returned differences.
    to_begin : ndarray or scalar, optional
        Number(s) to prepend at the beginning of the returned differences.

    Returns
    -------
    ediff1d : ndarray
        The differences. Loosely, this is ``ary.flat[1:] - ary.flat[:-1]``.

    Examples
    --------
    >>> x = np.array([1, 2, 4, 7, 0])
    >>> np.ediff1d(x)
    array([ 1.,  2.,  3., -7.])

    >>> np.ediff1d(x, to_begin=-99, to_end=np.array([88, 99]))
    rray([-99.,   1.,   2.,   3.,  -7.,  88.,  99.])

    The returned array is always 1D.

    >>> y = np.array([[1, 2, 4], [1, 6, 24]])
    >>> np.ediff1d(y)
    array([ 1.,  2., -3.,  5., 18.])

    >>> np.ediff1d(x, to_begin=y)
    array([ 1.,  2.,  4.,  1.,  6., 24.,  1.,  2.,  3., -7.])
    """
    return _api_internal.ediff1d(ary, to_end, to_begin)


@set_module('mxnet.ndarray.numpy')
def resize(a, new_shape):
    """
    Return a new array with the specified shape.
    If the new array is larger than the original array, then the new
    array is filled with repeated copies of `a`.  Note that this behavior
    is different from a.resize(new_shape) which fills with zeros instead
    of repeated copies of `a`.

    Parameters
    ----------
    a : ndarray
        Array to be resized.
    new_shape : int or tuple of int
        Shape of resized array.

    Returns
    -------
    reshaped_array : ndarray
        The new array is formed from the data in the old array, repeated
        if necessary to fill out the required number of elements.  The
        data are repeated in the order that they are stored in memory.

    See Also
    --------
    ndarray.resize : resize an array in-place.

    Notes
    -----
    Warning: This functionality does **not** consider axes separately,
    i.e. it does not apply interpolation/extrapolation.
    It fills the return array with the required number of elements, taken
    from `a` as they are laid out in memory, disregarding strides and axes.
    (This is in case the new shape is smaller. For larger, see above.)
    This functionality is therefore not suitable to resize images,
    or data where each axis represents a separate and distinct entity.

    Examples
    --------
    >>> a = np.array([[0, 1], [2, 3]])
    >>> np.resize(a, (2, 3))
    array([[0., 1., 2.],
           [3., 0., 1.]])
    >>> np.resize(a, (1, 4))
    array([[0., 1., 2., 3.]])
    >>> np.resize(a,(2, 4))
    array([[0., 1., 2., 3.],
           [0., 1., 2., 3.]])
    """
    return _npi.resize_fallback(a, new_shape=new_shape)


@set_module('mxnet.ndarray.numpy')
def nan_to_num(x, copy=True, nan=0.0, posinf=None, neginf=None, **kwargs):
    """
    Replace NaN with zero and infinity with large finite numbers (default
    behaviour) or with the numbers defined by the user using the `nan`,
    `posinf` and/or `neginf` keywords.

    If `x` is inexact, NaN is replaced by zero or by the user defined value in
    `nan` keyword, infinity is replaced by the largest finite floating point
    values representable by ``x.dtype`` or by the user defined value in
    `posinf` keyword and -infinity is replaced by the most negative finite
    floating point values representable by ``x.dtype`` or by the user defined
    value in `neginf` keyword.

    For complex dtypes, the above is applied to each of the real and
    imaginary components of `x` separately.

    If `x` is not inexact, then no replacements are made.

    Parameters
    ----------
    x : ndarray
        Input data.
    copy : bool, optional
        Whether to create a copy of `x` (True) or to replace values
        in-place (False). The in-place operation only occurs if
        casting to an array does not require a copy.
        Default is True.
    nan : int, float, optional
        Value to be used to fill NaN values. If no value is passed
        then NaN values will be replaced with 0.0.
    posinf : int, float, optional
        Value to be used to fill positive infinity values. If no value is
        passed then positive infinity values will be replaced with a very
        large number.
    neginf : int, float, optional
        Value to be used to fill negative infinity values. If no value is
        passed then negative infinity values will be replaced with a very
        small (or negative) number.

        .. versionadded:: 1.13

    Returns
    -------
    out : ndarray
        `x`, with the non-finite values replaced. If `copy` is False, this may
        be `x` itself.

    Notes
    -----
    NumPy uses the IEEE Standard for Binary Floating-Point for Arithmetic
    (IEEE 754). This means that Not a Number is not equivalent to infinity.

    Examples
    --------
    >>> np.nan_to_num(np.inf)
    1.7976931348623157e+308
    >>> np.nan_to_num(-np.inf)
    -1.7976931348623157e+308
    >>> np.nan_to_num(np.nan)
    0.0
    >>> x = np.array([np.inf, -np.inf, np.nan, -128, 128])
    >>> np.nan_to_num(x)
    array([ 3.4028235e+38, -3.4028235e+38,  0.0000000e+00, -1.2800000e+02,
            1.2800000e+02])
    >>> np.nan_to_num(x, nan=-9999, posinf=33333333, neginf=33333333)
    array([ 3.3333332e+07,  3.3333332e+07, -9.9990000e+03, -1.2800000e+02,
            1.2800000e+02])
    >>> y = np.array([[-1, 0, 1],[9999,234,-14222]],dtype="float64")/0
    array([[-inf,  nan,  inf],
        [ inf,  inf, -inf]], dtype=float64)
    >>> np.nan_to_num(y)
    array([[-1.79769313e+308,  0.00000000e+000,  1.79769313e+308],
        [ 1.79769313e+308,  1.79769313e+308, -1.79769313e+308]], dtype=float64)
    >>> np.nan_to_num(y, nan=111111, posinf=222222)
    array([[-1.79769313e+308,  1.11111000e+005,  2.22222000e+005],
        [ 2.22222000e+005,  2.22222000e+005, -1.79769313e+308]], dtype=float64)
    >>> y
    array([[-inf,  nan,  inf],
       [ inf,  inf, -inf]], dtype=float64)
    >>> np.nan_to_num(y, copy=False, nan=111111, posinf=222222)
    array([[-1.79769313e+308,  1.11111000e+005,  2.22222000e+005],
       [ 2.22222000e+005,  2.22222000e+005, -1.79769313e+308]], dtype=float64)
    >>> y
    array([[-1.79769313e+308,  1.11111000e+005,  2.22222000e+005],
       [ 2.22222000e+005,  2.22222000e+005, -1.79769313e+308]], dtype=float64)
    """
    if isinstance(x, numeric_types):
        return _np.nan_to_num(x, copy, nan, posinf, neginf)
    elif isinstance(x, NDArray):
        if x.dtype in ['int8', 'uint8', 'int32', 'int64']:
            return x
        if not copy:
            return _api_internal.nan_to_num(x, copy, nan, posinf, neginf, x)
        return _api_internal.nan_to_num(x, copy, nan, posinf, neginf, None)
    else:
        raise TypeError('type {} not supported'.format(str(type(x))))


@set_module('mxnet.ndarray.numpy')
@wrap_np_unary_func
def isnan(x, out=None, **kwargs):
    """
    Test element-wise for NaN and return result as a boolean array.

    Parameters
    ----------
    x : ndarray
        Input array.
    out : ndarray or None, optional
        A location into which the result is stored.
        If provided, it must have the same shape and dtype as input ndarray.
        If not provided or `None`, a freshly-allocated array is returned.

    Returns
    -------
    y : ndarray or bool
        True where x is NaN, false otherwise.
        This is a scalar if x is a scalar.

    Notes
    -----
    NumPy uses the IEEE Standard for Binary Floating-Point for Arithmetic (IEEE 754).

    This function differs from the original `numpy.isinf
    <https://docs.scipy.org/doc/numpy/reference/generated/numpy.isnan.html>`_ in
    the following aspects:
    - Does not support complex number for now
    - Input type does not support Python native iterables(list, tuple, ...).
    - ``out`` param: cannot perform auto broadcasting. ``out`` ndarray's shape must be the same as the expected output.
    - ``out`` param: cannot perform auto type cast. ``out`` ndarray's dtype must be the same as the expected output.
    - ``out`` param does not support scalar input case.

    Examples
    --------
    >>> np.isnan(np.nan)
    True
    >>> np.isnan(np.inf)
    False
    >>> np.isnan(np.array([np.log(-1.),1.,np.log(0)]))
    array([ True, False, False])
    """
    return _unary_func_helper(x, _npi.isnan, _np.isnan, out=out, **kwargs)


@set_module('mxnet.ndarray.numpy')
@wrap_np_unary_func
def isinf(x, out=None, **kwargs):
    """
    Test element-wise for positive or negative infinity.

    Parameters
    ----------
    x : ndarray
        Input array.
    out : ndarray or None, optional
        A location into which the result is stored.
        If provided, it must have the same shape and dtype as input ndarray.
        If not provided or `None`, a freshly-allocated array is returned.

    Returns
    -------
    y : ndarray or bool
        True where x is positive or negative infinity, false otherwise.
        This is a scalar if x is a scalar.

    Notes
    -----
    NumPy uses the IEEE Standard for Binary Floating-Point for Arithmetic (IEEE 754).
    This means that Not a Number is not equivalent to infinity.

    This function differs from the original `numpy.isnan
    <https://docs.scipy.org/doc/numpy/reference/generated/numpy.isnan.html>`_ in
    the following aspects:
    - Does not support complex number for now
    - Input type does not support Python native iterables(list, tuple, ...).
    - ``out`` param: cannot perform auto broadcasting. ``out`` ndarray's shape must be the same as the expected output.
    - ``out`` param: cannot perform auto type cast. ``out`` ndarray's dtype must be the same as the expected output.
    - ``out`` param does not support scalar input case.

    Examples
    --------
    >>> np.isinf(np.inf)
    True
    >>> np.isinf(np.nan)
    False
    >>> np.isinf(np.array([np.inf, -np.inf, 1.0, np.nan]))
    array([ True,  True, False, False])
    >>> x = np.array([-np.inf, 0., np.inf])
    >>> y = np.array([True, True, True], dtype=np.bool_)
    >>> np.isinf(x, y)
    array([ True, False,  True])
    >>> y
    array([ True, False,  True])
    """
    return _unary_func_helper(x, _npi.isinf, _np.isinf, out=out, **kwargs)


@wrap_np_unary_func
def isposinf(x, out=None, **kwargs):
    """
    Test element-wise for positive infinity, return result as bool array.

    Parameters
    ----------
    x : ndarray
        Input array.
    out : ndarray or None, optional
        A location into which the result is stored.
        If provided, it must have the same shape and dtype as input ndarray.
        If not provided or `None`, a freshly-allocated array is returned.

    Returns
    -------
    y : ndarray or bool
        True where x is positive infinity, false otherwise.
        This is a scalar if x is a scalar.

    Notes
    -----
    NumPy uses the IEEE Standard for Binary Floating-Point for Arithmetic (IEEE 754).
    This means that Not a Number is not equivalent to infinity.

    Examples
    --------
    >>> np.isposinf(np.inf)
    True
    >>> np.isposinf(-np.inf)
    False
    >>> np.isposinf(np.nan)
    False
    >>> np.isposinf(np.array([-np.inf, 0., np.inf]))
    array([False, False,  True])
    >>> x = np.array([-np.inf, 0., np.inf])
    >>> y = np.array([True, True, True], dtype=np.bool)
    >>> np.isposinf(x, y)
    array([False, False,  True])
    >>> y
    array([False, False,  True])
    """
    return _unary_func_helper(x, _npi.isposinf, _np.isposinf, out=out, **kwargs)


@set_module('mxnet.ndarray.numpy')
@wrap_np_unary_func
def isneginf(x, out=None, **kwargs):
    """
    Test element-wise for negative infinity, return result as bool array.

    Parameters
    ----------
    x : ndarray
        Input array.
    out : ndarray or None, optional
        A location into which the result is stored.
        If provided, it must have the same shape and dtype as input ndarray.
        If not provided or `None`, a freshly-allocated array is returned.

    Returns
    -------
    y : ndarray or bool
        True where x is negative infinity, false otherwise.
        This is a scalar if x is a scalar.

    Notes
    -----
    NumPy uses the IEEE Standard for Binary Floating-Point for Arithmetic (IEEE 754).
    This means that Not a Number is not equivalent to infinity.

    Examples
    --------
    >>> np.isneginf(-np.inf)
    True
    >>> np.isneginf(np.inf)
    False
    >>> np.isneginf(float('-inf'))
    True
    >>> np.isneginf(np.array([-np.inf, 0., np.inf]))
    array([ True, False, False])
    >>> x = np.array([-np.inf, 0., np.inf])
    >>> y = np.array([True, True, True], dtype=np.bool)
    >>> np.isneginf(x, y)
    array([ True, False, False])
    >>> y
    array([ True, False, False])
    """
    return _unary_func_helper(x, _npi.isneginf, _np.isneginf, out=out, **kwargs)


@set_module('mxnet.ndarray.numpy')
@wrap_np_unary_func
def isfinite(x, out=None, **kwargs):
    """
    Test element-wise for finiteness (not infinity or not Not a Number).

    Parameters
    ----------
    x : ndarray
        Input array.
    out : ndarray or None, optional
        A location into which the result is stored.
        If provided, it must have the same shape and dtype as input ndarray.
        If not provided or `None`, a freshly-allocated array is returned.

    Returns
    -------
    y : ndarray or bool
        True where x is negative infinity, false otherwise.
        This is a scalar if x is a scalar.

    Notes
    -----
    Not a Number, positive infinity and negative infinity are considered to be non-finite.

    NumPy uses the IEEE Standard for Binary Floating-Point for Arithmetic (IEEE 754).
    This means that Not a Number is not equivalent to infinity.
    Also that positive infinity is not equivalent to negative infinity.
    But infinity is equivalent to positive infinity. Errors result if the second argument
    is also supplied when x is a scalar input, or if first and second arguments have different shapes.

    Examples
    --------
    >>> np.isfinite(1)
    True
    >>> np.isfinite(0)
    True
    >>> np.isfinite(np.nan)
    False
    >>> np.isfinite(np.inf)
    False
    >>> np.isfinite(-np.inf)
    False
    >>> np.isfinite(np.array([np.log(-1.),1.,np.log(0)]))
    array([False,  True, False])
    >>> x = np.array([-np.inf, 0., np.inf])
    >>> y = np.array([True, True, True], dtype=np.bool)
    >>> np.isfinite(x, y)
    array([False,  True, False])
    >>> y
    array([False,  True, False])
    """
    return _unary_func_helper(x, _npi.isfinite, _np.isfinite, out=out, **kwargs)


@set_module('mxnet.ndarray.numpy')
def where(condition, x=None, y=None):  # pylint: disable=too-many-return-statements
    """where(condition, [x, y])
    Return elements chosen from `x` or `y` depending on `condition`.

    .. note::
        When only `condition` is provided, this function is a shorthand for
        ``np.asarray(condition).nonzero()``. The rest of this documentation
        covers only the case where all three arguments are provided.

    Parameters
    ----------
    condition : ndarray
        Where True, yield `x`, otherwise yield `y`.
    x, y : ndarray
        Values from which to choose. `x`, `y` and `condition` need to be
        broadcastable to some shape. `x` and `y` must have the same dtype.

    Returns
    -------
    out : ndarray
        An array with elements from `x` where `condition` is True, and elements
        from `y` elsewhere.

    Notes
    -----
    If all the arrays are 1-D, `where` is equivalent to::

        [xv if c else yv
        for c, xv, yv in zip(condition, x, y)]

    This function differs from the original `numpy.where
    <https://docs.scipy.org/doc/numpy/reference/generated/numpy.where.html>`_ in
    the following way(s):

    - If `condition` is a scalar, this operator returns x or y directly without broadcasting.
    - If `condition` is ndarray, while both `x` and `y` are scalars,
        the output dtype will be `float32`.

    Examples
    --------
    >>> a = np.arange(10)
    >>> a
    array([0., 1., 2., 3., 4., 5., 6., 7., 8., 9.])
    >>> np.where(a < 5, a, 10*a)
    array([ 0.,  1.,  2.,  3.,  4., 50., 60., 70., 80., 90.])

    This can be used on multidimensional arrays too:

    >>> cond = np.array([[True, False], [True, True]])
    >>> x = np.array([[1, 2], [3, 4]])
    >>> y = np.array([[9, 8], [7, 6]])
    >>> np.where(cond, x, y)
    array([[1., 8.],
           [3., 4.]])

    The shapes of x, y, and the condition are broadcast together:

    >>> x, y = onp.ogrid[:3, :4]
    >>> x = np.array(x)
    >>> y = np.array(y)
    >>> np.where(x < y, x, 10 + y)  # both x and 10+y are broadcast
    array([[10,  0,  0,  0],
           [10, 11,  1,  1],
           [10, 11, 12,  2]], dtype=int64)

    >>> a = np.array([[0, 1, 2],
    ...               [0, 2, 4],
    ...               [0, 3, 6]])
    >>> np.where(a < 4, a, -1)  # -1 is broadcast
    array([[ 0.,  1.,  2.],
           [ 0.,  2., -1.],
           [ 0.,  3., -1.]])
    """
    if x is None and y is None:
        return nonzero(condition)
    else:
        if isinstance(condition, numeric_types):
            if condition != 0:
                return x
            else:
                return y
        else:
            return _api_internal.where(condition, x, y)


@set_module('mxnet.ndarray.numpy')
def polyval(p, x):
    """
    Evaluate a polynomial at specific values.
    If p is of length N, this function returns the value:
    p[0]*x**(N-1) + p[1]*x**(N-2) + ... + p[N-2]*x + p[N-1]
    If x is a sequence, then p(x) is returned for each element of x.
    If x is another polynomial then the composite polynomial p(x(t)) is returned.

    Parameters
    ----------
    p : ndarray
        1D array of polynomial coefficients (including coefficients equal to zero)
        from highest degree to the constant term.
    x : ndarray
        An array of numbers, at which to evaluate p.

    Returns
    -------
    values : ndarray
        Result array of polynomials

    Notes
    -----
    This function differs from the original `numpy.polyval
    <https://numpy.org/devdocs/reference/generated/numpy.polyval.html>`_ in
    the following way(s):
    - Does not support poly1d.
    - X should be ndarray type even if it contains only one element.

    Examples
    --------
    >>> p = np.array([3, 0, 1])
    array([3., 0., 1.])
    >>> x = np.array([5])
    array([5.])
    >>> np.polyval(p, x)  # 3 * 5**2 + 0 * 5**1 + 1
    array([76.])
    >>> x = np.array([5, 4])
    array([5., 4.])
    >>> np.polyval(p, x)
    array([76., 49.])
    """
    from ...numpy import ndarray
    if isinstance(p, numeric_types) and isinstance(x, numeric_types):
        return _np.polyval(p, x)
    elif isinstance(p, ndarray) and isinstance(x, ndarray):
        return _api_internal.polyval(p, x)
    else:
        raise TypeError('type not supported')


@set_module('mxnet.ndarray.numpy')
def bincount(x, weights=None, minlength=0):
    """
    Count number of occurrences of each value in array of non-negative ints.

    Parameters
    ----------
    x : ndarray
        input array, 1 dimension, nonnegative ints.
    weights: ndarray
        input weigths same shape as x. (Optional)
    minlength: int
        A minimum number of bins for the output. (Optional)

    Returns
    --------
    out : ndarray
        the result of binning the input array. The length of out is equal to amax(x)+1.

    Raises
    --------
    Value Error
        If the input is not 1-dimensional, or contains elements with negative values,
        or if minlength is negative
    TypeError
        If the type of the input is float or complex.

    Examples
    --------
    >>> np.bincount(np.arange(5))
    array([1, 1, 1, 1, 1])
    >>> np.bincount(np.array([0, 1, 1, 3, 2, 1, 7]))
    array([1, 3, 1, 1, 0, 0, 0, 1])

    >>> x = np.array([0, 1, 1, 3, 2, 1, 7, 23])
    >>> np.bincount(x).size == np.amax(x)+1
    True

    >>> np.bincount(np.arange(5, dtype=float))
    Traceback (most recent call last):
    File "<stdin>", line 1, in <module>
    TypeError: array cannot be safely cast to required type

    >>> w = np.array([0.3, 0.5, 0.2, 0.7, 1., -0.6]) # weights
    >>> x = np.array([0, 1, 1, 2, 2, 2])
    >>> np.bincount(x,  weights=w)
    array([ 0.3,  0.7,  1.1])
    """
    if minlength < 0:
        raise ValueError("Minlength value should greater than 0")
    return _api_internal.bincount(x, weights, minlength)


@set_module('mxnet.ndarray.numpy')
def pad(x, pad_width, mode='constant', **kwargs): # pylint: disable=too-many-arguments
    """
    Pad an array.

    Parameters
    ----------
    array : array_like of rank N
        The array to pad.
    pad_width : {sequence, array_like, int}
        Number of values padded to the edges of each axis.
        ((before_1, after_1), ... (before_N, after_N)) unique pad widths
        for each axis.
        ((before, after),) yields same before and after pad for each axis.
        (pad,) or int is a shortcut for before = after = pad width for all
        axes.
    mode : str or function, optional
        One of the following string values or a user supplied function.
        'constant' (default)
            Pads with a constant value.
        'edge'
            Pads with the edge values of array.
        'linear_ramp'
            not supported yet
        'maximum'
            Pads with the maximum value of all of the
            vector along each axis.
        'mean'
            not supported yet
        'median'
            not supported yet
        'minimum'
            Pads with the minimum value of all of the
            vector along each axis.
        'reflect'
            Pads with the reflection of the vector mirrored on
            the first and last values of the vector along each
            axis.
        'symmetric'
            Pads with the reflection of the vector mirrored
            along the edge of the array.
        'wrap'
            not supported yet.
        'empty'
            not supported yet.
        <function>
            not supported yet.
    stat_length : not supported yet
    constant_values : scalar, optional
        Used in 'constant'.  The values to set the padded values for each
        axis.
        Default is 0.

    end_values : not supported yet
    reflect_type : {'even', 'odd'}, optional
        only support even now

    Returns
    -------
    pad : ndarray
        Padded array of rank equal to `array` with shape increased
        according to `pad_width`.
    """
    # pylint: disable = too-many-return-statements, inconsistent-return-statements
    if not _np.asarray(pad_width).dtype.kind == 'i':
        raise TypeError('`pad_width` must be of integral type.')
    if not isinstance(pad_width, tuple):
        raise TypeError("`pad_width` must be tuple.")
    if mode == "linear_ramp":
        raise ValueError("mode {'linear_ramp'} is not supported.")
    if mode == "wrap":
        raise ValueError("mode {'wrap'} is not supported.")
    if mode == "median":
        raise ValueError("mode {'median'} is not supported.")
    if mode == "mean":
        raise ValueError("mode {'mean'} is not supported.")
    if mode == "empty":
        raise ValueError("mode {'empty'} is not supported.")
    if callable(mode):
        raise ValueError("mode {'<function>'} is not supported.")

    allowedkwargs = {
        'constant': ['constant_values'],
        'edge': [],
        'linear_ramp': ['end_values'],
        'maximum': ['stat_length'],
        'mean': ['stat_length'],
        'median': ['stat_length'],
        'minimum': ['stat_length'],
        'reflect': ['reflect_type'],
        'symmetric': ['reflect_type'],
        'wrap': [],
        }

    if isinstance(mode, _np.compat.basestring):
        # Make sure have allowed kwargs appropriate for mode
        for key in kwargs:
            if key not in allowedkwargs[mode]:
                raise ValueError('%s keyword not in allowed keywords %s' %(key, allowedkwargs[mode]))

    unsupported_kwargs = set(kwargs) - set(allowedkwargs[mode])
    if unsupported_kwargs:
        raise ValueError("unsupported keyword arguments for mode '{}': {}"
                         .format(mode, unsupported_kwargs))
    if mode == "constant":
        values = kwargs.get("constant_values", 0)
        if isinstance(values, tuple):
            raise TypeError("unsupported constant_values type: {'tuple'}.")
        _npi.pad(x, pad_width, mode='constant', constant_value=values)
    elif mode == "symmetric":
        values = kwargs.get("reflect_type", "even")
        if values != "even" and values is not None:
            raise ValueError("unsupported reflect_type '{}'".format(values))
        return _npi.pad(x, pad_width, mode='symmetric', reflect_type="even")
    elif mode == "edge":
        return _npi.pad(x, pad_width, mode='edge')
    elif mode == "reflect":
        values = kwargs.get("reflect_type", "even")
        if values != "even" and values is not None:
            raise ValueError("unsupported reflect_type '{}'".format(values))
        return _npi.pad(x, pad_width, mode='reflect', reflect_type="even")
    elif mode == "maximum":
        values = kwargs.get("stat_length", None)
        if values is not None:
            raise ValueError("unsupported stat_length '{}'".format(values))
        return _npi.pad(x, pad_width, mode='maximum')
    elif mode == "minimum":
        values = kwargs.get("stat_length", None)
        if values is not None:
            raise ValueError("unsupported stat_length '{}'".format(values))
        return _npi.pad(x, pad_width, mode='minimum')
    return _npi.pad(x, pad_width, mode='constant', constant_value=0)


@set_module('mxnet.ndarray.numpy')
def cumsum(a, axis=None, dtype=None, out=None):
    """
    Return the cumulative sum of the elements along a given axis.

    Parameters
    ----------
    a : array_like
        Input array.
    axis : int, optional
        Axis along which the cumulative sum is computed. The default
        (None) is to compute the cumsum over the flattened array.
    dtype : dtype, optional
        Type of the returned array and of the accumulator in which the
        elements are summed.  If `dtype` is not specified, it defaults
        to the dtype of `a`, unless `a` has an integer dtype with a
        precision less than that of the default platform integer.  In
        that case, the default platform integer is used.
    out : ndarray, optional
        Alternative output array in which to place the result. It must
        have the same shape and buffer length as the expected output
        but the type will be cast if necessary. See `doc.ufuncs`
        (Section "Output arguments") for more details.

    Returns
    -------
    cumsum_along_axis : ndarray.
        A new array holding the result is returned unless `out` is
        specified, in which case a reference to `out` is returned. The
        result has the same size as `a`, and the same shape as `a` if
        `axis` is not None or `a` is a 1-d array.

    Examples
    --------
    >>> a = np.array([[1,2,3], [4,5,6]])
    >>> a
    array([[1, 2, 3],
           [4, 5, 6]])
    >>> np.cumsum(a)
    array([ 1,  3,  6, 10, 15, 21])
    >>> np.cumsum(a, dtype=float)     # specifies type of output value(s)
    array([  1.,   3.,   6.,  10.,  15.,  21.])
    >>> np.cumsum(a,axis=0)      # sum over rows for each of the 3 columns
    array([[1, 2, 3],
           [5, 7, 9]])
    >>> np.cumsum(a,axis=1)      # sum over columns for each of the 2 rows
    array([[ 1,  3,  6],
           [ 4,  9, 15]])
    """
    return _api_internal.cumsum(a, axis, dtype, out)<|MERGE_RESOLUTION|>--- conflicted
+++ resolved
@@ -42,13 +42,8 @@
            'swapaxes', 'clip', 'argmax', 'argmin', 'std', 'var', 'indices', 'copysign', 'ravel', 'unravel_index',
            'diag_indices_from', 'hanning', 'hamming', 'blackman', 'flip', 'flipud', 'fliplr',
            'hypot', 'bitwise_and', 'bitwise_xor', 'bitwise_or', 'rad2deg', 'deg2rad', 'unique', 'lcm',
-<<<<<<< HEAD
            'tril', 'triu', 'identity', 'take', 'ldexp', 'vdot', 'inner', 'outer',
-           'equal', 'not_equal', 'greater', 'less', 'greater_equal', 'less_equal', 'rot90', 'einsum',
-=======
-           'tril', 'identity', 'take', 'ldexp', 'vdot', 'inner', 'outer',
            'equal', 'not_equal', 'greater', 'less', 'greater_equal', 'less_equal', 'roll', 'rot90', 'einsum',
->>>>>>> 4fa4e657
            'true_divide', 'nonzero', 'quantile', 'percentile', 'shares_memory', 'may_share_memory',
            'diff', 'ediff1d', 'resize', 'polyval', 'nan_to_num', 'isnan', 'isinf', 'isposinf', 'isneginf', 'isfinite',
            'where', 'bincount', 'pad', 'cumsum']
