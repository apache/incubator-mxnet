# pylint: disable=C0302
# Licensed to the Apache Software Foundation (ASF) under one
# or more contributor license agreements.  See the NOTICE file
# distributed with this work for additional information
# regarding copyright ownership.  The ASF licenses this file
# to you under the Apache License, Version 2.0 (the
# "License"); you may not use this file except in compliance
# with the License.  You may obtain a copy of the License at
#
#   http://www.apache.org/licenses/LICENSE-2.0
#
# Unless required by applicable law or agreed to in writing,
# software distributed under the License is distributed on an
# "AS IS" BASIS, WITHOUT WARRANTIES OR CONDITIONS OF ANY
# KIND, either express or implied.  See the License for the
# specific language governing permissions and limitations
# under the License.

# pylint: disable=unused-argument
"""Namespace for numpy operators used in Gluon dispatched by F=ndarray."""

import numpy as _np
from ...base import numeric_types, integer_types
from ...util import _sanity_check_params, set_module
from ...util import wrap_np_unary_func, wrap_np_binary_func
from ...context import current_context
from . import _internal as _npi
from . import _api_internal
from ..ndarray import NDArray


__all__ = ['shape', 'zeros', 'zeros_like', 'ones', 'ones_like', 'full', 'full_like', 'empty_like', 'invert', 'delete',
           'add', 'broadcast_to', 'subtract', 'multiply', 'divide', 'mod', 'remainder', 'fmod',
           'power', 'bitwise_not', 'trace', 'transpose',
           'arctan2', 'sin', 'cos', 'tan', 'sinh', 'cosh', 'tanh', 'log10', 'sqrt', 'cbrt', 'abs', 'insert', 'fabs',
           'absolute', 'exp', 'expm1', 'arcsin', 'arccos', 'arctan', 'sign', 'log', 'degrees', 'log2', 'matmul',
           'log1p', 'rint', 'radians', 'reciprocal', 'square', 'negative', 'fix', 'ceil', 'floor', 'histogram',
           'trunc', 'logical_not', 'arcsinh', 'arccosh', 'arctanh', 'argsort', 'all', 'any', 'sort',
           'tensordot', 'eye', 'linspace', 'median', 'tril_indices',
           'logspace', 'expand_dims', 'tile', 'arange', 'array_split', 'split', 'hsplit', 'vsplit', 'dsplit',
           'concatenate', 'append', 'stack', 'vstack', 'row_stack', 'column_stack', 'hstack', 'dstack',
           'average', 'mean', 'maximum', 'fmax', 'minimum', 'fmin', 'around', 'round', 'round_', 'flatnonzero',
<<<<<<< HEAD
           'max', 'min', 'amax', 'amin',
=======
           'logical_and', 'logical_or', 'logical_xor',
>>>>>>> 71a7b5d5
           'swapaxes', 'clip', 'argmax', 'argmin', 'std', 'var', 'indices', 'copysign', 'ravel', 'unravel_index',
           'diag_indices_from', 'hanning', 'hamming', 'blackman', 'flip', 'flipud', 'fliplr',
           'hypot', 'bitwise_and', 'bitwise_xor', 'bitwise_or', 'rad2deg', 'deg2rad', 'unique', 'lcm',
           'tril', 'triu', 'identity', 'take', 'ldexp', 'vdot', 'inner', 'outer', 'cross', 'kron',
           'equal', 'not_equal', 'greater', 'less', 'greater_equal', 'less_equal', 'roll', 'rot90', 'einsum',
           'true_divide', 'nonzero', 'quantile', 'percentile', 'shares_memory', 'may_share_memory', 'interp',
           'diff', 'ediff1d', 'resize', 'polyval', 'nan_to_num', 'isnan', 'isinf', 'isposinf', 'isneginf', 'isfinite',
           'atleast_1d', 'atleast_2d', 'atleast_3d',
           'where', 'bincount', 'rollaxis', 'pad', 'cumsum', 'sum', 'diag', 'diagonal']


@set_module('mxnet.ndarray.numpy')
def shape(a):
    """
    Return the shape of an array.

    Parameters
    ----------
    a : array_like
        Input array.

    Returns
    -------
    shape : tuple of ints
        The elements of the shape tuple give the lengths of the
        corresponding array dimensions.

    See Also
    --------
    ndarray.shape : Equivalent array method.

    Examples
    --------
    >>> np.shape(np.eye(3))
    (3, 3)
    >>> np.shape([[1, 2]])
    (1, 2)
    >>> np.shape([0])
    (1,)
    >>> np.shape(0)
    ()
    """
    return a.shape


@set_module('mxnet.ndarray.numpy')
def zeros(shape, dtype=None, order='C', ctx=None):  # pylint: disable=redefined-outer-name
    """Return a new array of given shape and type, filled with zeros.
    This function currently only supports storing multi-dimensional data
    in row-major (C-style).

    Parameters
    ----------
    shape : int or tuple of int
        The shape of the empty array.
    dtype : str or numpy.dtype, optional
        An optional value type. Default is `numpy.float32`. Note that this
        behavior is different from NumPy's `zeros` function where `float64`
        is the default value, because `float32` is considered as the default
        data type in deep learning.
    order : {'C'}, optional, default: 'C'
        How to store multi-dimensional data in memory, currently only row-major
        (C-style) is supported.
    ctx : Context, optional
        An optional device context (default is the current default context).

    Returns
    -------
    out : ndarray
        Array of zeros with the given shape, dtype, and ctx.
    """
    if order != 'C':
        raise NotImplementedError
    # If the following code (4 lines) regarding ctx is removed
    # np.zeros((3, 4)) can be as fast as 4.96 us
    if ctx is None:
        ctx = str(current_context())
    else:
        ctx = str(ctx)
    if dtype is not None and not isinstance(dtype, str):
        dtype = _np.dtype(dtype).name
    return _api_internal.zeros(shape, dtype, ctx)


@set_module('mxnet.ndarray.numpy')
def ones(shape, dtype=_np.float32, order='C', ctx=None):  # pylint: disable=redefined-outer-name
    """Return a new array of given shape and type, filled with ones.
    This function currently only supports storing multi-dimensional data
    in row-major (C-style).

    Parameters
    ----------
    shape : int or tuple of int
        The shape of the empty array.
    dtype : str or numpy.dtype, optional
        An optional value type. Default is `numpy.float32`. Note that this
        behavior is different from NumPy's `ones` function where `float64`
        is the default value, because `float32` is considered as the default
        data type in deep learning.
    order : {'C'}, optional, default: 'C'
        How to store multi-dimensional data in memory, currently only row-major
        (C-style) is supported.
    ctx : Context, optional
        An optional device context (default is the current default context).

    Returns
    -------
    out : ndarray
        Array of ones with the given shape, dtype, and ctx.
    """
    if order != 'C':
        raise NotImplementedError
    if ctx is None:
        ctx = current_context()
    dtype = _np.float32 if dtype is None else dtype
    return _npi.ones(shape=shape, ctx=ctx, dtype=dtype)


# pylint: disable=too-many-arguments, redefined-outer-name
@set_module('mxnet.ndarray.numpy')
def zeros_like(a, dtype=None, order='C', ctx=None, out=None):
    """
    Return an array of zeros with the same shape and type as a given array.

    Parameters
    ----------
    a : ndarray
        The shape and data-type of `a` define these same attributes of
        the returned array.
    dtype : data-type, optional
        Overrides the data type of the result.
        Temporarily do not support boolean type.
    order : {'C'}, optional
        Whether to store multidimensional data in C- or Fortran-contiguous
        (row- or column-wise) order in memory. Currently only supports C order.
    ctx: to specify the device, e.g. the i-th GPU.
    out : ndarray or None, optional
        A location into which the result is stored.
        If provided, it must have the same shape and dtype as input ndarray.
        If not provided or `None`, a freshly-allocated array is returned.

    Returns
    -------
    out : ndarray
          Array of zeros with the same shape and type as a.

    See Also
    --------
    empty_like : Return an empty array with shape and type of input.
    ones_like : Return an array of ones with shape and type of input.
    zeros_like : Return an array of zeros with shape and type of input.
    full : Return a new array of given shape filled with value.

    Examples
    --------
    >>> x = np.arange(6)
    >>> x = x.reshape((2, 3))
    >>> x
    array([[0., 1., 2.],
           [3., 4., 5.]])
    >>> np.zeros_like(x)
    array([[0., 0., 0.],
           [0., 0., 0.]])
    >>> np.zeros_like(x, int)
    array([[0, 0, 0],
           [0, 0, 0]], dtype=int64)
    >>> y = np.arange(3, dtype=float)
    >>> y
    array([0., 1., 2.], dtype=float64)
    >>> np.zeros_like(y)
    array([0., 0., 0.], dtype=float64)
    """
    if order != 'C':
        raise NotImplementedError
    return full_like(a, 0, dtype=dtype, order=order, ctx=ctx, out=out)


@set_module('mxnet.ndarray.numpy')
def ones_like(a, dtype=None, order='C', ctx=None, out=None):
    """
    Return an array of ones with the same shape and type as a given array.

    Parameters
    ----------
    a : ndarray
        The shape and data-type of `a` define these same attributes of
        the returned array.
    dtype : data-type, optional
        Overrides the data type of the result.
        Temporarily do not support boolean type.
    order : {'C'}, optional
        Whether to store multidimensional data in C- or Fortran-contiguous
        (row- or column-wise) order in memory. Currently only supports C order.
    ctx: to specify the device, e.g. the i-th GPU.
    out : ndarray or None, optional
        A location into which the result is stored.
        If provided, it must have the same shape and dtype as input ndarray.
        If not provided or `None`, a freshly-allocated array is returned.

    Returns
    -------
    out : ndarray
        Array of ones with the same shape and type as a.

    See Also
    --------
    empty_like : Return an empty array with shape and type of input.
    zeros_like : Return an array of zeros with shape and type of input.
    full_like : Return a new array with shape of input filled with value.
    ones : Return a new array setting values to one.

    Examples
    --------
    >>> x = np.arange(6)
    >>> x = x.reshape((2, 3))
    >>> x
    array([[0., 1., 2.],
           [3., 4., 5.]])
    >>> np.ones_like(x)
    array([[1., 1., 1.],
           [1., 1., 1.]])
    >>> np.ones_like(x, int)
    array([[1, 1, 1],
           [1, 1, 1]], dtype=int64)
    >>> y = np.arange(3, dtype=float)
    >>> y
    array([0., 1., 2.], dtype=float64)
    >>> np.ones_like(y)
    array([1., 1., 1.], dtype=float64)
    """
    return full_like(a, 1, dtype=dtype, order=order, ctx=ctx, out=out)


@set_module('mxnet.ndarray.numpy')
def broadcast_to(array, shape):
    """
    Broadcast an array to a new shape.

    Parameters
    ----------
    array : ndarray or scalar
        The array to broadcast.
    shape : tuple
        The shape of the desired array.

    Returns
    -------
    broadcast : array
        A readonly view on the original array with the given shape. It is
        typically not contiguous. Furthermore, more than one element of a
        broadcasted array may refer to a single memory location.

    Raises
    ------
    MXNetError
        If the array is not compatible with the new shape according to NumPy's
        broadcasting rules.
    """
    if _np.isscalar(array):
        return full(shape, array)
    return _api_internal.broadcast_to(array, shape)


@set_module('mxnet.ndarray.numpy')
def full(shape, fill_value, dtype=None, order='C', ctx=None, out=None):  # pylint: disable=too-many-arguments
    """
    Return a new array of given shape and type, filled with `fill_value`.

    Parameters
    ----------
    shape : int or sequence of ints
        Shape of the new array, e.g., ``(2, 3)`` or ``2``.
    fill_value : scalar or ndarray
        Fill value.
    dtype : data-type, optional
        The desired data-type for the array. The default, `None`, means
        `np.array(fill_value).dtype`.
    order : {'C'}, optional
        Whether to store multidimensional data in C- or Fortran-contiguous
        (row- or column-wise) order in memory. Currently only supports C order.
    ctx: to specify the device, e.g. the i-th GPU.
    out : ndarray or None, optional
        A location into which the result is stored.
        If provided, it must have the same shape and dtype as input ndarray.
        If not provided or `None`, a freshly-allocated array is returned.

    Returns
    -------
    out : ndarray
        Array of `fill_value` with the given shape, dtype, and order.
        If `fill_value` is an ndarray, out will have the same context as `fill_value`
        regardless of the provided `ctx`.

    Notes
    -----
    This function differs from the original `numpy.full
    https://docs.scipy.org/doc/numpy/reference/generated/numpy.full.html`_ in
    the following way(s):
    - Have an additional `ctx` argument to specify the device
    - Have an additional `out` argument
    - Currently does not support `order` selection

    See Also
    --------
    empty : Return a new uninitialized array.
    ones : Return a new array setting values to one.
    zeros : Return a new array setting values to zero.

    Examples
    --------
    >>> np.full((2, 2), 10)
    array([[10., 10.],
           [10., 10.]])
    >>> np.full((2, 2), 2, dtype=np.int32, ctx=mx.cpu(0))
    array([[2, 2],
           [2, 2]], dtype=int32)

    """
    if order != 'C':
        raise NotImplementedError
    if ctx is None:
        ctx = current_context()
    if isinstance(fill_value, NDArray):
        if dtype is None:
            ret = broadcast_to(fill_value, shape)
        else:
            ret = broadcast_to(fill_value, shape).astype(dtype)
        return ret
    if isinstance(fill_value, bool):
        fill_value = int(fill_value)
        dtype = _np.bool if dtype is None else dtype
    dtype = _np.float32 if dtype is None else dtype
    return _npi.full(shape=shape, value=fill_value, ctx=ctx, dtype=dtype, out=out)
# pylint: enable=too-many-arguments, redefined-outer-name


@set_module('mxnet.ndarray.numpy')
def full_like(a, fill_value, dtype=None, order='C', ctx=None, out=None): # pylint: disable=too-many-arguments
    """
    Return a full array with the same shape and type as a given array.

    Parameters
    ----------
    a : ndarray
        The shape and data-type of `a` define these same attributes of
        the returned array.
    fill_value : scalar
        Fill value.
    dtype : data-type, optional
        Overrides the data type of the result.
        Temporarily do not support boolean type.
    order : {'C'}, optional
        Whether to store multidimensional data in C- or Fortran-contiguous
        (row- or column-wise) order in memory. Currently only supports C order.
    ctx: to specify the device, e.g. the i-th GPU.
    out : ndarray or None, optional
        A location into which the result is stored.
        If provided, it must have the same shape and dtype as input ndarray.
        If not provided or `None`, a freshly-allocated array is returned.

    Returns
    -------
    out : ndarray
        Array of `fill_value` with the same shape and type as `a`.

    See Also
    --------
    empty_like : Return an empty array with shape and type of input.
    ones_like : Return an array of ones with shape and type of input.
    zeros_like : Return an array of zeros with shape and type of input.
    full : Return a new array of given shape filled with value.

    Examples
    --------
    >>> x = np.arange(6, dtype=int)
    >>> np.full_like(x, 1)
    array([1, 1, 1, 1, 1, 1], dtype=int64)
    >>> np.full_like(x, 0.1)
    array([0, 0, 0, 0, 0, 0], dtype=int64)
    >>> np.full_like(x, 0.1, dtype=np.float64)
    array([0.1, 0.1, 0.1, 0.1, 0.1, 0.1], dtype=float64)
    >>> np.full_like(x, np.nan, dtype=np.double)
    array([nan, nan, nan, nan, nan, nan], dtype=float64)
    >>> y = np.arange(6, dtype=np.float32)
    >>> np.full_like(y, 0.1)
    array([0.1, 0.1, 0.1, 0.1, 0.1, 0.1])
    """
    if order != 'C':
        raise NotImplementedError
    if isinstance(fill_value, bool):
        fill_value = int(fill_value)
    if ctx is None:
        ctx = str(current_context())
    else:
        ctx = str(ctx)
    if dtype is not None and not isinstance(dtype, str):
        dtype = _np.dtype(dtype).name
    return _api_internal.full_like(a, fill_value, dtype, ctx, out)


@set_module('mxnet.ndarray.numpy')
def empty_like(prototype, dtype=None, order='C', subok=False, shape=None): # pylint: disable=W0621
    """
    Return a new array with the same shape and type as a given array.

    Parameters
    ----------
    prototype : ndarray
        The shape and data-type of `prototype` define these same attributes
        of the returned array.
    dtype : data-type, optional
        Overrides the data type of the result.
    order : {'C'}, optional
        Whether to store multidimensional data in C- or Fortran-contiguous
        (row- or column-wise) order in memory. Currently only supports C order.
    subok : {False}, optional
        If True, then the newly created array will use the sub-class
        type of 'a', otherwise it will be a base-class array. Defaults
        to False.
        (Only support False at this moment)
    shape : int or sequence of ints, optional.
        Overrides the shape of the result. If order='K' and the number of
        dimensions is unchanged, will try to keep order, otherwise,
        order='C' is implied.
        (Not supported at this moment)

    Returns
    -------
    out : ndarray
        Array of uninitialized (arbitrary) data with the same
        shape and type as `prototype`.

    See Also
    --------
    ones_like : Return an array of ones with shape and type of input.
    zeros_like : Return an array of zeros with shape and type of input.
    full_like : Return a new array with shape of input filled with value.
    empty : Return a new uninitialized array.

    Notes
    -----
    This function does *not* initialize the returned array; to do that use
    `zeros_like` or `ones_like` instead.  It may be marginally faster than
    the functions that do set the array values.

    Examples
    --------
    >>> a = np.array([[1,2,3], [4,5,6]])
    >>> np.empty_like(a)
    array([[-5764607523034234880, -2305834244544065442,           4563075075], # uninitialized
           [          4567052944, -5764607523034234880,      844424930131968]])
    >>> a = np.array([[1., 2., 3.],[4.,5.,6.]])
    >>> np.empty_like(a)
    array([[4.9e-324, 9.9e-324, 1.5e-323], # uninitialized
           [2.0e-323, 2.5e-323, 3.0e-323]])
    """
    dtype_list = {None:'None', _np.int8:'int8', _np.uint8:'uint8', _np.int32:'int32',
                  _np.int64:'int64', _np.float16:'float16', _np.float32:'float32',
                  _np.float64:'float64', _np.bool_:'bool_', bool:'bool', int:'int64', float:'float64'}
    if order != 'C':
        raise NotImplementedError("Only support C-order at this moment")
    if subok:
        raise NotImplementedError("Creating array by using sub-class is not supported at this moment")
    if shape is not None:
        raise NotImplementedError("Assigning new shape is not supported at this moment")
    try:
        dtype = dtype if isinstance(dtype, str) else dtype_list[dtype]
    except:
        raise NotImplementedError("Do not support this dtype at this moment")
    return _npi.empty_like_fallback(prototype, dtype=dtype, order=order, subok=subok, shape=shape)


@set_module('mxnet.ndarray.numpy')
def arange(start, stop=None, step=1, dtype=None, ctx=None):
    """Return evenly spaced values within a given interval.

    Values are generated within the half-open interval ``[start, stop)``
    (in other words, the interval including `start` but excluding `stop`).
    For integer arguments the function is equivalent to the Python built-in
    `range` function, but returns an ndarray rather than a list.

    Parameters
    ----------
    start : number, optional
        Start of interval. The interval includes this value.  The default
        start value is 0.
    stop : number
        End of interval. The interval does not include this value, except
        in some cases where `step` is not an integer and floating point
        round-off affects the length of `out`.
    step : number, optional
        Spacing between values. For any output `out`, this is the distance
        between two adjacent values, ``out[i+1] - out[i]``.  The default
        step size is 1.  If `step` is specified as a position argument,
        `start` must also be given.
    dtype : dtype
        The type of the output array. The default is `float32`.

    Returns
    -------
    arange : ndarray
        Array of evenly spaced values.

        For floating point arguments, the length of the result is
        ``ceil((stop - start)/step)``.  Because of floating point overflow,
        this rule may result in the last element of `out` being greater
        than `stop`.
    """
    if dtype is None:
        dtype = 'float32'
    if dtype is not isinstance(dtype, str):
        dtype = _np.dtype(dtype).name
    if ctx is None:
        ctx = str(current_context())
    else:
        ctx = str(ctx)
    if stop is None:
        stop = start
        start = 0
    if step is None:
        step = 1
    if start is None and stop is None:
        raise ValueError('start and stop cannot be both None')
    if step == 0:
        raise ZeroDivisionError('step cannot be 0')
    return _api_internal.arange(start, stop, step, dtype, ctx)


@set_module('mxnet.ndarray.numpy')
def identity(n, dtype=None, ctx=None):
    """
    Return the identity array.

    The identity array is a square array with ones on
    the main diagonal.

    Parameters
    ----------
    n : int
        Number of rows (and columns) in `n` x `n` output.
    dtype : data-type, optional
        Data-type of the output.  Defaults to ``numpy.float32``.
    ctx : Context, optional
        An optional device context (default is the current default context).

    Returns
    -------
    out : ndarray
        `n` x `n` array with its main diagonal set to one,
        and all other elements 0.

    Examples
    --------
    >>> np.identity(3)
    >>> np.identity(3)
    array([[1., 0., 0.],
           [0., 1., 0.],
           [0., 0., 1.]])
    """
    if not isinstance(n, int):
        raise TypeError("Input 'n' should be an integer")
    if n < 0:
        raise ValueError("Input 'n' cannot be negative")
    if ctx is None:
        ctx = current_context()
    dtype = _np.float32 if dtype is None else dtype
    return _npi.identity(shape=(n, n), ctx=ctx, dtype=dtype)


# pylint: disable=redefined-outer-name
@set_module('mxnet.ndarray.numpy')
def take(a, indices, axis=None, mode='raise', out=None):
    r"""
    Take elements from an array along an axis.

    When axis is not None, this function does the same thing as "fancy"
    indexing (indexing arrays using arrays); however, it can be easier to use
    if you need elements along a given axis. A call such as
    ``np.take(arr, indices, axis=3)`` is equivalent to
    ``arr[:,:,:,indices,...]``.

    Explained without fancy indexing, this is equivalent to the following use
    of `ndindex`, which sets each of ``ii``, ``jj``, and ``kk`` to a tuple of
    indices::

        Ni, Nk = a.shape[:axis], a.shape[axis+1:]
        Nj = indices.shape
        for ii in ndindex(Ni):
            for jj in ndindex(Nj):
                for kk in ndindex(Nk):
                    out[ii + jj + kk] = a[ii + (indices[jj],) + kk]

    Parameters
    ----------
    a : ndarray
        The source array.
    indices : ndarray
        The indices of the values to extract. Also allow scalars for indices.
    axis : int, optional
        The axis over which to select values. By default, the flattened
        input array is used.
    out : ndarray, optional
        If provided, the result will be placed in this array. It should
        be of the appropriate shape and dtype.
    mode : {'clip', 'wrap'}, optional
        Specifies how out-of-bounds indices will behave.

        * 'clip' -- clip to the range (default)
        * 'wrap' -- wrap around

        'clip' mode means that all indices that are too large are replaced
        by the index that addresses the last element along that axis. Note
        that this disables indexing with negative numbers.

    Returns
    -------
    out : ndarray
        The returned array has the same type as `a`.

    Notes
    -----

    This function differs from the original `numpy.take
    <https://docs.scipy.org/doc/numpy/reference/generated/numpy.take.html>`_ in
    the following way(s):

    - Only ndarray or scalar ndarray is accepted as valid input.

    Examples
    --------
    >>> a = np.array([4, 3, 5, 7, 6, 8])
    >>> indices = np.array([0, 1, 4])
    >>> np.take(a, indices)
    array([4., 3., 6.])

    In this example for `a` is an ndarray, "fancy" indexing can be used.

    >>> a[indices]
    array([4., 3., 6.])

    If `indices` is not one dimensional, the output also has these dimensions.

    >>> np.take(a, np.array([[0, 1], [2, 3]]))
    array([[4., 3.],
           [5., 7.]])
    """
    if mode not in ('wrap', 'clip', 'raise'):
        raise NotImplementedError(
            "function take does not support mode '{}'".format(mode))
    if axis is None:
        return _api_internal.take(_npi.reshape(a, -1), indices, 0, mode, out)
    else:
        return _api_internal.take(a, indices, axis, mode, out)
# pylint: enable=redefined-outer-name


@set_module('mxnet.ndarray.numpy')
def insert(arr, obj, values, axis=None):
    """
    Insert values along the given axis before the given indices.

    Parameters
    ----------
    arr : ndarray
        Input array.
    obj : int, slice or ndarray of int64
        Object that defines the index or indices before which `values` is
        inserted.
        Support for multiple insertions when `obj` is a single scalar or a
        sequence with one element (only support int32 and int64 element).
    values : ndarray
        Values to insert into `arr`.
        If the type of values is different from that of arr, values is converted
        to the type of arr.
    axis : int, optional
        Axis along which to insert `values`.  If `axis` is None then `arr`
        is flattened first.

    Returns
    -------
    out : ndarray
        A copy of `arr` with `values` inserted.  Note that `insert`
        does not occur in-place: a new array is returned. If
        `axis` is None, `out` is a flattened array.

    Notes
    -----
    - Note that for higher dimensional inserts `obj=0` behaves very different
    from `obj=[0]` just like `arr[:,0,:] = values` is different from
    `arr[:,[0],:] = values`.
    - If obj is a ndarray, it's dtype only supports int64

    Examples
    --------
    >>> a = np.array([[1, 1], [2, 2], [3, 3]])
    >>> a
    array([[1., 1.],
           [2., 2.],
           [3., 3.]])
    >>> np.insert(a, 1, np.array(5))
    array([1., 5., 1., 2., 2., 3., 3.])
    >>> np.insert(a, 1, np.array(5), axis=1)
    array([[1., 5., 1.],
           [2., 5., 2.],
           [3., 5., 3.]])

    Difference between sequence and scalars:

    >>> np.insert(a, np.array([1], dtype=np.int64), np.array([[1],[2],[3]]), axis=1)
    array([[1., 1., 1.],
           [2., 2., 2.],
           [3., 3., 3.]])
    >>> np.insert(a, 1, np.array([1, 2, 3]), axis=1)
    array([[1., 1., 1.],
           [2., 2., 2.],
           [3., 3., 3.]])

    >>> b = a.flatten()
    >>> b
    array([1., 1., 2., 2., 3., 3.])
    >>> np.insert(b, np.array([2, 2], dtype=np.int64), np.array([5, 6]))
    array([1., 1., 5., 6., 2., 2., 3., 3.])

    >>> np.insert(b, slice(2, 4), np.array([5, 6]))
    array([1., 1., 5., 2., 6., 2., 3., 3.])

    # type casting
    >>> np.insert(b.astype(np.int32), np.array([2, 2],dtype='int64'), np.array([7.13, False]))
    array([1, 1, 7, 0, 2, 2, 3, 3], dtype=int32)

    >>> x = np.arange(8).reshape(2, 4)
    >>> idx = np.array([1, 3], dtype=np.int64)
    >>> np.insert(x, idx, np.array([999]), axis=1)
    array([[  0., 999.,   1.,   2., 999.,   3.],
           [  4., 999.,   5.,   6., 999.,   7.]])
    """
    if isinstance(values, numeric_types):
        if isinstance(obj, slice):
            start = obj.start
            stop = obj.stop
            step = 1 if obj.step is None else obj.step
            return _api_internal.insert_slice(arr, values, start, stop, step, axis)
        elif isinstance(obj, integer_types):
            return _api_internal.insert_scalar(arr, values, obj, axis)
        elif isinstance(obj, NDArray):
            return _api_internal.insert_tensor(arr, obj, values, axis)

    if not isinstance(arr, NDArray):
        raise TypeError("'arr' can not support type {}".format(str(type(arr))))
    if not isinstance(values, NDArray):
        raise TypeError("'values' can not support type {}".format(str(type(values))))
    if isinstance(obj, slice):
        start = obj.start
        stop = obj.stop
        step = 1 if obj.step is None else obj.step
        return _api_internal.insert_slice(arr, values, start, stop, step, axis)
    elif isinstance(obj, integer_types):
        return _api_internal.insert_scalar(arr, values, obj, axis)
    elif isinstance(obj, NDArray):
        return _api_internal.insert_tensor(arr, values, obj, axis)
    else:
        raise TypeError("'obj' can not support type {}".format(str(type(obj))))


#pylint: disable= too-many-arguments, no-member, protected-access
def _ufunc_helper(lhs, rhs, fn_array, fn_scalar, lfn_scalar, rfn_scalar=None, out=None):
    """ Helper function for element-wise operation.
    The function will perform numpy-like broadcasting if needed and call different functions.

    Parameters
    --------
    lhs : ndarray or numeric value
        Left-hand side operand.

    rhs : ndarray or numeric value
        Right-hand operand,

    fn_array : function
        Function to be called if both lhs and rhs are of ``ndarray`` type.

    fn_scalar : function
        Function to be called if both lhs and rhs are numeric values.

    lfn_scalar : function
        Function to be called if lhs is ``ndarray`` while rhs is numeric value

    rfn_scalar : function
        Function to be called if lhs is numeric value while rhs is ``ndarray``;
        if none is provided, then the function is commutative, so rfn_scalar is equal to lfn_scalar

    Returns
    --------
    mxnet.numpy.ndarray or scalar
        result array or scalar
    """
    from ...numpy import ndarray
    from ..ndarray import from_numpy  # pylint: disable=unused-import
    if isinstance(lhs, numeric_types):
        if isinstance(rhs, numeric_types):
            return fn_scalar(lhs, rhs, out=out)
        else:
            if rfn_scalar is None:
                # commutative function
                return lfn_scalar(rhs, float(lhs), out=out)
            else:
                return rfn_scalar(rhs, float(lhs), out=out)
    elif isinstance(rhs, numeric_types):
        return lfn_scalar(lhs, float(rhs), out=out)
    elif isinstance(lhs, ndarray) and isinstance(rhs, ndarray):
        return fn_array(lhs, rhs, out=out)
    else:
        raise TypeError('type {} not supported'.format(str(type(rhs))))
#pylint: enable= too-many-arguments, no-member, protected-access


@set_module('mxnet.ndarray.numpy')
def unique(ar, return_index=False, return_inverse=False, return_counts=False, axis=None):
    """
    Find the unique elements of an array.

    Returns the sorted unique elements of an array. There are three optional
    outputs in addition to the unique elements:

    * the indices of the input array that give the unique values
    * the indices of the unique array that reconstruct the input array
    * the number of times each unique value comes up in the input array

    Parameters
    ----------
    ar : ndarray
        Input array. Unless `axis` is specified, this will be flattened if it
        is not already 1-D.
    return_index : bool, optional
        If True, also return the indices of `ar` (along the specified axis,
        if provided, or in the flattened array) that result in the unique array.
    return_inverse : bool, optional
        If True, also return the indices of the unique array (for the specified
        axis, if provided) that can be used to reconstruct `ar`.
    return_counts : bool, optional
        If True, also return the number of times each unique item appears
        in `ar`.
    axis : int or None, optional
        The axis to operate on. If None, `ar` will be flattened. If an integer,
        the subarrays indexed by the given axis will be flattened and treated
        as the elements of a 1-D array with the dimension of the given axis,
        see the notes for more details. The default is None.

    Returns
    -------
    unique : ndarray
        The sorted unique values.
    unique_indices : ndarray, optional
        The indices of the first occurrences of the unique values in the
        original array. Only provided if `return_index` is True.
    unique_inverse : ndarray, optional
        The indices to reconstruct the original array from the
        unique array. Only provided if `return_inverse` is True.
    unique_counts : ndarray, optional
        The number of times each of the unique values comes up in the
        original array. Only provided if `return_counts` is True.

    Notes
    -----
    When an axis is specified the subarrays indexed by the axis are sorted.
    This is done by making the specified axis the first dimension of the array
    and then flattening the subarrays in C order. The flattened subarrays are
    then viewed as a structured type with each element given a label, with the
    effect that we end up with a 1-D array of structured types that can be
    treated in the same way as any other 1-D array. The result is that the
    flattened subarrays are sorted in lexicographic order starting with the
    first element.

    This function differs from the original `numpy.unique
    <https://docs.scipy.org/doc/numpy/reference/generated/numpy.unique.html>`_ in
    the following aspects:

    - Only support ndarray as input.
    - Object arrays or structured arrays are not supported.

    Examples
    --------
    >>> np.unique(np.array([1, 1, 2, 2, 3, 3]))
    array([1., 2., 3.])
    >>> a = np.array([[1, 1], [2, 3]])
    >>> np.unique(a)
    array([1., 2., 3.])

    Return the unique rows of a 2D array

    >>> a = np.array([[1, 0, 0], [1, 0, 0], [2, 3, 4]])
    >>> np.unique(a, axis=0)
    array([[1., 0., 0.],
           [2., 3., 4.]])

    Return the indices of the original array that give the unique values:

    >>> a = np.array([1, 2, 6, 4, 2, 3, 2])
    >>> u, indices = np.unique(a, return_index=True)
    >>> u
    array([1., 2., 3., 4., 6.])
    >>> indices
    array([0, 1, 5, 3, 2], dtype=int64)
    >>> a[indices]
    array([1., 2., 3., 4., 6.])

    Reconstruct the input array from the unique values:

    >>> a = np.array([1, 2, 6, 4, 2, 3, 2])
    >>> u, indices = np.unique(a, return_inverse=True)
    >>> u
    array([1., 2., 3., 4., 6.])
    >>> indices
    array([0, 1, 4, 3, 1, 2, 1], dtype=int64)
    >>> u[indices]
    array([1., 2., 6., 4., 2., 3., 2.])
    """
    ret = list(_api_internal.unique(ar, return_index, return_inverse, return_counts, axis))
    return ret[0] if len(ret) == 1 else tuple(ret)


@set_module('mxnet.ndarray.numpy')
@wrap_np_binary_func
def add(x1, x2, out=None, **kwargs):
    """
    Add arguments element-wise.

    Parameters
    ----------
    x1, x2 : ndarrays or scalar values
        The arrays to be added. If x1.shape != x2.shape, they must be broadcastable to
        a common shape (which may be the shape of one or the other).

    out : ndarray
        A location into which the result is stored. If provided, it must have a shape
        that the inputs broadcast to. If not provided or None, a freshly-allocated array
        is returned.

    Returns
    -------
    add : ndarray or scalar
        The sum of x1 and x2, element-wise. This is a scalar if both x1 and x2 are scalars.

    Notes
    -----
    This operator now supports automatic type promotion. The resulting type will be determined
    according to the following rules:
        * If both inputs are of floating number types, the output is the more precise type.
        * If only one of the inputs is floating number type, the result is that type.
        * If both inputs are of integer types (including boolean), not supported yet.
    """
    if isinstance(x1, numeric_types) and isinstance(x2, numeric_types):
        return _np.add(x1, x2, out=out)
    return _api_internal.add(x1, x2, out)


@set_module('mxnet.ndarray.numpy')
@wrap_np_binary_func
def subtract(x1, x2, out=None, **kwargs):
    """
    Subtract arguments element-wise.

    Parameters
    ----------
    x1, x2 : ndarrays or scalar values
        The arrays to be subtracted from each other. If x1.shape != x2.shape,
        they must be broadcastable to a common shape (which may be the shape
        of one or the other).

    out : ndarray
        A location into which the result is stored. If provided, it must have a shape
        that the inputs broadcast to. If not provided or None, a freshly-allocated array
        is returned.

    Returns
    -------
    subtract : ndarray or scalar
        The difference of x1 and x2, element-wise. This is a scalar if both x1 and x2 are scalars.

    Notes
    -----
    This operator now supports automatic type promotion. The resulting type will be determined
    according to the following rules:
        * If both inputs are of floating number types, the output is the more precise type.
        * If only one of the inputs is floating number type, the result is that type.
        * If both inputs are of integer types (including boolean), not supported yet.
    """
    if isinstance(x1, numeric_types) and isinstance(x2, numeric_types):
        return _np.subtract(x1, x2, out=out)
    return _api_internal.subtract(x1, x2, out)


@set_module('mxnet.ndarray.numpy')
@wrap_np_binary_func
def multiply(x1, x2, out=None, **kwargs):
    """
    Multiply arguments element-wise.

    Parameters
    ----------
    x1, x2 : ndarrays or scalar values
        The arrays to be multiplied. If x1.shape != x2.shape, they must be broadcastable to
        a common shape (which may be the shape of one or the other).

    out : ndarray
        A location into which the result is stored. If provided, it must have a shape
        that the inputs broadcast to. If not provided or None, a freshly-allocated array
        is returned.

    Returns
    -------
    out : ndarray or scalar
        The multiplication of x1 and x2, element-wise. This is a scalar if both x1 and x2
        are scalars.

    Notes
    -----
    This operator now supports automatic type promotion. The resulting type will be determined
    according to the following rules:
        * If both inputs are of floating number types, the output is the more precise type.
        * If only one of the inputs is floating number type, the result is that type.
        * If both inputs are of integer types (including boolean), not supported yet.
    """
    if isinstance(x1, numeric_types) and isinstance(x2, numeric_types):
        return _np.multiply(x1, x2, out=out)
    return _api_internal.multiply(x1, x2, out)


@set_module('mxnet.ndarray.numpy')
@wrap_np_binary_func
def divide(x1, x2, out=None, **kwargs):
    """
    Returns a true division of the inputs, element-wise.

    Parameters
    ----------
    x1 : ndarray or scalar
        Dividend array.

    x2 : ndarray or scalar
        Divisor array.

    out : ndarray
        A location into which the result is stored. If provided, it must have a shape
        that the inputs broadcast to. If not provided or None, a freshly-allocated array
        is returned.

    Returns
    -------
    out : ndarray or scalar
        This is a scalar if both x1 and x2 are scalars.

    Notes
    -----
    This operator now supports automatic type promotion. The resulting type will be determined
    according to the following rules:
        * If both inputs are of floating number types, the output is the more precise type.
        * If only one of the inputs is floating number type, the result is that type.
        * If both inputs are of integer types (including boolean), the output is of float32 type.
    """
    if isinstance(x1, numeric_types) and isinstance(x2, numeric_types):
        return _np.divide(x1, x2, out=out)
    return _api_internal.true_divide(x1, x2, out)


@set_module('mxnet.ndarray.numpy')
def true_divide(x1, x2, out=None):
    """Returns a true division of the inputs, element-wise.

    Instead of the Python traditional 'floor division', this returns a true
    division.  True division adjusts the output type to present the best
    answer, regardless of input types.

    Parameters
    ----------
    x1 : ndarray or scalar
        Dividend array.

    x2 : ndarray or scalar
        Divisor array.

    out : ndarray
        A location into which the result is stored. If provided, it must have a shape
        that the inputs broadcast to. If not provided or None, a freshly-allocated array
        is returned.

    Returns
    -------
    out : ndarray or scalar
        This is a scalar if both x1 and x2 are scalars.

    Notes
    -----
    This operator now supports automatic type promotion. The resulting type will be determined
    according to the following rules:
        * If both inputs are of floating number types, the output is the more precise type.
        * If only one of the inputs is floating number type, the result is that type.
        * If both inputs are of integer types (including boolean), the output is of float32 type.
    """
    if isinstance(x1, numeric_types) and isinstance(x2, numeric_types):
        return _np.true_divide(x1, x2, out=out)
    return _api_internal.true_divide(x1, x2, out)


@set_module('mxnet.ndarray.numpy')
@wrap_np_binary_func
def mod(x1, x2, out=None, **kwargs):
    """
    Return element-wise remainder of division.

    Parameters
    ----------
    x1 : ndarray or scalar
        Dividend array.

    x2 : ndarray or scalar
        Divisor array.

    out : ndarray
        A location into which the result is stored. If provided, it must have a shape
        that the inputs broadcast to. If not provided or None, a freshly-allocated array
        is returned.

    Returns
    -------
    out : ndarray or scalar
        This is a scalar if both x1 and x2 are scalars.
    """
    if isinstance(x1, numeric_types) and isinstance(x2, numeric_types):
        return _np.mod(x1, x2, out=out)
    return _api_internal.mod(x1, x2, out)


@set_module('mxnet.ndarray.numpy')
@wrap_np_binary_func
def fmod(x1, x2, out=None, **kwargs):
    """
    Return element-wise remainder of division.

    Parameters
    ----------
    x1 : ndarray or scalar
        Dividend array.

    x2 : ndarray or scalar
        Divisor array.

    out : ndarray
        A location into which the result is stored. If provided, it must have a shape
        that the inputs broadcast to. If not provided or None, a freshly-allocated array
        is returned.

    Returns
    -------
    out : ndarray or scalar
        This is a scalar if both x1 and x2 are scalars.
    """
    if isinstance(x1, numeric_types) and isinstance(x2, numeric_types):
        _np.fmod(x1, x2, out=out)
    return _api_internal.fmod(x1, x2, out)


@set_module('mxnet.ndarray.numpy')
def delete(arr, obj, axis=None):
    """
    Return a new array with sub-arrays along an axis deleted. For a one
    dimensional array, this returns those entries not returned by
    `arr[obj]`.

    Parameters
    ----------
    arr : ndarray
      Input array.
    obj : slice, int or ndarray of ints
      Indicate indices of sub-arrays to remove along the specified axis.
    axis : int, optional
      The axis along which to delete the subarray defined by `obj`.
      If `axis` is None, `obj` is applied to the flattened array.

    Returns
    -------
    out : ndarray
        A copy of `arr` with the elements specified by `obj` removed. Note
        that `delete` does not occur in-place. If `axis` is None, `out` is
        a flattened array.

    Examples
    --------
    >>> arr = np.array([[1,2,3,4], [5,6,7,8], [9,10,11,12]])
    >>> arr
    array([[ 1.,  2.,  3.,  4.],
           [ 5.,  6.,  7.,  8.],
           [ 9., 10., 11., 12.]])

    >>> np.delete(arr, 1, 0)
    array([[ 1.,  2.,  3.,  4.],
           [ 9., 10., 11., 12.]])

    >>> np.delete(arr, slice(None, None, 2), 1)
    array([[ 2.,  4.],
           [ 6.,  8.],
           [10., 12.]])

    >>> np.delete(arr, np.array([1,3,5]), None)
    array([ 1.,  3.,  5.,  7.,  8.,  9., 10., 11., 12.])
    >>> np.delete(arr, np.array([1,1,5]), None)
    array([ 1.,  3.,  4.,  5.,  7.,  8.,  9., 10., 11., 12.])
    """
    if not isinstance(arr, NDArray):
        raise TypeError("'arr' can not support type {}".format(str(type(arr))))
    if isinstance(obj, slice):
        start = obj.start
        stop = obj.stop
        step = 1 if obj.step is None else obj.step
        return _api_internal.delete(arr, start, stop, step, axis)
    elif isinstance(obj, integer_types):
        return _api_internal.delete(arr, obj, axis)
    elif isinstance(obj, NDArray):
        return _api_internal.delete(arr, obj, axis)
    else:
        raise TypeError("'obj' can not support type {}".format(str(type(obj))))


@set_module('mxnet.ndarray.numpy')
@wrap_np_binary_func
def matmul(a, b, out=None):
    """
    Matrix product of two arrays.

    Parameters
    ----------
    a, b : ndarray
        Input arrays, scalars not allowed.
    out : ndarray, optional
        A location into which the result is stored.
        If provided, it must have a shape that matches the signature (n,k),(k,m)->(n,m).
        If not provided or None, a freshly-allocated array is returned.

    Returns
    -------
    y : ndarray
        The matrix product of the inputs.
        This is a scalar only when both x1, x2 are 1-d vectors.

    Raises
    ------
    MXNetError
        If the last dimension of a is not the same size as the second-to-last dimension of b.
        If a scalar value is passed in.

    See Also
    --------
    tensordot :
        Sum products over arbitrary axes.
    dot :
        alternative matrix product with different broadcasting rules.
    einsum :
        Einstein summation convention.

    Notes
    -----
    The behavior depends on the arguments in the following way.

    - If both arguments are 2-D they are multiplied like conventional matrices.
    - If either argument is N-D, N > 2, it is treated as a stack of matrices
      residing in the last two indexes and broadcast accordingly.
    - If the first argument is 1-D, it is promoted to a matrix by prepending
      a 1 to its dimensions. After matrix multiplication the prepended 1 is removed.
    - If the second argument is 1-D, it is promoted to a matrix by appending a 1
      to its dimensions. After matrix multiplication the appended 1 is removed.

    matmul differs from dot in two important ways:

    - Multiplication by scalars is not allowed, use multiply instead.
    - Stacks of matrices are broadcast together as if the matrices were elements,
    respecting the signature (n,k),(k,m)->(n,m):
    >>> a = np.ones([9, 5, 7, 4])
    >>> c = np.ones([9, 5, 4, 3])
    >>> np.dot(a, c).shape
    (9, 5, 7, 9, 5, 3)
    >>> np.matmul(a, c).shape
    (9, 5, 7, 3)
    >>> # n is 7, k is 4, m is 3

    Examples
    --------
    For 2-D arrays it is the matrix product:
    >>> a = np.array([[1, 0],
    ...               [0, 1]])
    >>> b = np.array([[4, 1],
    ...               [2, 2]])
    >>> np.matmul(a, b)
    array([[4., 1.],
           [2., 2.]])

    For 2-D mixed with 1-D, the result is the usual.
    >>> a = np.array([[1, 0],
    ...               [0, 1]])
    >>> b = np.array([1, 2])
    >>> np.matmul(a, b)
    array([1., 2.])
    >>> np.matmul(b, a)
    array([1., 2.])

    Broadcasting is conventional for stacks of arrays
    >>> a = np.arange(2 * 2 * 4).reshape((2, 2, 4))
    >>> b = np.arange(2 * 2 * 4).reshape((2, 4, 2))
    >>> np.matmul(a, b).shape
    (2, 2, 2)
    >>> np.matmul(a, b)[0, 1, 1]
    array(98.)
    >>> sum(a[0, 1, :] * b[0, :, 1])
    array(98.)

    Scalar multiplication raises an error.
    >>> np.matmul([1, 2], 3)
    Traceback (most recent call last):
    ...
    mxnet.base.MXNetError: ... : Multiplication by scalars is not allowed.
    """
    return _api_internal.matmul(a, b, out)


@set_module('mxnet.ndarray.numpy')
@wrap_np_binary_func
def remainder(x1, x2, out=None):
    """
    Return element-wise remainder of division.

    Parameters
    ----------
    x1 : ndarray or scalar
        Dividend array.

    x2 : ndarray or scalar
        Divisor array.

    out : ndarray
        A location into which the result is stored. If provided, it must have a shape
        that the inputs broadcast to. If not provided or None, a freshly-allocated array
        is returned.

    Returns
    -------
    out : ndarray or scalar
        This is a scalar if both x1 and x2 are scalars.
    """
    if isinstance(x1, numeric_types) and isinstance(x2, numeric_types):
        _np.mod(x1, x2, out=out)
    return _api_internal.mod(x1, x2, out)


@set_module('mxnet.ndarray.numpy')
@wrap_np_binary_func
def power(x1, x2, out=None, **kwargs):
    """
    First array elements raised to powers from second array, element-wise.

    Parameters
    ----------
    x1 : ndarray or scalar
        The bases.

    x2 : ndarray or scalar
        The exponent.

    out : ndarray
        A location into which the result is stored. If provided, it must have a shape
        that the inputs broadcast to. If not provided or None, a freshly-allocated array
        is returned.

    Returns
    -------
    out : ndarray or scalar
        The bases in x1 raised to the exponents in x2.
        This is a scalar if both x1 and x2 are scalars.
    """
    if isinstance(x1, numeric_types) and isinstance(x2, numeric_types):
        return _np.power(x1, x2, out=out)
    return _api_internal.power(x1, x2, out)


@set_module('mxnet.ndarray.numpy')
def all(a, axis=None, out=None, keepdims=False):
    """
    Test whether all array elements along a given axis evaluate to True.

    Parameters
    ----------
    a : ndarray
        Input array or object that can be converted to an array.
    axis : None or int or tuple of ints, optional
        Axis or axes along which a logical AND reduction is performed.
        The default (axis = None) is to perform a logical AND over
        all the dimensions of the input array.
    keepdims : bool, optional
        If this is set to True, the axes which are reduced are left in
        the result as dimensions with size one. With this option,
        the result will broadcast correctly against the input array.
    out : ndarray, optional
        Alternate output array in which to place the result. It must have
        the same shape as the expected output and its type is preserved

    Returns
    --------
    all : ndarray, bool
        A new boolean or array is returned unless out is specified,
        in which case a reference to out is returned.

    Examples:
    ---------
    >>> np.all([[True,False],[True,True]])
    False

    >>> np.all([[True,False],[True,True]], axis=0)
    array([ True, False])

    >>> np.all([-1, 4, 5])
    True

    >>> np.all([1.0, np.nan])
    True

    >>> o=np.array(False)
    >>> z=np.all([-1, 4, 5], out=o)
    >>> id(z), id(o), z
    (28293632, 28293632, array(True)) # may vary
    """
    return _api_internal.all(a, axis, keepdims, out)


@set_module('mxnet.ndarray.numpy')
def any(a, axis=None, out=None, keepdims=False):
    """
    Test whether any array element along a given axis evaluates to True.
    Returns single boolean unless axis is not None

    Parameters
    ----------
    a : ndarray
        Input array or object that can be converted to an array.
    axis : None or int or tuple of ints, optional
        Axis or axes along which a logical AND reduction is performed.
        The default (axis = None) is to perform a logical AND over
        all the dimensions of the input array.
    keepdims : bool, optional
        If this is set to True, the axes which are reduced are left in
        the result as dimensions with size one. With this option,
        the result will broadcast correctly against the input array.
    out : ndarray, optional
        Alternate output array in which to place the result. It must have
        the same shape as the expected output and its type is preserved

    Returns
    --------
    any : bool or ndarray
        A new boolean or ndarray is returned unless out is specified,
        in which case a reference to out is returned.

    Examples:
    ---------
    >>> np.any([[True, False], [True, True]])
    True

    >>> np.any([[True, False], [False, False]], axis=0)
    array([ True, False])

    >>> np.any([-1, 0, 5])
    True

    >>> np.any(np.nan)
    True

    >>> o=np.array(False)
    >>> z=np.any([-1, 4, 5], out=o)
    >>> z, o
    (array(True), array(True))
    >>> # Check now that z is a reference to o
    >>> z is o
    True
    >>> id(z), id(o) # identity of z and o              # doctest: +SKIP
    (191614240, 191614240)
    """
    return _api_internal.any(a, axis, keepdims, out)


@set_module('mxnet.ndarray.numpy')
def argsort(a, axis=-1, kind=None, order=None):
    """
    Returns the indices that would sort an array.
    Perform an indirect sort along the given axis using the algorithm specified
    by the `kind` keyword. It returns an array of indices of the same shape as
    `a` that index data along the given axis in sorted order.

    Parameters
    ----------
    a : ndarray
        Array to sort.
    axis : int or None, optional
        Axis along which to sort.  The default is -1 (the last axis). If None,
        the flattened array is used.
    kind : string, optional
        This argument can take any string, but it does not have any effect on the
        final result.
    order : str or list of str, optional
        Not supported yet, will raise NotImplementedError if not None.

    Returns
    -------
    index_array : ndarray, int
        Array of indices that sort `a` along the specified `axis`.
        If `a` is one-dimensional, ``a[index_array]`` yields a sorted `a`.
        More generally, ``np.take_along_axis(a, index_array, axis=axis)``
        always yields the sorted `a`, irrespective of dimensionality.

    Notes
    -----
    This operator does not support different sorting algorithms.

    Examples
    --------
    One dimensional array:

    >>> x = np.array([3, 1, 2])
    >>> np.argsort(x)
    array([1, 2, 0])

    Two-dimensional array:

    >>> x = np.array([[0, 3], [2, 2]])
    >>> x
    array([[0, 3],
           [2, 2]])
    >>> ind = np.argsort(x, axis=0)  # sorts along first axis (down)
    >>> ind
    array([[0, 1],
           [1, 0]])
    >>> np.take_along_axis(x, ind, axis=0)  # same as np.sort(x, axis=0)
    array([[0, 2],
           [2, 3]])
    >>> ind = np.argsort(x, axis=1)  # sorts along last axis (across)
    >>> ind
    array([[0, 1],
           [0, 1]])
    >>> np.take_along_axis(x, ind, axis=1)  # same as np.sort(x, axis=1)
    array([[0, 3],
           [2, 2]])

    Indices of the sorted elements of a N-dimensional array:

    >>> ind = np.unravel_index(np.argsort(x, axis=None), x.shape)
    >>> ind
    (array([0, 1, 1, 0]), array([0, 0, 1, 1]))
    >>> x[ind]  # same as np.sort(x, axis=None)
    array([0, 2, 2, 3])
    """
    if order is not None:
        raise NotImplementedError("order not supported here")

    return _npi.argsort(data=a, axis=axis, is_ascend=True, dtype='int64')


@set_module('mxnet.ndarray.numpy')
def sort(a, axis=-1, kind=None, order=None):
    """
    Return a sorted copy of an array.

    Parameters
    ----------
    a : ndarray
        Array to be sorted.
    axis : int or None, optional
        Axis along which to sort.  The default is -1 (the last axis). If None,
        the flattened array is used.
    kind : string, optional
        This argument can take any string, but it does not have any effect on the
        final result.
    order : str or list of str, optional
        Not supported yet, will raise NotImplementedError if not None.

    Returns
    -------
    sorted_array : ndarray
        Array of the same type and shape as `a`.

    Notes
    -----
    This operator does not support different sorting algorithms.

    Examples
    --------
    >>> a = np.array([[1,4],[3,1]])
    >>> np.sort(a)                # sort along the last axis
    array([[1, 4],
           [1, 3]])
    >>> np.sort(a, axis=None)     # sort the flattened array
    array([1, 1, 3, 4])
    >>> np.sort(a, axis=0)        # sort along the first axis
    array([[1, 1],
           [3, 4]])
    """
    if order is not None:
        raise NotImplementedError("order not supported here")
    return _npi.sort(data=a, axis=axis, is_ascend=True)


@set_module('mxnet.ndarray.numpy')
def tensordot(a, b, axes=2):
    r"""
    tensordot(a, b, axes=2)
    Compute tensor dot product along specified axes for arrays >= 1-D.
    Given two tensors (arrays of dimension greater than or equal to one),
    `a` and `b`, and an ndarray object containing two ndarray
    objects, ``(a_axes, b_axes)``, sum the products of `a`'s and `b`'s
    elements (components) over the axes specified by ``a_axes`` and
    ``b_axes``. The third argument can be a single non-negative
    integer_like scalar, ``N``; if it is such, then the last ``N``
    dimensions of `a` and the first ``N`` dimensions of `b` are summed
    over.
    Parameters
    ----------
    a, b : ndarray, len(shape) >= 1
        Tensors to "dot".
    axes : int or (2,) ndarray
        * integer_like
        If an int N, sum over the last N axes of `a` and the first N axes
        of `b` in order. The sizes of the corresponding axes must match.
        * (2,) ndarray
        Or, a list of axes to be summed over, first sequence applying to `a`,
        second to `b`. Both elements ndarray must be of the same length.
    See Also
    --------
    dot, einsum
    Notes
    -----
    Three common use cases are:
        * ``axes = 0`` : tensor product :math:`a\otimes b`
        * ``axes = 1`` : tensor dot product :math:`a\cdot b`
        * ``axes = 2`` : (default) tensor double contraction :math:`a:b`
    When `axes` is integer_like, the sequence for evaluation will be: first
    the -Nth axis in `a` and 0th axis in `b`, and the -1th axis in `a` and
    Nth axis in `b` last.
    When there is more than one axis to sum over - and they are not the last
    (first) axes of `a` (`b`) - the argument `axes` should consist of
    two sequences of the same length, with the first axis to sum over given
    first in both sequences, the second axis second, and so forth.
    Examples
    --------
    >>> a = np.arange(60.).reshape(3,4,5)
    >>> b = np.arange(24.).reshape(4,3,2)
    >>> c = np.tensordot(a,b, axes=([1,0],[0,1]))
    >>> c.shape
    (5, 2)
    >>> c
    array([[ 4400.,  4730.],
           [ 4532.,  4874.],
           [ 4664.,  5018.],
           [ 4796.,  5162.],
           [ 4928.,  5306.]])
    """
    return _api_internal.tensordot(a, b, axes)


@set_module('mxnet.ndarray.numpy')
def histogram(a, bins=10, range=None, normed=None, weights=None, density=None):  # pylint: disable=too-many-arguments
    """
    Compute the histogram of a set of data.

    Parameters
    ----------
    a : ndarray
        Input data. The histogram is computed over the flattened array.
    bins : int or NDArray
        If `bins` is an int, it defines the number of equal-width
        bins in the given range (10, by default). If `bins` is a
        sequence, it defines a monotonically increasing array of bin edges,
        including the rightmost edge, allowing for non-uniform bin widths.
        .. versionadded:: 1.11.0
        If `bins` is a string, it defines the method used to calculate the
        optimal bin width, as defined by `histogram_bin_edges`.
    range : (float, float)
        The lower and upper range of the bins. Required when `bins` is an integer.
        Values outside the range are ignored. The first element of the range must
        be less than or equal to the second.
    normed : bool, optional
        Not supported yet, coming soon.
    weights : array_like, optional
        Not supported yet, coming soon.
    density : bool, optional
        Not supported yet, coming soon.
    """
    if normed is True:
        raise NotImplementedError("normed is not supported yet...")
    if weights is not None:
        raise NotImplementedError("weights is not supported yet...")
    if density is True:
        raise NotImplementedError("density is not supported yet...")
    if isinstance(bins, numeric_types):
        if range is None:
            raise NotImplementedError("automatic range is not supported yet...")
        return tuple(_api_internal.histogram(a, None, bins, range))
    if isinstance(bins, (list, tuple)):
        raise NotImplementedError("array_like bins is not supported yet...")
    if isinstance(bins, str):
        raise NotImplementedError("string bins is not supported yet...")
    if isinstance(bins, NDArray):
        return tuple(_api_internal.histogram(a, bins, None, None))
    raise ValueError("np.histogram fails with", locals())


@set_module('mxnet.ndarray.numpy')
def eye(N, M=None, k=0, dtype=_np.float32, **kwargs):
    """
    Return a 2-D array with ones on the diagonal and zeros elsewhere.

    Parameters
    ----------
    N : int
        Number of rows in the output.
    M : int, optional
        Number of columns in the output. If None, defaults to N.
    k : int, optional
        Index of the diagonal: 0 (the default) refers to the main diagonal,
        a positive value refers to an upper diagonal,
        and a negative value to a lower diagonal.
    dtype : data-type, optional
        Data-type of the returned array.

    Returns
    -------
    I : ndarray of shape (N,M)
        An array where all elements are equal to zero,
        except for the k-th diagonal, whose values are equal to one.
    """
    _sanity_check_params('eye', ['order'], kwargs)
    ctx = kwargs.pop('ctx', current_context())
    if ctx is None:
        ctx = str(current_context())
    else:
        ctx = str(ctx)
    if dtype is not None and not isinstance(dtype, str):
        dtype = _np.dtype(dtype).name
    return _api_internal.eye(N, M, k, ctx, dtype)


@set_module('mxnet.ndarray.numpy')
def linspace(start, stop, num=50, endpoint=True, retstep=False, dtype=None, axis=0, ctx=None):  # pylint: disable=too-many-arguments
    r"""
    Return evenly spaced numbers over a specified interval.
    Returns num evenly spaced samples, calculated over the interval [start, stop].
    The endpoint of the interval can optionally be excluded.

    Parameters
    ----------
    start : real number
        The starting value of the sequence.
    stop : real number
        The end value of the sequence, unless endpoint is set to False. In
        that case, the sequence consists of all but the last of num + 1
        evenly spaced samples, so that stop is excluded. Note that the step
        size changes when endpoint is False.
    num : int, optional
        Number of samples to generate. Default is 50. Must be non-negative.
    endpoint : bool, optional
        If True, stop is the last sample. Otherwise, it is not included.
        Default is True.
    retstep : bool, optional
        If True, return (samples, step), where step is the spacing between samples.
    dtype : dtype, optional
        The type of the output array. If dtype is not given, infer the data
        type from the other input arguments.
    axis : int, optional
        The axis in the result to store the samples. Relevant only if start or
        stop are array-like. By default (0), the samples will be along a new
        axis inserted at the beginning. Use -1 to get an axis at the end.

    Returns
    -------
    samples : ndarray
        There are num equally spaced samples in the closed interval
        `[start, stop]` or the half-open interval `[start, stop)`
        (depending on whether endpoint is True or False).
    step : float, optional
        Only returned if retstep is True
        Size of spacing between samples.


    See Also
    --------
    arange : Similar to `linspace`, but uses a step size (instead of the
             number of samples).

    Examples
    --------
    >>> np.linspace(2.0, 3.0, num=5)
    array([2.  , 2.25, 2.5 , 2.75, 3.  ])
    >>> np.linspace(2.0, 3.0, num=5, endpoint=False)
    array([2. , 2.2, 2.4, 2.6, 2.8])
    >>> np.linspace(2.0, 3.0, num=5, retstep=True)
    (array([2.  , 2.25, 2.5 , 2.75, 3.  ]), 0.25)

    Graphical illustration:

    >>> import matplotlib.pyplot as plt
    >>> N = 8
    >>> y = np.zeros(N)
    >>> x1 = np.linspace(0, 10, N, endpoint=True)
    >>> x2 = np.linspace(0, 10, N, endpoint=False)
    >>> plt.plot(x1.asnumpy(), y.asnumpy(), 'o')
    [<matplotlib.lines.Line2D object at 0x...>]
    >>> plt.plot(x2.asnumpy(), (y + 0.5).asnumpy(), 'o')
    [<matplotlib.lines.Line2D object at 0x...>]
    >>> plt.ylim([-0.5, 1])
    (-0.5, 1)
    >>> plt.show()

    Notes
    -----

    This function differs from the original `numpy.linspace
    <https://docs.scipy.org/doc/numpy/reference/generated/numpy.linspace.html>`_ in
    the following aspects:

    - `start` and `stop` do not support list, numpy ndarray and mxnet ndarray
    - axis could only be 0
    - There could be an additional `ctx` argument to specify the device, e.g. the i-th
      GPU.
    """
    if isinstance(start, (list, _np.ndarray, NDArray)) or \
       isinstance(stop, (list, _np.ndarray, NDArray)):
        raise NotImplementedError('start and stop only support int')
    if axis != 0:
        raise NotImplementedError("the function only support axis 0")
    if ctx is None:
        ctx = str(current_context())
    else:
        ctx = str(ctx)
    if dtype is not None and not isinstance(dtype, str):
        dtype = _np.dtype(dtype).name
    if retstep:
        step = (stop - start) / (num - 1)
        return _api_internal.linspace(start, stop, num, endpoint, ctx, dtype), step
    else:
        return _api_internal.linspace(start, stop, num, endpoint, ctx, dtype)


@set_module('mxnet.ndarray.numpy')
def logspace(start, stop, num=50, endpoint=True, base=10.0, dtype=None, axis=0, ctx=None):  # pylint: disable=too-many-arguments
    r"""Return numbers spaced evenly on a log scale.

    In linear space, the sequence starts at ``base ** start``
    (`base` to the power of `start`) and ends with ``base ** stop``
    (see `endpoint` below).

        Non-scalar `start` and `stop` are now supported.

    Parameters
    ----------
    start : int or float
        ``base ** start`` is the starting value of the sequence.
    stop : int or float
        ``base ** stop`` is the final value of the sequence, unless `endpoint`
        is False.  In that case, ``num + 1`` values are spaced over the
        interval in log-space, of which all but the last (a sequence of
        length `num`) are returned.
    num : integer, optional
        Number of samples to generate.  Default is 50.
    endpoint : boolean, optional
        If true, `stop` is the last sample. Otherwise, it is not included.
        Default is True.
    base : float, optional
        The base of the log space. The step size between the elements in
        ``ln(samples) / ln(base)`` (or ``log_base(samples)``) is uniform.
        Default is 10.0.
    dtype : dtype
        The type of the output array.  If `dtype` is not given, infer the data
        type from the other input arguments.
    axis : int, optional
        The axis in the result to store the samples.  Relevant only if start
        or stop are array-like.  By default (0), the samples will be along a
        new axis inserted at the beginning. Now, axis only support axis = 0.
    ctx : Context, optional
        An optional device context (default is the current default context).

    Returns
    -------
    samples : ndarray
        `num` samples, equally spaced on a log scale.

    See Also
    --------
    arange : Similar to linspace, with the step size specified instead of the
             number of samples. Note that, when used with a float endpoint, the
             endpoint may or may not be included.
    linspace : Similar to logspace, but with the samples uniformly distributed
               in linear space, instead of log space.

    Notes
    -----
    Logspace is equivalent to the code. Now wo only support axis = 0.

    >>> y = np.linspace(start, stop, num=num, endpoint=endpoint)
    ...
    >>> power(base, y).astype(dtype)
    ...

    Examples
    --------
    >>> np.logspace(2.0, 3.0, num=4)
    array([ 100.     ,  215.44347,  464.15887, 1000.     ])
    >>> np.logspace(2.0, 3.0, num=4, endpoint=False)
    array([100.     , 177.82794, 316.22775, 562.3413 ])
    >>> np.logspace(2.0, 3.0, num=4, base=2.0)
    array([4.       , 5.0396843, 6.349604 , 8.       ])
    >>> np.logspace(2.0, 3.0, num=4, base=2.0, dtype=np.int32)
    array([4, 5, 6, 8], dtype=int32)
    >>> np.logspace(2.0, 3.0, num=4, ctx=npx.gpu(0))
    array([ 100.     ,  215.44347,  464.15887, 1000.     ], ctx=gpu(0))
    """
    if isinstance(start, (list, tuple, _np.ndarray, NDArray)) or \
       isinstance(stop, (list, tuple, _np.ndarray, NDArray)):
        raise NotImplementedError('start and stop only support int and float')
    if axis != 0:
        raise NotImplementedError("the function only support axis 0")
    if ctx is None:
        ctx = str(current_context())
    else:
        ctx = str(ctx)
    if dtype is not None and not isinstance(dtype, str):
        dtype = _np.dtype(dtype).name
    return _api_internal.logspace(start, stop, num, endpoint, base, ctx, dtype)


@set_module('mxnet.ndarray.numpy')
def expand_dims(a, axis):
    """Expand the shape of an array.

    Insert a new axis that will appear at the `axis` position in the expanded

    Parameters
    ----------
    a : ndarray
        Input array.
    axis : int
        Position in the expanded axes where the new axis is placed.

    Returns
    -------
    res : ndarray
        Output array. The number of dimensions is one greater than that of
        the input array.
    """
    return _api_internal.expand_dims(a, axis)


@set_module('mxnet.ndarray.numpy')
@wrap_np_binary_func
def lcm(x1, x2, out=None, **kwargs):
    """
    Returns the lowest common multiple of ``|x1|`` and ``|x2|``

    Parameters
    ----------
    x1, x2 : ndarrays or scalar values
        The arrays for computing lowest common multiple. If x1.shape != x2.shape,
        they must be broadcastable to a common shape (which may be the shape of
        one or the other).

    out : ndarray or None, optional
        A location into which the result is stored. If provided, it must have a shape
        that the inputs broadcast to. If not provided or None, a freshly-allocated array
        is returned.

    Returns
    -------
    y : ndarray or scalar
        The lowest common multiple of the absolute value of the inputs
        This is a scalar if both `x1` and `x2` are scalars.

    See Also
    --------
    gcd : The greatest common divisor

    Examples
    --------
    >>> np.lcm(12, 20)
    60
    >>> np.lcm(np.arange(6, dtype=int), 20)
    array([ 0, 20, 20, 60, 20, 20], dtype=int64)
    """
    if isinstance(x1, numeric_types) and isinstance(x2, numeric_types):
        return _np.lcm(x1, x2, out=out)
    return _api_internal.lcm(x1, x2, out)


@set_module('mxnet.ndarray.numpy')
def tril(m, k=0):
    r"""
    Lower triangle of an array.

    Return a copy of an array with elements above the `k`-th diagonal zeroed.

    Parameters
    ----------
    m : ndarray, shape (M, N)
        Input array.
    k : int, optional
        Diagonal above which to zero elements.  `k = 0` (the default) is the
        main diagonal, `k < 0` is below it and `k > 0` is above.

    Returns
    -------
    tril : ndarray, shape (M, N)
        Lower triangle of `m`, of same shape and data-type as `m`.

    See Also
    --------
    triu : same thing, only for the upper triangle

    Examples
    --------
    >>> a = np.array([[1,2,3],[4,5,6],[7,8,9],[10,11,12]])
    >>> np.tril(a, -1)
    array([[ 0.,  0.,  0.],
           [ 4.,  0.,  0.],
           [ 7.,  8.,  0.],
           [10., 11., 12.]])
    """
    return _api_internal.tril(m, k)


@set_module('mxnet.ndarray.numpy')
def triu(m, k=0):
    r"""
    Upper triangle of an array.

    Return a copy of a matrix with the elements below the `k`-th diagonal
    zeroed.

    Please refer to the documentation for `tril` for further details.

    See Also
    --------
    tril : lower triangle of an array

    Examples
    --------
    >>> np.triu(np.array([[1,2,3],[4,5,6],[7,8,9],[10,11,12]]), -1)
    array([[ 1,  2,  3],
           [ 4,  5,  6],
           [ 0,  8,  9],
           [ 0,  0, 12]])
    """
    return _api_internal.triu(m, k)


@set_module('mxnet.ndarray.numpy')
def trace(a, offset=0, axis1=0, axis2=1, out=None):
    """
    Return the sum along diagonals of the array.
    If `a` is 2-D, the sum along its diagonal with the given offset
    is returned, i.e., the sum of elements ``a[i,i+offset]`` for all i.
    If `a` has more than two dimensions, then the axes specified by axis1 and
    axis2 are used to determine the 2-D sub-arrays whose traces are returned.
    The shape of the resulting array is the same as that of `a` with `axis1`
    and `axis2` removed.

    Parameters
    ----------
    a : ndarray
        Input array, from which the diagonals are taken.
    offset : int, optional
        Offset of the diagonal from the main diagonal. Can be both positive
        and negative. Defaults to 0.
    axis1, axis2 : int, optional
        Axes to be used as the first and second axis of the 2-D sub-arrays
        from which the diagonals should be taken. Defaults are the first two
        axes of `a`.
    out : ndarray, optional
        Array into which the output is placed. It must be of the right shape
        and right type to hold the output.

    Returns
    -------
    sum_along_diagonals : ndarray
        If `a` is 2-D, the sum along the diagonal is returned.  If `a` has
        larger dimensions, then an array of sums along diagonals is returned.

    Examples
    --------
    >>> a = np.array([[1, 0, 0], [0, 1, 0], [0, 0, 1]])
    >>> np.trace(a)
    array(3.)
    >>> a = np.arange(8).reshape((2, 2, 2))
    >>> np.trace(a)
    array([6., 8.])
    >>> a = np.arange(24).reshape((2, 2, 2, 3))
    >>> np.trace(a).shape
    (2, 3)
    """
    return _api_internal.trace(a, offset, axis1, axis2, out)


def _unary_func_helper(x, fn_array, fn_scalar, out=None, **kwargs):
    """Helper function for unary operators with kwargs.

    Parameters
    ----------
    x : ndarray or scalar
        Input of the unary operator.
    fn_array : function
        Function to be called if x is of ``ndarray`` type.
    fn_scalar : function
        Function to be called if x is a Python scalar.
    out : ndarray
        The buffer ndarray for storing the result of the unary function.

    Returns
    -------
    out : mxnet.numpy.ndarray or scalar
        Result array or scalar.
    """
    if isinstance(x, numeric_types):
        return fn_scalar(x, **kwargs)
    elif isinstance(x, NDArray):
        return fn_array(x, out=out, **kwargs)
    else:
        raise TypeError('type {} not supported'.format(str(type(x))))


def _pure_unary_func_helper(x, fn_array, fn_scalar, out=None, **kwargs):
    """Helper function for unary operators without support for kwargs.

    Parameters
    ----------
    x : ndarray or scalar
        Input of the unary operator.
    fn_array : function
        Function to be called if x is of ``ndarray`` type.
    fn_scalar : function
        Function to be called if x is a Python scalar.
    out : ndarray
        The buffer ndarray for storing the result of the unary function.

    Returns
    -------
    out : mxnet.numpy.ndarray or scalar
        Result array or scalar.
    """
    if isinstance(x, numeric_types):
        return fn_scalar(x, **kwargs)
    elif isinstance(x, NDArray):
        return fn_array(x, out)
    else:
        raise TypeError('type {} not supported'.format(str(type(x))))


@set_module('mxnet.ndarray.numpy')
@wrap_np_unary_func
def sin(x, out=None, **kwargs):
    r"""
    Trigonometric sine, element-wise.

    Parameters
    ----------
    x : ndarray or scalar
        Angle, in radians (:math:`2 \pi` rad equals 360 degrees).
    out : ndarray or None
        A location into which the result is stored. If provided, it
        must have a shape that the inputs broadcast to. If not provided
        or None, a freshly-allocated array is returned. The dtype of the
        output is the same as that of the input if the input is an ndarray.

    Returns
    -------
    y : ndarray or scalar
        The sine of each element of x. This is a scalar if `x` is a scalar.

    Notes
    ----
    This function only supports input type of float.

    Examples
    --------
    >>> np.sin(np.pi/2.)
    1.0
    >>> np.sin(np.array((0., 30., 45., 60., 90.)) * np.pi / 180.)
    array([0.        , 0.5       , 0.70710677, 0.86602545, 1.        ])
    """
    return _pure_unary_func_helper(x, _api_internal.sin, _np.sin, out=out, **kwargs)


@set_module('mxnet.ndarray.numpy')
@wrap_np_unary_func
def cos(x, out=None, **kwargs):
    r"""
    Cosine, element-wise.

    Parameters
    ----------
    x : ndarray or scalar
        Angle, in radians (:math:`2 \pi` rad equals 360 degrees).
    out : ndarray or None
        A location into which the result is stored. If provided, it
        must have a shape that the inputs broadcast to. If not provided
        or None, a freshly-allocated array is returned. The dtype of the
        output is the same as that of the input if the input is an ndarray.

    Returns
    -------
    y : ndarray or scalar
        The corresponding cosine values. This is a scalar if x is a scalar.

    Notes
    ----
    This function only supports input type of float.

    Examples
    --------
    >>> np.cos(np.array([0, np.pi/2, np.pi]))
    array([ 1.000000e+00, -4.371139e-08, -1.000000e+00])
    >>> # Example of providing the optional output parameter
    >>> out1 = np.array([0], dtype='f')
    >>> out2 = np.cos(np.array([0.1]), out1)
    >>> out2 is out1
    True
    """
    return _pure_unary_func_helper(x, _api_internal.cos, _np.cos, out=out, **kwargs)


@set_module('mxnet.ndarray.numpy')
@wrap_np_unary_func
def sinh(x, out=None, **kwargs):
    """
    Hyperbolic sine, element-wise.
    Equivalent to ``1/2 * (np.exp(x) - np.exp(-x))`` or ``-1j * np.sin(1j*x)``.

    Parameters
    ----------
    x : ndarray or scalar
        Input array or scalar.
    out : ndarray or None
        A location into which the result is stored. If provided, it
        must have a shape that the inputs broadcast to. If not provided
        or None, a freshly-allocated array is returned. The dtype of the
        output is the same as that of the input if the input is an ndarray.

    Returns
    -------
    y : ndarray or scalar
        The corresponding hyperbolic sine values. This is a scalar if `x` is a scalar.

    Notes
    ----
    This function only supports input type of float.

    Examples
    --------
    >>> np.sinh(0)
    0.0
    >>> # Example of providing the optional output parameter
    >>> out1 = np.array([0], dtype='f')
    >>> out2 = np.sinh(np.array([0.1]), out1)
    >>> out2 is out1
    True
    """
    return _pure_unary_func_helper(x, _api_internal.sinh, _np.sinh, out=out, **kwargs)


@set_module('mxnet.ndarray.numpy')
@wrap_np_unary_func
def cosh(x, out=None, **kwargs):
    """
    Hyperbolic cosine, element-wise.
    Equivalent to ``1/2 * (np.exp(x) + np.exp(-x))`` and ``np.cos(1j*x)``.

    Parameters
    ----------
    x : ndarray or scalar
        Input array or scalar.
    out : ndarray or None
        A location into which the result is stored. If provided, it
        must have a shape that the inputs broadcast to. If not provided
        or None, a freshly-allocated array is returned. The dtype of the
        output is the same as that of the input if the input is an ndarray.

    Returns
    -------
    y : ndarray or scalar
        The corresponding hyperbolic cosine values. This is a scalar if `x` is a scalar.

    Notes
    ----
    This function only supports input type of float.

    Examples
    --------
    >>> np.cosh(0)
    1.0
    """
    return _pure_unary_func_helper(x, _api_internal.cosh, _np.cosh, out=out, **kwargs)


@set_module('mxnet.ndarray.numpy')
@wrap_np_unary_func
def tanh(x, out=None, **kwargs):
    """
    Compute hyperbolic tangent element-wise.
    Equivalent to ``np.sinh(x)/np.cosh(x)``.

    Parameters
    ----------
    x : ndarray or scalar.
        Input array.
    out : ndarray or None
        A location into which the result is stored. If provided, it
        must have a shape that the inputs fill into. If not provided
        or None, a freshly-allocated array is returned. The dtype of the
        output and input must be the same.

    Returns
    -------
    y : ndarray or scalar
       The corresponding hyperbolic tangent values.

    Notes
    -----
    If `out` is provided, the function writes the result into it,
    and returns a reference to `out`.  (See Examples)
    - input x does not support complex computation (like imaginary number)
    >>> np.tanh(np.pi*1j)
    TypeError: type <type 'complex'> not supported

    Examples
    --------
    >>> np.tanh(np.array[0, np.pi]))
    array([0.       , 0.9962721])
    >>> np.tanh(np.pi)
    0.99627207622075
    >>> # Example of providing the optional output parameter illustrating
    >>> # that what is returned is a reference to said parameter
    >>> out1 = np.array(1)
    >>> out2 = np.tanh(np.array(0.1), out1)
    >>> out2 is out1
    True
    """
    return _pure_unary_func_helper(x, _api_internal.tanh, _np.tanh, out=out, **kwargs)


@set_module('mxnet.ndarray.numpy')
@wrap_np_unary_func
def log10(x, out=None, **kwargs):
    """
    Return the base 10 logarithm of the input array, element-wise.

    Parameters
    ----------
    x : ndarray or scalar
        Input array or scalar.
    out : ndarray or None
        A location into which t'absolute', he result is stored. If provided, it
        must have a shape that the inputs broadcast to. If not provided
        or None, a freshly-allocated array is returned. The dtype of the
        output is the same as that of the input if the input is an ndarray.

    Returns
    -------
    y : ndarray or scalar
        The logarithm to the base 10 of `x`, element-wise. NaNs are
        returned where x is negative. This is a scalar if `x` is a scalar.

    Notes
    ----
    This function only supports input type of float.

    Examples
    --------
    >>> np.log10(np.array([1e-15, -3.]))
    array([-15.,  nan])
    """
    return _pure_unary_func_helper(x, _api_internal.log10, _np.log10, out=out, **kwargs)


@set_module('mxnet.ndarray.numpy')
@wrap_np_unary_func
def sqrt(x, out=None, **kwargs):
    """
    Return the non-negative square-root of an array, element-wise.

    Parameters
    ----------
    x : ndarray or scalar
        The values whose square-roots are required.
    out : ndarray, or None, optional
        A location into which the result is stored. If provided, it must have
        a shape that the inputs broadcast to. If not provided or `None`,
        a freshly-allocated array is returned.

    Returns
    -------
    y : ndarray or scalar
        An array of the same shape as `x`, containing the positive
        square-root of each element in `x`. This is a scalar if `x` is a scalar.

    Notes
    ----
    This function only supports input type of float.

    Examples
    --------
    >>> np.sqrt(np.array([1,4,9]))
    array([1., 2., 3.])
    >>> np.sqrt(np.array([4, -1, _np.inf]))
    array([ 2., nan, inf])
    """
    return _pure_unary_func_helper(x, _api_internal.sqrt, _np.sqrt, out=out, **kwargs)


@set_module('mxnet.ndarray.numpy')
@wrap_np_unary_func
def cbrt(x, out=None, **kwargs):
    r"""
    Return the cube-root of an array, element-wise.

    Parameters
    ----------
    x : ndarray
        The values whose cube-roots are required.
    out : ndarray, optional
        A location into which the result is stored. If provided, it must have a shape that the
        inputs broadcast to. If not provided or None, a freshly-allocated array is returned.
        A tuple (possible only as a keyword argument) must have length equal to the number of outputs.

    Returns
    ----------
    y : ndarray
        An array of the same shape as x, containing the cube cube-root of each element in x.
        If out was provided, y is a reference to it. This is a scalar if x is a scalar.

    Examples
    ----------
    >>> np.cbrt([1,8,27])
    array([ 1.,  2.,  3.])
    """
    return _pure_unary_func_helper(x, _api_internal.cbrt, _np.cbrt, out=out, **kwargs)


@set_module('mxnet.ndarray.numpy')
@wrap_np_unary_func
def abs(x, out=None, **kwargs):
    r"""
    Calculate the absolute value element-wise.

    Parameters
    ----------
    x : ndarray or scalar
        Input array.
    out : ndarray or None, optional
        A location into which the result is stored. If provided, it must have
        a shape that the inputs broadcast to. If not provided or `None`,
        a freshly-allocated array is returned.

    Returns
    -------
    absolute : ndarray
        An ndarray containing the absolute value of
        each element in `x`. This is a scalar if `x` is a scalar.

    Examples
    --------
    >>> x = np.array([-1.2, 1.2])
    >>> np.abs(x)
    array([1.2, 1.2])
    """
    return _pure_unary_func_helper(x, _api_internal.abs, _np.abs, out=out, **kwargs)


@set_module('mxnet.ndarray.numpy')
@wrap_np_unary_func
def fabs(x, out=None, **kwargs):
    r"""
    Calculate the absolute value element-wise.

    This function returns the absolute values (positive magnitude) of the
    data in `x`. Complex values are not handled, use `absolute` to find the
    absolute values of complex data.

    Parameters
    ----------
    x : ndarray or scalar
        Input array.
    out : ndarray or None, optional
        A location into which the result is stored. If provided, it must have
        a shape that the inputs broadcast to. If not provided or `None`,
        a freshly-allocated array is returned.

    Returns
    -------
    absolute : ndarray
        An ndarray containing the absolute value of
        each element in `x`. This is a scalar if `x` is a scalar.

    Examples
    --------
    >>> np.fabs(-1)
    1.0
    >>> np.fabs(np.array([-1.2, 1.2]))s
    array([ 1.2,  1.2])
    """
    return _pure_unary_func_helper(x, _api_internal.abs, _np.abs, out=out, **kwargs)


@set_module('mxnet.ndarray.numpy')
@wrap_np_unary_func
def absolute(x, out=None, **kwargs):
    r"""
    Calculate the absolute value element-wise.
    np.abs is a shorthand for this function.

    Parameters
    ----------
    x : ndarray
        Input array.
    out : ndarray, optional
        A location into which the result is stored. If provided, it must have a shape
        that the inputs broadcast to. If not provided or None, a freshly-allocated array is returned.
        A tuple (possible only as a keyword argument) must have length equal to the number of outputs.

    Returns
    ----------
    absolute : ndarray
        An ndarray containing the absolute value of each element in x.

    Examples
    ----------
    >>> x = np.array([-1.2, 1.2])
    >>> np.absolute(x)
    array([ 1.2,  1.2])
    """
    return _pure_unary_func_helper(x, _api_internal.abs, _np.abs, out=out, **kwargs)


@set_module('mxnet.ndarray.numpy')
@wrap_np_unary_func
def sign(x, out=None, **kwargs):
    r"""
    Returns an element-wise indication of the sign of a number.
    The `sign` function returns ``-1 if x < 0, 0 if x==0, 1 if x > 0``. Only supports real number.

    Parameters
    ----------
    x : ndarray or a scalar
        Input values.
    out : ndarray or None, optional
        A location into which the result is stored.
        If provided, it must have the same shape and dtype as input ndarray.
        If not provided or `None`, a freshly-allocated array is returned.

    Returns
    -------
    y : ndarray
        The sign of `x`.
        This is a scalar if `x` is a scalar.

    Note
    -------
    - Only supports real number as input elements.
    - Input type does not support Python native iterables(list, tuple, ...).
    - ``out`` param: cannot perform auto broadcasting. ``out`` ndarray's shape must be the same as the expected output.
    - ``out`` param: cannot perform auto type cast. ``out`` ndarray's dtype must be the same as the expected output.
    - ``out`` param does not support scalar input case.

    Examples
    --------
    >>> a = np.array([-5., 4.5])
    >>> np.sign(a)
    array([-1.,  1.])
    >>> # Use scalars as inputs:
    >>> np.sign(4.0)
    1.0
    >>> np.sign(0)
    0
    >>> # Use ``out`` parameter:
    >>> b = np.zeros((2, ))
    >>> np.sign(a, out=b)
    array([-1.,  1.])
    >>> b
    array([-1.,  1.])
    """
    return _pure_unary_func_helper(x, _api_internal.sign, _np.sign, out=out, **kwargs)


@set_module('mxnet.ndarray.numpy')
@wrap_np_unary_func
def exp(x, out=None, **kwargs):
    r"""
    Calculate the exponential of all elements in the input array.

    Parameters
    ----------
    x : ndarray or scalar
        Input values.
    out : ndarray or None, optional
        A location into which the result is stored. If provided, it must have
        a shape that the inputs broadcast to. If not provided or `None`,
        a freshly-allocated array is returned.

    Returns
    -------
    out : ndarray or scalar
        Output array, element-wise exponential of `x`.
        This is a scalar if `x` is a scalar.

    Examples
    --------
    >>> np.exp(1)
    2.718281828459045
    >>> x = np.array([-1, 1, -2, 2])
    >>> np.exp(x)
    array([0.36787945, 2.7182817 , 0.13533528, 7.389056  ])
    """
    return _pure_unary_func_helper(x, _api_internal.exp, _np.exp, out=out, **kwargs)


@set_module('mxnet.ndarray.numpy')
@wrap_np_unary_func
def expm1(x, out=None, **kwargs):
    r"""
    Calculate `exp(x) - 1` of all elements in the input array.

    Parameters
    ----------
    x : ndarray or scalar
        Input values.
    out : ndarray or None, optional
        A location into which the result is stored. If provided, it must have
        a shape that the inputs broadcast to. If not provided or `None`,
        a freshly-allocated array is returned.

    Returns
    -------
    out : ndarray or scalar
        Output array, element-wise exponential minus one: `out = exp(x) - 1`.
        This is a scalar if `x` is a scalar.

    Examples
    --------
    >>> np.expm1(1)
    1.718281828459045
    >>> x = np.array([-1, 1, -2, 2])
    >>> np.expm1(x)
    array([-0.63212056,  1.71828183, -0.86466472,  6.3890561])
    """
    return _pure_unary_func_helper(x, _api_internal.expm1, _np.expm1, out=out, **kwargs)


@set_module('mxnet.ndarray.numpy')
@wrap_np_unary_func
def arcsin(x, out=None, **kwargs):
    r"""
    Inverse sine, element-wise.

    Parameters
    ----------
    x : ndarray or scalar
        `y`-coordinate on the unit circle.
    out : ndarray or None, optional
        A location into which the result is stored.
        If provided, it must have the same shape as the input.
        If not provided or None, a freshly-allocated array is returned.

    Returns
    -------
    angle : ndarray or scalar
        Output array is same shape and type as x. This is a scalar if x is a scalar.
        The inverse sine of each element in `x`, in radians and in the
        closed interval ``[-pi/2, pi/2]``.

    Examples
    --------
    >>> np.arcsin(1)     # pi/2
    1.5707963267948966
    >>> np.arcsin(-1)    # -pi/2
    -1.5707963267948966
    >>> np.arcsin(0)
    0.0

    Notes
    -----
    `arcsin` is a multivalued function: for each `x` there are infinitely
    many numbers `z` such that :math:`sin(z) = x`.  The convention is to
    return the angle `z` whose real part lies in [-pi/2, pi/2].
    For real-valued input data types, *arcsin* always returns real output.
    For each value that cannot be expressed as a real number or infinity,
    it yields ``nan`` and sets the `invalid` floating point error flag.
    The inverse sine is also known as `asin` or sin^{-1}.
    The output `ndarray` has the same `ctx` as the input `ndarray`.
    This function differs from the original `numpy.arcsin
    <https://docs.scipy.org/doc/numpy/reference/generated/numpy.arcsin.html>`_ in
    the following aspects:
    - Only support ndarray or scalar now.
    - `where` argument is not supported.
    - Complex input is not supported.

    References
    ----------
    Abramowitz, M. and Stegun, I. A., *Handbook of Mathematical Functions*,
    10th printing, New York: Dover, 1964, pp. 79ff.
    http://www.math.sfu.ca/~cbm/aands/
    """
    return _pure_unary_func_helper(x, _api_internal.arcsin, _np.arcsin, out=out, **kwargs)


@set_module('mxnet.ndarray.numpy')
@wrap_np_unary_func
def arccos(x, out=None, **kwargs):
    r"""
    Trigonometric inverse cosine, element-wise.
    The inverse of cos so that, if y = cos(x), then x = arccos(y).

    Parameters
    ----------
    x : ndarray
        x-coordinate on the unit circle. For real arguments, the domain is [-1, 1].
    out : ndarray, optional
        A location into which the result is stored. If provided, it must have a shape that
        the inputs broadcast to. If not provided or None, a freshly-allocated array is returned.
        A tuple (possible only as a keyword argument) must have length equal to the number of outputs.

    Returns
    ----------
    angle : ndarray
        The angle of the ray intersecting the unit circle at the given x-coordinate in radians [0, pi].
        This is a scalar if x is a scalar.

    See also
    ----------
    cos, arctan, arcsin

    Notes
    ----------
    arccos is a multivalued function: for each x there are infinitely many numbers z such that
    cos(z) = x. The convention is to return the angle z whose real part lies in [0, pi].
    For real-valued input data types, arccos always returns real output.
    For each value that cannot be expressed as a real number or infinity, it yields nan and sets
    the invalid floating point error flag.
    The inverse cos is also known as acos or cos^-1.

    Examples
    ----------
    >>> np.arccos([1, -1])
    array([ 0.        ,  3.14159265])
    """
    return _pure_unary_func_helper(x, _api_internal.arccos, _np.arccos, out=out, **kwargs)


@set_module('mxnet.ndarray.numpy')
@wrap_np_unary_func
def arctan(x, out=None, **kwargs):
    r"""
    Trigonometric inverse tangent, element-wise.
    The inverse of tan, so that if ``y = tan(x)`` then ``x = arctan(y)``.

    Parameters
    ----------
    x : ndarray or scalar
        Input values.
    out : ndarray or None, optional
        A location into which the result is stored. If provided, it must have
        a shape that the inputs broadcast to. If not provided or `None`,
        a freshly-allocated array is returned.

    Returns
    -------
    out : ndarray or scalar
        Out has the same shape as `x`. It lies is in
        ``[-pi/2, pi/2]`` (``arctan(+/-inf)`` returns ``+/-pi/2``).
        This is a scalar if `x` is a scalar.

    Notes
    -----
    `arctan` is a multi-valued function: for each `x` there are infinitely
    many numbers `z` such that tan(`z`) = `x`.  The convention is to return
    the angle `z` whose real part lies in [-pi/2, pi/2].
    For real-valued input data types, `arctan` always returns real output.
    For each value that cannot be expressed as a real number or infinity,
    it yields ``nan`` and sets the `invalid` floating point error flag.
    For complex-valued input, we do not have support for them yet.
    The inverse tangent is also known as `atan` or tan^{-1}.

    Examples
    --------
    >>> x = np.array([0, 1])
    >>> np.arctan(x)
    array([0.       , 0.7853982])
    >>> np.pi/4
    0.7853981633974483
    """
    return _pure_unary_func_helper(x, _api_internal.arctan, _np.arctan, out=out, **kwargs)


@set_module('mxnet.ndarray.numpy')
@wrap_np_unary_func
def log(x, out=None, **kwargs):
    """
    Natural logarithm, element-wise.
    The natural logarithm `log` is the inverse of the exponential function,
    so that `log(exp(x)) = x`. The natural logarithm is logarithm in base
    `e`.

    Parameters
    ----------
    x : ndarray
        Input value. Elements must be of real value.
    out : ndarray or None, optional
        A location into which the result is stored.
        If provided, it must have the same shape and dtype as input ndarray.
        If not provided or `None`, a freshly-allocated array is returned.

    Returns
    -------
    y : ndarray
        The natural logarithm of `x`, element-wise.
        This is a scalar if `x` is a scalar.

    Notes
    -----
     Currently only supports data of real values and ``inf`` as input. Returns data of real value, ``inf``, ``-inf`` and
    ``nan`` according to the input.
    This function differs from the original `numpy.log
    <https://docs.scipy.org/doc/numpy/reference/generated/numpy.log.html>`_ in
    the following aspects:
    - Does not support complex number for now
    - Input type does not support Python native iterables(list, tuple, ...).
    - ``out`` param: cannot perform auto broadcasting. ``out`` ndarray's shape must be the same as the expected output.
    - ``out`` param: cannot perform auto type cast. ``out`` ndarray's dtype must be the same as the expected output.
    - ``out`` param does not support scalar input case.

    Examples
    --------
    >>> a = np.array([1, np.exp(1), np.exp(2), 0], dtype=np.float64)
    >>> np.log(a)
    array([  0.,   1.,   2., -inf], dtype=float64)
    >>> # Using default float32 dtype may lead to slightly different behavior:
    >>> a = np.array([1, np.exp(1), np.exp(2), 0], dtype=np.float32)
    >>> np.log(a)
    array([  0.,  0.99999994,   2., -inf])
    >>> np.log(1)
    0.0
    """
    return _pure_unary_func_helper(x, _api_internal.log, _np.log, out=out, **kwargs)


@set_module('mxnet.ndarray.numpy')
@wrap_np_unary_func
def degrees(x, out=None, **kwargs):
    """
    Convert angles from radians to degrees.

    Parameters
    ----------
    x : ndarray
        Input value. Elements must be of real value.
    out : ndarray or None, optional
        A location into which the result is stored.
        If provided, it must have the same shape and dtype as input ndarray.
        If not provided or `None`, a freshly-allocated array is returned.

    Returns
    -------
    y : ndarray
        The corresponding degree values; if `out` was supplied this is a
        reference to it.
        This is a scalar if `x` is a scalar.

    Notes
    -------
    This function differs from the original `numpy.degrees
    <https://docs.scipy.org/doc/numpy/reference/generated/numpy.degrees.html>`_ in
    the following aspects:
    - Input type does not support Python native iterables(list, tuple, ...). Only ndarray is supported.
    - ``out`` param: cannot perform auto broadcasting. ``out`` ndarray's shape must be the same as the expected output.
    - ``out`` param: cannot perform auto type cast. ``out`` ndarray's dtype must be the same as the expected output.
    - ``out`` param does not support scalar input case.

    Examples
    --------
    >>> rad = np.arange(12.) * np.pi / 6
    >>> np.degrees(rad)
    array([  0.,  30.,  60.,  90., 120., 150., 180., 210., 240., 270., 300., 330.])
    >>> # Use specified ``out`` ndarray:
    >>> out = np.zeros((rad.shape))
    >>> np.degrees(rad, out)
    array([  0.,  30.,  60.,  90., 120., 150., 180., 210., 240., 270., 300., 330.])
    >>> out
    array([  0.,  30.,  60.,  90., 120., 150., 180., 210., 240., 270., 300., 330.])
    """
    return _pure_unary_func_helper(x, _api_internal.degrees, _np.degrees, out=out, **kwargs)


@set_module('mxnet.ndarray.numpy')
@wrap_np_unary_func
def rad2deg(x, out=None, **kwargs):
    r"""
    Convert angles from radians to degrees.

    Parameters
    ----------
    x : ndarray or scalar
        Angles in degrees.
    out : ndarray or None, optional
        A location into which the result is stored. If not provided or `None`,
        a freshly-allocated array is returned.

    Returns
    -------
    y : ndarray or scalar
        The corresponding angle in radians.
        This is a scalar if `x` is a scalar.

    Notes
    -----
    "rad2deg(x)" is "x *180 / pi".

    This function differs from the original numpy.arange in the following aspects:
        - Only support float32 and float64.
        - `out` must be in the same size of input.

    Examples
    --------
    >>> np.rad2deg(np.pi/2)
    90.0
    """
    return _pure_unary_func_helper(x, _api_internal.rad2deg, _np.rad2deg, out=out)


@set_module('mxnet.ndarray.numpy')
@wrap_np_unary_func
def rint(x, out=None, **kwargs):
    """
    Round elements of the array to the nearest integer.

    Parameters
    ----------
    x : ndarray or scalar
        Input array.
    out : ndarray or None
        A location into which the result is stored.
        If provided, it must have the same shape and type as the input.
        If not provided or None, a freshly-allocated array is returned.

    Returns
    -------
    out : ndarray or scalar
        Output array is same shape and type as x. This is a scalar if x is a scalar.

    Notes
    -----
    This function differs from the original `numpy.rint
    <https://docs.scipy.org/doc/numpy/reference/generated/numpy.rint.html>`_ in
    the following way(s):
    - only ndarray or scalar is accpted as valid input, tuple of ndarray is not supported
    - broadcasting to `out` of different shape is currently not supported
    - when input is plain python numerics, the result will not be stored in the `out` param

    Examples
    --------
    >>> a = np.array([-1.7, -1.5, -0.2, 0.2, 1.5, 1.7, 2.0])
    >>> np.rint(a)
    array([-2., -2., -0.,  0.,  1.,  2.,  2.])
    """
    return _pure_unary_func_helper(x, _api_internal.rint, _np.rint, out=out, **kwargs)


@set_module('mxnet.ndarray.numpy')
@wrap_np_unary_func
def log2(x, out=None, **kwargs):
    """
    Base-2 logarithm of x.

    Parameters
    ----------
    x : ndarray or scalar
        Input values.
    out : ndarray or None
        A location into which the result is stored.
        If provided, it must have the same shape and type as the input.
        If not provided or None, a freshly-allocated array is returned.

    Returns
    -------
    y : ndarray
        The logarithm base two of `x`, element-wise.
        This is a scalar if `x` is a scalar.

    Notes
    -----
    This function differs from the original `numpy.log2
    <https://www.google.com/search?q=numpy+log2>`_ in
    the following way(s):
    - only ndarray or scalar is accpted as valid input, tuple of ndarray is not supported
    - broadcasting to `out` of different shape is currently not supported
    - when input is plain python numerics, the result will not be stored in the `out` param

    Examples
    --------
    >>> x = np.array([0, 1, 2, 2**4])
    >>> np.log2(x)
    array([-inf,   0.,   1.,   4.])
    """
    return _pure_unary_func_helper(x, _api_internal.log2, _np.log2, out=out, **kwargs)


@set_module('mxnet.ndarray.numpy')
@wrap_np_unary_func
def log1p(x, out=None, **kwargs):
    """
    Return the natural logarithm of one plus the input array, element-wise.
    Calculates ``log(1 + x)``.

    Parameters
    ----------
    x : ndarray or scalar
        Input array.
    out : ndarray or None
        A location into which the result is stored. If provided, it
        must have a shape that the inputs fill into. If not provided
        or None, a freshly-allocated array is returned. The dtype of the
        output and input must be the same.

    Returns
    -------
    y : ndarray or scalar
        Natural logarithm of 1 + x, element-wise. This is a scalar
        if x is a scalar.

    Notes
    -----
    For real-valued input, `log1p` is accurate also for `x` so small
    that `1 + x == 1` in floating-point accuracy.
    Logarithm is a multivalued function: for each `x` there is an infinite
    number of `z` such that `exp(z) = 1 + x`. The convention is to return
    the `z` whose imaginary part lies in `[-pi, pi]`.
    For real-valued input data types, `log1p` always returns real output.
    For each value that cannot be expressed as a real number or infinity,
    it yields ``nan`` and sets the `invalid` floating point error flag.
    cannot support complex-valued input.

    Examples
    --------
    >>> np.log1p(1e-99)
    1e-99
    >>> a = np.array([3, 4, 5])
    >>> np.log1p(a)
    array([1.3862944, 1.609438 , 1.7917595])
    """
    return _pure_unary_func_helper(x, _api_internal.log1p, _np.log1p, out=out, **kwargs)


@set_module('mxnet.ndarray.numpy')
@wrap_np_unary_func
def radians(x, out=None, **kwargs):
    """
    Convert angles from degrees to radians.

    Parameters
    ----------
    x : ndarray or scalar
        Input array in degrees.
    out : ndarray or None
        A location into which the result is stored.
        If provided, it must have the same shape and type as the input.
        If not provided or None, a freshly-allocated array is returned.

    Returns
    -------
    y : ndarray
        The corresponding radian values. This is a scalar if x is a scalar.

    Notes
    -----
    This function differs from the original `numpy.radians
    <https://docs.scipy.org/doc/numpy/reference/generated/numpy.radians.html>`_ in
    the following way(s):
    - only ndarray or scalar is accpted as valid input, tuple of ndarray is not supported
    - broadcasting to `out` of different shape is currently not supported
    - when input is plain python numerics, the result will not be stored in the `out` param

    Examples
    --------
    >>> deg = np.arange(12.) * 30.
    >>> np.radians(deg)
    array([0.       , 0.5235988, 1.0471976, 1.5707964, 2.0943952, 2.6179938,
           3.1415927, 3.6651914, 4.1887903, 4.712389 , 5.2359877, 5.7595863],
           dtype=float32)
    """
    return _pure_unary_func_helper(x, _api_internal.radians, _np.radians, out=out, **kwargs)


@set_module('mxnet.ndarray.numpy')
@wrap_np_unary_func
def deg2rad(x, out=None, **kwargs):
    r"""
    Convert angles from degrees to radians.

    Parameters
    ----------
    x : ndarray or scalar
        Angles in degrees.
    out : ndarray or None, optional
        A location into which the result is stored. If not provided or `None`,
        a freshly-allocated array is returned.

    Returns
    -------
    y : ndarray or scalar
        The corresponding angle in radians.
        This is a scalar if `x` is a scalar.

    Notes
    -----
    "deg2rad(x)" is "x * pi / 180".

    This function differs from the original numpy.arange in the following aspects:
        - Only support float32 and float64.
        - `out` must be in the same size of input.

    Examples
    --------
    >>> np.deg2rad(180)
    3.1415927
    """
    return _pure_unary_func_helper(x, _api_internal.deg2rad, _np.deg2rad, out=out)


@set_module('mxnet.ndarray.numpy')
@wrap_np_unary_func
def reciprocal(x, out=None, **kwargs):
    r"""
    Return the reciprocal of the argument, element-wise.
    Calculates ``1/x``.

    Parameters
    ----------
    x : ndarray or scalar
        The values whose reciprocals are required.
    out : ndarray or None, optional
        A location into which the result is stored.
        If provided, it must have the same shape as the input.
        If not provided or None, a freshly-allocated array is returned.

    Returns
    -------
    y : ndarray or scalar
        Output array is same shape and type as x. This is a scalar if x is a scalar.

    Examples
    --------
    >>> np.reciprocal(2.)
    0.5
    >>> x = np.array([1, 2., 3.33])
    >>> np.reciprocal(x)
    array([1.       , 0.5      , 0.3003003])

    Notes
    -----
    .. note::
        This function is not designed to work with integers.
    For integer arguments with absolute value larger than 1 the result is
    always zero because of the way Python handles integer division.  For
    integer zero the result is an overflow.
    The output `ndarray` has the same `ctx` as the input `ndarray`.
    This function differs from the original `numpy.reciprocal
    <https://docs.scipy.org/doc/numpy/reference/generated/numpy.reciprocal.html>`_ in
    the following aspects:
    - Only support ndarray and scalar now.
    - `where` argument is not supported.
    """
    return _pure_unary_func_helper(x, _api_internal.reciprocal, _np.reciprocal, out=out, **kwargs)


@set_module('mxnet.ndarray.numpy')
@wrap_np_unary_func
def square(x, out=None, **kwargs):
    r"""
    Return the element-wise square of the input.

    Parameters
    ----------
    x : ndarray or scalar
        The values whose squares are required.
    out : ndarray or None, optional
        A location into which the result is stored.
        If provided, it must have the same shape as the input.
        If not provided or None, a freshly-allocated array is returned.

    Returns
    -------
    y : ndarray or scalar
        Output array is same shape and type as x. This is a scalar if x is a scalar.

    Examples
    --------
    >>> np.square(2.)
    4.0
    >>> x = np.array([1, 2., -1])
    >>> np.square(x)
    array([1., 4., 1.])

    Notes
    -----
    The output `ndarray` has the same `ctx` as the input `ndarray`.
    This function differs from the original `numpy.square
    <https://docs.scipy.org/doc/numpy/reference/generated/numpy.square.html>`_ in
    the following aspects:
    - Only support ndarray and scalar now.
    - `where` argument is not supported.
    - Complex input is not supported.
    """
    return _pure_unary_func_helper(x, _api_internal.square, _np.square, out=out, **kwargs)


@set_module('mxnet.ndarray.numpy')
@wrap_np_unary_func
def negative(x, out=None, **kwargs):
    r"""
    Numerical negative, element-wise.

    Parameters:
    ------------
    x : ndarray or scalar
        Input array.
    out : ndarray, None, or tuple of ndarray and None, optional
          A location into which the result is stored.

    Returns:
    ---------
    y : ndarray or scalar
        Returned array or scalar: y = -x. This is a scalar if x is a scalar.

    Examples:
    ---------
    >>> np.negative(1)
    -1
    """
    return _pure_unary_func_helper(x, _api_internal.negative, _np.negative, out=out)


@set_module('mxnet.ndarray.numpy')
@wrap_np_unary_func
def fix(x, out=None, **kwargs):
    r"""
    Round an array of floats element-wise to nearest integer towards zero.
    The rounded values are returned as floats.

    Parameters:
    ----------
    x : ndarray
        An array of floats to be rounded
    out : ndarray, optional
        Output array

    Returns:
    -------
    y : ndarray of floats

    Examples
    ---------
    >>> np.fix(3.14)
    3
    """
    return _pure_unary_func_helper(x, _api_internal.fix, _np.fix, out=out)


@set_module('mxnet.ndarray.numpy')
@wrap_np_unary_func
def tan(x, out=None, **kwargs):
    r"""
    Compute tangent element-wise.
    Equivalent to np.sin(x)/np.cos(x) element-wise.

    Parameters:
    ----------
    x : ndarray
        Input array.
    out : ndarray, None, or tuple of ndarray and None, optional
          A location into which the result is stored. If provided,
          it must have a shape that the inputs broadcast to. If not provided or None,
          a freshly-allocated array is returned. A tuple (possible only as a keyword argument)
          must have length equal to the number of outputs.
    where : ndarray, optional
            Values of True indicate to calculate the ufunc at that position,
            values of False indicate to leave the value in the output alone.

    Returns:
    -------
    y : ndarray
    The corresponding tangent values. This is a scalar if x is a scalar.

    Examples:
    ---------
    >>> np.tan(0.5)
    0.5463024898437905
    """

    return _pure_unary_func_helper(x, _api_internal.tan, _np.tan, out=out, **kwargs)


@set_module('mxnet.ndarray.numpy')
@wrap_np_unary_func
def ceil(x, out=None, **kwargs):
    r"""
    Return the ceiling of the input, element-wise.
    The ceil of the ndarray `x` is the smallest integer `i`, such that
    `i >= x`.  It is often denoted as :math:`\lceil x \rceil`.

    Parameters
    ----------
    x : ndarray or scalar
        Input array.
    out : ndarray or None
        A location into which the result is stored. If provided, it
        must have a same shape that the inputs fill into. If not provided
        or None, a freshly-allocated array is returned. The dtype of the
        output and input must be the same.

    Returns
    -------
    y : ndarray or scalar
        The ceiling of each element in `x`, with `float` dtype.
        This is a scalar if `x` is a scalar.

    Examples
    --------
    >>> a = np.array([-1.7, -1.5, -0.2, 0.2, 1.5, 1.7, 2.0])
    >>> np.ceil(a)
    array([-1., -1., -0.,  1.,  2.,  2.,  2.])
    >>> #if you use parameter out, x and out must be ndarray.
    >>> a = np.array(1)
    >>> np.ceil(np.array(3.5), a)
    array(4.)
    >>> a
    array(4.)
    """
    return _pure_unary_func_helper(x, _api_internal.ceil, _np.ceil, out=out, **kwargs)


@set_module('mxnet.ndarray.numpy')
@wrap_np_unary_func
def floor(x, out=None, **kwargs):
    r"""
    Return the floor of the input, element-wise.
    The floor of the ndarray `x` is the largest integer `i`, such that
    `i <= x`.  It is often denoted as :math:`\lfloor x \rfloor`.

    Parameters
    ----------
    x : ndarray or scalar
        Input array.
    out : ndarray or None
        A location into which the result is stored. If provided, it
        must have a same shape that the inputs fill into. If not provided
        or None, a freshly-allocated array is returned. The dtype of the
        output and input must be the same.

    Returns
    -------
    y : ndarray or scalar
        The floor of each element in `x`, with `float` dtype.
        This is a scalar if `x` is a scalar.

    Examples
    --------
    >>> a = np.array([-1.7, -1.5, -0.2, 0.2, 1.5, 1.7, 2.0])
    >>> np.floor(a)
    array([-2., -2., -1.,  0.,  1.,  1.,  2.])
    >>> #if you use parameter out, x and out must be ndarray.
    >>> a = np.array(1)
    >>> np.floor(np.array(3.5), a)
    array(3.)
    >>> a
    array(3.)
    """
    return _pure_unary_func_helper(x, _api_internal.floor, _np.floor, out=out, **kwargs)


@set_module('mxnet.ndarray.numpy')
@wrap_np_unary_func
def bitwise_not(x, out=None, **kwargs):
    r"""
    Compute bit-wise inversion, or bit-wise NOT, element-wise.
    Computes the bit-wise NOT of the underlying binary representation of
    the integers in the input arrays. This ufunc implements the C/Python
    operator ``~``.

    Parameters
    ----------
    x : array_like
        Only integer and boolean types are handled.
    out : ndarray, None, or tuple of ndarray and None, optional
        A location into which the result is stored. If provided, it must have
        a shape that the inputs broadcast to. If not provided or `None`,
        a freshly-allocated array is returned. A tuple (possible only as a
        keyword argument) must have length equal to the number of outputs.

    Returns
    -------
    out : ndarray or scalar
        Result.
        This is a scalar if `x` is a scalar.

    See Also
    --------
    bitwise_and, bitwise_or, bitwise_xor
    logical_not
    binary_repr :
        Return the binary representation of the input number as a string.

    Examples
    --------
    We've seen that 13 is represented by ``00001101``.
    The invert or bit-wise NOT of 13 is then:

    >>> x = np.invert(np.array(13, dtype=np.uint8))
    >>> x
    242
    >>> np.binary_repr(x, width=8)
    '11110010'

    Notes
    -----
    `bitwise_not` is an alias for `invert`:

    >>> np.bitwise_not is np.invert
    True
    """
    return _pure_unary_func_helper(x, _api_internal.bitwise_not, _np.bitwise_not, out=out, **kwargs)


@set_module('mxnet.ndarray.numpy')
@wrap_np_unary_func
def invert(x, out=None, **kwargs):
    r"""
    Compute bit-wise inversion, or bit-wise NOT, element-wise.
    Computes the bit-wise NOT of the underlying binary representation of
    the integers in the input arrays. This ufunc implements the C/Python
    operator ``~``.

    Parameters
    ----------
    x : array_like
        Only integer and boolean types are handled.
    out : ndarray, None, or tuple of ndarray and None, optional
        A location into which the result is stored. If provided, it must have
        a shape that the inputs broadcast to. If not provided or `None`,
        a freshly-allocated array is returned. A tuple (possible only as a
        keyword argument) must have length equal to the number of outputs.

    Returns
    -------
    out : ndarray or scalar
        Result.
        This is a scalar if `x` is a scalar.

    See Also
    --------
    bitwise_and, bitwise_or, bitwise_xor
    logical_not
    binary_repr :
        Return the binary representation of the input number as a string.

    Examples
    --------
    We've seen that 13 is represented by ``00001101``.
    The invert or bit-wise NOT of 13 is then:

    >>> x = np.invert(np.array(13, dtype=np.uint8))
    >>> x
    242
    >>> np.binary_repr(x, width=8)
    '11110010'

    Notes
    -----
    `bitwise_not` is an alias for `invert`:

    >>> np.bitwise_not is np.invert
    True
    """
    return _pure_unary_func_helper(x, _api_internal.bitwise_not, _np.bitwise_not, out=out, **kwargs)


@set_module('mxnet.ndarray.numpy')
@wrap_np_unary_func
def trunc(x, out=None, **kwargs):
    r"""
    Return the truncated value of the input, element-wise.
    The truncated value of the scalar `x` is the nearest integer `i` which
    is closer to zero than `x` is. In short, the fractional part of the
    signed number `x` is discarded.

    Parameters
    ----------
    x : ndarray or scalar
        Input data.
    out : ndarray or None, optional
        A location into which the result is stored.

    Returns
    -------
    y : ndarray or scalar
        The truncated value of each element in `x`.
        This is a scalar if `x` is a scalar.

    Notes
    -----
    This function differs from the original numpy.trunc in the following aspects:
        - Do not support `where`, a parameter in numpy which indicates where to calculate.
        - Cannot cast type automatically. Dtype of `out` must be same as the expected one.
        - Cannot broadcast automatically. Shape of `out` must be same as the expected one.
        - If `x` is plain python numeric, the result won't be stored in out.

    Examples
    --------
    >>> a = np.array([-1.7, -1.5, -0.2, 0.2, 1.5, 1.7, 2.0])
    >>> np.trunc(a)
    array([-1., -1., -0.,  0.,  1.,  1.,  2.])
    """
    return _pure_unary_func_helper(x, _api_internal.trunc, _np.trunc, out=out, **kwargs)


@set_module('mxnet.ndarray.numpy')
@wrap_np_unary_func
def logical_not(x, out=None, **kwargs):
    r"""
    Compute the truth value of NOT x element-wise.

    Parameters
    ----------
    x : ndarray or scalar
        Logical NOT is applied to the elements of `x`.
    out : ndarray or None, optional
        A location into which the result is stored.

    Returns
    -------
    y : bool or ndarray of bool
        Boolean result with the same shape as `x` of the NOT operation
        on elements of `x`.
        This is a scalar if `x` is a scalar.

    Notes
    -----
    This function differs from the original numpy.logical_not in the following aspects:
        - Do not support `where`, a parameter in numpy which indicates where to calculate.
        - Cannot cast type automatically. Dtype of `out` must be same as the expected one.
        - Cannot broadcast automatically. Shape of `out` must be same as the expected one.
        - If `x` is plain python numeric, the result won't be stored in out.

    Examples
    --------
    >>> x= np.array([True, False, 0, 1])
    >>> np.logical_not(x)
    array([False,  True,  True, False])

    >>> x = np.arange(5)
    >>> np.logical_not(x<3)
    array([False, False, False,  True,  True])
    """
    return _pure_unary_func_helper(x, _api_internal.logical_not, _np.logical_not, out=out, **kwargs)


@set_module('mxnet.ndarray.numpy')
@wrap_np_unary_func
def arcsinh(x, out=None, **kwargs):
    r"""
    Inverse hyperbolic sine, element-wise.

    Parameters
    ----------
    x : ndarray or scalar
        Input array.
    out : ndarray or None, optional
        A location into which the result is stored.

    Returns
    -------
    arcsinh : ndarray
        Array of the same shape as `x`.
        This is a scalar if `x` is a scalar.

    Notes
    -----
    `arcsinh` is a multivalued function: for each `x` there are infinitely
    many numbers `z` such that `sinh(z) = x`.

    For real-valued input data types, `arcsinh` always returns real output.
    For each value that cannot be expressed as a real number or infinity, it
    yields ``nan`` and sets the `invalid` floating point error flag.

    This function differs from the original numpy.arcsinh in the following aspects:
        - Do not support `where`, a parameter in numpy which indicates where to calculate.
        - Do not support complex-valued input.
        - Cannot cast type automatically. DType of `out` must be same as the expected one.
        - Cannot broadcast automatically. Shape of `out` must be same as the expected one.
        - If `x` is plain python numeric, the result won't be stored in out.

    Examples
    --------
    >>> a = np.array([3.2, 5.0])
    >>> np.arcsinh(a)
    array([1.8309381, 2.2924316])
    >>> np.arcsinh(1)
    0.0
    """
    return _pure_unary_func_helper(x, _api_internal.arcsinh, _np.arcsinh, out=out, **kwargs)


@set_module('mxnet.ndarray.numpy')
@wrap_np_unary_func
def arccosh(x, out=None, **kwargs):
    r"""
    Inverse hyperbolic cosine, element-wise.

    Parameters
    ----------
    x : ndarray or scalar
        Input array.
    out : ndarray or None, optional
        A location into which the result is stored.

    Returns
    -------
    arccosh : ndarray
        Array of the same shape as `x`.
        This is a scalar if `x` is a scalar.

    Notes
    -----
    `arccosh` is a multivalued function: for each `x` there are infinitely
    many numbers `z` such that `cosh(z) = x`.

    For real-valued input data types, `arccosh` always returns real output.
    For each value that cannot be expressed as a real number or infinity, it
    yields ``nan`` and sets the `invalid` floating point error flag.

    This function differs from the original numpy.arccosh in the following aspects:
        - Do not support `where`, a parameter in numpy which indicates where to calculate.
        - Do not support complex-valued input.
        - Cannot cast type automatically. Dtype of `out` must be same as the expected one.
        - Cannot broadcast automatically. Shape of `out` must be same as the expected one.
        - If `x` is plain python numeric, the result won't be stored in out.

    Examples
    --------
    >>> a = np.array([3.2, 5.0])
    >>> np.arccosh(a)
    array([1.8309381, 2.2924316])
    >>> np.arccosh(1)
    0.0
    """
    return _pure_unary_func_helper(x, _api_internal.arccosh, _np.arccosh, out=out, **kwargs)


@set_module('mxnet.ndarray.numpy')
@wrap_np_unary_func
def arctanh(x, out=None, **kwargs):
    r"""
    Inverse hyperbolic tangent, element-wise.

    Parameters
    ----------
    x : ndarray or scalar
        Input array.
    out : ndarray or None, optional
        A location into which the result is stored.

    Returns
    -------
    arctanh : ndarray
        Array of the same shape as `x`.
        This is a scalar if `x` is a scalar.

    Notes
    -----
    `arctanh` is a multivalued function: for each `x` there are infinitely
    many numbers `z` such that `tanh(z) = x`.

    For real-valued input data types, `arctanh` always returns real output.
    For each value that cannot be expressed as a real number or infinity, it
    yields ``nan`` and sets the `invalid` floating point error flag.

    This function differs from the original numpy.arctanh in the following aspects:
        - Do not support `where`, a parameter in numpy which indicates where to calculate.
        - Do not support complex-valued input.
        - Cannot cast type automatically. Dtype of `out` must be same as the expected one.
        - Cannot broadcast automatically. Shape of `out` must be same as the expected one.
        - If `x` is plain python numeric, the result won't be stored in out.

    Examples
    --------
    >>> a = np.array([0.0, -0.5])
    >>> np.arctanh(a)
    array([0., -0.54930615])
    >>> np.arctanh(0.0)
    0.0
    """
    return _pure_unary_func_helper(x, _api_internal.arctanh, _np.arctanh, out=out, **kwargs)


@set_module('mxnet.ndarray.numpy')
def tile(A, reps):
    r"""
    Construct an array by repeating A the number of times given by reps.

    If `reps` has length ``d``, the result will have dimension of
    ``max(d, A.ndim)``.

    If ``A.ndim < d``, `A` is promoted to be d-dimensional by prepending new
    axes. So a shape (3,) array is promoted to (1, 3) for 2-D replication,
    or shape (1, 1, 3) for 3-D replication. If this is not the desired
    behavior, promote `A` to d-dimensions manually before calling this
    function.

    If ``A.ndim > d``, `reps` is promoted to `A`.ndim by pre-pending 1's to it.
    Thus for an `A` of shape (2, 3, 4, 5), a `reps` of (2, 2) is treated as
    (1, 1, 2, 2).

    Parameters
    ----------
    A : ndarray or scalar
        An input array or a scalar to repeat.
    reps : a single integer or tuple of integers
        The number of repetitions of `A` along each axis.

    Returns
    -------
    c : ndarray
        The tiled output array.

    Examples
    --------
    >>> a = np.array([0, 1, 2])
    >>> np.tile(a, 2)
    array([0., 1., 2., 0., 1., 2.])
    >>> np.tile(a, (2, 2))
    array([[0., 1., 2., 0., 1., 2.],
           [0., 1., 2., 0., 1., 2.]])
    >>> np.tile(a, (2, 1, 2))
    array([[[0., 1., 2., 0., 1., 2.]],
           [[0., 1., 2., 0., 1., 2.]]])

    >>> b = np.array([[1, 2], [3, 4]])
    >>> np.tile(b, 2)
    array([[1., 2., 1., 2.],
           [3., 4., 3., 4.]])
    >>> np.tile(b, (2, 1))
    array([[1., 2.],
           [3., 4.],
           [1., 2.],
           [3., 4.]])

    >>> c = np.array([1,2,3,4])
    >>> np.tile(c,(4,1))
    array([[1., 2., 3., 4.],
           [1., 2., 3., 4.],
           [1., 2., 3., 4.],
           [1., 2., 3., 4.]])

    Scalar as input:

    >>> np.tile(2, 3)
    array([2, 2, 2]) # repeating integer `2`

    """
    if isinstance(A, numeric_types):
        return _np.tile(A, reps)
    elif isinstance(A, NDArray):
        return _api_internal.tile(A, reps)
    else:
        raise TypeError('type {} not supported'.format(str(type(A))))


@set_module('mxnet.ndarray.numpy')
def transpose(a, axes=None):
    """
    Permute the dimensions of an array.

    Parameters
    ----------
    a : ndarray
        Input array.
    axes : list of ints, optional
        By default, reverse the dimensions,
        otherwise permute the axes according to the values given.

    Returns
    -------
    p : ndarray
        a with its axes permuted.

    Notes
    -----
    This function differs from the original `numpy.transpose
    <https://docs.scipy.org/doc/numpy/reference/generated/numpy.transpose.html>`_ in
    the following way(s):

    - only ndarray is accepted as valid input, python iterables are not supported
    - the operator always returns an `ndarray` that does not share the memory with the input

    Examples
    --------
    >>> x = np.arange(4).reshape((2,2))
    >>> x
    array([[0., 1.],
           [2., 3.]])
    >>> np.transpose(x)
    array([[0., 2.],
           [1., 3.]])
    >>> x = np.ones((1, 2, 3))
    >>> np.transpose(x, (1, 0, 2)).shape
    (2, 1, 3)
    """
    return _api_internal.transpose(a, axes)


# pylint: disable=redefined-outer-name
@set_module('mxnet.ndarray.numpy')
def split(ary, indices_or_sections, axis=0):
    """
    Split an array into multiple sub-arrays.

    Parameters
    ----------
    ary : ndarray
        Array to be divided into sub-arrays.
    indices_or_sections : int or 1-D python tuple, list or set.
        If `indices_or_sections` is an integer, N, the array will be divided
        into N equal arrays along `axis`.  If such a split is not possible,
        an error is raised.
        If `indices_or_sections` is a 1-D array of sorted integers, the entries
        indicate where along `axis` the array is split.  For example,
        ``[2, 3]`` would, for ``axis=0``, result in
          - ary[:2]
          - ary[2:3]
          - ary[3:]
        If an index exceeds the dimension of the array along `axis`,
        an empty sub-array is returned correspondingly.
    axis : int, optional
        The axis along which to split, default is 0.

    Returns
    -------
    sub-arrays : list of ndarrays
        A list of sub-arrays.

    Raises
    ------
    ValueError
        If `indices_or_sections` is given as an integer, but
        a split does not result in equal division.
    """
    if isinstance(indices_or_sections, set):
        indices_or_sections = list(indices_or_sections)
    return list(_api_internal.split(ary, indices_or_sections, axis))
# pylint: enable=redefined-outer-name


# pylint: disable=redefined-outer-name
@set_module('mxnet.ndarray.numpy')
def array_split(ary, indices_or_sections, axis=0):
    """Split an array into multiple sub-arrays.

    If `indices_or_sections` is an integer, N, the array will be divided
    into N equal arrays along `axis`.  If such a split is not possible,
    an array of length l that should be split into n sections, it returns
    l % n sub-arrays of size l//n + 1 and the rest of size l//n.

    If `indices_or_sections` is a 1-D array of sorted integers, the entries
        indicate where along `axis` the array is split.  For example,
        ``[2, 3]`` would, for ``axis=0``, result in
          - ary[:2]
          - ary[2:3]
          - ary[3:]
    If an index exceeds the dimension of the array along `axis`,
    an empty sub-array is returned correspondingly.

    Parameters
    ----------
    ary : ndarray
        Array to be divided into sub-arrays.
    indices_or_sections : int or 1-D Python tuple, list or set.
        Param used to determine the number and size of the subarray.
    axis : int, optional
        The axis along which to split, default is 0.

    Returns
    -------
    sub-arrays : list of ndarrays
        A list of sub-arrays.

    Examples
    --------
    >>> x = np.arange(9.0)
    >>> np.array_split(x, 3)
    [array([0., 1., 2.]), array([3., 4., 5.]), array([6., 7., 8.])]

    >>> np.array_split(x, [3, 5, 6, 8])
    [array([0., 1., 2.]), array([3., 4.]), array([5.]), array([6., 7.]), array([])]

    >>> x = np.arange(8.0)
    >>> np.array_split(x, 3)
    [array([0.,  1.,  2.]), array([3.,  4.,  5.]), array([6.,  7.])]

    >>> x = np.arange(7.0)
    >>> np.array_split(x, 3)
    [array([0.,  1.,  2.]), array([3.,  4.]), array([5.,  6.])]
    """
    if isinstance(indices_or_sections, set):
        indices_or_sections = list(indices_or_sections)
    return list(_api_internal.array_split(ary, indices_or_sections, axis))
# pylint: enable=redefined-outer-name


# pylint: disable=redefined-outer-name
@set_module('mxnet.ndarray.numpy')
def hsplit(ary, indices_or_sections):
    """Split an array into multiple sub-arrays horizontally (column-wise).

    This is equivalent to ``split`` with ``axis=0`` if ``ary`` has one
    dimension, and otherwise that with ``axis=1``.

    Parameters
    ----------
    ary : ndarray
        Array to be divided into sub-arrays.
    indices_or_sections : int, list of ints or tuple of ints.
        If `indices_or_sections` is an integer, N, the array will be divided
        into N equal arrays along `axis`.  If such a split is not possible,
        an error is raised.

        If `indices_or_sections` is a list of sorted integers, the entries
        indicate where along `axis` the array is split.

        If an index exceeds the dimension of the array along `axis`,
        it will raises errors. so index must less than or euqal to
        the dimension of the array along axis.

    Returns
    -------
    sub-arrays : list of ndarrays
        A list of sub-arrays.

    Notes
    ------
    - If `indices_or_sections` is given as an integer, but a split
      does not result in equal division.It will raises ValueErrors.

    - If indices_or_sections is an integer, and the number is 1, it will
      raises an error. Because single output from split is not supported yet...

    See Also
    --------
    split : Split an array into multiple sub-arrays of equal size.

    Examples
    --------
    >>> x = np.arange(16.0).reshape(4, 4)
    >>> x
    array([[ 0.,  1.,  2.,  3.],
           [ 4.,  5.,  6.,  7.],
           [ 8.,  9., 10., 11.],
           [12., 13., 14., 15.]])
    >>> np.hsplit(x, 2)
    [array([[ 0.,  1.],
           [ 4.,  5.],
           [ 8.,  9.],
           [12., 13.]]),
    array([[ 2.,  3.],
           [ 6.,  7.],
           [10., 11.],
           [14., 15.]])]
    >>> np.hsplit(x, [3, 6])
    [array([[ 0.,  1.,  2.],
           [ 4.,  5.,  6.],
           [ 8.,  9., 10.],
           [12., 13., 14.]]),
    array([[ 3.],
           [ 7.],
           [11.],
           [15.]]),
    array([], shape=(4, 0), dtype=float32)]

    With a higher dimensional array the split is still along the second axis.

    >>> x = np.arange(8.0).reshape(2, 2, 2)
    >>> x
    array([[[ 0.,  1.],
            [ 2.,  3.]],
           [[ 4.,  5.],
            [ 6.,  7.]]])
    >>> np.hsplit(x, 2)
    [array([[[ 0.,  1.]],
            [[ 4.,  5.]]]),
     array([[[ 2.,  3.]],
            [[ 6.,  7.]]])]

    If ``ary`` has one dimension, 'axis' = 0.
    >>> x = np.arange(4)
    array([0., 1., 2., 3.])
    >>> np.hsplit(x, 2)
    [array([0., 1.]), array([2., 3.])]

    If you want to produce an empty sub-array, you can see an example.
    >>> np.hsplit(x, [2, 2])
    [array([0., 1.]), array([], dtype=float32), array([2., 3.])]
    """
    if isinstance(indices_or_sections, set):
        indices_or_sections = list(indices_or_sections)
    return list(_api_internal.hsplit(ary, indices_or_sections))
# pylint: enable=redefined-outer-name


@set_module('mxnet.ndarray.numpy')
def vsplit(ary, indices_or_sections):
    r"""
    vsplit(ary, indices_or_sections)

    Split an array into multiple sub-arrays vertically (row-wise).

    ``vsplit`` is equivalent to ``split`` with `axis=0` (default): the array is always split
    along the first axis regardless of the array dimension.

    Parameters
    ----------
    ary : ndarray
        Array to be divided into sub-arrays.
    indices_or_sections : int or 1 - D Python tuple, list or set.
        If `indices_or_sections` is an integer, N, the array will be divided into N equal arrays
        along axis 0.  If such a split is not possible, an error is raised.

        If `indices_or_sections` is a 1-D array of sorted integers, the entries indicate where
        along axis 0 the array is split.  For example, ``[2, 3]`` would result in

          - ary[:2]
          - ary[2:3]
          - ary[3:]

        If an index exceeds the dimension of the array along axis 0, an error will be thrown.

    Returns
    -------
    sub-arrays : list of ndarrays
        A list of sub-arrays.

    See Also
    --------
    split : Split an array into multiple sub-arrays of equal size.

    Notes
    -------
    This function differs from the original `numpy.degrees
    <https://docs.scipy.org/doc/numpy/reference/generated/numpy.degrees.html>`_ in
    the following aspects:

    - Currently parameter ``indices_or_sections`` does not support ndarray, but supports scalar,
    tuple and list.
    - In ``indices_or_sections``, if an index exceeds the dimension of the array along axis 0,
    an error will be thrown.

    Examples
    --------
    >>> x = np.arange(16.0).reshape(4, 4)
    >>> x
    array([[  0.,   1.,   2.,   3.],
           [  4.,   5.,   6.,   7.],
           [  8.,   9.,  10.,  11.],
           [ 12.,  13.,  14.,  15.]])
    >>> np.vsplit(x, 2)
    [array([[0., 1., 2., 3.],
            [4., 5., 6., 7.]]), array([[ 8.,  9., 10., 11.],
            [12., 13., 14., 15.]])]

    With a higher dimensional array the split is still along the first axis.

    >>> x = np.arange(8.0).reshape(2, 2, 2)
    >>> x
    array([[[ 0.,  1.],
            [ 2.,  3.]],
           [[ 4.,  5.],
            [ 6.,  7.]]])
    >>> np.vsplit(x, 2)
    [array([[[0., 1.],
            [2., 3.]]]), array([[[4., 5.],
            [6., 7.]]])]

    """
    if isinstance(indices_or_sections, set):
        indices_or_sections = list(indices_or_sections)
    return list(_api_internal.vsplit(ary, indices_or_sections))


# pylint: disable=redefined-outer-name
@set_module('mxnet.ndarray.numpy')
def dsplit(ary, indices_or_sections):
    """
    Split array into multiple sub-arrays along the 3rd axis (depth).

    Please refer to the `split` documentation.  `dsplit` is equivalent
    to `split` with ``axis=2``, the array is always split along the third
    axis provided the array dimension is greater than or equal to 3.

    Parameters
    ----------
    ary : ndarray
        Array to be divided into sub-arrays.
    indices_or_sections : int or 1 - D Python tuple, list or set.
        If `indices_or_sections` is an integer, N, the array will be divided into N equal arrays
        along axis 2.  If such a split is not possible, an error is raised.

        If `indices_or_sections` is a 1-D array of sorted integers, the entries indicate where
        along axis 2 the array is split.  For example, ``[2, 3]`` would result in

          - ary[:, :, :2]
          - ary[:, :, 2:3]
          - ary[:, :, 3:]

        If an index exceeds the dimension of the array along axis 2, an error will be thrown.

    Examples
    --------
    >>> x = np.arange(16.0).reshape(2, 2, 4)
    >>> x
    array([[[ 0.,   1.,   2.,   3.],
            [ 4.,   5.,   6.,   7.]],
           [[ 8.,   9.,  10.,  11.],
            [12.,  13.,  14.,  15.]]])
    >>> np.dsplit(x, 2)
    [array([[[ 0.,  1.],
            [ 4.,  5.]],
           [[ 8.,  9.],
            [12., 13.]]]), array([[[ 2.,  3.],
            [ 6.,  7.]],
           [[10., 11.],
            [14., 15.]]])]
    >>> np.dsplit(x, np.array([3, 6]))
    [array([[[ 0.,   1.,   2.],
            [ 4.,   5.,   6.]],
           [[ 8.,   9.,  10.],
            [12.,  13.,  14.]]]),
     array([[[ 3.],
            [ 7.]],
           [[11.],
            [15.]]]),
    array([], shape=(2, 2, 0), dtype=float64)]
    """
    if isinstance(indices_or_sections, set):
        indices_or_sections = list(indices_or_sections)
    return list(_api_internal.dsplit(ary, indices_or_sections))
# pylint: enable=redefined-outer-name


@set_module('mxnet.ndarray.numpy')
def concatenate(seq, axis=0, out=None):
    """
    Join a sequence of arrays along an existing axis.

    Parameters
    ----------
    a1, a2, ... : sequence of ndarray
        The arrays must have the same shape, except in the dimension
        corresponding to `axis` (the first, by default).
    axis : int, optional
        The axis along which the arrays will be joined.  If axis is None,
        arrays are flattened before use.  Default is 0.
    out : ndarray, optional
        If provided, the destination to place the result. The shape must be
        correct, matching that of what concatenate would have returned if no
        out argument were specified.

    Returns
    -------
    res : ndarray
        The concatenated array.

    Examples
    --------
    >>> a = np.array([[1, 2], [3, 4]])
    >>> b = np.array([[5, 6]])
    >>> np.concatenate((a, b), axis=0)
    array([[1., 2.],
           [3., 4.],
           [5., 6.]])

    >>> np.concatenate((a, b), axis=None)
    array([1., 2., 3., 4., 5., 6.])

    >>> np.concatenate((a, b.T), axis=1)
    array([[1., 2., 5.],
           [3., 4., 6.]])
    """
    return _api_internal.concatenate(*seq, axis, out)


@set_module('mxnet.ndarray.numpy')
def append(arr, values, axis=None):  # pylint: disable=redefined-outer-name
    """
    Append values to the end of an array.

    Parameters
    ----------
    arr : ndarray
        Values are appended to a copy of this array.
    values : ndarray
        These values are appended to a copy of `arr`.  It must be of the
        correct shape (the same shape as `arr`, excluding `axis`).  If
        `axis` is not specified, `values` can be any shape and will be
        flattened before use.
    axis : int, optional
        The axis along which `values` are appended.  If `axis` is not
        given, both `arr` and `values` are flattened before use.

    Returns
    -------
    append : ndarray
        A copy of `arr` with `values` appended to `axis`.  Note that
        `append` does not occur in-place: a new array is allocated and
        filled.  If `axis` is None, `out` is a flattened array.

    Examples
    --------
    >>> np.append(np.array([1, 2, 3]), np.array([[4, 5, 6],[7, 8, 9]]))
    array([1., 2., 3., 4., 5., 6., 7., 8., 9.])

    When `axis` is specified, `values` must have the correct shape.

    >>> np.append(np.array([[1, 2, 3], [4, 5, 6]]), np.array([[7, 8, 9]]), axis=0)
    array([[1., 2., 3.],
           [4., 5., 6.],
           [7., 8., 9.]])
    """
    out = None
    return _api_internal.concatenate(arr, values, axis, out)


@set_module('mxnet.ndarray.numpy')
def stack(arrays, axis=0, out=None):
    """Join a sequence of arrays along a new axis.
        The axis parameter specifies the index of the new axis in the dimensions of the result.
        For example, if `axis=0` it will be the first dimension and if `axis=-1` it will be the last dimension.

    Parameters
    ----------
    arrays : sequence of ndarray
        Each array must have the same shape.
    axis : int, optional
        The axis in the result array along which the input arrays are stacked.
    out : ndarray, optional
        If provided, the destination to place the result. The shape must be correct,
        matching that of what stack would have returned if no out argument were specified.

    Returns
    -------
    stacked : ndarray
        The stacked array has one more dimension than the input arrays."""
    def get_list(arrays):
        if not hasattr(arrays, '__getitem__') and hasattr(arrays, '__iter__'):
            raise ValueError("expected iterable for arrays but got {}".format(type(arrays)))
        return [arr for arr in arrays]

    arrays = get_list(arrays)
    return _npi.stack(*arrays, axis=axis, out=out)


@set_module('mxnet.ndarray.numpy')
def vstack(arrays, out=None):
    r"""Stack arrays in sequence vertically (row wise).

    This is equivalent to concatenation along the first axis after 1-D arrays
    of shape `(N,)` have been reshaped to `(1,N)`. Rebuilds arrays divided by
    `vsplit`.

    This function makes most sense for arrays with up to 3 dimensions. For
    instance, for pixel-data with a height (first axis), width (second axis),
    and r/g/b channels (third axis). The functions `concatenate` and `stack`
    provide more general stacking and concatenation operations.

    Parameters
    ----------
    tup : sequence of ndarrays
        The arrays must have the same shape along all but the first axis.
        1-D arrays must have the same length.

    Returns
    -------
    stacked : ndarray
        The array formed by stacking the given arrays, will be at least 2-D.

    Examples
    --------
    >>> a = np.array([1, 2, 3])
    >>> b = np.array([2, 3, 4])
    >>> np.vstack((a, b))
    array([[1., 2., 3.],
            [2., 3., 4.]])

    >>> a = np.array([[1], [2], [3]])
    >>> b = np.array([[2], [3], [4]])
    >>> np.vstack((a, b))
    array([[1.],
            [2.],
            [3.],
            [2.],
            [3.],
            [4.]])
    """
    def get_list(arrays):
        if not hasattr(arrays, '__getitem__') and hasattr(arrays, '__iter__'):
            raise ValueError("expected iterable for arrays but got {}".format(type(arrays)))
        return [arr for arr in arrays]

    arrays = get_list(arrays)
    return _npi.vstack(*arrays)


@set_module('mxnet.ndarray.numpy')
def row_stack(arrays):
    r"""Stack arrays in sequence vertically (row wise).
    This is equivalent to concatenation along the first axis after 1-D arrays
    of shape `(N,)` have been reshaped to `(1,N)`. Rebuilds arrays divided by
    `vsplit`.
    This function makes most sense for arrays with up to 3 dimensions. For
    instance, for pixel-data with a height (first axis), width (second axis),
    and r/g/b channels (third axis). The functions `concatenate` and `stack`
    provide more general stacking and concatenation operations.
    Parameters
    ----------
    tup : sequence of ndarrays
        The arrays must have the same shape along all but the first axis.
        1-D arrays must have the same length.
    Returns
    -------
    stacked : ndarray
        The array formed by stacking the given arrays, will be at least 2-D.
    Examples
    --------
    >>> a = np.array([1, 2, 3])
    >>> b = np.array([2, 3, 4])
    >>> np.vstack((a, b))
    array([[1., 2., 3.],
            [2., 3., 4.]])
    >>> a = np.array([[1], [2], [3]])
    >>> b = np.array([[2], [3], [4]])
    >>> np.vstack((a, b))
    array([[1.],
            [2.],
            [3.],
            [2.],
            [3.],
            [4.]])
    """
    def get_list(arrays):
        if not hasattr(arrays, '__getitem__') and hasattr(arrays, '__iter__'):
            raise ValueError("expected iterable for arrays but got {}".format(type(arrays)))
        return [arr for arr in arrays]

    arrays = get_list(arrays)
    return _npi.vstack(*arrays)


@set_module('mxnet.ndarray.numpy')
def column_stack(tup):
    """
    Stack 1-D arrays as columns into a 2-D array.
    Take a sequence of 1-D arrays and stack them as columns
    to make a single 2-D array. 2-D arrays are stacked as-is,
    just like with `hstack`.  1-D arrays are turned into 2-D columns
    first.

    Returns
    --------
    stacked : 2-D array
        The array formed by stacking the given arrays.

    See Also
    --------
    stack, hstack, vstack, concatenate

    Examples
    --------
    >>> a = np.array((1,2,3))
    >>> b = np.array((2,3,4))
    >>> np.column_stack((a,b))
    array([[1., 2.],
           [2., 3.],
           [3., 4.]])
    """
    return _api_internal.column_stack(*tup)


@set_module('mxnet.ndarray.numpy')
def hstack(arrays):
    """
    Stack arrays in sequence horizontally (column wise).
    This is equivalent to concatenation along the second axis,
    except for 1-D arrays where it concatenates along the first axis.
    Rebuilds arrays divided by hsplit.
    This function makes most sense for arrays with up to 3 dimensions.
    For instance, for pixel-data with a height (first axis), width (second axis),
    and r/g/b channels (third axis). The functions concatenate,
    stack and block provide more general stacking and concatenation operations.

    Parameters
    ----------
    tup : sequence of ndarrays
        The arrays must have the same shape along all but the second axis, except 1-D arrays which can be any length.

    Returns
    -------
    stacked : ndarray
        The array formed by stacking the given arrays.

    Examples
    --------
    >>> from mxnet import np,npx
    >>> a = np.array((1,2,3))
    >>> b = np.array((2,3,4))
    >>> np.hstack((a,b))
    array([1., 2., 3., 2., 3., 4.])
    >>> a = np.array([[1],[2],[3]])
    >>> b = np.array([[2],[3],[4]])
    >>> np.hstack((a,b))
    array([[1., 2.],
           [2., 3.],
           [3., 4.]])
    """
    return _api_internal.hstack(*arrays)


@set_module('mxnet.ndarray.numpy')
def dstack(arrays):
    """
    Stack arrays in sequence depth wise (along third axis).
    This is equivalent to concatenation along the third axis after 2-D arrays
    of shape `(M,N)` have been reshaped to `(M,N,1)` and 1-D arrays of shape
    `(N,)` have been reshaped to `(1,N,1)`. Rebuilds arrays divided by
    `dsplit`.
    This function makes most sense for arrays with up to 3 dimensions. For
    instance, for pixel-data with a height (first axis), width (second axis),
    and r/g/b channels (third axis). The functions `concatenate`, `stack` and
    `block` provide more general stacking and concatenation operations.

    Parameters
    ----------
    tup : sequence of arrays
        The arrays must have the same shape along all but the third axis.
        1-D or 2-D arrays must have the same shape.

    Returns
    -------
    stacked : ndarray
        The array formed by stacking the given arrays, will be at least 3-D.

    Examples
    --------
    >>> a = np.array((1,2,3))
    >>> b = np.array((2,3,4))
    >>> np.dstack((a,b))
    array([[[1, 2],
            [2, 3],
            [3, 4]]])
    >>> a = np.array([[1],[2],[3]])
    >>> b = np.array([[2],[3],[4]])
    >>> np.dstack((a,b))
    array([[[1, 2]],
           [[2, 3]],
           [[3, 4]]])
    """
    return _api_internal.dstack(*arrays)


@set_module('mxnet.ndarray.numpy')
@wrap_np_binary_func
def maximum(x1, x2, out=None, **kwargs):
    """
    Returns element-wise maximum of the input arrays with broadcasting.

    Parameters
    ----------
    x1, x2 : scalar or mxnet.numpy.ndarray
        The arrays holding the elements to be compared. They must have the same shape,
        or shapes that can be broadcast to a single shape.

    Returns
    -------
    out : mxnet.numpy.ndarray or scalar
        The maximum of x1 and x2, element-wise. This is a scalar if both x1 and x2 are scalars."""
    if isinstance(x1, numeric_types) and isinstance(x2, numeric_types):
        return _np.maximum(x1, x2, out=out)
    return _api_internal.maximum(x1, x2, out)


@set_module('mxnet.ndarray.numpy')
@wrap_np_binary_func
def fmax(x1, x2, out=None, **kwargs):
    """
    Returns element-wise maximum of the input arrays with broadcasting. (Ignores NaNs)

    Parameters
    ----------
    x1, x2 : scalar or mxnet.numpy.ndarray
        The arrays holding the elements to be compared. They must have the same shape,
        or shapes that can be broadcast to a single shape.

    Returns
    -------
    out : mxnet.numpy.ndarray or scalar
        The maximum of x1 and x2, element-wise. This is a scalar if both x1 and x2 are scalars."""
    if isinstance(x1, numeric_types) and isinstance(x2, numeric_types):
        _np.fmax(x1, x2, out=out)
    return _api_internal.fmax(x1, x2, out)


@set_module('mxnet.ndarray.numpy')
@wrap_np_binary_func
def minimum(x1, x2, out=None, **kwargs):
    """
    Returns element-wise minimum of the input arrays with broadcasting.

    Parameters
    ----------
    x1, x2 : scalar or mxnet.numpy.ndarray
        The arrays holding the elements to be compared. They must have the same shape,
        or shapes that can be broadcast to a single shape.

    Returns
    -------
    out : mxnet.numpy.ndarray or scalar
        The minimum of x1 and x2, element-wise. This is a scalar if both x1 and x2 are scalars."""
    if isinstance(x1, numeric_types) and isinstance(x2, numeric_types):
        return _np.minimum(x1, x2, out=out)
    return _api_internal.minimum(x1, x2, out)


@set_module('mxnet.ndarray.numpy')
@wrap_np_binary_func
def fmin(x1, x2, out=None, **kwargs):
    """
    Returns element-wise minimum of the input arrays with broadcasting. (Ignores NaNs)

    Parameters
    ----------
    x1, x2 : scalar or mxnet.numpy.ndarray
        The arrays holding the elements to be compared. They must have the same shape,
        or shapes that can be broadcast to a single shape.

    Returns
    -------
    out : mxnet.numpy.ndarray or scalar
        The minimum of x1 and x2, element-wise. This is a scalar if both x1 and x2 are scalars."""
    if isinstance(x1, numeric_types) and isinstance(x2, numeric_types):
        _np.fmin(x1, x2, out=out)
    return _api_internal.fmin(x1, x2, out)


@set_module('mxnet.ndarray.numpy')
def max(a, axis=None, out=None, keepdims=False):
    """
    Return the maximum of an array or maximum along an axis.

    Parameters
    ----------
    a : ndarray
        Input data.
    axis : int, optional
        Axis along which to operate.  By default, flattened input is used.
    out : ndarray, optional
        Alternative output array in which to place the result.  Must
        be of the same shape and buffer length as the expected output.
        See `doc.ufuncs` (Section "Output arguments") for more details.
    keepdims : bool, optional
        If this is set to True, the axes which are reduced are left
        in the result as dimensions with size one. With this option,
        the result will broadcast correctly against the original `arr`.

    Returns
    -------
    max : ndarray
        Maximum of `a`. If `axis` is None, the result is an array of dimension 1.
        If `axis` is given, the result is an array of dimension
        ``a.ndim - 1``.

    See Also
    --------
    min :
        The minimum value of an array along a given axis, ignoring any nan.
    maximum :
        Element-wise maximum of two arrays, ignoring any nan.
    argmax :
        Return the indices of the maximum values.

    Notes
    -----
    NaN in the orginal `numpy` is denoted as nan and will be ignored.

    Don't use `max` for element-wise comparison of 2 arrays; when
    ``a.shape[0]`` is 2, ``maximum(a[0], a[1])`` is faster than
    ``max(a, axis=0)``.

    Examples
    --------
    >>> a = np.arange(4).reshape((2,2))
    >>> a
    array([[0., 1.],
        [2., 3.]])
    >>> np.max(a)            # Maximum of the flattened array
    array(3.)
    >>> np.max(a, axis=0)    # Maxima along the first axis
    array([2., 3.])
    >>> np.max(a, axis=1)    # Maxima along the second axis
    array([1., 3.])

    >>> b = np.arange(5, dtype=np.float32)
    >>> b[2] = np.nan
    >>> np.max(b)
    array(4.)
    """
    return _api_internal.max(a, axis, keepdims, out)


@set_module('mxnet.ndarray.numpy')
def min(a, axis=None, out=None, keepdims=False):
    """
    Return the minimum of an array or minimum along an axis.

    Parameters
    ----------
    a : ndarray
        Input data.
    axis : int, optional
        Axis along which to operate.  By default, flattened input is used.
    out : ndarray, optional
        Alternative output array in which to place the result.  Must
        be of the same shape and buffer length as the expected output.
        See `doc.ufuncs` (Section "Output arguments") for more details.
    keepdims : bool, optional
        If this is set to True, the axes which are reduced are left
        in the result as dimensions with size one. With this option,
        the result will broadcast correctly against the original `arr`.

    Returns
    -------
    min : ndarray
        Minimum of `a`. If `axis` is None, the result is an array of dimension 1.
        If `axis` is given, the result is an array of dimension
        ``a.ndim - 1``.

    See Also
    --------
    max :
        The maximum value of an array along a given axis, ignoring any nan.
    minimum :
        Element-wise minimum of two arrays, ignoring any nan.

    Notes
    -----
    NaN in the orginal `numpy` is denoted as nan and will be ignored.

    Don't use `min` for element-wise comparison of 2 arrays; when
    ``a.shape[0]`` is 2, ``minimum(a[0], a[1])`` is faster than
    ``min(a, axis=0)``.

    Examples
    --------
    >>> a = np.arange(4).reshape((2,2))
    >>> a
    array([[0., 1.],
        [2., 3.]])
    >>> np.min(a)           # Minimum of the flattened array
    array(0.)
    >>> np.min(a, axis=0)   # Minima along the first axis
    array([0., 1.])
    >>> np.min(a, axis=1)   # Minima along the second axis
    array([0., 2.])
    >>> b = np.arange(5, dtype=np.float32)
    >>> b[2] = np.nan
    >>> np.min(b)
    array(0.) # nan will be ignored
    """
    return _api_internal.min(a, axis, keepdims, out)


@set_module('mxnet.ndarray.numpy')
def amax(a, axis=None, out=None, keepdims=False):
    """
    Return the maximum of an array or maximum along an axis.

    Parameters
    ----------
    a : ndarray
        Input data.
    axis : int, optional
        Axis along which to operate.  By default, flattened input is used.
    out : ndarray, optional
        Alternative output array in which to place the result.  Must
        be of the same shape and buffer length as the expected output.
        See `doc.ufuncs` (Section "Output arguments") for more details.
    keepdims : bool, optional
        If this is set to True, the axes which are reduced are left
        in the result as dimensions with size one. With this option,
        the result will broadcast correctly against the original `arr`.

    Returns
    -------
    max : ndarray
        Maximum of `a`. If `axis` is None, the result is an array of dimension 1.
        If `axis` is given, the result is an array of dimension
        ``a.ndim - 1``.

    See Also
    --------
    min :
        The minimum value of an array along a given axis, ignoring any nan.
    maximum :
        Element-wise maximum of two arrays, ignoring any nan.
    argmax :
        Return the indices of the maximum values.

    Notes
    -----
    NaN in the orginal `numpy` is denoted as nan and will be ignored.

    Don't use `max` for element-wise comparison of 2 arrays; when
    ``a.shape[0]`` is 2, ``maximum(a[0], a[1])`` is faster than
    ``max(a, axis=0)``.

    Examples
    --------
    >>> a = np.arange(4).reshape((2,2))
    >>> a
    array([[0., 1.],
        [2., 3.]])
    >>> np.max(a)            # Maximum of the flattened array
    array(3.)
    >>> np.max(a, axis=0)    # Maxima along the first axis
    array([2., 3.])
    >>> np.max(a, axis=1)    # Maxima along the second axis
    array([1., 3.])

    >>> b = np.arange(5, dtype=np.float32)
    >>> b[2] = np.nan
    >>> np.max(b)
    array(4.)
    """
    return _api_internal.amax(a, axis, keepdims, out)


@set_module('mxnet.ndarray.numpy')
def amin(a, axis=None, out=None, keepdims=False):
    """
    Return the minimum of an array or minimum along an axis.

    Parameters
    ----------
    a : ndarray
        Input data.
    axis : int, optional
        Axis along which to operate.  By default, flattened input is used.
    out : ndarray, optional
        Alternative output array in which to place the result.  Must
        be of the same shape and buffer length as the expected output.
        See `doc.ufuncs` (Section "Output arguments") for more details.
    keepdims : bool, optional
        If this is set to True, the axes which are reduced are left
        in the result as dimensions with size one. With this option,
        the result will broadcast correctly against the original `arr`.

    Returns
    -------
    min : ndarray
        Minimum of `a`. If `axis` is None, the result is an array of dimension 1.
        If `axis` is given, the result is an array of dimension
        ``a.ndim - 1``.

    See Also
    --------
    max :
        The maximum value of an array along a given axis, ignoring any nan.
    minimum :
        Element-wise minimum of two arrays, ignoring any nan.

    Notes
    -----
    NaN in the orginal `numpy` is denoted as nan and will be ignored.

    Don't use `min` for element-wise comparison of 2 arrays; when
    ``a.shape[0]`` is 2, ``minimum(a[0], a[1])`` is faster than
    ``min(a, axis=0)``.

    Examples
    --------
    >>> a = np.arange(4).reshape((2,2))
    >>> a
    array([[0., 1.],
        [2., 3.]])
    >>> np.min(a)           # Minimum of the flattened array
    array(0.)
    >>> np.min(a, axis=0)   # Minima along the first axis
    array([0., 1.])
    >>> np.min(a, axis=1)   # Minima along the second axis
    array([0., 2.])
    >>> b = np.arange(5, dtype=np.float32)
    >>> b[2] = np.nan
    >>> np.min(b)
    array(0.) # nan will be ignored
    """
    return _api_internal.amin(a, axis, keepdims, out)


@set_module('mxnet.ndarray.numpy')
def swapaxes(a, axis1, axis2):
    """Interchange two axes of an array.

    Parameters
    ----------
    a : ndarray
        Input array.
    axis1 : int
        First axis.
    axis2 : int
        Second axis.

    Returns
    -------
    a_swapped : ndarray
        Swapped array. This is always a copy of the input array.
    """
    return _npi.swapaxes(a, dim1=axis1, dim2=axis2)


@set_module('mxnet.ndarray.numpy')
def clip(a, a_min, a_max, out=None):
    """clip(a, a_min, a_max, out=None)

    Clip (limit) the values in an array.
    Given an interval, values outside the interval are clipped to
    the interval edges.  For example, if an interval of ``[0, 1]``
    is specified, values smaller than 0 become 0, and values larger
    than 1 become 1.

    Parameters
    ----------
    a : ndarray
        Array containing elements to clip.
    a_min : scalar or `None`
        Minimum value. If `None`, clipping is not performed on lower
        interval edge. Not more than one of `a_min` and `a_max` may be
        `None`.
    a_max : scalar or `None`
        Maximum value. If `None`, clipping is not performed on upper
        interval edge. Not more than one of `a_min` and `a_max` may be
        `None`.
    out : ndarray, optional
        The results will be placed in this array. It may be the input
        array for in-place clipping.  `out` must be of the right shape
        to hold the output.  Its type is preserved.

    Returns
    -------
    clipped_array : ndarray
        An array with the elements of `a`, but where values
        < `a_min` are replaced with `a_min`, and those > `a_max`
        with `a_max`.

    Notes
    -----
    ndarray `a_min` and `a_max` are not supported.

    Examples
    --------
    >>> a = np.arange(10)
    >>> np.clip(a, 1, 8)
    array([1., 1., 2., 3., 4., 5., 6., 7., 8., 8.], dtype=float32)
    >>> a
    array([0., 1., 2., 3., 4., 5., 6., 7., 8., 9.], dtype=float32)
    >>> np.clip(a, 3, 6, out=a)
    array([3., 3., 3., 3., 4., 5., 6., 6., 6., 6.], dtype=float32)
    """
    if a_min is None and a_max is None:
        raise ValueError('array_clip: must set either max or min')
    return _api_internal.clip(a, a_min, a_max, out)


@set_module('mxnet.ndarray.numpy')
def tril_indices(n, k=0, m=None):
    """
    Return the indices for the lower-triangle of an (n, m) array.

    Parameters
    ----------
    n : int
        The row dimension of the arrays for which the returned
        indices will be valid.
    k : int, optional
        Diagonal offset (see `tril` for details).
    m : int, optional
        .. versionadded:: 1.9.0

        The column dimension of the arrays for which the returned
        arrays will be valid.
        By default `m` is taken equal to `n`.

    Returns
    -------
    inds : tuple of arrays
        The indices for the triangle. The returned tuple contains two arrays,
        each with the indices along one dimension of the array.

    See also
    --------
    triu_indices : similar function, for upper-triangular.
    mask_indices : generic function accepting an arbitrary mask function.
    tril, triu

    Notes
    -----
    .. versionadded:: 1.4.0

    Examples
    --------
    Compute two different sets of indices to access 4x4 arrays, one for the
    lower triangular part starting at the main diagonal, and one starting two
    diagonals further right:

    >>> il1 = np.tril_indices(4)
    >>> il2 = np.tril_indices(4, 2)

    Here is how they can be used with a sample array:

    >>> a = np.arange(16).reshape(4, 4)
    >>> a
    array([[ 0,  1,  2,  3],
           [ 4,  5,  6,  7],
           [ 8,  9, 10, 11],
           [12, 13, 14, 15]])

    Both for indexing:

    >>> a[il1]
    array([ 0,  4,  5,  8,  9, 10, 12, 13, 14, 15])

    And for assigning values:

    >>> a[il1] = -1
    >>> a
    array([[-1,  1,  2,  3],
           [-1, -1,  6,  7],
           [-1, -1, -1, 11],
           [-1, -1, -1, -1]])

    These cover almost the whole array (two diagonals right of the main one):

    >>> a[il2] = -10
    >>> a
    array([[-10, -10, -10,   3],
           [-10, -10, -10, -10],
           [-10, -10, -10, -10],
           [-10, -10, -10, -10]])

    """
    if m is None:
        m = n
    return tuple(_npi.tril_indices(n, k, m))


@set_module('mxnet.ndarray.numpy')
def argmax(a, axis=None, out=None):
    r"""
    Returns the indices of the maximum values along an axis.

    Parameters
    ----------
    a : ndarray
        Input array. Only support ndarrays of dtype `float16`, `float32`, and `float64`.
    axis : int, optional
        By default, the index is into the flattened array, otherwise
        along the specified axis.
    out : ndarray or None, optional
        A location into which the result is stored.
        If provided, it must have the same shape and dtype as input ndarray.
        If not provided or `None`, a freshly-allocated array is returned.

    Returns
    -------
    index_array : ndarray of indices whose dtype is same as the input ndarray.
        Array of indices into the array. It has the same shape as `a.shape`
        with the dimension along `axis` removed.

    Notes
    -----
    In case of multiple occurrences of the maximum values, the indices
    corresponding to the first occurrence are returned.

    This function differs from the original `numpy.argmax
    <https://docs.scipy.org/doc/numpy/reference/generated/numpy.argmax.html>`_ in
    the following aspects:

    - Input type does not support Python native iterables(list, tuple, ...).
    - ``out`` param: cannot perform auto broadcasting. ``out`` ndarray's shape must be the same as the expected output.
    - ``out`` param: cannot perform auto type cast. ``out`` ndarray's dtype must be the same as the expected output.
    - ``out`` param does not support scalar input case.

    Examples
    --------
    >>> a = np.arange(6).reshape(2,3) + 10
    >>> a
    array([[10., 11., 12.],
           [13., 14., 15.]])
    >>> np.argmax(a)
    array(5.)
    >>> np.argmax(a, axis=0)
    array([1., 1., 1.])
    >>> np.argmax(a, axis=1)
    array([2., 2.])

    >>> b = np.arange(6)
    >>> b[1] = 5
    >>> b
    array([0., 5., 2., 3., 4., 5.])
    >>> np.argmax(b)  # Only the first occurrence is returned.
    array(1.)

    Specify ``out`` ndarray:

    >>> a = np.arange(6).reshape(2,3) + 10
    >>> b = np.zeros((2,))
    >>> np.argmax(a, axis=1, out=b)
    array([2., 2.])
    >>> b
    array([2., 2.])
    """
    return _api_internal.argmax(a, axis, False, out)


@set_module('mxnet.ndarray.numpy')
def argmin(a, axis=None, out=None):
    r"""
    Returns the indices of the maximum values along an axis.

    Parameters
    ----------
    a : ndarray
        Input array. Only support ndarrays of dtype `float16`, `float32`, and `float64`.
    axis : int, optional
        By default, the index is into the flattened array, otherwise
        along the specified axis.
    out : ndarray or None, optional
        If provided, the result will be inserted into this array. It should
        be of the appropriate shape and dtype.

    Returns
    -------
    index_array : ndarray of indices whose dtype is same as the input ndarray.
        Array of indices into the array. It has the same shape as `a.shape`
        with the dimension along `axis` removed.

    Notes
    -----
    In case of multiple occurrences of the maximum values, the indices
    corresponding to the first occurrence are returned.

    This function differs from the original `numpy.argmax
    <https://docs.scipy.org/doc/numpy/reference/generated/numpy.argmax.html>`_ in
    the following aspects:

    - Input type does not support Python native iterables(list, tuple, ...).
    - ``out`` param: cannot perform auto broadcasting. ``out`` ndarray's shape must be the same as the expected output.
    - ``out`` param: cannot perform auto type cast. ``out`` ndarray's dtype must be the same as the expected output.
    - ``out`` param does not support scalar input case.

    Examples
    --------
    >>> a = np.arange(6).reshape(2,3) + 10
    >>> a
    array([[10., 11., 12.],
           [13., 14., 15.]])
    >>> np.argmin(a)
    array(0.)
    >>> np.argmin(a, axis=0)
    array([0., 0., 0.])
    >>> np.argmin(a, axis=1)
    array([0., 0.])

    >>> b = np.arange(6)
    >>> b[2] = 0
    >>> b
    array([0., 1., 0., 3., 4., 5.])
    >>> np.argmax(b)  # Only the first occurrence is returned.
    array(0.)

    Specify ``out`` ndarray:

    >>> a = np.arange(6).reshape(2,3) + 10
    >>> b = np.zeros((2,))
    >>> np.argmin(a, axis=1, out=b)
    array([0., 0.])
    >>> b
    array([0., 0.])
    """
    return _api_internal.argmin(a, axis, False, out)


@set_module('mxnet.ndarray.numpy')
def average(a, axis=None, weights=None, returned=False, out=None):
    """
    Compute the weighted average along the specified axis.

    Parameters
    --------
    a : ndarray
        Array containing data to be averaged.
    axis : None or int or tuple of ints, optional
        Axis or axes along which to average a.
        The default, axis=None, will average over
        all of the elements of the input array.
        If axis is negative it counts from the last to the first axis.
        New in version 1.7.0.
        If axis is a tuple of ints, averaging is
        performed on all of the axes specified in the tuple
        instead of a single axis or all the axes as before.
    weights : ndarray, optional
        An array of weights associated with the values in a, must be the same dtype with a.
        Each value in a contributes to the average according to its associated weight.
        The weights array can either be 1-D (in which case its length must be
        the size of a along the given axis) or of the same shape as a.
        If weights=None, then all data in a are assumed to have a weight equal to one.
        The 1-D calculation is: avg = sum(a * weights) / sum(weights)
        The only constraint on weights is that sum(weights) must not be 0.
    returned : bool, optional
        Default is False.
        If True, the tuple (average, sum_of_weights) is returned,
        otherwise only the average is returned.
        If weights=None, sum_of_weights is equivalent to
        the number of elements over which the average is taken.
    out : ndarray, optional
        If provided, the calculation is done into this array.

    Returns
    --------
    retval, [sum_of_weights] : ndarray
        Return the average along the specified axis.
        When returned is True, return a tuple with the average as the first element
        and the sum of the weights as the second element. sum_of_weights is of the same type as retval.
        If a is integral, the result dtype will be float32, otherwise it will be the same as dtype of a.

    Raises
    --------
        MXNetError
        - When all weights along axis sum to zero.
        - When the length of 1D weights is not the same as the shape of a along axis.
        - When given 1D weights, the axis is not specified or is not int.
        - When the shape of weights and a differ, but weights are not 1D.

    See also
    --------
        mean

    Notes
    --------
    This function differs from the original `numpy.average`
    <https://numpy.org/devdocs/reference/generated/numpy.average.html>`_ in
    the following way(s):

    - Does not guarantee the same behavior with numpy when given float16 dtype and overflow happens
    - Does not support complex dtype
    - The dtypes of a and weights must be the same
    - Integral a results in float32 returned dtype, not float64

    Examples
    --------
    >>> data = np.arange(1, 5)
    >>> data
    array([1., 2., 3., 4.])
    >>> np.average(data)
    array(2.5)
    >>> np.average(np.arange(1, 11), weights=np.arange(10, 0, -1))
    array(4.)
    >>> data = np.arange(6).reshape((3,2))
    >>> data
    array([[0., 1.],
           [2., 3.],
           [4., 5.]])
    >>> weights = np.array([0.25, 0.75])
    array([0.25, 0.75])
    >>> np.average(data, axis=1, weights=weights)
    array([0.75, 2.75, 4.75])
    """
    return _api_internal.average(a, weights, axis, returned, weights is not None, out)


@set_module('mxnet.ndarray.numpy')
def mean(a, axis=None, dtype=None, out=None, keepdims=False):  # pylint: disable=arguments-differ
    """
    mean(a, axis=None, dtype=None, out=None, keepdims=None)
    Compute the arithmetic mean along the specified axis.
    Returns the average of the array elements.
    The average is taken over the flattened array by default, otherwise over the specified axis.
    Parameters
    ----------
    a : ndarray
        ndarray containing numbers whose mean is desired.
    axis : None or int or tuple of ints, optional
        Axis or axes along which the means are computed. The default is to compute the mean of the flattened array.
        If this is a tuple of ints, a mean is performed over multiple axes,
        instead of a single axis or all the axes as before.
    dtype : data-type, optional
        Type to use in computing the mean. For integer inputs, the default is float32;
        for floating point inputs, it is the same as the input dtype.
    out : ndarray, optional
        Alternate output array in which to place the result. The default is None; if provided,
        it must have the same shape and type as the expected output
    keepdims : bool, optional
        If this is set to True, the axes which are reduced are left in the result
        as dimensions with size one. With this option, the result will broadcast correctly
        against the input array.
        If the default value is passed, then keepdims will not be passed through to the mean
        method of sub-classes of ndarray, however any non-default value will be. If the sub-class
        method does not implement keepdims any exceptions will be raised.
    Returns
    -------
    m : ndarray, see dtype parameter above
        If out=None, returns a new array containing the mean values,
        otherwise a reference to the output array is returned.
    Notes
    -----
    This function differs from the original `numpy.mean
    <https://docs.scipy.org/doc/numpy/reference/generated/numpy.mean.html>`_ in
    the following way(s):
    - only ndarray is accepted as valid input, python iterables or scalar is not supported
    - default data type for integer input is float32
    Examples
    --------
    >>> a = np.array([[1, 2], [3, 4]])
    >>> np.mean(a)
    array(2.5)
    >>> a = np.zeros((2, 512*512), dtype=np.float32)
    >>> a[0,:] = 1.0
    >>> a[1,:] = 0.1
    >>> np.mean(a)
    array(0.55)
    >>> np.mean(a, dtype=np.float64)
    array(0.55)
    """
    if dtype is not None and not isinstance(dtype, str):
        dtype = _np.dtype(dtype).name
    return _api_internal.mean(a, axis, dtype, keepdims, out)


@set_module('mxnet.ndarray.numpy')
def std(a, axis=None, dtype=None, out=None, ddof=0, keepdims=False):  # pylint: disable=too-many-arguments
    """
    Compute the standard deviation along the specified axis.
    Returns the standard deviation, a measure of the spread of a distribution,
    of the array elements. The standard deviation is computed for the
    flattened array by default, otherwise over the specified axis.

    Parameters
    ----------
    a : ndarray
        Calculate the standard deviation of these values.
    axis : None or int or tuple of ints, optional
        Axis or axes along which the standard deviation is computed. The
        default is to compute the standard deviation of the flattened array.
        .. versionadded:: 1.7.0
        If this is a tuple of ints, a standard deviation is performed over
        multiple axes, instead of a single axis or all the axes as before.
    dtype : dtype, optional
        Type to use in computing the standard deviation. For arrays of
        integer type the default is float64, for arrays of float types it is
        the same as the array type.
    out : ndarray, optional
        Alternative output array in which to place the result. It must have
        the same shape as the expected output but the type (of the calculated
        values) will be cast if necessary.
    ddof : int, optional
        Means Delta Degrees of Freedom.  The divisor used in calculations
        is ``N - ddof``, where ``N`` represents the number of elements.
        By default `ddof` is zero.
    keepdims : bool, optional
        If this is set to True, the axes which are reduced are left
        in the result as dimensions with size one. With this option,
        the result will broadcast correctly against the input array.
        If the default value is passed, then `keepdims` will not be
        passed through to the `std` method of sub-classes of
        `ndarray`, however any non-default value will be.  If the
        sub-class' method does not implement `keepdims` any
        exceptions will be raised.

    Returns
    -------
    standard_deviation : ndarray, see dtype parameter above.
        If `out` is None, return a new array containing the standard deviation,
        otherwise return a reference to the output array.

    Examples
    --------
    >>> a = np.array([[1, 2], [3, 4]])
    >>> np.std(a)
    1.1180339887498949 # may vary
    >>> np.std(a, axis=0)
    array([1.,  1.])
    >>> np.std(a, axis=1)
    array([0.5,  0.5])
    In single precision, std() can be inaccurate:
    >>> a = np.zeros((2, 512*512), dtype=np.float32)
    >>> a[0, :] = 1.0
    >>> a[1, :] = 0.1
    >>> np.std(a)
    array(0.45)
    >>> np.std(a, dtype=np.float64)
    array(0.45, dtype=float64)
    """
    return _api_internal.std(a, axis, dtype, ddof, keepdims, out)


@set_module('mxnet.ndarray.numpy')
def var(a, axis=None, dtype=None, out=None, ddof=0, keepdims=False):  # pylint: disable=too-many-arguments
    """
    Compute the variance along the specified axis.
    Returns the variance of the array elements, a measure of the spread of a
    distribution.  The variance is computed for the flattened array by
    default, otherwise over the specified axis.

    Parameters
    ----------
    a : ndarray
        Array containing numbers whose variance is desired.  If `a` is not an
        array, a conversion is attempted.
    axis : None or int or tuple of ints, optional
        Axis or axes along which the variance is computed.  The default is to
        compute the variance of the flattened array.
        .. versionadded:: 1.7.0
        If this is a tuple of ints, a variance is performed over multiple axes,
        instead of a single axis or all the axes as before.
    dtype : data-type, optional
        Type to use in computing the variance.  For arrays of integer type
        the default is `float32`; for arrays of float types it is the same as
        the array type.
    out : ndarray, optional
        Alternate output array in which to place the result.  It must have
        the same shape as the expected output, but the type is cast if
        necessary.
    ddof : int, optional
        "Delta Degrees of Freedom": the divisor used in the calculation is
        ``N - ddof``, where ``N`` represents the number of elements. By
        default `ddof` is zero.
    keepdims : bool, optional
        If this is set to True, the axes which are reduced are left
        in the result as dimensions with size one. With this option,
        the result will broadcast correctly against the input array.
        If the default value is passed, then `keepdims` will not be
        passed through to the `var` method of sub-classes of
        `ndarray`, however any non-default value will be.  If the
        sub-class' method does not implement `keepdims` any
        exceptions will be raised.

    Returns
    -------
    variance : ndarray, see dtype parameter above
        If ``out=None``, returns a new array containing the variance;
        otherwise, a reference to the output array is returned.

    Examples
    --------
    >>> a = np.array([[1, 2], [3, 4]])
    >>> np.var(a)
    array(1.25)
    >>> np.var(a, axis=0)
    array([1.,  1.])
    >>> np.var(a, axis=1)
    array([0.25,  0.25])

    >>> a = np.zeros((2, 512*512), dtype=np.float32)
    >>> a[0, :] = 1.0
    >>> a[1, :] = 0.1
    >>> np.var(a)
    array(0.2025)
    >>> np.var(a, dtype=np.float64)
    array(0.2025, dtype=float64)
    >>> ((1-0.55)**2 + (0.1-0.55)**2)/2
    0.2025
    """
    return _api_internal.var(a, axis, dtype, ddof, keepdims, out)


# pylint: disable=redefined-outer-name
@set_module('mxnet.ndarray.numpy')
def indices(dimensions, dtype=_np.int32, ctx=None):
    """Return an array representing the indices of a grid.

    Compute an array where the subarrays contain index values 0,1,...
    varying only along the corresponding axis.

    Parameters
    ----------
    dimensions : sequence of ints
        The shape of the grid.
    dtype : data-type, optional
        The desired data-type for the array. Default is `float32`.
    ctx : device context, optional
        Device context on which the memory is allocated. Default is
        `mxnet.context.current_context()`.

    Returns
    -------
    grid : ndarray
        The array of grid indices,
        ``grid.shape = (len(dimensions),) + tuple(dimensions)``.

    Notes
    -----
    The output shape is obtained by prepending the number of dimensions
    in front of the tuple of dimensions, i.e. if `dimensions` is a tuple
    ``(r0, ..., rN-1)`` of length ``N``, the output shape is
    ``(N,r0,...,rN-1)``.

    The subarrays ``grid[k]`` contains the N-D array of indices along the
    ``k-th`` axis. Explicitly::

        grid[k,i0,i1,...,iN-1] = ik

    Examples
    --------
    >>> grid = np.indices((2, 3))
    >>> grid.shape
    (2, 2, 3)
    >>> grid[0]        # row indices
    array([[0, 0, 0],
           [1, 1, 1]])
    >>> grid[1]        # column indices
    array([[0, 0, 0],
           [1, 1, 1]], dtype=int32)

    The indices can be used as an index into an array.

    >>> x = np.arange(20).reshape(5, 4)
    >>> row, col = np.indices((2, 3))
    >>> x[row, col]
    array([[0., 1., 2.],
           [4., 5., 6.]])

    Note that it would be more straightforward in the above example to
    extract the required elements directly with ``x[:2, :3]``.
    """
    if isinstance(dimensions, (tuple, list)):
        if ctx is None:
            ctx = str(current_context())
        else:
            ctx = str(ctx)
        return _api_internal.indices(dimensions, dtype, ctx)
    else:
        raise ValueError("The dimensions must be sequence of ints")
# pylint: enable=redefined-outer-name


@set_module('mxnet.ndarray.numpy')
@wrap_np_binary_func
def copysign(x1, x2, out=None, **kwargs):
    r"""
    Change the sign of x1 to that of x2, element-wise.

    If `x2` is a scalar, its sign will be copied to all elements of `x1`.

    Parameters
    ----------
    x1 : ndarray or scalar
        Values to change the sign of.
    x2 : ndarray or scalar
        The sign of `x2` is copied to `x1`.
    out : ndarray or None, optional
        A location into which the result is stored. It must be of the
        right shape and right type to hold the output. If not provided
        or `None`,a freshly-allocated array is returned.

    Returns
    -------
    out : ndarray or scalar
        The values of `x1` with the sign of `x2`.
        This is a scalar if both `x1` and `x2` are scalars.

    Notes
    -------
    This function differs from the original `numpy.copysign
    <https://docs.scipy.org/doc/numpy/reference/generated/numpy.copysign.html>`_ in
    the following aspects:

    - ``where`` param is not supported.

    Examples
    --------
    >>> np.copysign(1.3, -1)
    -1.3
    >>> 1/np.copysign(0, 1)
    inf
    >>> 1/np.copysign(0, -1)
    -inf

    >>> a = np.array([-1, 0, 1])
    >>> np.copysign(a, -1.1)
    array([-1., -0., -1.])
    >>> np.copysign(a, np.arange(3)-1)
    array([-1.,  0.,  1.])
    """
    if isinstance(x1, numeric_types) and isinstance(x2, numeric_types):
        return _np.copysign(x1, x2, out=out)
    return _api_internal.copysign(x1, x2, out)


@set_module('mxnet.ndarray.numpy')
def ravel(x, order='C'):
    r"""
    ravel(x)

    Return a contiguous flattened array.
    A 1-D array, containing the elements of the input, is returned.  A copy is
    made only if needed.

    Parameters
    ----------
    x : ndarray
        Input array.  The elements in `x` are read in row-major, C-style order and
        packed as a 1-D array.
    order : `C`, optional
        Only support row-major, C-style order.

    Returns
    -------
    y : ndarray
        y is an array of the same subtype as `x`, with shape ``(x.size,)``.
        Note that matrices are special cased for backward compatibility, if `x`
        is a matrix, then y is a 1-D ndarray.

    Notes
    -----
    This function differs from the original numpy.arange in the following aspects:
        - Only support row-major, C-style order.

    Examples
    --------
    It is equivalent to ``reshape(x, -1)``.

    >>> x = np.array([[1, 2, 3], [4, 5, 6]])
    >>> print(np.ravel(x))
    [1. 2. 3. 4. 5. 6.]

    >>> print(x.reshape(-1))
    [1. 2. 3. 4. 5. 6.]

    >>> print(np.ravel(x.T))
    [1. 4. 2. 5. 3. 6.]
    """
    if order == 'F':
        raise NotImplementedError('order {} is not supported'.format(order))
    if isinstance(x, numeric_types):
        return _np.reshape(x, -1)
    elif isinstance(x, NDArray):
        return _npi.reshape(x, -1)
    else:
        raise TypeError('type {} not supported'.format(str(type(x))))


@set_module('mxnet.ndarray.numpy')
def unravel_index(indices, shape, order='C'): # pylint: disable=redefined-outer-name
    """
    Converts a flat index or array of flat indices into a tuple of coordinate arrays.

    Parameters:
    -------------
    indices : array_like
            An integer array whose elements are indices into the flattened version of an array of dimensions shape.
            Before version 1.6.0, this function accepted just one index value.
    shape : tuple of ints
            The shape of the array to use for unraveling indices.

    Returns:
    -------------
    unraveled_coords : ndarray
            Each row in the ndarray has the same shape as the indices array.
            Each column in the ndarray represents the unravelled index

    Examples:
    -------------
    >>> np.unravel_index([22, 41, 37], (7,6))
    ([3. 6. 6.]
      [4. 5. 1.])
    >>> np.unravel_index(1621, (6,7,8,9))
    (3, 1, 4, 1)
    """
    if order == 'C':
        if isinstance(indices, numeric_types):
            return _np.unravel_index(indices, shape)
        return tuple(_npi.unravel_index_fallback(indices, shape=shape))
    else:
        raise NotImplementedError('Do not support column-major (Fortran-style) order at this moment')


def flatnonzero(a):
    r"""
    Return indices that are non-zero in the flattened version of a.

    This is equivalent to np.nonzero(np.ravel(a))[0].

    Parameters
    ----------
    a : array_like
        Input data.

    Returns
    -------
    res : ndarray
        Output array, containing the indices of the elements of `a.ravel()`
        that are non-zero.

    See Also
    --------
    nonzero : Return the indices of the non-zero elements of the input array.
    ravel : Return a 1-D array containing the elements of the input array.

    Examples
    --------
    >>> x = np.arange(-2, 3)
    >>> x
    array([-2, -1,  0,  1,  2])
    >>> np.flatnonzero(x)
    array([0, 1, 3, 4])

    Use the indices of the non-zero elements as an index array to extract
    these elements:

    >>> x.ravel()[np.flatnonzero(x)]
    array([-2, -1,  1,  2])
    """
    return nonzero(ravel(a))[0]


@set_module('mxnet.ndarray.numpy')
def diag_indices_from(arr):
    """
    This returns a tuple of indices that can be used to access the main diagonal of an array
    a with a.ndim >= 2 dimensions and shape (n, n, ..., n). For a.ndim = 2 this is
    the usual diagonal, for a.ndim > 2 this is the set of indices to access
    a[i, i, ..., i] for i = [0..n-1].

    Parameters:
    -------------
    arr : ndarray
        Input array for acessing the main diagonal. All dimensions
        should have equal length.

    Return:
    -------------
    diag: tuple of ndarray
        indices of the main diagonal.

    Examples:
    -------------
    >>> a = np.arange(16).reshape(4, 4)
    >>> a
    array([[ 0,  1,  2,  3],
        [ 4,  5,  6,  7],
        [ 8,  9, 10, 11],
        [12, 13, 14, 15]])
    >>> idx = np.diag_indices_from(a)
    >>> idx
    (array([0, 1, 2, 3]), array([0, 1, 2, 3]))
    >>> a[idx] = 100
    >>> a
    array([[100,   1,   2,   3],
        [  4, 100,   6,   7],
        [  8,   9, 100,  11],
        [ 12,  13,  14, 100]])
    """
    return tuple(_api_internal.diag_indices_from(arr))


@set_module('mxnet.ndarray.numpy')
def hanning(M, dtype=_np.float32, ctx=None):
    r"""Return the Hanning window.

    The Hanning window is a taper formed by using a weighted cosine.

    Parameters
    ----------
    M : int
        Number of points in the output window. If zero or less, an
        empty array is returned.
    dtype : str or numpy.dtype, optional
        An optional value type. Default is `float32`. Note that you need
        select numpy.float32 or float64 in this operator.
    ctx : Context, optional
        An optional device context (default is the current default context).

    Returns
    -------
    out : ndarray, shape(M,)
        The window, with the maximum value normalized to one (the value
        one appears only if `M` is odd).

    See Also
    --------
    blackman, hamming

    Notes
    -----
    The Hanning window is defined as

    .. math::  w(n) = 0.5 - 0.5cos\left(\frac{2\pi{n}}{M-1}\right)
               \qquad 0 \leq n \leq M-1

    The Hanning was named for Julius von Hann, an Austrian meteorologist.
    It is also known as the Cosine Bell. Some authors prefer that it be
    called a Hann window, to help avoid confusion with the very similar
    Hamming window.

    Most references to the Hanning window come from the signal processing
    literature, where it is used as one of many windowing functions for
    smoothing values.  It is also known as an apodization (which means
    "removing the foot", i.e. smoothing discontinuities at the beginning
    and end of the sampled signal) or tapering function.

    References
    ----------
    .. [1] Blackman, R.B. and Tukey, J.W., (1958) The measurement of power
           spectra, Dover Publications, New York.
    .. [2] E.R. Kanasewich, "Time Sequence Analysis in Geophysics",
           The University of Alberta Press, 1975, pp. 106-108.
    .. [3] Wikipedia, "Window function",
           http://en.wikipedia.org/wiki/Window_function
    .. [4] W.H. Press,  B.P. Flannery, S.A. Teukolsky, and W.T. Vetterling,
           "Numerical Recipes", Cambridge University Press, 1986, page 425.

    Examples
    --------
    >>> np.hanning(12)
    array([0.        , 0.07937324, 0.29229254, 0.5711574 , 0.8274304 ,
           0.9797465 , 0.97974646, 0.82743025, 0.5711573 , 0.29229245,
           0.07937312, 0.        ])

    Plot the window and its frequency response:

    >>> import matplotlib.pyplot as plt
    >>> window = np.hanning(51)
    >>> plt.plot(window.asnumpy())
    [<matplotlib.lines.Line2D object at 0x...>]
    >>> plt.title("Hann window")
    Text(0.5, 1.0, 'Hann window')
    >>> plt.ylabel("Amplitude")
    Text(0, 0.5, 'Amplitude')
    >>> plt.xlabel("Sample")
    Text(0.5, 0, 'Sample')
    >>> plt.show()
    """
    if ctx is None:
        ctx = str(current_context())
    else:
        ctx = str(ctx)
    if dtype is not None and not isinstance(dtype, str):
        dtype = _np.dtype(dtype).name
    return _api_internal.hanning(M, dtype, ctx)


@set_module('mxnet.ndarray.numpy')
def hamming(M, dtype=_np.float32, ctx=None):
    r"""Return the hamming window.

    The hamming window is a taper formed by using a weighted cosine.

    Parameters
    ----------
    M : int
        Number of points in the output window. If zero or less, an
        empty array is returned.
    dtype : str or numpy.dtype, optional
        An optional value type. Default is `float32`. Note that you need
        select numpy.float32 or float64 in this operator.
    ctx : Context, optional
        An optional device context (default is the current default context).

    Returns
    -------
    out : ndarray, shape(M,)
        The window, with the maximum value normalized to one (the value
        one appears only if `M` is odd).

    See Also
    --------
    blackman, hanning

    Notes
    -----
    The Hamming window is defined as

    .. math::  w(n) = 0.54 - 0.46cos\left(\frac{2\pi{n}}{M-1}\right)
               \qquad 0 \leq n \leq M-1

    The Hamming was named for R. W. Hamming, an associate of J. W. Tukey
    and is described in Blackman and Tukey. It was recommended for
    smoothing the truncated autocovariance function in the time domain.
    Most references to the Hamming window come from the signal processing
    literature, where it is used as one of many windowing functions for
    smoothing values.  It is also known as an apodization (which means
    "removing the foot", i.e. smoothing discontinuities at the beginning
    and end of the sampled signal) or tapering function.

    References
    ----------
    .. [1] Blackman, R.B. and Tukey, J.W., (1958) The measurement of power
           spectra, Dover Publications, New York.
    .. [2] E.R. Kanasewich, "Time Sequence Analysis in Geophysics", The
           University of Alberta Press, 1975, pp. 109-110.
    .. [3] Wikipedia, "Window function",
           https://en.wikipedia.org/wiki/Window_function
    .. [4] W.H. Press,  B.P. Flannery, S.A. Teukolsky, and W.T. Vetterling,
           "Numerical Recipes", Cambridge University Press, 1986, page 425.

    Examples
    --------
    >>> np.hamming(12)
    array([0.08000001, 0.15302339, 0.34890914, 0.6054648 , 0.841236  ,
           0.9813669 , 0.9813668 , 0.8412359 , 0.6054647 , 0.34890908,
           0.15302327, 0.08000001])

    Plot the window and its frequency response:

    >>> import matplotlib.pyplot as plt
    >>> window = np.hamming(51)
    >>> plt.plot(window.asnumpy())
    [<matplotlib.lines.Line2D object at 0x...>]
    >>> plt.title("hamming window")
    Text(0.5, 1.0, 'hamming window')
    >>> plt.ylabel("Amplitude")
    Text(0, 0.5, 'Amplitude')
    >>> plt.xlabel("Sample")
    Text(0.5, 0, 'Sample')
    >>> plt.show()
    """
    if ctx is None:
        ctx = str(current_context())
    else:
        ctx = str(ctx)
    if dtype is not None and not isinstance(dtype, str):
        dtype = _np.dtype(dtype).name
    return _api_internal.hamming(M, dtype, ctx)


@set_module('mxnet.ndarray.numpy')
def blackman(M, dtype=_np.float32, ctx=None):
    r"""Return the Blackman window.

    The Blackman window is a taper formed by using the first three
    terms of a summation of cosines. It was designed to have close to the
    minimal leakage possible.  It is close to optimal, only slightly worse
    than a Kaiser window.

    Parameters
    ----------
    M : int
        Number of points in the output window. If zero or less, an
        empty array is returned.
    dtype : str or numpy.dtype, optional
        An optional value type. Default is `float32`. Note that you need
        select numpy.float32 or float64 in this operator.
    ctx : Context, optional
        An optional device context (default is the current default context).

    Returns
    -------
    out : ndarray
        The window, with the maximum value normalized to one (the value one
        appears only if the number of samples is odd).

    See Also
    --------
    hamming, hanning

    Notes
    -----
    The Blackman window is defined as

    .. math::  w(n) = 0.42 - 0.5 \cos(2\pi n/{M-1}) + 0.08 \cos(4\pi n/{M-1})

    Most references to the Blackman window come from the signal processing
    literature, where it is used as one of many windowing functions for
    smoothing values.  It is also known as an apodization (which means
    "removing the foot", i.e. smoothing discontinuities at the beginning
    and end of the sampled signal) or tapering function. It is known as a
    "near optimal" tapering function, almost as good (by some measures)
    as the kaiser window.

    References
    ----------
    Blackman, R.B. and Tukey, J.W., (1958) The measurement of power spectra,
    Dover Publications, New York.

    Oppenheim, A.V., and R.W. Schafer. Discrete-Time Signal Processing.
    Upper Saddle River, NJ: Prentice-Hall, 1999, pp. 468-471.

    Examples
    --------
    >>> np.blackman(12)
    array([-1.4901161e-08,  3.2606423e-02,  1.5990365e-01,  4.1439798e-01,
            7.3604530e-01,  9.6704686e-01,  9.6704674e-01,  7.3604506e-01,
            4.1439781e-01,  1.5990359e-01,  3.2606363e-02, -1.4901161e-08])

    Plot the window and its frequency response:

    >>> import matplotlib.pyplot as plt
    >>> window = np.blackman(51)
    >>> plt.plot(window.asnumpy())
    [<matplotlib.lines.Line2D object at 0x...>]
    >>> plt.title("blackman window")
    Text(0.5, 1.0, 'blackman window')
    >>> plt.ylabel("Amplitude")
    Text(0, 0.5, 'Amplitude')
    >>> plt.xlabel("Sample")
    Text(0.5, 0, 'Sample')
    >>> plt.show()
    """
    if ctx is None:
        ctx = str(current_context())
    else:
        ctx = str(ctx)
    if dtype is not None and not isinstance(dtype, str):
        dtype = _np.dtype(dtype).name
    return _api_internal.blackman(M, dtype, ctx)


@set_module('mxnet.ndarray.numpy')
def flip(m, axis=None, out=None):
    r"""
    flip(m, axis=None, out=None)

    Reverse the order of elements in an array along the given axis.

    The shape of the array is preserved, but the elements are reordered.

    Parameters
    ----------
    m : ndarray or scalar
        Input array.
    axis : None or int or tuple of ints, optional
        Axis or axes along which to flip over. The default,
        axis=None, will flip over all of the axes of the input array.
        If axis is negative it counts from the last to the first axis.

        If axis is a tuple of ints, flipping is performed on all of the axes
        specified in the tuple.
    out : ndarray or scalar, optional
        Alternative output array in which to place the result. It must have
        the same shape and type as the expected output.

    Returns
    -------
    out : ndarray or scalar
        A view of `m` with the entries of axis reversed.  Since a view is
        returned, this operation is done in constant time.

    Examples
    --------
    >>> A = np.arange(8).reshape((2,2,2))
    >>> A
    array([[[0, 1],
            [2, 3]],
           [[4, 5],
            [6, 7]]])
    >>> np.flip(A, 0)
    array([[[4, 5],
            [6, 7]],
           [[0, 1],
            [2, 3]]])
    >>> np.flip(A, 1)
    array([[[2, 3],
            [0, 1]],
           [[6, 7],
            [4, 5]]])
    >>> np.flip(A)
    array([[[7, 6],
            [5, 4]],
           [[3, 2],
            [1, 0]]])
    >>> np.flip(A, (0, 2))
    array([[[5, 4],
            [7, 6]],
           [[1, 0],
            [3, 2]]])
    """
    from ...numpy import ndarray
    if isinstance(m, numeric_types):
        return _np.flip(m, axis)
    elif isinstance(m, ndarray):
        return _npi.flip(m, axis, out=out)
    else:
        raise TypeError('type {} not supported'.format(str(type(m))))


@set_module('mxnet.ndarray.numpy')
def flipud(m):
    r"""
    flipud(*args, **kwargs)

    Flip array in the up/down direction.

    Flip the entries in each column in the up/down direction.
    Rows are preserved, but appear in a different order than before.

    Parameters
    ----------
    m : array_like
        Input array.

    Returns
    -------
    out : array_like
        A view of `m` with the rows reversed.  Since a view is
        returned, this operation is :math:`\mathcal O(1)`.

    See Also
    --------
    fliplr : Flip array in the left/right direction.
    rot90 : Rotate array counterclockwise.

    Notes
    -----
    Equivalent to ``m[::-1,...]``.
    Does not require the array to be two-dimensional.

    Examples
    --------
    >>> A = np.diag(np.array([1.0, 2, 3]))
    >>> A
    array([[1.,  0.,  0.],
           [0.,  2.,  0.],
           [0.,  0.,  3.]])
    >>> np.flipud(A)
    array([[0.,  0.,  3.],
           [0.,  2.,  0.],
           [1.,  0.,  0.]])

    >>> A = np.random.randn(2,3,5)
    >>> np.all(np.flipud(A) == A[::-1,...])
    array(True)

    >>> np.flipud(np.array([1,2]))
    array([2., 1.])
    """
    return flip(m, 0)


@set_module('mxnet.ndarray.numpy')
def fliplr(m):
    r"""
    fliplr(*args, **kwargs)

    Flip array in the left/right direction.

    Flip the entries in each row in the left/right direction.
    Columns are preserved, but appear in a different order than before.

    Parameters
    ----------
    m : array_like
        Input array, must be at least 2-D.

    Returns
    -------
    f : ndarray
        A view of `m` with the columns reversed.  Since a view
        is returned, this operation is :math:`\mathcal O(1)`.

    See Also
    --------
    flipud : Flip array in the up/down direction.
    rot90 : Rotate array counterclockwise.

    Notes
    -----
    Equivalent to m[:,::-1]. Requires the array to be at least 2-D.

    Examples
    --------
    >>> A = np.diag(np.array([1.,2.,3.]))
    >>> A
    array([[1.,  0.,  0.],
           [0.,  2.,  0.],
           [0.,  0.,  3.]])
    >>> np.fliplr(A)
    array([[0.,  0.,  1.],
           [0.,  2.,  0.],
           [3.,  0.,  0.]])

    >>> A = np.random.randn(2,3,5)
    >>> np.all(np.fliplr(A) == A[:,::-1,...])
    array(True)
    """
    return flip(m, 1)


@set_module('mxnet.ndarray.numpy')
def around(x, decimals=0, out=None, **kwargs):
    r"""
    around(x, decimals=0, out=None)

    Evenly round to the given number of decimals.
    Parameters
    ----------
    x : ndarray or scalar
        Input data.
    decimals : int, optional
        Number of decimal places to round to (default: 0).  If
        decimals is negative, it specifies the number of positions to
        the left of the decimal point.
    out : ndarray, optional
        Alternative output array in which to place the result. It must have
        the same shape and type as the expected output.

    Returns
    -------
    rounded_array : ndarray or scalar
        An array of the same type as `x`, containing the rounded values.
        A reference to the result is returned.

    Notes
    -----
    For values exactly halfway between rounded decimal values, NumPy
    rounds to the nearest even value. Thus 1.5 and 2.5 round to 2.0,
    -0.5 and 0.5 round to 0.0, etc.

    This function differs from the original numpy.prod in the following aspects:

        - Cannot cast type automatically. Dtype of `out` must be same as the expected one.
        - Cannot support complex-valued number.

    Examples
    --------
    >>> np.around([0.37, 1.64])
    array([ 0.,  2.])
    >>> np.around([0.37, 1.64], decimals=1)
    array([ 0.4,  1.6])
    >>> np.around([.5, 1.5, 2.5, 3.5, 4.5]) # rounds to nearest even value
    array([ 0.,  2.,  2.,  4.,  4.])
    >>> np.around([1, 2, 3, 11], decimals=1) # ndarray of ints is returned
    array([ 1,  2,  3, 11])
    >>> np.around([1, 2, 3, 11], decimals=-1)
    array([ 0,  0,  0, 10])
    """
    from ...numpy import ndarray
    if isinstance(x, numeric_types):
        return _np.around(x, decimals, **kwargs)
    elif isinstance(x, ndarray):
        return _npi.around(x, decimals, out=out, **kwargs)
    else:
        raise TypeError('type {} not supported'.format(str(type(x))))


@set_module('mxnet.ndarray.numpy')
def round(x, decimals=0, out=None, **kwargs):
    r"""
    round(a, decimals=0, out=None)
    Round an array to the given number of decimals.

    See Also
    --------
    around : equivalent function; see for details.
    """
    from ...numpy import ndarray
    if isinstance(x, numeric_types):
        return _np.around(x, decimals, **kwargs)
    elif isinstance(x, ndarray):
        return _npi.around(x, decimals, out=out, **kwargs)
    else:
        raise TypeError('type {} not supported'.format(str(type(x))))


@set_module('mxnet.ndarray.numpy')
def round_(x, decimals=0, out=None, **kwargs):
    r"""
    round_(a, decimals=0, out=None)
    Round an array to the given number of decimals.

    See Also
    --------
    around : equivalent function; see for details.
    """
    from ...numpy import ndarray
    if isinstance(x, numeric_types):
        return _np.around(x, decimals, **kwargs)
    elif isinstance(x, ndarray):
        return _npi.around(x, decimals, out=out, **kwargs)
    else:
        raise TypeError('type {} not supported'.format(str(type(x))))


@set_module('mxnet.ndarray.numpy')
@wrap_np_binary_func
def arctan2(x1, x2, out=None, **kwargs):
    r"""
    Element-wise arc tangent of ``x1/x2`` choosing the quadrant correctly.

    The quadrant (i.e., branch) is chosen so that ``arctan2(x1, x2)`` is
    the signed angle in radians between the ray ending at the origin and
    passing through the point (1,0), and the ray ending at the origin and
    passing through the point (`x2`, `x1`).  (Note the role reversal: the
    "`y`-coordinate" is the first function parameter, the "`x`-coordinate"
    is the second.)  By IEEE convention, this function is defined for
    `x2` = +/-0 and for either or both of `x1` and `x2` = +/-inf (see
    Notes for specific values).

    This function is not defined for complex-valued arguments; for the
    so-called argument of complex values, use `angle`.

    Parameters
    ----------
    x1 : ndarray or scalar
        `y`-coordinates.
    x2 : ndarray or scalar
        `x`-coordinates. `x2` must be broadcastable to match the shape of
        `x1` or vice versa.
    out : ndarray or None, optional
        A location into which the result is stored. If provided, it must have
        a shape that the inputs broadcast to. If not provided or `None`,
        a freshly-allocated array is returned.

    Returns
    -------
    out : ndarray or scalar
        Array of angles in radians, in the range ``[-pi, pi]``. This is a scalar if
        `x1` and `x2` are scalars.

    Notes
    -----
    *arctan2* is identical to the `atan2` function of the underlying
    C library.  The following special values are defined in the C
    standard: [1]_

    ====== ====== ================
    `x1`   `x2`   `arctan2(x1,x2)`
    ====== ====== ================
    +/- 0  +0     +/- 0
    +/- 0  -0     +/- pi
        > 0   +/-inf +0 / +pi
        < 0   +/-inf -0 / -pi
    +/-inf +inf   +/- (pi/4)
    +/-inf -inf   +/- (3*pi/4)
    ====== ====== ================

    Note that +0 and -0 are distinct floating point numbers, as are +inf
    and -inf.

    This function differs from the original numpy.arange in the following aspects:
        - Only support float16, float32 and float64.

    References
    ----------
    .. [1] ISO/IEC standard 9899:1999, "Programming language C."

    Examples
    --------
    Consider four points in different quadrants:

    >>> x = np.array([-1, +1, +1, -1])
    >>> y = np.array([-1, -1, +1, +1])
    >>> np.arctan2(y, x) * 180 / np.pi
    array([-135.,  -45.,   45.,  135.])

    Note the order of the parameters. `arctan2` is defined also when `x2` = 0
    and at several other special points, obtaining values in
    the range ``[-pi, pi]``:

    >>> x = np.array([1, -1])
    >>> y = np.array([0, 0])
    >>> np.arctan2(x, y)
    array([ 1.5707964, -1.5707964])
    """
    if isinstance(x1, numeric_types) and isinstance(x2, numeric_types):
        return _np.arctan2(x1, x2, out=out)
    return _api_internal.arctan2(x1, x2, out)


@set_module('mxnet.ndarray.numpy')
@wrap_np_binary_func
def hypot(x1, x2, out=None, **kwargs):
    r"""
    Given the "legs" of a right triangle, return its hypotenuse.

    Equivalent to ``sqrt(x1**2 + x2**2)``, element-wise.  If `x1` or
    `x2` is scalar_like (i.e., unambiguously cast-able to a scalar type),
    it is broadcast for use with each element of the other argument.

    Parameters
    ----------
    x1, x2 : ndarray
        Leg of the triangle(s).
    out : ndarray, None, or tuple of ndarray and None, optional
        A location into which the result is stored. If provided, it must have
        a shape that the inputs broadcast to. If not provided or `None`,
        a freshly-allocated array is returned. A tuple (possible only as a
        keyword argument) must have length equal to the number of outputs.

    Returns
    -------
    z : ndarray
        The hypotenuse of the triangle(s).
        This is a scalar if both `x1` and `x2` are scalars.

    Notes
    -----
    This function differs from the original numpy.arange in the following aspects:
        - Only support float16, float32 and float64.

    Examples
    --------
    >>> np.hypot(3*np.ones((3, 3)), 4*np.ones((3, 3)))
    array([[ 5.,  5.,  5.],
           [ 5.,  5.,  5.],
           [ 5.,  5.,  5.]])

    Example showing broadcast of scalar_like argument:

    >>> np.hypot(3*np.ones((3, 3)), [4])
    array([[ 5.,  5.,  5.],
           [ 5.,  5.,  5.],
           [ 5.,  5.,  5.]])
    """
    if isinstance(x1, numeric_types) and isinstance(x2, numeric_types):
        return _np.hypot(x1, x2, out=out)
    return _api_internal.hypot(x1, x2, out)


@set_module('mxnet.ndarray.numpy')
@wrap_np_binary_func
def bitwise_and(x1, x2, out=None, **kwargs):
    r"""
    Compute the bit-wise XOR of two arrays element-wise.

    Parameters
    ----------
    x1, x2 : ndarray or scalar
        Only integer and boolean types are handled. If x1.shape != x2.shape,
        they must be broadcastable to a common shape (which becomes the shape of the output).
    out : ndarray, optional
        A location into which the result is stored. If provided, it must have a shape that the
        inputs broadcast to. If not provided or None, a freshly-allocated array is returned.

    Returns
    -------
    out : ndarray
        Result.

    Examples
    --------
    >>> np.bitwise_and(13, 17)
    1

    >>> np.bitwise_and(14, 13)
    12
    >>> np.bitwise_and(np.array([14,3], dtype='int32'), 13)
    array([12,  1], dtype=int32)

    >>> np.bitwise_and(np.array([11,7], dtype='int32'), np.array([4,25], dtype='int32'))
    array([0, 1], dtype=int32)
    >>> np.bitwise_and(np.array([2,5,255], dtype='int32'), np.array([3,14,16], dtype='int32'))
    array([ 2,  4, 16], dtype=int32)
    >>> np.bitwise_and(np.array([True, True], dtype='bool'), np.array([False, True], dtype='bool'))
    array([False,  True])
    """
    if isinstance(x1, numeric_types) and isinstance(x2, numeric_types):
        return _np.bitwise_and(x1, x2, out=out)
    return _api_internal.bitwise_and(x1, x2, out)


@set_module('mxnet.ndarray.numpy')
@wrap_np_binary_func
def bitwise_xor(x1, x2, out=None, **kwargs):
    r"""
    Compute the bit-wise XOR of two arrays element-wise.

    Parameters
    ----------
    x1, x2 : ndarray or scalar
        Only integer and boolean types are handled. If x1.shape != x2.shape,
        they must be broadcastable to a common shape (which becomes the shape of the output).
    out : ndarray, optional
        A location into which the result is stored. If provided, it must have a shape that the
        inputs broadcast to. If not provided or None, a freshly-allocated array is returned.

    Returns
    -------
    out : ndarray
        Result.

    Examples
    --------
    >>> np.bitwise_xor(13, 17)
    28

    >>> np.bitwise_xor(31, 5)
    26
    >>> np.bitwise_xor(np.array([31,3], dtype='int32'), 5)
    array([26,  6])

    >>> np.bitwise_xor(np.array([31,3], dtype='int32'), np.array([5,6], dtype='int32'))
    array([26,  5])
    >>> np.bitwise_xor(np.array([True, True], dtype='bool'), np.array([False, True], dtype='bool'))
    array([ True, False])
    """
    if isinstance(x1, numeric_types) and isinstance(x2, numeric_types):
        return _np.bitwise_xor(x1, x2, out=out)
    return _api_internal.bitwise_xor(x1, x2, out)


@set_module('mxnet.ndarray.numpy')
@wrap_np_binary_func
def bitwise_or(x1, x2, out=None, **kwargs):
    r"""
    Compute the bit-wise OR of two arrays element-wise.

    Parameters
    ----------
    x1, x2 : ndarray or scalar
        Only integer and boolean types are handled. If x1.shape != x2.shape,
        they must be broadcastable to a common shape (which becomes the shape of the output).
    out : ndarray, optional
        A location into which the result is stored. If provided, it must have a shape that the
        inputs broadcast to. If not provided or None, a freshly-allocated array is returned.

    Returns
    -------
    out : ndarray
        Result.

    Examples
    --------
    >>> np.bitwise_or(13, 17)
    29

    >>> np.bitwise_or(31, 5)
    31
    >>> np.bitwise_or(np.array([31,3], dtype='int32'), 5)
    array([31,  7])

    >>> np.bitwise_or(np.array([31,3], dtype='int32'), np.array([5,6], dtype='int32'))
    array([31,  7])
    >>> np.bitwise_or(np.array([True, True], dtype='bool'), np.array([False, True], dtype='bool'))
    array([ True, True])
    """
    if isinstance(x1, numeric_types) and isinstance(x2, numeric_types):
        return _np.bitwise_or(x1, x2, out=out)
    return _api_internal.bitwise_or(x1, x2, out)


@set_module('mxnet.ndarray.numpy')
@wrap_np_binary_func
def ldexp(x1, x2, out=None, **kwargs):
    """
    Returns x1 * 2**x2, element-wise.
    The mantissas `x1` and twos exponents `x2` are used to construct
    floating point numbers ``x1 * 2**x2``.

    Parameters
    ----------
    x1 : ndarray or scalar
        Array of multipliers.
    x2 : ndarray or scalar, int
        Array of twos exponents.
    out : ndarray, optional
        A location into which the result is stored. If provided, it must have
        a shape that the inputs broadcast to. If not, a freshly-allocated array is returned.

    Returns
    -------
    y : ndarray or scalar
        The result of ``x1 * 2**x2``.
        This is a scalar if both `x1` and `x2` are scalars.

    Notes
    -----
    Complex dtypes are not supported, they will raise a TypeError.
    Different from numpy, we allow x2 to be float besides int.
    `ldexp` is useful as the inverse of `frexp`, if used by itself it is
    more clear to simply use the expression ``x1 * 2**x2``.

    Examples
    --------
    >>> np.ldexp(5, np.arange(4))
    array([  5.,  10.,  20.,  40.])
    """
    if isinstance(x1, numeric_types) and isinstance(x2, numeric_types):
        return _np.ldexp(x1, x2, out=out)
    return _api_internal.ldexp(x1, x2, out)


@set_module('mxnet.ndarray.numpy')
def vdot(a, b):
    r"""
    Return the dot product of two vectors.
    Note that `vdot` handles multidimensional arrays differently than `dot`:
    it does *not* perform a matrix product, but flattens input arguments
    to 1-D vectors first. Consequently, it should only be used for vectors.

    Parameters
    ----------
    a : ndarray
        First argument to the dot product.
    b : ndarray
        Second argument to the dot product.

    Returns
    -------
    output : ndarray
        Dot product of `a` and `b`.

    See Also
    --------
    dot : Return the dot product without using the complex conjugate of the
        first argument.

    Examples
    --------
    Note that higher-dimensional arrays are flattened!
    >>> a = np.array([[1, 4], [5, 6]])
    >>> b = np.array([[4, 1], [2, 2]])
    >>> np.vdot(a, b)
    30
    >>> np.vdot(b, a)
    30
    >>> 1*4 + 4*1 + 5*2 + 6*2
    30
    """
    return tensordot(a.flatten(), b.flatten(), 1)


@set_module('mxnet.ndarray.numpy')
def inner(a, b):
    r"""
    Inner product of two arrays.
    Ordinary inner product of vectors for 1-D arrays (without complex
    conjugation), in higher dimensions a sum product over the last axes.

    Parameters
    ----------
    a, b : ndarray
        If `a` and `b` are nonscalar, their last dimensions must match.

    Returns
    -------
    out : ndarray
        `out.shape = a.shape[:-1] + b.shape[:-1]`

    Raises
    ------
    ValueError
        If the last dimension of `a` and `b` has different size.

    See Also
    --------
    tensordot : Sum products over arbitrary axes.
    dot : Generalised matrix product, using second last dimension of `b`.
    einsum : Einstein summation convention.

    Notes
    -----
    For vectors (1-D arrays) it computes the ordinary inner-product::
        np.inner(a, b) = sum(a[:]*b[:])
    More generally, if `ndim(a) = r > 0` and `ndim(b) = s > 0`::
        np.inner(a, b) = np.tensordot(a, b, axes=(-1,-1))
    or explicitly::
        np.inner(a, b)[i0,...,ir-1,j0,...,js-1]
            = sum(a[i0,...,ir-1,:]*b[j0,...,js-1,:])
    In addition `a` or `b` may be scalars, in which case::
    np.inner(a,b) = a*b

    Examples
    --------
    Ordinary inner product for vectors:
    >>> a = np.array([1,2,3])
    >>> b = np.array([0,1,0])
    >>> np.inner(a, b)
    2
    A multidimensional example:
    >>> a = np.arange(24).reshape((2,3,4))
    >>> b = np.arange(4)
    >>> np.inner(a, b)
    array([[ 14,  38,  62],
           [ 86, 110, 134]])
    """
    return tensordot(a, b, [-1, -1])


@set_module('mxnet.ndarray.numpy')
def outer(a, b):
    r"""
    Compute the outer product of two vectors.
    Given two vectors, ``a = [a0, a1, ..., aM]`` and
    ``b = [b0, b1, ..., bN]``,
    the outer product [1]_ is::
    [[a0*b0  a0*b1 ... a0*bN ]
    [a1*b0    .
    [ ...          .
    [aM*b0            aM*bN ]]

    Parameters
    ----------
    a : (M,) ndarray
        First input vector.  Input is flattened if
        not already 1-dimensional.
    b : (N,) ndarray
        Second input vector.  Input is flattened if
        not already 1-dimensional.

    Returns
    -------
    out : (M, N) ndarray
        ``out[i, j] = a[i] * b[j]``
    See also
    --------
    inner
    einsum : ``einsum('i,j->ij', a.ravel(), b.ravel())`` is the equivalent.
    ufunc.outer : A generalization to N dimensions and other operations.
                ``np.multiply.outer(a.ravel(), b.ravel())`` is the equivalent.
    References
    ----------
    .. [1] : G. H. Golub and C. F. Van Loan, *Matrix Computations*, 3rd
            ed., Baltimore, MD, Johns Hopkins University Press, 1996,
            pg. 8.
    Examples
    --------
    Make a (*very* coarse) grid for computing a Mandelbrot set:
    >>> rl = np.outer(np.ones((5,)), np.linspace(-2, 2, 5))
    >>> rl
    array([[-2., -1.,  0.,  1.,  2.],
        [-2., -1.,  0.,  1.,  2.],
        [-2., -1.,  0.,  1.,  2.],
        [-2., -1.,  0.,  1.,  2.],
        [-2., -1.,  0.,  1.,  2.]])
    """
    return tensordot(a.reshape_view((-1, )), b.reshape_view((-1, )), 0)


@set_module('mxnet.ndarray.numpy')
def cross(a, b, axisa=-1, axisb=-1, axisc=-1, axis=None): # pylint: disable=too-many-arguments
    """
    Return the cross product of two (arrays of) vectors.

    The cross product of `a` and `b` in :math:`R^3` is a vector perpendicular
    to both `a` and `b`.  If `a` and `b` are arrays of vectors, the vectors
    are defined by the last axis of `a` and `b` by default, and these axis
    can have dimensions 2 or 3.  Where the dimension of either `a` or `b` is
    2, the third component of the input vector is assumed to be zero and the
    cross product calculated accordingly.  In cases where both input vectors
    have dimension 2, the z-component of the cross product is returned.

    Parameters
    ----------
    a : ndarray
        Components of the first vector(s).
    b : ndarray
        Components of the second vector(s).
    axisa : int, optional
        Axis of `a` that defines the vector(s).  By default, the last axis.
    axisb : int, optional
        Axis of `b` that defines the vector(s).  By default, the last axis.
    axisc : int, optional
        Axis of `c` containing the cross product vector(s).  Ignored if
        both input vectors have dimension 2, as the return is scalar.
        By default, the last axis.
    axis : int, optional
        If defined, the axis of `a`, `b` and `c` that defines the vector(s)
        and cross product(s).  Overrides `axisa`, `axisb` and `axisc`.

    Returns
    -------
    c : ndarray
        Vector cross product(s).

    Raises
    ------
    ValueError
        When the dimension of the vector(s) in `a` and/or `b` does not
        equal 2 or 3.

    Notes
    -----
    Supports full broadcasting of the inputs.

    Examples
    --------
    Vector cross-product.

    >>> x = np.array([1., 2., 3.])
    >>> y = np.array([4., 5., 6.])
    >>> np.cross(x, y)
    array([-3.,  6., -3.])

    One vector with dimension 2.

    >>> x = np.array([1., 2.])
    >>> y = np.array([4., 5., 6.])
    >>> np.cross(x, y)
    array([12., -6., -3.])

    Equivalently:

    >>> x = np.array([1., 2., 0.])
    >>> y = np.array([4., 5., 6.])
    >>> np.cross(x, y)
    array([12., -6., -3.])

    Both vectors with dimension 2.

    >>> x = np.array([1., 2.])
    >>> y = np.array([4., 5.])
    >>> np.cross(x, y)
    array(-3.)

    Multiple vector cross-products. Note that the direction of the cross
    product vector is defined by the `right-hand rule`.

    >>> x = np.array([[1., 2., 3.], [4., 5., 6.]])
    >>> y = np.array([[4., 5., 6.], [1., 2., 3.]])
    >>> np.cross(x, y)
    array([[-3.,  6., -3.],
           [ 3., -6.,  3.]])

    The orientation of `c` can be changed using the `axisc` keyword.

    >>> np.cross(x, y, axisc=0)
    array([[-3.,  3.],
           [ 6., -6.],
           [-3.,  3.]])

    Change the vector definition of `x` and `y` using `axisa` and `axisb`.

    >>> x = np.array([[1., 2., 3.], [4., 5., 6.], [7., 8., 9.]])
    >>> y = np.array([[7., 8., 9.], [4., 5., 6.], [1., 2., 3.]])
    >>> np.cross(x, y)
    array([[ -6.,  12.,  -6.],
           [  0.,   0.,   0.],
           [  6., -12.,   6.]])
    >>> np.cross(x, y, axisa=0, axisb=0)
    array([[-24.,  48., -24.],
           [-30.,  60., -30.],
           [-36.,  72., -36.]])
    """
    if axis is not None:
        axisa, axisb, axisc = (axis,) * 3

    if isinstance(a, NDArray) and isinstance(b, NDArray):
        return _api_internal.cross(a, b, axisa, axisb, axisc)
    else:
        raise TypeError("Input data should be NDarray")


@set_module('mxnet.ndarray.numpy')
def kron(a, b):
    r"""
    Kronecker product of two arrays.
    Computes the Kronecker product, a composite array made of blocks of the
    second array scaled by the first.
    Parameters
    ----------
    a, b : ndarray
    Returns
    -------
    out : ndarray
    See Also
    --------
    outer : The outer product
    Notes
    -----
    The function assumes that the number of dimensions of `a` and `b`
    are the same, if necessary prepending the smallest with ones.
    If `a.shape = (r0,r1,..,rN)` and `b.shape = (s0,s1,...,sN)`,
    the Kronecker product has shape `(r0*s0, r1*s1, ..., rN*SN)`.
    The elements are products of elements from `a` and `b`, organized
    explicitly by::
        kron(a,b)[k0,k1,...,kN] = a[i0,i1,...,iN] * b[j0,j1,...,jN]
    where::
        kt = it * st + jt,  t = 0,...,N
    In the common 2-D case (N=1), the block structure can be visualized::
        [[ a[0,0]*b,   a[0,1]*b,  ... , a[0,-1]*b  ],
        [  ...                              ...   ],
        [ a[-1,0]*b,  a[-1,1]*b, ... , a[-1,-1]*b ]]
    Examples
    --------
    >>> np.kron([1,10,100], [5,6,7])
    array([  5,   6,   7,  50,  60,  70, 500, 600, 700])
    >>> np.kron([5,6,7], [1,10,100])
    array([  5,  50, 500,   6,  60, 600,   7,  70, 700])
    """
    return _api_internal.kron(a, b)


@set_module('mxnet.ndarray.numpy')
def equal(x1, x2, out=None):
    """
    Return (x1 == x2) element-wise.
    Parameters
    ----------
    x1, x2 : ndarrays or scalars
        Input arrays. If ``x1.shape != x2.shape``, they must be broadcastable to
        a common shape (which becomes the shape of the output).
    out : ndarray, None, or tuple of ndarray and None, optional
        A location into which the result is stored. If provided, it must have
        a shape that the inputs broadcast to. If not provided or `None`,
        a freshly-allocated array is returned.
    Returns
    -------
    out : ndarray or scalar
        Output array of type bool, element-wise comparison of `x1` and `x2`.
        This is a scalar if both `x1` and `x2` are scalars.
    See Also
    --------
    not_equal, greater_equal, less_equal, greater, less
    Examples
    --------
    >>> np.equal(np.ones(2, 1)), np.zeros(1, 3))
    array([[False, False, False],
           [False, False, False]])
    >>> np.equal(1, np.ones(1))
    array([ True])
    """
    if isinstance(x1, numeric_types) and isinstance(x2, numeric_types):
        return _np.equal(x1, x2, out=out)
    return _api_internal.equal(x1, x2, out)


@set_module('mxnet.ndarray.numpy')
def not_equal(x1, x2, out=None):
    """
    Return (x1 != x2) element-wise.
    Parameters
    ----------
    x1, x2 : ndarrays or scalars
        Input arrays. If ``x1.shape != x2.shape``, they must be broadcastable to
        a common shape (which becomes the shape of the output).
    out : ndarray, None, or tuple of ndarray and None, optional
        A location into which the result is stored. If provided, it must have
        a shape that the inputs broadcast to. If not provided or `None`,
        a freshly-allocated array is returned.
    Returns
    -------
    out : ndarray or scalar
        Output array of type bool, element-wise comparison of `x1` and `x2`.
        This is a scalar if both `x1` and `x2` are scalars.
    See Also
    --------
    equal, greater, greater_equal, less, less_equal
    Examples
    --------
    >>> np.not_equal(np.ones(2, 1)), np.zeros(1, 3))
    array([[ True,  True,  True],
           [ True,  True,  True]])
    >>> np.not_equal(1, np.ones(1))
    array([False])
    """
    if isinstance(x1, numeric_types) and isinstance(x2, numeric_types):
        return _np.not_equal(x1, x2, out=out)
    return _api_internal.not_equal(x1, x2, out)



@set_module('mxnet.ndarray.numpy')
def greater(x1, x2, out=None):
    """
    Return the truth value of (x1 > x2) element-wise.
    Parameters
    ----------
    x1, x2 : ndarrays or scalars
        Input arrays. If ``x1.shape != x2.shape``, they must be broadcastable to
        a common shape (which becomes the shape of the output).
    out : ndarray, None, or tuple of ndarray and None, optional
        A location into which the result is stored. If provided, it must have
        a shape that the inputs broadcast to. If not provided or `None`,
        a freshly-allocated array is returned.
    Returns
    -------
    out : ndarray or scalar
        Output array of type bool, element-wise comparison of `x1` and `x2`.
        This is a scalar if both `x1` and `x2` are scalars.
    See Also
    --------
    equal, greater, greater_equal, less, less_equal
    Examples
    --------
    >>> np.greater(np.ones(2, 1)), np.zeros(1, 3))
    array([[ True,  True,  True],
           [ True,  True,  True]])
    >>> np.greater(1, np.ones(1))
    array([False])
    """
    return _ufunc_helper(x1, x2, _npi.greater, _np.greater, _npi.greater_scalar,
                         _npi.less_scalar, out)


@set_module('mxnet.ndarray.numpy')
def less(x1, x2, out=None):
    """
    Return the truth value of (x1 < x2) element-wise.
    Parameters
    ----------
    x1, x2 : ndarrays or scalars
        Input arrays. If ``x1.shape != x2.shape``, they must be broadcastable to
        a common shape (which becomes the shape of the output).
    out : ndarray, None, or tuple of ndarray and None, optional
        A location into which the result is stored. If provided, it must have
        a shape that the inputs broadcast to. If not provided or `None`,
        a freshly-allocated array is returned.
    Returns
    -------
    out : ndarray or scalar
        Output array of type bool, element-wise comparison of `x1` and `x2`.
        This is a scalar if both `x1` and `x2` are scalars.
    See Also
    --------
    equal, greater, greater_equal, less, less_equal
    Examples
    --------
    >>> np.less(np.ones(2, 1)), np.zeros(1, 3))
    array([[ True,  True,  True],
           [ True,  True,  True]])
    >>> np.less(1, np.ones(1))
    array([False])
    """
    if isinstance(x1, numeric_types) and isinstance(x2, numeric_types):
        return _np.less(x1, x2, out=out)
    return _api_internal.less(x1, x2, out)


@set_module('mxnet.ndarray.numpy')
def greater_equal(x1, x2, out=None):
    """
    Return the truth value of (x1 >= x2) element-wise.
    Parameters
    ----------
    x1, x2 : ndarrays or scalars
        Input arrays. If ``x1.shape != x2.shape``, they must be broadcastable to
        a common shape (which becomes the shape of the output).
    out : ndarray, None, or tuple of ndarray and None, optional
        A location into which the result is stored. If provided, it must have
        a shape that the inputs broadcast to. If not provided or `None`,
        a freshly-allocated array is returned.
    Returns
    -------
    out : ndarray or scalar
        Output array of type bool, element-wise comparison of `x1` and `x2`.
        This is a scalar if both `x1` and `x2` are scalars.
    See Also
    --------
    equal, greater, greater_equal, less, less_equal
    Examples
    --------
    >>> np.greater_equal(np.ones(2, 1)), np.zeros(1, 3))
    array([[ True,  True,  True],
           [ True,  True,  True]])
    >>> np.greater_equal(1, np.ones(1))
    array([True])
    """
    if isinstance(x1, numeric_types) and isinstance(x2, numeric_types):
        return _np.greater_equal(x1, x2, out=out)
    return _api_internal.greater_equal(x1, x2, out)



@set_module('mxnet.ndarray.numpy')
def less_equal(x1, x2, out=None):
    """
    Return the truth value of (x1 <= x2) element-wise.
    Parameters
    ----------
    x1, x2 : ndarrays or scalars
        Input arrays. If ``x1.shape != x2.shape``, they must be broadcastable to
        a common shape (which becomes the shape of the output).
    out : ndarray, None, or tuple of ndarray and None, optional
        A location into which the result is stored. If provided, it must have
        a shape that the inputs broadcast to. If not provided or `None`,
        a freshly-allocated array is returned.
    Returns
    -------
    out : ndarray or scalar
        Output array of type bool, element-wise comparison of `x1` and `x2`.
        This is a scalar if both `x1` and `x2` are scalars.
    See Also
    --------
    equal, greater, greater_equal, less, less_equal
    Examples
    --------
    >>> np.less_equal(np.ones(2, 1)), np.zeros(1, 3))
    array([[False, False, False],
           [False, False, False]])
    >>> np.less_equal(1, np.ones(1))
    array([True])
    """
    if isinstance(x1, numeric_types) and isinstance(x2, numeric_types):
        return _np.less_equal(x1, x2, out=out)
    return _api_internal.less_equal(x1, x2, out)


@set_module('mxnet.ndarray.numpy')
def roll(a, shift, axis=None):
    """
    Roll array elements along a given axis.

    Elements that roll beyond the last position are re-introduced at
    the first.

    Parameters
    ----------
    a : ndarray
        Input array.
    shift : int or tuple of ints
        The number of places by which elements are shifted.  If a tuple,
        then `axis` must be a tuple of the same size, and each of the
        given axes is shifted by the corresponding number.  If an int
        while `axis` is a tuple of ints, then the same value is used for
        all given axes.
    axis : int or tuple of ints, optional
        Axis or axes along which elements are shifted.  By default, the
        array is flattened before shifting, after which the original
        shape is restored.

    Returns
    -------
    res : ndarray
        Output array, with the same shape as `a`.

    Notes
    -----
    Supports rolling over multiple dimensions simultaneously.

    Examples
    --------
    >>> x = np.arange(10)
    >>> np.roll(x, 2)
    array([8., 9., 0., 1., 2., 3., 4., 5., 6., 7.])
    >>> np.roll(x, -2)
    array([2., 3., 4., 5., 6., 7., 8., 9., 0., 1.])

    >>> x2 = np.reshape(x, (2,5))
    >>> x2
    array([[0., 1., 2., 3., 4.],
           [5., 6., 7., 8., 9.]])
    >>> np.roll(x2, 1)
    array([[9., 0., 1., 2., 3.],
           [4., 5., 6., 7., 8.]])
    >>> np.roll(x2, -1)
    array([[1., 2., 3., 4., 5.],
           [6., 7., 8., 9., 0.]])
    >>> np.roll(x2, 1, axis=0)
    array([[5., 6., 7., 8., 9.],
           [0., 1., 2., 3., 4.]])
    >>> np.roll(x2, -1, axis=0)
    array([[5., 6., 7., 8., 9.],
           [0., 1., 2., 3., 4.]])
    >>> np.roll(x2, 1, axis=1)
    array([[4., 0., 1., 2., 3.],
           [9., 5., 6., 7., 8.]])
    >>> np.roll(x2, -1, axis=1)
    array([[1., 2., 3., 4., 0.],
           [6., 7., 8., 9., 5.]])
   """
    return _api_internal.roll(a, shift, axis)


@wrap_np_binary_func
def logical_and(x1, x2, out=None):
    r"""
    Compute the truth value of x1 AND x2 element-wise.
    Parameters
    ----------
    x1, x2 : array_like
        Logical AND is applied to the elements of `x1` and `x2`.
        If ``x1.shape != x2.shape``, they must be broadcastable to a common
        shape (which becomes the shape of the output).
    out : ndarray, None, or tuple of ndarray and None, optional
        A location into which the result is stored. If provided, it must have
        a shape that the inputs broadcast to. If not provided or `None`,
        a freshly-allocated array is returned. A tuple (possible only as a
        keyword argument) must have length equal to the number of outputs.
    Returns
    -------
    y : ndarray or bool
        Boolean result of the logical AND operation applied to the elements
        of `x1` and `x2`; the shape is determined by broadcasting.
        This is a scalar if both `x1` and `x2` are scalars.
    See Also
    --------
    logical_or, logical_not, logical_xor, bitwise_or
    Examples
    --------
    >>> np.logical_and(True, False)
    False
    >>> np.logical_and(np.array([True, True], dtype='bool'), np.array([False, True], dtype='bool'))
    array([False,  True])
    """
    if isinstance(x1, numeric_types) and isinstance(x2, numeric_types):
        return _np.logical_and(x1, x2, out=out)
    return _api_internal.logical_and(x1, x2, out)


@set_module('mxnet.ndarray.numpy')
@wrap_np_binary_func
def logical_or(x1, x2, out=None):
    """
    Compute the truth value of x1 OR x2 element-wise.
    Parameters
    ----------
    x1, x2 : array_like
        Logical OR is applied to the elements of `x1` and `x2`.
        If ``x1.shape != x2.shape``, they must be broadcastable to a common
        shape (which becomes the shape of the output).
    out : ndarray, None, or tuple of ndarray and None, optional
        A location into which the result is stored. If provided, it must have
        a shape that the inputs broadcast to. If not provided or `None`,
        a freshly-allocated array is returned. A tuple (possible only as a
        keyword argument) must have length equal to the number of outputs.
    Returns
    -------
    y : ndarray or bool
        Boolean result of the logical OR operation applied to the elements
        of `x1` and `x2`; the shape is determined by broadcasting.
        This is a scalar if both `x1` and `x2` are scalars.
    See Also
    --------
    logical_and, logical_not, logical_xor, bitwise_or
    Examples
    --------
    >>> np.logical_or(True, False)
    True
    >>> np.logical_or(np.array([True, True], dtype='bool'), np.array([False, True], dtype='bool'))
    array([True,  True])
    """
    if isinstance(x1, numeric_types) and isinstance(x2, numeric_types):
        return _np.logical_or(x1, x2, out=out)
    return _api_internal.logical_or(x1, x2, out)


@set_module('mxnet.ndarray.numpy')
@wrap_np_binary_func
def logical_xor(x1, x2, out=None):
    """
    Compute the truth value of x1 XOR x2 element-wise.
    Parameters
    ----------
    x1, x2 : array_like
        Logical XOR is applied to the elements of `x1` and `x2`.
        If ``x1.shape != x2.shape``, they must be broadcastable to a common
        shape (which becomes the shape of the output).
    out : ndarray, None, or tuple of ndarray and None, optional
        A location into which the result is stored. If provided, it must have
        a shape that the inputs broadcast to. If not provided or `None`,
        a freshly-allocated array is returned. A tuple (possible only as a
        keyword argument) must have length equal to the number of outputs.
    Returns
    -------
    y : ndarray or bool
        Boolean result of the logical XOR operation applied to the elements
        of `x1` and `x2`; the shape is determined by broadcasting.
        This is a scalar if both `x1` and `x2` are scalars.
    See Also
    --------
    logical_and, logical_not, logical_or, bitwise_or
    Examples
    --------
    >>> np.logical_xor(True, False)
    True
    >>> np.logical_xor(np.array([True, True], dtype='bool'), np.array([False, True], dtype='bool'))
    array([ True, False])
    """
    if isinstance(x1, numeric_types) and isinstance(x2, numeric_types):
        return _np.logical_xor(x1, x2, out=out)
    return _api_internal.logical_xor(x1, x2, out)


@set_module('mxnet.ndarray.numpy')
def rot90(m, k=1, axes=(0, 1)):
    """
    Rotate an array by 90 degrees in the plane specified by axes.
    Rotation direction is from the first towards the second axis.
    Parameters
    ----------
    m : ndarray
        Array of two or more dimensions.
    k : integer
        Number of times the array is rotated by 90 degrees.
    axes: (2,) array_like
        The array is rotated in the plane defined by the axes.
        Axes must be different.

    Returns
    -------
    y : ndarray
        A rotated view of `m`.

    -----
    rot90(m, k=1, axes=(1,0)) is the reverse of rot90(m, k=1, axes=(0,1))
    rot90(m, k=1, axes=(1,0)) is equivalent to rot90(m, k=-1, axes=(0,1))
    Examples
    --------
    >>> m = np.array([[1,2],[3,4]], 'int')
    >>> m
    array([[1, 2],
           [3, 4]], dtype=int64)
    >>> np.rot90(m)
    array([[2, 4],
           [1, 3]], dtype=int64)
    >>> np.rot90(m, 2)
    array([[4, 3],
           [2, 1]], dtype=int64)
    >>> m = np.arange(8).reshape((2,2,2))
    >>> np.rot90(m, 1, (1,2))
    array([[[1., 3.],
            [0., 2.]],

           [[5., 7.],
            [4., 6.]]])
    """
    return _api_internal.rot90(m, k, axes)


@set_module('mxnet.ndarray.numpy')
def einsum(*operands, **kwargs):
    r"""
    einsum(subscripts, *operands, out=None, optimize=False)

    Evaluates the Einstein summation convention on the operands.

    Using the Einstein summation convention, many common multi-dimensional,
    linear algebraic array operations can be represented in a simple fashion.
    In *implicit* mode `einsum` computes these values.

    In *explicit* mode, `einsum` provides further flexibility to compute
    other array operations that might not be considered classical Einstein
    summation operations, by disabling, or forcing summation over specified
    subscript labels.

    See the notes and examples for clarification.

    Parameters
    ----------
    subscripts : str
        Specifies the subscripts for summation as comma separated list of
        subscript labels. An implicit (classical Einstein summation)
        calculation is performed unless the explicit indicator '->' is
        included as well as subscript labels of the precise output form.
    operands : list of ndarray
        These are the arrays for the operation.
    out : ndarray, optional
        If provided, the calculation is done into this array.
    optimize : {False, True}, optional
        Controls if intermediate optimization should occur. No optimization
        will occur if False. Defaults to False.

    Returns
    -------
    output : ndarray
        The calculation based on the Einstein summation convention.

    Notes
    -----
    The Einstein summation convention can be used to compute
    many multi-dimensional, linear algebraic array operations. `einsum`
    provides a succinct way of representing these.

    A non-exhaustive list of these operations,
    which can be computed by `einsum`, is shown below along with examples:

    * Trace of an array, :py:func:`np.trace`.
    * Return a diagonal, :py:func:`np.diag`.
    * Array axis summations, :py:func:`np.sum`.
    * Transpositions and permutations, :py:func:`np.transpose`.
    * Matrix multiplication and dot product, :py:func:`np.matmul` :py:func:`np.dot`.
    * Vector inner and outer products, :py:func:`np.inner` :py:func:`np.outer`.
    * Broadcasting, element-wise and scalar multiplication, :py:func:`np.multiply`.
    * Tensor contractions, :py:func:`np.tensordot`.

    The subscripts string is a comma-separated list of subscript labels,
    where each label refers to a dimension of the corresponding operand.
    Whenever a label is repeated it is summed, so ``np.einsum('i,i', a, b)``
    is equivalent to :py:func:`np.inner(a,b) <np.inner>`. If a label
    appears only once, it is not summed, so ``np.einsum('i', a)`` produces a
    view of ``a`` with no changes. A further example ``np.einsum('ij,jk', a, b)``
    describes traditional matrix multiplication and is equivalent to
    :py:func:`np.matmul(a,b) <np.matmul>`. Repeated subscript labels in one
    operand take the diagonal. For example, ``np.einsum('ii', a)`` is equivalent
    to :py:func:`np.trace(a) <np.trace>`.

    In *implicit mode*, the chosen subscripts are important
    since the axes of the output are reordered alphabetically.  This
    means that ``np.einsum('ij', a)`` doesn't affect a 2D array, while
    ``np.einsum('ji', a)`` takes its transpose. Additionally,
    ``np.einsum('ij,jk', a, b)`` returns a matrix multiplication, while,
    ``np.einsum('ij,jh', a, b)`` returns the transpose of the
    multiplication since subscript 'h' precedes subscript 'i'.

    In *explicit mode* the output can be directly controlled by
    specifying output subscript labels.  This requires the
    identifier '->' as well as the list of output subscript labels.
    This feature increases the flexibility of the function since
    summing can be disabled or forced when required. The call
    ``np.einsum('i->', a)`` is like :py:func:`np.sum(a, axis=-1) <np.sum>`,
    and ``np.einsum('ii->i', a)`` is like :py:func:`np.diag(a) <np.diag>`.
    The difference is that `einsum` does not allow broadcasting by default.
    Additionally ``np.einsum('ij,jh->ih', a, b)`` directly specifies the
    order of the output subscript labels and therefore returns matrix
    multiplication, unlike the example above in implicit mode.

    To enable and control broadcasting, use an ellipsis.  Default
    NumPy-style broadcasting is done by adding an ellipsis
    to the left of each term, like ``np.einsum('...ii->...i', a)``.
    To take the trace along the first and last axes,
    you can do ``np.einsum('i...i', a)``, or to do a matrix-matrix
    product with the left-most indices instead of rightmost, one can do
    ``np.einsum('ij...,jk...->ik...', a, b)``.

    When there is only one operand, no axes are summed, and no output
    parameter is provided, a view into the operand is returned instead
    of a new array.  Thus, taking the diagonal as ``np.einsum('ii->i', a)``
    produces a view.

    The ``optimize`` argument which will optimize the contraction order
    of an einsum expression. For a contraction with three or more operands this
    can greatly increase the computational efficiency at the cost of a larger
    memory footprint during computation.

    Typically a 'greedy' algorithm is applied which empirical tests have shown
    returns the optimal path in the majority of cases. 'optimal' is not supported
    for now.

    This function differs from the original `numpy.einsum
    <https://docs.scipy.org/doc/numpy/reference/generated/numpy.einsum.html>`_ in
    the following way(s):

    - Does not support 'optimal' strategy
    - Does not support the alternative subscript like
        `einsum(op0, sublist0, op1, sublist1, ..., [sublistout])`
    - Does not produce view in any cases

    Examples
    --------
    >>> a = np.arange(25).reshape(5,5)
    >>> b = np.arange(5)
    >>> c = np.arange(6).reshape(2,3)

    Trace of a matrix:

    >>> np.einsum('ii', a)
    array(60.)

    Extract the diagonal (requires explicit form):

    >>> np.einsum('ii->i', a)
    array([ 0.,  6., 12., 18., 24.])

    Sum over an axis (requires explicit form):

    >>> np.einsum('ij->i', a)
    array([ 10.,  35.,  60.,  85., 110.])
    >>> np.sum(a, axis=1)
    array([ 10.,  35.,  60.,  85., 110.])

    For higher dimensional arrays summing a single axis can be done with ellipsis:

    >>> np.einsum('...j->...', a)
    array([ 10.,  35.,  60.,  85., 110.])

    Compute a matrix transpose, or reorder any number of axes:

    >>> np.einsum('ji', c)
    array([[0., 3.],
           [1., 4.],
           [2., 5.]])
    >>> np.einsum('ij->ji', c)
    array([[0., 3.],
           [1., 4.],
           [2., 5.]])
    >>> np.transpose(c)
    array([[0., 3.],
           [1., 4.],
           [2., 5.]])

    Vector inner products:

    >>> np.einsum('i,i', b, b)
    array(30.)

    Matrix vector multiplication:

    >>> np.einsum('ij,j', a, b)
    array([ 30.,  80., 130., 180., 230.])
    >>> np.dot(a, b)
    array([ 30.,  80., 130., 180., 230.])
    >>> np.einsum('...j,j', a, b)
    array([ 30.,  80., 130., 180., 230.])

    Broadcasting and scalar multiplication:

    >>> np.einsum('..., ...', np.array(3), c)
    array([[ 0.,  3.,  6.],
           [ 9., 12., 15.]])
    >>> np.einsum(',ij', np.array(3), c)
    array([[ 0.,  3.,  6.],
           [ 9., 12., 15.]])
    >>> np.multiply(3, c)
    array([[ 0.,  3.,  6.],
           [ 9., 12., 15.]])

    Vector outer product:

    >>> np.einsum('i,j', np.arange(2)+1, b)
    array([[0., 1., 2., 3., 4.],
           [0., 2., 4., 6., 8.]])

    Tensor contraction:

    >>> a = np.arange(60.).reshape(3,4,5)
    >>> b = np.arange(24.).reshape(4,3,2)
    >>> np.einsum('ijk,jil->kl', a, b)
    array([[4400., 4730.],
           [4532., 4874.],
           [4664., 5018.],
           [4796., 5162.],
           [4928., 5306.]])

    Example of ellipsis use:

    >>> a = np.arange(6).reshape((3,2))
    >>> b = np.arange(12).reshape((4,3))
    >>> np.einsum('ki,jk->ij', a, b)
    array([[10., 28., 46., 64.],
           [13., 40., 67., 94.]])
    >>> np.einsum('ki,...k->i...', a, b)
    array([[10., 28., 46., 64.],
           [13., 40., 67., 94.]])
    >>> np.einsum('k...,jk', a, b)
    array([[10., 28., 46., 64.],
           [13., 40., 67., 94.]])

    Chained array operations. For more complicated contractions, speed ups
    might be achieved by repeatedly computing a 'greedy' path. Performance
    improvements can be particularly significant with larger arrays:

    >>> a = np.ones(64).reshape(2,4,8)
    # Basic `einsum`: ~42.22ms  (benchmarked on 3.4GHz Intel Xeon.)
    >>> for iteration in range(500):
    ...     np.einsum('ijk,ilm,njm,nlk,abc->',a,a,a,a,a)
    # Greedy `einsum` (faster optimal path approximation): ~0.117ms
    >>> for iteration in range(500):
    ...     np.einsum('ijk,ilm,njm,nlk,abc->',a,a,a,a,a, optimize=True)
    """
    # Grab non-einsum kwargs; do not optimize by default.
    optimize_arg = kwargs.pop('optimize', False)
    out = kwargs.pop('out', None)

    subscripts = operands[0]
    operands = operands[1:]
    return _api_internal.einsum(*operands, subscripts, out, int(optimize_arg))


@set_module('mxnet.ndarray.numpy')
def nonzero(a):
    """
    Return the indices of the elements that are non-zero.

    Returns a tuple of arrays, one for each dimension of `a`,
    containing the indices of the non-zero elements in that
    dimension. The values in `a` are always returned in
    row-major, C-style order.

    To group the indices by element, rather than dimension, use `argwhere`,
    which returns a row for each non-zero element.

    Parameters
    ----------
    a : ndarray
        Input array.

    Returns
    -------
    tuple_of_arrays : tuple
        Indices of elements that are non-zero.

    See Also
    --------
    ndarray.nonzero :
        Equivalent ndarray method.

    Notes
    -----
    While the nonzero values can be obtained with ``a[nonzero(a)]``, it is
    recommended to use ``x[x.astype(bool)]`` or ``x[x != 0]`` instead, which
    will correctly handle 0-d arrays.

    Examples
    --------
    >>> x = np.array([[3, 0, 0], [0, 4, 0], [5, 6, 0]])
    >>> x
    array([[3, 0, 0],
           [0, 4, 0],
           [5, 6, 0]], dtype=int32)
    >>> np.nonzero(x)
    (array([0, 1, 2, 2], dtype=int64), array([0, 1, 0, 1], dtype=int64))

    >>> x[np.nonzero(x)]
    array([3, 4, 5, 6])
    >>> np.transpose(np.stack(np.nonzero(x)))
    array([[0, 0],
           [1, 1],
           [2, 0],
           [2, 1]], dtype=int64)

    A common use for ``nonzero`` is to find the indices of an array, where
    a condition is True.  Given an array `a`, the condition `a` > 3 is a
    boolean array and since False is interpreted as 0, np.nonzero(a > 3)
    yields the indices of the `a` where the condition is true.

    >>> a = np.array([[1, 2, 3], [4, 5, 6], [7, 8, 9]], dtype=np.int32)
    >>> a > 3
    array([[False, False, False],
           [ True,  True,  True],
           [ True,  True,  True]])
    >>> np.nonzero(a > 3)
    (array([1, 1, 1, 2, 2, 2], dtype=int64), array([0, 1, 2, 0, 1, 2], dtype=int64))

    Using this result to index `a` is equivalent to using the mask directly:

    >>> a[np.nonzero(a > 3)]
    array([4, 5, 6, 7, 8, 9], dtype=int32)
    >>> a[a > 3]
    array([4, 5, 6, 7, 8, 9], dtype=int32)

    ``nonzero`` can also be called as a method of the array.

    >>> (a > 3).nonzero()
    (array([1, 1, 1, 2, 2, 2], dtype=int64), array([0, 1, 2, 0, 1, 2], dtype=int64))
    """
    out = _api_internal.nonzero(a).transpose()
    return tuple([out[i] for i in range(len(out))])


@set_module('mxnet.ndarray.numpy')
def percentile(a, q, axis=None, out=None, overwrite_input=None, interpolation='linear', keepdims=False): # pylint: disable=too-many-arguments
    """
    Compute the q-th percentile of the data along the specified axis.
    Returns the q-th percentile(s) of the array elements.

    Parameters
    ----------
    a : ndarray
        Input array
    q : ndarray
        Percentile or sequence of percentiles to compute.
    axis : {int, tuple of int, None}, optional
        Axis or axes along which the percentiles are computed. The default is to
        compute the percentile(s) along a flattened version of the array.
    out : ndarray, optional
        Alternative output array in which to place the result. It must have the same
        shape and buffer length as the expected output, but the type (of the output)
        will be cast if necessary.
    overwrite_input : bool, optional (Not supported yet)
        If True, then allow the input array a to be modified by intermediate calculations,
        to save memory. In this case, the contents of the input a after this function
        completes is undefined.
    interpolation : {'linear', 'lower', 'higher', 'midpoint', 'nearest'}
        This optional parameter specifies the interpolation method to use when the
        desired percentile lies between two data points i < j:
        'linear': i + (j - i) * fraction, where fraction is the fractional part of the
        index surrounded by i and j.
        'lower': i.
        'higher': j.
        'nearest': i or j, whichever is nearest.
        'midpoint': (i + j) / 2.
    keepdims : bool, optional
        If this is set to True, the axes which are reduced are left in the result as
        dimensions with size one. With this option, the result will broadcast
        correctly against the original array a.

    Returns
    -------
    percentile : scalar or ndarray
        Output array.

    Examples
    --------
    >>> a = np.array([[10, 7, 4], [3, 2, 1]])
    >>> a
    array([[10,  7,  4],
        [ 3,  2,  1]])
    >>> np.percentile(a, np.array(50))
    array(3.5)
    >>> np.percentile(a, np.array(50), axis=0)
    array([6.5, 4.5, 2.5])
    >>> np.percentile(a, np.array(50), axis=1)
    array([7.,  2.])
    >>> np.percentile(a, np.array(50), axis=1, keepdims=True)
    array([[7.],
        [2.]])

    >>> m = np.percentile(a, np.array(50), axis=0)
    >>> out = np.zeros_like(m)
    >>> np.percentile(a, np.array(50), axis=0, out=out)
    array([6.5, 4.5, 2.5])
    >>> m
    array([6.5, 4.5, 2.5])
    """
    if overwrite_input is not None:
        raise NotImplementedError('overwrite_input is not supported yet')
    return _api_internal.percentile(a, q, axis, interpolation, keepdims, out)


@set_module('mxnet.ndarray.numpy')
def median(a, axis=None, out=None, overwrite_input=None, keepdims=False):
    r"""
    Compute the median along the specified axis.
    Returns the median of the array elements.
    Parameters
    ----------
    a : array_like
        Input array or object that can be converted to an array.
    axis : {int, sequence of int, None}, optional
        Axis or axes along which the medians are computed. The default
        is to compute the median along a flattened version of the array.
        A sequence of axes is supported since version 1.9.0.
    out : ndarray, optional
        Alternative output array in which to place the result. It must
        have the same shape and buffer length as the expected output,
        but the type (of the output) will be cast if necessary.
    keepdims : bool, optional
        If this is set to True, the axes which are reduced are left
        in the result as dimensions with size one. With this option,
        the result will broadcast correctly against the original `arr`.
    Returns
    -------
    median : ndarray
        A new array holding the result. If the input contains integers
        or floats smaller than ``float32``, then the output data-type is
        ``np.float32``.  Otherwise, the data-type of the output is the
        same as that of the input. If `out` is specified, that array is
        returned instead.
    See Also
    --------
    mean, percentile
    Examples
    --------
    >>> a = np.array([[10, 7, 4], [3, 2, 1]])
    >>> a
    array([[10,  7,  4],
        [ 3,  2,  1]])
    >>> np.median(a)
    3.5
    >>> np.median(a, axis=0)
    array([6.5, 4.5, 2.5])
    >>> np.median(a, axis=1)
    array([7.,  2.])
    """
    return quantile(a=a, q=0.5, axis=axis, out=out, overwrite_input=overwrite_input,
                    interpolation='midpoint', keepdims=keepdims)


@set_module('mxnet.ndarray.numpy')
def quantile(a, q, axis=None, out=None, overwrite_input=None, interpolation='linear', keepdims=False): # pylint: disable=too-many-arguments
    """
    Compute the q-th quantile of the data along the specified axis.
    New in version 1.15.0.
    Parameters
    ----------
    a : ndarray
        Input array or object that can be converted to an array.
    q : ndarray
        Quantile or sequence of quantiles to compute, which must be between 0 and 1 inclusive.
    axis : {int, tuple of int, None}, optional
        Axis or axes along which the quantiles are computed.
        The default is to compute the quantile(s) along a flattened version of the array.
    out : ndarray, optional
        Alternative output array in which to place the result.
        It must have the same shape and buffer length as the expected output,
        but the type (of the output) will be cast if necessary.
    interpolation : {'linear', 'lower', 'higher', 'midpoint', 'nearest'}
        This optional parameter specifies the interpolation method to use
        when the desired quantile lies between two data points i < j:
            linear: i + (j - i) * fraction, where fraction is the fractional part of the index surrounded by i and j.
            lower: i.
            higher: j.
            nearest: i or j, whichever is nearest.
            midpoint: (i + j) / 2.
    keepdims : bool, optional
        If this is set to True, the axes which are reduced are left in the result as dimensions with size one.
        With this option, the result will broadcast correctly against the original array a.
    Returns
    -------
    quantile : ndarray
        If q is a single quantile and axis=None, then the result is a scalar.
        If multiple quantiles are given, first axis of the result corresponds to the quantiles.
        The other axes are the axes that remain after the reduction of a.
        If out is specified, that array is returned instead.
    See also
    --------
    mean
    Notes
    -----
    Given a vector V of length N, the q-th quantile of V is the value q of the way from the minimum
    to the maximum in a sorted copy of V. The values and distances of the two nearest neighbors
    as well as the interpolation parameter will determine the quantile if the normalized ranking
    does not match the location of q exactly. This function is the same as the median if q=0.5,
    the same as the minimum if q=0.0 and the same as the maximum if q=1.0.
    This function differs from the original `numpy.quantile
    <https://numpy.org/devdocs/reference/generated/numpy.quantile.html>`_ in
    the following aspects:
    - q must be ndarray type even if it is a scalar
    - do not support overwrite_input
    Examples
    --------
    >>> a = np.array([[10, 7, 4], [3, 2, 1]])
    >>> a
    array([[10., 7., 4.],
           [3., 2., 1.]])
    >>> q = np.array(0.5)
    >>> q
    array(0.5)
    >>> np.quantile(a, q)
    array(3.5)
    >>> np.quantile(a, q, axis=0)
    array([6.5, 4.5, 2.5])
    >>> np.quantile(a, q, axis=1)
    array([7., 2.])
    >>> np.quantile(a, q, axis=1, keepdims=True)
    array([[7.],
           [2.]])
    >>> m = np.quantile(a, q, axis=0)
    >>> out = np.zeros_like(m)
    >>> np.quantile(a, q, axis=0, out=out)
    array([6.5, 4.5, 2.5])
    >>> out
    array([6.5, 4.5, 2.5])
    """
    if overwrite_input is not None:
        raise NotImplementedError('overwrite_input is not supported yet')
    return _api_internal.percentile(a, q * 100, axis, interpolation, keepdims, out)


@set_module('mxnet.ndarray.numpy')
def shares_memory(a, b, max_work=None):
    """
    Determine if two arrays share memory

    Parameters
    ----------
    a, b : ndarray
        Input arrays

    Returns
    -------
    out : bool

    See Also
    --------
    may_share_memory

    Examples
    --------
    >>> np.may_share_memory(np.array([1,2]), np.array([5,8,9]))
    False

    This function differs from the original `numpy.shares_memory
    <https://docs.scipy.org/doc/numpy/reference/generated/numpy.shares_memory.html>`_ in
    the following way(s):

    - Does not support `max_work`, it is a dummy argument
    - Actually it is same as `may_share_memory` in MXNet DeepNumPy
    """
    return _api_internal.share_memory(a, b).item()


@set_module('mxnet.ndarray.numpy')
def may_share_memory(a, b, max_work=None):
    """
    Determine if two arrays might share memory

    A return of True does not necessarily mean that the two arrays
    share any element.  It just means that they *might*.

    Only the memory bounds of a and b are checked by default.

    Parameters
    ----------
    a, b : ndarray
        Input arrays

    Returns
    -------
    out : bool

    See Also
    --------
    shares_memory

    Examples
    --------
    >>> np.may_share_memory(np.array([1,2]), np.array([5,8,9]))
    False
    >>> x = np.zeros([3, 4])
    >>> np.may_share_memory(x[:,0], x[:,1])
    True

    This function differs from the original `numpy.may_share_memory
    <https://docs.scipy.org/doc/numpy/reference/generated/numpy.may_share_memory.html>`_ in
    the following way(s):

    - Does not support `max_work`, it is a dummy argument
    - Actually it is same as `shares_memory` in MXNet DeepNumPy
    """
    return _api_internal.share_memory(a, b).item()


@set_module('mxnet.ndarray.numpy')
def interp(x, xp, fp, left=None, right=None, period=None):  # pylint: disable=too-many-arguments
    """
    One-dimensional linear interpolation.
    Returns the one-dimensional piecewise linear interpolant to a function
    with given values at discrete data-points.

    Parameters
    ----------
    x : ndarray
        The x-coordinates of the interpolated values.
    xp : 1-D array of floats
        The x-coordinates of the data points, must be increasing if argument
        `period` is not specified. Otherwise, `xp` is internally sorted after
        normalizing the periodic boundaries with ``xp = xp % period``.
    fp : 1-D array of floats
        The y-coordinates of the data points, same length as `xp`.
    left : optional float corresponding to fp
        Value to return for `x < xp[0]`, default is `fp[0]`.
    right : optional float corresponding to fp
        Value to return for `x > xp[-1]`, default is `fp[-1]`.
    period : None or float, optional
        A period for the x-coordinates. This parameter allows the proper
        interpolation of angular x-coordinates. Parameters `left` and `right`
        are ignored if `period` is specified.
        .. versionadded:: 1.10.0

    Returns
    -------
    y : float (corresponding to fp) or ndarray
        The interpolated values, same shape as `x`.
    Raises
    ------
    ValueError
        If `xp` and `fp` have different length
        If `xp` or `fp` are not 1-D sequences
        If `period == 0`

    Notes
    -----
    Does not check that the x-coordinate sequence `xp` is increasing.
    If `xp` is not increasing, the results are nonsense.
    A simple check for increasing is::
        np.all(np.diff(xp) > 0)

    Examples
    --------
    >>> xp = [1, 2, 3]
    >>> fp = [3, 2, 0]
    >>> np.interp(2.5, xp, fp)
    1.0
    >>> np.interp([0, 1, 1.5, 2.72, 3.14], xp, fp)
    array([ 3. ,  3. ,  2.5 ,  0.56,  0. ])
    >>> UNDEF = -99.0
    >>> np.interp(3.14, xp, fp, right=UNDEF)
    -99.0
    Plot an interpolant to the sine function:
    >>> x = np.linspace(0, 2*np.pi, 10)
    >>> y = np.sin(x)
    >>> xvals = np.linspace(0, 2*np.pi, 50)
    >>> yinterp = np.interp(xvals, x, y)
    >>> import matplotlib.pyplot as plt
    >>> plt.plot(x, y, 'o')
    [<matplotlib.lines.Line2D object at 0x...>]
    >>> plt.plot(xvals, yinterp, '-x')
    [<matplotlib.lines.Line2D object at 0x...>]
    >>> plt.show()
    Interpolation with periodic x-coordinates:
    >>> x = [-180, -170, -185, 185, -10, -5, 0, 365]
    >>> xp = [190, -190, 350, -350]
    >>> fp = [5, 10, 3, 4]
    >>> np.interp(x, xp, fp, period=360)
    array([7.5, 5., 8.75, 6.25, 3., 3.25, 3.5, 3.75])
    """
    if not isinstance(x, numeric_types):
        x = x.astype(float)
    return _api_internal.interp(xp.astype(float), fp.astype(float), x, left,
                                right, period)


@set_module('mxnet.ndarray.numpy')
def diff(a, n=1, axis=-1, prepend=None, append=None):  # pylint: disable=redefined-outer-name
    r"""
    Calculate the n-th discrete difference along the given axis.

    Parameters
    ----------
    a : ndarray
        Input array
    n : int, optional
        The number of times values are differenced. If zero, the input is returned as-is.
    axis : int, optional
        The axis along which the difference is taken, default is the last axis.
    prepend, append : ndarray, optional
        Not supported yet

    Returns
    -------
    diff : ndarray
        The n-th differences.
        The shape of the output is the same as a except along axis where the dimension is smaller by n.
        The type of the output is the same as the type of the difference between any two elements of a.

    Examples
    --------
    >>> x = np.array([1, 2, 4, 7, 0])
    >>> np.diff(x)
    array([ 1,  2,  3, -7])
    >>> np.diff(x, n=2)
    array([  1,   1, -10])

    >>> x = np.array([[1, 3, 6, 10], [0, 5, 6, 8]])
    >>> np.diff(x)
    array([[2, 3, 4],
           [5, 1, 2]])
    >>> np.diff(x, axis=0)
    array([[-1,  2,  0, -2]])

    Notes
    -----
    Optional inputs `prepend` and `append` are not supported yet
    """
    if (prepend or append):
        raise NotImplementedError('prepend and append options are not supported yet')
    return _api_internal.diff(a, n, axis)


@set_module('mxnet.ndarray.numpy')
def ediff1d(ary, to_end=None, to_begin=None):
    """
    The differences between consecutive elements of an array.

    Parameters
    ----------
    ary : ndarray
        If necessary, will be flattened before the differences are taken.
    to_end : ndarray or scalar, optional
        Number(s) to append at the end of the returned differences.
    to_begin : ndarray or scalar, optional
        Number(s) to prepend at the beginning of the returned differences.

    Returns
    -------
    ediff1d : ndarray
        The differences. Loosely, this is ``ary.flat[1:] - ary.flat[:-1]``.

    Examples
    --------
    >>> x = np.array([1, 2, 4, 7, 0])
    >>> np.ediff1d(x)
    array([ 1.,  2.,  3., -7.])

    >>> np.ediff1d(x, to_begin=-99, to_end=np.array([88, 99]))
    rray([-99.,   1.,   2.,   3.,  -7.,  88.,  99.])

    The returned array is always 1D.

    >>> y = np.array([[1, 2, 4], [1, 6, 24]])
    >>> np.ediff1d(y)
    array([ 1.,  2., -3.,  5., 18.])

    >>> np.ediff1d(x, to_begin=y)
    array([ 1.,  2.,  4.,  1.,  6., 24.,  1.,  2.,  3., -7.])
    """
    return _api_internal.ediff1d(ary, to_end, to_begin)


@set_module('mxnet.ndarray.numpy')
def resize(a, new_shape):
    """
    Return a new array with the specified shape.
    If the new array is larger than the original array, then the new
    array is filled with repeated copies of `a`.  Note that this behavior
    is different from a.resize(new_shape) which fills with zeros instead
    of repeated copies of `a`.

    Parameters
    ----------
    a : ndarray
        Array to be resized.
    new_shape : int or tuple of int
        Shape of resized array.

    Returns
    -------
    reshaped_array : ndarray
        The new array is formed from the data in the old array, repeated
        if necessary to fill out the required number of elements.  The
        data are repeated in the order that they are stored in memory.

    See Also
    --------
    ndarray.resize : resize an array in-place.

    Notes
    -----
    Warning: This functionality does **not** consider axes separately,
    i.e. it does not apply interpolation/extrapolation.
    It fills the return array with the required number of elements, taken
    from `a` as they are laid out in memory, disregarding strides and axes.
    (This is in case the new shape is smaller. For larger, see above.)
    This functionality is therefore not suitable to resize images,
    or data where each axis represents a separate and distinct entity.

    Examples
    --------
    >>> a = np.array([[0, 1], [2, 3]])
    >>> np.resize(a, (2, 3))
    array([[0., 1., 2.],
           [3., 0., 1.]])
    >>> np.resize(a, (1, 4))
    array([[0., 1., 2., 3.]])
    >>> np.resize(a,(2, 4))
    array([[0., 1., 2., 3.],
           [0., 1., 2., 3.]])
    """
    return _npi.resize_fallback(a, new_shape=new_shape)


@set_module('mxnet.ndarray.numpy')
def nan_to_num(x, copy=True, nan=0.0, posinf=None, neginf=None, **kwargs):
    """
    Replace NaN with zero and infinity with large finite numbers (default
    behaviour) or with the numbers defined by the user using the `nan`,
    `posinf` and/or `neginf` keywords.

    If `x` is inexact, NaN is replaced by zero or by the user defined value in
    `nan` keyword, infinity is replaced by the largest finite floating point
    values representable by ``x.dtype`` or by the user defined value in
    `posinf` keyword and -infinity is replaced by the most negative finite
    floating point values representable by ``x.dtype`` or by the user defined
    value in `neginf` keyword.

    For complex dtypes, the above is applied to each of the real and
    imaginary components of `x` separately.

    If `x` is not inexact, then no replacements are made.

    Parameters
    ----------
    x : ndarray
        Input data.
    copy : bool, optional
        Whether to create a copy of `x` (True) or to replace values
        in-place (False). The in-place operation only occurs if
        casting to an array does not require a copy.
        Default is True.
    nan : int, float, optional
        Value to be used to fill NaN values. If no value is passed
        then NaN values will be replaced with 0.0.
    posinf : int, float, optional
        Value to be used to fill positive infinity values. If no value is
        passed then positive infinity values will be replaced with a very
        large number.
    neginf : int, float, optional
        Value to be used to fill negative infinity values. If no value is
        passed then negative infinity values will be replaced with a very
        small (or negative) number.

        .. versionadded:: 1.13

    Returns
    -------
    out : ndarray
        `x`, with the non-finite values replaced. If `copy` is False, this may
        be `x` itself.

    Notes
    -----
    NumPy uses the IEEE Standard for Binary Floating-Point for Arithmetic
    (IEEE 754). This means that Not a Number is not equivalent to infinity.

    Examples
    --------
    >>> np.nan_to_num(np.inf)
    1.7976931348623157e+308
    >>> np.nan_to_num(-np.inf)
    -1.7976931348623157e+308
    >>> np.nan_to_num(np.nan)
    0.0
    >>> x = np.array([np.inf, -np.inf, np.nan, -128, 128])
    >>> np.nan_to_num(x)
    array([ 3.4028235e+38, -3.4028235e+38,  0.0000000e+00, -1.2800000e+02,
            1.2800000e+02])
    >>> np.nan_to_num(x, nan=-9999, posinf=33333333, neginf=33333333)
    array([ 3.3333332e+07,  3.3333332e+07, -9.9990000e+03, -1.2800000e+02,
            1.2800000e+02])
    >>> y = np.array([[-1, 0, 1],[9999,234,-14222]],dtype="float64")/0
    array([[-inf,  nan,  inf],
        [ inf,  inf, -inf]], dtype=float64)
    >>> np.nan_to_num(y)
    array([[-1.79769313e+308,  0.00000000e+000,  1.79769313e+308],
        [ 1.79769313e+308,  1.79769313e+308, -1.79769313e+308]], dtype=float64)
    >>> np.nan_to_num(y, nan=111111, posinf=222222)
    array([[-1.79769313e+308,  1.11111000e+005,  2.22222000e+005],
        [ 2.22222000e+005,  2.22222000e+005, -1.79769313e+308]], dtype=float64)
    >>> y
    array([[-inf,  nan,  inf],
       [ inf,  inf, -inf]], dtype=float64)
    >>> np.nan_to_num(y, copy=False, nan=111111, posinf=222222)
    array([[-1.79769313e+308,  1.11111000e+005,  2.22222000e+005],
       [ 2.22222000e+005,  2.22222000e+005, -1.79769313e+308]], dtype=float64)
    >>> y
    array([[-1.79769313e+308,  1.11111000e+005,  2.22222000e+005],
       [ 2.22222000e+005,  2.22222000e+005, -1.79769313e+308]], dtype=float64)
    """
    if isinstance(x, numeric_types):
        return _np.nan_to_num(x, copy, nan, posinf, neginf)
    elif isinstance(x, NDArray):
        if x.dtype in ['int8', 'uint8', 'int32', 'int64']:
            return x
        if not copy:
            return _api_internal.nan_to_num(x, copy, nan, posinf, neginf, x)
        return _api_internal.nan_to_num(x, copy, nan, posinf, neginf, None)
    else:
        raise TypeError('type {} not supported'.format(str(type(x))))


@set_module('mxnet.ndarray.numpy')
@wrap_np_unary_func
def isnan(x, out=None, **kwargs):
    """
    Test element-wise for NaN and return result as a boolean array.

    Parameters
    ----------
    x : ndarray
        Input array.
    out : ndarray or None, optional
        A location into which the result is stored.
        If provided, it must have the same shape and dtype as input ndarray.
        If not provided or `None`, a freshly-allocated array is returned.

    Returns
    -------
    y : ndarray or bool
        True where x is NaN, false otherwise.
        This is a scalar if x is a scalar.

    Notes
    -----
    NumPy uses the IEEE Standard for Binary Floating-Point for Arithmetic (IEEE 754).

    This function differs from the original `numpy.isinf
    <https://docs.scipy.org/doc/numpy/reference/generated/numpy.isnan.html>`_ in
    the following aspects:
    - Does not support complex number for now
    - Input type does not support Python native iterables(list, tuple, ...).
    - ``out`` param: cannot perform auto broadcasting. ``out`` ndarray's shape must be the same as the expected output.
    - ``out`` param: cannot perform auto type cast. ``out`` ndarray's dtype must be the same as the expected output.
    - ``out`` param does not support scalar input case.

    Examples
    --------
    >>> np.isnan(np.nan)
    True
    >>> np.isnan(np.inf)
    False
    >>> np.isnan(np.array([np.log(-1.),1.,np.log(0)]))
    array([ True, False, False])
    """
    return _pure_unary_func_helper(x, _api_internal.isnan, _np.isnan, out=out, **kwargs)


@set_module('mxnet.ndarray.numpy')
@wrap_np_unary_func
def isinf(x, out=None, **kwargs):
    """
    Test element-wise for positive or negative infinity.

    Parameters
    ----------
    x : ndarray
        Input array.
    out : ndarray or None, optional
        A location into which the result is stored.
        If provided, it must have the same shape and dtype as input ndarray.
        If not provided or `None`, a freshly-allocated array is returned.

    Returns
    -------
    y : ndarray or bool
        True where x is positive or negative infinity, false otherwise.
        This is a scalar if x is a scalar.

    Notes
    -----
    NumPy uses the IEEE Standard for Binary Floating-Point for Arithmetic (IEEE 754).
    This means that Not a Number is not equivalent to infinity.

    This function differs from the original `numpy.isnan
    <https://docs.scipy.org/doc/numpy/reference/generated/numpy.isnan.html>`_ in
    the following aspects:
    - Does not support complex number for now
    - Input type does not support Python native iterables(list, tuple, ...).
    - ``out`` param: cannot perform auto broadcasting. ``out`` ndarray's shape must be the same as the expected output.
    - ``out`` param: cannot perform auto type cast. ``out`` ndarray's dtype must be the same as the expected output.
    - ``out`` param does not support scalar input case.

    Examples
    --------
    >>> np.isinf(np.inf)
    True
    >>> np.isinf(np.nan)
    False
    >>> np.isinf(np.array([np.inf, -np.inf, 1.0, np.nan]))
    array([ True,  True, False, False])
    >>> x = np.array([-np.inf, 0., np.inf])
    >>> y = np.array([True, True, True], dtype=np.bool_)
    >>> np.isinf(x, y)
    array([ True, False,  True])
    >>> y
    array([ True, False,  True])
    """
    return _pure_unary_func_helper(x, _api_internal.isinf, _np.isinf, out=out, **kwargs)


@wrap_np_unary_func
def isposinf(x, out=None, **kwargs):
    """
    Test element-wise for positive infinity, return result as bool array.

    Parameters
    ----------
    x : ndarray
        Input array.
    out : ndarray or None, optional
        A location into which the result is stored.
        If provided, it must have the same shape and dtype as input ndarray.
        If not provided or `None`, a freshly-allocated array is returned.

    Returns
    -------
    y : ndarray or bool
        True where x is positive infinity, false otherwise.
        This is a scalar if x is a scalar.

    Notes
    -----
    NumPy uses the IEEE Standard for Binary Floating-Point for Arithmetic (IEEE 754).
    This means that Not a Number is not equivalent to infinity.

    Examples
    --------
    >>> np.isposinf(np.inf)
    True
    >>> np.isposinf(-np.inf)
    False
    >>> np.isposinf(np.nan)
    False
    >>> np.isposinf(np.array([-np.inf, 0., np.inf]))
    array([False, False,  True])
    >>> x = np.array([-np.inf, 0., np.inf])
    >>> y = np.array([True, True, True], dtype=np.bool)
    >>> np.isposinf(x, y)
    array([False, False,  True])
    >>> y
    array([False, False,  True])
    """
    return _pure_unary_func_helper(x, _api_internal.isposinf, _np.isposinf, out=out, **kwargs)


@set_module('mxnet.ndarray.numpy')
@wrap_np_unary_func
def isneginf(x, out=None, **kwargs):
    """
    Test element-wise for negative infinity, return result as bool array.

    Parameters
    ----------
    x : ndarray
        Input array.
    out : ndarray or None, optional
        A location into which the result is stored.
        If provided, it must have the same shape and dtype as input ndarray.
        If not provided or `None`, a freshly-allocated array is returned.

    Returns
    -------
    y : ndarray or bool
        True where x is negative infinity, false otherwise.
        This is a scalar if x is a scalar.

    Notes
    -----
    NumPy uses the IEEE Standard for Binary Floating-Point for Arithmetic (IEEE 754).
    This means that Not a Number is not equivalent to infinity.

    Examples
    --------
    >>> np.isneginf(-np.inf)
    True
    >>> np.isneginf(np.inf)
    False
    >>> np.isneginf(float('-inf'))
    True
    >>> np.isneginf(np.array([-np.inf, 0., np.inf]))
    array([ True, False, False])
    >>> x = np.array([-np.inf, 0., np.inf])
    >>> y = np.array([True, True, True], dtype=np.bool)
    >>> np.isneginf(x, y)
    array([ True, False, False])
    >>> y
    array([ True, False, False])
    """
    return _pure_unary_func_helper(x, _api_internal.isneginf, _np.isneginf, out=out, **kwargs)


@set_module('mxnet.ndarray.numpy')
@wrap_np_unary_func
def isfinite(x, out=None, **kwargs):
    """
    Test element-wise for finiteness (not infinity or not Not a Number).

    Parameters
    ----------
    x : ndarray
        Input array.
    out : ndarray or None, optional
        A location into which the result is stored.
        If provided, it must have the same shape and dtype as input ndarray.
        If not provided or `None`, a freshly-allocated array is returned.

    Returns
    -------
    y : ndarray or bool
        True where x is negative infinity, false otherwise.
        This is a scalar if x is a scalar.

    Notes
    -----
    Not a Number, positive infinity and negative infinity are considered to be non-finite.

    NumPy uses the IEEE Standard for Binary Floating-Point for Arithmetic (IEEE 754).
    This means that Not a Number is not equivalent to infinity.
    Also that positive infinity is not equivalent to negative infinity.
    But infinity is equivalent to positive infinity. Errors result if the second argument
    is also supplied when x is a scalar input, or if first and second arguments have different shapes.

    Examples
    --------
    >>> np.isfinite(1)
    True
    >>> np.isfinite(0)
    True
    >>> np.isfinite(np.nan)
    False
    >>> np.isfinite(np.inf)
    False
    >>> np.isfinite(-np.inf)
    False
    >>> np.isfinite(np.array([np.log(-1.),1.,np.log(0)]))
    array([False,  True, False])
    >>> x = np.array([-np.inf, 0., np.inf])
    >>> y = np.array([True, True, True], dtype=np.bool)
    >>> np.isfinite(x, y)
    array([False,  True, False])
    >>> y
    array([False,  True, False])
    """
    return _pure_unary_func_helper(x, _api_internal.isfinite, _np.isfinite, out=out, **kwargs)


@set_module('mxnet.ndarray.numpy')
def atleast_1d(*arys):
    """
    Convert inputs to arrays with at least one dimension.

    Scalar inputs are converted to 1-dimensional arrays, whilst higher-dimensional inputs are preserved.

    Parameters
    ----------
    arys1, arys2, ... : ndarray
        One or more input arrays.

    Returns
    -------
    ret : ndarray
        An array, or list of arrays, each with a.ndim >= 1. Copies are made only if necessary.

    See also
    --------
    atleast_2d, atleast_3d

    Examples
    --------
    >>> np.atleast_1d(1.0)
    array([1.])
    >>> x = np.arange(9.0).reshape(3,3)
    >>> np.atleast_1d(x)
    array([[0., 1., 2.],
           [3., 4., 5.],
           [6., 7., 8.]])
    >>> np.atleast_1d(np.array(1), np.array([3, 4]))
    [array([1.]), array([3., 4.])]
    """
    if len(arys) == 1:
        return _api_internal.atleast_1d(*arys)[0]
    return list(_api_internal.atleast_1d(*arys))


@set_module('mxnet.ndarray.numpy')
def atleast_2d(*arys):
    """
    Convert inputs to arrays with at least two dimensions.

    Parameters
    ----------
    arys1, arys2, ... : ndarray
        One or more input arrays.

    Returns
    -------
    ret : ndarray
        An array, or list of arrays, each with a.ndim >= 2. Copies are made only if necessary.

    See also
    --------
    atleast_1d, atleast_3d

    Examples
    --------
    >>> np.atleast_2d(3.0)
    array([[3.]])
    >>> x = np.arange(3.0)
    >>> np.atleast_2d(x)
    array([[0., 1., 2.]])
    >>> np.atleast_2d(np.array(1), np.array([1, 2]), np.array([[1, 2]]))
    [array([[1.]]), array([[1., 2.]]), array([[1., 2.]])]
    """
    if len(arys) == 1:
        return _api_internal.atleast_2d(*arys)[0]
    return list(_api_internal.atleast_2d(*arys))


@set_module('mxnet.ndarray.numpy')
def atleast_3d(*arys):
    """
    Convert inputs to arrays with at least three dimension.

    Parameters
    ----------
    arys1, arys2, ... : ndarray
        One or more input arrays.

    Returns
    -------
    ret : ndarray
        An array, or list of arrays, each with a.ndim >= 3.
        For example, a 1-D array of shape (N,) becomes a view of shape (1, N, 1),
        and a 2-D array of shape (M, N) becomes a view of shape (M, N, 1).

    See also
    --------
    atleast_1d, atleast_2d

    Examples
    --------
    >>> np.atleast_3d(3.0)
    array([[[3.]]])
    >>> x = np.arange(3.0)
    >>> np.atleast_3d(x).shape
    (1, 3, 1)
    >>> x = np.arange(12.0).reshape(4,3)
    >>> np.atleast_3d(x).shape
    (4, 3, 1)
    >>> for arr in np.atleast_3d(np.array([1, 2]), np.array([[1, 2]]), np.array([[[1, 2]]])):
    ...     print(arr, arr.shape)
    ...
    [[[1.]
      [2.]]] (1, 2, 1)
    [[[1.]
      [2.]]] (1, 2, 1)
    [[[1. 2.]]] (1, 1, 2)
    """
    if len(arys) == 1:
        return _api_internal.atleast_3d(*arys)[0]
    return list(_api_internal.atleast_3d(*arys))


@set_module('mxnet.ndarray.numpy')
def where(condition, x=None, y=None):  # pylint: disable=too-many-return-statements
    """where(condition, [x, y])
    Return elements chosen from `x` or `y` depending on `condition`.

    .. note::
        When only `condition` is provided, this function is a shorthand for
        ``np.asarray(condition).nonzero()``. The rest of this documentation
        covers only the case where all three arguments are provided.

    Parameters
    ----------
    condition : ndarray
        Where True, yield `x`, otherwise yield `y`.
    x, y : ndarray
        Values from which to choose. `x`, `y` and `condition` need to be
        broadcastable to some shape. `x` and `y` must have the same dtype.

    Returns
    -------
    out : ndarray
        An array with elements from `x` where `condition` is True, and elements
        from `y` elsewhere.

    Notes
    -----
    If all the arrays are 1-D, `where` is equivalent to::

        [xv if c else yv
        for c, xv, yv in zip(condition, x, y)]

    This function differs from the original `numpy.where
    <https://docs.scipy.org/doc/numpy/reference/generated/numpy.where.html>`_ in
    the following way(s):

    - If `condition` is a scalar, this operator returns x or y directly without broadcasting.
    - If `condition` is ndarray, while both `x` and `y` are scalars,
        the output dtype will be `float32`.

    Examples
    --------
    >>> a = np.arange(10)
    >>> a
    array([0., 1., 2., 3., 4., 5., 6., 7., 8., 9.])
    >>> np.where(a < 5, a, 10*a)
    array([ 0.,  1.,  2.,  3.,  4., 50., 60., 70., 80., 90.])

    This can be used on multidimensional arrays too:

    >>> cond = np.array([[True, False], [True, True]])
    >>> x = np.array([[1, 2], [3, 4]])
    >>> y = np.array([[9, 8], [7, 6]])
    >>> np.where(cond, x, y)
    array([[1., 8.],
           [3., 4.]])

    The shapes of x, y, and the condition are broadcast together:

    >>> x, y = onp.ogrid[:3, :4]
    >>> x = np.array(x)
    >>> y = np.array(y)
    >>> np.where(x < y, x, 10 + y)  # both x and 10+y are broadcast
    array([[10,  0,  0,  0],
           [10, 11,  1,  1],
           [10, 11, 12,  2]], dtype=int64)

    >>> a = np.array([[0, 1, 2],
    ...               [0, 2, 4],
    ...               [0, 3, 6]])
    >>> np.where(a < 4, a, -1)  # -1 is broadcast
    array([[ 0.,  1.,  2.],
           [ 0.,  2., -1.],
           [ 0.,  3., -1.]])
    """
    if x is None and y is None:
        return nonzero(condition)
    else:
        if isinstance(condition, numeric_types):
            if condition != 0:
                return x
            else:
                return y
        else:
            return _api_internal.where(condition, x, y)


@set_module('mxnet.ndarray.numpy')
def polyval(p, x):
    """
    Evaluate a polynomial at specific values.
    If p is of length N, this function returns the value:
    p[0]*x**(N-1) + p[1]*x**(N-2) + ... + p[N-2]*x + p[N-1]
    If x is a sequence, then p(x) is returned for each element of x.
    If x is another polynomial then the composite polynomial p(x(t)) is returned.

    Parameters
    ----------
    p : ndarray
        1D array of polynomial coefficients (including coefficients equal to zero)
        from highest degree to the constant term.
    x : ndarray
        An array of numbers, at which to evaluate p.

    Returns
    -------
    values : ndarray
        Result array of polynomials

    Notes
    -----
    This function differs from the original `numpy.polyval
    <https://numpy.org/devdocs/reference/generated/numpy.polyval.html>`_ in
    the following way(s):
    - Does not support poly1d.
    - X should be ndarray type even if it contains only one element.

    Examples
    --------
    >>> p = np.array([3, 0, 1])
    array([3., 0., 1.])
    >>> x = np.array([5])
    array([5.])
    >>> np.polyval(p, x)  # 3 * 5**2 + 0 * 5**1 + 1
    array([76.])
    >>> x = np.array([5, 4])
    array([5., 4.])
    >>> np.polyval(p, x)
    array([76., 49.])
    """
    from ...numpy import ndarray
    if isinstance(p, numeric_types) and isinstance(x, numeric_types):
        return _np.polyval(p, x)
    elif isinstance(p, ndarray) and isinstance(x, ndarray):
        return _api_internal.polyval(p, x)
    else:
        raise TypeError('type not supported')


@set_module('mxnet.ndarray.numpy')
def bincount(x, weights=None, minlength=0):
    """
    Count number of occurrences of each value in array of non-negative ints.

    Parameters
    ----------
    x : ndarray
        input array, 1 dimension, nonnegative ints.
    weights: ndarray
        input weigths same shape as x. (Optional)
    minlength: int
        A minimum number of bins for the output. (Optional)

    Returns
    --------
    out : ndarray
        the result of binning the input array. The length of out is equal to amax(x)+1.

    Raises
    --------
    Value Error
        If the input is not 1-dimensional, or contains elements with negative values,
        or if minlength is negative
    TypeError
        If the type of the input is float or complex.

    Examples
    --------
    >>> np.bincount(np.arange(5))
    array([1, 1, 1, 1, 1])
    >>> np.bincount(np.array([0, 1, 1, 3, 2, 1, 7]))
    array([1, 3, 1, 1, 0, 0, 0, 1])

    >>> x = np.array([0, 1, 1, 3, 2, 1, 7, 23])
    >>> np.bincount(x).size == np.amax(x)+1
    True

    >>> np.bincount(np.arange(5, dtype=float))
    Traceback (most recent call last):
    File "<stdin>", line 1, in <module>
    TypeError: array cannot be safely cast to required type

    >>> w = np.array([0.3, 0.5, 0.2, 0.7, 1., -0.6]) # weights
    >>> x = np.array([0, 1, 1, 2, 2, 2])
    >>> np.bincount(x,  weights=w)
    array([ 0.3,  0.7,  1.1])
    """
    if minlength < 0:
        raise ValueError("Minlength value should greater than 0")
    return _api_internal.bincount(x, weights, minlength)


@set_module('mxnet.ndarray.numpy')
def pad(x, pad_width, mode='constant', **kwargs): # pylint: disable=too-many-arguments
    """
    Pad an array.

    Parameters
    ----------
    array : array_like of rank N
        The array to pad.
    pad_width : {sequence, array_like, int}
        Number of values padded to the edges of each axis.
        ((before_1, after_1), ... (before_N, after_N)) unique pad widths
        for each axis.
        ((before, after),) yields same before and after pad for each axis.
        (pad,) or int is a shortcut for before = after = pad width for all
        axes.
    mode : str or function, optional
        One of the following string values or a user supplied function.
        'constant' (default)
            Pads with a constant value.
        'edge'
            Pads with the edge values of array.
        'linear_ramp'
            not supported yet
        'maximum'
            Pads with the maximum value of all of the
            vector along each axis.
        'mean'
            not supported yet
        'median'
            not supported yet
        'minimum'
            Pads with the minimum value of all of the
            vector along each axis.
        'reflect'
            Pads with the reflection of the vector mirrored on
            the first and last values of the vector along each
            axis.
        'symmetric'
            Pads with the reflection of the vector mirrored
            along the edge of the array.
        'wrap'
            not supported yet.
        'empty'
            not supported yet.
        <function>
            not supported yet.
    stat_length : not supported yet
    constant_values : scalar, optional
        Used in 'constant'.  The values to set the padded values for each
        axis.
        Default is 0.

    end_values : not supported yet
    reflect_type : {'even', 'odd'}, optional
        only support even now

    Returns
    -------
    pad : ndarray
        Padded array of rank equal to `array` with shape increased
        according to `pad_width`.
    """
    # pylint: disable = too-many-return-statements, inconsistent-return-statements
    if not _np.asarray(pad_width).dtype.kind == 'i':
        raise TypeError('`pad_width` must be of integral type.')
    if not isinstance(pad_width, tuple):
        raise TypeError("`pad_width` must be tuple.")
    if mode == "linear_ramp":
        raise ValueError("mode {'linear_ramp'} is not supported.")
    if mode == "wrap":
        raise ValueError("mode {'wrap'} is not supported.")
    if mode == "median":
        raise ValueError("mode {'median'} is not supported.")
    if mode == "mean":
        raise ValueError("mode {'mean'} is not supported.")
    if mode == "empty":
        raise ValueError("mode {'empty'} is not supported.")
    if callable(mode):
        raise ValueError("mode {'<function>'} is not supported.")

    allowedkwargs = {
        'constant': ['constant_values'],
        'edge': [],
        'linear_ramp': ['end_values'],
        'maximum': ['stat_length'],
        'mean': ['stat_length'],
        'median': ['stat_length'],
        'minimum': ['stat_length'],
        'reflect': ['reflect_type'],
        'symmetric': ['reflect_type'],
        'wrap': [],
        }

    if isinstance(mode, _np.compat.basestring):
        # Make sure have allowed kwargs appropriate for mode
        for key in kwargs:
            if key not in allowedkwargs[mode]:
                raise ValueError('%s keyword not in allowed keywords %s' %(key, allowedkwargs[mode]))

    unsupported_kwargs = set(kwargs) - set(allowedkwargs[mode])
    if unsupported_kwargs:
        raise ValueError("unsupported keyword arguments for mode '{}': {}"
                         .format(mode, unsupported_kwargs))
    if mode == "constant":
        values = kwargs.get("constant_values", 0)
        if isinstance(values, tuple):
            raise TypeError("unsupported constant_values type: {'tuple'}.")
        _npi.pad(x, pad_width, mode='constant', constant_value=values)
    elif mode == "symmetric":
        values = kwargs.get("reflect_type", "even")
        if values != "even" and values is not None:
            raise ValueError("unsupported reflect_type '{}'".format(values))
        return _npi.pad(x, pad_width, mode='symmetric', reflect_type="even")
    elif mode == "edge":
        return _npi.pad(x, pad_width, mode='edge')
    elif mode == "reflect":
        values = kwargs.get("reflect_type", "even")
        if values != "even" and values is not None:
            raise ValueError("unsupported reflect_type '{}'".format(values))
        return _npi.pad(x, pad_width, mode='reflect', reflect_type="even")
    elif mode == "maximum":
        values = kwargs.get("stat_length", None)
        if values is not None:
            raise ValueError("unsupported stat_length '{}'".format(values))
        return _npi.pad(x, pad_width, mode='maximum')
    elif mode == "minimum":
        values = kwargs.get("stat_length", None)
        if values is not None:
            raise ValueError("unsupported stat_length '{}'".format(values))
        return _npi.pad(x, pad_width, mode='minimum')
    return _npi.pad(x, pad_width, mode='constant', constant_value=0)


@set_module('mxnet.ndarray.numpy')
def cumsum(a, axis=None, dtype=None, out=None):
    """
    Return the cumulative sum of the elements along a given axis.

    Parameters
    ----------
    a : array_like
        Input array.
    axis : int, optional
        Axis along which the cumulative sum is computed. The default
        (None) is to compute the cumsum over the flattened array.
    dtype : dtype, optional
        Type of the returned array and of the accumulator in which the
        elements are summed.  If `dtype` is not specified, it defaults
        to the dtype of `a`, unless `a` has an integer dtype with a
        precision less than that of the default platform integer.  In
        that case, the default platform integer is used.
    out : ndarray, optional
        Alternative output array in which to place the result. It must
        have the same shape and buffer length as the expected output
        but the type will be cast if necessary. See `doc.ufuncs`
        (Section "Output arguments") for more details.

    Returns
    -------
    cumsum_along_axis : ndarray.
        A new array holding the result is returned unless `out` is
        specified, in which case a reference to `out` is returned. The
        result has the same size as `a`, and the same shape as `a` if
        `axis` is not None or `a` is a 1-d array.

    Examples
    --------
    >>> a = np.array([[1,2,3], [4,5,6]])
    >>> a
    array([[1, 2, 3],
           [4, 5, 6]])
    >>> np.cumsum(a)
    array([ 1,  3,  6, 10, 15, 21])
    >>> np.cumsum(a, dtype=float)     # specifies type of output value(s)
    array([  1.,   3.,   6.,  10.,  15.,  21.])
    >>> np.cumsum(a,axis=0)      # sum over rows for each of the 3 columns
    array([[1, 2, 3],
           [5, 7, 9]])
    >>> np.cumsum(a,axis=1)      # sum over columns for each of the 2 rows
    array([[ 1,  3,  6],
           [ 4,  9, 15]])
    """
    return _api_internal.cumsum(a, axis, dtype, out)


@set_module('mxnet.ndarray.numpy')
def rollaxis(a, axis, start=0):
    """
    Roll the specified axis backwards, until it lies in a given position.
    a
        Input array.
    axis : integer
        The axis to roll backwards. The positions of the other axes do not
        change relative to one another.
    start: int, optional
        The axis is rolled until it lies before this position.
        The default, 0, results in a “complete” roll.

    Returns
    -------
    res : ndarray
        A view after applying rollaxis to `a` is returned.

    -----
    Examples
    --------
    >>> a = np.ones((3,4,5,6))
    >>> np.rollaxis(a, 3, 1).shape
    (3, 6, 4, 5)
    >>> np.rollaxis(a, 2).shape
    (5, 3, 4, 6)
    >>> np.rollaxis(a, 1, 4).shape
    (3, 5, 6, 4)
    """
    return _npi.rollaxis(a, axis, start)


@set_module('mxnet.ndarray.numpy')
def diag(v, k=0):
    """
    Extracts a diagonal or constructs a diagonal array.
    - 1-D arrays: constructs a 2-D array with the input as its diagonal, all other elements are zero.
    - 2-D arrays: extracts the k-th Diagonal

    Parameters
    ----------
    array : ndarray
        The array to apply diag method.
    k : offset
        extracts or constructs kth diagonal given input array

    Returns
    ----------
    out : ndarray
    The extracted diagonal or constructed diagonal array.

    Examples
    --------
    >>> x = np.arange(9).reshape((3,3))
    >>> x
    array([[0, 1, 2],
           [3, 4, 5],
           [6, 7, 8]])
    >>> np.diag(x)
    array([0, 4, 8])
    >>> np.diag(x, k=1)
    array([1, 5])
    >>> np.diag(x, k=-1)
    array([3, 7])

    >>> np.diag(np.diag(x))
    array([[0, 0, 0],
           [0, 4, 0],
           [0, 0, 8]])
    """
    return _api_internal.diag(v, k)


@set_module('mxnet.ndarray.numpy')
def diagonal(a, offset=0, axis1=0, axis2=1):
    """
    If a is 2-D, returns the diagonal of a with the given offset, i.e., the collection of elements of
    the form a[i, i+offset]. If a has more than two dimensions, then the axes specified by axis1 and
    axis2 are used to determine the 2-D sub-array whose diagonal is returned. The shape of the
    resulting array can be determined by removing axis1 and axis2 and appending an index to the
    right equal to the size of the resulting diagonals.

    Parameters
    ----------
    a : ndarray
        Input data from which diagonal are taken.
    offset: int, Optional
        Offset of the diagonal from the main diagonal
    axis1: int, Optional
        Axis to be used as the first axis of the 2-D sub-arrays
    axis2: int, Optional
        Axis to be used as the second axis of the 2-D sub-arrays

    Returns
    -------
    out : ndarray
        Output result

    Raises
    -------
    ValueError:  If the dimension of a is less than 2.

    Examples
    --------
    >>> a = np.arange(4).reshape(2,2)
    >>> a
    array([[0, 1],
        [2, 3]])
    >>> np.diagonal(a)
    array([0, 3])
    >>> np.diagonal(a, 1)
    array([1])

    >>> a = np.arange(8).reshape(2,2,2)
    >>>a
    array([[[0, 1],
            [2, 3]],
            [[4, 5],
            [6, 7]]])
    >>> np.diagonal(a, 0, 0, 1)
    array([[0, 6],
            [1, 7]])
    """
    return _api_internal.diagonal(a, offset, axis1, axis2)


# pylint:disable=redefined-outer-name, too-many-arguments
@set_module('mxnet.ndarray.numpy')
def sum(a, axis=None, dtype=None, out=None, keepdims=None, initial=None, where=None):
    r"""
    Sum of array elements over a given axis.

    Parameters
    ----------
    a : ndarray
        Input data.
    axis : None or int, optional
        Axis or axes along which a sum is performed.  The default,
        axis=None, will sum all of the elements of the input array.  If
        axis is negative it counts from the last to the first axis.
    dtype : dtype, optional
        The type of the returned array and of the accumulator in which the
        elements are summed. The default type is float32.
    keepdims : bool, optional
        If this is set to True, the axes which are reduced are left
        in the result as dimensions with size one. With this option,
        the result will broadcast correctly against the input array.

        If the default value is passed, then `keepdims` will not be
        passed through to the `sum` method of sub-classes of
        `ndarray`, however any non-default value will be.  If the
        sub-classes `sum` method does not implement `keepdims` any
        exceptions will be raised.
    initial: Currently only supports None as input, optional
        Starting value for the sum.
        Currently not implemented. Please use ``None`` as input or skip this argument.
    out : ndarray or None, optional
        Alternative output array in which to place the result. It must have
        the same shape and dtype as the expected output.

    Returns
    -------
    sum_along_axis : ndarray
        An ndarray with the same shape as `a`, with the specified
        axis removed. If an output array is specified, a reference to
        `out` is returned.

    Notes
    -----
    - Input type does not support Python native iterables.
    - "out" param: cannot perform auto type change. out ndarray's dtype must be the same as the expected output.
    - "initial" param is not supported yet. Please use None as input.
    - Arithmetic is modular when using integer types, and no error is raised on overflow.
    - The sum of an empty array is the neutral element 0:

    >>> a = np.empty(1)
    >>> np.sum(a)
    array(0.)

    This function differs from the original `numpy.sum
    <https://docs.scipy.org/doc/numpy/reference/generated/numpy.sum.html>`_ in
    the following aspects:

    - Input type does not support Python native iterables(list, tuple, ...).
    - "out" param: cannot perform auto type cast. out ndarray's dtype must be the same as the expected output.
    - "initial" param is not supported yet. Please use ``None`` as input or skip it.

    Examples
    --------
    >>> a = np.array([0.5, 1.5])
    >>> np.sum(a)
    array(2.)
    >>> a = np.array([0.5, 0.7, 0.2, 1.5])
    >>> np.sum(a, dtype=np.int32)
    array(2, dtype=int32)
    >>> a = np.array([[0, 1], [0, 5]])
    >>> np.sum(a)
    array(6.)
    >>> np.sum(a, axis=0)
    array([0., 6.])
    >>> np.sum(a, axis=1)
    array([1., 5.])

    With output ndarray:

    >>> a = np.array([[0, 1], [0, 5]])
    >>> b = np.ones((2,), dtype=np.float32)
    >>> np.sum(a, axis=0, out=b)
    array([0., 6.])
    >>> b
    array([0., 6.])

    If the accumulator is too small, overflow occurs:

    >>> np.ones(128, dtype=np.int8).sum(dtype=np.int8)
    array(-128, dtype=int8)
    """
    if where is not None and where is not True:
        raise ValueError("only where=None or where=True cases are supported for now")
    return _api_internal.sum(a, axis, dtype, keepdims, initial, out)
# pylint:enable=redefined-outer-name, too-many-arguments<|MERGE_RESOLUTION|>--- conflicted
+++ resolved
@@ -40,11 +40,7 @@
            'logspace', 'expand_dims', 'tile', 'arange', 'array_split', 'split', 'hsplit', 'vsplit', 'dsplit',
            'concatenate', 'append', 'stack', 'vstack', 'row_stack', 'column_stack', 'hstack', 'dstack',
            'average', 'mean', 'maximum', 'fmax', 'minimum', 'fmin', 'around', 'round', 'round_', 'flatnonzero',
-<<<<<<< HEAD
-           'max', 'min', 'amax', 'amin',
-=======
-           'logical_and', 'logical_or', 'logical_xor',
->>>>>>> 71a7b5d5
+           'max', 'min', 'amax', 'amin', 'logical_and', 'logical_or', 'logical_xor',
            'swapaxes', 'clip', 'argmax', 'argmin', 'std', 'var', 'indices', 'copysign', 'ravel', 'unravel_index',
            'diag_indices_from', 'hanning', 'hamming', 'blackman', 'flip', 'flipud', 'fliplr',
            'hypot', 'bitwise_and', 'bitwise_xor', 'bitwise_or', 'rad2deg', 'deg2rad', 'unique', 'lcm',
