--- conflicted
+++ resolved
@@ -31,15 +31,9 @@
            'arctan2', 'sin', 'cos', 'tan', 'sinh', 'cosh', 'tanh', 'log10', 'sqrt', 'cbrt', 'abs',
            'absolute', 'exp', 'expm1', 'arcsin', 'arccos', 'arctan', 'sign', 'log', 'degrees', 'log2',
            'log1p', 'rint', 'radians', 'reciprocal', 'square', 'negative', 'fix', 'ceil', 'floor',
-<<<<<<< HEAD
            'trunc', 'logical_not', 'arcsinh', 'arccosh', 'arctanh', 'tensordot', 'histogram', 'eye',
-           'linspace', 'expand_dims', 'tile', 'arange', 'split', 'concatenate', 'stack', 'vstack', 'mean',
-           'maximum', 'minimum', 'swapaxes', 'clip', 'argmax', 'std', 'var', 'indices', 'copysign',
-=======
-           'trunc', 'logical_not', 'arcsinh', 'arccosh', 'arctanh', 'tensordot', 'histogram',
            'linspace', 'expand_dims', 'tile', 'arange', 'split', 'concatenate', 'stack', 'vstack', 'dstack',
            'mean', 'maximum', 'minimum', 'swapaxes', 'clip', 'argmax', 'std', 'var', 'indices', 'copysign',
->>>>>>> c13806bd
            'ravel', 'hanning', 'hamming', 'blackman', 'flip', 'around', 'hypot', 'rad2deg', 'deg2rad',
            'unique', 'lcm', 'tril', 'identity', 'take', 'ldexp', 'vdot', 'inner', 'outer',
            'equal', 'not_equal', 'greater', 'less', 'greater_equal', 'less_equal']
