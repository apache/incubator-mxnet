#!/usr/bin/env python

# Licensed to the Apache Software Foundation (ASF) under one
# or more contributor license agreements.  See the NOTICE file
# distributed with this work for additional information
# regarding copyright ownership.  The ASF licenses this file
# to you under the Apache License, Version 2.0 (the
# "License"); you may not use this file except in compliance
# with the License.  You may obtain a copy of the License at
#
#   http://www.apache.org/licenses/LICENSE-2.0
#
# Unless required by applicable law or agreed to in writing,
# software distributed under the License is distributed on an
# "AS IS" BASIS, WITHOUT WARRANTIES OR CONDITIONS OF ANY
# KIND, either express or implied.  See the License for the
# specific language governing permissions and limitations
# under the License.

# coding: utf-8
"""Key-value store for distributed communication"""
from .kvstore import *
from .base import *
from .kvstore_server import *
<<<<<<< HEAD
from .byteps import *
=======
from .horovod import *
>>>>>>> b4c70eba
<|MERGE_RESOLUTION|>--- conflicted
+++ resolved
@@ -22,8 +22,5 @@
 from .kvstore import *
 from .base import *
 from .kvstore_server import *
-<<<<<<< HEAD
 from .byteps import *
-=======
-from .horovod import *
->>>>>>> b4c70eba
+from .horovod import *