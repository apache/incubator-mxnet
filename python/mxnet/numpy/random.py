--- conflicted
+++ resolved
@@ -1045,11 +1045,6 @@
         output_shape += (s,)
     return _mx_nd_np.random.normal(0, 1, size=output_shape, **kwargs)
 
-<<<<<<< HEAD
-
-def multivariate_normal(mean, cov, size=None):
-    return _mx_nd_np.random.multivariate_normal(mean, cov, size)
-=======
 def laplace(loc=0.0, scale=1.0, size=None, dtype=None, ctx=None, out=None):
     r"""Draw random samples from a Laplace distribution.
 
@@ -1078,5 +1073,4 @@
     out : ndarray
         Drawn samples from the parameterized Laplace distribution.
     """
-    return _mx_nd_np.random.laplace(loc, scale, size, dtype, ctx, out)
->>>>>>> 1368a084
+    return _mx_nd_np.random.laplace(loc, scale, size, dtype, ctx, out)