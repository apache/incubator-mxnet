# Licensed to the Apache Software Foundation (ASF) under one
# or more contributor license agreements.  See the NOTICE file
# distributed with this work for additional information
# regarding copyright ownership.  The ASF licenses this file
# to you under the Apache License, Version 2.0 (the
# "License"); you may not use this file except in compliance
# with the License.  You may obtain a copy of the License at
#
#   http://www.apache.org/licenses/LICENSE-2.0
#
# Unless required by applicable law or agreed to in writing,
# software distributed under the License is distributed on an
# "AS IS" BASIS, WITHOUT WARRANTIES OR CONDITIONS OF ANY
# KIND, either express or implied.  See the License for the
# specific language governing permissions and limitations
# under the License.

"""Namespace for ops used in imperative programming."""

from __future__ import absolute_import
from ..ndarray import numpy as _mx_nd_np

<<<<<<< HEAD
__all__ = ["randint", "uniform", "normal", "choice", "rand", "multinomial", "shuffle", "randn",
           "gamma", "laplace"]
=======

__all__ = ["randint", "uniform", "normal", "choice", "rand", "multinomial", "multivariate_normal",
           "shuffle", "randn", "gamma", 'beta', "exponential", "lognormal", "weibull", "pareto", "power"]
>>>>>>> bdd34e97


def randint(low, high=None, size=None, dtype=None, ctx=None, out=None):
    r"""Return random integers from `low` (inclusive) to `high` (exclusive).

    Return random integers from the "discrete uniform" distribution of
    the specified dtype in the "half-open" interval [`low`, `high`). If
    `high` is None (the default), then results are from [0, `low`).

    Parameters
    ----------
    low : int
        Lowest (signed) integer to be drawn from the distribution (unless
        ``high=None``, in which case this parameter is one above the
        *highest* such integer).
    high : int, optional
        If provided, one above the largest (signed) integer to be drawn
        from the distribution (see above for behavior if ``high=None``).
    size : int or tuple of ints, optional
        Output shape.  If the given shape is, e.g., ``(m, n, k)``, then
        ``m * n * k`` samples are drawn.  Default is None, in which case a
        single value is returned.
    dtype : dtype, optional
        Desired dtype of the result. All dtypes are determined by their
        name, i.e., 'int64', 'int', etc, so byteorder is not available
        and a specific precision may have different C types depending
        on the platform. The default value is 'np.int'.
    ctx : Context, optional
        Device context of output. Default is current context.
    out : ndarray, optional
        The output ndarray (default is `None`).

    Returns
    -------
    out : ndarray of ints
        `size`-shaped array of random integers from the appropriate
        distribution, or a single such random int if `size` not provided.

    Examples
    --------
    >>> np.random.randint(2, size=10)
    array([1, 0, 0, 0, 1, 1, 0, 0, 1, 0])
    >>> np.random.randint(1, size=10)
    array([0, 0, 0, 0, 0, 0, 0, 0, 0, 0])

    Generate a 2 x 4 array of ints between 0 and 4, inclusive:

    >>> np.random.randint(5, size=(2, 4))
    array([[4, 0, 2, 1],
        [3, 2, 2, 0]])
    """
    return _mx_nd_np.random.randint(low, high, size, dtype, ctx, out)


def uniform(low=0.0, high=1.0, size=None, dtype=None, ctx=None, out=None):
    r"""Draw samples from a uniform distribution.

    Samples are uniformly distributed over the half-open interval
    ``[low, high)`` (includes low, but excludes high).  In other words,
    any value within the given interval is equally likely to be drawn
    by `uniform`.

    Parameters
    ----------
    low : float, ndarray, optional
        Lower boundary of the output interval.  All values generated will be
        greater than or equal to low.  The default value is 0.
    high : float, ndarray, optional
        Upper boundary of the output interval.  All values generated will be
        less than high.  The default value is 1.0.
    size : int or tuple of ints, optional
        Output shape.  If the given shape is, e.g., ``(m, n, k)``, then
        ``m * n * k`` samples are drawn.  If size is ``None`` (default),
        a scalar tensor containing a single value is returned if
        ``low`` and ``high`` are both scalars. Otherwise,
        ``np.broadcast(low, high).size`` samples are drawn.
    dtype : {'float16', 'float32', 'float64'}, optional
        Data type of output samples. Default is 'float32'
    ctx : Context, optional
        Device context of output. Default is current context.

    Returns
    -------
    out : ndarray
        Drawn samples from the parameterized uniform distribution.

    See Also
    --------
    randint : Discrete uniform distribution, yielding integers.
    rand : Convenience function that accepts dimensions as input, e.g.,
           ``rand(2,2)`` would generate a 2-by-2 array of floats,
           uniformly distributed over ``[0, 1)``.

    Notes
    -----
    The probability density function of the uniform distribution is

    .. math:: p(x) = \frac{1}{b - a}

    anywhere within the interval ``[a, b)``, and zero elsewhere.

    When ``high`` == ``low``, values of ``low`` will be returned.
    If ``high`` < ``low``, the results are officially undefined
    and may eventually raise an error, i.e. do not rely on this
    function to behave when passed arguments satisfying that
    inequality condition.
    """
    return _mx_nd_np.random.uniform(low, high, size=size, ctx=ctx, dtype=dtype, out=out)


def normal(loc=0.0, scale=1.0, size=None, dtype=None, ctx=None, out=None):
    r"""Draw random samples from a normal (Gaussian) distribution.

    Samples are distributed according to a normal distribution parametrized
    by *loc* (mean) and *scale* (standard deviation).


    Parameters
    ----------
    loc : float, optional
        Mean (centre) of the distribution.
    scale : float, optional
        Standard deviation (spread or "width") of the distribution.
    size : int or tuple of ints, optional
        Output shape. If the given shape is, e.g., `(m, n, k)`, then `m * n * k`
        samples are drawn. If size is `None` (default), a scalar tensor containing
        a single value is returned if loc and scale are both scalars. Otherwise,
        ``np.broadcast(low, high).size`` samples are drawn.
    dtype : {'float16', 'float32', 'float64'}, optional
        Data type of output samples. Default is 'float32'
    ctx : Context, optional
        Device context of output, default is current context.
    out : ``ndarray``, optional
        Store output to an existing ``ndarray``.

    Returns
    -------
    out : ndarray
        Drawn samples from the parameterized normal distribution.

    Notes
    -----
    The probability density for the Gaussian distribution is

    .. math:: p(x) = \frac{1}{\sqrt{ 2 \pi \sigma^2 }}
                     e^{ - \frac{ (x - \mu)^2 } {2 \sigma^2} },

    where :math:`\mu` is the mean and :math:`\sigma` the standard
    deviation. The square of the standard deviation, :math:`\sigma^2`,
    is called the variance.

    The function has its peak at the mean, and its "spread" increases with
    the standard deviation (the function reaches 0.607 times its maximum at
    :math:`x + \sigma` and :math:`x - \sigma` [2]_).  This implies that
    `numpy.random.normal` is more likely to return samples lying close to
    the mean, rather than those far away.

    References
    ----------
    .. [1] Wikipedia, "Normal distribution",
           https://en.wikipedia.org/wiki/Normal_distribution
    .. [2] P. R. Peebles Jr., "Central Limit Theorem" in "Probability,
           Random Variables and Random Signal Principles", 4th ed., 2001,
           pp. 51, 51, 125.

    Examples
    --------
    >>> mu, sigma = 0, 0.1 # mean and standard deviation
    >>> s = np.random.normal(mu, sigma, 1000)

    Verify the mean and the variance:

    >>> np.abs(mu - np.mean(s)) < 0.01
    array(True)
    """
    return _mx_nd_np.random.normal(loc, scale, size, dtype, ctx, out)


def lognormal(mean=0.0, sigma=1.0, size=None, dtype=None, ctx=None, out=None):
    r"""Draw samples from a log-normal distribution.
    Draw samples from a log-normal distribution with specified mean,
    standard deviation, and array shape.  Note that the mean and standard
    deviation are not the values for the distribution itself, but of the
    underlying normal distribution it is derived from.
    Parameters
    ----------
    mean : float or array_like of floats, optional
        Mean value of the underlying normal distribution. Default is 0.
    sigma : float or array_like of floats, optional
        Standard deviation of the underlying normal distribution. Must be
        non-negative. Default is 1.
    size : int or tuple of ints, optional
        Output shape.  If the given shape is, e.g., ``(m, n, k)``, then
        ``m * n * k`` samples are drawn.  If size is ``None`` (default),
        a single value is returned if ``mean`` and ``sigma`` are both scalars.
        Otherwise, ``np.broadcast(mean, sigma).size`` samples are drawn.
    dtype : {'float16', 'float32', 'float64'}, optional
        Data type of output samples. Default is 'float32'
    ctx : Context, optional
        Device context of output. Default is current context.
    out : ``ndarray``, optional
        Store output to an existing ``ndarray``.
    Returns
    -------
    out : ndarray or scalar
        Drawn samples from the parameterized log-normal distribution.
    Notes
    -----
    A variable `x` has a log-normal distribution if `log(x)` is normally
    distributed.  The probability density function for the log-normal
    distribution is:
    .. math:: p(x) = \frac{1}{\sigma x \sqrt{2\pi}}
                    e^{(-\frac{(ln(x)-\mu)^2}{2\sigma^2})}
    where :math:`\mu` is the mean and :math:`\sigma` is the standard
    deviation of the normally distributed logarithm of the variable.
    A log-normal distribution results if a random variable is the *product*
    of a large number of independent, identically-distributed variables in
    the same way that a normal distribution results if the variable is the
    *sum* of a large number of independent, identically-distributed
    variables.
    References
    ----------
    .. [1] Limpert, E., Stahel, W. A., and Abbt, M., "Log-normal
        Distributions across the Sciences: Keys and Clues,"
        BioScience, Vol. 51, No. 5, May, 2001.
        https://stat.ethz.ch/~stahel/lognormal/bioscience.pdf
    .. [2] Reiss, R.D. and Thomas, M., "Statistical Analysis of Extreme
        Values," Basel: Birkhauser Verlag, 2001, pp. 31-32.
    Examples
    --------
    Draw samples from the distribution:
    >>> mu, sigma = 3., 1. # mean and standard deviation
    >>> s = np.random.lognormal(mu, sigma, 1000)
    """
    return _mx_nd_np.random.lognormal(mean, sigma, size, dtype, ctx, out)


def multinomial(n, pvals, size=None, **kwargs):
    r"""
    Draw samples from a multinomial distribution.
    The multinomial distribution is a multivariate generalisation of the binomial distribution.
    Take an experiment with one of ``p`` possible outcomes. An example of such an experiment is throwing a dice,
    where the outcome can be 1 through 6. Each sample drawn from the distribution represents n such experiments.
    Its values, ``X_i = [X_0, X_1, ..., X_p]``, represent the number of times the outcome was ``i``.

    Parameters
    ----------
    n : int
        Number of experiments.
    pvals : sequence of floats, length p
        Probabilities of each of the p different outcomes. These should sum to 1.
    size : int or tuple of ints, optional
        Output shape. If the given shape is, e.g., ``(m, n, k)``, then ``m * n * k`` samples
        are drawn. Default is None, in which case a single value is returned.

    Returns
    -------
    out : ndarray
        The drawn samples, of shape size, if that was provided. If not, the shape is ``(N,)``.
        In other words, each entry ``out[i,j,...,:]`` is an N-dimensional value drawn from the distribution.

    Examples
    --------
    Throw a dice 1000 times, and 1000 times again:

    >>> np.random.multinomial(1000, [1/6.]*6, size=2)
    array([[164, 161, 179, 158, 150, 188],
           [178, 162, 177, 143, 163, 177]])

    A loaded die is more likely to land on number 6:

    >>> np.random.multinomial(100, [1/7.]*5 + [2/7.])
    array([19, 14, 12, 11, 21, 23])
    >>> np.random.multinomial(100, [1.0 / 3, 2.0 / 3])
    array([32, 68])
    """
    return _mx_nd_np.random.multinomial(n, pvals, size, **kwargs)


# pylint: disable=unused-argument
def multivariate_normal(mean, cov, size=None, check_valid=None, tol=None):
    """
    multivariate_normal(mean, cov, size=None, check_valid=None, tol=None)

    Draw random samples from a multivariate normal distribution.

    The multivariate normal, multinormal or Gaussian distribution is a
    generalization of the one-dimensional normal distribution to higher
    dimensions.  Such a distribution is specified by its mean and
    covariance matrix.  These parameters are analogous to the mean
    (average or "center") and variance (standard deviation, or "width,"
    squared) of the one-dimensional normal distribution.

    This operator is a little different from the one in official NumPy.
    The official NumPy operator only accepts 1-D ndarray as mean and 2-D ndarray as cov,
    whereas the operator in DeepNumPy supports batch operation and auto-broadcasting.

    Both `mean` and `cov` may have any number of leading dimensions, which correspond
    to a batch shape. They are not necessarily assumed to have the same batch shape,
    just ones which can be broadcasted.

    Parameters
    ----------
    mean : K-D ndarray, of shape (..., N)
        Mean of the N-dimensional distribution.
    cov : (K+1)-D ndarray, of shape (..., N, N)
        Covariance matrix of the distribution. The last two dimensions must be symmetric and
        positive-semidefinite for proper sampling.
    size : int or tuple of ints, optional
        Given a shape of, for example, ``(m,n,k)``,
        ``m*n*k`` identically distributed batchs of samples are
        generated, and packed in an `m`-by-`n`-by-`k` arrangement.
        If no shape is specified, a batch of (`N`-D) sample is returned.
    check_valid : { 'warn', 'raise', 'ignore' }, optional
        Behavior when the covariance matrix is not positive semidefinite.
        (Not supported)
    tol : float, optional
        Tolerance when checking the singular values in covariance matrix.
        cov is cast to double before the check.
        (Not supported)

    Returns
    -------
    out : ndarray
        The input shape of `mean` and `cov` should satisfy the requirements of broadcasting.
        If the parameter `size` is not provided,
        the output shape is ``np.broadcast(mean.shape, cov.shape[:-1])``.
        Otherwise, the output shape is ``size + np.broadcast(mean.shape, cov.shape[:-1])``

    Examples
    --------
    >>> mean = np.array([1, 2])
    >>> cov = np.array([[1, 0], [0, 1]])
    >>> x = np.random.multivariate_normal(mean, cov, (3, 3))
    >>> x.shape
    (3, 3, 2)

    The following is probably true, given that 0.6 is roughly twice the
    standard deviation:

    >>> list((x[0,0,:] - mean) < 0.6)
    [True, True] # random

    # Performs autobroadcasting when the batch shape of
    # `mean` and `cov` is different but compatible.

    >>> mean = np.zeros((3,2)) # shape (3, 2)
    >>> cov = np.array([[1, 0], [0, 100]]) # shape (2, 2)
    >>> x = np.random.multivariate_normal(mean, cov)
    >>> x
    array([[-1.6115597 , -8.726251  ],
           [ 2.2425299 ,  2.8104177 ],
           [ 0.36229908, -8.386591  ]])
    """
    return _mx_nd_np.random.multivariate_normal(mean, cov, size=size, check_valid=None, tol=None)


def choice(a, size=None, replace=True, p=None, ctx=None, out=None):
    r"""Generates a random sample from a given 1-D array

    Parameters
    -----------
    a : 1-D array-like or int
        If an ndarray, a random sample is generated from its elements.
        If an int, the random sample is generated as if a were np.arange(a)
    size : int or tuple of ints, optional
        Output shape.  If the given shape is, e.g., ``(m, n, k)``, then
        ``m * n * k`` samples are drawn.  Default is None, in which case a
        single value is returned.
    replace : boolean, optional
        Whether the sample is with or without replacement
    p : 1-D array-like, optional
        The probabilities associated with each entry in a.
        If not given the sample assumes a uniform distribution over all
        entries in a.
    ctx : Context, optional
        Device context of output. Default is current context.

    Returns
    --------
    samples : ndarray
        The generated random samples

    Examples
    ---------
    Generate a uniform random sample from np.arange(5) of size 3:

    >>> np.random.choice(5, 3)
    array([0, 3, 4])
    >>> #This is equivalent to np.random.randint(0,5,3)

    Generate a non-uniform random sample from np.arange(5) of size 3:

    >>> np.random.choice(5, 3, p=[0.1, 0, 0.3, 0.6, 0])
    array([3, 3, 0])

    Generate a uniform random sample from np.arange(5) of size 3 without
    replacement:

    >>> np.random.choice(5, 3, replace=False)
    array([3,1,0])
    >>> #This is equivalent to np.random.permutation(np.arange(5))[:3]

    Generate a non-uniform random sample from np.arange(5) of size
    3 without replacement:

    >>> np.random.choice(5, 3, replace=False, p=[0.1, 0, 0.3, 0.6, 0])
    array([2, 3, 0])
    """
    return _mx_nd_np.random.choice(a, size, replace, p, ctx, out)


def rand(*size, **kwargs):
    r"""Random values in a given shape.

    Create an array of the given shape and populate it with random
    samples from a uniform distribution over [0, 1).
    Parameters
    ----------
    d0, d1, ..., dn : int, optional
        The dimensions of the returned array, should be all positive.
        If no argument is given a single Python float is returned.
    Returns
    -------
    out : ndarray
       Random values.
    Examples
    --------
    >>> np.random.rand(3,2)
    array([[ 0.14022471,  0.96360618],  #random
           [ 0.37601032,  0.25528411],  #random
           [ 0.49313049,  0.94909878]]) #random
    """
    output_shape = ()
    for s in size:
        output_shape += (s,)
    return _mx_nd_np.random.uniform(0, 1, size=output_shape, **kwargs)


def exponential(scale=1.0, size=None, ctx=None, out=None):
    r"""Draw samples from an exponential distribution.

    Parameters
    ----------
    scale : float or array_like of floats
        The scale parameter, :math:`\beta = 1/\lambda`. Must be
        non-negative.
    size : int or tuple of ints, optional
        Output shape.  If the given shape is, e.g., ``(m, n, k)``, then
        ``m * n * k`` samples are drawn.  If size is ``None`` (default),
        a single value is returned if ``scale`` is a scalar.  Otherwise,
        ``np.array(scale).size`` samples are drawn.

    Returns
    -------
    out : ndarray or scalar
        Drawn samples from the parameterized exponential distribution.
    """
    return _mx_nd_np.random.exponential(scale, size=size, ctx=ctx, out=out)


def weibull(a, size=None):
    r"""Draw samples from a 1-parameter Weibull distribution with given parameter a
    via inversion.

    Parameters
    ----------
    a : float or array_like of floats
        Shape of the distribution. Must be non-negative.
    size : int or tuple of ints, optional
        Output shape.  If the given shape is, e.g., ``(m, n, k)``, then
        ``m * n * k`` samples are drawn.  If size is ``None`` (default),
        a single value is returned if ``a`` is a scalar. Otherwise,
        ``np.array(a).size`` samples are drawn.
    Returns
    -------
    out : ndarray or scalar
        Drawn samples from the 1-parameter Weibull distribution.
    Examples
    --------
    >>> np.random.weibull(a=5)
    array(0.9553641)

    >>> np.random.weibull(a=5, size=[2,3])
    array([[1.0466299 , 1.1320982 , 0.98415005],
          [1.1430776 , 0.9532727 , 1.1344457 ]])

    >>> np.random.weibull(a=np.array([2,3])
    array([0.98843634, 1.0125613 ])

    The Weibull distribution is one of a class of Generalized Extreme
    Value (GEV) distributions. This class includes the Gumbel and Frechet
    distributions.

    The probability density for the Weibull distribution is
    f(x) = \frac{a}{\lambda}(\frac{x}{\lambda})^{a-1}e^{-(x/\lambda)^a},
    where a is the shape and \lambda the scale. The generated 1-parameter Weibull
    sample has the scale parameter \lambda = 1.

    The Weibull distribution is commonly used in reliability engineering to
    model time to failure, in modeling particle sizes, in information retrieval
    to model dwell time on pages, in quantitative finance to model risk etc.
    """
    return _mx_nd_np.random.weibull(a, size)


def pareto(a, size=None):
    r"""Draw samples from a Pareto II or Lomax distribution with specified shape a.

    Parameters
    ----------
    a : float or array_like of floats
            Shape of the distribution. Must be > 0.
    size : int or tuple of ints, optional
        Output shape.  If the given shape is, e.g., ``(m, n, k)``, then
        ``m * n * k`` samples are drawn.  If size is ``None`` (default),
        a single value is returned if ``a`` is a scalar. Otherwise,
        ``np.array(a).size`` samples are drawn.

    Returns
    -------
    out : ndarray or scalar
        Drawn samples from the Pareto distribution.

    Examples
    --------
    >>> np.random.pareto(a=5)
    array(0.12749612)
    >>> mx.numpy.random.pareto(a=5, size=[2,3])
    array([[0.06933999, 0.0344373 , 0.10654891],
            [0.0311172 , 0.12911797, 0.03370714]])
    >>> np.random.pareto(a=np.array([2,3])
    array([0.26636696, 0.15685666])

    The probability density for the Pareto distribution is f(x) = \frac{am^a}{x^{a+1}}
    where a is the shape and m the scale. Here m is assumed 1. The Pareto distribution
    is a power law distribution. Pareto created it to describe the wealth in the economy.
    """
    return _mx_nd_np.random.pareto(a, size)


def power(a, size=None):
    r"""Draw samples in [0, 1] from a power distribution with given parameter a.

    Parameters
    ----------
    a : float or array_like of floats
        Shape of the distribution. Must be > 0.
    size : int or tuple of ints, optional
        Output shape.  If the given shape is, e.g., ``(m, n, k)``, then
        ``m * n * k`` samples are drawn.  If size is ``None`` (default),
        a single value is returned if ``a`` is a scalar. Otherwise,
        ``np.array(a).size`` samples are drawn.

    Returns
    -------
    out : ndarray or scalar
        Drawn samples from the power distribution.

    Examples
    --------
    >>> np.random.power(a=5)
    array(0.8602478)
    >>> np.random.power(a=5, size=[2,3])
    array([[0.988391  , 0.5153122 , 0.9383134 ],
           [0.9078098 , 0.87819266, 0.730635]])
    >>> np.random.power(a=np.array([2,3])
    array([0.7499419 , 0.88894516])

    The probability density function is f(x; a) = ax^{a-1}, 0 \le x \le 1, a>0.
    The power distribution is just the inverse of the Pareto distribution and
    a special case of the Beta distribution.
    """
    return _mx_nd_np.random.power(a, size)


def shuffle(x):
    """
    Modify a sequence in-place by shuffling its contents.

    This function only shuffles the array along the first axis of a
    multi-dimensional array. The order of sub-arrays is changed but
    their contents remain the same.

    Parameters
    ----------
    x: ndarray
        The array or list to be shuffled.

    Returns
    -------
    None

    Examples
    --------
    >>> arr = np.arange(10)
    >>> np.random.shuffle(arr)
    >>> arr
    array([5., 1., 0., 6., 7., 3., 9., 8., 4., 2.])  # random

    Multi-dimensional arrays are only shuffled along the first axis:

    >>> arr = np.arange(9).reshape((3, 3))
    >>> np.random.shuffle(arr)
    >>> arr
    array([[6., 7., 8.], # random
           [3., 4., 5.],
           [0., 1., 2.]])
    """
    _mx_nd_np.random.shuffle(x)


def gamma(shape, scale=1.0, size=None, dtype=None, ctx=None, out=None):
    """Draw samples from a Gamma distribution.

    Samples are drawn from a Gamma distribution with specified parameters,
    `shape` (sometimes designated "k") and `scale` (sometimes designated
    "theta"), where both parameters are > 0.

    Parameters
    ----------
    shape : float or array_like of floats
        The shape of the gamma distribution. Should be greater than zero.
    scale : float or array_like of floats, optional
        The scale of the gamma distribution. Should be greater than zero.
        Default is equal to 1.
    size : int or tuple of ints, optional
        Output shape.  If the given shape is, e.g., ``(m, n, k)``, then
        ``m * n * k`` samples are drawn.  If size is ``None`` (default),
        a single value is returned if ``shape`` and ``scale`` are both scalars.
        Otherwise, ``np.broadcast(shape, scale).size`` samples are drawn.
    ctx : Context, optional
        Device context of output. Default is current context.

    Returns
    -------
    out : ndarray or scalar
        Drawn samples from the parameterized gamma distribution.

    The Gamma distribution is often used to model the times to failure of
    electronic components, and arises naturally in processes for which the
    waiting times between Poisson distributed events are relevant.
    """
    return _mx_nd_np.random.gamma(shape, scale, size, dtype, ctx, out)


def beta(a, b, size=None, dtype=None, ctx=None):
    r"""Draw samples from a Beta distribution.

    The Beta distribution is a special case of the Dirichlet distribution,
    and is related to the Gamma distribution.  It has the probability
    distribution function

    .. math:: f(x; a,b) = \frac{1}{B(\alpha, \beta)} x^{\alpha - 1}
                                                     (1 - x)^{\beta - 1},

    where the normalisation, B, is the beta function,

    .. math:: B(\alpha, \beta) = \int_0^1 t^{\alpha - 1}
                                 (1 - t)^{\beta - 1} dt.

    It is often seen in Bayesian inference and order statistics.

    Parameters
    ----------
    a : float or array_like of floats
        Alpha, positive (>0).
    b : float or array_like of floats
        Beta, positive (>0).
    size : int or tuple of ints, optional
        Output shape.  If the given shape is, e.g., ``(m, n, k)``, then
        ``m * n * k`` samples are drawn.  If size is ``None`` (default),
        a single value is returned if ``a`` and ``b`` are both scalars.
        Otherwise, ``np.broadcast(a, b).size`` samples are drawn.
    dtype : {'float16', 'float32', 'float64'}, optional
        Data type of output samples. Default is 'float32'.
        Dtype 'float32' or 'float64' is strongly recommended,
        since lower precision might lead to out of range issue.
    ctx : Context, optional
        Device context of output. Default is current context.

    Notes
    -------
    To use this  operator with scalars as input, please run ``npx.set_np()`` first.

    Returns
    -------
    out : ndarray or scalar
        Drawn samples from the parameterized beta distribution.
    """
    return _mx_nd_np.random.beta(a, b, size=size, dtype=dtype, ctx=ctx)


def randn(*size, **kwargs):
    r"""Return a sample (or samples) from the "standard normal" distribution.
    If positive, int_like or int-convertible arguments are provided,
    `randn` generates an array of shape ``(d0, d1, ..., dn)``, filled
    with random floats sampled from a univariate "normal" (Gaussian)
    distribution of mean 0 and variance 1 (if any of the :math:`d_i` are
    floats, they are first converted to integers by truncation). A single
    float randomly sampled from the distribution is returned if no
    argument is provided.
    This is a convenience function.  If you want an interface that takes a
    tuple as the first argument, use `numpy.random.standard_normal` instead.
    Parameters
    ----------
    d0, d1, ..., dn : int, optional
        The dimensions of the returned array, should be all positive.
        If no argument is given a single Python float is returned.
    Returns
    -------
    Z : ndarray
        A ``(d0, d1, ..., dn)``-shaped array of floating-point samples from
        the standard normal distribution, or a single such float if
        no parameters were supplied.
    Notes
    -----
    For random samples from :math:`N(\mu, \sigma^2)`, use:
    ``sigma * np.random.randn(...) + mu``
    Examples
    --------
    >>> np.random.randn()
    2.1923875335537315 #random
    Two-by-four array of samples from N(3, 6.25):
    >>> 2.5 * np.random.randn(2, 4) + 3
    array([[-4.49401501,  4.00950034, -1.81814867,  7.29718677],  #random
        [ 0.39924804,  4.68456316,  4.99394529,  4.84057254]]) #random
    """
    output_shape = ()
    for s in size:
        output_shape += (s,)
    return _mx_nd_np.random.normal(0, 1, size=output_shape, **kwargs)

def laplace(loc=0.0, scale=1.0, size=None, dtype=None, ctx=None, out=None):
    r"""Draw random samples from a Laplace distribution.

    Samples are distributed according to a Laplace distribution parametrized
    by *loc* (mean) and *scale* (the exponential decay).

    Parameters
    ----------
    loc : float, The position of the distribution peak.

    scale : float, the exponential decay.

    size : int or tuple of ints, optional. Output shape. If the given shape is, e.g., (m, n, k), then m * n * k samples are drawn. Default is None, in which case a single value is returned.

    dtype : {'float16', 'float32', 'float64'}, optional
        Data type of output samples. Default is 'float32'
    ctx : Context, optional
        Device context of output. Default is current context.
    out : ``ndarray``, optional
        Store output to an existing ``ndarray``.

    Returns
    -------
    out : ndarray
        Drawn samples from the parameterized Laplace distribution.
    """
    return _mx_nd_np.random.laplace(loc, scale, size, dtype, ctx, out)<|MERGE_RESOLUTION|>--- conflicted
+++ resolved
@@ -20,14 +20,9 @@
 from __future__ import absolute_import
 from ..ndarray import numpy as _mx_nd_np
 
-<<<<<<< HEAD
-__all__ = ["randint", "uniform", "normal", "choice", "rand", "multinomial", "shuffle", "randn",
-           "gamma", "laplace"]
-=======
 
 __all__ = ["randint", "uniform", "normal", "choice", "rand", "multinomial", "multivariate_normal",
-           "shuffle", "randn", "gamma", 'beta', "exponential", "lognormal", "weibull", "pareto", "power"]
->>>>>>> bdd34e97
+           "shuffle", "randn", "gamma", 'beta', "exponential", "lognormal", "weibull", "pareto", "power", 'laplace']
 
 
 def randint(low, high=None, size=None, dtype=None, ctx=None, out=None):
