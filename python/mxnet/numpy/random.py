--- conflicted
+++ resolved
@@ -20,11 +20,8 @@
 from __future__ import absolute_import
 from ..ndarray import numpy as _mx_nd_np
 
-<<<<<<< HEAD
-__all__ = ['uniform', 'choice']
-=======
 
-__all__ = ["randint", "uniform", "normal"]
+__all__ = ["randint", "uniform", "normal", "choice"]
 
 
 def randint(low, high=None, size=None, dtype=None, **kwargs):
@@ -77,7 +74,6 @@
         [3, 2, 2, 0]])
     """
     return _mx_nd_np.random.randint(low, high, size, dtype, **kwargs)
->>>>>>> 5b301c65
 
 
 def uniform(low=0.0, high=1.0, size=None, dtype=None, ctx=None, out=None):
@@ -114,10 +110,6 @@
     return _mx_nd_np.random.uniform(low, high, size=size, ctx=ctx, dtype=dtype, out=out)
 
 
-<<<<<<< HEAD
-def choice(a, size=None, replace=True, p=None, ctx=None, out=None):
-    return _mx_nd_np.random.choice(a, size, replace, p, ctx, out)
-=======
 def normal(loc=0.0, scale=1.0, size=None, **kwargs):
     """Draw random samples from a normal (Gaussian) distribution.
 
@@ -152,4 +144,7 @@
     This function currently does not support ``loc`` and ``scale`` as ndarrays.
     """
     return _mx_nd_np.random.normal(loc, scale, size, **kwargs)
->>>>>>> 5b301c65
+
+
+def choice(a, size=None, replace=True, p=None, ctx=None, out=None):
+    return _mx_nd_np.random.choice(a, size, replace, p, ctx, out)