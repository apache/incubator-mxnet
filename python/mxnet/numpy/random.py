# Licensed to the Apache Software Foundation (ASF) under one
# or more contributor license agreements.  See the NOTICE file
# distributed with this work for additional information
# regarding copyright ownership.  The ASF licenses this file
# to you under the Apache License, Version 2.0 (the
# "License"); you may not use this file except in compliance
# with the License.  You may obtain a copy of the License at
#
#   http://www.apache.org/licenses/LICENSE-2.0
#
# Unless required by applicable law or agreed to in writing,
# software distributed under the License is distributed on an
# "AS IS" BASIS, WITHOUT WARRANTIES OR CONDITIONS OF ANY
# KIND, either express or implied.  See the License for the
# specific language governing permissions and limitations
# under the License.

"""Namespace for ops used in imperative programming."""

from ..ndarray import numpy as _mx_nd_np


__all__ = ["randint", "uniform", "normal", "choice", "rand", "multinomial", "multivariate_normal",
<<<<<<< HEAD
           "logistic", "gumbel",
           "geometric",
=======
           "logistic", "gumbel", "f",
>>>>>>> 18c2a264
           "shuffle", "randn", "gamma", "beta", "chisquare", "exponential", "lognormal",
           "weibull", "pareto", "power", "rayleigh"]


def randint(low, high=None, size=None, dtype=None, ctx=None, out=None):
    r"""Return random integers from `low` (inclusive) to `high` (exclusive).

    Return random integers from the "discrete uniform" distribution of
    the specified dtype in the "half-open" interval [`low`, `high`). If
    `high` is None (the default), then results are from [0, `low`).

    Parameters
    ----------
    low : int
        Lowest (signed) integer to be drawn from the distribution (unless
        ``high=None``, in which case this parameter is one above the
        *highest* such integer).
    high : int, optional
        If provided, one above the largest (signed) integer to be drawn
        from the distribution (see above for behavior if ``high=None``).
    size : int or tuple of ints, optional
        Output shape.  If the given shape is, e.g., ``(m, n, k)``, then
        ``m * n * k`` samples are drawn.  Default is None, in which case a
        single value is returned.
    dtype : dtype, optional
        Desired dtype of the result. All dtypes are determined by their
        name, i.e., 'int64', 'int', etc, so byteorder is not available
        and a specific precision may have different C types depending
        on the platform. The default value is 'np.int'.
    ctx : Context, optional
        Device context of output. Default is current context.
    out : ndarray, optional
        The output ndarray (default is `None`).

    Returns
    -------
    out : ndarray of ints
        `size`-shaped array of random integers from the appropriate
        distribution, or a single such random int if `size` not provided.

    Examples
    --------
    >>> np.random.randint(2, size=10)
    array([1, 0, 0, 0, 1, 1, 0, 0, 1, 0])
    >>> np.random.randint(1, size=10)
    array([0, 0, 0, 0, 0, 0, 0, 0, 0, 0])

    Generate a 2 x 4 array of ints between 0 and 4, inclusive:

    >>> np.random.randint(5, size=(2, 4))
    array([[4, 0, 2, 1],
        [3, 2, 2, 0]])
    """
    return _mx_nd_np.random.randint(low, high, size, dtype, ctx, out)


def uniform(low=0.0, high=1.0, size=None, dtype=None, ctx=None, out=None):
    r"""Draw samples from a uniform distribution.

    Samples are uniformly distributed over the half-open interval
    ``[low, high)`` (includes low, but excludes high).  In other words,
    any value within the given interval is equally likely to be drawn
    by `uniform`.

    Parameters
    ----------
    low : float, ndarray, optional
        Lower boundary of the output interval.  All values generated will be
        greater than or equal to low.  The default value is 0.
    high : float, ndarray, optional
        Upper boundary of the output interval.  All values generated will be
        less than high.  The default value is 1.0.
    size : int or tuple of ints, optional
        Output shape.  If the given shape is, e.g., ``(m, n, k)``, then
        ``m * n * k`` samples are drawn.  If size is ``None`` (default),
        a scalar tensor containing a single value is returned if
        ``low`` and ``high`` are both scalars. Otherwise,
        ``np.broadcast(low, high).size`` samples are drawn.
    dtype : {'float16', 'float32', 'float64'}, optional
        Data type of output samples. Default is 'float32'
    ctx : Context, optional
        Device context of output. Default is current context.

    Returns
    -------
    out : ndarray
        Drawn samples from the parameterized uniform distribution.

    See Also
    --------
    randint : Discrete uniform distribution, yielding integers.
    rand : Convenience function that accepts dimensions as input, e.g.,
           ``rand(2,2)`` would generate a 2-by-2 array of floats,
           uniformly distributed over ``[0, 1)``.

    Notes
    -----
    The probability density function of the uniform distribution is

    .. math:: p(x) = \frac{1}{b - a}

    anywhere within the interval ``[a, b)``, and zero elsewhere.

    When ``high`` == ``low``, values of ``low`` will be returned.
    If ``high`` < ``low``, the results are officially undefined
    and may eventually raise an error, i.e. do not rely on this
    function to behave when passed arguments satisfying that
    inequality condition.
    """
    return _mx_nd_np.random.uniform(low, high, size=size, ctx=ctx, dtype=dtype, out=out)


def normal(loc=0.0, scale=1.0, size=None, dtype=None, ctx=None, out=None):
    r"""Draw random samples from a normal (Gaussian) distribution.

    Samples are distributed according to a normal distribution parametrized
    by *loc* (mean) and *scale* (standard deviation).


    Parameters
    ----------
    loc : float, optional
        Mean (centre) of the distribution.
    scale : float, optional
        Standard deviation (spread or "width") of the distribution.
    size : int or tuple of ints, optional
        Output shape. If the given shape is, e.g., `(m, n, k)`, then `m * n * k`
        samples are drawn. If size is `None` (default), a scalar tensor containing
        a single value is returned if loc and scale are both scalars. Otherwise,
        ``np.broadcast(low, high).size`` samples are drawn.
    dtype : {'float16', 'float32', 'float64'}, optional
        Data type of output samples. Default is 'float32'
    ctx : Context, optional
        Device context of output, default is current context.
    out : ``ndarray``, optional
        Store output to an existing ``ndarray``.

    Returns
    -------
    out : ndarray
        Drawn samples from the parameterized normal distribution.

    Notes
    -----
    The probability density for the Gaussian distribution is

    .. math:: p(x) = \frac{1}{\sqrt{ 2 \pi \sigma^2 }}
                     e^{ - \frac{ (x - \mu)^2 } {2 \sigma^2} },

    where :math:`\mu` is the mean and :math:`\sigma` the standard
    deviation. The square of the standard deviation, :math:`\sigma^2`,
    is called the variance.

    The function has its peak at the mean, and its "spread" increases with
    the standard deviation (the function reaches 0.607 times its maximum at
    :math:`x + \sigma` and :math:`x - \sigma` [2]_).  This implies that
    `numpy.random.normal` is more likely to return samples lying close to
    the mean, rather than those far away.

    References
    ----------
    .. [1] Wikipedia, "Normal distribution",
           https://en.wikipedia.org/wiki/Normal_distribution
    .. [2] P. R. Peebles Jr., "Central Limit Theorem" in "Probability,
           Random Variables and Random Signal Principles", 4th ed., 2001,
           pp. 51, 51, 125.

    Examples
    --------
    >>> mu, sigma = 0, 0.1 # mean and standard deviation
    >>> s = np.random.normal(mu, sigma, 1000)

    Verify the mean and the variance:

    >>> np.abs(mu - np.mean(s)) < 0.01
    array(True)
    """
    return _mx_nd_np.random.normal(loc, scale, size, dtype, ctx, out)


def lognormal(mean=0.0, sigma=1.0, size=None, dtype=None, ctx=None, out=None):
    r"""Draw samples from a log-normal distribution.

    Draw samples from a log-normal distribution with specified mean,
    standard deviation, and array shape.  Note that the mean and standard
    deviation are not the values for the distribution itself, but of the
    underlying normal distribution it is derived from.

    Parameters
    ----------
    mean : float or array_like of floats, optional
        Mean value of the underlying normal distribution. Default is 0.
    sigma : float or array_like of floats, optional
        Standard deviation of the underlying normal distribution. Must be
        non-negative. Default is 1.
    size : int or tuple of ints, optional
        Output shape.  If the given shape is, e.g., ``(m, n, k)``, then
        ``m * n * k`` samples are drawn.  If size is ``None`` (default),
        a single value is returned if ``mean`` and ``sigma`` are both scalars.
        Otherwise, ``np.broadcast(mean, sigma).size`` samples are drawn.
    dtype : {'float16', 'float32', 'float64'}, optional
        Data type of output samples. Default is 'float32'
    ctx : Context, optional
        Device context of output. Default is current context.
    out : ``ndarray``, optional
        Store output to an existing ``ndarray``.

    Returns
    -------
    out : ndarray or scalar
        Drawn samples from the parameterized log-normal distribution.

    Notes
    -----
    A variable `x` has a log-normal distribution if `log(x)` is normally
    distributed.  The probability density function for the log-normal
    distribution is:
    .. math:: p(x) = \frac{1}{\sigma x \sqrt{2\pi}}
                    e^{(-\frac{(ln(x)-\mu)^2}{2\sigma^2})}
    where :math:`\mu` is the mean and :math:`\sigma` is the standard
    deviation of the normally distributed logarithm of the variable.
    A log-normal distribution results if a random variable is the *product*
    of a large number of independent, identically-distributed variables in
    the same way that a normal distribution results if the variable is the
    *sum* of a large number of independent, identically-distributed
    variables.

    References
    ----------
    .. [1] Limpert, E., Stahel, W. A., and Abbt, M., "Log-normal
        Distributions across the Sciences: Keys and Clues,"
        BioScience, Vol. 51, No. 5, May, 2001.
        https://stat.ethz.ch/~stahel/lognormal/bioscience.pdf
    .. [2] Reiss, R.D. and Thomas, M., "Statistical Analysis of Extreme
        Values," Basel: Birkhauser Verlag, 2001, pp. 31-32.

    Examples
    --------
    Draw samples from the distribution:
    >>> mu, sigma = 3., 1. # mean and standard deviation
    >>> s = np.random.lognormal(mu, sigma, 1000)
    """
    return _mx_nd_np.random.lognormal(mean, sigma, size, dtype, ctx, out)


def logistic(loc=0.0, scale=1.0, size=None, ctx=None, out=None):
    r"""Draw samples from a logistic distribution.

    Samples are drawn from a logistic distribution with specified
    parameters, loc (location or mean, also median), and scale (>0).

    Parameters
    ----------
    loc : float or array_like of floats, optional
        Parameter of the distribution. Default is 0.
    scale : float or array_like of floats, optional
        Parameter of the distribution. Must be non-negative.
        Default is 1.
    size : int or tuple of ints, optional
        Output shape.  If the given shape is, e.g., ``(m, n, k)``, then
        ``m * n * k`` samples are drawn.  If size is ``None`` (default),
        a single value is returned if ``loc`` and ``scale`` are both scalars.
        Otherwise, ``np.broadcast(loc, scale).size`` samples are drawn.
    ctx : Context, optional
        Device context of output, default is current context.
    out : ``ndarray``, optional
        Store output to an existing ``ndarray``.

    Returns
    -------
    out : ndarray or scalar
        Drawn samples from the parameterized logistic distribution.

    Examples
    --------
    Draw samples from the distribution:

    >>> loc, scale = 10, 1
    >>> s = np.random.logistic(loc, scale, 10000)
    >>> import matplotlib.pyplot as plt
    >>> count, bins, ignored = plt.hist(s, bins=50)

    #   plot against distribution

    >>> def logist(x, loc, scale):
    ...     return np.exp((loc-x)/scale)/(scale*(1+np.exp((loc-x)/scale))**2)
    >>> lgst_val = logist(bins, loc, scale)
    >>> plt.plot(bins, lgst_val * count.max() / lgst_val.max())
    >>> plt.show()
    """
    return _mx_nd_np.random.logistic(loc, scale, size, ctx, out)


def gumbel(loc=0.0, scale=1.0, size=None, ctx=None, out=None):
    r"""Draw samples from a Gumbel distribution.

    Draw samples from a Gumbel distribution with specified location and
    scale.

    Parameters
    ----------
    loc : float or array_like of floats, optional
        The location of the mode of the distribution. Default is 0.
    scale : float or array_like of floats, optional
        The scale parameter of the distribution. Default is 1. Must be non-
        negative.
    size : int or tuple of ints, optional
        Output shape.  If the given shape is, e.g., ``(m, n, k)``, then
        ``m * n * k`` samples are drawn.  If size is ``None`` (default),
        a single value is returned if ``loc`` and ``scale`` are both scalars.
        Otherwise, ``np.broadcast(loc, scale).size`` samples are drawn.
    ctx : Context, optional
        Device context of output, default is current context.
    out : ``ndarray``, optional
        Store output to an existing ``ndarray``.

    Returns
    -------
    out : ndarray or scalar
        Drawn samples from the parameterized Gumbel distribution.

    Examples
    --------
    Draw samples from the distribution:

    >>> mu, beta = 0, 0.1 # location and scale
    >>> s = np.random.gumbel(mu, beta, 1000)

    Display the histogram of the samples, along with
    the probability density function:

    >>> import matplotlib.pyplot as plt
    >>> count, bins, ignored = plt.hist(s, 30, density=True)
    >>> plt.plot(bins, (1/beta)*np.exp(-(bins - mu)/beta)
    ...          * np.exp( -np.exp( -(bins - mu) /beta) ),
    ...          linewidth=2, color='r')
    >>> plt.show()

    Show how an extreme value distribution can arise from a Gaussian process
    and compare to a Gaussian:

    >>> means = []
    >>> maxima = []
    >>> for i in range(0,1000) :
    ...    a = np.random.normal(mu, beta, 1000)
    ...    means.append(a.mean())
    ...    maxima.append(a.max())
    >>> count, bins, ignored = plt.hist(maxima, 30, density=True)
    >>> beta = np.std(maxima) * np.sqrt(6) / np.pi
    >>> mu = np.mean(maxima) - 0.57721*beta
    >>> plt.plot(bins, (1/beta)*np.exp(-(bins - mu)/beta)
    ...          * np.exp(-np.exp(-(bins - mu)/beta)),
    ...          linewidth=2, color='r')
    >>> plt.plot(bins, 1/(beta * np.sqrt(2 * np.pi))
    ...          * np.exp(-(bins - mu)**2 / (2 * beta**2)),
    ...          linewidth=2, color='g')
    >>> plt.show()
    """
    return _mx_nd_np.random.gumbel(loc, scale, size, ctx, out)


def multinomial(n, pvals, size=None, **kwargs):
    r"""
    Draw samples from a multinomial distribution.
    The multinomial distribution is a multivariate generalisation of the binomial distribution.
    Take an experiment with one of ``p`` possible outcomes. An example of such an experiment is throwing a dice,
    where the outcome can be 1 through 6. Each sample drawn from the distribution represents n such experiments.
    Its values, ``X_i = [X_0, X_1, ..., X_p]``, represent the number of times the outcome was ``i``.

    Parameters
    ----------
    n : int
        Number of experiments.
    pvals : sequence of floats, length p
        Probabilities of each of the p different outcomes. These should sum to 1.
    size : int or tuple of ints, optional
        Output shape. If the given shape is, e.g., ``(m, n, k)``, then ``m * n * k`` samples
        are drawn. Default is None, in which case a single value is returned.

    Returns
    -------
    out : ndarray
        The drawn samples, of shape size, if that was provided. If not, the shape is ``(N,)``.
        In other words, each entry ``out[i,j,...,:]`` is an N-dimensional value drawn from the distribution.

    Examples
    --------
    Throw a dice 1000 times, and 1000 times again:

    >>> np.random.multinomial(1000, [1/6.]*6, size=2)
    array([[164, 161, 179, 158, 150, 188],
           [178, 162, 177, 143, 163, 177]])

    A loaded die is more likely to land on number 6:

    >>> np.random.multinomial(100, [1/7.]*5 + [2/7.])
    array([19, 14, 12, 11, 21, 23])
    >>> np.random.multinomial(100, [1.0 / 3, 2.0 / 3])
    array([32, 68])
    """
    return _mx_nd_np.random.multinomial(n, pvals, size, **kwargs)


# pylint: disable=unused-argument
def multivariate_normal(mean, cov, size=None, check_valid=None, tol=None):
    """
    multivariate_normal(mean, cov, size=None, check_valid=None, tol=None)

    Draw random samples from a multivariate normal distribution.

    The multivariate normal, multinormal or Gaussian distribution is a
    generalization of the one-dimensional normal distribution to higher
    dimensions.  Such a distribution is specified by its mean and
    covariance matrix.  These parameters are analogous to the mean
    (average or "center") and variance (standard deviation, or "width,"
    squared) of the one-dimensional normal distribution.

    This operator is a little different from the one in official NumPy.
    The official NumPy operator only accepts 1-D ndarray as mean and 2-D ndarray as cov,
    whereas the operator in DeepNumPy supports batch operation and auto-broadcasting.

    Both `mean` and `cov` may have any number of leading dimensions, which correspond
    to a batch shape. They are not necessarily assumed to have the same batch shape,
    just ones which can be broadcasted.

    Parameters
    ----------
    mean : K-D ndarray, of shape (..., N)
        Mean of the N-dimensional distribution.
    cov : (K+1)-D ndarray, of shape (..., N, N)
        Covariance matrix of the distribution. The last two dimensions must be symmetric and
        positive-semidefinite for proper sampling.
    size : int or tuple of ints, optional
        Given a shape of, for example, ``(m,n,k)``,
        ``m*n*k`` identically distributed batchs of samples are
        generated, and packed in an `m`-by-`n`-by-`k` arrangement.
        If no shape is specified, a batch of (`N`-D) sample is returned.
    check_valid : { 'warn', 'raise', 'ignore' }, optional
        Behavior when the covariance matrix is not positive semidefinite.
        (Not supported)
    tol : float, optional
        Tolerance when checking the singular values in covariance matrix.
        cov is cast to double before the check.
        (Not supported)

    Returns
    -------
    out : ndarray
        The input shape of `mean` and `cov` should satisfy the requirements of broadcasting.
        If the parameter `size` is not provided,
        the output shape is ``np.broadcast(mean.shape, cov.shape[:-1])``.
        Otherwise, the output shape is ``size + np.broadcast(mean.shape, cov.shape[:-1])``

    Examples
    --------
    >>> mean = np.array([1, 2])
    >>> cov = np.array([[1, 0], [0, 1]])
    >>> x = np.random.multivariate_normal(mean, cov, (3, 3))
    >>> x.shape
    (3, 3, 2)

    The following is probably true, given that 0.6 is roughly twice the
    standard deviation:

    >>> list((x[0,0,:] - mean) < 0.6)
    [True, True] # random

    # Performs autobroadcasting when the batch shape of
    # `mean` and `cov` is different but compatible.

    >>> mean = np.zeros((3,2)) # shape (3, 2)
    >>> cov = np.array([[1, 0], [0, 100]]) # shape (2, 2)
    >>> x = np.random.multivariate_normal(mean, cov)
    >>> x
    array([[-1.6115597 , -8.726251  ],
           [ 2.2425299 ,  2.8104177 ],
           [ 0.36229908, -8.386591  ]])
    """
    return _mx_nd_np.random.multivariate_normal(mean, cov, size=size, check_valid=None, tol=None)


def choice(a, size=None, replace=True, p=None, ctx=None, out=None):
    r"""Generates a random sample from a given 1-D array

    Parameters
    -----------
    a : 1-D array-like or int
        If an ndarray, a random sample is generated from its elements.
        If an int, the random sample is generated as if a were np.arange(a)
    size : int or tuple of ints, optional
        Output shape.  If the given shape is, e.g., ``(m, n, k)``, then
        ``m * n * k`` samples are drawn.  Default is None, in which case a
        single value is returned.
    replace : boolean, optional
        Whether the sample is with or without replacement
    p : 1-D array-like, optional
        The probabilities associated with each entry in a.
        If not given the sample assumes a uniform distribution over all
        entries in a.
    ctx : Context, optional
        Device context of output. Default is current context.

    Returns
    --------
    samples : ndarray
        The generated random samples

    Examples
    ---------
    Generate a uniform random sample from np.arange(5) of size 3:

    >>> np.random.choice(5, 3)
    array([0, 3, 4])
    >>> #This is equivalent to np.random.randint(0,5,3)

    Generate a non-uniform random sample from np.arange(5) of size 3:

    >>> np.random.choice(5, 3, p=[0.1, 0, 0.3, 0.6, 0])
    array([3, 3, 0])

    Generate a uniform random sample from np.arange(5) of size 3 without
    replacement:

    >>> np.random.choice(5, 3, replace=False)
    array([3,1,0])
    >>> #This is equivalent to np.random.permutation(np.arange(5))[:3]

    Generate a non-uniform random sample from np.arange(5) of size
    3 without replacement:

    >>> np.random.choice(5, 3, replace=False, p=[0.1, 0, 0.3, 0.6, 0])
    array([2, 3, 0])
    """
    return _mx_nd_np.random.choice(a, size, replace, p, ctx, out)


def rayleigh(scale=1.0, size=None, ctx=None, out=None):
    r"""Draw samples from a Rayleigh distribution.

    The :math:`\chi` and Weibull distributions are generalizations of the
    Rayleigh.

    Parameters
    ----------
    scale : float, optional
        Scale, also equals the mode. Must be non-negative. Default is 1.
    size : int or tuple of ints, optional
        Output shape.  If the given shape is, e.g., ``(m, n, k)``, then
        ``m * n * k`` samples are drawn.  If size is ``None`` (default),
        a single value is returned if ``scale`` is a scalar.  Otherwise,
        ``np.array(scale).size`` samples are drawn.
    ctx : Context, optional
        Device context of output, default is current context.
    out : ``ndarray``, optional
        Store output to an existing ``ndarray``.

    Returns
    -------
    out : ndarray or scalar
        Drawn samples from the parameterized Rayleigh distribution.
    """
    return _mx_nd_np.random.rayleigh(scale, size, ctx, out)


def rand(*size, **kwargs):
    r"""Random values in a given shape.

    Create an array of the given shape and populate it with random
    samples from a uniform distribution over [0, 1).
    Parameters
    ----------
    d0, d1, ..., dn : int, optional
        The dimensions of the returned array, should be all positive.
        If no argument is given a single Python float is returned.
    Returns
    -------
    out : ndarray
       Random values.
    Examples
    --------
    >>> np.random.rand(3,2)
    array([[ 0.14022471,  0.96360618],  #random
           [ 0.37601032,  0.25528411],  #random
           [ 0.49313049,  0.94909878]]) #random
    """
    output_shape = ()
    for s in size:
        output_shape += (s,)
    return _mx_nd_np.random.uniform(0, 1, size=output_shape, **kwargs)


def exponential(scale=1.0, size=None, ctx=None, out=None):
    r"""Draw samples from an exponential distribution.

    Parameters
    ----------
    scale : float or array_like of floats
        The scale parameter, :math:`\beta = 1/\lambda`. Must be
        non-negative.
    size : int or tuple of ints, optional
        Output shape.  If the given shape is, e.g., ``(m, n, k)``, then
        ``m * n * k`` samples are drawn.  If size is ``None`` (default),
        a single value is returned if ``scale`` is a scalar.  Otherwise,
        ``np.array(scale).size`` samples are drawn.
    ctx : Context, optional
        Device context of output, default is current context.
    out : ``ndarray``, optional
        Store output to an existing ``ndarray``.

    Returns
    -------
    out : ndarray or scalar
        Drawn samples from the parameterized exponential distribution.
    """
    return _mx_nd_np.random.exponential(scale, size=size, ctx=ctx, out=out)


def weibull(a, size=None, ctx=None, out=None):
    r"""Draw samples from a 1-parameter Weibull distribution with given parameter a
    via inversion.

    Parameters
    ----------
    a : float or array_like of floats
        Shape of the distribution. Must be non-negative.
    size : int or tuple of ints, optional
        Output shape.  If the given shape is, e.g., ``(m, n, k)``, then
        ``m * n * k`` samples are drawn.  If size is ``None`` (default),
        a single value is returned if ``a`` is a scalar. Otherwise,
        ``np.array(a).size`` samples are drawn.
    Returns
    -------
    out : ndarray or scalar
        Drawn samples from the 1-parameter Weibull distribution.
    Examples
    --------
    >>> np.random.weibull(a=5)
    array(0.9553641)

    >>> np.random.weibull(a=5, size=[2,3])
    array([[1.0466299 , 1.1320982 , 0.98415005],
          [1.1430776 , 0.9532727 , 1.1344457 ]])

    >>> np.random.weibull(a=np.array([2,3])
    array([0.98843634, 1.0125613 ])

    The Weibull distribution is one of a class of Generalized Extreme
    Value (GEV) distributions. This class includes the Gumbel and Frechet
    distributions.

    The probability density for the Weibull distribution is
    f(x) = \frac{a}{\lambda}(\frac{x}{\lambda})^{a-1}e^{-(x/\lambda)^a},
    where a is the shape and \lambda the scale. The generated 1-parameter Weibull
    sample has the scale parameter \lambda = 1.

    The Weibull distribution is commonly used in reliability engineering to
    model time to failure, in modeling particle sizes, in information retrieval
    to model dwell time on pages, in quantitative finance to model risk etc.
    """
    return _mx_nd_np.random.weibull(a, size=size, ctx=ctx, out=out)


def pareto(a, size=None, ctx=None, out=None):
    r"""Draw samples from a Pareto II or Lomax distribution with specified shape a.

    Parameters
    ----------
    a : float or array_like of floats
            Shape of the distribution. Must be > 0.
    size : int or tuple of ints, optional
        Output shape.  If the given shape is, e.g., ``(m, n, k)``, then
        ``m * n * k`` samples are drawn.  If size is ``None`` (default),
        a single value is returned if ``a`` is a scalar. Otherwise,
        ``np.array(a).size`` samples are drawn.

    Returns
    -------
    out : ndarray or scalar
        Drawn samples from the Pareto distribution.

    Examples
    --------
    >>> np.random.pareto(a=5)
    array(0.12749612)
    >>> mx.numpy.random.pareto(a=5, size=[2,3])
    array([[0.06933999, 0.0344373 , 0.10654891],
            [0.0311172 , 0.12911797, 0.03370714]])
    >>> np.random.pareto(a=np.array([2,3])
    array([0.26636696, 0.15685666])

    The probability density for the Pareto distribution is f(x) = \frac{am^a}{x^{a+1}}
    where a is the shape and m the scale. Here m is assumed 1. The Pareto distribution
    is a power law distribution. Pareto created it to describe the wealth in the economy.
    """
    return _mx_nd_np.random.pareto(a, size=size, ctx=ctx, out=out)


def power(a, size=None):
    r"""Draw samples in [0, 1] from a power distribution with given parameter a.

    Parameters
    ----------
    a : float or array_like of floats
        Shape of the distribution. Must be > 0.
    size : int or tuple of ints, optional
        Output shape.  If the given shape is, e.g., ``(m, n, k)``, then
        ``m * n * k`` samples are drawn.  If size is ``None`` (default),
        a single value is returned if ``a`` is a scalar. Otherwise,
        ``np.array(a).size`` samples are drawn.

    Returns
    -------
    out : ndarray or scalar
        Drawn samples from the power distribution.

    Examples
    --------
    >>> np.random.power(a=5)
    array(0.8602478)
    >>> np.random.power(a=5, size=[2,3])
    array([[0.988391  , 0.5153122 , 0.9383134 ],
           [0.9078098 , 0.87819266, 0.730635]])
    >>> np.random.power(a=np.array([2,3])
    array([0.7499419 , 0.88894516])

    The probability density function is f(x; a) = ax^{a-1}, 0 \le x \le 1, a>0.
    The power distribution is just the inverse of the Pareto distribution and
    a special case of the Beta distribution.
    """
    return _mx_nd_np.random.power(a, size)


def shuffle(x):
    """
    Modify a sequence in-place by shuffling its contents.

    This function only shuffles the array along the first axis of a
    multi-dimensional array. The order of sub-arrays is changed but
    their contents remain the same.

    Parameters
    ----------
    x: ndarray
        The array or list to be shuffled.

    Returns
    -------
    None

    Examples
    --------
    >>> arr = np.arange(10)
    >>> np.random.shuffle(arr)
    >>> arr
    array([5., 1., 0., 6., 7., 3., 9., 8., 4., 2.])  # random

    Multi-dimensional arrays are only shuffled along the first axis:

    >>> arr = np.arange(9).reshape((3, 3))
    >>> np.random.shuffle(arr)
    >>> arr
    array([[6., 7., 8.], # random
           [3., 4., 5.],
           [0., 1., 2.]])
    """
    _mx_nd_np.random.shuffle(x)


def gamma(shape, scale=1.0, size=None, dtype=None, ctx=None, out=None):
    """Draw samples from a Gamma distribution.

    Samples are drawn from a Gamma distribution with specified parameters,
    `shape` (sometimes designated "k") and `scale` (sometimes designated
    "theta"), where both parameters are > 0.

    Parameters
    ----------
    shape : float or array_like of floats
        The shape of the gamma distribution. Should be greater than zero.
    scale : float or array_like of floats, optional
        The scale of the gamma distribution. Should be greater than zero.
        Default is equal to 1.
    dtype : {'float16', 'float32', 'float64'}, optional
        Data type of output samples. Default is 'float32'.
    size : int or tuple of ints, optional
        Output shape.  If the given shape is, e.g., ``(m, n, k)``, then
        ``m * n * k`` samples are drawn.  If size is ``None`` (default),
        a single value is returned if ``shape`` and ``scale`` are both scalars.
        Otherwise, ``np.broadcast(shape, scale).size`` samples are drawn.
    ctx : Context, optional
        Device context of output. Default is current context.

    Returns
    -------
    out : ndarray or scalar
        Drawn samples from the parameterized gamma distribution.

    The Gamma distribution is often used to model the times to failure of
    electronic components, and arises naturally in processes for which the
    waiting times between Poisson distributed events are relevant.
    """
    return _mx_nd_np.random.gamma(shape, scale, size, dtype, ctx, out)


def beta(a, b, size=None, dtype=None, ctx=None):
    r"""Draw samples from a Beta distribution.

    The Beta distribution is a special case of the Dirichlet distribution,
    and is related to the Gamma distribution.  It has the probability
    distribution function

    .. math:: f(x; a,b) = \frac{1}{B(\alpha, \beta)} x^{\alpha - 1}
                                                     (1 - x)^{\beta - 1},

    where the normalisation, B, is the beta function,

    .. math:: B(\alpha, \beta) = \int_0^1 t^{\alpha - 1}
                                 (1 - t)^{\beta - 1} dt.

    It is often seen in Bayesian inference and order statistics.

    Parameters
    ----------
    a : float or array_like of floats
        Alpha, positive (>0).
    b : float or array_like of floats
        Beta, positive (>0).
    size : int or tuple of ints, optional
        Output shape.  If the given shape is, e.g., ``(m, n, k)``, then
        ``m * n * k`` samples are drawn.  If size is ``None`` (default),
        a single value is returned if ``a`` and ``b`` are both scalars.
        Otherwise, ``np.broadcast(a, b).size`` samples are drawn.
    dtype : {'float16', 'float32', 'float64'}, optional
        Data type of output samples. Default is 'float32'.
        Dtype 'float32' or 'float64' is strongly recommended,
        since lower precision might lead to out of range issue.
    ctx : Context, optional
        Device context of output. Default is current context.

    Notes
    -------
    To use this  operator with scalars as input, please run ``npx.set_np()`` first.

    Returns
    -------
    out : ndarray or scalar
        Drawn samples from the parameterized beta distribution.
    """
    return _mx_nd_np.random.beta(a, b, size=size, dtype=dtype, ctx=ctx)


def f(dfnum, dfden, size=None, ctx=None):
    r"""Draw samples from an F distribution.

    Samples are drawn from an F distribution with specified parameters,
    `dfnum` (degrees of freedom in numerator) and `dfden` (degrees of
    freedom in denominator), where both parameters must be greater than
    zero.

    The random variate of the F distribution (also known as the
    Fisher distribution) is a continuous probability distribution
    that arises in ANOVA tests, and is the ratio of two chi-square
    variates.

    Parameters
    ----------
    dfnum : float or ndarray of floats
        Degrees of freedom in numerator, must be > 0.
    dfden : float or ndarray of float
        Degrees of freedom in denominator, must be > 0.
    size : int or tuple of ints, optional
        Output shape.  If the given shape is, e.g., ``(m, n, k)``, then
        ``m * n * k`` samples are drawn.  If size is ``None`` (default),
        a single value is returned if ``dfnum`` and ``dfden`` are both scalars.
        Otherwise, ``np.broadcast(dfnum, dfden).size`` samples are drawn.
    ctx : Context, optional
        Device context of output. Default is current context.

    Returns
    -------
    out : ndarray or scalar
        Drawn samples from the parameterized Fisher distribution.

    Examples
    --------
    An example from Glantz[1], pp 47-40:

    Two groups, children of diabetics (25 people) and children from people
    without diabetes (25 controls). Fasting blood glucose was measured,
    case group had a mean value of 86.1, controls had a mean value of
    82.2. Standard deviations were 2.09 and 2.49 respectively. Are these
    data consistent with the null hypothesis that the parents diabetic
    status does not affect their children's blood glucose levels?
    Calculating the F statistic from the data gives a value of 36.01.

    Draw samples from the distribution:

    >>> dfnum = 1. # between group degrees of freedom
    >>> dfden = 48. # within groups degrees of freedom
    >>> s = np.random.f(dfnum, dfden, 1000)

    The lower bound for the top 1% of the samples is :

    >>> np.sort(s)[-10]
    7.61988120985 # random

    So there is about a 1% chance that the F statistic will exceed 7.62,
    the measured value is 36, so the null hypothesis is rejected at the 1%
    level.
    """
    return _mx_nd_np.random.f(dfnum, dfden, size=size, ctx=ctx)


def chisquare(df, size=None, dtype=None, ctx=None):
    r"""
    chisquare(df, size=None, dtype=None, ctx=None)

    Draw samples from a chi-square distribution.

    When `df` independent random variables, each with standard normal
    distributions (mean 0, variance 1), are squared and summed, the
    resulting distribution is chi-square (see Notes).  This distribution
    is often used in hypothesis testing.

    Parameters
    ----------
    df : float or ndarray of floats
         Number of degrees of freedom, must be > 0.
    size : int or tuple of ints, optional
        Output shape.  If the given shape is, e.g., ``(m, n, k)``, then
        ``m * n * k`` samples are drawn.  If size is ``None`` (default),
        a single value is returned if ``df`` is a scalar.  Otherwise,
        ``np.array(df).size`` samples are drawn.
    dtype : {'float16', 'float32', 'float64'}, optional
        Data type of output samples. Default is 'float32'.
    ctx : Context, optional
        Device context of output. Default is current context.

    Returns
    -------
    out : ndarray or scalar
        Drawn samples from the parameterized chi-square distribution.

    Raises
    ------
    ValueError
        When `df` <= 0 or when an inappropriate `size`
        is given.

    Notes
    -----
    The variable obtained by summing the squares of `df` independent,
    standard normally distributed random variables:

    .. math:: Q = \sum_{i=0}^{\mathtt{df}} X^2_i

    is chi-square distributed, denoted

    .. math:: Q \sim \chi^2_k.

    The probability density function of the chi-squared distribution is

    .. math:: p(x) = \frac{(1/2)^{k/2}}{\Gamma(k/2)}
                     x^{k/2 - 1} e^{-x/2},

    where :math:`\Gamma` is the gamma function,

    .. math:: \Gamma(x) = \int_0^{-\infty} t^{x - 1} e^{-t} dt.

    References
    ----------
    .. [1] NIST "Engineering Statistics Handbook"
           https://www.itl.nist.gov/div898/handbook/eda/section3/eda3666.htm

    Examples
    --------
    >>> np.random.chisquare(2,4)
    array([ 1.89920014,  9.00867716,  3.13710533,  5.62318272]) # random
    """
    return _mx_nd_np.random.chisquare(df, size=size, dtype=dtype, ctx=ctx)


def randn(*size, **kwargs):
    r"""Return a sample (or samples) from the "standard normal" distribution.
    If positive, int_like or int-convertible arguments are provided,
    `randn` generates an array of shape ``(d0, d1, ..., dn)``, filled
    with random floats sampled from a univariate "normal" (Gaussian)
    distribution of mean 0 and variance 1 (if any of the :math:`d_i` are
    floats, they are first converted to integers by truncation). A single
    float randomly sampled from the distribution is returned if no
    argument is provided.
    This is a convenience function.  If you want an interface that takes a
    tuple as the first argument, use `numpy.random.standard_normal` instead.
    Parameters
    ----------
    d0, d1, ..., dn : int, optional
        The dimensions of the returned array, should be all positive.
        If no argument is given a single Python float is returned.
    Returns
    -------
    Z : ndarray
        A ``(d0, d1, ..., dn)``-shaped array of floating-point samples from
        the standard normal distribution, or a single such float if
        no parameters were supplied.
    Notes
    -----
    For random samples from :math:`N(\mu, \sigma^2)`, use:
    ``sigma * np.random.randn(...) + mu``
    Examples
    --------
    >>> np.random.randn()
    2.1923875335537315 #random
    Two-by-four array of samples from N(3, 6.25):
    >>> 2.5 * np.random.randn(2, 4) + 3
    array([[-4.49401501,  4.00950034, -1.81814867,  7.29718677],  #random
        [ 0.39924804,  4.68456316,  4.99394529,  4.84057254]]) #random
    """
    output_shape = ()
    for s in size:
        output_shape += (s,)
    return _mx_nd_np.random.normal(0, 1, size=output_shape, **kwargs)


def geometric(p, size=None, dtype=None, ctx=None, out=None):
    """Draw samples from the geometric distribution.

    Bernoulli trials are experiments with one of two outcomes: success or failure
    (an example of such an experiment is flipping a coin). The geometric distribution
    models the number of trials that must be run in order to achieve success.
    It is therefore supported on the positive integers, k = 1, 2, ....

    Parameters
    ----------
    p : float or array_like of floats. The probability of success of an individual trial.
    size : int or tuple of ints, optional
        Output shape. If the given shape is, e.g., (m, n, k),
        then m * n * k samples are drawn. If size is None (default), a single value is returned if p is a scalar.
        Otherwise, np.array(p).size samples are drawn.
    ctx : Context, optional
        Device context of output. Default is current context.

    Returns
    -------
    out : ndarray or scalar
        Drawn samples from the parameterized geometric distribution.

    The geometric distribution models the number of trials that must be run in order to achieve success.
    """
    return _mx_nd_np.random.geometric(p, size, dtype, ctx, out)<|MERGE_RESOLUTION|>--- conflicted
+++ resolved
@@ -21,12 +21,8 @@
 
 
 __all__ = ["randint", "uniform", "normal", "choice", "rand", "multinomial", "multivariate_normal",
-<<<<<<< HEAD
-           "logistic", "gumbel",
+           "logistic", "gumbel", "f",
            "geometric",
-=======
-           "logistic", "gumbel", "f",
->>>>>>> 18c2a264
            "shuffle", "randn", "gamma", "beta", "chisquare", "exponential", "lognormal",
            "weibull", "pareto", "power", "rayleigh"]
 
