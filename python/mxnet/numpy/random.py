--- conflicted
+++ resolved
@@ -22,11 +22,7 @@
 
 __all__ = ["randint", "uniform", "normal", "choice", "rand", "multinomial", "multivariate_normal",
            "logistic", "gumbel", "f",
-<<<<<<< HEAD
-           "geometric",
-=======
-           "laplace",
->>>>>>> 1368a084
+           "laplace", "geometric",
            "shuffle", "randn", "gamma", "beta", "chisquare", "exponential", "lognormal",
            "weibull", "pareto", "power", "rayleigh"]
 
@@ -1049,7 +1045,6 @@
         output_shape += (s,)
     return _mx_nd_np.random.normal(0, 1, size=output_shape, **kwargs)
 
-<<<<<<< HEAD
 
 def geometric(p, size=None, dtype=None, ctx=None, out=None):
     """Draw samples from the geometric distribution.
@@ -1077,7 +1072,8 @@
     The geometric distribution models the number of trials that must be run in order to achieve success.
     """
     return _mx_nd_np.random.geometric(p, size, dtype, ctx, out)
-=======
+
+
 def laplace(loc=0.0, scale=1.0, size=None, dtype=None, ctx=None, out=None):
     r"""Draw random samples from a Laplace distribution.
 
@@ -1106,5 +1102,4 @@
     out : ndarray
         Drawn samples from the parameterized Laplace distribution.
     """
-    return _mx_nd_np.random.laplace(loc, scale, size, dtype, ctx, out)
->>>>>>> 1368a084
+    return _mx_nd_np.random.laplace(loc, scale, size, dtype, ctx, out)