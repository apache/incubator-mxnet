# Licensed to the Apache Software Foundation (ASF) under one
# or more contributor license agreements.  See the NOTICE file
# distributed with this work for additional information
# regarding copyright ownership.  The ASF licenses this file
# to you under the Apache License, Version 2.0 (the
# "License"); you may not use this file except in compliance
# with the License.  You may obtain a copy of the License at
#
#   http://www.apache.org/licenses/LICENSE-2.0
#
# Unless required by applicable law or agreed to in writing,
# software distributed under the License is distributed on an
# "AS IS" BASIS, WITHOUT WARRANTIES OR CONDITIONS OF ANY
# KIND, either express or implied.  See the License for the
# specific language governing permissions and limitations
# under the License.

"""Namespace for ops used in imperative programming."""

from __future__ import absolute_import
from ..ndarray import numpy as _mx_nd_np


<<<<<<< HEAD
__all__ = ["randint", "uniform", "normal", "choice", "rand", "multinomial", "shuffle", "randn",
           "gamma", "exponential", "geometric"]
=======
__all__ = ["randint", "uniform", "normal", "choice", "rand", "multinomial", "multivariate_normal",
           "shuffle", "randn", "gamma", "exponential"]
>>>>>>> ebb1ae68


def randint(low, high=None, size=None, dtype=None, ctx=None, out=None):
    r"""Return random integers from `low` (inclusive) to `high` (exclusive).

    Return random integers from the "discrete uniform" distribution of
    the specified dtype in the "half-open" interval [`low`, `high`). If
    `high` is None (the default), then results are from [0, `low`).

    Parameters
    ----------
    low : int
        Lowest (signed) integer to be drawn from the distribution (unless
        ``high=None``, in which case this parameter is one above the
        *highest* such integer).
    high : int, optional
        If provided, one above the largest (signed) integer to be drawn
        from the distribution (see above for behavior if ``high=None``).
    size : int or tuple of ints, optional
        Output shape.  If the given shape is, e.g., ``(m, n, k)``, then
        ``m * n * k`` samples are drawn.  Default is None, in which case a
        single value is returned.
    dtype : dtype, optional
        Desired dtype of the result. All dtypes are determined by their
        name, i.e., 'int64', 'int', etc, so byteorder is not available
        and a specific precision may have different C types depending
        on the platform. The default value is 'np.int'.
    ctx : Context, optional
        Device context of output. Default is current context.
    out : ndarray, optional
        The output ndarray (default is `None`).

    Returns
    -------
    out : ndarray of ints
        `size`-shaped array of random integers from the appropriate
        distribution, or a single such random int if `size` not provided.

    Examples
    --------
    >>> np.random.randint(2, size=10)
    array([1, 0, 0, 0, 1, 1, 0, 0, 1, 0])
    >>> np.random.randint(1, size=10)
    array([0, 0, 0, 0, 0, 0, 0, 0, 0, 0])

    Generate a 2 x 4 array of ints between 0 and 4, inclusive:

    >>> np.random.randint(5, size=(2, 4))
    array([[4, 0, 2, 1],
        [3, 2, 2, 0]])
    """
    return _mx_nd_np.random.randint(low, high, size, dtype, ctx, out)


def uniform(low=0.0, high=1.0, size=None, dtype=None, ctx=None, out=None):
    r"""Draw samples from a uniform distribution.

    Samples are uniformly distributed over the half-open interval
    ``[low, high)`` (includes low, but excludes high).  In other words,
    any value within the given interval is equally likely to be drawn
    by `uniform`.

    Parameters
    ----------
    low : float, ndarray, optional
        Lower boundary of the output interval.  All values generated will be
        greater than or equal to low.  The default value is 0.
    high : float, ndarray, optional
        Upper boundary of the output interval.  All values generated will be
        less than high.  The default value is 1.0.
    size : int or tuple of ints, optional
        Output shape.  If the given shape is, e.g., ``(m, n, k)``, then
        ``m * n * k`` samples are drawn.  If size is ``None`` (default),
        a scalar tensor containing a single value is returned if
        ``low`` and ``high`` are both scalars. Otherwise,
        ``np.broadcast(low, high).size`` samples are drawn.
    dtype : {'float16', 'float32', 'float64'}, optional
        Data type of output samples. Default is 'float32'
    ctx : Context, optional
        Device context of output. Default is current context.

    Returns
    -------
    out : ndarray
        Drawn samples from the parameterized uniform distribution.

    See Also
    --------
    randint : Discrete uniform distribution, yielding integers.
    rand : Convenience function that accepts dimensions as input, e.g.,
           ``rand(2,2)`` would generate a 2-by-2 array of floats,
           uniformly distributed over ``[0, 1)``.

    Notes
    -----
    The probability density function of the uniform distribution is

    .. math:: p(x) = \frac{1}{b - a}

    anywhere within the interval ``[a, b)``, and zero elsewhere.

    When ``high`` == ``low``, values of ``low`` will be returned.
    If ``high`` < ``low``, the results are officially undefined
    and may eventually raise an error, i.e. do not rely on this
    function to behave when passed arguments satisfying that
    inequality condition.
    """
    return _mx_nd_np.random.uniform(low, high, size=size, ctx=ctx, dtype=dtype, out=out)


def normal(loc=0.0, scale=1.0, size=None, dtype=None, ctx=None, out=None):
    r"""Draw random samples from a normal (Gaussian) distribution.

    Samples are distributed according to a normal distribution parametrized
    by *loc* (mean) and *scale* (standard deviation).


    Parameters
    ----------
    loc : float, optional
        Mean (centre) of the distribution.
    scale : float, optional
        Standard deviation (spread or "width") of the distribution.
    size : int or tuple of ints, optional
        Output shape. If the given shape is, e.g., `(m, n, k)`, then `m * n * k`
        samples are drawn. If size is `None` (default), a scalar tensor containing
        a single value is returned if loc and scale are both scalars. Otherwise,
        ``np.broadcast(low, high).size`` samples are drawn.
    dtype : {'float16', 'float32', 'float64'}, optional
        Data type of output samples. Default is 'float32'
    ctx : Context, optional
        Device context of output, default is current context.
    out : ``ndarray``, optional
        Store output to an existing ``ndarray``.

    Returns
    -------
    out : ndarray
        Drawn samples from the parameterized normal distribution.

    Notes
    -----
    The probability density for the Gaussian distribution is

    .. math:: p(x) = \frac{1}{\sqrt{ 2 \pi \sigma^2 }}
                     e^{ - \frac{ (x - \mu)^2 } {2 \sigma^2} },

    where :math:`\mu` is the mean and :math:`\sigma` the standard
    deviation. The square of the standard deviation, :math:`\sigma^2`,
    is called the variance.

    The function has its peak at the mean, and its "spread" increases with
    the standard deviation (the function reaches 0.607 times its maximum at
    :math:`x + \sigma` and :math:`x - \sigma` [2]_).  This implies that
    `numpy.random.normal` is more likely to return samples lying close to
    the mean, rather than those far away.

    References
    ----------
    .. [1] Wikipedia, "Normal distribution",
           https://en.wikipedia.org/wiki/Normal_distribution
    .. [2] P. R. Peebles Jr., "Central Limit Theorem" in "Probability,
           Random Variables and Random Signal Principles", 4th ed., 2001,
           pp. 51, 51, 125.

    Examples
    --------
    >>> mu, sigma = 0, 0.1 # mean and standard deviation
    >>> s = np.random.normal(mu, sigma, 1000)

    Verify the mean and the variance:

    >>> np.abs(mu - np.mean(s)) < 0.01
    array(True)
    """
    return _mx_nd_np.random.normal(loc, scale, size, dtype, ctx, out)


def multinomial(n, pvals, size=None, **kwargs):
    r"""
    Draw samples from a multinomial distribution.
    The multinomial distribution is a multivariate generalisation of the binomial distribution.
    Take an experiment with one of ``p`` possible outcomes. An example of such an experiment is throwing a dice,
    where the outcome can be 1 through 6. Each sample drawn from the distribution represents n such experiments.
    Its values, ``X_i = [X_0, X_1, ..., X_p]``, represent the number of times the outcome was ``i``.

    Parameters
    ----------
    n : int
        Number of experiments.
    pvals : sequence of floats, length p
        Probabilities of each of the p different outcomes. These should sum to 1.
    size : int or tuple of ints, optional
        Output shape. If the given shape is, e.g., ``(m, n, k)``, then ``m * n * k`` samples
        are drawn. Default is None, in which case a single value is returned.

    Returns
    -------
    out : ndarray
        The drawn samples, of shape size, if that was provided. If not, the shape is ``(N,)``.
        In other words, each entry ``out[i,j,...,:]`` is an N-dimensional value drawn from the distribution.

    Examples
    --------
    Throw a dice 1000 times, and 1000 times again:

    >>> np.random.multinomial(1000, [1/6.]*6, size=2)
    array([[164, 161, 179, 158, 150, 188],
           [178, 162, 177, 143, 163, 177]])

    A loaded die is more likely to land on number 6:

    >>> np.random.multinomial(100, [1/7.]*5 + [2/7.])
    array([19, 14, 12, 11, 21, 23])
    >>> np.random.multinomial(100, [1.0 / 3, 2.0 / 3])
    array([32, 68])
    """
    return _mx_nd_np.random.multinomial(n, pvals, size, **kwargs)


# pylint: disable=unused-argument
def multivariate_normal(mean, cov, size=None, check_valid=None, tol=None):
    """
    multivariate_normal(mean, cov, size=None, check_valid=None, tol=None)

    Draw random samples from a multivariate normal distribution.

    The multivariate normal, multinormal or Gaussian distribution is a
    generalization of the one-dimensional normal distribution to higher
    dimensions.  Such a distribution is specified by its mean and
    covariance matrix.  These parameters are analogous to the mean
    (average or "center") and variance (standard deviation, or "width,"
    squared) of the one-dimensional normal distribution.

    This operator is a little different from the one in official NumPy.
    The official NumPy operator only accepts 1-D ndarray as mean and 2-D ndarray as cov,
    whereas the operator in DeepNumPy supports batch operation and auto-broadcasting.

    Both `mean` and `cov` may have any number of leading dimensions, which correspond
    to a batch shape. They are not necessarily assumed to have the same batch shape,
    just ones which can be broadcasted.

    Parameters
    ----------
    mean : K-D ndarray, of shape (..., N)
        Mean of the N-dimensional distribution.
    cov : (K+1)-D ndarray, of shape (..., N, N)
        Covariance matrix of the distribution. The last two dimensions must be symmetric and
        positive-semidefinite for proper sampling.
    size : int or tuple of ints, optional
        Given a shape of, for example, ``(m,n,k)``,
        ``m*n*k`` identically distributed batchs of samples are
        generated, and packed in an `m`-by-`n`-by-`k` arrangement.
        If no shape is specified, a batch of (`N`-D) sample is returned.
    check_valid : { 'warn', 'raise', 'ignore' }, optional
        Behavior when the covariance matrix is not positive semidefinite.
        (Not supported)
    tol : float, optional
        Tolerance when checking the singular values in covariance matrix.
        cov is cast to double before the check.
        (Not supported)

    Returns
    -------
    out : ndarray
        The input shape of `mean` and `cov` should satisfy the requirements of broadcasting.
        If the parameter `size` is not provided,
        the output shape is ``np.broadcast(mean.shape, cov.shape[:-1])``.
        Otherwise, the output shape is ``size + np.broadcast(mean.shape, cov.shape[:-1])``

    Examples
    --------
    >>> mean = np.array([1, 2])
    >>> cov = np.array([[1, 0], [0, 1]])
    >>> x = np.random.multivariate_normal(mean, cov, (3, 3))
    >>> x.shape
    (3, 3, 2)

    The following is probably true, given that 0.6 is roughly twice the
    standard deviation:

    >>> list((x[0,0,:] - mean) < 0.6)
    [True, True] # random

    # Performs autobroadcasting when the batch shape of
    # `mean` and `cov` is different but compatible.

    >>> mean = np.zeros((3,2)) # shape (3, 2)
    >>> cov = np.array([[1, 0], [0, 100]]) # shape (2, 2)
    >>> x = np.random.multivariate_normal(mean, cov)
    >>> x
    array([[-1.6115597 , -8.726251  ],
           [ 2.2425299 ,  2.8104177 ],
           [ 0.36229908, -8.386591  ]])
    """
    return _mx_nd_np.random.multivariate_normal(mean, cov, size=size, check_valid=None, tol=None)


def choice(a, size=None, replace=True, p=None, ctx=None, out=None):
    r"""Generates a random sample from a given 1-D array

    Parameters
    -----------
    a : 1-D array-like or int
        If an ndarray, a random sample is generated from its elements.
        If an int, the random sample is generated as if a were np.arange(a)
    size : int or tuple of ints, optional
        Output shape.  If the given shape is, e.g., ``(m, n, k)``, then
        ``m * n * k`` samples are drawn.  Default is None, in which case a
        single value is returned.
    replace : boolean, optional
        Whether the sample is with or without replacement
    p : 1-D array-like, optional
        The probabilities associated with each entry in a.
        If not given the sample assumes a uniform distribution over all
        entries in a.
    ctx : Context, optional
        Device context of output. Default is current context.

    Returns
    --------
    samples : ndarray
        The generated random samples

    Examples
    ---------
    Generate a uniform random sample from np.arange(5) of size 3:

    >>> np.random.choice(5, 3)
    array([0, 3, 4])
    >>> #This is equivalent to np.random.randint(0,5,3)

    Generate a non-uniform random sample from np.arange(5) of size 3:

    >>> np.random.choice(5, 3, p=[0.1, 0, 0.3, 0.6, 0])
    array([3, 3, 0])

    Generate a uniform random sample from np.arange(5) of size 3 without
    replacement:

    >>> np.random.choice(5, 3, replace=False)
    array([3,1,0])
    >>> #This is equivalent to np.random.permutation(np.arange(5))[:3]

    Generate a non-uniform random sample from np.arange(5) of size
    3 without replacement:

    >>> np.random.choice(5, 3, replace=False, p=[0.1, 0, 0.3, 0.6, 0])
    array([2, 3, 0])
    """
    return _mx_nd_np.random.choice(a, size, replace, p, ctx, out)


def rand(*size, **kwargs):
    r"""Random values in a given shape.

    Create an array of the given shape and populate it with random
    samples from a uniform distribution over [0, 1).
    Parameters
    ----------
    d0, d1, ..., dn : int, optional
        The dimensions of the returned array, should be all positive.
        If no argument is given a single Python float is returned.
    Returns
    -------
    out : ndarray
       Random values.
    Examples
    --------
    >>> np.random.rand(3,2)
    array([[ 0.14022471,  0.96360618],  #random
           [ 0.37601032,  0.25528411],  #random
           [ 0.49313049,  0.94909878]]) #random
    """
    output_shape = ()
    for s in size:
        output_shape += (s,)
    return _mx_nd_np.random.uniform(0, 1, size=output_shape, **kwargs)


def exponential(scale=1.0, size=None):
    r"""Draw samples from an exponential distribution.

    Parameters
    ----------
    scale : float or array_like of floats
        The scale parameter, :math:`\beta = 1/\lambda`. Must be
        non-negative.
    size : int or tuple of ints, optional
        Output shape.  If the given shape is, e.g., ``(m, n, k)``, then
        ``m * n * k`` samples are drawn.  If size is ``None`` (default),
        a single value is returned if ``scale`` is a scalar.  Otherwise,
        ``np.array(scale).size`` samples are drawn.

    Returns
    -------
    out : ndarray or scalar
        Drawn samples from the parameterized exponential distribution.
    """
    return _mx_nd_np.random.exponential(scale, size)


def shuffle(x):
    """
    Modify a sequence in-place by shuffling its contents.

    This function only shuffles the array along the first axis of a
    multi-dimensional array. The order of sub-arrays is changed but
    their contents remain the same.

    Parameters
    ----------
    x: ndarray
        The array or list to be shuffled.

    Returns
    -------
    None

    Examples
    --------
    >>> arr = np.arange(10)
    >>> np.random.shuffle(arr)
    >>> arr
    array([5., 1., 0., 6., 7., 3., 9., 8., 4., 2.])  # random

    Multi-dimensional arrays are only shuffled along the first axis:

    >>> arr = np.arange(9).reshape((3, 3))
    >>> np.random.shuffle(arr)
    >>> arr
    array([[6., 7., 8.], # random
           [3., 4., 5.],
           [0., 1., 2.]])
    """
    _mx_nd_np.random.shuffle(x)


def gamma(shape, scale=1.0, size=None, dtype=None, ctx=None, out=None):
    """Draw samples from a Gamma distribution.

    Samples are drawn from a Gamma distribution with specified parameters,
    `shape` (sometimes designated "k") and `scale` (sometimes designated
    "theta"), where both parameters are > 0.

    Parameters
    ----------
    shape : float or array_like of floats
        The shape of the gamma distribution. Should be greater than zero.
    scale : float or array_like of floats, optional
        The scale of the gamma distribution. Should be greater than zero.
        Default is equal to 1.
    size : int or tuple of ints, optional
        Output shape.  If the given shape is, e.g., ``(m, n, k)``, then
        ``m * n * k`` samples are drawn.  If size is ``None`` (default),
        a single value is returned if ``shape`` and ``scale`` are both scalars.
        Otherwise, ``np.broadcast(shape, scale).size`` samples are drawn.
    ctx : Context, optional
        Device context of output. Default is current context.

    Returns
    -------
    out : ndarray or scalar
        Drawn samples from the parameterized gamma distribution.

    The Gamma distribution is often used to model the times to failure of
    electronic components, and arises naturally in processes for which the
    waiting times between Poisson distributed events are relevant.
    """
    return _mx_nd_np.random.gamma(shape, scale, size, dtype, ctx, out)


def randn(*size, **kwargs):
    r"""Return a sample (or samples) from the "standard normal" distribution.
    If positive, int_like or int-convertible arguments are provided,
    `randn` generates an array of shape ``(d0, d1, ..., dn)``, filled
    with random floats sampled from a univariate "normal" (Gaussian)
    distribution of mean 0 and variance 1 (if any of the :math:`d_i` are
    floats, they are first converted to integers by truncation). A single
    float randomly sampled from the distribution is returned if no
    argument is provided.
    This is a convenience function.  If you want an interface that takes a
    tuple as the first argument, use `numpy.random.standard_normal` instead.
    Parameters
    ----------
    d0, d1, ..., dn : int, optional
        The dimensions of the returned array, should be all positive.
        If no argument is given a single Python float is returned.
    Returns
    -------
    Z : ndarray
        A ``(d0, d1, ..., dn)``-shaped array of floating-point samples from
        the standard normal distribution, or a single such float if
        no parameters were supplied.
    Notes
    -----
    For random samples from :math:`N(\mu, \sigma^2)`, use:
    ``sigma * np.random.randn(...) + mu``
    Examples
    --------
    >>> np.random.randn()
    2.1923875335537315 #random
    Two-by-four array of samples from N(3, 6.25):
    >>> 2.5 * np.random.randn(2, 4) + 3
    array([[-4.49401501,  4.00950034, -1.81814867,  7.29718677],  #random
        [ 0.39924804,  4.68456316,  4.99394529,  4.84057254]]) #random
    """
    output_shape = ()
    for s in size:
        output_shape += (s,)
    return _mx_nd_np.random.normal(0, 1, size=output_shape, **kwargs)


def geometric(p, size=None, dtype=None, ctx=None, out=None):
    """Draw samples from the geometric distribution.

    Bernoulli trials are experiments with one of two outcomes: success or failure
    (an example of such an experiment is flipping a coin). The geometric distribution
    models the number of trials that must be run in order to achieve success.
    It is therefore supported on the positive integers, k = 1, 2, ....

    Parameters
    ----------
    p : float or array_like of floats. The probability of success of an individual trial.
    size : int or tuple of ints, optional
        Output shape. If the given shape is, e.g., (m, n, k),
        then m * n * k samples are drawn. If size is None (default), a single value is returned if p is a scalar.
        Otherwise, np.array(p).size samples are drawn.
    ctx : Context, optional
        Device context of output. Default is current context.

    Returns
    -------
    out : ndarray or scalar
        Drawn samples from the parameterized geometric distribution.

    The geometric distribution models the number of trials that must be run in order to achieve success.
    """
    return _mx_nd_np.random.geometric(p, size, dtype, ctx, out)<|MERGE_RESOLUTION|>--- conflicted
+++ resolved
@@ -21,13 +21,8 @@
 from ..ndarray import numpy as _mx_nd_np
 
 
-<<<<<<< HEAD
-__all__ = ["randint", "uniform", "normal", "choice", "rand", "multinomial", "shuffle", "randn",
-           "gamma", "exponential", "geometric"]
-=======
 __all__ = ["randint", "uniform", "normal", "choice", "rand", "multinomial", "multivariate_normal",
-           "shuffle", "randn", "gamma", "exponential"]
->>>>>>> ebb1ae68
+           "shuffle", "randn", "gamma", "exponential", "geometric"]
 
 
 def randint(low, high=None, size=None, dtype=None, ctx=None, out=None):
