--- conflicted
+++ resolved
@@ -22,12 +22,8 @@
 
 
 __all__ = ["randint", "uniform", "normal", "choice", "rand", "multinomial", "multivariate_normal",
-<<<<<<< HEAD
-           "shuffle", "randn", "gamma", 'beta', "exponential", "lognormal", "weibull", "pareto", "power", 'laplace']
-=======
            "shuffle", "randn", "gamma", "beta", "chisquare", "exponential", "lognormal",
-           "weibull", "pareto", "power"]
->>>>>>> eecf2ed0
+           "weibull", "pareto", "power", "laplace"]
 
 
 def randint(low, high=None, size=None, dtype=None, ctx=None, out=None):
