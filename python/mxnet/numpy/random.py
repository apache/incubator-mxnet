# Licensed to the Apache Software Foundation (ASF) under one
# or more contributor license agreements.  See the NOTICE file
# distributed with this work for additional information
# regarding copyright ownership.  The ASF licenses this file
# to you under the Apache License, Version 2.0 (the
# "License"); you may not use this file except in compliance
# with the License.  You may obtain a copy of the License at
#
#   http://www.apache.org/licenses/LICENSE-2.0
#
# Unless required by applicable law or agreed to in writing,
# software distributed under the License is distributed on an
# "AS IS" BASIS, WITHOUT WARRANTIES OR CONDITIONS OF ANY
# KIND, either express or implied.  See the License for the
# specific language governing permissions and limitations
# under the License.

"""Namespace for ops used in imperative programming."""

from __future__ import absolute_import
from ..ndarray import numpy as _mx_nd_np

<<<<<<< HEAD
__all__ = ['uniform', 'normal', 'rand']


def rand(*size, **kwargs):
    r"""Random values in a given shape.

    Create an array of the given shape and populate it with random
    samples from a uniform distribution over [0, 1).
=======
__all__ = ['uniform', 'normal', 'randn']


def randn(*size, **kwargs):
    r"""Return a sample (or samples) from the "standard normal" distribution.

    If positive, int_like or int-convertible arguments are provided,
    `randn` generates an array of shape ``(d0, d1, ..., dn)``, filled
    with random floats sampled from a univariate "normal" (Gaussian)
    distribution of mean 0 and variance 1 (if any of the :math:`d_i` are
    floats, they are first converted to integers by truncation). A single
    float randomly sampled from the distribution is returned if no
    argument is provided.

    This is a convenience function.  If you want an interface that takes a
    tuple as the first argument, use `numpy.random.standard_normal` instead.

>>>>>>> 0e3e0482
    Parameters
    ----------
    d0, d1, ..., dn : int, optional
        The dimensions of the returned array, should be all positive.
        If no argument is given a single Python float is returned.
<<<<<<< HEAD
    Returns
    -------
    out : ndarray
       Random values.
    Examples
    --------
    >>> np.random.rand(3,2)
    array([[ 0.14022471,  0.96360618],  #random
           [ 0.37601032,  0.25528411],  #random
           [ 0.49313049,  0.94909878]]) #random
=======

    Returns
    -------
    Z : ndarray
        A ``(d0, d1, ..., dn)``-shaped array of floating-point samples from
        the standard normal distribution, or a single such float if
        no parameters were supplied.

    Notes
    -----
    For random samples from :math:`N(\mu, \sigma^2)`, use:

    ``sigma * np.random.randn(...) + mu``

    Examples
    --------
    >>> np.random.randn()
    2.1923875335537315 #random

    Two-by-four array of samples from N(3, 6.25):

    >>> 2.5 * np.random.randn(2, 4) + 3
    array([[-4.49401501,  4.00950034, -1.81814867,  7.29718677],  #random
        [ 0.39924804,  4.68456316,  4.99394529,  4.84057254]]) #random
>>>>>>> 0e3e0482
    """
    output_shape = ()
    for s in size:
        output_shape += (s,)
<<<<<<< HEAD
    return _mx_nd_np.random.uniform(0, 1, size=output_shape, **kwargs)
=======
    return _mx_nd_np.random.normal(0, 1, size=output_shape, **kwargs)
>>>>>>> 0e3e0482


def uniform(low=0.0, high=1.0, size=None, **kwargs):
    """Draw samples from a uniform distribution.

    Samples are uniformly distributed over the half-open interval
    ``[low, high)`` (includes low, but excludes high).  In other words,
    any value within the given interval is equally likely to be drawn
    by `uniform`.

    Parameters
    ----------
    low : float, optional
        Lower boundary of the output interval.  All values generated will be
        greater than or equal to low.  The default value is 0.
    high : float
        Upper boundary of the output interval.  All values generated will be
        less than high.  The default value is 1.0.
    size : int or tuple of ints, optional
        Output shape.  If the given shape is, e.g., ``(m, n, k)``, then
        ``m * n * k`` samples are drawn.  If size is ``None`` (default),
        a scalar tensor containing a single value is returned if
        ``low`` and ``high`` are both scalars.
    dtype : {'float16', 'float32', 'float64'}, optional
        Data type of output samples. Default is 'float32'
    ctx : Context, optional
        Device context of output. Default is current context.
    out : ndarray, optional
        Store output to an existing ndarray.

    Returns
    -------
    out : ndarray
        Drawn samples from the parameterized uniform distribution.


    Notes
    -----
    This function currently does not support ``low`` and ``high`` as ndarrays.
    """
    return _mx_nd_np.random.uniform(low, high, size, **kwargs)


def normal(loc=0.0, scale=1.0, size=None, **kwargs):
    """Draw random samples from a normal (Gaussian) distribution.

    Samples are distributed according to a normal distribution parametrized
    by *loc* (mean) and *scale* (standard deviation).


    Parameters
    ----------
    loc : float, optional
        Mean (centre) of the distribution.
    scale : float, optional
        Standard deviation (spread or "width") of the distribution.
    size : int or tuple of ints, optional
        Output shape. If the given shape is, e.g., `(m, n, k)`, then `m * n * k`
        samples are drawn. If size is `None` (default), a scalar tensor containing
        a single value is returned if loc and scale are both scalars.
    dtype : {'float16', 'float32', 'float64'}, optional
        Data type of output samples. Default is 'float32'
    ctx : Context, optional
        Device context of output. Default is current context.
    out : ``ndarray``, optional
        Store output to an existing ``ndarray``.

    Returns
    -------
    out : ndarray
        Drawn samples from the parameterized normal distribution.

    Notes
    -----
    This function currently does not support ``loc`` and ``scale`` as ndarrays.
    """
    return _mx_nd_np.random.normal(loc, scale, size, **kwargs)


def multinomial(n, pvals, size=None, **kwargs):
    """multinomial(n, pvals, size=None)

    Draw samples from a multinomial distribution.

    The multinomial distribution is a multivariate generalisation of the binomial distribution.
    Take an experiment with one of ``p`` possible outcomes. An example of such an experiment is throwing a dice,
    where the outcome can be 1 through 6. Each sample drawn from the distribution represents n such experiments.
    Its values, ``X_i = [X_0, X_1, ..., X_p]``, represent the number of times the outcome was ``i``.

    Parameters
    ----------
    n : int
        Number of experiments.
    pvals : sequence of floats, length p
        Probabilities of each of the p different outcomes. These should sum to 1.
    size : int or tuple of ints, optional
        Output shape. If the given shape is, e.g., ``(m, n, k)``, then ``m * n * k`` samples
        are drawn. Default is None, in which case a single value is returned.

    Returns
    -------
    out : ndarray
        The drawn samples, of shape size, if that was provided. If not, the shape is ``(N,)``.
        In other words, each entry ``out[i,j,...,:]`` is an N-dimensional value drawn from the distribution.

    Examples
    --------
    Throw a dice 1000 times, and 1000 times again:

    >>> np.random.multinomial(1000, [1/6.]*6, size=2)
    array([[164, 161, 179, 158, 150, 188],
           [178, 162, 177, 143, 163, 177]])

    A loaded die is more likely to land on number 6:

    >>> np.random.multinomial(100, [1/7.]*5 + [2/7.])
    array([19, 14, 12, 11, 21, 23])

    >>> np.random.multinomial(100, [1.0 / 3, 2.0 / 3])
    array([32, 68])
    """
    return _mx_nd_np.random.multinomial(n, pvals, size, **kwargs)<|MERGE_RESOLUTION|>--- conflicted
+++ resolved
@@ -20,17 +20,33 @@
 from __future__ import absolute_import
 from ..ndarray import numpy as _mx_nd_np
 
-<<<<<<< HEAD
-__all__ = ['uniform', 'normal', 'rand']
+__all__ = ['uniform', 'normal', 'randn', 'rand']
 
 
 def rand(*size, **kwargs):
     r"""Random values in a given shape.
-
     Create an array of the given shape and populate it with random
     samples from a uniform distribution over [0, 1).
-=======
-__all__ = ['uniform', 'normal', 'randn']
+    Parameters
+    ----------
+    d0, d1, ..., dn : int, optional
+        The dimensions of the returned array, should be all positive.
+        If no argument is given a single Python float is returned.
+    Returns
+    -------
+    out : ndarray
+       Random values.
+    Examples
+    --------
+    >>> np.random.rand(3,2)
+    array([[ 0.14022471,  0.96360618],  #random
+           [ 0.37601032,  0.25528411],  #random
+           [ 0.49313049,  0.94909878]]) #random
+    """
+    output_shape = ()
+    for s in size:
+        output_shape += (s,)
+    return _mx_nd_np.random.uniform(0, 1, size=output_shape, **kwargs)
 
 
 def randn(*size, **kwargs):
@@ -47,24 +63,11 @@
     This is a convenience function.  If you want an interface that takes a
     tuple as the first argument, use `numpy.random.standard_normal` instead.
 
->>>>>>> 0e3e0482
     Parameters
     ----------
     d0, d1, ..., dn : int, optional
         The dimensions of the returned array, should be all positive.
         If no argument is given a single Python float is returned.
-<<<<<<< HEAD
-    Returns
-    -------
-    out : ndarray
-       Random values.
-    Examples
-    --------
-    >>> np.random.rand(3,2)
-    array([[ 0.14022471,  0.96360618],  #random
-           [ 0.37601032,  0.25528411],  #random
-           [ 0.49313049,  0.94909878]]) #random
-=======
 
     Returns
     -------
@@ -89,16 +92,11 @@
     >>> 2.5 * np.random.randn(2, 4) + 3
     array([[-4.49401501,  4.00950034, -1.81814867,  7.29718677],  #random
         [ 0.39924804,  4.68456316,  4.99394529,  4.84057254]]) #random
->>>>>>> 0e3e0482
     """
     output_shape = ()
     for s in size:
         output_shape += (s,)
-<<<<<<< HEAD
-    return _mx_nd_np.random.uniform(0, 1, size=output_shape, **kwargs)
-=======
     return _mx_nd_np.random.normal(0, 1, size=output_shape, **kwargs)
->>>>>>> 0e3e0482
 
 
 def uniform(low=0.0, high=1.0, size=None, **kwargs):
