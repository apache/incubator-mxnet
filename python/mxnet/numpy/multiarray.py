--- conflicted
+++ resolved
@@ -66,14 +66,10 @@
            'flip', 'flipud', 'fliplr', 'around', 'round', 'round_', 'arctan2', 'hypot',
            'bitwise_and', 'bitwise_xor', 'bitwise_or', 'rad2deg', 'deg2rad',
            'unique', 'lcm', 'tril', 'identity', 'take', 'ldexp', 'vdot', 'inner', 'outer', 'equal', 'not_equal',
-<<<<<<< HEAD
-           'greater', 'less', 'greater_equal', 'less_equal', 'rot90', 'einsum', 'true_divide', 'nonzero', 'interp',
-=======
            'greater', 'less', 'greater_equal', 'less_equal', 'roll', 'rot90', 'einsum', 'true_divide', 'nonzero',
->>>>>>> f7c43234
            'quantile', 'percentile', 'shares_memory', 'may_share_memory', 'diff', 'ediff1d', 'resize', 'matmul',
            'nan_to_num', 'isnan', 'isinf', 'isposinf', 'isneginf', 'isfinite', 'polyval', 'where', 'bincount',
-           'pad', 'cumsum']
+           'pad', 'cumsum', 'interp']
 
 __all__ += fallback.__all__
 
