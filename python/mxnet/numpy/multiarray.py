#!/usr/bin/env python

# Licensed to the Apache Software Foundation (ASF) under one
# or more contributor license agreements.  See the NOTICE file
# distributed with this work for additional information
# regarding copyright ownership.  The ASF licenses this file
# to you under the Apache License, Version 2.0 (the
# "License"); you may not use this file except in compliance
# with the License.  You may obtain a copy of the License at
#
#   http://www.apache.org/licenses/LICENSE-2.0
#
# Unless required by applicable law or agreed to in writing,
# software distributed under the License is distributed on an
# "AS IS" BASIS, WITHOUT WARRANTIES OR CONDITIONS OF ANY
# KIND, either express or implied.  See the License for the
# specific language governing permissions and limitations
# under the License.

# pylint: disable=too-many-lines, unused-argument
"""numpy ndarray and util functions."""

from __future__ import absolute_import
from __future__ import division

try:
    from __builtin__ import slice as py_slice
except ImportError:
    from builtins import slice as py_slice

from array import array as native_array
import ctypes
import warnings
import numpy as _np
from ..ndarray import NDArray, _DTYPE_NP_TO_MX, _GRAD_REQ_MAP
from ..ndarray import indexing_key_expand_implicit_axes, get_indexing_dispatch_code,\
                      get_oshape_of_gather_nd_op
from ..ndarray._internal import _set_np_ndarray_class
from . import _op as _mx_np_op
from ..base import check_call, _LIB, NDArrayHandle, c_array
from ..base import mx_real_t, c_array_buf, mx_uint, numeric_types, integer_types
from ..context import Context
from ..util import _sanity_check_params, set_module, wrap_np_unary_func, wrap_np_binary_func
from ..context import current_context
from ..ndarray import numpy as _mx_nd_np
from ..ndarray.numpy import _internal as _npi

__all__ = ['ndarray', 'empty', 'array', 'zeros', 'ones', 'full', 'add', 'subtract', 'multiply', 'divide',
           'mod', 'remainder', 'power', 'arctan2', 'sin', 'cos', 'tan', 'sinh', 'cosh', 'tanh', 'log10',
           'sqrt', 'cbrt', 'abs', 'absolute', 'exp', 'expm1', 'arcsin', 'arccos', 'arctan', 'sign', 'log',
           'degrees', 'log2', 'log1p', 'rint', 'radians', 'reciprocal', 'square', 'negative',
           'fix', 'ceil', 'floor', 'trunc', 'logical_not', 'arcsinh', 'arccosh', 'arctanh',
<<<<<<< HEAD
           'tensordot', 'histogram', 'eye', 'linspace', 'logspace', 'expand_dims', 'tile', 'arange', 'split',
           'vsplit', 'concatenate', 'stack', 'vstack', 'column_stack', 'dstack', 'mean', 'maximum', 'minimum',
           'swapaxes', 'clip', 'argmax', 'std', 'var', 'indices', 'copysign', 'ravel', 'hanning', 'hamming',
=======
           'tensordot', 'histogram', 'eye', 'linspace', 'logspace', 'expand_dims', 'tile', 'arange',
           'split', 'vsplit', 'concatenate', 'stack', 'vstack', 'dstack', 'mean', 'maximum', 'minimum',
           'swapaxes', 'clip', 'argmax', 'argmin', 'std', 'var', 'indices', 'copysign', 'ravel', 'hanning', 'hamming',
>>>>>>> 8e50fd9d
           'blackman', 'flip', 'around', 'arctan2', 'hypot', 'rad2deg', 'deg2rad', 'unique', 'lcm', 'tril',
           'identity', 'take', 'ldexp', 'vdot', 'inner', 'outer', 'equal', 'not_equal', 'greater', 'less',
           'greater_equal', 'less_equal', 'hsplit', 'rot90', 'einsum', 'true_divide', 'nonzero', 'shares_memory',
           'may_share_memory']

# Return code for dispatching indexing function call
_NDARRAY_UNSUPPORTED_INDEXING = -1
_NDARRAY_BASIC_INDEXING = 0
_NDARRAY_ADVANCED_INDEXING = 1


# This function is copied from ndarray.py since pylint
# keeps giving false alarm error of undefined-all-variable
def _new_alloc_handle(shape, ctx, delay_alloc, dtype=mx_real_t):
    """Return a new handle with specified shape and context.

    Empty handle is only used to hold results.

    Returns
    -------
    handle
        A new empty `ndarray` handle.
    """
    hdl = NDArrayHandle()
    check_call(_LIB.MXNDArrayCreateEx(
        c_array_buf(mx_uint, native_array('I', shape)),
        mx_uint(len(shape)),
        ctypes.c_int(ctx.device_typeid),
        ctypes.c_int(ctx.device_id),
        ctypes.c_int(int(delay_alloc)),
        ctypes.c_int(int(_DTYPE_NP_TO_MX[_np.dtype(dtype).type])),
        ctypes.byref(hdl)))
    return hdl


def _reshape_view(a, *shape):
    """Returns a **view** of this array with a new shape without altering any data.

    Parameters
    ----------
    shape : tuple of int, or n ints
        The new shape should not change the array size, namely
        ``np.prod(new_shape)`` should be equal to ``np.prod(a.shape)``.
        Some dimensions of the shape can take special value -1, which
        infers the dimension of the output shape by using the remainder of the
        input dimensions keeping the size of the new array same as that of the input array.
        At most one dimension of shape can be -1.

    Returns
    -------
    ndarray
        An array with desired shape that shares data with this array.
    """
    if len(shape) == 1 and isinstance(shape[0], (list, tuple)):
        shape = shape[0]
    handle = NDArrayHandle()
    check_call(_LIB.MXNDArrayReshape64(a.handle,
                                       len(shape),
                                       c_array(ctypes.c_int64, shape),
                                       False,
                                       ctypes.byref(handle)))
    return ndarray(handle=handle, writable=a.writable)


# Have to use 0 as default value for stype since pylint does not allow
# importing _STORAGE_TYPE_DEFAULT from ndarray.py.
def _np_ndarray_cls(handle, writable=True, stype=0):
    if stype != 0:
        raise ValueError('_np_ndarray_cls currently only supports default storage '
                         'type, while received stype = {}'.format(stype))
    return ndarray(handle, writable=writable)


_set_np_ndarray_class(_np_ndarray_cls)

_NUMPY_ARRAY_FUNCTION_DICT = {}
_NUMPY_ARRAY_UFUNC_DICT = {}


@set_module('mxnet.numpy')  # pylint: disable=invalid-name
class ndarray(NDArray):
    """
    ndarray(handle, writable=True):

    An array object represents a multidimensional, homogeneous array of fixed-size items.
    An associated data-type object describes the format of each element in the array
    (its byte-order, how many bytes it occupies in memory, whether it is an integer, a
    floating point number, or something else, etc.). Arrays should be constructed using
    `array`, `zeros` or `empty`. Currently, only c-contiguous arrays are supported.

    Arrays should be constructed using `array`, `zeros` or `empty` (refer
    to the See Also section below).  The parameters given here refer to
    a low-level method (`ndarray(...)`) for instantiating an array.

    For more information, refer to the `mxnet.numpy` module and examine the
    methods and attributes of an array.

    Parameters
    ----------
    handle: int
        The ndarray handle in backend (C++).
    writable: bool
        Indicates whether inplace-assignment is allowed for the array.

    Attributes
    ----------
    T : ndarray
        Transpose of the array.
    dtype : dtype object
        Describes the format of the elements in the array.
    size : int
        Number of elements in the array.
    ndim : int
        The array's number of dimensions.
    shape : tuple of ints
        Shape of the array.

    See Also
    --------
    array : Construct an array.
    zeros : Create an array, each element of which is zero.
    empty : Create an array, but leave its allocated memory unchanged (i.e.,
            it contains "garbage").
    """

    @staticmethod
    def __array_ufunc__(self, ufunc, method, *inputs, **kwargs):  # pylint: disable=bad-staticmethod-argument
        """
        Dispatch official NumPy unary/binary operator calls on mxnet.numpy.ndarray
        to this function. The operators must comply with the ufunc definition in NumPy.
        The following code is adapted from CuPy.
        """
        if 'out' in kwargs:
            # need to unfold tuple argument in kwargs
            out = kwargs['out']
            if len(out) != 1:
                raise ValueError('The `out` parameter must have exactly one ndarray')
            kwargs['out'] = out[0]

        if method == '__call__':
            if ufunc.signature is not None:
                # we don't support generalised-ufuncs (gufuncs)
                return NotImplemented
            name = ufunc.__name__
            mx_ufunc = _NUMPY_ARRAY_UFUNC_DICT.get(name, None)
            if mx_ufunc is None:
                raise ValueError('mxnet.numpy operator `{}` has not been registered in '
                                 'the _NUMPY_ARRAY_UFUNC_LIST. Please make sure you are '
                                 'using NumPy >= 1.15.0 and the operator implementation '
                                 'is compatible with NumPy. Then add the operator name '
                                 'to the list.'
                                 .format(name))
            return mx_ufunc(*inputs, **kwargs)
        else:
            return NotImplemented

    @staticmethod
    def __array_function__(self, func, types, args, kwargs):  # pylint: disable=bad-staticmethod-argument
        """
        Dispatch official NumPy operators that comply with the array function protocol to
        this function.
        """
        mx_np_func = _NUMPY_ARRAY_FUNCTION_DICT.get(func, None)
        if mx_np_func is None:
            raise ValueError('mxnet.numpy operator `{}` has not been registered in '
                             'the _NUMPY_ARRAY_FUNCTION_LIST. Please make sure you are '
                             'using NumPy >= 1.17.0 and the operator '
                             'implementation is compatible with NumPy. Then add '
                             'the operator name to the list.'.format(func))
        # Note: this allows subclasses that don't override
        # __array_function__ to handle mxnet.numpy.ndarray objects
        if not all(issubclass(t, ndarray) for t in types):
            return NotImplemented
        return mx_np_func(*args, **kwargs)

    def _get_np_basic_indexing(self, key):
        """
        This function indexes ``self`` with a tuple of `slice` objects only.
        """
        key_nd = tuple(idx for idx in key if idx is not None)
        if len(key_nd) < self.ndim:
            raise RuntimeError(
                'too few indices after normalization: expected `ndim` ({}) '
                'but got {}. This is a bug, please report it!'
                ''.format(self.ndim, len(key_nd))
            )
        if len(key_nd) > self.ndim:
            raise IndexError(
                'too many indices ({}) for array with {} dimensions'
                ''.format(len(key_nd), self.ndim)
            )

        none_axes = [ax for ax in range(len(key)) if key[ax] is None]  # pylint: disable=invalid-name
        slc_key, int_axes = self._basic_indexing_key_int_to_slice(key_nd)
        new_axes = self._new_axes_after_basic_indexing(none_axes, key)

        # Check bounds for integer axes
        for ax in int_axes:  # pylint: disable=invalid-name
            if not -self.shape[ax] <= key_nd[ax] < self.shape[ax]:
                raise IndexError(
                    'index {} is out of bounds for axis {} with size {}'
                    ''.format(key_nd[ax], ax, self.shape[ax]))

        if self._basic_indexing_slice_is_contiguous(slc_key, self.shape):
            # Create a shared-memory view by using low-level flat slicing
            flat_begin, flat_end = self._basic_indexing_contiguous_flat_begin_end(
                slc_key, self.shape
            )
            handle = NDArrayHandle()
            flat_self = self.reshape_view(-1)
            check_call(
                _LIB.MXNDArraySlice(
                    flat_self.handle,
                    mx_uint(flat_begin),
                    mx_uint(flat_end),
                    ctypes.byref(handle),
                )
            )
            sliced_shape = self._basic_indexing_sliced_shape(slc_key, self.shape)
            sliced = self.__class__(handle=handle, writable=self.writable)
            if 0 in sliced_shape:
                sliced = sliced.reshape(sliced_shape)
            else:
                sliced = sliced.reshape_view(sliced_shape)

        else:
            begin, end, step = self._basic_indexing_key_to_begin_end_step(
                slc_key, self.shape, keep_none=True
            )
            sliced = _npi.slice(self, begin, end, step)

        # Reshape to final shape due to integer and `None` entries in `key`.
        final_shape = [sliced.shape[i] for i in range(sliced.ndim) if i not in int_axes]
        for ax in new_axes:  # pylint: disable=invalid-name
            final_shape.insert(ax, 1)

        if sliced.size == 0:
            return sliced.reshape(tuple(final_shape))
        else:
            return sliced.reshape_view(tuple(final_shape))

    def _get_np_advanced_indexing(self, key):
        idcs, new_axes = self._get_index_nd(key)
        if type(idcs) == NDArray:  # pylint: disable=unidiomatic-typecheck
            idcs = idcs.as_np_ndarray()
        else:
            idcs = _npi.stack(*[i if isinstance(i, self.__class__) else i.as_np_ndarray() for i in idcs])
        sliced = _npi.gather_nd(self, idcs)
        # Reshape due to `None` entries in `key`.
        if new_axes:
            final_shape = [sliced.shape[i] for i in range(sliced.ndim)]
            for ax in new_axes:  # pylint: disable=invalid-name
                final_shape.insert(ax, 1)
            return sliced.reshape(tuple(final_shape))
        else:
            return sliced

    def _set_np_advanced_indexing(self, key, value):
        """This function is called by __setitem__ when key is an advanced index."""
        idcs, new_axes = self._get_index_nd(key)
        if type(idcs) == NDArray:  # pylint: disable=unidiomatic-typecheck
            idcs = idcs.as_np_ndarray()
        else:
            idcs = _npi.stack(*[i if isinstance(i, self.__class__) else i.as_np_ndarray() for i in idcs])
        vshape = get_oshape_of_gather_nd_op(self.shape, idcs.shape)
        value_nd = self._prepare_value_nd(value, bcast_shape=vshape, squeeze_axes=new_axes)
        self._scatter_set_nd(value_nd, idcs)

    # pylint: disable=too-many-return-statements
    def __getitem__(self, key):
        """Return self[key].

        Returns a sliced view of this array if the elements fetched are contiguous in memory;
        otherwise, returns a newly created NDArray.
        This functions supports advanced indexing defined in the following reference with
        some restrictions. Boolean indexing is supported only for a single boolean ndarray
        as a key. Mixing boolean ndarray with other index types is not supported in ``advanced``
        indexing.

        For basic indexing, i.e., if ``key`` consists only of integers,
        ``slice``, ``Ellipsis`` (``...``) and ``None``, a mutable view is
        returned that shares memory with this array if the accessed portion is
        contiguous in memory.
        Otherwise, a newly created ``ndarray`` is returned.

        This functions supports advanced indexing as defined in `the NumPy
        advanced indexing documentation
        <https://docs.scipy.org/doc/numpy/reference/arrays.indexing.html#advanced-indexing>`_.

        Parameters
        ----------
        key : int, slice, list, np.ndarray, mx.np.ndarray, or tuple of all previous types
            Indexing key.

        Examples
        --------
        The default is to give explicit indices for all axes:

        >>> x = np.arange(6).reshape(2, 3)
        >>> x
        array([[0., 1., 2.],
               [3., 4., 5.]])
        >>> x[0, :2]
        array([0., 1.])
        >>> x[:, :-1]
        array([[0., 1.],
               [3., 4.]])

        If fewer indices are given, they are automatically supplemented by an
        appropriate number of ``slice(None)`` ("``:``") to the right. For
        instance, a single integer indexes along the first axis:

        >>> x[0]
        array([0., 1., 2.])
        >>> x[1:]
        array([[3., 4., 5.]])

        To omit a range of axes that should be kept as-is, an `Ellipsis`
        ("``...``") can be used:

        >>> x = np.arange(16).reshape(2, 2, 2, 2)
        >>> x[0, ..., 1]
        array([[1., 3.],
               [5., 7.]])
        >>> x[0, :, :, 1]  # equivalent
        array([[1., 3.],
               [5., 7.]])

        New axes of length 1 can be created by inserting ``None``
        (`numpy.newaxis`) in the index:

        >>> x = np.arange(6).reshape(2, 3)
        >>> x[None, :, :]
        array([[[0., 1., 2.],
                [3., 4., 5.]]])
        >>> x[None, :, :].shape
        (1, 2, 3)

        If the indexed portion of the array is contiguous in memory, no data
        is copied. Instead, a shared-memory view of the original array is
        returned, and changes to that view affect the original array:

        >>> x = np.arange(8).reshape(2, 2, 2)
        >>> y = x[0]  # contiguous
        >>> y
        array([[0., 1.],
               [2., 3.]])
        >>> y[:] = -1
        >>> x
        array([[[-1., -1.],
                [-1., -1.]],
               [[ 4.,  5.],
                [ 6.,  7.]]])
        >>> x = np.arange(8).reshape(2, 2, 2)
        >>> y = x[1, :1, :]  # contiguous
        >>> y
        array([[4., 5.]])
        >>> y[:] = -1
        >>> x
        array([[[ 0.,  1.],
                [ 2.,  3.]],
               [[-1., -1.],
                [ 6.,  7.]]])
        >>> x = np.arange(0, 8).reshape(2, 2, 2)
        >>> y = x[:, :, 1]  # not contiguous
        >>> y
        array([[1., 3.],
               [5., 7.]])
        >>> y[:] = -1
        >>> x
        array([[[0., 1.],
                [2., 3.]],
               [[4., 5.],
                [6., 7.]]])

        If the indexing key contains `list`, `numpy.ndarray` or `NDArray`
        objects, advanced indexing is triggered, which always returns a
        copy:

        >>> x = np.arange(8).reshape(2, 2, 2)
        >>> x[[0, 1]]
        array([[[0., 1.],
                [2., 3.]],
               [[4., 5.],
                [6., 7.]]])
        >>> x[[0, 1], :]  # equivalent
        array([[[0., 1.],
                [2., 3.]],
               [[4., 5.],
                [6., 7.]]])
        >>> y = np.array([0, 1], dtype='int32')
        >>> x[1:, y]
        array([[[4., 5.],
                [6., 7.]]])
        >>> y = np.array([0, 1], dtype='int32')
        >>> x[1:, y]
        array([[[4., 5.],
                [6., 7.]]])

        Get negative elements in an ndarray through boolean array indexing
        >>> x = np.array([1., -1., -2., 3])
        >>> x[x < 0]
        array([-1., -2.])
        """
        # handling possible boolean indexing first
        ndim = self.ndim
        shape = self.shape

        if isinstance(key, list):
            try:
                new_key = _np.array(key)
                if new_key.dtype == _np.bool_:
                    key = new_key
            except Exception as err:
                raise TypeError('{}'.format(str(err)))
        if isinstance(key, _np.ndarray) and key.dtype == _np.bool_:
            key = array(key, dtype='bool', ctx=self.ctx)
        if isinstance(key, ndarray) and key.dtype == _np.bool_:  # boolean indexing
            key_shape = key.shape
            key_ndim = len(key_shape)
            if ndim < key_ndim:
                raise IndexError('too many indices, whose ndim = {}, for array with ndim = {}'
                                 .format(key_ndim, ndim))
            for i in range(key_ndim):
                if key_shape[i] != shape[i]:
                    raise IndexError('boolean index did not match indexed array along dimension {};'
                                     ' dimension is {} but corresponding boolean dimension is {}'
                                     .format(i, shape[i], key_shape[i]))
            remaining_dims = shape[key_ndim:]
            data = _reshape_view(self, -1, *remaining_dims)
            key = _reshape_view(key, -1)
            return _reshape_view(_npi.boolean_mask(data, key), -1, *remaining_dims)

        if ndim == 0:
            if key != ():
                raise IndexError('scalar tensor can only accept `()` as index')
        # Handle simple cases for higher speed
        if isinstance(key, tuple) and len(key) == 0:
            return self
        if isinstance(key, tuple) and len(key) == ndim\
                and all(isinstance(idx, integer_types) for idx in key):
            out = self
            for idx in key:
                out = out[idx]
            return out
        if isinstance(key, integer_types):
            if key > shape[0] - 1:
                raise IndexError(
                    'index {} is out of bounds for axis 0 with size {}'.format(
                        key, shape[0]))
            return self._at(key)
        elif isinstance(key, py_slice):
            if key.step is None or key.step == 1:
                if key.start is not None or key.stop is not None:
                    return self._slice(key.start, key.stop)
                else:
                    return self
            elif key.step == 0:
                raise ValueError("slice step cannot be zero")

        key = indexing_key_expand_implicit_axes(key, self.shape)
        indexing_dispatch_code = get_indexing_dispatch_code(key)
        if indexing_dispatch_code == _NDARRAY_BASIC_INDEXING:
            return self._get_np_basic_indexing(key)
        elif indexing_dispatch_code == _NDARRAY_ADVANCED_INDEXING:
            return self._get_np_advanced_indexing(key)
        else:
            raise RuntimeError

    def __setitem__(self, key, value):
        """Sets ``self[key]`` to ``value``.

        This functions supports advanced indexing as defined in `the NumPy
        advanced indexing documentation
        <https://docs.scipy.org/doc/numpy/reference/arrays.indexing.html#advanced-indexing>`_,
        with the restriction that boolean array indexing is not supported.

        Parameters
        ----------
        key : int, slice, list, np.ndarray, mx.np.ndarray, or tuple of all previous types
            The indexing key.
        value : scalar or array-like object that can be broadcast to the shape of self[key]
            The value to set.

        Examples
        --------
        >>> x = np.zeros((2, 3))
        >>> x[:] = 1
        >>> x
        array([[ 1.,  1.,  1.],
               [ 1.,  1.,  1.]])
        >>> x[:, 1:2] = 2
        >>> x
        array([[ 1.,  2.,  1.],
               [ 1.,  2.,  1.]])
        >>> x[1:2, 1:] = 3
        >>> x
        array([[ 1.,  2.,  1.],
               [ 1.,  3.,  3.]])
        >>> x[1:, 0:2] = np.zeros((1, 2))
        >>> x
        array([[ 1.,  2.,  1.],
               [ 0.,  0.,  3.]])
        >>> x[1, 2] = 4
        >>> x
        array([[ 1.,  2.,  1.],
               [ 0.,  0.,  4.]])
        >>> x[[0], [1, 2]] = 5
        >>> x
        array([[ 1.,  5.,  5.],
               [ 0.,  0.,  4.]])
        >>> x[::-1, 0:2:2] = [6]
        >>> x
        array([[ 6.,  5.,  5.],
               [ 6.,  0.,  4.]])
        """
        if isinstance(value, NDArray) and not isinstance(value, ndarray):
            raise TypeError('Cannot assign mx.nd.NDArray to mxnet.numpy.ndarray')

        # handle basic and advanced indexing
        if self.ndim == 0:
            if not isinstance(key, tuple) or len(key) != 0:
                raise IndexError('scalar tensor can only accept `()` as index')
            if isinstance(value, numeric_types):
                self.full(value)
            elif isinstance(value, ndarray) and value.size == 1:
                if value.shape != self.shape:
                    value = value.reshape(self.shape)
                value.copyto(self)
            elif isinstance(value, (_np.ndarray, _np.generic)) and value.size == 1:
                if isinstance(value, _np.generic) or value.shape != self.shape:
                    value = value.reshape(self.shape)
                self._sync_copyfrom(value)
            else:
                raise ValueError('setting an array element with a sequence.')
        else:
            key = indexing_key_expand_implicit_axes(key, self.shape)
            slc_key = tuple(idx for idx in key if idx is not None)
            if len(slc_key) < self.ndim:
                raise RuntimeError(
                    'too few indices after normalization: expected `ndim` ({}) '
                    'but got {}. This is a bug, please report it!'
                    ''.format(self.ndim, len(slc_key))
                )
            if len(slc_key) > self.ndim and self.ndim != 0:
                raise IndexError(
                    'too many indices ({}) for array with {} dimensions'
                    ''.format(len(slc_key), self.ndim)
                )
            indexing_dispatch_code = get_indexing_dispatch_code(slc_key)
            if indexing_dispatch_code == _NDARRAY_BASIC_INDEXING:
                self._set_nd_basic_indexing(key, value)  # function is inheritated from NDArray class
            elif indexing_dispatch_code == _NDARRAY_ADVANCED_INDEXING:
                self._set_np_advanced_indexing(key, value)
            else:
                raise ValueError(
                    'Indexing NDArray with index {} of type {} is not supported'
                    ''.format(key, type(key))
                )

    def _prepare_value_nd(self, value, bcast_shape, squeeze_axes=None):
        """Return a broadcast `ndarray` with same context and dtype as ``self``.
        For setting item, The returned `ndarray` is squeezed according to squeeze_axes since the
        value_nd is assigned to not yet expanded space in original array.
        `value`: numeric types or array like.
        `bcast_shape`: a shape tuple.
        `squeeze_axes`: a sequence of axes to squeeze in the value array.
        Note: mxnet.numpy.ndarray not support NDArray as assigned value.
        """
        if isinstance(value, numeric_types):
            value_nd = full(bcast_shape, value, ctx=self.ctx, dtype=self.dtype)
        elif isinstance(value, self.__class__):
            value_nd = value.as_in_ctx(self.ctx)
            if value_nd.dtype != self.dtype:
                value_nd = value_nd.astype(self.dtype)
        else:
            try:
                value_nd = array(value, ctx=self.ctx, dtype=self.dtype)
            except:
                raise TypeError('mxnet.np.ndarray does not support assignment with non-array-like '
                                'object {} of type {}'.format(value, type(value)))

        # For advanced indexing setitem, if there is None in indices, we need to squeeze the
        # assigned value_nd since None is also ignored in slicing the original array.
        if squeeze_axes and value_nd.ndim > len(bcast_shape):
            squeeze_axes = tuple([ax for ax in squeeze_axes if ax < len(value_nd.shape)])
            value_nd = value_nd.squeeze(axis=tuple(squeeze_axes))

        # handle the cases like the following
        # a = np.zeros((3, 3)), b = np.ones((1, 1, 1, 1, 3)), a[0] = b
        # b cannot broadcast directly to a[0].shape unless its leading 1-size axes are trimmed
        if value_nd.ndim > len(bcast_shape):
            squeeze_axes = []
            for i in range(value_nd.ndim - len(bcast_shape)):
                if value_nd.shape[i] == 1:
                    squeeze_axes.append(i)
                else:
                    break
            if squeeze_axes:
                value_nd = value_nd.squeeze(squeeze_axes)

        if value_nd.shape != bcast_shape:
            if value_nd.size == 0:
                value_nd = value_nd.reshape(bcast_shape)
            else:
                value_nd = value_nd.broadcast_to(bcast_shape)
        return value_nd

    def __add__(self, other):
        """x.__add__(y) <=> x + y"""
        return add(self, other)

    def __iadd__(self, other):
        """x.__iadd__(y) <=> x += y"""
        if not self.writable:
            raise ValueError('trying to add to a readonly ndarray')
        return add(self, other, out=self)

    def __sub__(self, other):
        """x.__sub__(y) <=> x - y"""
        return subtract(self, other)

    def __isub__(self, other):
        """x.__isub__(y) <=> x -= y"""
        if not self.writable:
            raise ValueError('trying to subtract from a readonly ndarray')
        return subtract(self, other, out=self)

    def __rsub__(self, other):
        """x.__rsub__(y) <=> y - x"""
        return subtract(other, self)

    def __mul__(self, other):
        """x.__mul__(y) <=> x * y"""
        return multiply(self, other)

    def __neg__(self):
        return self.__mul__(-1.0)

    def __imul__(self, other):
        """x.__imul__(y) <=> x *= y"""
        if not self.writable:
            raise ValueError('trying to add to a readonly ndarray')
        return multiply(self, other, out=self)

    def __rmul__(self, other):
        """x.__rmul__(y) <=> y * x"""
        return self.__mul__(other)

    def __div__(self, other):
        """x.__div__(y) <=> x / y"""
        return divide(self, other)

    def __rdiv__(self, other):
        """x.__rdiv__(y) <=> y / x"""
        return divide(other, self)

    def __idiv__(self, other):
        """x.__idiv__(y) <=> x /= y"""
        return divide(self, other, out=self)

    def __truediv__(self, other):
        """x.__truediv__(y) <=> x / y"""
        return divide(self, other)

    def __rtruediv__(self, other):
        """x.__rtruediv__(y) <=> y / x"""
        return divide(other, self)

    def __itruediv__(self, other):
        """x.__itruediv__(y) <=> x /= y"""
        return divide(self, other, out=self)

    def __mod__(self, other):
        """x.__mod__(y) <=> x % y"""
        return mod(self, other)

    def __rmod__(self, other):
        """x.__rmod__(y) <=> y % x"""
        return mod(other, self)

    def __imod__(self, other):
        """x.__imod__(y) <=> x %= y"""
        return mod(self, other, out=self)

    def __pow__(self, other):
        """x.__pow__(y) <=> x ** y"""
        return power(self, other)

    def __rpow__(self, other):
        """x.__rpow__(y) <=> y ** x"""
        return power(other, self)

    def __eq__(self, other):
        """x.__eq__(y) <=> x == y"""
        return equal(self, other)

    def __hash__(self):
        raise NotImplementedError

    def __ne__(self, other):
        """x.__ne__(y) <=> x != y"""
        return not_equal(self, other)

    def __gt__(self, other):
        """x.__gt__(y) <=> x > y"""
        return greater(self, other)

    def __ge__(self, other):
        """x.__ge__(y) <=> x >= y"""
        return greater_equal(self, other)

    def __lt__(self, other):
        """x.__lt__(y) <=> x < y"""
        return less(self, other)

    def __le__(self, other):
        """x.__le__(y) <=> x <= y"""
        return less_equal(self, other)

    def __bool__(self):
        num_elements = self.size
        if num_elements == 0:
            warnings.simplefilter('default')
            warnings.warn('The truth value of an empty array is ambiguous. Returning False, but in'
                          ' future this will result in an error.', DeprecationWarning)
            return False
        elif num_elements == 1:
            return bool(self.item())
        else:
            raise ValueError("The truth value of an ndarray with multiple elements is ambiguous.")

    __nonzero__ = __bool__

    def __float__(self):
        num_elements = self.size
        if num_elements != 1:
            raise TypeError('only size-1 arrays can be converted to Python scalars')
        return float(self.item())

    def __int__(self):
        num_elements = self.size
        if num_elements != 1:
            raise TypeError('only size-1 arrays can be converted to Python scalars')
        return int(self.item())

    def __len__(self):
        """Number of elements along the first axis."""
        shape = self.shape
        if len(shape) == 0:
            raise TypeError('len() of unsized object')
        return self.shape[0]

    def __reduce__(self):
        return ndarray, (None,), self.__getstate__()

    def item(self, *args):
        """Copy an element of an array to a standard Python scalar and return it.

        Parameters
        ----------
        *args : Arguments (variable number and type)
            none: in this case, the method only works for arrays with one element (a.size == 1),
            which element is copied into a standard Python scalar object and returned.

            int_type: this argument is interpreted as a flat index into the array, specifying which
            element to copy and return.

            tuple of int_types: functions as does a single int_type argument, except that the
            argument is interpreted as an nd-index into the array.

        Returns
        -------
        z : Standard Python scalar object
            A copy of the specified element of the array as a suitable Python scalar.
        """
        # TODO(junwu): no need to call asnumpy() on the whole array.
        return self.asnumpy().item(*args)

    def nonzero(self):
        """Return the indices of the elements that are non-zero.

        Refer to `numpy.nonzero` for full documentation.

        See Also
        --------
        numpy.nonzero : equivalent function
        """
        return nonzero(self)

    @property
    # pylint: disable= invalid-name, undefined-variable
    def T(self):
        """Same as self.transpose(). This always returns a copy of self."""
        return self.transpose()
    # pylint: enable= invalid-name, undefined-variable

    def all(self, axis=None, out=None, keepdims=False):
        raise NotImplementedError

    def any(self, axis=None, out=None, keepdims=False):
        raise NotImplementedError

    def as_nd_ndarray(self):
        """Convert mxnet.numpy.ndarray to mxnet.ndarray.NDArray to use its fluent methods."""
        hdl = NDArrayHandle()
        check_call(_LIB.MXShallowCopyNDArray(self.handle, ctypes.byref(hdl)))
        return NDArray(handle=hdl, writable=self.writable)

    def as_np_ndarray(self):
        """A convenience function for creating a numpy ndarray from the current ndarray
        with zero copy. For this class, it just returns itself since it's already a
        numpy ndarray."""
        return self

    def __repr__(self):
        """
        Returns a string representation of the array. The dtype of the ndarray will not
        be appended to the string if it is `float32`. The context of the ndarray will
        be appended for devices other than CPU.

        Examples
        --------
        >>> from mxnet import np, npx
        >>> a = np.random.uniform(size=(2, 3))
        >>> a
        array([[0.5488135 , 0.5928446 , 0.71518934],
               [0.84426576, 0.60276335, 0.8579456 ]])
        >>> print(a)
        [[0.5488135  0.5928446  0.71518934]
         [0.84426576 0.60276335 0.8579456 ]]
        >>> a.dtype
        <class 'numpy.float32'>
        >>> b = a.astype(np.float64)
        >>> b
        array([[0.54881352, 0.59284461, 0.71518934],
               [0.84426576, 0.60276335, 0.85794562]], dtype=float64)
        >>> print(b)
        [[0.54881352 0.59284461 0.71518934]
         [0.84426576 0.60276335 0.85794562]]
        >>> b.dtype
        <class 'numpy.float64'>
        >>> c = a.copyto(npx.gpu(0))
        >>> c
        array([[0.5488135 , 0.5928446 , 0.71518934],
               [0.84426576, 0.60276335, 0.8579456 ]], ctx=gpu(0))
        >>> print(c)
        [[0.5488135  0.5928446  0.71518934]
         [0.84426576 0.60276335 0.8579456 ]] @gpu(0)
        >>> d = b.copyto(npx.gpu(0))
        >>> d
        array([[0.54881352, 0.59284461, 0.71518934],
               [0.84426576, 0.60276335, 0.85794562]], dtype=float64, ctx=gpu(0))
        >>> print(d)
        [[0.54881352 0.59284461 0.71518934]
         [0.84426576 0.60276335 0.85794562]] @gpu(0)
        """
        array_str = self.asnumpy().__repr__()
        dtype = self.dtype
        if 'dtype=' in array_str:
            if dtype == _np.float32:
                array_str = array_str[:array_str.rindex(',')] + ')'
        elif dtype not in (_np.float32, _np.bool_):
            array_str = array_str[:-1] + ', dtype={})'.format(dtype)

        context = self.context
        if context.device_type == 'cpu':
            return array_str
        return array_str[:-1] + ', ctx={})'.format(str(context))

    def __str__(self):
        """Returns a string representation of the array."""
        array_str = self.asnumpy().__str__()
        context = self.context
        if context.device_type == 'cpu' or self.ndim == 0:
            return array_str
        return '{array} @{ctx}'.format(array=array_str, ctx=context)

    def attach_grad(self, grad_req='write'):  # pylint: disable=arguments-differ
        """Attach a gradient buffer to this ndarray, so that `backward`
        can compute gradient with respect to it.

        Parameters
        ----------
        grad_req : {'write', 'add', 'null'}
            How gradient will be accumulated.
            - 'write': gradient will be overwritten on every backward.
            - 'add': gradient will be added to existing value on every backward.
            - 'null': do not compute gradient for this NDArray.
        """
        grad = _mx_np_op.zeros_like(self)  # pylint: disable=undefined-variable
        grad_req = _GRAD_REQ_MAP[grad_req]
        check_call(_LIB.MXAutogradMarkVariables(
            1, ctypes.pointer(self.handle),
            ctypes.pointer(mx_uint(grad_req)),
            ctypes.pointer(grad.handle)))

    @property
    def grad(self):
        """Returns gradient buffer attached to this ndarray."""
        hdl = NDArrayHandle()
        check_call(_LIB.MXNDArrayGetGrad(self.handle, ctypes.byref(hdl)))
        if hdl.value is None:
            return None
        return _np_ndarray_cls(hdl)

    def detach(self):
        """Returns a new ndarray, detached from the current graph."""
        hdl = NDArrayHandle()
        check_call(_LIB.MXNDArrayDetach(self.handle, ctypes.byref(hdl)))
        return _np_ndarray_cls(hdl)

    def astype(self, dtype, **kwargs):  # pylint: disable=arguments-differ,unused-argument
        """
        Copy of the array, cast to a specified type.

        Parameters
        ----------
        dtype : str or dtype
            Typecode or data-type to which the array is cast.
        copy : bool, optional
            Default `True`. By default, astype always returns a newly
            allocated ndarray on the same context. If this is set to
            `False`, and the dtype requested is the same as the ndarray's
            dtype, the ndarray is returned instead of a copy.

        Returns
        -------
        arr_t : ndarray
            Unless `copy` is False and the other conditions for returning the input
            array are satisfied (see description for `copy` input parameter), `arr_t`
            is a new array of the same shape as the input array with `dtype`.
        """
        _sanity_check_params('astype', ['order', 'casting', 'subok'], kwargs)
        copy = kwargs.get('copy', True)
        if not copy and _np.dtype(dtype) == self.dtype:
            return self

        res = empty(self.shape, dtype=dtype, ctx=self.context)
        self.copyto(res)
        return res

    def copyto(self, other):
        """Copies the value of this array to another array.

        If ``other`` is a ``ndarray`` object, then ``other.shape`` and
        ``self.shape`` should be the same. This function copies the value from
        ``self`` to ``other``.

        If ``other`` is a context, a new ``np.ndarray`` will be first created on
        the target context, and the value of ``self`` is copied.

        Parameters
        ----------
        other : ndarray or Context
            The destination array or context.

        Returns
        -------
        out: ndarray
            The copied array. If ``other`` is an ``ndarray``, then the return value
            and ``other`` will point to the same ``ndarray``.

        Examples
        --------
        >>> x = np.ones((2, 3))
        >>> y = np.zeros((2, 3), ctx=npx.gpu(0))
        >>> z = x.copyto(y)
        >>> z is y
        True
        >>> y
        array([[ 1.,  1.,  1.],
               [ 1.,  1.,  1.]])
        """
        if isinstance(other, ndarray):
            if other.handle is self.handle:
                warnings.warn('You are attempting to copy an array to itself', RuntimeWarning)
                return False
            return _npi.copyto(self, out=other)
        elif isinstance(other, Context):
            hret = ndarray(_new_alloc_handle(self.shape, other, True, self.dtype))
            return _npi.copyto(self, out=hret)
        else:
            raise TypeError('copyto does not support type ' + str(type(other)))

    def asscalar(self):
        raise AttributeError('mxnet.numpy.ndarray object has no attribute asscalar')

    def argmax(self, axis=None, out=None):  # pylint: disable=arguments-differ
        """Return indices of the maximum values along the given axis.
        Refer to `mxnet.numpy.argmax` for full documentation."""
        return argmax(self, axis, out)

    def as_in_context(self, context):
        """This function has been deprecated. Please refer to ``ndarray.as_in_ctx``."""
        warnings.warn('ndarray.context has been renamed to ndarray.ctx', DeprecationWarning)
        return self.as_nd_ndarray().as_in_context(context).as_np_ndarray()

    def as_in_ctx(self, ctx):
        """Returns an array on the target device with the same value as this array.

        If the target context is the same as ``self.context``, then ``self`` is
        returned.  Otherwise, a copy is made.

        Parameters
        ----------
        context : Context
            The target context.

        Returns
        -------
        ndarray
            The target array.
        """
        if self.ctx == ctx:
            return self
        return self.copyto(ctx)

    @property
    def ctx(self):
        """Device context of the array.

        Examples
        --------
        >>> x = np.array([1, 2, 3, 4])
        >>> x.ctx
        cpu(0)
        >>> type(x.ctx)
        <class 'mxnet.context.Context'>
        >>> y = np.zeros((2, 3), npx.gpu(0))
        >>> y.ctx
        gpu(0)
        """
        dev_typeid = ctypes.c_int()
        dev_id = ctypes.c_int()
        check_call(_LIB.MXNDArrayGetContext(
            self.handle, ctypes.byref(dev_typeid), ctypes.byref(dev_id)))
        return Context(Context.devtype2str[dev_typeid.value], dev_id.value)

    @property
    def context(self):
        """This function has been deprecated. Please refer to ``ndarray.ctx``."""
        warnings.warn('ndarray.context has been renamed to ndarray.ctx', DeprecationWarning)
        return self.as_nd_ndarray().context

    def copy(self, order='C'):  # pylint: disable=arguments-differ
        """Return a coyp of the array, keeping the same context.

        Parameters
        ----------
        order : str
            The memory layout of the copy. Currently, only c-contiguous memory
            layout is supported.

        Examples
        --------
        >>> x = np.ones((2, 3))
        >>> y = x.copy()
        >>> y
        array([[ 1.,  1.,  1.],
               [ 1.,  1.,  1.]])
        """
        if order != 'C':
            raise NotImplementedError('ndarray.copy only supports order=\'C\', while '
                                      'received {}'.format(str(order)))
        return self.copyto(self.ctx)

    def dot(self, b, out=None):
        """Dot product of two arrays.
        Refer to ``numpy.dot`` for full documentation."""
        return _mx_np_op.dot(self, b, out=out)

    def reshape(self, *args, **kwargs):  # pylint: disable=arguments-differ
        """Returns a copy of the array with a new shape.

        Notes
        -----
        Unlike the free function `numpy.reshape`, this method on `ndarray` allows
        the elements of the shape parameter to be passed in as separate arguments.
        For example, ``a.reshape(10, 11)`` is equivalent to
        ``a.reshape((10, 11))``.
        """
        order = 'C'
        if len(kwargs) > 1:
            raise TypeError('function takes at most 1 keyword argument')
        if len(kwargs) == 1:
            if 'order' not in kwargs:
                raise TypeError('{} is an invalid keyword argument for this function'
                                .format(kwargs.keys()[0]))
            order = kwargs.pop('order', 'C')
            if order != 'C':
                raise NotImplementedError('only supports C-order,'
                                          ' while received {}'.format(order))
        if len(args) == 0:
            raise TypeError('reshape() takes exactly 1 argument (0 given)')
        if len(args) == 1 and isinstance(args[0], tuple):
            return _mx_np_op.reshape(self, newshape=args[0], order=order)
        else:
            return _mx_np_op.reshape(self, newshape=args, order=order)

    def reshape_like(self, *args, **kwargs):
        """Convenience fluent method for :py:func:`reshape_like`.

        The arguments are the same as for :py:func:`reshape_like`, with
        this array as data.
        """
        raise AttributeError('mxnet.numpy.ndarray object has no attribute reshape_like')

    def reshape_view(self, *shape, **kwargs):
        """Returns a **view** of this array with a new shape without altering any data.
        Inheritated from NDArray.reshape.
        """
        return super(ndarray, self).reshape(*shape, **kwargs)

    def zeros_like(self, *args, **kwargs):
        """Convenience fluent method for :py:func:`zeros_like`.

        The arguments are the same as for :py:func:`zeros_like`, with
        this array as data.
        """
        raise AttributeError('mxnet.numpy.ndarray object has no attribute zeros_like')

    def ones_like(self, *args, **kwargs):
        """Convenience fluent method for :py:func:`ones_like`.

        The arguments are the same as for :py:func:`ones_like`, with
        this array as data.
        """
        raise AttributeError('mxnet.numpy.ndarray object has no attribute ones_like')

    def broadcast_axes(self, *args, **kwargs):
        """Convenience fluent method for :py:func:`broadcast_axes`.

        The arguments are the same as for :py:func:`broadcast_axes`, with
        this array as data.
        """
        raise AttributeError('mxnet.numpy.ndarray object has no attribute broadcast_like')

    def repeat(self, repeats, axis=None):  # pylint: disable=arguments-differ
        """Repeat elements of an array."""
        return _mx_np_op.repeat(self, repeats=repeats, axis=axis)

    def pad(self, *args, **kwargs):
        """Convenience fluent method for :py:func:`pad`.

        The arguments are the same as for :py:func:`pad`, with
        this array as data.
        """
        raise AttributeError('mxnet.numpy.ndarray object has no attribute pad')

    def swapaxes(self, axis1, axis2):  # pylint: disable=arguments-differ
        """Return a copy of the array with axis1 and axis2 interchanged.
        Refer to `mxnet.numpy.swapaxes` for full documentation.
        """
        return swapaxes(self, axis1, axis2)

    def split(self, *args, **kwargs):
        """Convenience fluent method for :py:func:`split`.

        The arguments are the same as for :py:func:`split`, with
        this array as data.
        """
        raise AttributeError('mxnet.numpy.ndarray object has no attribute split')

    def split_v2(self, *args, **kwargs):
        """Convenience fluent method for :py:func:`split_v2`.

        The arguments are the same as for :py:func:`split_v2`, with
        this array as data.
        """
        raise AttributeError('mxnet.numpy.ndarray object has no attribute split_v2')

    def slice(self, *args, **kwargs):
        """Convenience fluent method for :py:func:`slice`.

        The arguments are the same as for :py:func:`slice`, with
        this array as data.
        """
        raise AttributeError('mxnet.numpy.ndarray object has no attribute slice')

    def slice_axis(self, *args, **kwargs):
        """Convenience fluent method for :py:func:`slice_axis`.

        The arguments are the same as for :py:func:`slice_axis`, with
        this array as data.
        """
        raise AttributeError('mxnet.numpy.ndarray object has no attribute slice_axis')

    def slice_like(self, *args, **kwargs):
        """Convenience fluent method for :py:func:`slice_like`.

        The arguments are the same as for :py:func:`slice_like`, with
        this array as data.
        """
        raise AttributeError('mxnet.numpy.ndarray object has no attribute slice_like')

    def slice_assign_scalar(self, value, begin, end, step):
        """
        Assign the scalar to a cropped subset of this ndarray. Value will broadcast to the shape of the cropped shape
        and will be cast to the same dtype of the ndarray.

        Parameters
        ----------
        value: numeric value
            Value and this ndarray should be of the same data type.
            The shape of rhs should be the same as the cropped shape of this ndarray.
        begin: tuple of begin indices
        end: tuple of end indices
        step: tuple of step lenghths

        Returns
        -------
        This ndarray.

        Examples
        --------
        >>> x = np.ones((2, 2, 2))
        >>> y = x.slice_assign_scalar(0, (0, 0, None), (1, 1, None), (None, None, None))
        >>> y
        array([[[0., 0.],
                [1., 1.]],

               [[1., 1.],
                [1., 1.]]])
        >>> x
        array([[[0., 0.],
                [1., 1.]],

               [[1., 1.],
                [1., 1.]]])
        """
        return _npi.slice_assign_scalar(self, value, begin=begin, end=end, step=step, out=self)

    def slice_assign(self, rhs, begin, end, step):
        """
        Assign the rhs to a cropped subset of this ndarray in place.
        Returns the view of this ndarray.

        Parameters
        ----------
        rhs: ndarray.
            rhs and this NDArray should be of the same data type, and on the same device.
            The shape of rhs should be the same as the cropped shape of this ndarray.
        begin: tuple of begin indices
        end: tuple of end indices
        step: tuple of step lenghths

        Returns
        -------
        out : ndarray
            This ndarray.

        Examples
        --------
        >>> x = np.ones((2, 2, 2))
        >>> assigned = np.zeros((1, 1, 2))
        >>> y = x.slice_assign(assigned, (0, 0, None), (1, 1, None), (None, None, None))
        >>> y
        array([[[0., 0.],
                [1., 1.]],

               [[1., 1.],
                [1., 1.]]])
        >>> x
        array([[[0., 0.],
                [1., 1.]],

               [[1., 1.],
                [1., 1.]]])
        """
        return _npi.slice_assign(self, rhs, begin=begin, end=end, step=step, out=self)

    def take(self, indices, axis=None, mode='raise'):  # pylint: disable=arguments-differ, redefined-outer-name
        """Convenience fluent method for :py:func:`take`.

        The arguments are the same as for :py:func:`take`, with
        this array as data.
        """
        return take(self, indices, axis, mode=mode)

    def one_hot(self, *args, **kwargs):
        """Convenience fluent method for :py:func:`one_hot`.

        The arguments are the same as for :py:func:`one_hot`, with
        this array as data.
        """
        raise AttributeError('mxnet.numpy.ndarray object has no attribute one_hot')

    def pick(self, *args, **kwargs):
        """Convenience fluent method for :py:func:`pick`.

        The arguments are the same as for :py:func:`pick`, with
        this array as data.
        """
        raise AttributeError('mxnet.numpy.ndarray object has no attribute pick')

    def sort(self, *args, **kwargs):
        """Convenience fluent method for :py:func:`sort`.

        The arguments are the same as for :py:func:`sort`, with
        this array as data.
        """
        raise NotImplementedError

    def topk(self, *args, **kwargs):
        """Convenience fluent method for :py:func:`topk`.

        The arguments are the same as for :py:func:`topk`, with
        this array as data.
        """
        raise AttributeError('mxnet.numpy.ndarray object has no attribute topk')

    def argsort(self, *args, **kwargs):
        """Convenience fluent method for :py:func:`argsort`.

        The arguments are the same as for :py:func:`argsort`, with
        this array as data.
        """
        raise NotImplementedError

    def argmax_channel(self, *args, **kwargs):
        """Convenience fluent method for :py:func:`argmax_channel`.

        The arguments are the same as for :py:func:`argmax_channel`, with
        this array as data.
        """
        raise AttributeError('mxnet.numpy.ndarray object has no attribute argmax_channel')

    def argmin(self, axis=None, out=None):  # pylint: disable=arguments-differ
        """Return indices of the minium values along the given axis.
        Refer to `mxnet.numpy.argmin` for full documentation."""
        return argmin(self, axis, out)

    def clip(self, min=None, max=None, out=None):  # pylint: disable=arguments-differ
        """Return an array whose values are limited to [min, max].
        One of max or min must be given.
        """
        return clip(self, min, max, out=out)

    def abs(self, *args, **kwargs):
        """Convenience fluent method for :py:func:`abs`.

        The arguments are the same as for :py:func:`abs`, with
        this array as data.
        """
        raise AttributeError('mxnet.numpy.ndarray object has no attribute abs')

    def sign(self, *args, **kwargs):
        """Convenience fluent method for :py:func:`sign`.

        The arguments are the same as for :py:func:`sign`, with
        this array as data.
        """
        raise AttributeError('mxnet.numpy.ndarray object has no attribute sign')

    def flatten(self, order='C'):  # pylint: disable=arguments-differ
        """Return a copy of the array collapsed into one dimension."""
        return self.reshape(-1, order=order)

    def shape_array(self, *args, **kwargs):
        """Convenience fluent method for :py:func:`shape_array`.

        The arguments are the same as for :py:func:`shape_array`, with
        this array as data.
        """
        raise AttributeError('mxnet.numpy.ndarray object has no attribute shape_array')

    def size_array(self, *args, **kwargs):
        """Convenience fluent method for :py:func:`size_array`.

        The arguments are the same as for :py:func:`size_array`, with
        this array as data.
        """
        raise AttributeError('mxnet.numpy.ndarray object has no attribute size_array')

    def expand_dims(self, *args, **kwargs):  # pylint: disable=arguments-differ,unused-argument
        """Convenience fluent method for :py:func:`expand_dims`.

        The arguments are the same as for :py:func:`expand_dims`, with
        this array as data.
        """
        raise AttributeError('mxnet.numpy.ndarray object has no attribute expand_dims')

    def tile(self, *args, **kwargs):
        """Convenience fluent method for :py:func:`tile`.

        The arguments are the same as for :py:func:`tile`, with
        this array as data.
        """
        raise AttributeError('mxnet.numpy.ndarray object has no attribute tile')

    def transpose(self, *axes):  # pylint: disable=arguments-differ
        """Permute the dimensions of an array."""
        if len(axes) == 0:
            axes = None
        elif len(axes) == 1:
            if isinstance(axes[0], (tuple, list)):
                axes = axes[0]
            elif axes[0] is None:
                axes = None
        return _mx_np_op.transpose(self, axes=axes)

    def flip(self, *args, **kwargs):
        """Convenience fluent method for :py:func:`flip`.

        The arguments are the same as for :py:func:`flip`, with
        this array as data.
        """
        raise AttributeError('mxnet.numpy.ndarray object has no attribute flip')

    def depth_to_space(self, *args, **kwargs):
        """Convenience fluent method for :py:func:`depth_to_space`.

        The arguments are the same as for :py:func:`depth_to_space`, with
        this array as data.
        """
        raise AttributeError('mxnet.numpy.ndarray object has no attribute depth_to_space')

    def space_to_depth(self, *args, **kwargs):
        """Convenience fluent method for :py:func:`space_to_depth`.

        The arguments are the same as for :py:func:`space_to_depth`, with
        this array as data.
        """
        raise AttributeError('mxnet.numpy.ndarray object has no attribute space_to_depth')

    def diag(self, k=0, **kwargs):
        """Convenience fluent method for :py:func:`diag`.

        The arguments are the same as for :py:func:`diag`, with
        this array as data.
        """
        raise AttributeError('mxnet.numpy.ndarray object has no attribute diag')

    def sum(self, axis=None, dtype=None, out=None, keepdims=False):  # pylint: disable=arguments-differ
        """Return the sum of the array elements over the given axis."""
        return _mx_np_op.sum(self, axis=axis, dtype=dtype, out=out, keepdims=keepdims)

    def nansum(self, *args, **kwargs):
        """Convenience fluent method for :py:func:`nansum`.

        The arguments are the same as for :py:func:`nansum`, with
        this array as data.
        """
        raise AttributeError('mxnet.numpy.ndarray object has no attribute nansum')

    def prod(self, axis=None, dtype=None, out=None, keepdims=False):  # pylint: disable=arguments-differ
        """Return the product of the array elements over the given axis."""
        return _mx_np_op.prod(self, axis=axis, dtype=dtype, keepdims=keepdims, out=out)

    def nanprod(self, *args, **kwargs):
        """Convenience fluent method for :py:func:`nanprod`.

        The arguments are the same as for :py:func:`nanprod`, with
        this array as data.
        """
        raise AttributeError('mxnet.numpy.ndarray object has no attribute nanprod')

    def mean(self, axis=None, dtype=None, out=None, keepdims=False):  # pylint: disable=arguments-differ
        """Returns the average of the array elements along given axis."""
        return mean(self, axis=axis, dtype=dtype, out=out, keepdims=keepdims)

    def std(self, axis=None, dtype=None, out=None, ddof=0, keepdims=False):  # pylint: disable=arguments-differ
        """Returns the standard deviation of the array elements along given axis."""
        return std(self, axis=axis, dtype=dtype, ddof=ddof, keepdims=keepdims, out=out)

    def var(self, axis=None, dtype=None, out=None, ddof=0, keepdims=False):  # pylint: disable=arguments-differ
        """Returns the variance of the array elements, along given axis."""
        return var(self, axis=axis, dtype=dtype, out=out, ddof=ddof, keepdims=keepdims)

    def cumsum(self, axis=None, dtype=None, out=None):
        """Return the cumulative sum of the elements along the given axis."""
        return _mx_np_op.cumsum(self, axis=axis, dtype=dtype, out=out)

    def tolist(self):
        return self.asnumpy().tolist()

    def max(self, axis=None, out=None, keepdims=False):  # pylint: disable=arguments-differ
        """Return the maximum along a given axis."""
        return _mx_np_op.max(self, axis=axis, keepdims=keepdims, out=out)

    def min(self, axis=None, out=None, keepdims=False):  # pylint: disable=arguments-differ
        """Convenience fluent method for :py:func:`min`.

        The arguments are the same as for :py:func:`min`, with
        this array as data.
        """
        return _mx_np_op.min(self, axis=axis, keepdims=keepdims, out=out)

    def norm(self, *args, **kwargs):
        """Convenience fluent method for :py:func:`norm`.

        The arguments are the same as for :py:func:`norm`, with
        this array as data.
        """
        raise AttributeError('mxnet.numpy.ndarray object has no attribute norm')

    def round(self, *args, **kwargs):
        """Convenience fluent method for :py:func:`round`.

        The arguments are the same as for :py:func:`round`, with
        this array as data.
        """
        raise NotImplementedError

    def rint(self, *args, **kwargs):
        """Convenience fluent method for :py:func:`rint`.

        The arguments are the same as for :py:func:`rint`, with
        this array as data.
        """
        raise AttributeError('mxnet.numpy.ndarray object has no attribute rint')

    def fix(self, *args, **kwargs):
        """Convenience fluent method for :py:func:`fix`.

        The arguments are the same as for :py:func:`fix`, with
        this array as data.
        """
        raise AttributeError('mxnet.numpy.ndarray object has no attribute fix')

    def floor(self, *args, **kwargs):
        """Convenience fluent method for :py:func:`floor`.

        The arguments are the same as for :py:func:`floor`, with
        this array as data.
        """
        raise AttributeError('mxnet.numpy.ndarray object has no attribute floor')

    def ceil(self, *args, **kwargs):
        """Convenience fluent method for :py:func:`ceil`.

        The arguments are the same as for :py:func:`ceil`, with
        this array as data.
        """
        raise AttributeError('mxnet.numpy.ndarray object has no attribute ceil')

    def trunc(self, *args, **kwargs):
        """Convenience fluent method for :py:func:`trunc`.

        The arguments are the same as for :py:func:`trunc`, with
        this array as data.
        """
        raise AttributeError('mxnet.numpy.ndarray object has no attribute trunc')

    def sin(self, *args, **kwargs):
        """Convenience fluent method for :py:func:`sin`.

        The arguments are the same as for :py:func:`sin`, with
        this array as data.
        """
        raise AttributeError('mxnet.numpy.ndarray object has no attribute sin')

    def cos(self, *args, **kwargs):
        """Convenience fluent method for :py:func:`cos`.

        The arguments are the same as for :py:func:`cos`, with
        this array as data.
        """
        raise AttributeError('mxnet.numpy.ndarray object has no attribute cos')

    def tan(self, *args, **kwargs):
        """Convenience fluent method for :py:func:`tan`.

        The arguments are the same as for :py:func:`tan`, with
        this array as data.
        """
        raise AttributeError('mxnet.numpy.ndarray object has no attribute tan')

    def arcsin(self, *args, **kwargs):
        """Convenience fluent method for :py:func:`arcsin`.

        The arguments are the same as for :py:func:`arcsin`, with
        this array as data.
        """
        raise AttributeError('mxnet.numpy.ndarray object has no attribute arcsin')

    def arccos(self, *args, **kwargs):
        """Convenience fluent method for :py:func:`arccos`.

        The arguments are the same as for :py:func:`arccos`, with
        this array as data.
        """
        raise AttributeError('mxnet.numpy.ndarray object has no attribute arccos')

    def arctan(self, *args, **kwargs):
        """Convenience fluent method for :py:func:`arctan`.

        The arguments are the same as for :py:func:`arctan`, with
        this array as data.
        """
        raise AttributeError('mxnet.numpy.ndarray object has no attribute arctan')

    def degrees(self, *args, **kwargs):
        """Convenience fluent method for :py:func:`degrees`.

        The arguments are the same as for :py:func:`degrees`, with
        this array as data.
        """
        raise AttributeError('mxnet.numpy.ndarray object has no attribute degrees')

    def radians(self, *args, **kwargs):
        """Convenience fluent method for :py:func:`radians`.

        The arguments are the same as for :py:func:`radians`, with
        this array as data.
        """
        raise AttributeError('mxnet.numpy.ndarray object has no attribute radians')

    def sinh(self, *args, **kwargs):
        """Convenience fluent method for :py:func:`sinh`.

        The arguments are the same as for :py:func:`sinh`, with
        this array as data.
        """
        raise AttributeError('mxnet.numpy.ndarray object has no attribute sinh')

    def cosh(self, *args, **kwargs):
        """Convenience fluent method for :py:func:`cosh`.

        The arguments are the same as for :py:func:`cosh`, with
        this array as data.
        """
        raise AttributeError('mxnet.numpy.ndarray object has no attribute cosh')

    def tanh(self, *args, **kwargs):
        """Convenience fluent method for :py:func:`tanh`.

        The arguments are the same as for :py:func:`tanh`, with
        this array as data.
        """
        raise AttributeError('mxnet.numpy.ndarray object has no attribute tanh')

    def arcsinh(self, *args, **kwargs):
        """Convenience fluent method for :py:func:`arcsinh`.

        The arguments are the same as for :py:func:`arcsinh`, with
        this array as data.
        """
        raise AttributeError('mxnet.numpy.ndarray object has no attribute arcsinh')

    def arccosh(self, *args, **kwargs):
        """Convenience fluent method for :py:func:`arccosh`.

        The arguments are the same as for :py:func:`arccosh`, with
        this array as data.
        """
        raise AttributeError('mxnet.numpy.ndarray object has no attribute arccosh')

    def arctanh(self, *args, **kwargs):
        """Convenience fluent method for :py:func:`arctanh`.

        The arguments are the same as for :py:func:`arctanh`, with
        this array as data.
        """
        raise AttributeError('mxnet.numpy.ndarray object has no attribute arctanh')

    def exp(self, *args, **kwargs):
        """Convenience fluent method for :py:func:`exp`.

        The arguments are the same as for :py:func:`exp`, with
        this array as data.
        """
        raise AttributeError('mxnet.numpy.ndarray object has no attribute exp')

    def expm1(self, *args, **kwargs):
        """Convenience fluent method for :py:func:`expm1`.

        The arguments are the same as for :py:func:`expm1`, with
        this array as data.
        """
        raise AttributeError('mxnet.numpy.ndarray object has no attribute expm1')

    def log(self, *args, **kwargs):
        """Convenience fluent method for :py:func:`log`.

        The arguments are the same as for :py:func:`log`, with
        this array as data.
        """
        raise AttributeError('mxnet.numpy.ndarray object has no attribute log')

    def log10(self, *args, **kwargs):
        """Convenience fluent method for :py:func:`log10`.

        The arguments are the same as for :py:func:`log10`, with
        this array as data.
        """
        raise AttributeError('mxnet.numpy.ndarray object has no attribute log10')

    def log2(self, *args, **kwargs):
        """Convenience fluent method for :py:func:`log2`.

        The arguments are the same as for :py:func:`log2`, with
        this array as data.
        """
        raise AttributeError('mxnet.numpy.ndarray object has no attribute log2')

    def log1p(self, *args, **kwargs):
        """Convenience fluent method for :py:func:`log1p`.

        The arguments are the same as for :py:func:`log1p`, with
        this array as data.
        """
        raise AttributeError('mxnet.numpy.ndarray object has no attribute log1p')

    def sqrt(self, *args, **kwargs):
        """Convenience fluent method for :py:func:`sqrt`.

        The arguments are the same as for :py:func:`sqrt`, with
        this array as data.
        """
        raise AttributeError('mxnet.numpy.ndarray object has no attribute sqrt')

    def rsqrt(self, *args, **kwargs):
        """Convenience fluent method for :py:func:`rsqrt`.

        The arguments are the same as for :py:func:`rsqrt`, with
        this array as data.
        """
        raise AttributeError('mxnet.numpy.ndarray object has no attribute rsqrt')

    def cbrt(self, *args, **kwargs):
        """Convenience fluent method for :py:func:`cbrt`.

        The arguments are the same as for :py:func:`cbrt`, with
        this array as data.
        """
        raise AttributeError('mxnet.numpy.ndarray object has no attribute cqrt')

    def rcbrt(self, *args, **kwargs):
        """Convenience fluent method for :py:func:`rcbrt`.

        The arguments are the same as for :py:func:`rcbrt`, with
        this array as data.
        """
        raise AttributeError('mxnet.numpy.ndarray object has no attribute rcqrt')

    def square(self, *args, **kwargs):
        """Convenience fluent method for :py:func:`square`.

        The arguments are the same as for :py:func:`square`, with
        this array as data.
        """
        raise AttributeError('mxnet.numpy.ndarray object has no attribute square')

    def reciprocal(self, *args, **kwargs):
        """Convenience fluent method for :py:func:`reciprocal`.

        The arguments are the same as for :py:func:`reciprocal`, with
        this array as data.
        """
        raise AttributeError('mxnet.numpy.ndarray object has no attribute reciprocal')

    def relu(self, *args, **kwargs):
        """Convenience fluent method for :py:func:`relu`.

        The arguments are the same as for :py:func:`relu`, with
        this array as data.
        """
        raise AttributeError('mxnet.numpy.ndarray object has no attribute relu')

    def sigmoid(self, *args, **kwargs):
        """Convenience fluent method for :py:func:`sigmoid`.

        The arguments are the same as for :py:func:`sigmoid`, with
        this array as data.
        """
        raise AttributeError('mxnet.numpy.ndarray object has no attribute sigmoid')

    def softmax(self, *args, **kwargs):
        """Convenience fluent method for :py:func:`softmax`.

        The arguments are the same as for :py:func:`softmax`, with
        this array as data.
        """
        raise AttributeError('mxnet.numpy.ndarray object has no attribute softmax')

    def log_softmax(self, *args, **kwargs):
        """Convenience fluent method for :py:func:`log_softmax`.

        The arguments are the same as for :py:func:`log_softmax`, with
        this array as data.
        """
        raise AttributeError('mxnet.numpy.ndarray object has no attribute log_softmax')

    def softmin(self, *args, **kwargs):
        """Convenience fluent method for :py:func:`softmin`.

        The arguments are the same as for :py:func:`softmin`, with
        this array as data.
        """
        raise AttributeError('mxnet.numpy.ndarray object has no attribute softmin')

    def squeeze(self, axis=None):  # pylint: disable=arguments-differ
        """Remove single-dimensional entries from the shape of a."""
        return _mx_np_op.squeeze(self, axis=axis)

    def broadcast_to(self, shape):
        return _mx_np_op.broadcast_to(self, shape)

    def broadcast_like(self, other):
        raise AttributeError('mxnet.numpy.ndarray object has no attribute broadcast_like')

    def _full(self, value):
        """
        Currently for internal use only. Implemented for __setitem__.
        Assign to self an array of self's same shape and type, filled with value.
        """
        return _mx_nd_np.full(self.shape, value, ctx=self.context, dtype=self.dtype, out=self)

    # pylint: disable=redefined-outer-name
    def _scatter_set_nd(self, value_nd, indices):
        """
        This is added as an ndarray class method in order to support polymorphism in NDArray and numpy.ndarray indexing
        """
        return _npi.scatter_set_nd(
            lhs=self, rhs=value_nd, indices=indices, shape=self.shape, out=self
        )
    # pylint: enable=redefined-outer-name

    @property
    def shape(self):
        return super(ndarray, self).shape

    @property
    def ndim(self):
        """Number of array dimensions."""
        return len(self.shape)

    @property
    def size(self):
        """Number of elements in the array."""
        return super(ndarray, self).size

    @property
    def dtype(self):
        """Data-type of the array's elements.

        Returns
        -------
        numpy.dtype
            This NDArray's data type.

        Examples
        --------
        >>> x = np.zeros((2,3))
        >>> x.dtype
        dtype('float32')
        >>> y = np.zeros((2,3), dtype='int32')
        >>> y.dtype
        dtype('int32')
        """
        return _np.dtype(super(ndarray, self).dtype)

    def tostype(self, stype):
        raise AttributeError('mxnet.numpy.ndarray object has no attribute tostype')


@set_module('mxnet.numpy')
def empty(shape, dtype=_np.float32, order='C', ctx=None):
    """Return a new array of given shape and type, without initializing entries.

    Parameters
    ----------
    shape : int or tuple of int Shape of the empty array, e.g., ``(2, 3)`` or ``2``.
    dtype : data-type, optional
        Desired output data-type for the array, e.g, `numpy.int8`. Default is
        `numpy.float32`. Note that this behavior is different from NumPy's `empty`
        function where `float64` is the default value, because `float32` is
        considered as the default data type in deep learning.
    order : {'C'}, optional, default: 'C'
        How to store multi-dimensional data in memory, currently only row-major
        (C-style) is supported.
    ctx : device context, optional
        Device context on which the memory is allocated. Default is
        `mxnet.context.current_context()`.

    Returns
    -------
    out : ndarray
        Array of uninitialized (arbitrary) data of the given shape, dtype, and order.

    Examples
    --------
    >>> np.empty([2, 2])
    array([[ 0.000000e+00, -2.524355e-29],
           [          nan, -8.592023e+09]])  # uninitialized

    >>> np.empty([2, 2], dtype=int)
    array([[8751743591039004782, 3196766424264760104],
           [7583328881310196768,     562950123910254]], dtype=int64)  # uninitialized
    """
    if order != 'C':
        raise NotImplementedError('`empty` only supports order equal to `C`, while received {}'
                                  .format(str(order)))
    if ctx is None:
        ctx = current_context()
    if dtype is None:
        dtype = _np.float32
    if isinstance(shape, int):
        shape = (shape,)
    return ndarray(handle=_new_alloc_handle(shape, ctx, False, dtype))


@set_module('mxnet.numpy')
def array(object, dtype=None, ctx=None):
    """
    Create an array.

    Parameters
    ----------
    object : array_like or `numpy.ndarray` or `mxnet.numpy.ndarray`
        An array, any object exposing the array interface, an object whose
        __array__ method returns an array, or any (nested) sequence.
    dtype : data-type, optional
        The desired data-type for the array. Default is `float32`.
    ctx : device context, optional
        Device context on which the memory is allocated. Default is
        `mxnet.context.current_context()`.

    Returns
    -------
    out : ndarray
        An array object satisfying the specified requirements.

    Examples
    --------
    >>> np.array([1, 2, 3])
    array([1., 2., 3.])

    >>> np.array([[1, 2], [3, 4]])
    array([[1., 2.],
           [3., 4.]])

    >>> np.array([[1, 0], [0, 1]], dtype=bool)
    array([[ True, False],
           [False,  True]])
    """
    if ctx is None:
        ctx = current_context()
    if isinstance(object, ndarray):
        dtype = object.dtype if dtype is None else dtype
    else:
        dtype = _np.float32 if dtype is None else dtype
        if not isinstance(object, (ndarray, _np.ndarray)):
            try:
                object = _np.array(object, dtype=dtype)
            except Exception as e:
                raise TypeError('{}'.format(str(e)))
    ret = empty(object.shape, dtype=dtype, ctx=ctx)
    if len(object.shape) == 0:
        ret[()] = object
    else:
        ret[:] = object
    return ret


@set_module('mxnet.numpy')
def zeros(shape, dtype=_np.float32, order='C', ctx=None):
    """Return a new array of given shape and type, filled with zeros.
    This function currently only supports storing multi-dimensional data
    in row-major (C-style).

    Parameters
    ----------
    shape : int or tuple of int
        The shape of the empty array.
    dtype : str or numpy.dtype, optional
        An optional value type (default is `numpy.float32`). Note that this
        behavior is different from NumPy's `zeros` function where `float64`
        is the default value, because `float32` is considered as the default
        data type in deep learning.
    order : {'C'}, optional, default: 'C'
        How to store multi-dimensional data in memory, currently only row-major
        (C-style) is supported.
    ctx : Context, optional
        An optional device context (default is the current default context).

    Returns
    -------
    out : ndarray
        Array of zeros with the given shape, dtype, and ctx.

    Examples
    --------
    >>> np.zeros(5)
    array([0., 0., 0., 0., 0.])

    >>> np.zeros((5,), dtype=int)
    array([0, 0, 0, 0, 0], dtype=int64)

    >>> np.zeros((2, 1))
    array([[0.],
           [0.]])
    """
    return _mx_nd_np.zeros(shape, dtype, order, ctx)


@set_module('mxnet.numpy')
def ones(shape, dtype=_np.float32, order='C', ctx=None):
    """Return a new array of given shape and type, filled with ones.
    This function currently only supports storing multi-dimensional data
    in row-major (C-style).

    Parameters
    ----------
    shape : int or tuple of int
        The shape of the empty array.
    dtype : str or numpy.dtype, optional
        An optional value type. Default is `numpy.float32`. Note that this
        behavior is different from NumPy's `ones` function where `float64`
        is the default value, because `float32` is considered as the default
        data type in deep learning.
    order : {'C'}, optional, default: 'C'
        How to store multi-dimensional data in memory, currently only row-major
        (C-style) is supported.
    ctx : Context, optional
        An optional device context (default is the current default context).

    Returns
    -------
    out : ndarray
        Array of ones with the given shape, dtype, and ctx.

    Examples
    --------
    >>> np.ones(5)
    array([1., 1., 1., 1., 1.])

    >>> np.ones((5,), dtype=int)
    array([1, 1, 1, 1, 1], dtype=int64)

    >>> np.ones((2, 1))
    array([[1.],
           [1.]])

    >>> s = (2,2)
    >>> np.ones(s)
    array([[1., 1.],
           [1., 1.]])
    """
    return _mx_nd_np.ones(shape, dtype, order, ctx)


@set_module('mxnet.numpy')
def full(shape, fill_value, dtype=None, order='C', ctx=None, out=None):  # pylint: disable=too-many-arguments
    """
    Return a new array of given shape and type, filled with `fill_value`.

    Parameters
    ----------
    shape : int or sequence of ints
        Shape of the new array, e.g., ``(2, 3)`` or ``2``.
    fill_value : scalar
        Fill value.
    dtype : data-type, optional
        The desired data-type for the array. The default, `None`, means
        `np.array(fill_value).dtype`.
    order : {'C'}, optional
        Whether to store multidimensional data in C- or Fortran-contiguous
        (row- or column-wise) order in memory. Currently only supports C order.
    ctx: to specify the device, e.g. the i-th GPU.
    out : ndarray or None, optional
        A location into which the result is stored.
        If provided, it must have the same shape and dtype as input ndarray.
        If not provided or `None`, a freshly-allocated array is returned.

    Returns
    -------
    out : ndarray
        Array of `fill_value` with the given shape, dtype, and order.

    Notes
    -----
    This function differs from the original `numpy.full
    https://docs.scipy.org/doc/numpy/reference/generated/numpy.full.html`_ in
    the following way(s):

    - Has an additional `ctx` argument to specify the device
    - Has an additional `out` argument
    - Currently does not support `order` selection

    See Also
    --------
    empty : Return a new uninitialized array.
    ones : Return a new array setting values to one.
    zeros : Return a new array setting values to zero.

    Examples
    --------
    >>> np.full((2, 2), 10)
    array([[10., 10.],
           [10., 10.]])
    >>> np.full((2, 2), 2, dtype=np.int32, ctx=mx.cpu(0))
    array([[2, 2],
           [2, 2]], dtype=int32)
    """
    return _mx_nd_np.full(shape, fill_value, order=order, ctx=ctx, dtype=dtype, out=out)


@set_module('mxnet.numpy')
def identity(n, dtype=None, ctx=None):
    """
    Return the identity array.

    The identity array is a square array with ones on
    the main diagonal.

    Parameters
    ----------
    n : int
        Number of rows (and columns) in `n` x `n` output.
    dtype : data-type, optional
        Data-type of the output.  Defaults to ``numpy.float32``.
    ctx : Context, optional
        An optional device context (default is the current default context).

    Returns
    -------
    out : ndarray
        `n` x `n` array with its main diagonal set to one,
        and all other elements 0.

    Examples
    --------
    >>> np.identity(3)
    >>> np.identity(3)
    array([[1., 0., 0.],
           [0., 1., 0.],
           [0., 0., 1.]])
    """
    return _mx_nd_np.identity(n, dtype, ctx)


# pylint: disable=redefined-outer-name
@set_module('mxnet.numpy')
def take(a, indices, axis=None, mode='raise', out=None):
    r"""
    Take elements from an array along an axis.

    When axis is not None, this function does the same thing as "fancy"
    indexing (indexing arrays using arrays); however, it can be easier to use
    if you need elements along a given axis. A call such as
    ``np.take(arr, indices, axis=3)`` is equivalent to
    ``arr[:,:,:,indices,...]``.

    Explained without fancy indexing, this is equivalent to the following use
    of `ndindex`, which sets each of ``ii``, ``jj``, and ``kk`` to a tuple of
    indices::

        Ni, Nk = a.shape[:axis], a.shape[axis+1:]
        Nj = indices.shape
        for ii in ndindex(Ni):
            for jj in ndindex(Nj):
                for kk in ndindex(Nk):
                    out[ii + jj + kk] = a[ii + (indices[jj],) + kk]

    Parameters
    ----------
    a : ndarray
        The source array.
    indices : ndarray
        The indices of the values to extract. Also allow scalars for indices.
    axis : int, optional
        The axis over which to select values. By default, the flattened
        input array is used.
    out : ndarray, optional
        If provided, the result will be placed in this array. It should
        be of the appropriate shape and dtype.
    mode : {'clip', 'wrap'}, optional
        Specifies how out-of-bounds indices will behave.

        * 'clip' -- clip to the range (default)
        * 'wrap' -- wrap around

        'clip' mode means that all indices that are too large are replaced
        by the index that addresses the last element along that axis. Note
        that this disables indexing with negative numbers.

    Returns
    -------
    out : ndarray
        The returned array has the same type as `a`.

    Notes
    -----

    This function differs from the original `numpy.take
    <https://docs.scipy.org/doc/numpy/reference/generated/numpy.take.html>`_ in
    the following way(s):

    - Only ndarray or scalar ndarray is accepted as valid input.

    Examples
    --------
    >>> a = np.array([4, 3, 5, 7, 6, 8])
    >>> indices = np.array([0, 1, 4])
    >>> np.take(a, indices)
    array([4., 3., 6.])

    In this example for `a` is an ndarray, "fancy" indexing can be used.

    >>> a[indices]
    array([4., 3., 6.])

    If `indices` is not one dimensional, the output also has these dimensions.

    >>> np.take(a, np.array([[0, 1], [2, 3]]))
    array([[4., 3.],
           [5., 7.]])
    """
    return _mx_nd_np.take(a, indices, axis, mode, out)
# pylint: enable=redefined-outer-name


@set_module('mxnet.numpy')
def unique(ar, return_index=False, return_inverse=False, return_counts=False, axis=None):
    """
    Find the unique elements of an array.

    Returns the sorted unique elements of an array. There are three optional
    outputs in addition to the unique elements:

    * the indices of the input array that give the unique values
    * the indices of the unique array that reconstruct the input array
    * the number of times each unique value comes up in the input array

    Parameters
    ----------
    ar : ndarray
        Input array. Unless `axis` is specified, this will be flattened if it
        is not already 1-D.
    return_index : bool, optional
        If True, also return the indices of `ar` (along the specified axis,
        if provided, or in the flattened array) that result in the unique array.
    return_inverse : bool, optional
        If True, also return the indices of the unique array (for the specified
        axis, if provided) that can be used to reconstruct `ar`.
    return_counts : bool, optional
        If True, also return the number of times each unique item appears
        in `ar`.
    axis : int or None, optional
        The axis to operate on. If None, `ar` will be flattened. If an integer,
        the subarrays indexed by the given axis will be flattened and treated
        as the elements of a 1-D array with the dimension of the given axis,
        see the notes for more details. The default is None.

    Returns
    -------
    unique : ndarray
        The sorted unique values.
    unique_indices : ndarray, optional
        The indices of the first occurrences of the unique values in the
        original array. Only provided if `return_index` is True.
    unique_inverse : ndarray, optional
        The indices to reconstruct the original array from the
        unique array. Only provided if `return_inverse` is True.
    unique_counts : ndarray, optional
        The number of times each of the unique values comes up in the
        original array. Only provided if `return_counts` is True.

    Notes
    -----
    When an axis is specified the subarrays indexed by the axis are sorted.
    This is done by making the specified axis the first dimension of the array
    and then flattening the subarrays in C order. The flattened subarrays are
    then viewed as a structured type with each element given a label, with the
    effect that we end up with a 1-D array of structured types that can be
    treated in the same way as any other 1-D array. The result is that the
    flattened subarrays are sorted in lexicographic order starting with the
    first element.

    This function differs from the original `numpy.unique
    <https://docs.scipy.org/doc/numpy/reference/generated/numpy.unique.html>`_ in
    the following aspects:

    - Only support ndarray as input.
    - Object arrays or structured arrays are not supported.

    Examples
    --------
    >>> np.unique(np.array([1, 1, 2, 2, 3, 3]))
    array([1., 2., 3.])
    >>> a = np.array([[1, 1], [2, 3]])
    >>> np.unique(a)
    array([1., 2., 3.])

    Return the unique rows of a 2D array

    >>> a = np.array([[1, 0, 0], [1, 0, 0], [2, 3, 4]])
    >>> np.unique(a, axis=0)
    array([[1., 0., 0.],
           [2., 3., 4.]])

    Return the indices of the original array that give the unique values:

    >>> a = np.array([1, 2, 6, 4, 2, 3, 2])
    >>> u, indices = np.unique(a, return_index=True)
    >>> u
    array([1., 2., 3., 4., 6.])
    >>> indices
    array([0, 1, 5, 3, 2], dtype=int64)
    >>> a[indices]
    array([1., 2., 3., 4., 6.])

    Reconstruct the input array from the unique values:

    >>> a = np.array([1, 2, 6, 4, 2, 3, 2])
    >>> u, indices = np.unique(a, return_inverse=True)
    >>> u
    array([1., 2., 3., 4., 6.])
    >>> indices
    array([0, 1, 4, 3, 1, 2, 1], dtype=int64)
    >>> u[indices]
    array([1., 2., 6., 4., 2., 3., 2.])
    """
    return _mx_nd_np.unique(ar, return_index, return_inverse, return_counts, axis)


@set_module('mxnet.numpy')
@wrap_np_binary_func
def add(x1, x2, out=None, **kwargs):
    """
    Add arguments element-wise.

    Parameters
    ----------
    x1, x2 : ndarrays or scalar values
        The arrays to be added. If x1.shape != x2.shape, they must be broadcastable to
        a common shape (which may be the shape of one or the other).

    out : ndarray
        A location into which the result is stored. If provided, it must have a shape
        that the inputs broadcast to. If not provided or None, a freshly-allocated array
        is returned.

    Returns
    -------
    add : ndarray or scalar
        The sum of x1 and x2, element-wise. This is a scalar if both x1 and x2 are scalars.

    Examples
    --------
    >>> np.add(1.0, 4.0)
    5.0
    >>>
    >>> x1 = np.arange(9.0).reshape((3, 3))
    >>> x2 = np.arange(3.0)
    >>> np.add(x1, x2)
    array([[ 0.,  2.,  4.],
           [ 3.,  5.,  7.],
           [ 6.,  8., 10.]])
    """
    return _mx_nd_np.add(x1, x2, out)


@set_module('mxnet.numpy')
@wrap_np_binary_func
def subtract(x1, x2, out=None, **kwargs):
    """
    Subtract arguments element-wise.

    Parameters
    ----------
    x1, x2 : ndarrays or scalar values
        The arrays to be subtracted from each other. If x1.shape != x2.shape,
        they must be broadcastable to a common shape (which may be the shape
        of one or the other).

    out : ndarray
        A location into which the result is stored. If provided, it must have a shape
        that the inputs broadcast to. If not provided or None, a freshly-allocated array
        is returned.

    Returns
    -------
    subtract : ndarray or scalar
        The difference of x1 and x2, element-wise. This is a scalar if both x1 and x2 are scalars.

    Examples
    --------
    >>> np.subtract(1.0, 4.0)
    -3.0
    >>> x1 = np.arange(9.0).reshape((3, 3))
    >>> x2 = np.arange(3.0)
    >>> np.subtract(x1, x2)
    array([[0., 0., 0.],
           [3., 3., 3.],
           [6., 6., 6.]])
    """
    return _mx_nd_np.subtract(x1, x2, out)


@set_module('mxnet.numpy')
@wrap_np_binary_func
def multiply(x1, x2, out=None, **kwargs):
    """
    Multiply arguments element-wise.

    Parameters
    ----------
    x1, x2 : ndarrays or scalar values
        The arrays to be multiplied. If x1.shape != x2.shape, they must be broadcastable to
        a common shape (which may be the shape of one or the other).

    out : ndarray
        A location into which the result is stored. If provided, it must have a shape
        that the inputs broadcast to. If not provided or None, a freshly-allocated array
        is returned.

    Returns
    -------
    out : ndarray or scalar
        The difference of x1 and x2, element-wise. This is a scalar if both x1 and x2 are scalars.

    Examples
    --------
    >>> np.multiply(2.0, 4.0)
    8.0
    >>> x1 = np.arange(9.0).reshape((3, 3))
    >>> x2 = np.arange(3.0)
    >>> np.multiply(x1, x2)
    array([[ 0.,  1.,  4.],
           [ 0.,  4., 10.],
           [ 0.,  7., 16.]])
    """
    return _mx_nd_np.multiply(x1, x2, out)


@set_module('mxnet.numpy')
@wrap_np_binary_func
def divide(x1, x2, out=None, **kwargs):
    """
    Returns a true division of the inputs, element-wise.

    Parameters
    ----------
    x1 : ndarray or scalar
        Dividend array.

    x2 : ndarray or scalar
        Divisor array.

    out : ndarray
        A location into which the result is stored. If provided, it must have a shape
        that the inputs broadcast to. If not provided or None, a freshly-allocated array
        is returned.

    Returns
    -------
    out : ndarray or scalar
        This is a scalar if both x1 and x2 are scalars.

    Examples
    --------
    >>> np.true_divide(x, 4)
    array([0.  , 0.25, 0.5 , 0.75, 1.  ])
    """
    return _mx_nd_np.divide(x1, x2, out=out)


@set_module('mxnet.numpy')
def true_divide(x1, x2, out=None):
    """Returns a true division of the inputs, element-wise.

    Instead of the Python traditional 'floor division', this returns a true
    division.  True division adjusts the output type to present the best
    answer, regardless of input types.

    Parameters
    ----------
    x1 : ndarray or scalar
        Dividend array.

    x2 : ndarray or scalar
        Divisor array.

    out : ndarray
        A location into which the result is stored. If provided, it must have a shape
        that the inputs broadcast to. If not provided or None, a freshly-allocated array
        is returned.

    Returns
    -------
    out : ndarray or scalar
        This is a scalar if both x1 and x2 are scalars.

    Examples
    --------
    >>> x = np.arange(5)
    >>> np.true_divide(x, 4)
    array([0.  , 0.25, 0.5 , 0.75, 1.  ])
    """
    return _mx_nd_np.true_divide(x1, x2, out=out)


@set_module('mxnet.numpy')
@wrap_np_binary_func
def mod(x1, x2, out=None, **kwargs):
    """
    Return element-wise remainder of division.

    Parameters
    ----------
    x1 : ndarray or scalar
        Dividend array.

    x2 : ndarray or scalar
        Divisor array.

    out : ndarray
        A location into which the result is stored. If provided, it must have a shape
        that the inputs broadcast to. If not provided or None, a freshly-allocated array
        is returned.

    Returns
    -------
    out : ndarray or scalar
        This is a scalar if both x1 and x2 are scalars.

    Examples
    --------
    >>> np.mod(np.arange(7), 5)
    array([0., 1., 2., 3., 4., 0., 1.])
    """
    return _mx_nd_np.mod(x1, x2, out=out)


@set_module('mxnet.numpy')
@wrap_np_binary_func
def remainder(x1, x2, out=None, **kwargs):
    """
    Return element-wise remainder of division.

    Parameters
    ----------
    x1 : ndarray or scalar
        Dividend array.

    x2 : ndarray or scalar
        Divisor array.

    out : ndarray
        A location into which the result is stored. If provided, it must have a shape
        that the inputs broadcast to. If not provided or None, a freshly-allocated array
        is returned.

    Returns
    -------
    out : ndarray or scalar
        This is a scalar if both x1 and x2 are scalars.

    Examples
    --------
    >>> np.remainder(np.arange(7), 5)
    array([0., 1., 2., 3., 4., 0., 1.])
    """
    return _mx_nd_np.remainder(x1, x2, out=out)


@set_module('mxnet.numpy')
@wrap_np_binary_func
def power(x1, x2, out=None, **kwargs):
    """
    First array elements raised to powers from second array, element-wise.

    Parameters
    ----------
    x1 : ndarray or scalar
        The bases.

    x2 : ndarray or scalar
        The exponent.

    out : ndarray
        A location into which the result is stored. If provided, it must have a shape
        that the inputs broadcast to. If not provided or None, a freshly-allocated array
        is returned.

    Returns
    -------
    out : ndarray or scalar
        The bases in x1 raised to the exponents in x2.
        This is a scalar if both x1 and x2 are scalars.

    Examples
    --------
    >>> x1 = np.arange(6)
    >>> np.power(x1, 3)
    array([  0.,   1.,   8.,  27.,  64., 125.])

    Raise the bases to different exponents.

    >>> x2 = np.array([1.0, 2.0, 3.0, 3.0, 2.0, 1.0])
    >>> np.power(x1, x2)
    array([ 0.,  1.,  8., 27., 16.,  5.])

    The effect of broadcasting.

    >>> x2 = np.array([[1, 2, 3, 3, 2, 1], [1, 2, 3, 3, 2, 1]])
    >>> x2
    array([[1., 2., 3., 3., 2., 1.],
           [1., 2., 3., 3., 2., 1.]])

    >>> np.power(x1, x2)
    array([[ 0.,  1.,  8., 27., 16.,  5.],
           [ 0.,  1.,  8., 27., 16.,  5.]])
    """
    return _mx_nd_np.power(x1, x2, out=out)


@set_module('mxnet.numpy')
@wrap_np_binary_func
def lcm(x1, x2, out=None, **kwargs):
    """
    Returns the lowest common multiple of ``|x1|`` and ``|x2|``

    Parameters
    ----------
    x1, x2 : ndarrays or scalar values
        The arrays for computing lowest common multiple. If x1.shape != x2.shape,
        they must be broadcastable to a common shape (which may be the shape of
        one or the other).

    out : ndarray or None, optional
        A location into which the result is stored. If provided, it must have a shape
        that the inputs broadcast to. If not provided or None, a freshly-allocated array
        is returned.

    Returns
    -------
    y : ndarray or scalar
        The lowest common multiple of the absolute value of the inputs
        This is a scalar if both `x1` and `x2` are scalars.

    See Also
    --------
    gcd : The greatest common divisor

    Examples
    --------
    >>> np.lcm(12, 20)
    60
    >>> np.lcm(np.arange(6, dtype=int), 20)
    array([ 0, 20, 20, 60, 20, 20], dtype=int64)
    """
    return _mx_nd_np.lcm(x1, x2, out=out)


@set_module('mxnet.numpy')
@wrap_np_unary_func
def sin(x, out=None, **kwargs):
    r"""
    Trigonometric sine, element-wise.

    Parameters
    ----------
    x : ndarray or scalar
        Angle, in radians (:math:`2 \pi` rad equals 360 degrees).
    out : ndarray or None
        A location into which the result is stored. If provided, it
        must have a shape that the inputs broadcast to. If not provided
        or None, a freshly-allocated array is returned. The dtype of the
        output is the same as that of the input if the input is an ndarray.

    Returns
    -------
    y : ndarray or scalar
        The sine of each element of x. This is a scalar if `x` is a scalar.

    Notes
    ----
    This function only supports input type of float.

    Examples
    --------
    >>> np.sin(np.pi/2.)
    1.0
    >>> np.sin(np.array((0., 30., 45., 60., 90.)) * np.pi / 180.)
    array([0.        , 0.5       , 0.70710677, 0.86602545, 1.        ])
    """
    return _mx_nd_np.sin(x, out=out, **kwargs)


@set_module('mxnet.numpy')
@wrap_np_unary_func
def cos(x, out=None, **kwargs):
    r"""
    Cosine, element-wise.

    Parameters
    ----------
    x : ndarray or scalar
        Angle, in radians (:math:`2 \pi` rad equals 360 degrees).
    out : ndarray or None
        A location into which the result is stored. If provided, it
        must have a shape that the inputs broadcast to. If not provided
        or None, a freshly-allocated array is returned. The dtype of the
        output is the same as that of the input if the input is an ndarray.

    Returns
    -------
    y : ndarray or scalar
        The corresponding cosine values. This is a scalar if x is a scalar.

    Notes
    ----
    This function only supports input type of float.

    Examples
    --------
    >>> np.cos(np.array([0, np.pi/2, np.pi]))
    array([ 1.000000e+00, -4.371139e-08, -1.000000e+00])
    >>> # Example of providing the optional output parameter
    >>> out1 = np.array([0], dtype='f')
    >>> out2 = np.cos(np.array([0.1]), out1)
    >>> out2 is out1
    True
    """
    return _mx_nd_np.cos(x, out=out, **kwargs)


@set_module('mxnet.numpy')
@wrap_np_unary_func
def sinh(x, out=None, **kwargs):
    """
    Hyperbolic sine, element-wise.
    Equivalent to ``1/2 * (np.exp(x) - np.exp(-x))`` or ``-1j * np.sin(1j*x)``.

    Parameters
    ----------
    x : ndarray or scalar
        Input array or scalar.
    out : ndarray or None
        A location into which the result is stored. If provided, it
        must have a shape that the inputs broadcast to. If not provided
        or None, a freshly-allocated array is returned. The dtype of the
        output is the same as that of the input if the input is an ndarray.

    Returns
    -------
    y : ndarray or scalar
        The corresponding hyperbolic sine values. This is a scalar if `x` is a scalar.

    Notes
    ----
    This function only supports input type of float.

    Examples
    --------
    >>> np.sinh(0)
    0.0
    >>> # Example of providing the optional output parameter
    >>> out1 = np.array([0], dtype='f')
    >>> out2 = np.sinh(np.array([0.1]), out1)
    >>> out2 is out1
    True
    """
    return _mx_nd_np.sinh(x, out=out, **kwargs)


@set_module('mxnet.numpy')
@wrap_np_unary_func
def cosh(x, out=None, **kwargs):
    """
    Hyperbolic cosine, element-wise.
    Equivalent to ``1/2 * (np.exp(x) + np.exp(-x))`` and ``np.cos(1j*x)``.

    Parameters
    ----------
    x : ndarray or scalar
        Input array or scalar.
    out : ndarray or None
        A location into which the result is stored. If provided, it
        must have a shape that the inputs broadcast to. If not provided
        or None, a freshly-allocated array is returned. The dtype of the
        output is the same as that of the input if the input is an ndarray.

    Returns
    -------
    y : ndarray or scalar
        The corresponding hyperbolic cosine values. This is a scalar if `x` is a scalar.

    Notes
    ----
    This function only supports input type of float.

    Examples
    --------
    >>> np.cosh(0)
    1.0
    """
    return _mx_nd_np.cosh(x, out=out, **kwargs)


@set_module('mxnet.numpy')
@wrap_np_unary_func
def tanh(x, out=None, **kwargs):
    """
    Compute hyperbolic tangent element-wise.
    Equivalent to ``np.sinh(x)/np.cosh(x)``.

    Parameters
    ----------
    x : ndarray or scalar.
        Input array.
    out : ndarray or None
        A location into which the result is stored. If provided, it
        must have a shape that the inputs fill into. If not provided
        or None, a freshly-allocated array is returned. The dtype of the
        output and input must be the same.

    Returns
    ----------
    y : ndarray or scalar
       The corresponding hyperbolic tangent values.

    Notes
    -----
    If `out` is provided, the function writes the result into it,
    and returns a reference to `out`.  (See Examples)
    - input x does not support complex computation (like imaginary number)
    >>> np.tanh(np.pi*1j)
    TypeError: type <type 'complex'> not supported

    Examples
    --------
    >>> np.tanh(np.array[0, np.pi]))
    array([0.       , 0.9962721])
    >>> np.tanh(np.pi)
    0.99627207622075
    >>> # Example of providing the optional output parameter illustrating
    >>> # that what is returned is a reference to said parameter
    >>> out1 = np.array(1)
    >>> out2 = np.tanh(np.array(0.1), out1)
    >>> out2 is out1
    True
    """
    return _mx_nd_np.tanh(x, out=out, **kwargs)


@set_module('mxnet.numpy')
@wrap_np_unary_func
def log10(x, out=None, **kwargs):
    """
    Return the base 10 logarithm of the input array, element-wise.

    Parameters
    ----------
    x : ndarray or scalar
        Input array or scalar.
    out : ndarray or None
        A location into which the result is stored. If provided, it
        must have a shape that the inputs broadcast to. If not provided
        or None, a freshly-allocated array is returned. The dtype of the
        output is the same as that of the input if the input is an ndarray.

    Returns
    -------
    y : ndarray or scalar
        The logarithm to the base 10 of `x`, element-wise. NaNs are
        returned where x is negative. This is a scalar if `x` is a scalar.

    Notes
    ----
    This function only supports input type of float.

    Examples
    --------
    >>> np.log10(np.array([1e-15, -3.]))
    array([-15.,  nan])
    """
    return _mx_nd_np.log10(x, out=out, **kwargs)


@set_module('mxnet.numpy')
@wrap_np_unary_func
def sqrt(x, out=None, **kwargs):
    """
    Return the non-negative square-root of an array, element-wise.

    Parameters
    ----------
    x : ndarray or scalar
        The values whose square-roots are required.
    out : ndarray, or None, optional
        A location into which the result is stored. If provided, it must have
        a shape that the inputs broadcast to. If not provided or `None`,
        a freshly-allocated array is returned.

    Returns
    -------
    y : ndarray or scalar
        An array of the same shape as `x`, containing the positive
        square-root of each element in `x`. This is a scalar if `x` is a scalar.

    Notes
    ----
    This function only supports input type of float.

    Examples
    --------
    >>> np.sqrt(np.array([1,4,9]))
    array([1., 2., 3.])
    >>> np.sqrt(np.array([4, -1, _np.inf]))
    array([ 2., nan, inf])
    """
    return _mx_nd_np.sqrt(x, out=out, **kwargs)


@set_module('mxnet.numpy')
@wrap_np_unary_func
def cbrt(x, out=None, **kwargs):
    """
    Return the cube-root of an array, element-wise.

    Parameters
    ----------
    x : ndarray
        The values whose cube-roots are required.
    out : ndarray, optional
        A location into which the result is stored. If provided, it must have a shape that the
        inputs broadcast to. If not provided or None, a freshly-allocated array is returned.
        A tuple (possible only as a keyword argument) must have length equal to the number of outputs.

    Returns
    ----------
    y : ndarray
        An array of the same shape as x, containing the cube cube-root of each element in x.
        If out was provided, y is a reference to it. This is a scalar if x is a scalar.

    Examples
    ----------
    >>> np.cbrt([1,8,27])
    array([ 1.,  2.,  3.])
    """
    return _mx_nd_np.cbrt(x, out=out, **kwargs)


@set_module('mxnet.numpy')
@wrap_np_unary_func
def abs(x, out=None, **kwargs):
    r"""
    Calculate the absolute value element-wise.

    Parameters
    ----------
    x : ndarray or scalar
        Input array.
    out : ndarray or None, optional
        A location into which the result is stored. If provided, it must have
        a shape that the inputs broadcast to. If not provided or `None`,
        a freshly-allocated array is returned.

    Returns
    -------
    absolute : ndarray
        An ndarray containing the absolute value of
        each element in `x`. This is a scalar if `x` is a scalar.

    Examples
    --------
    >>> x = np.array([-1.2, 1.2])
    >>> np.abs(x)
    array([1.2, 1.2])
    """
    return _mx_nd_np.abs(x, out=out, **kwargs)


@set_module('mxnet.numpy')
@wrap_np_unary_func
def absolute(x, out=None, **kwargs):
    """
    Calculate the absolute value element-wise.
    np.abs is a shorthand for this function.

    Parameters
    ----------
    x : ndarray
        Input array.
    out : ndarray, optional
        A location into which the result is stored. If provided, it must have a shape
        that the inputs broadcast to. If not provided or None, a freshly-allocated array is returned.
        A tuple (possible only as a keyword argument) must have length equal to the number of outputs.

    Returns
    ----------
    absolute : ndarray
        An ndarray containing the absolute value of each element in x.

    Examples
    ----------
    >>> x = np.array([-1.2, 1.2])
    >>> np.absolute(x)
    array([ 1.2,  1.2])
    """
    return _mx_nd_np.absolute(x, out=out, **kwargs)


@set_module('mxnet.numpy')
@wrap_np_unary_func
def exp(x, out=None, **kwargs):
    r"""
    Calculate the exponential of all elements in the input array.

    Parameters
    ----------
    x : ndarray or scalar
        Input values.
    out : ndarray or None, optional
        A location into which the result is stored. If provided, it must have
        a shape that the inputs broadcast to. If not provided or `None`,
        a freshly-allocated array is returned.

    Returns
    -------
    out : ndarray or scalar
        Output array, element-wise exponential of `x`.
        This is a scalar if `x` is a scalar.

    Examples
    --------
    >>> np.exp(1)
    2.718281828459045
    >>> x = np.array([-1, 1, -2, 2])
    >>> np.exp(x)
    array([0.36787945, 2.7182817 , 0.13533528, 7.389056  ])
    """
    return _mx_nd_np.exp(x, out=out, **kwargs)


@set_module('mxnet.numpy')
@wrap_np_unary_func
def expm1(x, out=None, **kwargs):
    r"""
    Calculate `exp(x) - 1` for all elements in the array.

    Parameters
    ----------
    x : ndarray or scalar
        Input values.
    out : ndarray or None, optional
        A location into which the result is stored. If provided, it must have
        a shape that the inputs broadcast to. If not provided or `None`,
        a freshly-allocated array is returned.

    Returns
    -------
    out : ndarray or scalar
        Output array, element-wise exponential minus one: `out = exp(x) - 1`.
        This is a scalar if `x` is a scalar.

    Examples
    --------
    >>> np.expm1(1)
    1.718281828459045
    >>> x = np.array([-1, 1, -2, 2])
    >>> np.exp(x)
    array([-0.63212056,  1.71828183, -0.86466472,  6.3890561])
    """
    return _mx_nd_np.expm1(x, out=out, **kwargs)


@set_module('mxnet.numpy')
@wrap_np_unary_func
def arcsin(x, out=None, **kwargs):
    r"""
    Inverse sine, element-wise.

    Parameters
    ----------
    x : ndarray or scalar
        `y`-coordinate on the unit circle.
    out : ndarray or None, optional
        A location into which the result is stored.
        If provided, it must have the same shape as the input.
        If not provided or None, a freshly-allocated array is returned.

    Returns
    -------
    angle : ndarray or scalar
        Output array is same shape and type as x. This is a scalar if x is a scalar.
        The inverse sine of each element in `x`, in radians and in the
        closed interval ``[-pi/2, pi/2]``.

    Examples
    --------
    >>> np.arcsin(1)     # pi/2
    1.5707963267948966
    >>> np.arcsin(-1)    # -pi/2
    -1.5707963267948966
    >>> np.arcsin(0)
    0.0

    Notes
    -----
    `arcsin` is a multivalued function: for each `x` there are infinitely
    many numbers `z` such that :math:`sin(z) = x`.  The convention is to
    return the angle `z` whose real part lies in [-pi/2, pi/2].
    For real-valued input data types, *arcsin* always returns real output.
    For each value that cannot be expressed as a real number or infinity,
    it yields ``nan`` and sets the `invalid` floating point error flag.
    The inverse sine is also known as `asin` or sin^{-1}.
    The output `ndarray` has the same `ctx` as the input `ndarray`.
    This function differs from the original `numpy.arcsin
    <https://docs.scipy.org/doc/numpy/reference/generated/numpy.arcsin.html>`_ in
    the following aspects:
    - Only support ndarray or scalar now.
    - `where` argument is not supported.
    - Complex input is not supported.

    References
    ----------
    Abramowitz, M. and Stegun, I. A., *Handbook of Mathematical Functions*,
    10th printing, New York: Dover, 1964, pp. 79ff.
    http://www.math.sfu.ca/~cbm/aands/
    """
    return _mx_nd_np.arcsin(x, out=out, **kwargs)


@set_module('mxnet.numpy')
@wrap_np_unary_func
def arccos(x, out=None, **kwargs):
    """
    Trigonometric inverse cosine, element-wise.
    The inverse of cos so that, if y = cos(x), then x = arccos(y).

    Parameters
    ----------
    x : ndarray
        x-coordinate on the unit circle. For real arguments, the domain is [-1, 1].
    out : ndarray, optional
        A location into which the result is stored. If provided, it must have a shape that
        the inputs broadcast to. If not provided or None, a freshly-allocated array is returned.
        A tuple (possible only as a keyword argument) must have length equal to the number of outputs.

    Returns
    ----------
    angle : ndarray
        The angle of the ray intersecting the unit circle at the given x-coordinate in radians [0, pi].
        This is a scalar if x is a scalar.

    Notes
    ----------
    arccos is a multivalued function: for each x there are infinitely many numbers z such that
    cos(z) = x. The convention is to return the angle z whose real part lies in [0, pi].
    For real-valued input data types, arccos always returns real output.
    For each value that cannot be expressed as a real number or infinity, it yields nan and sets
    the invalid floating point error flag.
    The inverse cos is also known as acos or cos^-1.

    Examples
    ----------
    >>> np.arccos([1, -1])
    array([ 0.        ,  3.14159265])
    """
    return _mx_nd_np.arccos(x, out=out, **kwargs)


@set_module('mxnet.numpy')
@wrap_np_unary_func
def arctan(x, out=None, **kwargs):
    r"""
    Trigonometric inverse tangent, element-wise.
    The inverse of tan, so that if ``y = tan(x)`` then ``x = arctan(y)``.

    Parameters
    ----------
    x : ndarray or scalar
        Input values.
    out : ndarray or None, optional
        A location into which the result is stored. If provided, it must have
        a shape that the inputs broadcast to. If not provided or `None`,
        a freshly-allocated array is returned.

    Returns
    -------
    out : ndarray or scalar
        Out has the same shape as `x`. It lies is in
        ``[-pi/2, pi/2]`` (``arctan(+/-inf)`` returns ``+/-pi/2``).
        This is a scalar if `x` is a scalar.

    Notes
    -----
    `arctan` is a multi-valued function: for each `x` there are infinitely
    many numbers `z` such that tan(`z`) = `x`.  The convention is to return
    the angle `z` whose real part lies in [-pi/2, pi/2].
    For real-valued input data types, `arctan` always returns real output.
    For each value that cannot be expressed as a real number or infinity,
    it yields ``nan`` and sets the `invalid` floating point error flag.
    For complex-valued input, we do not have support for them yet.
    The inverse tangent is also known as `atan` or tan^{-1}.

    Examples
    --------
    >>> x = np.array([0, 1])
    >>> np.arctan(x)
    array([0.       , 0.7853982])
    >>> np.pi/4
    0.7853981633974483
    """
    return _mx_nd_np.arctan(x, out=out, **kwargs)


@set_module('mxnet.numpy')
@wrap_np_unary_func
def sign(x, out=None, **kwargs):
    """
    Returns an element-wise indication of the sign of a number.
    The `sign` function returns ``-1 if x < 0, 0 if x==0, 1 if x > 0``. Only supports real number.

    Parameters
    ----------
    x : ndarray or a scalar
        Input values.
    out : ndarray or None, optional
        A location into which the result is stored.
        If provided, it must have the same shape and dtype as input ndarray.
        If not provided or `None`, a freshly-allocated array is returned.

    Returns
    -------
    y : ndarray
        The sign of `x`.
        This is a scalar if `x` is a scalar.

    Note
    -------
    - Only supports real number as input elements.
    - Input type does not support Python native iterables(list, tuple, ...).
    - ``out`` param: cannot perform auto broadcasting. ``out`` ndarray's shape must be the same as the expected output.
    - ``out`` param: cannot perform auto type cast. ``out`` ndarray's dtype must be the same as the expected output.
    - ``out`` param does not support scalar input case.

    Examples
    --------
    >>> a = np.array([-5., 4.5])
    >>> np.sign(a)
    array([-1.,  1.])
    Scalars as input:
    >>> np.sign(4.0)
    1.0
    >>> np.sign(0)
    0
    Use ``out`` parameter:
    >>> b = np.zeros((2, ))
    >>> np.sign(a, out=b)
    array([-1.,  1.])
    >>> b
    array([-1.,  1.])
    """
    return _mx_nd_np.sign(x, out=out)


@set_module('mxnet.numpy')
@wrap_np_unary_func
def log(x, out=None, **kwargs):
    """
    Natural logarithm, element-wise.
    The natural logarithm `log` is the inverse of the exponential function,
    so that `log(exp(x)) = x`. The natural logarithm is logarithm in base
    `e`.

    Parameters
    ----------
    x : ndarray
        Input value. Elements must be of real value.
    out : ndarray or None, optional
        A location into which the result is stored.
        If provided, it must have the same shape and dtype as input ndarray.
        If not provided or `None`, a freshly-allocated array is returned.

    Returns
    -------
    y : ndarray
        The natural logarithm of `x`, element-wise.
        This is a scalar if `x` is a scalar.

    Notes
    -----
    Currently only supports data of real values and ``inf`` as input. Returns data of real value, ``inf``, ``-inf`` and
    ``nan`` according to the input.
    This function differs from the original `numpy.log
    <https://docs.scipy.org/doc/numpy/reference/generated/numpy.log.html>`_ in
    the following aspects:
    - Does not support complex number for now
    - Input type does not support Python native iterables(list, tuple, ...).
    - ``out`` param: cannot perform auto broadcasting. ``out`` ndarray's shape must be the same as the expected output.
    - ``out`` param: cannot perform auto type cast. ``out`` ndarray's dtype must be the same as the expected output.
    - ``out`` param does not support scalar input case.

    Examples
    --------
    >>> a = np.array([1, np.exp(1), np.exp(2), 0], dtype=np.float64)
    >>> np.log(a)
    array([  0.,   1.,   2., -inf], dtype=float64)
    >>> # Using the default float32 dtype leads to slightly different behavior
    >>> a = np.array([1, np.exp(1), np.exp(2), 0])
    >>> np.log(a)
    array([  0.,  0.99999994,   2., -inf])
    >>> np.log(1)
    0.0
    """
    return _mx_nd_np.log(x, out=out, **kwargs)


@set_module('mxnet.numpy')
@wrap_np_unary_func
def rint(x, out=None, **kwargs):
    """
    Round elements of the array to the nearest integer.

    Parameters
    ----------
    x : ndarray or scalar
        Input array.
    out : ndarray or None
        A location into which the result is stored.
        If provided, it must have the same shape and type as the input.
        If not provided or None, a freshly-allocated array is returned.

    Returns
    -------
    out : ndarray or scalar
        Output array is same shape and type as x. This is a scalar if x is a scalar.

    Notes
    -----
    This function differs from the original `numpy.rint
    <https://docs.scipy.org/doc/numpy/reference/generated/numpy.rint.html>`_ in
    the following way(s):
    - only ndarray or scalar is accpted as valid input, tuple of ndarray is not supported
    - broadcasting to `out` of different shape is currently not supported
    - when input is plain python numerics, the result will not be stored in the `out` param

    Examples
    --------
    >>> a = np.array([-1.7, -1.5, -0.2, 0.2, 1.5, 1.7, 2.0])
    >>> np.rint(a)
    array([-2., -2., -0.,  0.,  1.,  2.,  2.])
    """
    return _mx_nd_np.rint(x, out=out, **kwargs)


@set_module('mxnet.numpy')
@wrap_np_unary_func
def log2(x, out=None, **kwargs):
    """
    Base-2 logarithm of x.

    Parameters
    ----------
    x : ndarray or scalar
        Input values.
    out : ndarray or None
        A location into which the result is stored.
        If provided, it must have the same shape and type as the input.
        If not provided or None, a freshly-allocated array is returned.

    Returns
    -------
    y : ndarray
        The logarithm base two of `x`, element-wise.
        This is a scalar if `x` is a scalar.

    Notes
    -----
    This function differs from the original `numpy.log2
    <https://www.google.com/search?q=numpy+log2>`_ in
    the following way(s):
    - only ndarray or scalar is accpted as valid input, tuple of ndarray is not supported
    - broadcasting to `out` of different shape is currently not supported
    - when input is plain python numerics, the result will not be stored in the `out` param

    Examples
    --------
    >>> x = np.array([0, 1, 2, 2**4])
    >>> np.log2(x)
    array([-inf,   0.,   1.,   4.])
    """
    return _mx_nd_np.log2(x, out=out, **kwargs)


@set_module('mxnet.numpy')
@wrap_np_unary_func
def log1p(x, out=None, **kwargs):
    """
    Return the natural logarithm of one plus the input array, element-wise.
    Calculates ``log(1 + x)``.

    Parameters
    ----------
    x : ndarray or scalar
        Input array.
    out : ndarray or None
        A location into which the result is stored. If provided, it
        must have a shape that the inputs fill into. If not provided
        or None, a freshly-allocated array is returned. The dtype of the
        output and input must be the same.

    Returns
    -------
    y : ndarray or scalar
        Natural logarithm of 1 + x, element-wise. This is a scalar
        if x is a scalar.

    Notes
    -----
    For real-valued input, `log1p` is accurate also for `x` so small
    that `1 + x == 1` in floating-point accuracy.
    Logarithm is a multivalued function: for each `x` there is an infinite
    number of `z` such that `exp(z) = 1 + x`. The convention is to return
    the `z` whose imaginary part lies in `[-pi, pi]`.
    For real-valued input data types, `log1p` always returns real output.
    For each value that cannot be expressed as a real number or infinity,
    it yields ``nan`` and sets the `invalid` floating point error flag.
    cannot support complex-valued input.

    Examples
    --------
    >>> np.log1p(1e-99)
    1e-99
    >>> a = np.array([3, 4, 5])
    >>> np.log1p(a)
    array([1.3862944, 1.609438 , 1.7917595])
    """
    return _mx_nd_np.log1p(x, out=out, **kwargs)


@set_module('mxnet.numpy')
@wrap_np_unary_func
def degrees(x, out=None, **kwargs):
    """
    Convert angles from radians to degrees.

    Parameters
    ----------
    x : ndarray
        Input value. Elements must be of real value.
    out : ndarray or None, optional
        A location into which the result is stored.
        If provided, it must have the same shape and dtype as input ndarray.
        If not provided or `None`, a freshly-allocated array is returned.

    Returns
    -------
    y : ndarray
        The corresponding degree values; if `out` was supplied this is a
        reference to it.
        This is a scalar if `x` is a scalar.

    Notes
    -------
    This function differs from the original `numpy.degrees
    <https://docs.scipy.org/doc/numpy/reference/generated/numpy.degrees.html>`_ in
    the following aspects:
    - Input type does not support Python native iterables(list, tuple, ...). Only ndarray is supported.
    - ``out`` param: cannot perform auto broadcasting. ``out`` ndarray's shape must be the same as the expected output.
    - ``out`` param: cannot perform auto type cast. ``out`` ndarray's dtype must be the same as the expected output.
    - ``out`` param does not support scalar input case.

    Examples
    --------
    >>> rad = np.arange(12.) * np.pi / 6
    >>> np.degrees(rad)
    array([  0.,  30.,  60.,  90., 120., 150., 180., 210., 240., 270., 300., 330.])
    >>> # Use specified ``out`` ndarray:
    >>> out = np.zeros((rad.shape))
    >>> np.degrees(rad, out)
    array([  0.,  30.,  60.,  90., 120., 150., 180., 210., 240., 270., 300., 330.])
    >>> out
    array([  0.,  30.,  60.,  90., 120., 150., 180., 210., 240., 270., 300., 330.])
    """
    return _mx_nd_np.degrees(x, out=out, **kwargs)


@set_module('mxnet.numpy')
@wrap_np_unary_func
def rad2deg(x, out=None, **kwargs):
    r"""
    Convert angles from radians to degrees.
    Parameters
    ----------
    x : ndarray or scalar
        Angles in degrees.
    out : ndarray or None, optional
        A location into which the result is stored. If not provided or `None`,
        a freshly-allocated array is returned.

    Returns
    -------
    y : ndarray or scalar
        The corresponding angle in radians.
        This is a scalar if `x` is a scalar.

    Notes
    -----
    "rad2deg(x)" is "x * 180 / pi".

    This function differs from the original numpy.arange in the following aspects:
        - Only support float32 and float64.
        - `out` must be in the same size of input.

    Examples
    --------
    >>> np.rad2deg(np.pi/2)
    90.0
    """
    return _mx_nd_np.rad2deg(x, out=out)


@set_module('mxnet.numpy')
@wrap_np_unary_func
def radians(x, out=None, **kwargs):
    """
    Convert angles from degrees to radians.

    Parameters
    ----------
    x : ndarray or scalar
        Input array in degrees.
    out : ndarray or None
        A location into which the result is stored.
        If provided, it must have the same shape and type as the input.
        If not provided or None, a freshly-allocated array is returned.

    Returns
    -------
    y : ndarray
        The corresponding radian values. This is a scalar if x is a scalar.

    Notes
    -----
    This function differs from the original `numpy.radians
    <https://docs.scipy.org/doc/numpy/reference/generated/numpy.radians.html>`_ in
    the following way(s):
    - only ndarray or scalar is accpted as valid input, tuple of ndarray is not supported
    - broadcasting to `out` of different shape is currently not supported
    - when input is plain python numerics, the result will not be stored in the `out` param

    Examples
    --------
    >>> deg = np.arange(12.) * 30.
    >>> np.radians(deg)
    array([0.       , 0.5235988, 1.0471976, 1.5707964, 2.0943952, 2.6179938,
           3.1415927, 3.6651914, 4.1887903, 4.712389 , 5.2359877, 5.7595863],
           dtype=float32)
    """
    return _mx_nd_np.radians(x, out=out, **kwargs)


@set_module('mxnet.numpy')
@wrap_np_unary_func
def deg2rad(x, out=None, **kwargs):
    r"""
    Convert angles from degrees to radians.

    Parameters
    ----------
    x : ndarray or scalar
        Angles in degrees.
    out : ndarray or None, optional
        A location into which the result is stored. If not provided or `None`,
        a freshly-allocated array is returned.

    Returns
    -------
    y : ndarray or scalar
        The corresponding angle in radians.
        This is a scalar if `x` is a scalar.

    Notes
    -----
    "deg2rad(x)" is "x * pi / 180".

    This function differs from the original numpy.arange in the following aspects:
        - Only support float32 and float64.
        - `out` must be in the same size of input.

    Examples
    --------
    >>> np.deg2rad(180)
    3.1415927
    """
    return _mx_nd_np.deg2rad(x, out=out)


@set_module('mxnet.numpy')
@wrap_np_unary_func
def reciprocal(x, out=None, **kwargs):
    r"""
    Return the reciprocal of the argument, element-wise.
    Calculates ``1/x``.

    Parameters
    ----------
    x : ndarray or scalar
        The values whose reciprocals are required.
    out : ndarray or None, optional
        A location into which the result is stored.
        If provided, it must have the same shape as the input.
        If not provided or None, a freshly-allocated array is returned.

    Returns
    -------
    y : ndarray or scalar
        Output array is same shape and type as x. This is a scalar if x is a scalar.

    Examples
    --------
    >>> np.reciprocal(2.)
    0.5
    >>> x = np.array([1, 2., 3.33])
    >>> np.reciprocal(x)
    array([1.       , 0.5      , 0.3003003])

    Notes
    -----
    .. note::
        This function is not designed to work with integers.
    For integer arguments with absolute value larger than 1 the result is
    always zero because of the way Python handles integer division.  For
    integer zero the result is an overflow.
    The output `ndarray` has the same `ctx` as the input `ndarray`.
    This function differs from the original `numpy.reciprocal
    <https://docs.scipy.org/doc/numpy/reference/generated/numpy.reciprocal.html>`_ in
    the following aspects:
    - Only support ndarray and scalar now.
    - `where` argument is not supported.
    """
    return _mx_nd_np.reciprocal(x, out=out, **kwargs)


@set_module('mxnet.numpy')
@wrap_np_unary_func
def square(x, out=None, **kwargs):
    r"""
    Return the element-wise square of the input.

    Parameters
    ----------
    x : ndarray or scalar
        The values whose squares are required.
    out : ndarray or None, optional
        A location into which the result is stored.
        If provided, it must have the same shape as the input.
        If not provided or None, a freshly-allocated array is returned.

    Returns
    -------
    y : ndarray or scalar
        Output array is same shape and type as x. This is a scalar if x is a scalar.

    Examples
    --------
    >>> np.square(2.)
    4.0
    >>> x = np.array([1, 2., -1])
    >>> np.square(x)
    array([1., 4., 1.])

    Notes
    -----
    The output `ndarray` has the same `ctx` as the input `ndarray`.
    This function differs from the original `numpy.square
    <https://docs.scipy.org/doc/numpy/reference/generated/numpy.square.html>`_ in
    the following aspects:
    - Only support ndarray and scalar now.
    - `where` argument is not supported.
    - Complex input is not supported.
    """
    return _mx_nd_np.square(x, out=out, **kwargs)


@set_module('mxnet.numpy')
@wrap_np_unary_func
def negative(x, out=None, **kwargs):
    r"""
    Numerical negative, element-wise.

    Parameters:
    ------------
    x : ndarray or scalar
        Input array.
    out : ndarray, None, or tuple of ndarray and None, optional
          A location into which the result is stored.
          If provided, it must have a shape that the inputs broadcast to.
          If not provided or None, a freshly-allocated array is returned.
          A tuple (possible only as a keyword argument) must have length
          equal to the number of outputs.

    Returns:
    -------
    y : ndarray or scalar
        Returned array or scalar: y = -x. This is a scalar if x is a scalar.

    Examples
    --------
    >>> np.negative(1)
    -1
    """
    return _mx_nd_np.negative(x, out=out)


@set_module('mxnet.numpy')
@wrap_np_unary_func
def fix(x, out=None, **kwargs):
    """
    Round an array of floats element-wise to nearest integer towards zero.
    The rounded values are returned as floats.

    Parameters:
    ----------
    x : ndarray
        An array of floats to be rounded
    out : ndarray, optional
        Output array

    Returns:
    -------
    y : ndarray or scalar
    Returned array or scalar: y = -x. This is a scalar if x is a scalar.ndarray of floats

    Examples
    ---------
    >>> np.fix(3.14)
    3
    """
    return _mx_nd_np.fix(x, out=out)


@set_module('mxnet.numpy')
@wrap_np_unary_func
def tan(x, out=None, **kwargs):
    r"""
    Compute tangent element-wise.
    Equivalent to np.sin(x)/np.cos(x) element-wise.

    Parameters:
    ----------
    x : ndarray
        Input array.
    out : ndarray or none, optional
          A location into which the result is stored. If provided,
          it must have a shape that the inputs broadcast to. If not provided or None,
          a freshly-allocated array is returned. A tuple (possible only as a keyword argument)
          must have length equal to the number of outputs.

    Returns:
    -------
    y : ndarray
    The corresponding tangent values. This is a scalar if x is a scalar.

    Examples
    ---------
    >>> np.tan(np.array([-np.pi, np.pi/2, np.pi]))
    array([-8.7422777e-08, -2.2877332e+07,  8.7422777e-08])
    """

    return _mx_nd_np.tan(x, out=out, **kwargs)


@set_module('mxnet.numpy')
@wrap_np_unary_func
def ceil(x, out=None, **kwargs):
    r"""
    Return the ceiling of the input, element-wise.
    The ceil of the ndarray `x` is the smallest integer `i`, such that
    `i >= x`.  It is often denoted as :math:`\lceil x \rceil`.

    Parameters
    ----------
    x : ndarray or scalar
        Input array.
    out : ndarray or None
        A location into which the result is stored. If provided, it
        must have a shape that the inputs fill into. If not provided
        or None, a freshly-allocated array is returned. The dtype of the
        output and input must be the same.

    Returns
    -------
    y : ndarray or scalar
        The ceiling of each element in `x`, with `float` dtype.
        This is a scalar if `x` is a scalar.

    Examples
    --------
    >>> a = np.array([-1.7, -1.5, -0.2, 0.2, 1.5, 1.7, 2.0])
    >>> np.ceil(a)
    array([-1., -1., -0.,  1.,  2.,  2.,  2.])
    >>> # if you use parameter out, x and out must be ndarray.
    >>> a = np.array(1)
    >>> np.ceil(np.array(3.5), a)
    array(4.)
    >>> a
    array(4.)
    """
    return _mx_nd_np.ceil(x, out=out, **kwargs)


@set_module('mxnet.numpy')
@wrap_np_unary_func
def floor(x, out=None, **kwargs):
    r"""
    Return the floor of the input, element-wise.
    The ceil of the ndarray `x` is the largest integer `i`, such that
    `i <= x`.  It is often denoted as :math:`\lfloor x \rfloor`.

    Parameters
    ----------
    x : ndarray or scalar
        Input array.
    out : ndarray or None
        A location into which the result is stored. If provided, it
        must have a shape that the inputs fill into. If not provided
        or None, a freshly-allocated array is returned. The dtype of the
        output and input must be the same.

    Returns
    -------
    y : ndarray or scalar
        The floor of each element in `x`, with `float` dtype.
        This is a scalar if `x` is a scalar.

    Examples
    --------
    >>> a = np.array([-1.7, -1.5, -0.2, 0.2, 1.5, 1.7, 2.0])
    >>> np.floor(a)
    array([-2., -2., -1.,  0.,  1.,  1.,  2.])
    >>> # if you use parameter out, x and out must be ndarray.
    >>> a = np.array(1)
    >>> np.floor(np.array(3.5), a)
    array(3.)
    >>> a
    array(3.)
    """
    return _mx_nd_np.floor(x, out=out, **kwargs)


@set_module('mxnet.numpy')
@wrap_np_unary_func
def trunc(x, out=None, **kwargs):
    r"""
    Return the truncated value of the input, element-wise.
    The truncated value of the scalar `x` is the nearest integer `i` which
    is closer to zero than `x` is. In short, the fractional part of the
    signed number `x` is discarded.

    Parameters
    ----------
    x : ndarray or scalar
        Input data.
    out : ndarray or None, optional
        A location into which the result is stored.

    Returns
    -------
    y : ndarray or scalar
        The truncated value of each element in `x`.
        This is a scalar if `x` is a scalar.
    Notes
    -----
    This function differs from the original numpy.trunc in the following aspects:
        - Do not support `where`, a parameter in numpy which indicates where to calculate.
        - Cannot cast type automatically. Dtype of `out` must be same as the expected one.
        - Cannot broadcast automatically. Shape of `out` must be same as the expected one.
        - If `x` is plain python numeric, the result won't be stored in out.

    Examples
    --------
    >>> a = np.array([-1.7, -1.5, -0.2, 0.2, 1.5, 1.7, 2.0])
    >>> np.trunc(a)
    array([-1., -1., -0.,  0.,  1.,  1.,  2.])
    """
    return _mx_nd_np.trunc(x, out=out, **kwargs)


@set_module('mxnet.numpy')
@wrap_np_unary_func
def logical_not(x, out=None, **kwargs):
    r"""
    Compute the truth value of NOT x element-wise.

    Parameters
    ----------
    x : ndarray or scalar
        Logical NOT is applied to the elements of `x`.
    out : ndarray or None, optional
        A location into which the result is stored.

    Returns
    -------
    y : bool or ndarray of bool
        Boolean result with the same shape as `x` of the NOT operation
        on elements of `x`.
        This is a scalar if `x` is a scalar.

    Notes
    -----
    This function differs from the original numpy.logical_not in the following aspects:
        - Do not support `where`, a parameter in numpy which indicates where to calculate.
        - Cannot cast type automatically. Dtype of `out` must be same as the expected one.
        - Cannot broadcast automatically. Shape of `out` must be same as the expected one.
        - If `x` is plain python numeric, the result won't be stored in out.

    Examples
    --------
    >>> x= np.array([True, False, 0, 1])
    >>> np.logical_not(x)
    array([False,  True,  True, False])

    >>> x = np.arange(5)
    >>> np.logical_not(x<3)
    array([False, False, False,  True,  True])
    """
    return _mx_nd_np.logical_not(x, out=out, **kwargs)


@set_module('mxnet.numpy')
@wrap_np_unary_func
def arcsinh(x, out=None, **kwargs):
    r"""
    Inverse hyperbolic cosine, element-wise.

    Parameters
    ----------
    x : ndarray or scalar
        Input array.
    out : ndarray or None, optional
        A location into which the result is stored.

    Returns
    -------
    arcsinh : ndarray
        Array of the same shape as `x`.
        This is a scalar if `x` is a scalar.

    Notes
    -----
    `arcsinh` is a multivalued function: for each `x` there are infinitely
    many numbers `z` such that `sinh(z) = x`.

    For real-valued input data types, `arcsinh` always returns real output.
    For each value that cannot be expressed as a real number or infinity, it
    yields ``nan`` and sets the `invalid` floating point error flag.

    This function differs from the original numpy.arcsinh in the following aspects:
        - Do not support `where`, a parameter in numpy which indicates where to calculate.
        - Do not support complex-valued input.
        - Cannot cast type automatically. DType of `out` must be same as the expected one.
        - Cannot broadcast automatically. Shape of `out` must be same as the expected one.
        - If `x` is plain python numeric, the result won't be stored in out.

    Examples
    --------
    >>> a = np.array([3.2, 5.0])
    >>> np.arcsinh(a)
    array([1.8309381, 2.2924316])

    >>> np.arcsinh(1)
    0.0
    """
    return _mx_nd_np.arcsinh(x, out=out, **kwargs)


@set_module('mxnet.numpy')
@wrap_np_unary_func
def arccosh(x, out=None, **kwargs):
    r"""
    Inverse hyperbolic cosine, element-wise.

    Parameters
    ----------
    x : ndarray or scalar
        Input array.
    out : ndarray or None, optional
        A location into which the result is stored.

    Returns
    -------
    arccosh : ndarray
        Array of the same shape as `x`.
        This is a scalar if `x` is a scalar.

    Notes
    -----
    `arccosh` is a multivalued function: for each `x` there are infinitely
    many numbers `z` such that `cosh(z) = x`.

    For real-valued input data types, `arccosh` always returns real output.
    For each value that cannot be expressed as a real number or infinity, it
    yields ``nan`` and sets the `invalid` floating point error flag.

    This function differs from the original numpy.arccosh in the following aspects:
        - Do not support `where`, a parameter in numpy which indicates where to calculate.
        - Do not support complex-valued input.
        - Cannot cast type automatically. Dtype of `out` must be same as the expected one.
        - Cannot broadcast automatically. Shape of `out` must be same as the expected one.
        - If `x` is plain python numeric, the result won't be stored in out.

    Examples
    --------
    >>> a = np.array([3.2, 5.0])
    >>> np.arccosh(a)
    array([1.8309381, 2.2924316])

    >>> np.arccosh(1)
    0.0
    """
    return _mx_nd_np.arccosh(x, out=out, **kwargs)


@set_module('mxnet.numpy')
@wrap_np_unary_func
def arctanh(x, out=None, **kwargs):
    r"""
    Inverse hyperbolic tangent, element-wise.

    Parameters
    ----------
    x : ndarray or scalar
        Input array.
    out : ndarray or None, optional
        A location into which the result is stored.

    Returns
    -------
    arctanh : ndarray
        Array of the same shape as `x`.
        This is a scalar if `x` is a scalar.

    Notes
    -----
    `arctanh` is a multivalued function: for each `x` there are infinitely
    many numbers `z` such that `tanh(z) = x`.

    For real-valued input data types, `arctanh` always returns real output.
    For each value that cannot be expressed as a real number or infinity, it
    yields ``nan`` and sets the `invalid` floating point error flag.

    This function differs from the original numpy.arctanh in the following aspects:
        - Do not support `where`, a parameter in numpy which indicates where to calculate.
        - Do not support complex-valued input.
        - Cannot cast type automatically. Dtype of `out` must be same as the expected one.
        - Cannot broadcast automatically. Shape of `out` must be same as the expected one.
        - If `x` is plain python numeric, the result won't be stored in out.

    Examples
    --------
    >>> a = np.array([0.0, -0.5])
    >>> np.arctanh(a)
    array([0., -0.54930615])

    >>> np.arctanh(1)
    0.0
    """
    return _mx_nd_np.arctanh(x, out=out, **kwargs)


@set_module('mxnet.numpy')
def tensordot(a, b, axes=2):
    r"""
    tensordot(a, b, axes=2)
    Compute tensor dot product along specified axes for arrays >= 1-D.
    Given two tensors (arrays of dimension greater than or equal to one),
    `a` and `b`, and an ndarray object containing two ndarray
    objects, ``(a_axes, b_axes)``, sum the products of `a`'s and `b`'s
    elements (components) over the axes specified by ``a_axes`` and
    ``b_axes``. The third argument can be a single non-negative
    integer_like scalar, ``N``; if it is such, then the last ``N``
    dimensions of `a` and the first ``N`` dimensions of `b` are summed
    over.

    Parameters
    ----------
    a, b : ndarray, len(shape) >= 1
        Tensors to "dot".
    axes : int or (2,) ndarray
        * integer_like
        If an int N, sum over the last N axes of `a` and the first N axes
        of `b` in order. The sizes of the corresponding axes must match.
        * (2,) ndarray
        Or, a list of axes to be summed over, first sequence applying to `a`,
        second to `b`. Both elements ndarray must be of the same length.

    See Also
    --------
    dot, einsum

    Notes
    -----
    Three common use cases are:
        * ``axes = 0`` : tensor product :math:`a\otimes b`
        * ``axes = 1`` : tensor dot product :math:`a\cdot b`
        * ``axes = 2`` : (default) tensor double contraction :math:`a:b`
    When `axes` is integer_like, the sequence for evaluation will be: first
    the -Nth axis in `a` and 0th axis in `b`, and the -1th axis in `a` and
    Nth axis in `b` last.
    When there is more than one axis to sum over - and they are not the last
    (first) axes of `a` (`b`) - the argument `axes` should consist of
    two sequences of the same length, with the first axis to sum over given
    first in both sequences, the second axis second, and so forth.

    Examples
    --------
    >>> a = np.arange(60.).reshape(3,4,5)
    >>> b = np.arange(24.).reshape(4,3,2)
    >>> c = np.tensordot(a,b, axes=([1,0],[0,1]))
    >>> c.shape
    (5, 2)
    >>> c
    array([[ 4400.,  4730.],
           [ 4532.,  4874.],
           [ 4664.,  5018.],
           [ 4796.,  5162.],
           [ 4928.,  5306.]])
    """
    return _mx_nd_np.tensordot(a, b, axes)


@set_module('mxnet.numpy')
def histogram(a, bins=10, range=None, normed=None, weights=None, density=None):  # pylint-disable=too-many-arguments
    """
    Compute the histogram of a set of data.

    Parameters
    ----------
    a : ndarray
        Input data. The histogram is computed over the flattened array.
    bins : int or ndarray
        If `bins` is an int, it defines the number of equal-width
        bins in the given range (10, by default). If `bins` is a
        sequence, it defines a monotonically increasing array of bin edges,
        including the rightmost edge, allowing for non-uniform bin widths.
        .. versionadded:: 1.11.0
        If `bins` is a string, it defines the method used to calculate the
        optimal bin width, as defined by `histogram_bin_edges`.
    range : (float, float)
        The lower and upper range of the bins. Required when `bins` is an integer.
        Values outside the range are ignored. The first element of the range must
        be less than or equal to the second.
    normed : bool, optional
        Not supported yet, coming soon.
    weights : array_like, optional
        Not supported yet, coming soon.
    density : bool, optional
        Not supported yet, coming soon.

    Examples
    --------
    >>> np.histogram(np.arange(4), bins=np.arange(5))
    [array([1, 1, 1, 1], dtype=int64), array([0., 1., 2., 3., 4.])]
    """
    return _mx_nd_np.histogram(a, bins=bins, range=range, normed=normed, weights=weights, density=density)


@set_module('mxnet.numpy')
def eye(N, M=None, k=0, dtype=_np.float32, **kwargs):
    """
    Return a 2-D array with ones on the diagonal and zeros elsewhere.

    Parameters
    ----------
    N : int
        Number of rows in the output.
    M : int, optional
        Number of columns in the output. If None, defaults to N.
    k : int, optional
        Index of the diagonal: 0 (the default) refers to the main diagonal,
        a positive value refers to an upper diagonal,
        and a negative value to a lower diagonal.
    dtype : data-type, optional
        Data-type of the returned array.

    Returns
    -------
    I : ndarray of shape (N,M)
        An array where all elements are equal to zero,
        except for the k-th diagonal, whose values are equal to one.

    Examples
    --------
    >>> np.eye(2, dtype=int)
    array([[1, 0],
           [0, 1]], dtype=int64)
    >>> np.eye(3, k=1)
    array([[0., 1., 0.],
           [0., 0., 1.],
           [0., 0., 0.]])
    """
    return _mx_nd_np.eye(N, M, k, dtype, **kwargs)


@set_module('mxnet.numpy')
def linspace(start, stop, num=50, endpoint=True, retstep=False, dtype=None, axis=0, ctx=None):  # pylint: disable=too-many-arguments
    r"""
    Return evenly spaced numbers over a specified interval.

    Returns num evenly spaced samples, calculated over the interval [start, stop].
    The endpoint of the interval can optionally be excluded.

    Parameters
    ----------
    start : real number
        The starting value of the sequence.
    stop : real number
        The end value of the sequence, unless endpoint is set to False. In
        that case, the sequence consists of all but the last of num + 1
        evenly spaced samples, so that stop is excluded. Note that the step
        size changes when endpoint is False.
    num : int, optional
        Number of samples to generate. Default is 50. Must be non-negative.
    endpoint : bool, optional
        If True, stop is the last sample. Otherwise, it is not included.
        Default is True.
    retstep : bool, optional
        If True, return (samples, step), where step is the spacing between samples.
    dtype : dtype, optional
        The type of the output array. If dtype is not given, infer the data
        type from the other input arguments.
    axis : int, optional
        The axis in the result to store the samples. Relevant only if start or
        stop are array-like. By default (0), the samples will be along a new
        axis inserted at the beginning. Use -1 to get an axis at the end.

    Returns
    -------
    samples : ndarray
        There are num equally spaced samples in the closed interval
        `[start, stop]` or the half-open interval `[start, stop)`
        (depending on whether endpoint is True or False).
    step : float, optional
        Only returned if retstep is True
        Size of spacing between samples.


    See Also
    --------
    arange : Similar to `linspace`, but uses a step size (instead of the
             number of samples).

    Examples
    --------
    >>> np.linspace(2.0, 3.0, num=5)
    array([2.  , 2.25, 2.5 , 2.75, 3.  ])
    >>> np.linspace(2.0, 3.0, num=5, endpoint=False)
    array([2. , 2.2, 2.4, 2.6, 2.8])
    >>> np.linspace(2.0, 3.0, num=5, retstep=True)
    (array([2.  , 2.25, 2.5 , 2.75, 3.  ]), 0.25)

    Graphical illustration:

    >>> import matplotlib.pyplot as plt
    >>> N = 8
    >>> y = np.zeros(N)
    >>> x1 = np.linspace(0, 10, N, endpoint=True)
    >>> x2 = np.linspace(0, 10, N, endpoint=False)
    >>> plt.plot(x1.asnumpy(), y.asnumpy(), 'o')
    [<matplotlib.lines.Line2D object at 0x...>]
    >>> plt.plot(x2.asnumpy(), (y + 0.5).asnumpy(), 'o')
    [<matplotlib.lines.Line2D object at 0x...>]
    >>> plt.ylim([-0.5, 1])
    (-0.5, 1)
    >>> plt.show()

    Notes
    -----

    This function differs from the original `numpy.linspace
    <https://docs.scipy.org/doc/numpy/reference/generated/numpy.linspace.html>`_ in
    the following aspects:

    - `start` and `stop` do not support list, numpy ndarray and mxnet ndarray
    - axis could only be 0
    - There could be an additional `ctx` argument to specify the device, e.g. the i-th
      GPU.
    """
    return _mx_nd_np.linspace(start, stop, num, endpoint, retstep, dtype, axis, ctx)


@set_module('mxnet.numpy')
def logspace(start, stop, num=50, endpoint=True, base=10.0, dtype=None, axis=0, ctx=None):
    r"""Return numbers spaced evenly on a log scale.

    In linear space, the sequence starts at ``base ** start``
    (`base` to the power of `start`) and ends with ``base ** stop``
    (see `endpoint` below).

        Non-scalar `start` and `stop` are now supported.

    Parameters
    ----------
    start : int or float
        ``base ** start`` is the starting value of the sequence.
    stop : int or float
        ``base ** stop`` is the final value of the sequence, unless `endpoint`
        is False.  In that case, ``num + 1`` values are spaced over the
        interval in log-space, of which all but the last (a sequence of
        length `num`) are returned.
    num : integer, optional
        Number of samples to generate.  Default is 50.
    endpoint : boolean, optional
        If true, `stop` is the last sample. Otherwise, it is not included.
        Default is True.
    base : float, optional
        The base of the log space. The step size between the elements in
        ``ln(samples) / ln(base)`` (or ``log_base(samples)``) is uniform.
        Default is 10.0.
    dtype : dtype
        The type of the output array.  If `dtype` is not given, infer the data
        type from the other input arguments.
    axis : int, optional
        The axis in the result to store the samples.  Relevant only if start
        or stop are array-like.  By default (0), the samples will be along a
        new axis inserted at the beginning. Now, axis only support axis = 0.
    ctx : Context, optional
        An optional device context (default is the current default context).

    Returns
    -------
    samples : ndarray
        `num` samples, equally spaced on a log scale.

    See Also
    --------
    arange : Similar to linspace, with the step size specified instead of the
             number of samples. Note that, when used with a float endpoint, the
             endpoint may or may not be included.
    linspace : Similar to logspace, but with the samples uniformly distributed
               in linear space, instead of log space.

    Notes
    -----
    Logspace is equivalent to the code

    >>> y = np.linspace(start, stop, num=num, endpoint=endpoint)
    ...
    >>> power(base, y).astype(dtype)
    ...

    Examples
    --------
    >>> np.logspace(2.0, 3.0, num=4)
    array([ 100.     ,  215.44347,  464.15887, 1000.     ])
    >>> np.logspace(2.0, 3.0, num=4, endpoint=False)
    array([100.     , 177.82794, 316.22775, 562.3413 ])
    >>> np.logspace(2.0, 3.0, num=4, base=2.0)
    array([4.       , 5.0396843, 6.349604 , 8.       ])
    >>> np.logspace(2.0, 3.0, num=4, base=2.0, dtype=np.int32)
    array([4, 5, 6, 8], dtype=int32)
    >>> np.logspace(2.0, 3.0, num=4, ctx=npx.gpu(0))
    array([ 100.     ,  215.44347,  464.15887, 1000.     ], ctx=gpu(0))
    """
    return _mx_nd_np.logspace(start, stop, num, endpoint, base, dtype, axis, ctx=ctx)


@set_module('mxnet.numpy')
def expand_dims(a, axis):
    """Expand the shape of an array.

    Insert a new axis that will appear at the `axis` position in the expanded array shape.

    Parameters
    ----------
    a : ndarray
        Input array.
    axis : int
        Position in the expanded axes where the new axis is placed.

    Returns
    -------
    res : ndarray
        Output array. The number of dimensions is one greater than that of
        the input array.

    See Also
    --------
    squeeze : The inverse operation, removing singleton dimensions
    reshape : Insert, remove, and combine dimensions, and resize existing ones

    Examples
    --------
    >>> x = np.array([1,2])
    >>> x.shape
    (2,)

    >>> y = np.expand_dims(x, axis=0)
    >>> y
    array([[1., 2.]])

    >>> y.shape
    (1, 2)

    >>> y = np.expand_dims(x, axis=1)  # Equivalent to x[:,np.newaxis]
    >>> y
    array([[1.],
           [2.]])

    >>> y.shape
    (2, 1)

    Note that some examples may use None instead of np.newaxis. These are the same objects:

    >>> np.newaxis is None
    True
    """
    return _npi.expand_dims(a, axis)


@set_module('mxnet.numpy')
def tile(A, reps):
    r"""
    Construct an array by repeating A the number of times given by reps.

    If `reps` has length ``d``, the result will have dimension of
    ``max(d, A.ndim)``.

    If ``A.ndim < d``, `A` is promoted to be d-dimensional by prepending new
    axes. So a shape (3,) array is promoted to (1, 3) for 2-D replication,
    or shape (1, 1, 3) for 3-D replication. If this is not the desired
    behavior, promote `A` to d-dimensions manually before calling this
    function.

    If ``A.ndim > d``, `reps` is promoted to `A`.ndim by pre-pending 1's to it.
    Thus for an `A` of shape (2, 3, 4, 5), a `reps` of (2, 2) is treated as
    (1, 1, 2, 2).

    Parameters
    ----------
    A : ndarray or scalar
        An input array or a scalar to repeat.
    reps : a single integer or tuple of integers
        The number of repetitions of `A` along each axis.

    Returns
    -------
    c : ndarray
        The tiled output array.

    Examples
    --------
    >>> a = np.array([0, 1, 2])
    >>> np.tile(a, 2)
    array([0., 1., 2., 0., 1., 2.])
    >>> np.tile(a, (2, 2))
    array([[0., 1., 2., 0., 1., 2.],
           [0., 1., 2., 0., 1., 2.]])
    >>> np.tile(a, (2, 1, 2))
    array([[[0., 1., 2., 0., 1., 2.]],
           [[0., 1., 2., 0., 1., 2.]]])

    >>> b = np.array([[1, 2], [3, 4]])
    >>> np.tile(b, 2)
    array([[1., 2., 1., 2.],
           [3., 4., 3., 4.]])
    >>> np.(b, (2, 1))
    array([[1., 2.],
           [3., 4.],
           [1., 2.],
           [3., 4.]])

    >>> c = np.array([1,2,3,4])
    >>> np.tile(c,(4,1))
    array([[1., 2., 3., 4.],
           [1., 2., 3., 4.],
           [1., 2., 3., 4.],
           [1., 2., 3., 4.]])

    Scalar as input:

    >>> np.tile(2, 3)
    array([2, 2, 2]) # repeating integer `2`

    """
    return _mx_nd_np.tile(A, reps)


@set_module('mxnet.numpy')
def tril(m, k=0):
    r"""
    Lower triangle of an array.

    Return a copy of an array with elements above the `k`-th diagonal zeroed.

    Parameters
    ----------
    m : ndarray, shape (M, N)
        Input array.
    k : int, optional
        Diagonal above which to zero elements.  `k = 0` (the default) is the
        main diagonal, `k < 0` is below it and `k > 0` is above.

    Returns
    -------
    tril : ndarray, shape (M, N)
        Lower triangle of `m`, of same shape and data-type as `m`.

    See Also
    --------
    triu : same thing, only for the upper triangle

    Examples
    --------
    >>> a = np.array([[1,2,3],[4,5,6],[7,8,9],[10,11,12]])
    >>> np.tril(a, -1)
    array([[ 0.,  0.,  0.],
           [ 4.,  0.,  0.],
           [ 7.,  8.,  0.],
           [10., 11., 12.]])
    """
    return _mx_nd_np.tril(m, k)


@set_module('mxnet.numpy')
def arange(start, stop=None, step=1, dtype=None, ctx=None):
    """Return evenly spaced values within a given interval.

    Values are generated within the half-open interval ``[start, stop)``
    (in other words, the interval including `start` but excluding `stop`).
    For integer arguments the function is equivalent to the Python built-in
    `range` function, but returns an ndarray rather than a list.

    Parameters
    ----------
    start : number, optional
        Start of interval. The interval includes this value.  The default
        start value is 0.
    stop : number
        End of interval. The interval does not include this value, except
        in some cases where `step` is not an integer and floating point
        round-off affects the length of `out`.
    step : number, optional
        Spacing between values. For any output `out`, this is the distance
        between two adjacent values, ``out[i+1] - out[i]``.  The default
        step size is 1.  If `step` is specified as a position argument,
        `start` must also be given.
    dtype : dtype
        The type of the output array. The default is `float32`.

    Returns
    -------
    arange : ndarray
        Array of evenly spaced values.

        For floating point arguments, the length of the result is
        ``ceil((stop - start)/step)``.  Because of floating point overflow,
        this rule may result in the last element of `out` being greater
        than `stop`.

    Examples
    --------
    >>> np.arange(3)
    array([0., 1., 2.])

    >>> np.arange(3.0)
    array([0., 1., 2.])

    >>> np.arange(3,7)
    array([3., 4., 5., 6.])

    >>> np.arange(3,7,2)
    array([3., 5.])
    """
    return _mx_nd_np.arange(start, stop, step, dtype, ctx)


@set_module('mxnet.numpy')
def split(ary, indices_or_sections, axis=0):
    """Split an array into multiple sub-arrays.

    Parameters
    ----------
    ary : ndarray
        Array to be divided into sub-arrays.
    indices_or_sections : int or 1-D Python tuple, list or set.
        If `indices_or_sections` is an integer, N, the array will be divided
        into N equal arrays along `axis`.  If such a split is not possible,
        an error is raised.
        If `indices_or_sections` is a 1-D array of sorted integers, the entries
        indicate where along `axis` the array is split.  For example,
        ``[2, 3]`` would, for ``axis=0``, result in
          - ary[:2]
          - ary[2:3]
          - ary[3:]
        If an index exceeds the dimension of the array along `axis`,
        an empty sub-array is returned correspondingly.
    axis : int, optional
        The axis along which to split, default is 0.

    Returns
    -------
    sub-arrays : list of ndarrays
        A list of sub-arrays.

    Raises
    ------
    ValueError
        If `indices_or_sections` is given as an integer, but
        a split does not result in equal division.

    See Also
    --------
    hsplit : Split array into multiple sub-arrays horizontally (column-wise).
    vsplit : Split array into multiple sub-arrays vertically (row wise).
    dsplit : Split array into multiple sub-arrays along the 3rd axis (depth).
    concatenate : Join a sequence of arrays along an existing axis.
    stack : Join a sequence of arrays along a new axis.
    hstack : Stack arrays in sequence horizontally (column wise).
    vstack : Stack arrays in sequence vertically (row wise).
    dstack : Stack arrays in sequence depth wise (along third dimension).

    Examples
    --------
    >>> x = np.arange(9.0)
    >>> np.split(x, 3)
    [array([0., 1., 2.]), array([3., 4., 5.]), array([6., 7., 8.])]

    >>> np.split(x, [3, 5, 6, 8])
    [array([0., 1., 2.]), array([3., 4.]), array([5.]), array([6., 7.]), array([])]
    """
    return _mx_nd_np.split(ary, indices_or_sections, axis=axis)


@set_module('mxnet.numpy')
def vsplit(ary, indices_or_sections):
    r"""
    vsplit(ary, indices_or_sections)

    Split an array into multiple sub-arrays vertically (row-wise).

    ``vsplit`` is equivalent to ``split`` with `axis=0` (default): the array is always split
    along the first axis regardless of the array dimension.

    Parameters
    ----------
    ary : ndarray
        Array to be divided into sub-arrays.
    indices_or_sections : int or 1 - D Python tuple, list or set.
        If `indices_or_sections` is an integer, N, the array will be divided into N equal arrays
        along axis 0.  If such a split is not possible, an error is raised.

        If `indices_or_sections` is a 1-D array of sorted integers, the entries indicate where
        along axis 0 the array is split.  For example, ``[2, 3]`` would result in

          - ary[:2]
          - ary[2:3]
          - ary[3:]

        If an index exceeds the dimension of the array along axis 0, an error will be thrown.

    Returns
    -------
    sub-arrays : list of ndarrays
        A list of sub-arrays.

    See Also
    --------
    split : Split an array into multiple sub-arrays of equal size.

    Notes
    -------
    This function differs from the original `numpy.degrees
    <https://docs.scipy.org/doc/numpy/reference/generated/numpy.degrees.html>`_ in
    the following aspects:

    - Currently parameter ``indices_or_sections`` does not support ndarray, but supports scalar,
    tuple and list.
    - In ``indices_or_sections``, if an index exceeds the dimension of the array along axis 0,
    an error will be thrown.

    Examples
    --------
    >>> x = np.arange(16.0).reshape(4, 4)
    >>> x
    array([[  0.,   1.,   2.,   3.],
           [  4.,   5.,   6.,   7.],
           [  8.,   9.,  10.,  11.],
           [ 12.,  13.,  14.,  15.]])
    >>> np.vsplit(x, 2)
    [array([[0., 1., 2., 3.],
            [4., 5., 6., 7.]]), array([[ 8.,  9., 10., 11.],
            [12., 13., 14., 15.]])]

    >>> # With a higher dimensional array the split is still along the first axis.
    >>> x = np.arange(8.0).reshape(2, 2, 2)
    >>> x
    array([[[ 0.,  1.],
            [ 2.,  3.]],
           [[ 4.,  5.],
            [ 6.,  7.]]])
    >>> np.vsplit(x, 2)
    [array([[[0., 1.],
            [2., 3.]]]), array([[[4., 5.],
            [6., 7.]]])]

    """
    return split(ary, indices_or_sections, 0)


@set_module('mxnet.numpy')
def concatenate(seq, axis=0, out=None):
    """Join a sequence of arrays along an existing axis.

    Parameters
    ----------
    a1, a2, ... : sequence of array_like
        The arrays must have the same shape, except in the dimension
        corresponding to `axis` (the first, by default).
    axis : int, optional
        The axis along which the arrays will be joined.  If axis is None,
        arrays are flattened before use.  Default is 0.
    out : ndarray, optional
        If provided, the destination to place the result. The shape must be
        correct, matching that of what concatenate would have returned if no
        out argument were specified.

    Returns
    -------
    res : ndarray
        The concatenated array.

    See Also
    --------
    split : Split array into a list of multiple sub-arrays of equal size.
    hsplit : Split array into multiple sub-arrays horizontally (column wise)
    vsplit : Split array into multiple sub-arrays vertically (row wise)
    dsplit : Split array into multiple sub-arrays along the 3rd axis (depth).
    stack : Stack a sequence of arrays along a new axis.
    hstack : Stack arrays in sequence horizontally (column wise)
    vstack : Stack arrays in sequence vertically (row wise)
    dstack : Stack arrays in sequence depth wise (along third dimension)

    Examples
    --------
    >>> a = np.array([[1, 2], [3, 4]])
    >>> b = np.array([[5, 6]])
    >>> np.concatenate((a, b), axis=0)
    array([[1., 2.],
           [3., 4.],
           [5., 6.]])

    >>> np.concatenate((a, b.T), axis=1)
    array([[1., 2., 5.],
           [3., 4., 6.]])
    """
    return _mx_nd_np.concatenate(seq, axis=axis, out=out)


@set_module('mxnet.numpy')
def stack(arrays, axis=0, out=None):
    """Join a sequence of arrays along a new axis.
        The axis parameter specifies the index of the new axis in the dimensions of the result.
        For example, if `axis=0` it will be the first dimension and if `axis=-1` it will be the last dimension.

    Parameters
    ----------
    arrays : sequence of array_like
        Each array must have the same shape.
    axis : int, optional
        The axis in the result array along which the input arrays are stacked.
    out : ndarray, optional
        If provided, the destination to place the result. The shape must be correct,
        matching that of what stack would have returned if no out argument were specified.

    Returns
    -------
    stacked : ndarray
        The stacked array has one more dimension than the input arrays.

    See Also
    --------
    concatenate : Join a sequence of arrays along an existing axis.
    split : Split array into a list of multiple sub-arrays of equal size.

    Examples
    --------
    >>> arrays = [np.random.rand(3, 4) for _ in range(10)]
    >>> np.stack(arrays, axis=0).shape
    (10, 3, 4)

    >>> np.stack(arrays, axis=1).shape
    (3, 10, 4)

    >>> np.stack(arrays, axis=2).shape
    (3, 4, 10)

    >>> a = np.array([1, 2, 3])
    >>> b = np.array([2, 3, 4])
    >>> np.stack((a, b))
    array([[1., 2., 3.],
           [2., 3., 4.]])

    >>> np.stack((a, b), axis=-1)
    array([[1., 2.],
           [2., 3.],
           [3., 4.]])
    """
    return _mx_nd_np.stack(arrays, axis=axis, out=out)


@set_module('mxnet.numpy')
def vstack(arrays, out=None):
    r"""Stack arrays in sequence vertically (row wise).

    This is equivalent to concatenation along the first axis after 1-D arrays
    of shape `(N,)` have been reshaped to `(1,N)`. Rebuilds arrays divided by
    `vsplit`.

    This function makes most sense for arrays with up to 3 dimensions. For
    instance, for pixel-data with a height (first axis), width (second axis),
    and r/g/b channels (third axis). The functions `concatenate` and `stack`
    provide more general stacking and concatenation operations.

    Parameters
    ----------
    tup : sequence of ndarrays
        The arrays must have the same shape along all but the first axis.
        1-D arrays must have the same length.

    Returns
    -------
    stacked : ndarray
        The array formed by stacking the given arrays, will be at least 2-D.

    Examples
    --------
    >>> a = np.array([1, 2, 3])
    >>> b = np.array([2, 3, 4])
    >>> np.vstack((a, b))
    array([[1., 2., 3.],
           [2., 3., 4.]])

    >>> a = np.array([[1], [2], [3]])
    >>> b = np.array([[2], [3], [4]])
    >>> np.vstack((a, b))
    array([[1.],
           [2.],
           [3.],
           [2.],
           [3.],
           [4.]])
    """
    return _mx_nd_np.vstack(arrays)


@set_module('mxnet.numpy')
def column_stack(tup):
    """
    Stack 1-D arrays as columns into a 2-D array.

    Take a sequence of 1-D arrays and stack them as columns
    to make a single 2-D array. 2-D arrays are stacked as-is,
    just like with `hstack`.  1-D arrays are turned into 2-D columns
    first.

    Parameters
    ----------
    tup : sequence of 1-D or 2-D arrays.
        Arrays to stack. All of them must have the same first dimension.

    Returns
    --------
    stacked : 2-D array
        The array formed by stacking the given arrays.

    See Also
    --------
    stack, hstack, vstack, concatenate

    Examples
    --------
    >>> a = np.array((1,2,3))
    >>> b = np.array((2,3,4))
    >>> np.column_stack((a,b))
    array([[1., 2.],
           [2., 3.],
           [3., 4.]])
    """
    return _mx_nd_np.column_stack(tup)


@set_module('mxnet.numpy')
def dstack(arrays):
    """
    Stack arrays in sequence depth wise (along third axis).

    This is equivalent to concatenation along the third axis after 2-D arrays
    of shape `(M,N)` have been reshaped to `(M,N,1)` and 1-D arrays of shape
    `(N,)` have been reshaped to `(1,N,1)`. Rebuilds arrays divided by
    `dsplit`.

    This function makes most sense for arrays with up to 3 dimensions. For
    instance, for pixel-data with a height (first axis), width (second axis),
    and r/g/b channels (third axis). The functions `concatenate`, `stack` and
    `block` provide more general stacking and concatenation operations.

    Parameters
    ----------
    tup : sequence of arrays
        The arrays must have the same shape along all but the third axis.
        1-D or 2-D arrays must have the same shape.

    Returns
    -------
    stacked : ndarray
        The array formed by stacking the given arrays, will be at least 3-D.

    Examples
    --------
    >>> a = np.array((1,2,3))
    >>> b = np.array((2,3,4))
    >>> np.dstack((a,b))
    array([[[1, 2],
            [2, 3],
            [3, 4]]])
    >>> a = np.array([[1],[2],[3]])
    >>> b = np.array([[2],[3],[4]])
    >>> np.dstack((a,b))
    array([[[1, 2]],
           [[2, 3]],
           [[3, 4]]])
    """
    return _npi.dstack(*arrays)


@set_module('mxnet.numpy')
@wrap_np_binary_func
def maximum(x1, x2, out=None, **kwargs):
    """
    Returns element-wise maximum of the input arrays with broadcasting.

    Parameters
    ----------
    x1, x2 : scalar or mxnet.numpy.ndarray
        The arrays holding the elements to be compared. They must have the same shape,
        or shapes that can be broadcast to a single shape.

    Returns
    -------
    out : mxnet.numpy.ndarray or scalar
        The maximum of x1 and x2, element-wise. This is a scalar if both x1 and x2 are scalars.

    Examples
    --------
    >>> np.maximum(np.array([2, 3, 4]), np.array([1, 5, 2]))
    array([2., 5., 4.])

    >>> np.maximum(np.eye(2), np.array([0.5, 2])) # broadcasting
    array([[1. , 2. ],
           [0.5, 2. ]])
    """
    return _mx_nd_np.maximum(x1, x2, out=out)


@set_module('mxnet.numpy')
@wrap_np_binary_func
def minimum(x1, x2, out=None, **kwargs):
    """
    Returns element-wise minimum of the input arrays with broadcasting.

    Parameters
    ----------
    x1, x2 : scalar or mxnet.numpy.ndarray
        The arrays holding the elements to be compared. They must have the same shape,
        or shapes that can be broadcast to a single shape.

    Returns
    -------
    out : mxnet.numpy.ndarray or scalar
        The minimum of x1 and x2, element-wise. This is a scalar if both x1 and x2 are scalars.

    Examples
    --------
    >>> np.minimum(np.array([2, 3, 4]), np.array([1, 5, 2]))
    array([1., 3., 2.])

    >>> np.minimum(np.eye(2), np.array([0.5, 2])) # broadcasting
    array([[0.5, 0. ],
           [0. , 1. ]])
    """
    return _mx_nd_np.minimum(x1, x2, out=out)


@set_module('mxnet.numpy')
def swapaxes(a, axis1, axis2):
    """Interchange two axes of an array.

    Parameters
    ----------
    a : ndarray
        Input array.
    axis1 : int
        First axis.
    axis2 : int
        Second axis.

    Returns
    -------
    a_swapped : ndarray
        Swapped array. This is always a copy of the input array.

    Examples
    --------
    >>> x = np.array([[1,2,3]])
    >>> np.swapaxes(x,0,1)
    array([[1.],
           [2.],
           [3.]])

    >>> x = np.array([[[0,1],[2,3]],[[4,5],[6,7]]])
    >>> x
    array([[[0., 1.],
            [2., 3.]],

           [[4., 5.],
            [6., 7.]]])

    >>> np.swapaxes(x,0,2)
    array([[[0., 4.],
            [2., 6.]],

           [[1., 5.],
            [3., 7.]]])
    """
    return _npi.swapaxes(a, dim1=axis1, dim2=axis2)


@set_module('mxnet.numpy')
def clip(a, a_min, a_max, out=None):
    """clip(a, a_min, a_max, out=None)

    Clip (limit) the values in an array.
    Given an interval, values outside the interval are clipped to
    the interval edges.  For example, if an interval of ``[0, 1]``
    is specified, values smaller than 0 become 0, and values larger
    than 1 become 1.

    Parameters
    ----------
    a : ndarray
        Array containing elements to clip.
    a_min : scalar or `None`
        Minimum value. If `None`, clipping is not performed on lower
        interval edge. Not more than one of `a_min` and `a_max` may be
        `None`.
    a_max : scalar or `None`
        Maximum value. If `None`, clipping is not performed on upper
        interval edge. Not more than one of `a_min` and `a_max` may be
        `None`.
    out : ndarray, optional
        The results will be placed in this array. It may be the input
        array for in-place clipping.  `out` must be of the right shape
        to hold the output.  Its type is preserved.

    Returns
    -------
    clipped_array : ndarray
        An array with the elements of `a`, but where values
        < `a_min` are replaced with `a_min`, and those > `a_max`
        with `a_max`.

    Notes
    -----
    array_like `a_min` and `a_max` are not supported.

    Examples
    --------
    >>> a = np.arange(10)
    >>> np.clip(a, 1, 8)
    array([1., 1., 2., 3., 4., 5., 6., 7., 8., 8.], dtype=float32)
    >>> a
    array([0., 1., 2., 3., 4., 5., 6., 7., 8., 9.], dtype=float32)
    >>> np.clip(a, 3, 6, out=a)
    array([3., 3., 3., 3., 4., 5., 6., 6., 6., 6.], dtype=float32)
    """
    return _mx_nd_np.clip(a, a_min, a_max, out=out)


@set_module('mxnet.numpy')
def argmax(a, axis=None, out=None):
    r"""
    Returns the indices of the maximum values along an axis.

    Parameters
    ----------
    a : ndarray
        Input array. Only support ndarrays of dtype `float16`, `float32`, and `float64`.
    axis : int, optional
        By default, the index is into the flattened array, otherwise
        along the specified axis.
    out : ndarray or None, optional
        If provided, the result will be inserted into this array. It should
        be of the appropriate shape and dtype.

    Returns
    -------
    index_array : ndarray of indices whose dtype is same as the input ndarray.
        Array of indices into the array. It has the same shape as `a.shape`
        with the dimension along `axis` removed.

    Notes
    -----
    In case of multiple occurrences of the maximum values, the indices
    corresponding to the first occurrence are returned.

    This function differs from the original `numpy.argmax
    <https://docs.scipy.org/doc/numpy/reference/generated/numpy.argmax.html>`_ in
    the following aspects:

    - Input type does not support Python native iterables(list, tuple, ...).
    - Output has dtype that is same as the input ndarray.
    - ``out`` param: cannot perform auto broadcasting. ``out`` ndarray's shape must be the same as the expected output.
    - ``out`` param: cannot perform auto type cast. ``out`` ndarray's dtype must be the same as the expected output.
    - ``out`` param does not support scalar input case.

    Examples
    --------
    >>> a = np.arange(6).reshape(2,3) + 10
    >>> a
    array([[10., 11., 12.],
           [13., 14., 15.]])
    >>> np.argmax(a)
    array(5.)
    >>> np.argmax(a, axis=0)
    array([1., 1., 1.])
    >>> np.argmax(a, axis=1)
    array([2., 2.])

    >>> b = np.arange(6)
    >>> b[1] = 5
    >>> b
    array([0., 5., 2., 3., 4., 5.])
    >>> np.argmax(b)  # Only the first occurrence is returned.
    array(1.)

    Specify ``out`` ndarray:

    >>> a = np.arange(6).reshape(2,3) + 10
    >>> b = np.zeros((2,))
    >>> np.argmax(a, axis=1, out=b)
    array([2., 2.])
    >>> b
    array([2., 2.])
    """
    return _mx_nd_np.argmax(a, axis, out)


@set_module('mxnet.numpy')
def argmin(a, axis=None, out=None):
    r"""
    Returns the indices of the minimum values along an axis.

    Parameters
    ----------
    a : ndarray
        Input array. Only support ndarrays of dtype `float16`, `float32`, and `float64`.
    axis : int, optional
        By default, the index is into the flattened array, otherwise
        along the specified axis.
    out : ndarray or None, optional
        If provided, the result will be inserted into this array. It should
        be of the appropriate shape and dtype.

    Returns
    -------
    index_array : ndarray of indices whose dtype is same as the input ndarray.
        Array of indices into the array. It has the same shape as `a.shape`
        with the dimension along `axis` removed.

    Notes
    -----
    In case of multiple occurrences of the minimum values, the indices
    corresponding to the first occurrence are returned.

    This function differs from the original `numpy.argmin
    <https://docs.scipy.org/doc/numpy/reference/generated/numpy.argmin.html>`_ in
    the following aspects:

    - Input type does not support Python native iterables(list, tuple, ...).
    - Output has dtype that is same as the input ndarray.
    - ``out`` param: cannot perform auto broadcasting. ``out`` ndarray's shape must be the same as the expected output.
    - ``out`` param: cannot perform auto type cast. ``out`` ndarray's dtype must be the same as the expected output.
    - ``out`` param does not support scalar input case.

    Examples
    --------
    >>> a = np.arange(6).reshape(2,3) + 10
    >>> a
    array([[10., 11., 12.],
           [13., 14., 15.]])
    >>> np.argmin(a)
    array(0.)
    >>> np.argmin(a, axis=0)
    array([0., 0., 0.])
    >>> np.argmin(a, axis=1)
    array([0., 0.])

    >>> b = np.arange(6)
    >>> b[2] = 0
    >>> b
    array([0., 1., 0., 3., 4., 5.])
    >>> np.argmax(b)  # Only the first occurrence is returned.
    array(0.)

    Specify ``out`` ndarray:

    >>> a = np.arange(6).reshape(2,3) + 10
    >>> b = np.zeros((2,))
    >>> np.argmin(a, axis=1, out=b)
    array([0., 0.])
    >>> b
    array([0., 0.])
    """
    return _mx_nd_np.argmin(a, axis, out)


@set_module('mxnet.numpy')
def mean(a, axis=None, dtype=None, out=None, keepdims=False):  # pylint: disable=arguments-differ
    """
    Compute the arithmetic mean along the specified axis.
    Returns the average of the array elements.
    The average is taken over the flattened array by default, otherwise over the specified axis.

    Parameters
    ----------
    a : ndarray
        ndarray containing numbers whose mean is desired.
    axis : None or int or tuple of ints, optional
        Axis or axes along which the means are computed. The default is to compute the mean of the flattened array.
        If this is a tuple of ints, a mean is performed over multiple axes,
        instead of a single axis or all the axes as before.
    dtype : data-type, optional
        Type to use in computing the mean. For integer inputs, the default is float32;
        for floating point inputs, it is the same as the input dtype.
    out : ndarray, optional
        Alternate output array in which to place the result. The default is None; if provided,
        it must have the same shape and type as the expected output.
    keepdims : bool, optional
        If this is set to True, the axes which are reduced are left in the result
        as dimensions with size one. With this option, the result will broadcast correctly
        against the input array.
        If the default value is passed, then keepdims will not be passed through to the mean
        method of sub-classes of ndarray, however any non-default value will be. If the sub-class
        method does not implement keepdims any exceptions will be raised.

    Returns
    -------
    m : ndarray, see dtype parameter above
        If out=None, returns a new array containing the mean values,
        otherwise a reference to the output array is returned.

    Notes
    -----
    This function differs from the original `numpy.mean
    <https://docs.scipy.org/doc/numpy/reference/generated/numpy.mean.html>`_ in
    the following way(s):
    - only ndarray is accepted as valid input, python iterables or scalar is not supported
    - default data type for integer input is float32

    Examples
    --------
    >>> a = np.array([[1, 2], [3, 4]])
    >>> np.mean(a)
    array(2.5)
    >>> a = np.zeros((2, 512*512), dtype=np.float32)
    >>> a[0,:] = 1.0
    >>> a[1,:] = 0.1
    >>> np.mean(a)
    array(0.55)
    >>> np.mean(a, dtype=np.float64)
    array(0.55)
    """
    return _npi.mean(a, axis=axis, dtype=dtype, keepdims=keepdims, out=out)


@set_module('mxnet.numpy')
def std(a, axis=None, dtype=None, out=None, ddof=0, keepdims=False):
    """
    Compute the standard deviation along the specified axis.
    Returns the standard deviation, a measure of the spread of a distribution,
    of the array elements. The standard deviation is computed for the
    flattened array by default, otherwise over the specified axis.

    Parameters
    ----------
    a : array_like
        Calculate the standard deviation of these values.
    axis : None or int or tuple of ints, optional
        Axis or axes along which the standard deviation is computed. The
        default is to compute the standard deviation of the flattened array.
        .. versionadded:: 1.7.0
        If this is a tuple of ints, a standard deviation is performed over
        multiple axes, instead of a single axis or all the axes as before.
    dtype : dtype, optional
        Type to use in computing the standard deviation. For arrays of
        integer type the default is float64, for arrays of float types it is
        the same as the array type.
    out : ndarray, optional
        Alternative output array in which to place the result. It must have
        the same shape as the expected output but the type (of the calculated
        values) will be cast if necessary.
    ddof : int, optional
        Means Delta Degrees of Freedom.  The divisor used in calculations
        is ``N - ddof``, where ``N`` represents the number of elements.
        By default `ddof` is zero.
    keepdims : bool, optional
        If this is set to True, the axes which are reduced are left
        in the result as dimensions with size one. With this option,
        the result will broadcast correctly against the input array.
        If the default value is passed, then `keepdims` will not be
        passed through to the `std` method of sub-classes of
        `ndarray`, however any non-default value will be.  If the
        sub-class' method does not implement `keepdims` any
        exceptions will be raised.

    Returns
    -------
    standard_deviation : ndarray, see dtype parameter above.
        If `out` is None, return a new array containing the standard deviation,
        otherwise return a reference to the output array.

    Examples
    --------
    >>> a = np.array([[1, 2], [3, 4]])
    >>> np.std(a)
    1.1180339887498949 # may vary
    >>> np.std(a, axis=0)
    array([1.,  1.])
    >>> np.std(a, axis=1)
    array([0.5,  0.5])
    In single precision, std() can be inaccurate:
    >>> a = np.zeros((2, 512*512), dtype=np.float32)
    >>> a[0, :] = 1.0
    >>> a[1, :] = 0.1
    >>> np.std(a)
    array(0.45)
    >>> np.std(a, dtype=np.float64)
    array(0.45, dtype=float64)
    """
    return _npi.std(a, axis=axis, dtype=dtype, ddof=ddof, keepdims=keepdims, out=out)


@set_module('mxnet.numpy')
def var(a, axis=None, dtype=None, out=None, ddof=0, keepdims=False):
    """
    Compute the variance along the specified axis.
    Returns the variance of the array elements, a measure of the spread of a
    distribution.  The variance is computed for the flattened array by
    default, otherwise over the specified axis.

    Parameters
    ----------
    a : array_like
        Array containing numbers whose variance is desired.  If `a` is not an
        array, a conversion is attempted.
    axis : None or int or tuple of ints, optional
        Axis or axes along which the variance is computed.  The default is to
        compute the variance of the flattened array.
        .. versionadded:: 1.7.0
        If this is a tuple of ints, a variance is performed over multiple axes,
        instead of a single axis or all the axes as before.
    dtype : data-type, optional
        Type to use in computing the variance.  For arrays of integer type
        the default is `float32`; for arrays of float types it is the same as
        the array type.
    out : ndarray, optional
        Alternate output array in which to place the result.  It must have
        the same shape as the expected output, but the type is cast if
        necessary.
    ddof : int, optional
        "Delta Degrees of Freedom": the divisor used in the calculation is
        ``N - ddof``, where ``N`` represents the number of elements. By
        default `ddof` is zero.
    keepdims : bool, optional
        If this is set to True, the axes which are reduced are left
        in the result as dimensions with size one. With this option,
        the result will broadcast correctly against the input array.
        If the default value is passed, then `keepdims` will not be
        passed through to the `var` method of sub-classes of
        `ndarray`, however any non-default value will be.  If the
        sub-class' method does not implement `keepdims` any
        exceptions will be raised.

    Returns
    -------
    variance : ndarray, see dtype parameter above
        If ``out=None``, returns a new array containing the variance;
        otherwise, a reference to the output array is returned.

    Examples
    --------
    >>> a = np.array([[1, 2], [3, 4]])
    >>> np.var(a)
    array(1.25)
    >>> np.var(a, axis=0)
    array([1.,  1.])
    >>> np.var(a, axis=1)
    array([0.25,  0.25])

    >>> a = np.zeros((2, 512*512), dtype=np.float32)
    >>> a[0, :] = 1.0
    >>> a[1, :] = 0.1
    >>> np.var(a)
    array(0.2025)
    >>> np.var(a, dtype=np.float64)
    array(0.2025, dtype=float64)
    >>> ((1-0.55)**2 + (0.1-0.55)**2)/2
    0.2025
    """
    return _npi.var(a, axis=axis, dtype=dtype, ddof=ddof, keepdims=keepdims, out=out)


# pylint: disable=redefined-outer-name
@set_module('mxnet.numpy')
def indices(dimensions, dtype=_np.int32, ctx=None):
    """Return an array representing the indices of a grid.

    Compute an array where the subarrays contain index values 0,1,...
    varying only along the corresponding axis.

    Parameters
    ----------
    dimensions : sequence of ints
        The shape of the grid.
    dtype : data-type, optional
        The desired data-type for the array. Default is `float32`.
    ctx : device context, optional
        Device context on which the memory is allocated. Default is
        `mxnet.context.current_context()`.

    Returns
    -------
    grid : ndarray
        The array of grid indices,
        ``grid.shape = (len(dimensions),) + tuple(dimensions)``.

    Notes
    -----
    The output shape is obtained by prepending the number of dimensions
    in front of the tuple of dimensions, i.e. if `dimensions` is a tuple
    ``(r0, ..., rN-1)`` of length ``N``, the output shape is
    ``(N,r0,...,rN-1)``.

    The subarrays ``grid[k]`` contains the N-D array of indices along the
    ``k-th`` axis. Explicitly::

        grid[k,i0,i1,...,iN-1] = ik

    Examples
    --------
    >>> grid = np.indices((2, 3))
    >>> grid.shape
    (2, 2, 3)
    >>> grid[0]        # row indices
    array([[0, 0, 0],
           [1, 1, 1]])
    >>> grid[1]        # column indices
    array([[0, 0, 0],
           [1, 1, 1]], dtype=int32)

    The indices can be used as an index into an array.

    >>> x = np.arange(20).reshape(5, 4)
    >>> row, col = np.indices((2, 3))
    >>> x[row, col]
    array([[0., 1., 2.],
           [4., 5., 6.]])

    Note that it would be more straightforward in the above example to
    extract the required elements directly with ``x[:2, :3]``.
    """
    return _mx_nd_np.indices(dimensions=dimensions, dtype=dtype, ctx=ctx)
# pylint: enable=redefined-outer-name


@set_module('mxnet.numpy')
@wrap_np_binary_func
def copysign(x1, x2, out=None, **kwargs):
    r"""
    Change the sign of x1 to that of x2, element-wise.

    If `x2` is a scalar, its sign will be copied to all elements of `x1`.

    Parameters
    ----------
    x1 : ndarray or scalar
        Values to change the sign of.
    x2 : ndarray or scalar
        The sign of `x2` is copied to `x1`.
    out : ndarray or None, optional
        A location into which the result is stored. It must be of the
        right shape and right type to hold the output. If not provided
        or `None`,a freshly-allocated array is returned.

    Returns
    -------
    out : ndarray or scalar
        The values of `x1` with the sign of `x2`.
        This is a scalar if both `x1` and `x2` are scalars.

    Notes
    -------
    This function differs from the original `numpy.copysign
    <https://docs.scipy.org/doc/numpy/reference/generated/numpy.copysign.html>`_ in
    the following aspects:

    - ``where`` param is not supported.

    Examples
    --------
    >>> np.copysign(1.3, -1)
    -1.3
    >>> 1/np.copysign(0, 1)
    inf
    >>> 1/np.copysign(0, -1)
    -inf

    >>> a = np.array([-1, 0, 1])
    >>> np.copysign(a, -1.1)
    array([-1., -0., -1.])
    >>> np.copysign(a, np.arange(3)-1)
    array([-1.,  0.,  1.])
    """
    return _mx_nd_np.copysign(x1, x2, out=out)


@set_module('mxnet.numpy')
def ravel(x, order='C'):
    r"""
    ravel(x)

    Return a contiguous flattened array.
    A 1-D array, containing the elements of the input, is returned.  A copy is
    made only if needed.

    Parameters
    ----------
    x : ndarray
        Input array.  The elements in `x` are read in row-major, C-style order and
        packed as a 1-D array.
    order : `C`, optional
        Only support row-major, C-style order.

    Returns
    -------
    y : ndarray
        y is an array of the same subtype as `x`, with shape ``(x.size,)``.
        Note that matrices are special cased for backward compatibility, if `x`
        is a matrix, then y is a 1-D ndarray.

    Notes
    -----
    This function differs from the original numpy.arange in the following aspects:
        - Only support row-major, C-style order.

    Examples
    --------
    It is equivalent to ``reshape(x, -1)``.

    >>> x = np.array([[1, 2, 3], [4, 5, 6]])
    >>> print(np.ravel(x))
    [1. 2. 3. 4. 5. 6.]

    >>> print(x.reshape(-1))
    [1. 2. 3. 4. 5. 6.]

    >>> print(np.ravel(x.T))
    [1. 4. 2. 5. 3. 6.]
    """
    return _mx_nd_np.ravel(x, order)


@set_module('mxnet.numpy')
def hanning(M, dtype=_np.float32, ctx=None):
    r"""Return the Hanning window.

    The Hanning window is a taper formed by using a weighted cosine.

    Parameters
    ----------
    M : int
        Number of points in the output window. If zero or less, an
        empty array is returned.
    dtype : str or numpy.dtype, optional
        An optional value type. Default is `float32`. Note that you need
        select numpy.float32 or float64 in this operator.
    ctx : Context, optional
        An optional device context (default is the current default context).

    Returns
    -------
    out : ndarray, shape(M,)
        The window, with the maximum value normalized to one (the value
        one appears only if `M` is odd).

    See Also
    --------
    blackman, hamming

    Notes
    -----
    The Hanning window is defined as

    .. math::  w(n) = 0.5 - 0.5cos\left(\frac{2\pi{n}}{M-1}\right)
               \qquad 0 \leq n \leq M-1

    The Hanning was named for Julius von Hann, an Austrian meteorologist.
    It is also known as the Cosine Bell. Some authors prefer that it be
    called a Hann window, to help avoid confusion with the very similar
    Hamming window.

    Most references to the Hanning window come from the signal processing
    literature, where it is used as one of many windowing functions for
    smoothing values.  It is also known as an apodization (which means
    "removing the foot", i.e. smoothing discontinuities at the beginning
    and end of the sampled signal) or tapering function.

    References
    ----------
    .. [1] Blackman, R.B. and Tukey, J.W., (1958) The measurement of power
           spectra, Dover Publications, New York.
    .. [2] E.R. Kanasewich, "Time Sequence Analysis in Geophysics",
           The University of Alberta Press, 1975, pp. 106-108.
    .. [3] Wikipedia, "Window function",
           http://en.wikipedia.org/wiki/Window_function
    .. [4] W.H. Press,  B.P. Flannery, S.A. Teukolsky, and W.T. Vetterling,
           "Numerical Recipes", Cambridge University Press, 1986, page 425.

    Examples
    --------
    >>> np.hanning(12)
    array([0.        , 0.07937324, 0.29229254, 0.5711574 , 0.8274304 ,
           0.9797465 , 0.97974646, 0.82743025, 0.5711573 , 0.29229245,
           0.07937312, 0.        ])

    Plot the window and its frequency response:

    >>> import matplotlib.pyplot as plt
    >>> window = np.hanning(51)
    >>> plt.plot(window.asnumpy())
    [<matplotlib.lines.Line2D object at 0x...>]
    >>> plt.title("Hann window")
    Text(0.5, 1.0, 'Hann window')
    >>> plt.ylabel("Amplitude")
    Text(0, 0.5, 'Amplitude')
    >>> plt.xlabel("Sample")
    Text(0.5, 0, 'Sample')
    >>> plt.show()
    """
    return _mx_nd_np.hanning(M, dtype=dtype, ctx=ctx)


@set_module('mxnet.numpy')
def hamming(M, dtype=_np.float32, ctx=None):
    r"""Return the hamming window.

    The hamming window is a taper formed by using a weighted cosine.

    Parameters
    ----------
    M : int
        Number of points in the output window. If zero or less, an
        empty array is returned.
    dtype : str or numpy.dtype, optional
        An optional value type. Default is `float32`. Note that you need
        select numpy.float32 or float64 in this operator.
    ctx : Context, optional
        An optional device context (default is the current default context).

    Returns
    -------
    out : ndarray, shape(M,)
        The window, with the maximum value normalized to one (the value
        one appears only if `M` is odd).

    See Also
    --------
    blackman, hanning

    Notes
    -----
    The Hamming window is defined as

    .. math::  w(n) = 0.54 - 0.46cos\left(\frac{2\pi{n}}{M-1}\right)
               \qquad 0 \leq n \leq M-1

    The Hamming was named for R. W. Hamming, an associate of J. W. Tukey
    and is described in Blackman and Tukey. It was recommended for
    smoothing the truncated autocovariance function in the time domain.
    Most references to the Hamming window come from the signal processing
    literature, where it is used as one of many windowing functions for
    smoothing values.  It is also known as an apodization (which means
    "removing the foot", i.e. smoothing discontinuities at the beginning
    and end of the sampled signal) or tapering function.

    References
    ----------
    .. [1] Blackman, R.B. and Tukey, J.W., (1958) The measurement of power
           spectra, Dover Publications, New York.
    .. [2] E.R. Kanasewich, "Time Sequence Analysis in Geophysics", The
           University of Alberta Press, 1975, pp. 109-110.
    .. [3] Wikipedia, "Window function",
           https://en.wikipedia.org/wiki/Window_function
    .. [4] W.H. Press,  B.P. Flannery, S.A. Teukolsky, and W.T. Vetterling,
           "Numerical Recipes", Cambridge University Press, 1986, page 425.

    Examples
    --------
    >>> np.hamming(12)
    array([0.08000001, 0.15302339, 0.34890914, 0.6054648 , 0.841236  ,
           0.9813669 , 0.9813668 , 0.8412359 , 0.6054647 , 0.34890908,
           0.15302327, 0.08000001])

    Plot the window and its frequency response:

    >>> import matplotlib.pyplot as plt
    >>> window = np.hamming(51)
    >>> plt.plot(window.asnumpy())
    [<matplotlib.lines.Line2D object at 0x...>]
    >>> plt.title("hamming window")
    Text(0.5, 1.0, 'hamming window')
    >>> plt.ylabel("Amplitude")
    Text(0, 0.5, 'Amplitude')
    >>> plt.xlabel("Sample")
    Text(0.5, 0, 'Sample')
    >>> plt.show()
    """
    return _mx_nd_np.hamming(M, dtype=dtype, ctx=ctx)


@set_module('mxnet.numpy')
def blackman(M, dtype=_np.float32, ctx=None):
    r"""Return the Blackman window.

    The Blackman window is a taper formed by using the first three
    terms of a summation of cosines. It was designed to have close to the
    minimal leakage possible.  It is close to optimal, only slightly worse
    than a Kaiser window.

    Parameters
    ----------
    M : int
        Number of points in the output window. If zero or less, an
        empty array is returned.
    dtype : str or numpy.dtype, optional
        An optional value type. Default is `float32`. Note that you need
        select numpy.float32 or float64 in this operator.
    ctx : Context, optional
        An optional device context (default is the current default context).

    Returns
    -------
    out : ndarray
        The window, with the maximum value normalized to one (the value one
        appears only if the number of samples is odd).

    See Also
    --------
    hamming, hanning

    Notes
    -----
    The Blackman window is defined as

    .. math::  w(n) = 0.42 - 0.5 \cos(2\pi n/{M-1}) + 0.08 \cos(4\pi n/{M-1})

    Most references to the Blackman window come from the signal processing
    literature, where it is used as one of many windowing functions for
    smoothing values.  It is also known as an apodization (which means
    "removing the foot", i.e. smoothing discontinuities at the beginning
    and end of the sampled signal) or tapering function. It is known as a
    "near optimal" tapering function, almost as good (by some measures)
    as the kaiser window.

    References
    ----------
    Blackman, R.B. and Tukey, J.W., (1958) The measurement of power spectra,
    Dover Publications, New York.

    Oppenheim, A.V., and R.W. Schafer. Discrete-Time Signal Processing.
    Upper Saddle River, NJ: Prentice-Hall, 1999, pp. 468-471.

    Examples
    --------
    >>> np.blackman(12)
    array([-1.4901161e-08,  3.2606423e-02,  1.5990365e-01,  4.1439798e-01,
            7.3604530e-01,  9.6704686e-01,  9.6704674e-01,  7.3604506e-01,
            4.1439781e-01,  1.5990359e-01,  3.2606363e-02, -1.4901161e-08])

    Plot the window and its frequency response:

    >>> import matplotlib.pyplot as plt
    >>> window = np.blackman(51)
    >>> plt.plot(window.asnumpy())
    [<matplotlib.lines.Line2D object at 0x...>]
    >>> plt.title("blackman window")
    Text(0.5, 1.0, 'blackman window')
    >>> plt.ylabel("Amplitude")
    Text(0, 0.5, 'Amplitude')
    >>> plt.xlabel("Sample")
    Text(0.5, 0, 'Sample')
    >>> plt.show()
    """
    return _mx_nd_np.blackman(M, dtype=dtype, ctx=ctx)


@set_module('mxnet.numpy')
def flip(m, axis=None, out=None):
    r"""
    flip(m, axis=None, out=None)

    Reverse the order of elements in an array along the given axis.

    The shape of the array is preserved, but the elements are reordered.

    Parameters
    ----------
    m : ndarray or scalar
        Input array.
    axis : None or int or tuple of ints, optional
        Axis or axes along which to flip over. The default,
        axis=None, will flip over all of the axes of the input array.
        If axis is negative it counts from the last to the first axis.

        If axis is a tuple of ints, flipping is performed on all of the axes
        specified in the tuple.
    out : ndarray or scalar, optional
        Alternative output array in which to place the result. It must have
        the same shape and type as the expected output.

    Returns
    -------
    out : ndarray or scalar
        A view of `m` with the entries of axis reversed.  Since a view is
        returned, this operation is done in constant time.

    Examples
    --------
    >>> A = np.arange(8).reshape((2,2,2))
    >>> A
    array([[[0, 1],
            [2, 3]],
           [[4, 5],
            [6, 7]]])
    >>> np.flip(A, 0)
    array([[[4, 5],
            [6, 7]],
           [[0, 1],
            [2, 3]]])
    >>> np.flip(A, 1)
    array([[[2, 3],
            [0, 1]],
           [[6, 7],
            [4, 5]]])
    >>> np.flip(A)
    array([[[7, 6],
            [5, 4]],
           [[3, 2],
            [1, 0]]])
    >>> np.flip(A, (0, 2))
    array([[[5, 4],
            [7, 6]],
           [[1, 0],
            [3, 2]]])
    """
    return _mx_nd_np.flip(m, axis, out=out)


@set_module('mxnet.numpy')
def around(x, decimals=0, out=None, **kwargs):
    r"""
    around(x, decimals=0, out=None)

    Evenly round to the given number of decimals.

    Parameters
    ----------
    x : ndarray or scalar
        Input data.
    decimals : int, optional
        Number of decimal places to round to (default: 0).  If
        decimals is negative, it specifies the number of positions to
        the left of the decimal point.
    out : ndarray, optional
        Alternative output array in which to place the result. It must have
        the same shape and type as the expected output.

    Returns
    -------
    rounded_array : ndarray or scalar
        An array of the same type as `x`, containing the rounded values.
        A reference to the result is returned.

    Notes
    -----
    For values exactly halfway between rounded decimal values, NumPy
    rounds to the nearest even value. Thus 1.5 and 2.5 round to 2.0,
    -0.5 and 0.5 round to 0.0, etc.

    This function differs from the original numpy.prod in the following aspects:

        - Cannot cast type automatically. Dtype of `out` must be same as the expected one.
        - Cannot support complex-valued number.

    Examples
    --------
    >>> np.around([0.37, 1.64])
    array([ 0.,  2.])
    >>> np.around([0.37, 1.64], decimals=1)
    array([ 0.4,  1.6])
    >>> np.around([.5, 1.5, 2.5, 3.5, 4.5]) # rounds to nearest even value
    array([ 0.,  2.,  2.,  4.,  4.])
    >>> np.around([1, 2, 3, 11], decimals=1) # ndarray of ints is returned
    array([ 1,  2,  3, 11])
    >>> np.around([1, 2, 3, 11], decimals=-1)
    array([ 0,  0,  0, 10])
    """
    return _mx_nd_np.around(x, decimals, out=out, **kwargs)


@set_module('mxnet.numpy')
@wrap_np_binary_func
def arctan2(x1, x2, out=None, **kwargs):
    r"""
    Element-wise arc tangent of ``x1/x2`` choosing the quadrant correctly.

    The quadrant (i.e., branch) is chosen so that ``arctan2(x1, x2)`` is
    the signed angle in radians between the ray ending at the origin and
    passing through the point (1,0), and the ray ending at the origin and
    passing through the point (`x2`, `x1`).  (Note the role reversal: the
    "`y`-coordinate" is the first function parameter, the "`x`-coordinate"
    is the second.)  By IEEE convention, this function is defined for
    `x2` = +/-0 and for either or both of `x1` and `x2` = +/-inf (see
    Notes for specific values).

    This function is not defined for complex-valued arguments; for the
    so-called argument of complex values, use `angle`.

    Parameters
    ----------
    x1 : ndarray or scalar
        `y`-coordinates.
    x2 : ndarray or scalar
        `x`-coordinates. `x2` must be broadcastable to match the shape of
        `x1` or vice versa.
    out : ndarray or None, optional
        A location into which the result is stored. If provided, it must have
        a shape that the inputs broadcast to. If not provided or `None`,
        a freshly-allocated array is returned.

    Returns
    -------
    out : ndarray or scalar
        Array of angles in radians, in the range ``[-pi, pi]``. This is a scalar if
        `x1` and `x2` are scalars.

    Notes
    -----
    *arctan2* is identical to the `atan2` function of the underlying
    C library.  The following special values are defined in the C
    standard: [1]_

    ====== ====== ================
    `x1`   `x2`   `arctan2(x1,x2)`
    ====== ====== ================
    +/- 0  +0     +/- 0
    +/- 0  -0     +/- pi
        > 0   +/-inf +0 / +pi
        < 0   +/-inf -0 / -pi
    +/-inf +inf   +/- (pi/4)
    +/-inf -inf   +/- (3*pi/4)
    ====== ====== ================

    Note that +0 and -0 are distinct floating point numbers, as are +inf
    and -inf.

    This function differs from the original numpy.arange in the following aspects:
        - Only support float16, float32 and float64.

    References
    ----------
    .. [1] ISO/IEC standard 9899:1999, "Programming language C."

    Examples
    --------
    Consider four points in different quadrants:

    >>> x = np.array([-1, +1, +1, -1])
    >>> y = np.array([-1, -1, +1, +1])
    >>> np.arctan2(y, x) * 180 / np.pi
    array([-135.,  -45.,   45.,  135.])

    Note the order of the parameters. `arctan2` is defined also when `x2` = 0
    and at several other special points, obtaining values in
    the range ``[-pi, pi]``:

    >>> x = np.array([1, -1])
    >>> y = np.array([0, 0])
    >>> np.arctan2(x, y)
    array([ 1.5707964, -1.5707964])
    """
    return _mx_nd_np.arctan2(x1, x2, out=out)


@set_module('mxnet.numpy')
@wrap_np_binary_func
def hypot(x1, x2, out=None, **kwargs):
    r"""
    Given the "legs" of a right triangle, return its hypotenuse.

    Equivalent to ``sqrt(x1**2 + x2**2)``, element-wise.  If `x1` or
    `x2` is scalar_like (i.e., unambiguously cast-able to a scalar type),
    it is broadcast for use with each element of the other argument.

    Parameters
    ----------
    x1, x2 : array_like
        Leg of the triangle(s).
    out : ndarray, None, or tuple of ndarray and None, optional
        A location into which the result is stored. If provided, it must have
        a shape that the inputs broadcast to. If not provided or `None`,
        a freshly-allocated array is returned. A tuple (possible only as a
        keyword argument) must have length equal to the number of outputs.

    Returns
    -------
    z : ndarray
        The hypotenuse of the triangle(s).
        This is a scalar if both `x1` and `x2` are scalars.

    Notes
    -----
    This function differs from the original numpy.arange in the following aspects:
        - Only support float16, float32 and float64.

    Examples
    --------
    >>> np.hypot(3*np.ones((3, 3)), 4*np.ones((3, 3)))
    array([[ 5.,  5.,  5.],
           [ 5.,  5.,  5.],
           [ 5.,  5.,  5.]])

    Example showing broadcast of scalar_like argument:

    >>> np.hypot(3*np.ones((3, 3)), [4])
    array([[ 5.,  5.,  5.],
           [ 5.,  5.,  5.],
           [ 5.,  5.,  5.]])
    """
    return _mx_nd_np.hypot(x1, x2, out=out)


@set_module('mxnet.numpy')
@wrap_np_binary_func
def ldexp(x1, x2, out=None, **kwargs):
    """
    Returns x1 * 2**x2, element-wise.
    The mantissas `x1` and twos exponents `x2` are used to construct
    floating point numbers ``x1 * 2**x2``.

    Parameters
    ----------
    x1 : ndarray or scalar
        Array of multipliers.
    x2 : ndarray or scalar, int
        Array of twos exponents.
    out : ndarray, optional
        A location into which the result is stored. If provided, it must have
        a shape that the inputs broadcast to. If not, a freshly-allocated array is returned.

    Returns
    -------
    y : ndarray or scalar
        The result of ``x1 * 2**x2``.
        This is a scalar if both `x1` and `x2` are scalars.

    Notes
    -----
    Complex dtypes are not supported, they will raise a TypeError.
    Different from numpy, we allow x2 to be float besides int.
    `ldexp` is useful as the inverse of `frexp`, if used by itself it is
    more clear to simply use the expression ``x1 * 2**x2``.

    Examples
    --------
    >>> np.ldexp(5, np.arange(4))
    array([  5.,  10.,  20.,  40.])
    """
    return _mx_nd_np.ldexp(x1, x2, out)


@set_module('mxnet.numpy')
def inner(a, b):
    r"""Inner product of two arrays.
    Ordinary inner product of vectors for 1-D arrays (without complex
    conjugation), in higher dimensions a sum product over the last axes.

    Parameters
    ----------
    a, b : ndarray
        If `a` and `b` are nonscalar, their last dimensions must match.

    Returns
    -------
    out : ndarray
        `out.shape = a.shape[:-1] + b.shape[:-1]`

    Raises
    ------
    ValueError
        If the last dimension of `a` and `b` has different size.

    See Also
    --------
    tensordot : Sum products over arbitrary axes.
    dot : Generalised matrix product, using second last dimension of `b`.
    einsum : Einstein summation convention.

    Notes
    -----
    For vectors (1-D arrays) it computes the ordinary inner-product::
        np.inner(a, b) = sum(a[:]*b[:])
    More generally, if `ndim(a) = r > 0` and `ndim(b) = s > 0`::
        np.inner(a, b) = np.tensordot(a, b, axes=(-1,-1))
    or explicitly::
        np.inner(a, b)[i0,...,ir-1,j0,...,js-1]
            = sum(a[i0,...,ir-1,:]*b[j0,...,js-1,:])
    In addition `a` or `b` may be scalars, in which case::
    np.inner(a,b) = a*b

    Examples
    --------
    Ordinary inner product for vectors:

    >>> a = np.array([1,2,3])
    >>> b = np.array([0,1,0])
    >>> np.inner(a, b)
    array(2.)

    A multidimensional example:

    >>> a = np.arange(24).reshape((2,3,4))
    >>> b = np.arange(4)
    >>> np.inner(a, b)
    array([[ 14.,  38.,  62.],
           [ 86., 110., 134.]])
    """
    return tensordot(a, b, [-1, -1])


@set_module('mxnet.numpy')
def outer(a, b):
    r"""Compute the outer product of two vectors.
    Given two vectors, ``a = [a0, a1, ..., aM]`` and
    ``b = [b0, b1, ..., bN]``,
    the outer product [1]_ is::
    [[a0*b0  a0*b1 ... a0*bN ]
    [a1*b0    .
    [ ...          .
    [aM*b0            aM*bN ]]

    Parameters
    ----------
    a : (M,) ndarray
        First input vector.  Input is flattened if
        not already 1-dimensional.
    b : (N,) ndarray
        Second input vector.  Input is flattened if
        not already 1-dimensional.

    Returns
    -------
    out : (M, N) ndarray
        ``out[i, j] = a[i] * b[j]``

    See also
    --------
    inner
    einsum : ``einsum('i,j->ij', a.ravel(), b.ravel())`` is the equivalent.
    ufunc.outer : A generalization to N dimensions and other operations.
                ``np.multiply.outer(a.ravel(), b.ravel())`` is the equivalent.

    References
    ----------
    .. [1] : G. H. Golub and C. F. Van Loan, *Matrix Computations*, 3rd
            ed., Baltimore, MD, Johns Hopkins University Press, 1996,
            pg. 8.

    Examples
    --------
    Make a (*very* coarse) grid for computing a Mandelbrot set:

    >>> rl = np.outer(np.ones((5,)), np.linspace(-2, 2, 5))
    >>> rl
    array([[-2., -1.,  0.,  1.,  2.],
           [-2., -1.,  0.,  1.,  2.],
           [-2., -1.,  0.,  1.,  2.],
           [-2., -1.,  0.,  1.,  2.],
           [-2., -1.,  0.,  1.,  2.]])
    """
    return tensordot(a.flatten(), b.flatten(), 0)


@set_module('mxnet.numpy')
def vdot(a, b):
    r"""
    Return the dot product of two vectors.
    Note that `vdot` handles multidimensional arrays differently than `dot`:
    it does *not* perform a matrix product, but flattens input arguments
    to 1-D vectors first. Consequently, it should only be used for vectors.

    Parameters
    ----------
    a : ndarray
        First argument to the dot product.
    b : ndarray
        Second argument to the dot product.

    Returns
    -------
    output : ndarray
        Dot product of `a` and `b`.

    See Also
    --------
    dot : Return the dot product without using the complex conjugate of the
        first argument.

    Examples
    --------
    Note that higher-dimensional arrays are flattened!

    >>> a = np.array([[1, 4], [5, 6]])
    >>> b = np.array([[4, 1], [2, 2]])
    >>> np.vdot(a, b)
    array(30.)
    >>> np.vdot(b, a)
    array(30.)
    >>> 1*4 + 4*1 + 5*2 + 6*2
    30
    """
    return tensordot(a.flatten(), b.flatten(), 1)


@set_module('mxnet.numpy')
def equal(x1, x2, out=None):
    """
    Return (x1 == x2) element-wise.
    Parameters
    ----------
    x1, x2 : ndarrays or scalars
        Input arrays. If ``x1.shape != x2.shape``, they must be broadcastable to
        a common shape (which becomes the shape of the output).
    out : ndarray, None, or tuple of ndarray and None, optional
        A location into which the result is stored. If provided, it must have
        a shape that the inputs broadcast to. If not provided or `None`,
        a freshly-allocated array is returned.
    Returns
    -------
    out : ndarray or scalar
        Output array of type bool, element-wise comparison of `x1` and `x2`.
        This is a scalar if both `x1` and `x2` are scalars.
    See Also
    --------
    not_equal, greater_equal, less_equal, greater, less
    Examples
    --------
    >>> np.equal(np.ones(2, 1)), np.zeros(1, 3))
    array([[False, False, False],
           [False, False, False]])
    >>> np.equal(1, np.ones(1))
    array([ True])
    """
    return _mx_nd_np.equal(x1, x2, out)


@set_module('mxnet.numpy')
def not_equal(x1, x2, out=None):
    """
    Return (x1 != x2) element-wise.
    Parameters
    ----------
    x1, x2 : ndarrays or scalars
        Input arrays. If ``x1.shape != x2.shape``, they must be broadcastable to
        a common shape (which becomes the shape of the output).
    out : ndarray, None, or tuple of ndarray and None, optional
        A location into which the result is stored. If provided, it must have
        a shape that the inputs broadcast to. If not provided or `None`,
        a freshly-allocated array is returned.
    Returns
    -------
    out : ndarray or scalar
        Output array of type bool, element-wise comparison of `x1` and `x2`.
        This is a scalar if both `x1` and `x2` are scalars.
    See Also
    --------
    equal, greater, greater_equal, less, less_equal
    Examples
    --------
    >>> np.not_equal(np.ones(2, 1)), np.zeros(1, 3))
    array([[ True,  True,  True],
           [ True,  True,  True]])
    >>> np.not_equal(1, np.ones(1))
    array([False])
    """
    return _mx_nd_np.not_equal(x1, x2, out)


@set_module('mxnet.numpy')
def greater(x1, x2, out=None):
    """
    Return the truth value of (x1 > x2) element-wise.
    Parameters
    ----------
    x1, x2 : ndarrays or scalars
        Input arrays. If ``x1.shape != x2.shape``, they must be broadcastable to
        a common shape (which becomes the shape of the output).
    out : ndarray, None, or tuple of ndarray and None, optional
        A location into which the result is stored. If provided, it must have
        a shape that the inputs broadcast to. If not provided or `None`,
        a freshly-allocated array is returned.
    Returns
    -------
    out : ndarray or scalar
        Output array of type bool, element-wise comparison of `x1` and `x2`.
        This is a scalar if both `x1` and `x2` are scalars.
    See Also
    --------
    equal, greater, greater_equal, less, less_equal
    Examples
    --------
    >>> np.greater(np.ones(2, 1)), np.zeros(1, 3))
    array([[ True,  True,  True],
           [ True,  True,  True]])
    >>> np.greater(1, np.ones(1))
    array([False])
    """
    return _mx_nd_np.greater(x1, x2, out)


@set_module('mxnet.numpy')
def less(x1, x2, out=None):
    """
    Return the truth value of (x1 < x2) element-wise.
    Parameters
    ----------
    x1, x2 : ndarrays or scalars
        Input arrays. If ``x1.shape != x2.shape``, they must be broadcastable to
        a common shape (which becomes the shape of the output).
    out : ndarray, None, or tuple of ndarray and None, optional
        A location into which the result is stored. If provided, it must have
        a shape that the inputs broadcast to. If not provided or `None`,
        a freshly-allocated array is returned.
    Returns
    -------
    out : ndarray or scalar
        Output array of type bool, element-wise comparison of `x1` and `x2`.
        This is a scalar if both `x1` and `x2` are scalars.
    See Also
    --------
    equal, greater, greater_equal, less, less_equal
    Examples
    --------
    >>> np.less(np.ones(2, 1)), np.zeros(1, 3))
    array([[ True,  True,  True],
           [ True,  True,  True]])
    >>> np.less(1, np.ones(1))
    array([False])
    """
    return _mx_nd_np.less(x1, x2, out)


@set_module('mxnet.numpy')
def greater_equal(x1, x2, out=None):
    """
    Return the truth value of (x1 >= x2) element-wise.
    Parameters
    ----------
    x1, x2 : ndarrays or scalars
        Input arrays. If ``x1.shape != x2.shape``, they must be broadcastable to
        a common shape (which becomes the shape of the output).
    out : ndarray, None, or tuple of ndarray and None, optional
        A location into which the result is stored. If provided, it must have
        a shape that the inputs broadcast to. If not provided or `None`,
        a freshly-allocated array is returned.
    Returns
    -------
    out : ndarray or scalar
        Output array of type bool, element-wise comparison of `x1` and `x2`.
        This is a scalar if both `x1` and `x2` are scalars.
    See Also
    --------
    equal, greater, greater_equal, less, less_equal
    Examples
    --------
    >>> np.greater_equal(np.ones(2, 1)), np.zeros(1, 3))
    array([[ True,  True,  True],
           [ True,  True,  True]])
    >>> np.greater_equal(1, np.ones(1))
    array([True])
    """
    return _mx_nd_np.greater_equal(x1, x2, out)


@set_module('mxnet.numpy')
def less_equal(x1, x2, out=None):
    """
    Return the truth value of (x1 <= x2) element-wise.
    Parameters
    ----------
    x1, x2 : ndarrays or scalars
        Input arrays. If ``x1.shape != x2.shape``, they must be broadcastable to
        a common shape (which becomes the shape of the output).
    out : ndarray, None, or tuple of ndarray and None, optional
        A location into which the result is stored. If provided, it must have
        a shape that the inputs broadcast to. If not provided or `None`,
        a freshly-allocated array is returned.
    Returns
    -------
    out : ndarray or scalar
        Output array of type bool, element-wise comparison of `x1` and `x2`.
        This is a scalar if both `x1` and `x2` are scalars.
    See Also
    --------
    equal, greater, greater_equal, less, less_equal
    Examples
    --------
    >>> np.less_equal(np.ones(2, 1)), np.zeros(1, 3))
    array([[False, False, False],
           [False, False, False]])
    >>> np.less_equal(1, np.ones(1))
    array([True])
    """
    return _mx_nd_np.less_equal(x1, x2, out)


@set_module('mxnet.numpy')
def rot90(m, k=1, axes=(0, 1)):
    """
    Rotate an array by 90 degrees in the plane specified by axes.
    Rotation direction is from the first towards the second axis.

    Parameters
    ----------
    m : ndarray
        Array of two or more dimensions.
    k : integer
        Number of times the array is rotated by 90 degrees.
    axes: (2,) array_like
        The array is rotated in the plane defined by the axes.
        Axes must be different.

    Returns
    -------
    y : ndarray
        A rotated view of `m`.

    Notes
    -----
    rot90(m, k=1, axes=(1,0)) is the reverse of rot90(m, k=1, axes=(0,1))
    rot90(m, k=1, axes=(1,0)) is equivalent to rot90(m, k=-1, axes=(0,1))

    Examples
    --------
    >>> m = np.array([[1,2],[3,4]], 'int')
    >>> m
    array([[1, 2],
           [3, 4]], dtype=int64)
    >>> np.rot90(m)
    array([[2, 4],
           [1, 3]], dtype=int64)
    >>> np.rot90(m, 2)
    array([[4, 3],
           [2, 1]], dtype=int64)
    >>> m = np.arange(8).reshape((2,2,2))
    >>> np.rot90(m, 1, (1,2))
    array([[[1., 3.],
            [0., 2.]],

           [[5., 7.],
            [4., 6.]]])
    """
    return _mx_nd_np.rot90(m, k=k, axes=axes)


@set_module('mxnet.numpy')
def hsplit(ary, indices_or_sections):
    """Split an array into multiple sub-arrays horizontally (column-wise).
    This is equivalent to ``split`` with ``axis=0`` if ``ary`` has one
    dimension, and otherwise that with ``axis=1``.

    Parameters
    ----------
    ary : ndarray
        Array to be divided into sub-arrays.
    indices_or_sections : int, list of ints or tuple of ints.
        If `indices_or_sections` is an integer, N, the array will be divided
        into N equal arrays along `axis`.  If such a split is not possible,
        an error is raised.
        If `indices_or_sections` is a list of sorted integers, the entries
        indicate where along `axis` the array is split.
        If an index exceeds the dimension of the array along `axis`,
        it will raises errors. so index must less than or euqal to
        the dimension of the array along axis.

    Returns
    -------
    sub-arrays : list of ndarrays
        A list of sub-arrays.

    Notes
    ------
    - If `indices_or_sections` is given as an integer, but a split
      does not result in equal division.It will raises ValueErrors.
    - If indices_or_sections is an integer, and the number is 1, it will
      raises an error. Because single output from split is not supported yet...

    See Also
    --------
    split : Split an array into multiple sub-arrays of equal size.

    Examples
    --------
    >>> x = np.arange(16.0).reshape(4, 4)
    >>> x
    array([[ 0.,  1.,  2.,  3.],
           [ 4.,  5.,  6.,  7.],
           [ 8.,  9., 10., 11.],
           [12., 13., 14., 15.]])
    >>> np.hsplit(x, 2)
    [array([[ 0.,  1.],
           [ 4.,  5.],
           [ 8.,  9.],
           [12., 13.]]),
    array([[ 2.,  3.],
           [ 6.,  7.],
           [10., 11.],
           [14., 15.]])]
    >>> np.hsplit(x, [3, 6])
    [array([[ 0.,  1.,  2.],
           [ 4.,  5.,  6.],
           [ 8.,  9., 10.],
           [12., 13., 14.]]),
    array([[ 3.],
           [ 7.],
           [11.],
           [15.]]),
    array([], shape=(4, 0), dtype=float32)]
    With a higher dimensional array the split is still along the second axis.
    >>> x = np.arange(8.0).reshape(2, 2, 2)
    >>> x
    array([[[ 0.,  1.],
            [ 2.,  3.]],
           [[ 4.,  5.],
            [ 6.,  7.]]])
    >>> np.hsplit(x, 2)
    [array([[[ 0.,  1.]],
            [[ 4.,  5.]]]),
     array([[[ 2.,  3.]],
            [[ 6.,  7.]]])]
    If ``ary`` has one dimension, 'axis' = 0.
    >>> x = np.arange(4)
    array([0., 1., 2., 3.])
    >>> np.hsplit(x, 2)
    [array([0., 1.]), array([2., 3.])]
    If you want to produce an empty sub-array, you can see an example.
    >>> np.hsplit(x, [2, 2])
    [array([0., 1.]), array([], dtype=float32), array([2., 3.])]
    """
    return _mx_nd_np.hsplit(ary, indices_or_sections)


@set_module('mxnet.numpy')
def einsum(*operands, **kwargs):
    r"""
    einsum(subscripts, *operands, out=None, optimize=False)

    Evaluates the Einstein summation convention on the operands.

    Using the Einstein summation convention, many common multi-dimensional,
    linear algebraic array operations can be represented in a simple fashion.
    In *implicit* mode `einsum` computes these values.

    In *explicit* mode, `einsum` provides further flexibility to compute
    other array operations that might not be considered classical Einstein
    summation operations, by disabling, or forcing summation over specified
    subscript labels.

    See the notes and examples for clarification.

    Parameters
    ----------
    subscripts : str
        Specifies the subscripts for summation as comma separated list of
        subscript labels. An implicit (classical Einstein summation)
        calculation is performed unless the explicit indicator '->' is
        included as well as subscript labels of the precise output form.
    operands : list of ndarray
        These are the arrays for the operation.
    out : ndarray, optional
        If provided, the calculation is done into this array.
    optimize : {False, True}, optional
        Controls if intermediate optimization should occur. No optimization
        will occur if False. Defaults to False.

    Returns
    -------
    output : ndarray
        The calculation based on the Einstein summation convention.

    Notes
    -----
    The Einstein summation convention can be used to compute
    many multi-dimensional, linear algebraic array operations. `einsum`
    provides a succinct way of representing these.

    A non-exhaustive list of these operations,
    which can be computed by `einsum`, is shown below along with examples:

    * Trace of an array, :py:func:`np.trace`.
    * Return a diagonal, :py:func:`np.diag`.
    * Array axis summations, :py:func:`np.sum`.
    * Transpositions and permutations, :py:func:`np.transpose`.
    * Matrix multiplication and dot product, :py:func:`np.matmul` :py:func:`np.dot`.
    * Vector inner and outer products, :py:func:`np.inner` :py:func:`np.outer`.
    * Broadcasting, element-wise and scalar multiplication, :py:func:`np.multiply`.
    * Tensor contractions, :py:func:`np.tensordot`.

    The subscripts string is a comma-separated list of subscript labels,
    where each label refers to a dimension of the corresponding operand.
    Whenever a label is repeated it is summed, so ``np.einsum('i,i', a, b)``
    is equivalent to :py:func:`np.inner(a,b) <np.inner>`. If a label
    appears only once, it is not summed, so ``np.einsum('i', a)`` produces a
    view of ``a`` with no changes. A further example ``np.einsum('ij,jk', a, b)``
    describes traditional matrix multiplication and is equivalent to
    :py:func:`np.matmul(a,b) <np.matmul>`. Repeated subscript labels in one
    operand take the diagonal. For example, ``np.einsum('ii', a)`` is equivalent
    to :py:func:`np.trace(a) <np.trace>`.

    In *implicit mode*, the chosen subscripts are important
    since the axes of the output are reordered alphabetically.  This
    means that ``np.einsum('ij', a)`` doesn't affect a 2D array, while
    ``np.einsum('ji', a)`` takes its transpose. Additionally,
    ``np.einsum('ij,jk', a, b)`` returns a matrix multiplication, while,
    ``np.einsum('ij,jh', a, b)`` returns the transpose of the
    multiplication since subscript 'h' precedes subscript 'i'.

    In *explicit mode* the output can be directly controlled by
    specifying output subscript labels.  This requires the
    identifier '->' as well as the list of output subscript labels.
    This feature increases the flexibility of the function since
    summing can be disabled or forced when required. The call
    ``np.einsum('i->', a)`` is like :py:func:`np.sum(a, axis=-1) <np.sum>`,
    and ``np.einsum('ii->i', a)`` is like :py:func:`np.diag(a) <np.diag>`.
    The difference is that `einsum` does not allow broadcasting by default.
    Additionally ``np.einsum('ij,jh->ih', a, b)`` directly specifies the
    order of the output subscript labels and therefore returns matrix
    multiplication, unlike the example above in implicit mode.

    To enable and control broadcasting, use an ellipsis.  Default
    NumPy-style broadcasting is done by adding an ellipsis
    to the left of each term, like ``np.einsum('...ii->...i', a)``.
    To take the trace along the first and last axes,
    you can do ``np.einsum('i...i', a)``, or to do a matrix-matrix
    product with the left-most indices instead of rightmost, one can do
    ``np.einsum('ij...,jk...->ik...', a, b)``.

    When there is only one operand, no axes are summed, and no output
    parameter is provided, a view into the operand is returned instead
    of a new array.  Thus, taking the diagonal as ``np.einsum('ii->i', a)``
    produces a view.

    The ``optimize`` argument which will optimize the contraction order
    of an einsum expression. For a contraction with three or more operands this
    can greatly increase the computational efficiency at the cost of a larger
    memory footprint during computation.

    Typically a 'greedy' algorithm is applied which empirical tests have shown
    returns the optimal path in the majority of cases. 'optimal' is not supported
    for now.

    This function differs from the original `numpy.einsum
    <https://docs.scipy.org/doc/numpy/reference/generated/numpy.einsum.html>`_ in
    the following way(s):

    - Does not support 'optimal' strategy
    - Does not support the alternative subscript like
        `einsum(op0, sublist0, op1, sublist1, ..., [sublistout])`
    - Does not produce view in any cases

    Examples
    --------
    >>> a = np.arange(25).reshape(5,5)
    >>> b = np.arange(5)
    >>> c = np.arange(6).reshape(2,3)

    Trace of a matrix:

    >>> np.einsum('ii', a)
    array(60.)

    Extract the diagonal (requires explicit form):

    >>> np.einsum('ii->i', a)
    array([ 0.,  6., 12., 18., 24.])

    Sum over an axis (requires explicit form):

    >>> np.einsum('ij->i', a)
    array([ 10.,  35.,  60.,  85., 110.])
    >>> np.sum(a, axis=1)
    array([ 10.,  35.,  60.,  85., 110.])

    For higher dimensional arrays summing a single axis can be done with ellipsis:

    >>> np.einsum('...j->...', a)
    array([ 10.,  35.,  60.,  85., 110.])

    Compute a matrix transpose, or reorder any number of axes:

    >>> np.einsum('ji', c)
    array([[0., 3.],
           [1., 4.],
           [2., 5.]])
    >>> np.einsum('ij->ji', c)
    array([[0., 3.],
           [1., 4.],
           [2., 5.]])
    >>> np.transpose(c)
    array([[0., 3.],
           [1., 4.],
           [2., 5.]])

    Vector inner products:

    >>> np.einsum('i,i', b, b)
    array(30.)

    Matrix vector multiplication:

    >>> np.einsum('ij,j', a, b)
    array([ 30.,  80., 130., 180., 230.])
    >>> np.dot(a, b)
    array([ 30.,  80., 130., 180., 230.])
    >>> np.einsum('...j,j', a, b)
    array([ 30.,  80., 130., 180., 230.])

    Broadcasting and scalar multiplication:

    >>> np.einsum('..., ...', np.array(3), c)
    array([[ 0.,  3.,  6.],
           [ 9., 12., 15.]])
    >>> np.einsum(',ij', np.array(3), c)
    array([[ 0.,  3.,  6.],
           [ 9., 12., 15.]])
    >>> np.multiply(3, c)
    array([[ 0.,  3.,  6.],
           [ 9., 12., 15.]])

    Vector outer product:

    >>> np.einsum('i,j', np.arange(2)+1, b)
    array([[0., 1., 2., 3., 4.],
           [0., 2., 4., 6., 8.]])

    Tensor contraction:

    >>> a = np.arange(60.).reshape(3,4,5)
    >>> b = np.arange(24.).reshape(4,3,2)
    >>> np.einsum('ijk,jil->kl', a, b)
    array([[4400., 4730.],
           [4532., 4874.],
           [4664., 5018.],
           [4796., 5162.],
           [4928., 5306.]])

    Example of ellipsis use:

    >>> a = np.arange(6).reshape((3,2))
    >>> b = np.arange(12).reshape((4,3))
    >>> np.einsum('ki,jk->ij', a, b)
    array([[10., 28., 46., 64.],
           [13., 40., 67., 94.]])
    >>> np.einsum('ki,...k->i...', a, b)
    array([[10., 28., 46., 64.],
           [13., 40., 67., 94.]])
    >>> np.einsum('k...,jk', a, b)
    array([[10., 28., 46., 64.],
           [13., 40., 67., 94.]])

    Chained array operations. For more complicated contractions, speed ups
    might be achieved by repeatedly computing a 'greedy' path. Performance
    improvements can be particularly significant with larger arrays:

    >>> a = np.ones(64).reshape(2,4,8)
    # Basic `einsum`: ~42.22ms  (benchmarked on 3.4GHz Intel Xeon.)
    >>> for iteration in range(500):
    ...     np.einsum('ijk,ilm,njm,nlk,abc->',a,a,a,a,a)
    # Greedy `einsum` (faster optimal path approximation): ~0.117ms
    >>> for iteration in range(500):
    ...     np.einsum('ijk,ilm,njm,nlk,abc->',a,a,a,a,a, optimize=True)
    """
    return _mx_nd_np.einsum(*operands, **kwargs)


@set_module('mxnet.numpy')
def nonzero(a):
    """
    Return the indices of the elements that are non-zero.

    Returns a tuple of arrays, one for each dimension of `a`,
    containing the indices of the non-zero elements in that
    dimension. The values in `a` are always returned in
    row-major, C-style order.

    To group the indices by element, rather than dimension, use `argwhere`,
    which returns a row for each non-zero element.

    Parameters
    ----------
    a : ndarray
        Input array.

    Returns
    -------
    tuple_of_arrays : tuple
        Indices of elements that are non-zero.

    See Also
    --------
    ndarray.nonzero :
        Equivalent ndarray method.

    Notes
    -----
    While the nonzero values can be obtained with ``a[nonzero(a)]``, it is
    recommended to use ``x[x.astype(bool)]`` or ``x[x != 0]`` instead, which
    will correctly handle 0-d arrays.

    Examples
    --------
    >>> x = np.array([[3, 0, 0], [0, 4, 0], [5, 6, 0]])
    >>> x
    array([[3, 0, 0],
           [0, 4, 0],
           [5, 6, 0]], dtype=int32)
    >>> np.nonzero(x)
    (array([0, 1, 2, 2], dtype=int64), array([0, 1, 0, 1], dtype=int64))

    >>> x[np.nonzero(x)]
    array([3, 4, 5, 6])
    >>> np.transpose(np.stack(np.nonzero(x)))
    array([[0, 0],
           [1, 1],
           [2, 0],
           [2, 1]], dtype=int64)

    A common use for ``nonzero`` is to find the indices of an array, where
    a condition is True.  Given an array `a`, the condition `a` > 3 is a
    boolean array and since False is interpreted as 0, np.nonzero(a > 3)
    yields the indices of the `a` where the condition is true.

    >>> a = np.array([[1, 2, 3], [4, 5, 6], [7, 8, 9]], dtype=np.int32)
    >>> a > 3
    array([[False, False, False],
           [ True,  True,  True],
           [ True,  True,  True]])
    >>> np.nonzero(a > 3)
    (array([1, 1, 1, 2, 2, 2], dtype=int64), array([0, 1, 2, 0, 1, 2], dtype=int64))

    Using this result to index `a` is equivalent to using the mask directly:

    >>> a[np.nonzero(a > 3)]
    array([4, 5, 6, 7, 8, 9], dtype=int32)
    >>> a[a > 3]
    array([4, 5, 6, 7, 8, 9], dtype=int32)

    ``nonzero`` can also be called as a method of the array.

    >>> (a > 3).nonzero()
    (array([1, 1, 1, 2, 2, 2], dtype=int64), array([0, 1, 2, 0, 1, 2], dtype=int64))
    """
    return _mx_nd_np.nonzero(a)


@set_module('mxnet.numpy')
def shares_memory(a, b, max_work=None):
    """
    Determine if two arrays share memory

    Parameters
    ----------
    a, b : ndarray
        Input arrays

    Returns
    -------
    out : bool

    See Also
    --------
    may_share_memory

    Examples
    --------
    >>> np.may_share_memory(np.array([1,2]), np.array([5,8,9]))
    False

    This function differs from the original `numpy.shares_memory
    <https://docs.scipy.org/doc/numpy/reference/generated/numpy.shares_memory.html>`_ in
    the following way(s):

    - Does not support `max_work`, it is a dummy argument
    - Actually it is same as `may_share_memory` in MXNet DeepNumPy
    """
    return _mx_nd_np.shares_memory(a, b, max_work)


@set_module('mxnet.numpy')
def may_share_memory(a, b, max_work=None):
    """
    Determine if two arrays might share memory

    A return of True does not necessarily mean that the two arrays
    share any element.  It just means that they *might*.

    Only the memory bounds of a and b are checked by default.

    Parameters
    ----------
    a, b : ndarray
        Input arrays

    Returns
    -------
    out : bool

    See Also
    --------
    shares_memory

    Examples
    --------
    >>> np.may_share_memory(np.array([1,2]), np.array([5,8,9]))
    False
    >>> x = np.zeros([3, 4])
    >>> np.may_share_memory(x[:,0], x[:,1])
    True

    This function differs from the original `numpy.may_share_memory
    <https://docs.scipy.org/doc/numpy/reference/generated/numpy.may_share_memory.html>`_ in
    the following way(s):

    - Does not support `max_work`, it is a dummy argument
    - Actually it is same as `shares_memory` in MXNet DeepNumPy
    """
    return _mx_nd_np.may_share_memory(a, b, max_work)<|MERGE_RESOLUTION|>--- conflicted
+++ resolved
@@ -50,15 +50,9 @@
            'sqrt', 'cbrt', 'abs', 'absolute', 'exp', 'expm1', 'arcsin', 'arccos', 'arctan', 'sign', 'log',
            'degrees', 'log2', 'log1p', 'rint', 'radians', 'reciprocal', 'square', 'negative',
            'fix', 'ceil', 'floor', 'trunc', 'logical_not', 'arcsinh', 'arccosh', 'arctanh',
-<<<<<<< HEAD
-           'tensordot', 'histogram', 'eye', 'linspace', 'logspace', 'expand_dims', 'tile', 'arange', 'split',
-           'vsplit', 'concatenate', 'stack', 'vstack', 'column_stack', 'dstack', 'mean', 'maximum', 'minimum',
-           'swapaxes', 'clip', 'argmax', 'std', 'var', 'indices', 'copysign', 'ravel', 'hanning', 'hamming',
-=======
            'tensordot', 'histogram', 'eye', 'linspace', 'logspace', 'expand_dims', 'tile', 'arange',
-           'split', 'vsplit', 'concatenate', 'stack', 'vstack', 'dstack', 'mean', 'maximum', 'minimum',
+           'split', 'vsplit', 'concatenate', 'stack', 'vstack', 'column_stack', 'dstack', 'mean', 'maximum', 'minimum',
            'swapaxes', 'clip', 'argmax', 'argmin', 'std', 'var', 'indices', 'copysign', 'ravel', 'hanning', 'hamming',
->>>>>>> 8e50fd9d
            'blackman', 'flip', 'around', 'arctan2', 'hypot', 'rad2deg', 'deg2rad', 'unique', 'lcm', 'tril',
            'identity', 'take', 'ldexp', 'vdot', 'inner', 'outer', 'equal', 'not_equal', 'greater', 'less',
            'greater_equal', 'less_equal', 'hsplit', 'rot90', 'einsum', 'true_divide', 'nonzero', 'shares_memory',
