#!/usr/bin/env python

# Licensed to the Apache Software Foundation (ASF) under one
# or more contributor license agreements.  See the NOTICE file
# distributed with this work for additional information
# regarding copyright ownership.  The ASF licenses this file
# to you under the Apache License, Version 2.0 (the
# "License"); you may not use this file except in compliance
# with the License.  You may obtain a copy of the License at
#
#   http://www.apache.org/licenses/LICENSE-2.0
#
# Unless required by applicable law or agreed to in writing,
# software distributed under the License is distributed on an
# "AS IS" BASIS, WITHOUT WARRANTIES OR CONDITIONS OF ANY
# KIND, either express or implied.  See the License for the
# specific language governing permissions and limitations
# under the License.

# pylint: disable=too-many-lines, unused-argument
"""numpy ndarray and util functions."""


try:
    from __builtin__ import all as py_all
    from __builtin__ import slice as py_slice
except ImportError:
    from builtins import all as py_all
    from builtins import slice as py_slice

from array import array as native_array
import functools
import ctypes
import warnings
import numpy as _np
from .. import _deferred_compute as dc
from ..autograd import is_recording
from ..ndarray import NDArray, _DTYPE_NP_TO_MX, _GRAD_REQ_MAP
from ..ndarray import indexing_key_expand_implicit_axes, get_indexing_dispatch_code,\
                      get_oshape_of_gather_nd_op
from ..ndarray._internal import _set_np_ndarray_class
from . import _op as _mx_np_op
from ..base import check_call, _LIB, NDArrayHandle, c_array, mx_int, mx_int64
from ..base import mx_real_t, c_array_buf, mx_uint, numeric_types, integer_types
from ..runtime import Features
from ..context import Context
from ..util import set_module, wrap_np_unary_func, wrap_np_binary_func,\
                   is_np_default_dtype
from ..context import current_context
from ..ndarray import numpy as _mx_nd_np
from ..ndarray.numpy import _internal as _npi
from ..ndarray.ndarray import _storage_type
<<<<<<< HEAD

__all__ = ['ndarray', 'empty', 'array', 'zeros', 'ones', 'full', 'add', 'subtract', 'multiply', 'divide',
           'mod', 'remainder', 'power', 'arctan2', 'sin', 'cos', 'tan', 'sinh', 'cosh', 'tanh', 'log10',
           'sqrt', 'cbrt', 'abs', 'absolute', 'exp', 'expm1', 'arcsin', 'arccos', 'arctan', 'sign', 'log',
           'degrees', 'log2', 'log1p', 'rint', 'radians', 'reciprocal', 'square', 'negative',
           'fix', 'ceil', 'floor', 'trunc', 'logical_not', 'arcsinh', 'arccosh', 'arctanh', 'append',
           'tensordot', 'histogram', 'eye', 'linspace', 'logspace', 'expand_dims', 'tile', 'arange',
           'split', 'vsplit', 'concatenate', 'stack', 'vstack', 'column_stack', 'dstack', 'mean', 'maximum', 'minimum',
           'swapaxes', 'clip', 'argmax', 'argmin', 'std', 'var', 'indices', 'copysign', 'ravel', 'hanning', 'hamming',
           'blackman', 'flip', 'around', 'arctan2', 'hypot', 'bitwise_xor', 'rad2deg', 'deg2rad', 'unique',
           'gcd', 'lcm', 'tril', 'identity', 'take', 'ldexp', 'vdot', 'inner', 'outer', 'equal', 'not_equal',
           'greater', 'less', 'greater_equal', 'less_equal', 'hsplit', 'rot90', 'einsum', 'true_divide', 'nonzero', 'shares_memory',
           'may_share_memory', 'diff', 'resize', 'nan_to_num']
=======
from ..dlpack import ndarray_from_numpy
from .utils import _get_np_op
from .fallback import *  # pylint: disable=wildcard-import,unused-wildcard-import
from . import fallback


__all__ = ['ndarray', 'empty', 'empty_like', 'array', 'shape', 'median',
           'zeros', 'zeros_like', 'ones', 'ones_like', 'full', 'full_like', 'all', 'any', 'broadcast_to',
           'add', 'subtract', 'multiply', 'divide', 'mod', 'remainder', 'fmod', 'power', 'bitwise_not',
           'delete', 'trace', 'transpose', 'copy', 'moveaxis', 'reshape', 'dot',
           'arctan2', 'sin', 'cos', 'tan', 'sinh', 'cosh', 'tanh', 'log10', 'invert',
           'sqrt', 'cbrt', 'abs', 'absolute', 'fabs', 'exp', 'expm1', 'arcsin', 'arccos', 'arctan', 'sign', 'log',
           'degrees', 'log2', 'log1p', 'rint', 'radians', 'reciprocal', 'square', 'negative', 'histogram',
           'fix', 'ceil', 'floor', 'trunc', 'logical_not', 'arcsinh', 'arccosh', 'arctanh', 'append', 'argsort',
           'sort', 'tensordot', 'eye', 'linspace', 'logspace', 'expand_dims', 'tile', 'arange',
           'array_split', 'split', 'hsplit', 'vsplit', 'dsplit', 'flatnonzero', 'tril_indices',
           'concatenate', 'stack', 'vstack', 'row_stack', 'column_stack', 'hstack', 'dstack',
           'average', 'mean', 'maximum', 'fmax', 'minimum', 'fmin', 'amax', 'amin', 'max', 'min',
           'swapaxes', 'clip', 'argmax', 'argmin', 'std', 'var', 'insert',
           'indices', 'copysign', 'ravel', 'unravel_index', 'diag_indices_from', 'hanning', 'hamming', 'blackman',
           'logical_and', 'logical_or', 'logical_xor',
           'flip', 'flipud', 'fliplr', 'around', 'round', 'round_', 'arctan2', 'hypot',
           'triu_indices_from', 'triu_indices', 'tri',
           'bitwise_and', 'bitwise_xor', 'bitwise_or', 'rad2deg', 'deg2rad',
           'unique', 'lcm', 'tril', 'triu', 'identity', 'take', 'ldexp', 'vdot', 'inner', 'outer',
           'cross', 'kron', 'equal', 'not_equal', 'interp',
           'greater', 'less', 'greater_equal', 'less_equal', 'roll', 'rot90', 'einsum', 'true_divide', 'nonzero',
           'quantile', 'percentile', 'shares_memory', 'may_share_memory', 'diff', 'ediff1d', 'resize', 'matmul',
           'nan_to_num', 'isnan', 'isinf', 'isposinf', 'isneginf', 'isfinite', 'polyval', 'where', 'bincount',
           'atleast_1d', 'atleast_2d', 'atleast_3d', 'fill_diagonal', 'squeeze',
           'diagflat', 'repeat', 'prod', 'pad', 'cumsum', 'sum', 'rollaxis', 'diag', 'diagonal']

__all__ += fallback.__all__
>>>>>>> 6bc06477

# Return code for dispatching indexing function call
_NDARRAY_UNSUPPORTED_INDEXING = -1
_NDARRAY_BASIC_INDEXING = 0
_NDARRAY_ADVANCED_INDEXING = 1
_NDARRAY_EMPTY_TUPLE_INDEXING = 2

# Return code for 0-d boolean array handler
_NDARRAY_NO_ZERO_DIM_BOOL_ARRAY = -1
_NDARRAY_ZERO_DIM_BOOL_ARRAY_FALSE = 0
_NDARRAY_ZERO_DIM_BOOL_ARRAY_TRUE = 1
_SIGNED_INT32_UPPER_LIMIT = (2**31 - 1)

# Caching whether MXNet was built with INT64 support or not
_INT64_TENSOR_SIZE_ENABLED = None

def _int64_enabled():
    global _INT64_TENSOR_SIZE_ENABLED
    if _INT64_TENSOR_SIZE_ENABLED is None:
        _INT64_TENSOR_SIZE_ENABLED = Features().is_enabled('INT64_TENSOR_SIZE')
    return _INT64_TENSOR_SIZE_ENABLED

# This function is copied from ndarray.py since pylint
# keeps giving false alarm error of undefined-all-variable
def _new_alloc_handle(shape, ctx, delay_alloc, dtype=mx_real_t):  # pylint: disable=redefined-outer-name
    """Return a new handle with specified shape and context.

    Empty handle is only used to hold results.

    Returns
    -------
    handle
        A new empty `ndarray` handle.
    """
    hdl = NDArrayHandle()
    if _int64_enabled():
        check_call(_LIB.MXNDArrayCreate64(
            c_array_buf(mx_int64, native_array('q', shape)),
            ctypes.c_int(len(shape)),
            ctypes.c_int(ctx.device_typeid),
            ctypes.c_int(ctx.device_id),
            ctypes.c_int(int(delay_alloc)),
            ctypes.c_int(int(_DTYPE_NP_TO_MX[_np.dtype(dtype).type])),
            ctypes.byref(hdl)))
    else:
        # When shape is larger than uint32 then there is an overflow error at python end itself.
        # It needs to be caught here since the call doesn't even reach backend.
        array_size = 1
        for idx in shape:
            array_size = array_size * idx
        if array_size > _SIGNED_INT32_UPPER_LIMIT:
            raise Exception("[_new_alloc_handle] Size of tensor you are trying to allocate is " +
                            "larger than 2^31 elements. Please build with flag " +
                            "USE_INT64_TENSOR_SIZE=1")
        if _np.dtype(dtype) == _np.dtype([('bfloat16', _np.uint16)]):
            dtype_type = _np.dtype(dtype)
        else:
            dtype_type = _np.dtype(dtype).type
        check_call(_LIB.MXNDArrayCreate(
            c_array_buf(mx_uint, native_array('I', shape)),
            mx_uint(len(shape)),
            ctypes.c_int(ctx.device_typeid),
            ctypes.c_int(ctx.device_id),
            ctypes.c_int(int(delay_alloc)),
            ctypes.c_int(int(_DTYPE_NP_TO_MX[dtype_type])),
            ctypes.byref(hdl)))
    return hdl


def _reshape_view(a, *shape):  # pylint: disable=redefined-outer-name
    """Returns a **view** of this array with a new shape without altering any data.

    Parameters
    ----------
    shape : tuple of int, or n ints
        The new shape should not change the array size, namely
        ``np.prod(new_shape)`` should be equal to ``np.prod(a.shape)``.
        Some dimensions of the shape can take special value -1, which
        infers the dimension of the output shape by using the remainder of the
        input dimensions keeping the size of the new array same as that of the input array.
        At most one dimension of shape can be -1.

    Returns
    -------
    ndarray
        An array with desired shape that shares data with this array.
    """
    if len(shape) == 1 and isinstance(shape[0], (list, tuple)):
        shape = shape[0]
    handle = NDArrayHandle()
    check_call(_LIB.MXNDArrayReshape64(a.handle,
                                       len(shape),
                                       c_array(ctypes.c_int64, shape),
                                       False,
                                       ctypes.byref(handle)))
    return ndarray(handle=handle, writable=a.writable)

def _as_mx_np_array(object, ctx=None, zero_copy=False):
    """Convert arrays or any array member of container to mxnet.numpy.ndarray on ctx."""
    if object is None or isinstance(object, ndarray):
        return object
    elif isinstance(object, _np.ndarray):
        from_numpy = ndarray_from_numpy(ndarray, array)
        return from_numpy(object, zero_copy and object.flags['C_CONTIGUOUS'])
    elif isinstance(object, (integer_types, numeric_types)):
        return object
    elif isinstance(object, (_np.bool_, _np.bool)):
        return array(object, dtype=_np.bool_, ctx=ctx)
    elif isinstance(object, (list, tuple)):
        tmp = [_as_mx_np_array(arr, ctx=ctx, zero_copy=zero_copy) for arr in object]
        return object.__class__(tmp)
    else:
        raise TypeError('Does not support converting {} to mx.np.ndarray.'.format(str(type(object))))


def _as_onp_array(object):
    """Convert object to mxnet.numpy.ndarray."""
    cur_ctx = None
    if isinstance(object, ndarray):
        return object.asnumpy(), object.ctx
    elif isinstance(object, (list, tuple)):
        tmp = []
        for arr in object:
            arr, tmp_ctx = _as_onp_array(arr)
            # if isinstance(arr, (list, tuple)):
            #     raise TypeError('type {} not supported'.format(str(type(arr))))
            tmp.append(arr)
            if cur_ctx is None:
                cur_ctx = tmp_ctx
            elif tmp_ctx is not None and cur_ctx != tmp_ctx:
                raise ValueError('Ambiguous to set the context for the output ndarray since'  # pylint: disable=too-few-format-args
                                 ' input ndarrays are allocated on different devices: {} and {}'
                                 .format(str(cur_ctx, tmp_ctx)))
        return object.__class__(tmp), cur_ctx
    else:
        return object, cur_ctx


# Have to use 0 as default value for stype since pylint does not allow
# importing _STORAGE_TYPE_DEFAULT from ndarray.py.
def _np_ndarray_cls(handle, writable=True, stype=0):
    if stype == -1:
        stype = _storage_type(handle)
    if stype != 0:
        raise ValueError('_np_ndarray_cls currently only supports default storage '
                         'type, while received stype = {}'.format(stype))
    return ndarray(handle, writable=writable)


_set_np_ndarray_class(_np_ndarray_cls)

_NUMPY_ARRAY_FUNCTION_DICT = {}
_NUMPY_ARRAY_UFUNC_DICT = {}
_FALLBACK_ARRAY_FUNCTION_WARNED_RECORD = {}
_FALLBACK_ARRAY_UFUNC_WARNED_RECORD = {}

def wrap_mxnp_np_ufunc(func):
    """
    A convenience decorator for wrapping for python overload-able ops to provide type
    casting for mixed use of mx_np and onp inputs.

    Parameters
    ----------
    func : a python overload-able binary function to be wrapped for type casting.

    Returns
    -------
    Function
        A function wrapped with type casted.
    """
    @functools.wraps(func)
    def _wrap_mxnp_np_ufunc(x1, x2):
        if isinstance(x2, _np.ndarray):
            x2 = _as_mx_np_array(x2, ctx=x1.ctx)
        return func(x1, x2)
    return _wrap_mxnp_np_ufunc

@set_module('mxnet.numpy')  # pylint: disable=invalid-name
class ndarray(NDArray):
    """
    ndarray(handle, writable=True):

    An array object represents a multidimensional, homogeneous array of fixed-size items.
    An associated data-type object describes the format of each element in the array
    (its byte-order, how many bytes it occupies in memory, whether it is an integer, a
    floating point number, or something else, etc.). Arrays should be constructed using
    `array`, `zeros` or `empty`. Currently, only c-contiguous arrays are supported.

    Arrays should be constructed using `array`, `zeros` or `empty` (refer
    to the See Also section below).  The parameters given here refer to
    a low-level method (`ndarray(...)`) for instantiating an array.

    For more information, refer to the `mxnet.numpy` module and examine the
    methods and attributes of an array.

    Parameters
    ----------
    handle: int
        The ndarray handle in backend (C++).
    writable: bool
        Indicates whether inplace-assignment is allowed for the array.

    Attributes
    ----------
    T : ndarray
        Transpose of the array.
    dtype : dtype object
        Describes the format of the elements in the array.
    size : int
        Number of elements in the array.
    ndim : int
        The array's number of dimensions.
    shape : tuple of ints
        Shape of the array.

    See Also
    --------
    array : Construct an array.
    zeros : Create an array, each element of which is zero.
    empty : Create an array, but leave its allocated memory unchanged (i.e.,
            it contains "garbage").
    """

    @staticmethod
    def __array_ufunc__(self, ufunc, method, *inputs, **kwargs):  # pylint: disable=bad-staticmethod-argument
        """
        Dispatch official NumPy unary/binary operator calls on mxnet.numpy.ndarray
        to this function. The operators must comply with the ufunc definition in NumPy.
        The following code is adapted from CuPy.
        Casting rules for operator with mx_np and onp (inplace op will keep its type)
        | Expression | a type | b type | out type|
        | --- | --- | --- | --- |
        | `a += b` | onp | mx_np | onp |
        | `a += b` | mx_np | onp | mx_np |
        | `c = a + b` | onp | mx_np | mx_np |
        | `c = a + b` | mx_np | onp | mx_np |
        """
        ufunc_list = ["add", "subtract", "multiply", "divide", "true_divide", "floor_divide", "power",
                      "remainder", "bitwise_and", "bitwise_or", "bitwise_xor", "left_shift", "right_shift",
                      "greater", "greater_equal", "less", "less_equal", "not_equal", "equal", "matmul"]
        if 'out' in kwargs:
            # need to unfold tuple argument in kwargs
            out = kwargs['out']
            if len(out) != 1:
                raise ValueError('The `out` parameter must have exactly one ndarray')
            kwargs['out'] = out[0]

        if method == '__call__':
            name = ufunc.__name__
            mx_ufunc = _NUMPY_ARRAY_UFUNC_DICT.get(name, None)
            onp_op = _get_np_op(name)
            if mx_ufunc is None:
                # try to fallback to official NumPy op
                if is_recording():
                    raise ValueError("Falling back to NumPy operator {} with autograd active is not supported."
                                     "Please consider moving the operator to the outside of the autograd scope.")\
                                     .format(name)
                new_inputs = [arg.asnumpy() if isinstance(arg, ndarray) else arg for arg in inputs]
                if onp_op not in _FALLBACK_ARRAY_UFUNC_WARNED_RECORD:
                    import logging
                    logging.warning("np.%s is a fallback operator, "
                                    "which is actually using official numpy's implementation", name)
                    _FALLBACK_ARRAY_UFUNC_WARNED_RECORD[onp_op] = True
                out = onp_op(*new_inputs, **kwargs)
                return _as_mx_np_array(out, ctx=inputs[0].ctx)
            # ops with np mx_np
            elif name in ufunc_list and isinstance(inputs[0], _np.ndarray):
                # inplace
                if 'out' in kwargs:
                    new_inputs = [arg.asnumpy() if isinstance(arg, ndarray) else arg for arg in inputs]
                    return onp_op(*new_inputs, **kwargs)
                else:
                    new_inputs = [_as_mx_np_array(arg, ctx=inputs[1].ctx)
                                  if isinstance(arg, _np.ndarray) else arg for arg in inputs]
                    return mx_ufunc(*new_inputs, **kwargs)
            else:
                return mx_ufunc(*inputs, **kwargs)
        else:
            return NotImplemented

    @staticmethod
    def __array_function__(self, func, types, args, kwargs):  # pylint: disable=bad-staticmethod-argument
        """
        Dispatch official NumPy operators that comply with the array function protocol to
        this function.
        """
        mx_np_func = _NUMPY_ARRAY_FUNCTION_DICT.get(func, None)
        func_name = func.__name__
        if mx_np_func is None:
            # try to fallback to official NumPy op
            if is_recording():
                raise ValueError("Falling back to NumPy operator {} with autograd active is not supported."
                                 "Please consider moving the operator to the outside of the autograd scope.")\
                                 .format(func)
            new_args, cur_ctx = _as_onp_array(args)
            if cur_ctx is None:
                raise ValueError('Unknown context for the input ndarrays. It is probably a bug. Please'
                                 ' create an issue on GitHub.')
            new_kwargs = {}
            for k, v in kwargs.items():
                new_kwargs[k] = v.asnumpy() if isinstance(v, ndarray) else v
            if func not in _FALLBACK_ARRAY_FUNCTION_WARNED_RECORD:
                import logging
                logging.warning("np.%s is a fallback operator, "
                                "which is actually using official numpy's implementation.", func_name)
                _FALLBACK_ARRAY_FUNCTION_WARNED_RECORD[func] = True
            out = func(*new_args, **new_kwargs)
            return _as_mx_np_array(out, ctx=cur_ctx)
        else:
            if py_all(issubclass(t, ndarray) for t in types):
                return mx_np_func(*args, **kwargs)
            else:
                try:
                    cur_ctx = next(a.ctx for a in args if hasattr(a, 'ctx'))
                except StopIteration:
                    cur_ctx = next(a.ctx for a in kwargs.values() if hasattr(a, 'ctx'))
                new_args = _as_mx_np_array(args, ctx=cur_ctx,
                                           zero_copy=func_name in {'may_share_memory', 'shares_memory'})
                new_kwargs = {k: _as_mx_np_array(v, cur_ctx) for k, v in kwargs.items()}
                return mx_np_func(*new_args, **new_kwargs)


    def _get_np_basic_indexing(self, key):
        """
        This function indexes ``self`` with a tuple of `slice` objects only.
        """
        key_nd = tuple(idx for idx in key if idx is not None)
        if len(key_nd) < self.ndim:
            raise RuntimeError(
                'too few indices after normalization: expected `ndim` ({}) '
                'but got {}. This is a bug, please report it!'
                ''.format(self.ndim, len(key_nd))
            )
        if len(key_nd) > self.ndim:
            raise IndexError(
                'too many indices ({}) for array with {} dimensions'
                ''.format(len(key_nd), self.ndim)
            )

        none_axes = [ax for ax in range(len(key)) if key[ax] is None]  # pylint: disable=invalid-name
        slc_key, int_axes = self._basic_indexing_key_int_to_slice(key_nd)
        new_axes = self._new_axes_after_basic_indexing(none_axes, key)

        # Check bounds for integer axes
        for ax in int_axes:  # pylint: disable=invalid-name
            if not -self.shape[ax] <= key_nd[ax] < self.shape[ax]:
                raise IndexError(
                    'index {} is out of bounds for axis {} with size {}'
                    ''.format(key_nd[ax], ax, self.shape[ax]))

        if self._basic_indexing_slice_is_contiguous(slc_key, self.shape):
            # Create a shared-memory view by using low-level flat slicing
            flat_begin, flat_end = self._basic_indexing_contiguous_flat_begin_end(
                slc_key, self.shape
            )
            handle = NDArrayHandle()
            flat_self = self.reshape_view(-1)
            if _int64_enabled():
                check_call(
                    _LIB.MXNDArraySlice64(
                        flat_self.handle,
                        ctypes.c_int64(flat_begin),
                        ctypes.c_int64(flat_end),
                        ctypes.byref(handle),
                    )
                )
            else:
                check_call(
                    _LIB.MXNDArraySlice(
                        flat_self.handle,
                        ctypes.c_uint32(flat_begin),
                        ctypes.c_uint32(flat_end),
                        ctypes.byref(handle),
                    )
                )
            sliced_shape = self._basic_indexing_sliced_shape(slc_key, self.shape)
            sliced = self.__class__(handle=handle, writable=self.writable)
            if 0 in sliced_shape:
                sliced = sliced.reshape(sliced_shape)
            else:
                sliced = sliced.reshape_view(sliced_shape)

        else:
            begin, end, step = self._basic_indexing_key_to_begin_end_step(
                slc_key, self.shape, keep_none=True
            )
            sliced = _npi.slice(self, begin, end, step)

        # Reshape to final shape due to integer and `None` entries in `key`.
        final_shape = [sliced.shape[i] for i in range(sliced.ndim) if i not in int_axes]
        for ax in new_axes:  # pylint: disable=invalid-name
            final_shape.insert(ax, 1)

        if sliced.size == 0:
            return sliced.reshape(tuple(final_shape))
        else:
            return sliced.reshape_view(tuple(final_shape))

    def _get_np_empty_tuple_indexing(self, key):
        new_shape = []
        num_none = 0
        for i, idx in enumerate(key):
            if idx is None:
                new_shape.append(1) # expand dimension
                num_none += 1
            elif idx == ():
                new_shape.append(0) # 0 shape
            elif idx == slice(None, None, None):
                new_shape.append(self.shape[i - num_none])
        return empty(new_shape, dtype=self.dtype)

    def _get_np_advanced_indexing(self, key):
        idcs, new_axes = self._get_index_nd(key)
        if type(idcs) == NDArray:  # pylint: disable=unidiomatic-typecheck
            idcs = idcs.as_np_ndarray()
        else:
            idcs = _npi.stack(*[i if isinstance(i, self.__class__) else i.as_np_ndarray() for i in idcs])
        sliced = _npi.gather_nd(self, idcs)
        # Reshape due to `None` entries in `key`.
        if new_axes:
            final_shape = [sliced.shape[i] for i in range(sliced.ndim)]
            for ax in new_axes:  # pylint: disable=invalid-name
                final_shape.insert(ax, 1)
            return sliced.reshape(tuple(final_shape))
        else:
            return sliced

    def _set_np_advanced_indexing(self, key, value):
        """This function is called by __setitem__ when key is an advanced index."""
        idcs, new_axes = self._get_index_nd(key)
        if type(idcs) == NDArray:  # pylint: disable=unidiomatic-typecheck
            idcs = idcs.as_np_ndarray()
        else:
            idcs = _npi.stack(*[i if isinstance(i, self.__class__) else i.as_np_ndarray() for i in idcs])
        vshape = get_oshape_of_gather_nd_op(self.shape, idcs.shape)
        value_nd = self._prepare_value_nd(value, bcast_shape=vshape, squeeze_axes=new_axes)
        self._scatter_set_nd(value_nd, idcs)

    # pylint: disable=redefined-outer-name
    def _get_np_boolean_indexing(self, key, ndim, shape):
        """
        There are two types of boolean indices (which are equivalent,
        for the most part though). This function will handle single
        boolean indexing for higher speed.
        If this is not the case, it is instead expanded into (multiple)
        integer array indices and will be handled by advanced indexing.
        """
        key_shape = key.shape
        key_ndim = len(key_shape)
        if ndim < key_ndim:
            raise IndexError('too many indices, whose ndim = {}, for array with ndim = {}'
                             .format(key_ndim, ndim))
        for i in range(key_ndim):
            if key_shape[i] != shape[i]:
                raise IndexError('boolean index did not match indexed array along dimension {};'
                                 ' dimension is {} but corresponding boolean dimension is {}'
                                 .format(i, shape[i], key_shape[i]))
        remaining_dims = shape[key_ndim:]
        data = _reshape_view(self, -1, *remaining_dims)
        key = _reshape_view(key, -1)
        return _reshape_view(_npi.boolean_mask(data, key), -1, *remaining_dims)

    def _set_np_boolean_indexing(self, key, value):
        """
        There are two types of boolean indices (which are equivalent,
        for the most part though). This function will handle single boolean assign for higher speed.
        If this is not the case, it is instead expanded into (multiple)
        integer array indices and will be handled by advanced assign.
        """
        if isinstance(value, numeric_types):
            _npi.boolean_mask_assign_scalar(data=self, mask=key,
                                            value=int(value) if isinstance(value, bool) else value,
                                            start_axis=0, out=self)
        elif isinstance(value, ndarray):
            _npi.boolean_mask_assign_tensor(data=self, mask=key, value=value, start_axis=0, out=self)
        else:
            raise NotImplementedError('type %s is not supported.'%(type(value)))

    # pylint: disable=too-many-return-statements
    def __getitem__(self, key):
        """Return self[key].

        Returns a sliced view of this array if the elements fetched are contiguous in memory;
        otherwise, returns a newly created NDArray.
        This functions supports advanced indexing defined in the following reference with
        some restrictions. Boolean indexing is supported only for a single boolean ndarray
        as a key. Mixing boolean ndarray with other index types is not supported in ``advanced``
        indexing.

        For basic indexing, i.e., if ``key`` consists only of integers,
        ``slice``, ``Ellipsis`` (``...``) and ``None``, a mutable view is
        returned that shares memory with this array if the accessed portion is
        contiguous in memory.
        Otherwise, a newly created ``ndarray`` is returned.

        This functions supports advanced indexing as defined in `the NumPy
        advanced indexing documentation
        <https://docs.scipy.org/doc/numpy/reference/arrays.indexing.html#advanced-indexing>`_.

        Parameters
        ----------
        key : int, slice, list, np.ndarray, mx.np.ndarray, or tuple of all previous types
            Indexing key.

        Examples
        --------
        The default is to give explicit indices for all axes:

        >>> x = np.arange(6).reshape(2, 3)
        >>> x
        array([[0., 1., 2.],
               [3., 4., 5.]])
        >>> x[0, :2]
        array([0., 1.])
        >>> x[:, :-1]
        array([[0., 1.],
               [3., 4.]])

        If fewer indices are given, they are automatically supplemented by an
        appropriate number of ``slice(None)`` ("``:``") to the right. For
        instance, a single integer indexes along the first axis:

        >>> x[0]
        array([0., 1., 2.])
        >>> x[1:]
        array([[3., 4., 5.]])

        To omit a range of axes that should be kept as-is, an `Ellipsis`
        ("``...``") can be used:

        >>> x = np.arange(16).reshape(2, 2, 2, 2)
        >>> x[0, ..., 1]
        array([[1., 3.],
               [5., 7.]])
        >>> x[0, :, :, 1]  # equivalent
        array([[1., 3.],
               [5., 7.]])

        New axes of length 1 can be created by inserting ``None``
        (`numpy.newaxis`) in the index:

        >>> x = np.arange(6).reshape(2, 3)
        >>> x[None, :, :]
        array([[[0., 1., 2.],
                [3., 4., 5.]]])
        >>> x[None, :, :].shape
        (1, 2, 3)

        If the indexed portion of the array is contiguous in memory, no data
        is copied. Instead, a shared-memory view of the original array is
        returned, and changes to that view affect the original array:

        >>> x = np.arange(8).reshape(2, 2, 2)
        >>> y = x[0]  # contiguous
        >>> y
        array([[0., 1.],
               [2., 3.]])
        >>> y[:] = -1
        >>> x
        array([[[-1., -1.],
                [-1., -1.]],
               [[ 4.,  5.],
                [ 6.,  7.]]])
        >>> x = np.arange(8).reshape(2, 2, 2)
        >>> y = x[1, :1, :]  # contiguous
        >>> y
        array([[4., 5.]])
        >>> y[:] = -1
        >>> x
        array([[[ 0.,  1.],
                [ 2.,  3.]],
               [[-1., -1.],
                [ 6.,  7.]]])
        >>> x = np.arange(0, 8).reshape(2, 2, 2)
        >>> y = x[:, :, 1]  # not contiguous
        >>> y
        array([[1., 3.],
               [5., 7.]])
        >>> y[:] = -1
        >>> x
        array([[[0., 1.],
                [2., 3.]],
               [[4., 5.],
                [6., 7.]]])

        If the indexing key contains `list`, `numpy.ndarray` or `NDArray`
        objects, advanced indexing is triggered, which always returns a
        copy:

        >>> x = np.arange(8).reshape(2, 2, 2)
        >>> x[[0, 1]]
        array([[[0., 1.],
                [2., 3.]],
               [[4., 5.],
                [6., 7.]]])
        >>> x[[0, 1], :]  # equivalent
        array([[[0., 1.],
                [2., 3.]],
               [[4., 5.],
                [6., 7.]]])
        >>> y = np.array([0, 1], dtype='int32')
        >>> x[1:, y]
        array([[[4., 5.],
                [6., 7.]]])
        >>> y = np.array([0, 1], dtype='int32')
        >>> x[1:, y]
        array([[[4., 5.],
                [6., 7.]]])

        Get negative elements in an ndarray through boolean array indexing
        >>> x = np.array([1., -1., -2., 3])
        >>> x[x < 0]
        array([-1., -2.])

        For more imformation related to boolean indexing, please refer to
        https://docs.scipy.org/doc/numpy-1.17.0/reference/arrays.indexing.html.
        """
        ndim = self.ndim  # pylint: disable=redefined-outer-name
        shape = self.shape  # pylint: disable=redefined-outer-name
        if isinstance(key, bool): # otherwise will be treated as 0 and 1
            key = array(key, dtype=_np.bool, ctx=self.ctx)
        if isinstance(key, list):
            try:
                new_key = _np.array(key)
                if new_key.dtype == _np.bool_:
                    key = new_key
            except Exception as err:
                raise TypeError('{}'.format(str(err)))
        if isinstance(key, _np.ndarray):
            if dc.is_deferred_compute():
                raise TypeError('Indexing with a numpy array is not supported in HybridBlock.')
            if key.dtype == _np.bool_:
                key = array(key, dtype='bool', ctx=self.ctx)

        # Handle single boolean index of matching dimensionality and size first for higher speed
        # If the boolean array is mixed with other idices, it is instead expanded into (multiple)
        # integer array indices and will be handled by advanced indexing.
        # Come before the check self.dim == 0 as it also handle the 0-dim case.
        if isinstance(key, ndarray) and key.dtype == _np.bool_:
            return self._get_np_boolean_indexing(key, ndim, shape)

        all = __builtins__['all']  # `def all` below shadows the all builtin
        if ndim == 0 and key != ():
            raise IndexError('scalar tensor can only accept `()` as index')
        # Handle simple cases for higher speed
        if isinstance(key, tuple) and len(key) == 0:
            return self
        if isinstance(key, tuple) and len(key) == ndim\
                and py_all(isinstance(idx, integer_types) for idx in key):
            out = self
            for idx in key:
                out = out[idx]
            return out
        if isinstance(key, integer_types):
            # Equivalent to isinstance(key, integer_types) case in numpy/_symbol.py
            if key > shape[0] - 1:
                raise IndexError(
                    'index {} is out of bounds for axis 0 with size {}'.format(
                        key, shape[0]))
            return self._at(key)
        elif isinstance(key, py_slice):
            # Unlike numpy/_symbol.py, calls MXNDArraySlice64 writable memory
            # sharing if key.step not in [None, 1]. Equivalent otherwise to
            # isinstance(key, py_slice) case in _symbol.py otherwise.
            if key.step is None or key.step == 1:
                if key.start is not None or key.stop is not None:
                    return self._slice(key.start, key.stop)
                else:
                    return self
            elif key.step != 0:
                start = [None] if key.start is None else key.start
                stop = [None] if key.stop is None else key.stop
                return _npi.slice(self, start, stop, key.step)
            else:
                raise ValueError("slice step cannot be zero")
        elif isinstance(key, tuple) and \
           all((isinstance(arr, NDArray) and _np.issubdtype(arr.dtype, _np.integer) and \
                arr.ndim > 0) for arr in key):
            # Equivalent case in numpy/_symbol.py
            return _npi.advanced_indexing_multiple(self, _npi.stack(*key))
        elif isinstance(key, tuple) and dc.is_deferred_compute():
            # Equivalent to isinstance(key, tuple) case in numpy/_symbol.py
            # Only enabled in deferred compute mode, as this codepath prevents
            # memory sharing which may be desired in non-deferred compute
            # imperative mode.
            begin = []
            end = []
            step = []
            new_shape = ()
            assert len(key)  # len(key) == 0 is handled a above
            unsupported = False
            for index in key:
                if isinstance(index, py_slice):
                    if index.step is not None and index.step == 0:
                        raise ValueError("slice step cannot be zero")
                    begin.append(index.start)
                    end.append(index.stop)
                    step.append(index.step)
                    new_shape += (-2,)
                elif isinstance(index, integer_types):
                    if index >= 0:
                        begin.append(index)
                        end.append(index+1)
                        step.append(1)
                    else:
                        begin.append(index)
                        end.append(index - 1)
                        step.append(-1)
                    new_shape += (-3,)
                else:
                    unsupported = True
                    break
            if not unsupported:
                new_shape += (-4,)
                sliced = _npi.slice(self, begin, end, step)
                return _npi.reshape(sliced, new_shape)

        # Special handling for cases only supported in imperative mode
        if dc.is_deferred_compute():
            raise TypeError('The type of indexing used is not supported in HybridBlock.')
        # For 0-d boolean indices: A new axis is added,
        # but at the same time no axis is "used". So if we have True,
        # we add a new axis (a bit like with np.newaxis). If it is
        # False, we add a new axis, but this axis has 0 entries.
        # prepend is defined to handle this case.
        # prepend = _NDARRAY_NO_ZERO_DIM_BOOL_ARRAY/-1 means there is no 0-d boolean scalar
        # prepend = _NDARRAY_ZERO_DIM_BOOL_ARRAY_FALSE/0 means an zero dim must be expanded
        # prepend = _NDARRAY_ZERO_DIM_BOOL_ARRAY_TRUE/1 means a new axis must be prepended
        key, prepend = indexing_key_expand_implicit_axes(key, self.shape)
        indexing_dispatch_code = get_indexing_dispatch_code(key)
        if indexing_dispatch_code == _NDARRAY_EMPTY_TUPLE_INDEXING:
            # won't be affected by zero-dim boolean indices
            return self._get_np_empty_tuple_indexing(key)
        elif indexing_dispatch_code == _NDARRAY_BASIC_INDEXING:
            if prepend == _NDARRAY_ZERO_DIM_BOOL_ARRAY_FALSE:
                return empty((0,) + self._get_np_basic_indexing(key).shape,
                             dtype=self.dtype, ctx=self.ctx)
            if prepend == _NDARRAY_ZERO_DIM_BOOL_ARRAY_TRUE:
                key = (_np.newaxis,) + key
            return self._get_np_basic_indexing(key)
        elif indexing_dispatch_code == _NDARRAY_ADVANCED_INDEXING:
            if prepend == _NDARRAY_ZERO_DIM_BOOL_ARRAY_FALSE:
                return empty((0,) + self._get_np_adanced_indexing(key).shape,
                             dtype=self.dtype, ctx=self.ctx)
            if prepend == _NDARRAY_ZERO_DIM_BOOL_ARRAY_TRUE:
                key = (_np.newaxis,) + key
            return self._get_np_advanced_indexing(key)
        else:
            raise RuntimeError

    # pylint: disable=inconsistent-return-statements
    def __setitem__(self, key, value):
        """Sets ``self[key]`` to ``value``.

        This functions supports advanced indexing as defined in `the NumPy
        advanced indexing documentation
        <https://docs.scipy.org/doc/numpy/reference/arrays.indexing.html#advanced-indexing>`_,
        with the restriction that boolean array indexing is not supported.

        Parameters
        ----------
        key : int, slice, list, np.ndarray, mx.np.ndarray, or tuple of all previous types
            The indexing key.
        value : scalar or array-like object that can be broadcast to the shape of self[key]
            The value to set.

        Examples
        --------
        >>> x = np.zeros((2, 3))
        >>> x[:] = 1
        >>> x
        array([[ 1.,  1.,  1.],
               [ 1.,  1.,  1.]])
        >>> x[:, 1:2] = 2
        >>> x
        array([[ 1.,  2.,  1.],
               [ 1.,  2.,  1.]])
        >>> x[1:2, 1:] = 3
        >>> x
        array([[ 1.,  2.,  1.],
               [ 1.,  3.,  3.]])
        >>> x[1:, 0:2] = np.zeros((1, 2))
        >>> x
        array([[ 1.,  2.,  1.],
               [ 0.,  0.,  3.]])
        >>> x[1, 2] = 4
        >>> x
        array([[ 1.,  2.,  1.],
               [ 0.,  0.,  4.]])
        >>> x[[0], [1, 2]] = 5
        >>> x
        array([[ 1.,  5.,  5.],
               [ 0.,  0.,  4.]])
        >>> x[::-1, 0:2:2] = [6]
        >>> x
        array([[ 6.,  5.,  5.],
               [ 6.,  0.,  4.]])

        For imformation related to boolean indexing, please refer to
        https://docs.scipy.org/doc/numpy-1.17.0/reference/arrays.indexing.html.
        """
        if isinstance(value, NDArray) and not isinstance(value, ndarray):
            raise TypeError('Cannot assign mx.nd.NDArray to mxnet.numpy.ndarray')
        if isinstance(key, bool): # otherwise will be treated as 0 and 1
            key = array(key, dtype=_np.bool)

        # Handle single boolean assign of matching dimensionality and size first for higher speed
        # If the boolean array is mixed with other idices, it is instead expanded into (multiple)
        # integer array indices and will be handled by advanced assign.
        # Come before the check self.dim == 0 as it also handle the 0-dim case.
        if isinstance(key, ndarray) and key.dtype == _np.bool:
            return self._set_np_boolean_indexing(key, value)

        # handle basic and advanced indexing
        if self.ndim == 0:
            if not isinstance(key, tuple) or len(key) != 0:
                raise IndexError('scalar tensor can only accept `()` as index')
            if isinstance(value, numeric_types):
                self._full(value)
            elif isinstance(value, ndarray) and value.size == 1:
                if value.shape != self.shape:
                    value = value.reshape(self.shape)
                value.copyto(self)
            elif isinstance(value, (_np.ndarray, _np.generic)) and value.size == 1:
                if isinstance(value, _np.generic) or value.shape != self.shape:
                    value = value.reshape(self.shape)
                self._sync_copyfrom(value)
            else:
                raise ValueError('setting an array element with a sequence.')
        else:
            # For 0-d boolean indices: A new axis is added,
            # but at the same time no axis is "used". So if we have True,
            # we add a new axis (a bit like with np.newaxis). If it is
            # False, we add a new axis, but this axis has 0 entries.
            # prepend is defined to handle this case.
            # prepend == _NDARRAY_NO_ZERO_DIM_BOOL_ARRAY/-1 means there is no 0-d boolean scalar
            # prepend == _NDARRAY_ZERO_DIM_BOOL_ARRAY_FALSE/0 means an zero dim must be expanded
            # prepend == _NDARRAY_ZERO_DIM_BOOL_ARRAY_TRUE/1 means a new axis must be expanded
            # prepend actually has no influence on __setitem__
            key, prepend = indexing_key_expand_implicit_axes(key, self.shape)
            if prepend == _NDARRAY_ZERO_DIM_BOOL_ARRAY_FALSE:
                return # no action is needed
            slc_key = tuple(idx for idx in key if idx is not None)
            if len(slc_key) < self.ndim:
                raise RuntimeError(
                    'too few indices after normalization: expected `ndim` ({}) '
                    'but got {}. This is a bug, please report it!'
                    ''.format(self.ndim, len(slc_key))
                )
            if len(slc_key) > self.ndim and self.ndim != 0:
                raise IndexError(
                    'too many indices ({}) for array with {} dimensions'
                    ''.format(len(slc_key), self.ndim)
                )
            indexing_dispatch_code = get_indexing_dispatch_code(slc_key)
            if indexing_dispatch_code == _NDARRAY_BASIC_INDEXING:
                self._set_nd_basic_indexing(key, value)  # function is inheritated from NDArray class
            elif indexing_dispatch_code == _NDARRAY_EMPTY_TUPLE_INDEXING:
                pass # no action needed
            elif indexing_dispatch_code == _NDARRAY_ADVANCED_INDEXING:
                self._set_np_advanced_indexing(key, value)
            else:
                raise ValueError(
                    'Indexing NDArray with index {} of type {} is not supported'
                    ''.format(key, type(key))
                )

    def _prepare_value_nd(self, value, bcast_shape, squeeze_axes=None):
        """Return a broadcast `ndarray` with same context and dtype as ``self``.
        For setting item, The returned `ndarray` is squeezed according to squeeze_axes since the
        value_nd is assigned to not yet expanded space in original array.
        `value`: numeric types or array like.
        `bcast_shape`: a shape tuple.
        `squeeze_axes`: a sequence of axes to squeeze in the value array.
        Note: mxnet.numpy.ndarray not support NDArray as assigned value.
        """
        if isinstance(value, numeric_types):
            value_nd = full(bcast_shape, value, ctx=self.ctx, dtype=self.dtype)
        elif isinstance(value, self.__class__):
            value_nd = value.as_in_ctx(self.ctx)
            if value_nd.dtype != self.dtype:
                value_nd = value_nd.astype(self.dtype)
        else:
            try:
                value_nd = array(value, ctx=self.ctx, dtype=self.dtype)
            except:
                raise TypeError('mxnet.np.ndarray does not support assignment with non-array-like '
                                'object {} of type {}'.format(value, type(value)))

        # For advanced indexing setitem, if there is None in indices, we need to squeeze the
        # assigned value_nd since None is also ignored in slicing the original array.
        if squeeze_axes and value_nd.ndim > len(bcast_shape):
            squeeze_axes = tuple([ax for ax in squeeze_axes if ax < len(value_nd.shape)])
            value_nd = value_nd.squeeze(axis=tuple(squeeze_axes))

        # handle the cases like the following
        # a = np.zeros((3, 3)), b = np.ones((1, 1, 1, 1, 3)), a[0] = b
        # b cannot broadcast directly to a[0].shape unless its leading 1-size axes are trimmed
        if value_nd.ndim > len(bcast_shape):
            squeeze_axes = []
            for i in range(value_nd.ndim - len(bcast_shape)):
                if value_nd.shape[i] == 1:
                    squeeze_axes.append(i)
                else:
                    break
            if squeeze_axes:
                value_nd = value_nd.squeeze(squeeze_axes)

        if value_nd.shape != bcast_shape:
            if value_nd.size == 0:
                value_nd = value_nd.reshape(bcast_shape)
            else:
                value_nd = value_nd.broadcast_to(bcast_shape)
        return value_nd

    @wrap_mxnp_np_ufunc
    def __add__(self, other):
        """x.__add__(y) <=> x + y"""
        return add(self, other)

    @wrap_mxnp_np_ufunc
    def __iadd__(self, other):
        """x.__iadd__(y) <=> x += y"""
        if not self.writable:
            raise ValueError('trying to add to a readonly ndarray')
        return add(self, other, out=self)

    def __invert__(self):
        """x.__invert__() <=> ~x"""
        return invert(self)

    @wrap_mxnp_np_ufunc
    def __and__(self, other):
        """x.__and__(y) <=> x & y"""
        return bitwise_and(self, other)

    @wrap_mxnp_np_ufunc
    def __or__(self, other):
        """x.__or__(y) <=> x | y"""
        return bitwise_or(self, other)

    @wrap_mxnp_np_ufunc
    def __xor__(self, other):
        """x.__xor__(y) <=> x ^ y"""
        return bitwise_xor(self, other)

    @wrap_mxnp_np_ufunc
    def __iand__(self, other):
        """x.__iand__(y) <=> x &= y"""
        return bitwise_and(self, other, out=self)

    @wrap_mxnp_np_ufunc
    def __ior__(self, other):
        r"""x.__ior__(y) <=> x \|= y"""
        return bitwise_or(self, other, out=self)

    @wrap_mxnp_np_ufunc
    def __ixor__(self, other):
        """x.__ixor__(y) <=> x ^= y"""
        return bitwise_xor(self, other, out=self)

    def __round__(self, n=0):
        """x.__round__(n)"""
        return round(self, decimals=n)

    def __abs__(self):
        """x.__abs__()"""
        return absolute(self)

    def __ceil__(self):
        """x.__ceil__()"""
        return ceil(self)

    def __floor__(self):
        """x.__floor__()"""
        return floor(self)

    def __trunc__(self):
        """x.__trunc__()"""
        return trunc(self)

    @wrap_mxnp_np_ufunc
    def __sub__(self, other):
        """x.__sub__(y) <=> x - y"""
        return subtract(self, other)

    @wrap_mxnp_np_ufunc
    def __isub__(self, other):
        """x.__isub__(y) <=> x -= y"""
        if not self.writable:
            raise ValueError('trying to subtract from a readonly ndarray')
        return subtract(self, other, out=self)

    @wrap_mxnp_np_ufunc
    def __rsub__(self, other):
        """x.__rsub__(y) <=> y - x"""
        return subtract(other, self)

    @wrap_mxnp_np_ufunc
    def __mul__(self, other):
        """x.__mul__(y) <=> x * y"""
        return multiply(self, other)

    def __neg__(self):
        return negative(self)

    @wrap_mxnp_np_ufunc
    def __imul__(self, other):
        r"""x.__imul__(y) <=> x \*= y"""
        if not self.writable:
            raise ValueError('trying to add to a readonly ndarray')
        return multiply(self, other, out=self)

    @wrap_mxnp_np_ufunc
    def __rmul__(self, other):
        """x.__rmul__(y) <=> y * x"""
        return self.__mul__(other)

    @wrap_mxnp_np_ufunc
    def __div__(self, other):
        """x.__div__(y) <=> x / y"""
        return divide(self, other)

    @wrap_mxnp_np_ufunc
    def __rdiv__(self, other):
        """x.__rdiv__(y) <=> y / x"""
        return divide(other, self)

    @wrap_mxnp_np_ufunc
    def __idiv__(self, other):
        """x.__idiv__(y) <=> x /= y"""
        return divide(self, other, out=self)

    @wrap_mxnp_np_ufunc
    def __truediv__(self, other):
        """x.__truediv__(y) <=> x / y"""
        return divide(self, other)

    @wrap_mxnp_np_ufunc
    def __rtruediv__(self, other):
        """x.__rtruediv__(y) <=> y / x"""
        return divide(other, self)

    @wrap_mxnp_np_ufunc
    def __itruediv__(self, other):
        """x.__itruediv__(y) <=> x /= y"""
        return divide(self, other, out=self)

    @wrap_mxnp_np_ufunc
    def __mod__(self, other):
        """x.__mod__(y) <=> x % y"""
        return mod(self, other)

    @wrap_mxnp_np_ufunc
    def __rmod__(self, other):
        """x.__rmod__(y) <=> y % x"""
        return mod(other, self)

    @wrap_mxnp_np_ufunc
    def __imod__(self, other):
        """x.__imod__(y) <=> x %= y"""
        return mod(self, other, out=self)

    @wrap_mxnp_np_ufunc
    def __pow__(self, other):
        """x.__pow__(y) <=> x ** y"""
        return power(self, other)

    @wrap_mxnp_np_ufunc
    def __rpow__(self, other):
        """x.__rpow__(y) <=> y ** x"""
        return power(other, self)

    @wrap_mxnp_np_ufunc
    def __eq__(self, other):
        """x.__eq__(y) <=> x == y"""
        return equal(self, other)

    def __hash__(self):
        raise NotImplementedError

    @wrap_mxnp_np_ufunc
    def __ne__(self, other):
        """x.__ne__(y) <=> x != y"""
        return not_equal(self, other)

    @wrap_mxnp_np_ufunc
    def __gt__(self, other):
        """x.__gt__(y) <=> x > y"""
        return greater(self, other)

    @wrap_mxnp_np_ufunc
    def __ge__(self, other):
        """x.__ge__(y) <=> x >= y"""
        return greater_equal(self, other)

    @wrap_mxnp_np_ufunc
    def __lt__(self, other):
        """x.__lt__(y) <=> x < y"""
        return less(self, other)

    @wrap_mxnp_np_ufunc
    def __le__(self, other):
        """x.__le__(y) <=> x <= y"""
        return less_equal(self, other)

    @wrap_mxnp_np_ufunc
    def __matmul__(self, other):
        """x.__matmul__(y) <=> x @ y"""
        return matmul(self, other)

    @wrap_mxnp_np_ufunc
    def __rmatmul__(self, other):
        """x.__rmatmul__(y) <=> y @ x"""
        return matmul(other, self)

    @wrap_mxnp_np_ufunc
    def __imatmul__(self, other):
        """x.__imatmul__(y) <=> x @= y"""
        return matmul(self, other, out=self)

    def __bool__(self):
        num_elements = self.size
        if num_elements == 0:
            warnings.simplefilter('default')
            warnings.warn('The truth value of an empty array is ambiguous. Returning False, but in'
                          ' future this will result in an error.', DeprecationWarning)
            return False
        elif num_elements == 1:
            return bool(self.item())
        else:
            raise ValueError("The truth value of an ndarray with multiple elements is ambiguous.")

    __nonzero__ = __bool__

    def __float__(self):
        num_elements = self.size
        if num_elements != 1:
            raise TypeError('only size-1 arrays can be converted to Python scalars')
        return float(self.item())

    def __int__(self):
        num_elements = self.size
        if num_elements != 1:
            raise TypeError('only size-1 arrays can be converted to Python scalars')
        return int(self.item())

    def __len__(self):
        """Number of elements along the first axis."""
        shape = self.shape  # pylint: disable=redefined-outer-name
        if len(shape) == 0:
            raise TypeError('len() of unsized object')
        return self.shape[0]

    def __reduce__(self):
        return ndarray, (None,), self.__getstate__()

    def item(self, *args):
        """Copy an element of an array to a standard Python scalar and return it.

        Parameters
        ----------
        *args : Arguments (variable number and type)
            none: in this case, the method only works for arrays with one element (a.size == 1),
            which element is copied into a standard Python scalar object and returned.

            int_type: this argument is interpreted as a flat index into the array, specifying which
            element to copy and return.

            tuple of int_types: functions as does a single int_type argument, except that the
            argument is interpreted as an nd-index into the array.

        Returns
        -------
        z : Standard Python scalar object
            A copy of the specified element of the array as a suitable Python scalar.
        """
        # TODO(junwu): no need to call asnumpy() on the whole array.
        return self.asnumpy().item(*args)

    def nonzero(self):
        """Return the indices of the elements that are non-zero.

        Refer to `numpy.nonzero` for full documentation.

        See Also
        --------
        numpy.nonzero : equivalent function
        """
        return nonzero(self)

    @property
    # pylint: disable= invalid-name, undefined-variable
    def T(self):
        """Same as self.transpose(). This always returns a copy of self."""
        return self.transpose()
    # pylint: enable= invalid-name, undefined-variable

    def all(self, axis=None, out=None, keepdims=False):
        return _mx_nd_np.all(self, axis=axis, out=out, keepdims=keepdims)

    def any(self, axis=None, out=None, keepdims=False):
        return _mx_nd_np.any(self, axis=axis, out=out, keepdims=keepdims)

    def as_nd_ndarray(self):
        """Convert mxnet.numpy.ndarray to mxnet.ndarray.NDArray to use its fluent methods."""
        hdl = NDArrayHandle()
        check_call(_LIB.MXShallowCopyNDArray(self.handle, ctypes.byref(hdl)))
        return NDArray(handle=hdl, writable=self.writable)

    def as_np_ndarray(self):
        """A convenience function for creating a numpy ndarray from the current ndarray
        with zero copy. For this class, it just returns itself since it's already a
        numpy ndarray."""
        return self

    def __repr__(self):
        """
        Returns a string representation of the array.
        The dtype of the ndarray will be appended if it's inconsistent with current dtype.
        The context of the ndarray will be appended for devices other than CPU.

        Examples
        --------
        >>> from mxnet import np, npx
        >>> a = np.random.uniform(size=(2, 3))
        >>> a
        array([[0.5488135 , 0.5928446 , 0.71518934],
               [0.84426576, 0.60276335, 0.8579456 ]])
        >>> print(a)
        [[0.5488135  0.5928446  0.71518934]
         [0.84426576 0.60276335 0.8579456 ]]
        >>> a.dtype
        dtype('float32')
        >>> npx.set_np_float64()
        >>> a
        array([[0.5488135 , 0.5928446 , 0.71518934],
               [0.84426576, 0.60276335, 0.8579456 ]], dtype=float32)
        >>> npx.set_np_float64(default_float64=False)
        >>> a
        array([[0.5488135 , 0.5928446 , 0.71518934],
               [0.84426576, 0.60276335, 0.8579456 ]])
        >>> b = a.astype(np.float64)
        >>> b
        array([[0.54881352, 0.59284461, 0.71518934],
               [0.84426576, 0.60276335, 0.85794562]], dtype=float64)
        >>> print(b)
        [[0.54881352 0.59284461 0.71518934]
         [0.84426576 0.60276335 0.85794562]]
        >>> b.dtype
        dtype('float64')
        >>> c = a.copyto(npx.gpu(0))
        >>> c
        array([[0.5488135 , 0.5928446 , 0.71518934],
               [0.84426576, 0.60276335, 0.8579456 ]], ctx=gpu(0))
        >>> print(c)
        [[0.5488135  0.5928446  0.71518934]
         [0.84426576 0.60276335 0.8579456 ]] @gpu(0)
        >>> d = b.copyto(npx.gpu(0))
        >>> d
        array([[0.54881352, 0.59284461, 0.71518934],
               [0.84426576, 0.60276335, 0.85794562]], dtype=float64, ctx=gpu(0))
        >>> print(d)
        [[0.54881352 0.59284461 0.71518934]
         [0.84426576 0.60276335 0.85794562]] @gpu(0)

        """
        if self._alive:
            array_str = self.asnumpy().__repr__()
            dtype = self.dtype
            default_dtype = _np.float64 if is_np_default_dtype() else _np.float32
            if 'dtype=' in array_str:
                if dtype == default_dtype:
                    array_str = array_str[:array_str.rindex(',')] + ')'
            elif dtype not in (default_dtype, _np.bool_):
                array_str = array_str[:-1] + ', dtype={})'.format(dtype)

            context = self.ctx
            if context.device_type == 'cpu':
                return array_str
            return array_str[:-1] + ', ctx={})'.format(str(context))
        else:
            return '<FREED {}>'.format(self.__class__.__name__)

    def __str__(self):
        """Returns a string representation of the array."""
        array_str = self.asnumpy().__str__()
        context = self.ctx
        if context.device_type == 'cpu' or self.ndim == 0:
            return array_str
        return '{array} @{ctx}'.format(array=array_str, ctx=context)

    def __format__(self, fmt):
        """Return value.__format__(format_spec). Overwrite to include 0-d array"""
        if self.ndim == 0:
            return self.item().__format__(fmt)
        elif len(fmt) == 0:
            return self.__str__().__format__(fmt)
        else:
            raise TypeError("Cannot format mxnet.numpy.ndarray with format_spec")

    def attach_grad(self, grad_req='write'):  # pylint: disable=arguments-differ
        """Attach a gradient buffer to this ndarray, so that `backward`
        can compute gradient with respect to it.

        Parameters
        ----------
        grad_req : {'write', 'add', 'null'}
            How gradient will be accumulated.
            * 'write': gradient will be overwritten on every backward.
            * 'add': gradient will be added to existing value on every backward.
            * 'null': do not compute gradient for this NDArray.
        """
        grad = _mx_nd_np.zeros_like(self)  # pylint: disable=undefined-variable
        grad_req = _GRAD_REQ_MAP[grad_req]
        check_call(_LIB.MXAutogradMarkVariables(
            1, ctypes.pointer(self.handle),
            ctypes.pointer(mx_uint(grad_req)),
            ctypes.pointer(grad.handle)))

    @property
    def grad(self):
        """Returns gradient buffer attached to this ndarray."""
        hdl = NDArrayHandle()
        check_call(_LIB.MXNDArrayGetGrad(self.handle, ctypes.byref(hdl)))
        if hdl.value is None:
            return None
        return _np_ndarray_cls(hdl)

    def detach(self):
        """Returns a new ndarray, detached from the current graph."""
        hdl = NDArrayHandle()
        check_call(_LIB.MXNDArrayDetach(self.handle, ctypes.byref(hdl)))
        return _np_ndarray_cls(hdl)

    def astype(self, dtype, order='K', casting='unsafe', subok=True, copy=True):  # pylint: disable=arguments-differ,unused-argument, too-many-arguments
        """
        Copy of the array, cast to a specified type.

        Parameters
        ----------
        dtype : str or dtype
            Typecode or data-type to which the array is cast.
        order : {'C', 'F', 'A', 'K'}, optional
            Controls the memory layout order of the result.
            'C' means C order, 'F' means Fortran order, 'A'
            means 'F' order if all the arrays are Fortran contiguous,
            'C' order otherwise, and 'K' means as close to the
            order the array elements appear in memory as possible.
            Default is 'K'.
        casting : {'no', 'equiv', 'safe', 'same_kind', 'unsafe'}, optional
            Controls what kind of data casting may occur. Defaults to 'unsafe'
            for backwards compatibility.

              * 'no' means the data types should not be cast at all.
              * 'equiv' means only byte-order changes are allowed.
              * 'safe' means only casts which can preserve values are allowed.
              * 'same_kind' means only safe casts or casts within a kind,
                like float64 to float32, are allowed.
              * 'unsafe' means any data conversions may be done.
        subok : bool, optional
            If True, then sub-classes will be passed-through (default), otherwise
            the returned array will be forced to be a base-class array.
        copy : bool, optional
            Default `True`. By default, astype always returns a newly
            allocated ndarray on the same context. If this is set to
            `False`, and the dtype requested is the same as the ndarray's
            dtype, the ndarray is returned instead of a copy.

        Returns
        -------
        arr_t : ndarray
            Unless `copy` is False and the other conditions for returning the input
            array are satisfied (see description for `copy` input parameter), `arr_t`
            is a new array of the same shape as the input array with `dtype`.

        Notes
        -----
        This function differs from the official `ndarray`'s ``astype`` function in the following
        aspects:
            * `order` only supports 'C' and 'K'.
            * `casting` only supports 'unsafe'.
            * `subok` only supports ``True``.
        """
        if order is not None and order != 'K' and order != 'C':
            raise ValueError('order must be either \'K\' or \'C\'')
        if casting != 'unsafe':
            raise ValueError('casting must be equal to \'unsafe\'')
        if not subok:
            raise ValueError('subok must be equal to True')
        if dtype is None:
            dtype = _np.float32
        if not copy and _np.dtype(dtype) == self.dtype:
            return self

        return _npi.cast(self, dtype=dtype)

    def copyto(self, other):
        """Copies the value of this array to another array.

        If ``other`` is a ``ndarray`` object, then ``other.shape`` and
        ``self.shape`` should be the same. This function copies the value from
        ``self`` to ``other``.

        If ``other`` is a context, a new ``np.ndarray`` will be first created on
        the target context, and the value of ``self`` is copied.

        Parameters
        ----------
        other : ndarray or Context
            The destination array or context.

        Returns
        -------
        out: ndarray
            The copied array. If ``other`` is an ``ndarray``, then the return value
            and ``other`` will point to the same ``ndarray``.

        Examples
        --------
        >>> x = np.ones((2, 3))
        >>> y = np.zeros((2, 3), ctx=npx.gpu(0))
        >>> z = x.copyto(y)
        >>> z is y
        True
        >>> y
        array([[ 1.,  1.,  1.],
               [ 1.,  1.,  1.]])
        """
        if isinstance(other, ndarray):
            if other.handle is self.handle:
                warnings.warn('You are attempting to copy an array to itself', RuntimeWarning)
                return False
            return _npi.copyto(self, out=other)
        elif isinstance(other, Context):
            hret = ndarray(_new_alloc_handle(self.shape, other, True, self.dtype))
            return _npi.copyto(self, out=hret)
        else:
            raise TypeError('copyto does not support type ' + str(type(other)))

    def asscalar(self):
        raise AttributeError('mxnet.numpy.ndarray object has no attribute asscalar')

    def argmax(self, axis=None, out=None):  # pylint: disable=arguments-differ
        """Return indices of the maximum values along the given axis.
        Refer to `mxnet.numpy.argmax` for full documentation."""
        return argmax(self, axis, out)

    def as_in_context(self, context):
        """This function has been deprecated. Please refer to ``ndarray.as_in_ctx``."""
        warnings.warn('ndarray.as_in_context has been renamed to'
                      ' ndarray.as_in_ctx', DeprecationWarning)
        return self.as_nd_ndarray().as_in_context(context).as_np_ndarray()

    def as_in_ctx(self, ctx):
        """Returns an array on the target device with the same value as this array.

        If the target context is the same as ``self.context``, then ``self`` is
        returned.  Otherwise, a copy is made.

        Parameters
        ----------
        context : Context
            The target context.

        Returns
        -------
        ndarray
            The target array.
        """
        if self.ctx == ctx:
            return self
        return self.copyto(ctx)

    @property
    def ctx(self):
        """Device context of the array.

        Examples
        --------
        >>> x = np.array([1, 2, 3, 4])
        >>> x.ctx
        cpu(0)
        >>> type(x.ctx)
        <class 'mxnet.context.Context'>
        >>> y = np.zeros((2, 3), npx.gpu(0))
        >>> y.ctx
        gpu(0)
        """
        dev_typeid = ctypes.c_int()
        dev_id = ctypes.c_int()
        check_call(_LIB.MXNDArrayGetContext(
            self.handle, ctypes.byref(dev_typeid), ctypes.byref(dev_id)))
        return Context(Context.devtype2str[dev_typeid.value], dev_id.value)

    @property
    def context(self):
        """This function has been deprecated. Please refer to ``ndarray.ctx``."""
        warnings.warn('ndarray.context has been renamed to ndarray.ctx', DeprecationWarning)
        return self.as_nd_ndarray().context

    def copy(self, order='C'):  # pylint: disable=arguments-differ
        """Return a coyp of the array, keeping the same context.

        Parameters
        ----------
        order : str
            The memory layout of the copy. Currently, only c-contiguous memory
            layout is supported.

        Examples
        --------
        >>> x = np.ones((2, 3))
        >>> y = x.copy()
        >>> y
        array([[ 1.,  1.,  1.],
               [ 1.,  1.,  1.]])
        """
        if order != 'C':
            raise NotImplementedError('ndarray.copy only supports order=\'C\', while '
                                      'received {}'.format(str(order)))
        return self.copyto(self.ctx)

    def dot(self, b, out=None):
        """Dot product of two arrays.
        Refer to ``numpy.dot`` for full documentation."""
        return dot(self, b, out=out)

    def reshape(self, *args, **kwargs):  # pylint: disable=arguments-differ
        """Returns a copy of the array with a new shape.

        Notes
        -----
        Unlike the free function `numpy.reshape`, this method on `ndarray` allows
        the elements of the shape parameter to be passed in as separate arguments.
        For example, ``a.reshape(10, 11)`` is equivalent to
        ``a.reshape((10, 11))``.
        """
        order = 'C'
        if len(kwargs) > 1:
            raise TypeError('function takes at most 1 keyword argument')
        if len(kwargs) == 1:
            if 'order' not in kwargs:
                raise TypeError("'{}' is an invalid keyword argument for this function"
                                .format(list(kwargs.keys())[0]))
            order = kwargs.pop('order', 'C')
            if order != 'C':
                raise NotImplementedError('only supports C-order,'
                                          ' while received {}'.format(order))
        if len(args) == 0:
            raise TypeError('reshape() takes exactly 1 argument (0 given)')
        if len(args) == 1 and isinstance(args[0], tuple):
            return _mx_np_op.reshape(self, newshape=args[0], order=order)
        else:
            return _mx_np_op.reshape(self, newshape=args, order=order)

    def reshape_like(self, *args, **kwargs):
        """Convenience fluent method for :py:func:`reshape_like`.

        The arguments are the same as for :py:func:`reshape_like`, with
        this array as data.
        """
        raise AttributeError('mxnet.numpy.ndarray object has no attribute reshape_like')

    def reshape_view(self, *shape, **kwargs):  # pylint: disable=redefined-outer-name
        """Returns a **view** of this array with a new shape without altering any data.
        Inheritated from NDArray.reshape.
        """
        return super(ndarray, self).reshape(*shape, **kwargs)

    def zeros_like(self, *args, **kwargs):
        """Convenience fluent method for :py:func:`zeros_like`.

        The arguments are the same as for :py:func:`zeros_like`, with
        this array as data.
        """
        raise AttributeError('mxnet.numpy.ndarray object has no attribute zeros_like')

    def ones_like(self, *args, **kwargs):
        """Convenience fluent method for :py:func:`ones_like`.

        The arguments are the same as for :py:func:`ones_like`, with
        this array as data.
        """
        raise AttributeError('mxnet.numpy.ndarray object has no attribute ones_like')

    def broadcast_axes(self, *args, **kwargs):
        """Convenience fluent method for :py:func:`broadcast_axes`.

        The arguments are the same as for :py:func:`broadcast_axes`, with
        this array as data.
        """
        raise AttributeError('mxnet.numpy.ndarray object has no attribute broadcast_like')

    def repeat(self, repeats, axis=None):  # pylint: disable=arguments-differ
        """Repeat elements of an array."""
        return repeat(self, repeats=repeats, axis=axis)

    def pad(self, *args, **kwargs):
        """Convenience fluent method for :py:func:`pad`.

        The arguments are the same as for :py:func:`pad`, with
        this array as data.
        """
        raise AttributeError('mxnet.numpy.ndarray object has no attribute pad')

    def swapaxes(self, axis1, axis2):  # pylint: disable=arguments-differ
        """Return a copy of the array with axis1 and axis2 interchanged.
        Refer to `mxnet.numpy.swapaxes` for full documentation.
        """
        return swapaxes(self, axis1, axis2)

    def split(self, *args, **kwargs):
        """Convenience fluent method for :py:func:`split`.

        The arguments are the same as for :py:func:`split`, with
        this array as data.
        """
        raise AttributeError('mxnet.numpy.ndarray object has no attribute split')

    def split_v2(self, *args, **kwargs):
        """Convenience fluent method for :py:func:`split_v2`.

        The arguments are the same as for :py:func:`split_v2`, with
        this array as data.
        """
        raise AttributeError('mxnet.numpy.ndarray object has no attribute split_v2')

    def slice(self, *args, **kwargs):
        """Convenience fluent method for :py:func:`slice`.

        The arguments are the same as for :py:func:`slice`, with
        this array as data.
        """
        raise AttributeError('mxnet.numpy.ndarray object has no attribute slice')

    def slice_axis(self, *args, **kwargs):
        """Convenience fluent method for :py:func:`slice_axis`.

        The arguments are the same as for :py:func:`slice_axis`, with
        this array as data.
        """
        raise AttributeError('mxnet.numpy.ndarray object has no attribute slice_axis')

    def slice_like(self, *args, **kwargs):
        """Convenience fluent method for :py:func:`slice_like`.

        The arguments are the same as for :py:func:`slice_like`, with
        this array as data.
        """
        raise AttributeError('mxnet.numpy.ndarray object has no attribute slice_like')

    def slice_assign_scalar(self, value, begin, end, step):
        """
        Assign the scalar to a cropped subset of this ndarray. Value will broadcast to the shape of the cropped shape
        and will be cast to the same dtype of the ndarray.

        Parameters
        ----------
        value: numeric value
            Value and this ndarray should be of the same data type.
            The shape of rhs should be the same as the cropped shape of this ndarray.
        begin: tuple of begin indices
        end: tuple of end indices
        step: tuple of step lenghths

        Returns
        -------
        This ndarray.

        Examples
        --------
        >>> x = np.ones((2, 2, 2))
        >>> y = x.slice_assign_scalar(0, (0, 0, None), (1, 1, None), (None, None, None))
        >>> y
        array([[[0., 0.],
                [1., 1.]],

               [[1., 1.],
                [1., 1.]]])
        >>> x
        array([[[0., 0.],
                [1., 1.]],

               [[1., 1.],
                [1., 1.]]])
        """
        return _npi.slice_assign_scalar(self, value, begin=begin, end=end, step=step, out=self)

    def slice_assign(self, rhs, begin, end, step):
        """
        Assign the rhs to a cropped subset of this ndarray in place.
        Returns the view of this ndarray.

        Parameters
        ----------
        rhs: ndarray.
            rhs and this NDArray should be of the same data type, and on the same device.
            The shape of rhs should be the same as the cropped shape of this ndarray.
        begin: tuple of begin indices
        end: tuple of end indices
        step: tuple of step lenghths

        Returns
        -------
        out : ndarray
            This ndarray.

        Examples
        --------
        >>> x = np.ones((2, 2, 2))
        >>> assigned = np.zeros((1, 1, 2))
        >>> y = x.slice_assign(assigned, (0, 0, None), (1, 1, None), (None, None, None))
        >>> y
        array([[[0., 0.],
                [1., 1.]],

               [[1., 1.],
                [1., 1.]]])
        >>> x
        array([[[0., 0.],
                [1., 1.]],

               [[1., 1.],
                [1., 1.]]])
        """
        return _npi.slice_assign(self, rhs, begin=begin, end=end, step=step, out=self)

    def take(self, indices, axis=None, mode='raise'):  # pylint: disable=arguments-differ, redefined-outer-name
        """Convenience fluent method for :py:func:`take`.

        The arguments are the same as for :py:func:`take`, with
        this array as data.
        """
        return take(self, indices, axis, mode=mode)

    def one_hot(self, *args, **kwargs):
        """Convenience fluent method for :py:func:`one_hot`.

        The arguments are the same as for :py:func:`one_hot`, with
        this array as data.
        """
        raise AttributeError('mxnet.numpy.ndarray object has no attribute one_hot')

    def pick(self, *args, **kwargs):
        """Convenience fluent method for :py:func:`pick`.

        The arguments are the same as for :py:func:`pick`, with
        this array as data.
        """
        raise AttributeError('mxnet.numpy.ndarray object has no attribute pick')

    def sort(self, axis=-1, kind=None, order=None):  # pylint: disable=arguments-differ
        """Convenience fluent method for :py:func:`sort`.

        The arguments are the same as for :py:func:`sort`, with
        this array as data.
        """
        raise sort(self, axis=axis, kind=kind, order=order)

    def topk(self, *args, **kwargs):
        """Convenience fluent method for :py:func:`topk`.

        The arguments are the same as for :py:func:`topk`, with
        this array as data.
        """
        raise AttributeError('mxnet.numpy.ndarray object has no attribute topk')

    def argsort(self, axis=-1, kind=None, order=None):  # pylint: disable=arguments-differ
        """Convenience fluent method for :py:func:`argsort`.

        The arguments are the same as for :py:func:`argsort`, with
        this array as data.
        """
        return argsort(self, axis=axis, kind=kind, order=order)

    def argmax_channel(self, *args, **kwargs):
        """Convenience fluent method for :py:func:`argmax_channel`.

        The arguments are the same as for :py:func:`argmax_channel`, with
        this array as data.
        """
        raise AttributeError('mxnet.numpy.ndarray object has no attribute argmax_channel')

    def argmin(self, axis=None, out=None):  # pylint: disable=arguments-differ
        """Return indices of the minium values along the given axis.
        Refer to `mxnet.numpy.argmin` for full documentation."""
        return argmin(self, axis, out)

    def clip(self, min=None, max=None, out=None):  # pylint: disable=arguments-differ
        """Return an array whose values are limited to [min, max].
        One of max or min must be given.
        """
        return clip(self, min, max, out=out)

    def abs(self, *args, **kwargs):
        """Convenience fluent method for :py:func:`abs`.

        The arguments are the same as for :py:func:`abs`, with
        this array as data.
        """
        raise AttributeError('mxnet.numpy.ndarray object has no attribute abs')

    def sign(self, *args, **kwargs):
        """Convenience fluent method for :py:func:`sign`.

        The arguments are the same as for :py:func:`sign`, with
        this array as data.
        """
        raise AttributeError('mxnet.numpy.ndarray object has no attribute sign')

    def flatten(self, order='C'):  # pylint: disable=arguments-differ
        """Return a copy of the array collapsed into one dimension."""
        return self.reshape(-1, order=order)

    def shape_array(self, *args, **kwargs):
        """Convenience fluent method for :py:func:`shape_array`.

        The arguments are the same as for :py:func:`shape_array`, with
        this array as data.
        """
        raise AttributeError('mxnet.numpy.ndarray object has no attribute shape_array')

    def size_array(self, *args, **kwargs):
        """Convenience fluent method for :py:func:`size_array`.

        The arguments are the same as for :py:func:`size_array`, with
        this array as data.
        """
        raise AttributeError('mxnet.numpy.ndarray object has no attribute size_array')

    def expand_dims(self, *args, **kwargs):  # pylint: disable=arguments-differ,unused-argument
        """Convenience fluent method for :py:func:`expand_dims`.

        The arguments are the same as for :py:func:`expand_dims`, with
        this array as data.
        """
        raise AttributeError('mxnet.numpy.ndarray object has no attribute expand_dims')

    def tile(self, reps):  # pylint: disable=arguments-differ
        """Construct an array by repeating A the number of times given by reps.
        Refer to `mxnet.numpy.tile` for full documentation."""
        return tile(self, reps=reps)

    def transpose(self, *axes):  # pylint: disable=arguments-differ
        """Permute the dimensions of an array."""
        if len(axes) == 0:
            axes = None
        elif len(axes) == 1:
            if isinstance(axes[0], (tuple, list)):
                axes = axes[0]
            elif axes[0] is None:
                axes = None
        return transpose(self, axes=axes)

    def flip(self, *args, **kwargs):
        """Convenience fluent method for :py:func:`flip`.

        The arguments are the same as for :py:func:`flip`, with
        this array as data.
        """
        raise AttributeError('mxnet.numpy.ndarray object has no attribute flip')

    def depth_to_space(self, *args, **kwargs):
        """Convenience fluent method for :py:func:`depth_to_space`.

        The arguments are the same as for :py:func:`depth_to_space`, with
        this array as data.
        """
        raise AttributeError('mxnet.numpy.ndarray object has no attribute depth_to_space')

    def space_to_depth(self, *args, **kwargs):
        """Convenience fluent method for :py:func:`space_to_depth`.

        The arguments are the same as for :py:func:`space_to_depth`, with
        this array as data.
        """
        raise AttributeError('mxnet.numpy.ndarray object has no attribute space_to_depth')

    def diag(self, k=0, **kwargs):
        """Convenience fluent method for :py:func:`diag`.

        The arguments are the same as for :py:func:`diag`, with
        this array as data.
        """
        raise AttributeError('mxnet.numpy.ndarray object has no attribute diag')

    def diagonal(self, offset=0, axis1=0, axis2=1):  # pylint: disable=arguments-differ
        """Return the diagonal with the given offset.

        If array has more than two dimensions, then the axes specified by axis1 and
        axis2 are used to determine the 2-D sub-array whose diagonal is returned.

        Refer to `mxnet.numpy.diagonal` for full documents.
        """
        return diagonal(self, offset=offset, axis1=axis1, axis2=axis2)

    def sum(self, axis=None, dtype=None, out=None, keepdims=False):  # pylint: disable=arguments-differ
        """Return the sum of the array elements over the given axis."""
        return sum(self, axis=axis, dtype=dtype, out=out, keepdims=keepdims)

    def nansum(self, *args, **kwargs):
        """Convenience fluent method for :py:func:`nansum`.

        The arguments are the same as for :py:func:`nansum`, with
        this array as data.
        """
        raise AttributeError('mxnet.numpy.ndarray object has no attribute nansum')

    def prod(self, axis=None, dtype=None, out=None, keepdims=False):  # pylint: disable=arguments-differ
        """Return the product of the array elements over the given axis."""
        return _mx_np_op.prod(self, axis=axis, dtype=dtype, keepdims=keepdims, out=out)

    def nanprod(self, *args, **kwargs):
        """Convenience fluent method for :py:func:`nanprod`.

        The arguments are the same as for :py:func:`nanprod`, with
        this array as data.
        """
        raise AttributeError('mxnet.numpy.ndarray object has no attribute nanprod')

    def mean(self, axis=None, dtype=None, out=None, keepdims=False):  # pylint: disable=arguments-differ
        """Returns the average of the array elements along given axis."""
        return mean(self, axis=axis, dtype=dtype, out=out, keepdims=keepdims)

    # pylint: disable=too-many-arguments, arguments-differ
    def std(self, axis=None, dtype=None, out=None, ddof=0, keepdims=False):
        """Returns the standard deviation of the array elements along given axis."""
        return std(self, axis=axis, dtype=dtype, ddof=ddof, keepdims=keepdims, out=out)

    def var(self, axis=None, dtype=None, out=None, ddof=0, keepdims=False):
        """Returns the variance of the array elements, along given axis."""
        return var(self, axis=axis, dtype=dtype, out=out, ddof=ddof, keepdims=keepdims)
    # pylint: enable=too-many-arguments, arguments-differ

    def cumsum(self, axis=None, dtype=None, out=None):
        """Return the cumulative sum of the elements along the given axis."""
        return _mx_nd_np.cumsum(self, axis=axis, dtype=dtype, out=out)

    def tolist(self):
        return self.asnumpy().tolist()

    def max(self, axis=None, out=None, keepdims=False):  # pylint: disable=arguments-differ
        """Return the maximum along a given axis."""
        return _mx_nd_np.max(self, axis=axis, out=out, keepdims=keepdims)

    def min(self, axis=None, out=None, keepdims=False):  # pylint: disable=arguments-differ
        """Convenience fluent method for :py:func:`min`.

        The arguments are the same as for :py:func:`min`, with
        this array as data.
        """
        return _mx_nd_np.min(self, axis=axis, out=out, keepdims=keepdims)

    def norm(self, *args, **kwargs):
        """Convenience fluent method for :py:func:`norm`.

        The arguments are the same as for :py:func:`norm`, with
        this array as data.
        """
        raise AttributeError('mxnet.numpy.ndarray object has no attribute norm')

    def round(self, decimals=0, out=None, **kwargs): # pylint: disable=arguments-differ
        """Convenience fluent method for :py:func:`round`.

        The arguments are the same as for :py:func:`round`, with
        this array as data.
        """
        return round(self, decimals=decimals, out=out, **kwargs)

    def rint(self, *args, **kwargs):
        """Convenience fluent method for :py:func:`rint`.

        The arguments are the same as for :py:func:`rint`, with
        this array as data.
        """
        raise AttributeError('mxnet.numpy.ndarray object has no attribute rint')

    def fix(self, *args, **kwargs):
        """Convenience fluent method for :py:func:`fix`.

        The arguments are the same as for :py:func:`fix`, with
        this array as data.
        """
        raise AttributeError('mxnet.numpy.ndarray object has no attribute fix')

    def floor(self, *args, **kwargs):
        """Convenience fluent method for :py:func:`floor`.

        The arguments are the same as for :py:func:`floor`, with
        this array as data.
        """
        raise AttributeError('mxnet.numpy.ndarray object has no attribute floor')

    def ceil(self, *args, **kwargs):
        """Convenience fluent method for :py:func:`ceil`.

        The arguments are the same as for :py:func:`ceil`, with
        this array as data.
        """
        raise AttributeError('mxnet.numpy.ndarray object has no attribute ceil')

    def trunc(self, *args, **kwargs):
        """Convenience fluent method for :py:func:`trunc`.

        The arguments are the same as for :py:func:`trunc`, with
        this array as data.
        """
        raise AttributeError('mxnet.numpy.ndarray object has no attribute trunc')

    def sin(self, *args, **kwargs):
        """Convenience fluent method for :py:func:`sin`.

        The arguments are the same as for :py:func:`sin`, with
        this array as data.
        """
        raise AttributeError('mxnet.numpy.ndarray object has no attribute sin')

    def cos(self, *args, **kwargs):
        """Convenience fluent method for :py:func:`cos`.

        The arguments are the same as for :py:func:`cos`, with
        this array as data.
        """
        raise AttributeError('mxnet.numpy.ndarray object has no attribute cos')

    def tan(self, *args, **kwargs):
        """Convenience fluent method for :py:func:`tan`.

        The arguments are the same as for :py:func:`tan`, with
        this array as data.
        """
        raise AttributeError('mxnet.numpy.ndarray object has no attribute tan')

    def arcsin(self, *args, **kwargs):
        """Convenience fluent method for :py:func:`arcsin`.

        The arguments are the same as for :py:func:`arcsin`, with
        this array as data.
        """
        raise AttributeError('mxnet.numpy.ndarray object has no attribute arcsin')

    def arccos(self, *args, **kwargs):
        """Convenience fluent method for :py:func:`arccos`.

        The arguments are the same as for :py:func:`arccos`, with
        this array as data.
        """
        raise AttributeError('mxnet.numpy.ndarray object has no attribute arccos')

    def arctan(self, *args, **kwargs):
        """Convenience fluent method for :py:func:`arctan`.

        The arguments are the same as for :py:func:`arctan`, with
        this array as data.
        """
        raise AttributeError('mxnet.numpy.ndarray object has no attribute arctan')

    def degrees(self, *args, **kwargs):
        """Convenience fluent method for :py:func:`degrees`.

        The arguments are the same as for :py:func:`degrees`, with
        this array as data.
        """
        raise AttributeError('mxnet.numpy.ndarray object has no attribute degrees')

    def radians(self, *args, **kwargs):
        """Convenience fluent method for :py:func:`radians`.

        The arguments are the same as for :py:func:`radians`, with
        this array as data.
        """
        raise AttributeError('mxnet.numpy.ndarray object has no attribute radians')

    def sinh(self, *args, **kwargs):
        """Convenience fluent method for :py:func:`sinh`.

        The arguments are the same as for :py:func:`sinh`, with
        this array as data.
        """
        raise AttributeError('mxnet.numpy.ndarray object has no attribute sinh')

    def cosh(self, *args, **kwargs):
        """Convenience fluent method for :py:func:`cosh`.

        The arguments are the same as for :py:func:`cosh`, with
        this array as data.
        """
        raise AttributeError('mxnet.numpy.ndarray object has no attribute cosh')

    def tanh(self, *args, **kwargs):
        """Convenience fluent method for :py:func:`tanh`.

        The arguments are the same as for :py:func:`tanh`, with
        this array as data.
        """
        raise AttributeError('mxnet.numpy.ndarray object has no attribute tanh')

    def arcsinh(self, *args, **kwargs):
        """Convenience fluent method for :py:func:`arcsinh`.

        The arguments are the same as for :py:func:`arcsinh`, with
        this array as data.
        """
        raise AttributeError('mxnet.numpy.ndarray object has no attribute arcsinh')

    def arccosh(self, *args, **kwargs):
        """Convenience fluent method for :py:func:`arccosh`.

        The arguments are the same as for :py:func:`arccosh`, with
        this array as data.
        """
        raise AttributeError('mxnet.numpy.ndarray object has no attribute arccosh')

    def arctanh(self, *args, **kwargs):
        """Convenience fluent method for :py:func:`arctanh`.

        The arguments are the same as for :py:func:`arctanh`, with
        this array as data.
        """
        raise AttributeError('mxnet.numpy.ndarray object has no attribute arctanh')

    def exp(self, *args, **kwargs):
        """Convenience fluent method for :py:func:`exp`.

        The arguments are the same as for :py:func:`exp`, with
        this array as data.
        """
        raise AttributeError('mxnet.numpy.ndarray object has no attribute exp')

    def expm1(self, *args, **kwargs):
        """Convenience fluent method for :py:func:`expm1`.

        The arguments are the same as for :py:func:`expm1`, with
        this array as data.
        """
        raise AttributeError('mxnet.numpy.ndarray object has no attribute expm1')

    def log(self, *args, **kwargs):
        """Convenience fluent method for :py:func:`log`.

        The arguments are the same as for :py:func:`log`, with
        this array as data.
        """
        raise AttributeError('mxnet.numpy.ndarray object has no attribute log')

    def log10(self, *args, **kwargs):
        """Convenience fluent method for :py:func:`log10`.

        The arguments are the same as for :py:func:`log10`, with
        this array as data.
        """
        raise AttributeError('mxnet.numpy.ndarray object has no attribute log10')

    def log2(self, *args, **kwargs):
        """Convenience fluent method for :py:func:`log2`.

        The arguments are the same as for :py:func:`log2`, with
        this array as data.
        """
        raise AttributeError('mxnet.numpy.ndarray object has no attribute log2')

    def log1p(self, *args, **kwargs):
        """Convenience fluent method for :py:func:`log1p`.

        The arguments are the same as for :py:func:`log1p`, with
        this array as data.
        """
        raise AttributeError('mxnet.numpy.ndarray object has no attribute log1p')

    def sqrt(self, *args, **kwargs):
        """Convenience fluent method for :py:func:`sqrt`.

        The arguments are the same as for :py:func:`sqrt`, with
        this array as data.
        """
        raise AttributeError('mxnet.numpy.ndarray object has no attribute sqrt')

    def rsqrt(self, *args, **kwargs):
        """Convenience fluent method for :py:func:`rsqrt`.

        The arguments are the same as for :py:func:`rsqrt`, with
        this array as data.
        """
        raise AttributeError('mxnet.numpy.ndarray object has no attribute rsqrt')

    def cbrt(self, *args, **kwargs):
        """Convenience fluent method for :py:func:`cbrt`.

        The arguments are the same as for :py:func:`cbrt`, with
        this array as data.
        """
        raise AttributeError('mxnet.numpy.ndarray object has no attribute cqrt')

    def rcbrt(self, *args, **kwargs):
        """Convenience fluent method for :py:func:`rcbrt`.

        The arguments are the same as for :py:func:`rcbrt`, with
        this array as data.
        """
        raise AttributeError('mxnet.numpy.ndarray object has no attribute rcqrt')

    def square(self, *args, **kwargs):
        """Convenience fluent method for :py:func:`square`.

        The arguments are the same as for :py:func:`square`, with
        this array as data.
        """
        raise AttributeError('mxnet.numpy.ndarray object has no attribute square')

    def reciprocal(self, *args, **kwargs):
        """Convenience fluent method for :py:func:`reciprocal`.

        The arguments are the same as for :py:func:`reciprocal`, with
        this array as data.
        """
        raise AttributeError('mxnet.numpy.ndarray object has no attribute reciprocal')

    def relu(self, *args, **kwargs):
        """Convenience fluent method for :py:func:`relu`.

        The arguments are the same as for :py:func:`relu`, with
        this array as data.
        """
        raise AttributeError('mxnet.numpy.ndarray object has no attribute relu')

    def sigmoid(self, *args, **kwargs):
        """Convenience fluent method for :py:func:`sigmoid`.

        The arguments are the same as for :py:func:`sigmoid`, with
        this array as data.
        """
        raise AttributeError('mxnet.numpy.ndarray object has no attribute sigmoid')

    def softmax(self, *args, **kwargs):
        """Convenience fluent method for :py:func:`softmax`.

        The arguments are the same as for :py:func:`softmax`, with
        this array as data.
        """
        raise AttributeError('mxnet.numpy.ndarray object has no attribute softmax')

    def log_softmax(self, *args, **kwargs):
        """Convenience fluent method for :py:func:`log_softmax`.

        The arguments are the same as for :py:func:`log_softmax`, with
        this array as data.
        """
        raise AttributeError('mxnet.numpy.ndarray object has no attribute log_softmax')

    def softmin(self, *args, **kwargs):
        """Convenience fluent method for :py:func:`softmin`.

        The arguments are the same as for :py:func:`softmin`, with
        this array as data.
        """
        raise AttributeError('mxnet.numpy.ndarray object has no attribute softmin')

    def squeeze(self, axis=None):  # pylint: disable=arguments-differ
        """Remove single-dimensional entries from the shape of a."""
        return squeeze(self, axis=axis)

    def broadcast_to(self, shape):  # pylint: disable=redefined-outer-name
        return _mx_nd_np.broadcast_to(self, shape)

    def broadcast_like(self, other):
        raise AttributeError('mxnet.numpy.ndarray object has no attribute broadcast_like')

    def _full(self, value):
        """
        Currently for internal use only. Implemented for __setitem__.
        Assign to self an array of self's same shape and type, filled with value.
        """
        return _mx_nd_np.full(self.shape, value, ctx=self.ctx, dtype=self.dtype, out=self)

    # pylint: disable=redefined-outer-name
    def _scatter_set_nd(self, value_nd, indices):
        """
        This is added as an ndarray class method in order to support polymorphism in NDArray and numpy.ndarray indexing
        """
        return _npi.scatter_set_nd(
            lhs=self, rhs=value_nd, indices=indices, shape=self.shape, out=self
        )
    # pylint: enable=redefined-outer-name

    @property
    def shape(self):
        """Tuple of array dimensions.

        Examples
        --------
        >>> x = mx.np.array([1, 2, 3, 4])
        >>> x.shape
        (4L,)
        >>> y = mx.np.zeros((2, 3, 4))
        >>> y.shape
        (2L, 3L, 4L)
        >>> z = mx.np.array(3)
        >>> z.shape
        ()
        """
        num_dim = mx_int()
        if _int64_enabled():
            pdata = ctypes.POINTER(mx_int64)()
            check_call(_LIB.MXNDArrayGetShape64(
                self.handle, ctypes.byref(num_dim), ctypes.byref(pdata)))
        else:
            pdata = ctypes.POINTER(mx_int)()
            check_call(_LIB.MXNDArrayGetShape(
                self.handle, ctypes.byref(num_dim), ctypes.byref(pdata)))
        if num_dim.value == -1:
            return None
        else:
            return tuple(pdata[:num_dim.value])  # pylint: disable=invalid-slice-index

    @property
    def ndim(self):
        """Number of array dimensions."""
        return len(self.shape)

    @property
    def size(self):
        """Number of elements in the array."""
        return super(ndarray, self).size

    @property
    def dtype(self):
        """Data-type of the array's elements.

        Returns
        -------
        numpy.dtype
            This NDArray's data type.

        Examples
        --------
        >>> x = np.zeros((2,3))
        >>> x.dtype
        dtype('float32')
        >>> y = np.zeros((2,3), dtype='int32')
        >>> y.dtype
        dtype('int32')
        """
        return _np.dtype(super(ndarray, self).dtype)

    def tostype(self, stype):
        raise AttributeError('mxnet.numpy.ndarray object has no attribute tostype')


@set_module('mxnet.numpy')
def empty(shape, dtype=float, order='C', ctx=None):  # pylint: disable=redefined-outer-name
    """Return a new array of given shape and type, without initializing entries.

    Parameters
    ----------
    shape : int or tuple of int Shape of the empty array, e.g., ``(2, 3)`` or ``2``.
    dtype : data-type, optional
        Desired output data-type for the array, e.g, `numpy.int8`.
        Note that this behavior is different from NumPy's `empty` function where `float64`
        is the default value, here you can set your default dtype as 'float32' or 'float64'
        because `float32` is considered as the default data type in deep learning.
        When npx.is_np_default_dtype() returns False, default dtype is float32;
        When npx.is_np_default_dtype() returns True, default dtype is float64.
    order : {'C'}, optional, default: 'C'
        How to store multi-dimensional data in memory, currently only row-major
        (C-style) is supported.
    ctx : device context, optional
        Device context on which the memory is allocated. Default is
        `mxnet.context.current_context()`.

    Returns
    -------
    out : ndarray
        Array of uninitialized (arbitrary) data of the given shape, dtype, and order.

    Examples
    --------
    >>> np.empty([2, 2])
    array([[ 0.000000e+00, -2.524355e-29],
           [          nan, -8.592023e+09]])  # uninitialized

    >>> np.empty([2, 2], dtype=int)
    array([[8751743591039004782, 3196766424264760104],
           [7583328881310196768,     562950123910254]], dtype=int64)  # uninitialized
    """
    if order != 'C':
        raise NotImplementedError('`empty` only supports order equal to `C`, while received {}'
                                  .format(str(order)))
    if ctx is None:
        ctx = current_context()
    if dtype is None or dtype is float:
        dtype = _np.float64 if is_np_default_dtype() else _np.float32
    if isinstance(shape, int):
        shape = (shape,)
    return ndarray(handle=_new_alloc_handle(shape, ctx, False, dtype))


# pylint: disable=redefined-outer-name
@set_module('mxnet.numpy')
def array(object, dtype=None, ctx=None):
    """
    Create an array.

    Parameters
    ----------
    object : array_like or `numpy.ndarray` or `mxnet.numpy.ndarray`
        An array, any object exposing the array interface, an object whose
        __array__ method returns an array, or any (nested) sequence.
    dtype : data-type, optional
        The desired data-type for the array.
        The default dtype is ``object.dtype`` if `object` is an `ndarray`, `float32` otherwise.
        Default dtype can be set to be consistent with offical numpy by `npx.set_np(dtype=True)`.

        * When npx.is_np_default_dtype() returns False, default dtype is float32;
        * When npx.is_np_default_dtype() returns True, default dtype is float64.

    ctx : device context, optional
        Device context on which the memory is allocated. Default is
        `mxnet.context.current_context()`.

    Returns
    -------
    out : ndarray
        An array object satisfying the specified requirements.

    Examples
    --------
    >>> np.array([1, 2, 3])
    array([1., 2., 3.])

    >>> np.array([[1, 2], [3, 4]])
    array([[1., 2.],
           [3., 4.]])

    >>> np.array([[1, 0], [0, 1]], dtype=bool)
    array([[ True, False],
           [False,  True]])

    >>> np.array([1, 2, 3]).dtype
    dtype('float32')

    >>> npx.set_np(dtype=True)
    >>> np.array([1, 2, 3]).dtype
    dtype('float64')
    """
    if ctx is None:
        ctx = current_context()
    if isinstance(object, _np.ndarray):
        if is_np_default_dtype():
            dtype = object.dtype if dtype is None else dtype
        else:
            dtype = _np.float32 if dtype is None or object.dtype is _np.float64 else dtype
    if isinstance(object, ndarray):
        dtype = object.dtype if dtype is None else dtype
    elif isinstance(object, NDArray):
        raise ValueError("If you're trying to create a mxnet.numpy.ndarray "
                         "from mx.nd.NDArray, please use the zero-copy as_np_ndarray function.")
    else:
        if dtype is None:
            default_dtype = _np.float64 if is_np_default_dtype() else _np.float32
            dtype = object.dtype if hasattr(object, "dtype") else default_dtype
        try:
            object = _np.array(object, dtype=dtype)
        except Exception as e:
            # printing out the error raised by official NumPy's array function
            # for transparency on users' side
            raise TypeError('{}'.format(str(e)))
    ret = empty(object.shape, dtype=dtype, ctx=ctx)
    if len(object.shape) == 0:
        ret[()] = object
    else:
        ret[:] = object
    return ret
# pylint: enable=redefined-outer-name


@set_module('mxnet.numpy')
def shape(a):
    """
    Return the shape of an array.

    Parameters
    ----------
    a : array_like
        Input array.

    Returns
    -------
    shape : tuple of ints
        The elements of the shape tuple give the lengths of the
        corresponding array dimensions.

    See Also
    --------
    ndarray.shape : Equivalent array method.

    Examples
    --------
    >>> np.shape(np.eye(3))
    (3, 3)
    >>> np.shape([[1, 2]])
    (1, 2)
    >>> np.shape([0])
    (1,)
    >>> np.shape(0)
    ()
    """
    return _mx_nd_np.shape(a)


@set_module('mxnet.numpy')
def zeros(shape, dtype=None, order='C', ctx=None):  # pylint: disable=redefined-outer-name
    """Return a new array of given shape and type, filled with zeros.
    This function currently only supports storing multi-dimensional data
    in row-major (C-style).

    Parameters
    ----------
    shape : int or tuple of int
        The shape of the empty array.
    dtype : str or numpy.dtype, optional
        An optional value type,
        When npx.is_np_default_dtype() returns False, default dtype is float32,
        When npx.is_np_default_dtype() returns True, default dtype is float64.
        Note that this behavior is different from NumPy's `zeros` function where `float64`
        is the default value, here we can set 'float32' or 'float64' as your default dtype,
        because `float32` is considered as the default data type in deep learning.
    order : {'C'}, optional, default: 'C'
        How to store multi-dimensional data in memory, currently only row-major
        (C-style) is supported.
    ctx : Context, optional
        An optional device context (default is the current default context).

    Returns
    -------
    out : ndarray
        Array of zeros with the given shape, dtype, and ctx.

    Examples
    --------
    >>> np.zeros(5)
    array([0., 0., 0., 0., 0.])

    >>> np.zeros((5,), dtype=int)
    array([0, 0, 0, 0, 0], dtype=int64)

    >>> np.zeros((2, 1))
    array([[0.],
           [0.]])
    """
    return _mx_nd_np.zeros(shape, dtype, order, ctx)


@set_module('mxnet.numpy')
def ones(shape, dtype=None, order='C', ctx=None):  # pylint: disable=redefined-outer-name
    """Return a new array of given shape and type, filled with ones.
    This function currently only supports storing multi-dimensional data
    in row-major (C-style).

    Parameters
    ----------
    shape : int or tuple of int
        The shape of the empty array.
    dtype : str or numpy.dtype, optional
        An optional value type. Default is depend on your current default dtype.
        When npx.is_np_default_dtype() returns False, default dtype is float32;
        When npx.is_np_default_dtype() returns True, default dtype is float64.
        Note that this behavior is different from NumPy's `ones` function where
        `float64` is the default value.
    order : {'C'}, optional, default: 'C'
        How to store multi-dimensional data in memory, currently only row-major
        (C-style) is supported.
    ctx : Context, optional
        An optional device context (default is the current default context).

    Returns
    -------
    out : ndarray
        Array of ones with the given shape, dtype, and ctx.

    Examples
    --------
    >>> np.ones(5)
    array([1., 1., 1., 1., 1.])

    >>> np.ones((5,), dtype=int)
    array([1, 1, 1, 1, 1], dtype=int64)

    >>> np.ones((2, 1))
    array([[1.],
           [1.]])

    >>> s = (2,2)
    >>> np.ones(s)
    array([[1., 1.],
           [1., 1.]])
    """
    return _mx_nd_np.ones(shape, dtype, order, ctx)


@set_module('mxnet.numpy')
def broadcast_to(array, shape):  # pylint: disable=redefined-outer-name
    """
    Broadcast an array to a new shape.

    Parameters
    ----------
    array : ndarray or scalar
        The array to broadcast.
    shape : tuple
        The shape of the desired array.

    Returns
    -------
    broadcast : array
        A readonly view on the original array with the given shape. It is
        typically not contiguous. Furthermore, more than one element of a
        broadcasted array may refer to a single memory location.

    Raises
    ------
    MXNetError
        If the array is not compatible with the new shape according to NumPy's
        broadcasting rules.
    """
    return _mx_nd_np.broadcast_to(array, shape)


# pylint: disable=too-many-arguments, redefined-outer-name
@set_module('mxnet.numpy')
def full(shape, fill_value, dtype=None, order='C', ctx=None, out=None):
    r"""Return a new array of given shape and type, filled with `fill_value`.

    Parameters
    ----------
    shape : int or sequence of ints
        Shape of the new array, e.g., ``(2, 3)`` or ``2``.
    fill_value : scalar or ndarray
        Fill value.
    dtype : data-type, optional
        The desired data-type for the array. The default, `None`, means
        `np.array(fill_value).dtype`.
    order : {'C'}, optional
        Whether to store multidimensional data in C- or Fortran-contiguous
        (row- or column-wise) order in memory. Currently only supports C order.
    ctx : mxnet.context.Context
        The device, e.g. the i-th GPU.
    out : ndarray or None, optional
        A location into which the result is stored.
        If provided, it must have the same shape and dtype as input ndarray.
        If not provided or `None`, a freshly-allocated array is returned.

    Returns
    -------
    out : ndarray
        Array of `fill_value` with the given shape, dtype, and order.
        If `fill_value` is an ndarray, out will have the same context as `fill_value`
        regardless of the provided `ctx`.

    .. note::
       This function differs from the original numpy.full in the following way(s):

       * Has an additional `ctx` argument to specify the device
       * Has an additional `out` argument
       * Currently does not support `order` selection

    See Also
    --------
    empty : Return a new uninitialized array.
    ones : Return a new array setting values to one.
    zeros : Return a new array setting values to zero.

    Examples
    --------
    >>> np.full((2, 2), 10)
    array([[10., 10.],
           [10., 10.]])
    >>> np.full((2, 2), 2, dtype=np.int32, ctx=mx.cpu(0))
    array([[2, 2],
           [2, 2]], dtype=int32)
    """
    return _mx_nd_np.full(shape, fill_value, order=order, ctx=ctx, dtype=dtype, out=out)
# pylint: enable=too-many-arguments, redefined-outer-name


# pylint: disable=redefined-outer-name
@set_module('mxnet.numpy')
def empty_like(prototype, dtype=None, order='C', subok=False, shape=None): # pylint: disable=W0621
    """
    Return a new array with the same shape and type as a given array.

    Parameters
    ----------
    prototype : ndarray
        The shape and data-type of `prototype` define these same attributes
        of the returned array.
    dtype : data-type, optional
        Overrides the data type of the result.
    order : {'C'}, optional
        Whether to store multidimensional data in C- or Fortran-contiguous
        (row- or column-wise) order in memory. Currently only supports C order.
    subok : {False}, optional
        If True, then the newly created array will use the sub-class
        type of 'a', otherwise it will be a base-class array. Defaults
        to False.
        (Only support False at this moment)
    shape : int or sequence of ints, optional.
        Overrides the shape of the result. If order='K' and the number of
        dimensions is unchanged, will try to keep order, otherwise,
        order='C' is implied.
        (Not supported at this moment)

    Returns
    -------
    out : ndarray
        Array of uninitialized (arbitrary) data with the same
        shape and type as `prototype`.

    See Also
    --------
    ones_like : Return an array of ones with shape and type of input.
    zeros_like : Return an array of zeros with shape and type of input.
    full_like : Return a new array with shape of input filled with value.
    empty : Return a new uninitialized array.

    Notes
    -----
    This function does *not* initialize the returned array; to do that use
    `zeros_like` or `ones_like` instead.  It may be marginally faster than
    the functions that do set the array values.

    Examples
    --------
    >>> a = np.array([[1,2,3], [4,5,6]])
    >>> np.empty_like(a)
    array([[-5764607523034234880, -2305834244544065442,           4563075075], # uninitialized
           [          4567052944, -5764607523034234880,      844424930131968]])
    >>> a = np.array([[1., 2., 3.],[4.,5.,6.]])
    >>> np.empty_like(a)
    array([[4.9e-324, 9.9e-324, 1.5e-323], # uninitialized
           [2.0e-323, 2.5e-323, 3.0e-323]])
    """
    return _mx_nd_np.empty_like(prototype, dtype=dtype, order=order, subok=subok, shape=shape)
# pylint: enable=redefined-outer-name


# pylint: disable=redefined-outer-name
@set_module('mxnet.numpy')
def all(a, axis=None, out=None, keepdims=False):
    """
    Test whether all array elements along a given axis evaluate to True.

    Parameters
    ----------
    a : ndarray
        Input array or object that can be converted to an array.
    axis : None or int or tuple of ints, optional
        Axis or axes along which a logical AND reduction is performed.
        The default (axis = None) is to perform a logical AND over
        all the dimensions of the input array.
    keepdims : bool, optional
        If this is set to True, the axes which are reduced are left in
        the result as dimensions with size one. With this option,
        the result will broadcast correctly against the input array.
    out : ndarray, optional
        Alternate output array in which to place the result. It must have
        the same shape as the expected output and its type is preserved

    Returns
    --------
    all : ndarray, bool
        A new boolean or array is returned unless out is specified,
        in which case a reference to out is returned.

    Examples:
    ---------
    >>> np.all([[True,False],[True,True]])
    False

    >>> np.all([[True,False],[True,True]], axis=0)
    array([ True, False])

    >>> np.all([-1, 4, 5])
    True

    >>> np.all([1.0, np.nan])
    True

    >>> o=np.array(False)
    >>> z=np.all([-1, 4, 5], out=o)
    >>> id(z), id(o), z
    (28293632, 28293632, array(True)) # may vary
    """
    return _mx_nd_np.all(a, axis=axis, out=out, keepdims=keepdims)


@set_module('mxnet.numpy')
def any(a, axis=None, out=None, keepdims=False):
    """
    Test whether any array element along a given axis evaluates to True.
    Returns single boolean unless axis is not None

    Parameters
    ----------
    a : ndarray
        Input array or object that can be converted to an array.
    axis : None or int or tuple of ints, optional
        Axis or axes along which a logical AND reduction is performed.
        The default (axis = None) is to perform a logical AND over
        all the dimensions of the input array.
    keepdims : bool, optional
        If this is set to True, the axes which are reduced are left in
        the result as dimensions with size one. With this option,
        the result will broadcast correctly against the input array.
    out : ndarray, optional
        Alternate output array in which to place the result. It must have
        the same shape as the expected output and its type is preserved

    Returns
    --------
    any : bool or ndarray
        A new boolean or ndarray is returned unless out is specified,
        in which case a reference to out is returned.

    Examples:
    ---------
    >>> np.any([[True, False], [True, True]])
    True

    >>> np.any([[True, False], [False, False]], axis=0)
    array([ True, False])

    >>> np.any([-1, 0, 5])
    True

    >>> np.any(np.nan)
    True

    >>> o=np.array(False)
    >>> z=np.any([-1, 4, 5], out=o)
    >>> z, o
    (array(True), array(True))
    >>> # Check now that z is a reference to o
    >>> z is o
    True
    >>> id(z), id(o) # identity of z and o              # doctest: +SKIP
    (191614240, 191614240)
    """
    return _mx_nd_np.any(a, axis=axis, out=out, keepdims=keepdims)


@set_module('mxnet.numpy')
def identity(n, dtype=None, ctx=None):
    """
    Return the identity array.

    The identity array is a square array with ones on
    the main diagonal.

    Parameters
    ----------
    n : int
        Number of rows (and columns) in `n` x `n` output.
    dtype : data-type, optional
        Data-type of the output.
        When npx.is_np_default_dtype() returns False, default dtype is float32;
        When npx.is_np_default_dtype() returns True, default dtype is float64.
    ctx : Context, optional
        An optional device context (default is the current default context).

    Returns
    -------
    out : ndarray
        `n` x `n` array with its main diagonal set to one,
        and all other elements 0.

    Examples
    --------
    >>> np.identity(3)
    >>> np.identity(3)
    array([[1., 0., 0.],
           [0., 1., 0.],
           [0., 0., 1.]])
    """
    return _mx_nd_np.identity(n, dtype, ctx)
# pylint: enable=redefined-outer-name


# pylint: disable=redefined-outer-name
@set_module('mxnet.numpy')
def take(a, indices, axis=None, mode='raise', out=None):
    r"""
    Take elements from an array along an axis.

    When axis is not None, this function does the same thing as "fancy"
    indexing (indexing arrays using arrays); however, it can be easier to use
    if you need elements along a given axis. A call such as
    ``np.take(arr, indices, axis=3)`` is equivalent to
    ``arr[:,:,:,indices,...]``.

    Explained without fancy indexing, this is equivalent to the following use
    of `ndindex`, which sets each of ``ii``, ``jj``, and ``kk`` to a tuple of
    indices::

        Ni, Nk = a.shape[:axis], a.shape[axis+1:]
        Nj = indices.shape
        for ii in ndindex(Ni):
            for jj in ndindex(Nj):
                for kk in ndindex(Nk):
                    out[ii + jj + kk] = a[ii + (indices[jj],) + kk]

    Parameters
    ----------
    a : ndarray
        The source array.
    indices : ndarray
        The indices of the values to extract. Also allow scalars for indices.
    axis : int, optional
        The axis over which to select values. By default, the flattened
        input array is used.
    out : ndarray, optional
        If provided, the result will be placed in this array. It should
        be of the appropriate shape and dtype.
    mode : {'clip', 'wrap'}, optional
        Specifies how out-of-bounds indices will behave.

        * 'clip' -- clip to the range (default)
        * 'wrap' -- wrap around

        'clip' mode means that all indices that are too large are replaced
        by the index that addresses the last element along that axis. Note
        that this disables indexing with negative numbers.

    Returns
    -------
    out : ndarray
        The returned array has the same type as `a`.

    .. note::

       This function differs from the original `numpy.take
       <https://docs.scipy.org/doc/numpy/reference/generated/numpy.take.html>`_ in
       the following way(s):

       * Only ndarray or scalar ndarray is accepted as valid input.

    Examples
    --------
    >>> a = np.array([4, 3, 5, 7, 6, 8])
    >>> indices = np.array([0, 1, 4])
    >>> np.take(a, indices)
    array([4., 3., 6.])

    In this example for `a` is an ndarray, "fancy" indexing can be used.

    >>> a[indices]
    array([4., 3., 6.])

    If `indices` is not one dimensional, the output also has these dimensions.

    >>> np.take(a, np.array([[0, 1], [2, 3]]))
    array([[4., 3.],
           [5., 7.]])
    """
    return _mx_nd_np.take(a, indices, axis, mode, out)
# pylint: enable=redefined-outer-name


@set_module('mxnet.numpy')
def unique(ar, return_index=False, return_inverse=False, return_counts=False, axis=None):
    """
    Find the unique elements of an array.

    Returns the sorted unique elements of an array. There are three optional
    outputs in addition to the unique elements:

    * the indices of the input array that give the unique values
    * the indices of the unique array that reconstruct the input array
    * the number of times each unique value comes up in the input array

    Parameters
    ----------
    ar : ndarray
        Input array. Unless `axis` is specified, this will be flattened if it
        is not already 1-D.
    return_index : bool, optional
        If True, also return the indices of `ar` (along the specified axis,
        if provided, or in the flattened array) that result in the unique array.
    return_inverse : bool, optional
        If True, also return the indices of the unique array (for the specified
        axis, if provided) that can be used to reconstruct `ar`.
    return_counts : bool, optional
        If True, also return the number of times each unique item appears
        in `ar`.
    axis : int or None, optional
        The axis to operate on. If None, `ar` will be flattened. If an integer,
        the subarrays indexed by the given axis will be flattened and treated
        as the elements of a 1-D array with the dimension of the given axis,
        see the notes for more details. The default is None.

    Returns
    -------
    unique : ndarray
        The sorted unique values.
    unique_indices : ndarray, optional
        The indices of the first occurrences of the unique values in the
        original array. Only provided if `return_index` is True.
    unique_inverse : ndarray, optional
        The indices to reconstruct the original array from the
        unique array. Only provided if `return_inverse` is True.
    unique_counts : ndarray, optional
        The number of times each of the unique values comes up in the
        original array. Only provided if `return_counts` is True.

    .. note::

       When an axis is specified the subarrays indexed by the axis are sorted.
       This is done by making the specified axis the first dimension of the array
       and then flattening the subarrays in C order. The flattened subarrays are
       then viewed as a structured type with each element given a label, with the
       effect that we end up with a 1-D array of structured types that can be
       treated in the same way as any other 1-D array. The result is that the
       flattened subarrays are sorted in lexicographic order starting with the
       first element.

       This function differs from the original `numpy.unique
       <https://docs.scipy.org/doc/numpy/reference/generated/numpy.unique.html>`_ in
       the following aspects:

       * Only support ndarray as input.
       * Object arrays or structured arrays are not supported.

    Examples
    --------
    >>> np.unique(np.array([1, 1, 2, 2, 3, 3]))
    array([1., 2., 3.])
    >>> a = np.array([[1, 1], [2, 3]])
    >>> np.unique(a)
    array([1., 2., 3.])

    Return the unique rows of a 2D array

    >>> a = np.array([[1, 0, 0], [1, 0, 0], [2, 3, 4]])
    >>> np.unique(a, axis=0)
    array([[1., 0., 0.],
           [2., 3., 4.]])

    Return the indices of the original array that give the unique values:

    >>> a = np.array([1, 2, 6, 4, 2, 3, 2])
    >>> u, indices = np.unique(a, return_index=True)
    >>> u
    array([1., 2., 3., 4., 6.])
    >>> indices
    array([0, 1, 5, 3, 2], dtype=int64)
    >>> a[indices]
    array([1., 2., 3., 4., 6.])

    Reconstruct the input array from the unique values:

    >>> a = np.array([1, 2, 6, 4, 2, 3, 2])
    >>> u, indices = np.unique(a, return_inverse=True)
    >>> u
    array([1., 2., 3., 4., 6.])
    >>> indices
    array([0, 1, 4, 3, 1, 2, 1], dtype=int64)
    >>> u[indices]
    array([1., 2., 6., 4., 2., 3., 2.])
    """
    return _mx_nd_np.unique(ar, return_index, return_inverse, return_counts, axis)


@set_module('mxnet.numpy')
@wrap_np_binary_func
def add(x1, x2, out=None, **kwargs):
    """
    Add arguments element-wise.

    Parameters
    ----------
    x1, x2 : ndarrays or scalar values
        The arrays to be added. If x1.shape != x2.shape, they must be broadcastable to
        a common shape (which may be the shape of one or the other).

    out : ndarray
        A location into which the result is stored. If provided, it must have a shape
        that the inputs broadcast to. If not provided or None, a freshly-allocated array
        is returned.

    Returns
    -------
    The sum of x1 and x2, element-wise. This is a scalar if both x1 and x2 are scalars.

    .. note::

       This operator now supports automatic type promotion. The resulting type will be determined
       according to the following rules:
       * If both inputs are of floating number types, the output is the more precise type.
       * If only one of the inputs is floating number type, the result is that type.
       * If both inputs are of integer types (including boolean), not supported yet.

    Examples
    --------
    >>> np.add(1.0, 4.0)
    5.0
    >>>
    >>> x1 = np.arange(9.0).reshape((3, 3))
    >>> x2 = np.arange(3.0)
    >>> np.add(x1, x2)
    array([[ 0.,  2.,  4.],
           [ 3.,  5.,  7.],
           [ 6.,  8., 10.]])
    """
    return _mx_nd_np.add(x1, x2, out)


@set_module('mxnet.numpy')
@wrap_np_binary_func
def subtract(x1, x2, out=None, **kwargs):
    r"""Subtract arguments element-wise.

    Parameters
    ----------
    x1, x2 : ndarrays or scalar values
        The arrays to be subtracted from each other. If x1.shape != x2.shape,
        they must be broadcastable to a common shape (which may be the shape
        of one or the other).
    out : ndarray
        A location into which the result is stored. If provided, it must have a shape
        that the inputs broadcast to. If not provided or None, a freshly-allocated array
        is returned.

    Returns
    -------
    subtract : ndarray or scalar
        The difference of x1 and x2, element-wise. This is a scalar if both x1 and x2 are scalars.

    .. note::
       This operator now supports automatic type promotion. The resulting type will be determined
       according to the following rules:
       * If both inputs are of floating number types, the output is the more precise type.
       * If only one of the inputs is floating number type, the result is that type.
       * If both inputs are of integer types (including boolean), not supported yet.

    Examples
    --------
    >>> np.subtract(1.0, 4.0)
    -3.0
    >>> x1 = np.arange(9.0).reshape((3, 3))
    >>> x2 = np.arange(3.0)
    >>> np.subtract(x1, x2)
    array([[0., 0., 0.],
           [3., 3., 3.],
           [6., 6., 6.]])
    """
    return _mx_nd_np.subtract(x1, x2, out)


@set_module('mxnet.numpy')
@wrap_np_binary_func
def multiply(x1, x2, out=None, **kwargs):
    """
    Multiply arguments element-wise.

    Parameters
    ----------
    x1, x2 : ndarrays or scalar values
        The arrays to be multiplied. If x1.shape != x2.shape, they must be broadcastable to
        a common shape (which may be the shape of one or the other).

    out : ndarray
        A location into which the result is stored. If provided, it must have a shape
        that the inputs broadcast to. If not provided or None, a freshly-allocated array
        is returned.

    Returns
    -------
    out : ndarray or scalar
        The difference of x1 and x2, element-wise. This is a scalar if both x1 and x2 are scalars.

    .. note::
       This operator now supports automatic type promotion. The resulting type will be determined
       according to the following rules:

       * If both inputs are of floating number types, the output is the more precise type.
       * If only one of the inputs is floating number type, the result is that type.
       * If both inputs are of integer types (including boolean), not supported yet.

    Examples
    --------
    >>> np.multiply(2.0, 4.0)
    8.0
    >>> x1 = np.arange(9.0).reshape((3, 3))
    >>> x2 = np.arange(3.0)
    >>> np.multiply(x1, x2)
    array([[ 0.,  1.,  4.],
           [ 0.,  4., 10.],
           [ 0.,  7., 16.]])
    """
    return _mx_nd_np.multiply(x1, x2, out)


@set_module('mxnet.numpy')
@wrap_np_binary_func
def divide(x1, x2, out=None, **kwargs):
    """Returns a true division of the inputs, element-wise.

    .. note::
       This operator now supports automatic type promotion. The resulting type will be determined
       according to the following rules:

       * If both inputs are of floating number types, the output is the more precise type.
       * If only one of the inputs is floating number type, the result is that type.
       * If both inputs are of integer types including boolean, the output is of float32 or
         float64 type, which depends on your current default dtype:

         * When ``npx.is_np_default_dtype()`` returns False, default dtype is float32.
         * When ``npx.is_np_default_dtype()`` returns True, default dtype is float64.

    Parameters
    ----------
    x1 : ndarray or scalar
        Dividend array.
    x2 : ndarray or scalar
        Divisor array.
    out : ndarray
        A location into which the result is stored. If provided, it must have a shape
        that the inputs broadcast to. If not provided or None, a freshly-allocated array
        is returned.

    Returns
    -------
    out : ndarray or scalar
        This is a scalar if both x1 and x2 are scalars.

    Examples
    --------
    >>> np.true_divide(x, 4)
    array([0.  , 0.25, 0.5 , 0.75, 1.  ])
    """
    return _mx_nd_np.divide(x1, x2, out=out)


@set_module('mxnet.numpy')
def true_divide(x1, x2, out=None):
    """Returns a true division of the inputs, element-wise.

    Instead of the Python traditional 'floor division', this returns a true
    division.  True division adjusts the output type to present the best
    answer, regardless of input types.

    Parameters
    ----------
    x1 : ndarray or scalar
        Dividend array.
    x2 : ndarray or scalar
        Divisor array.
    out : ndarray
        A location into which the result is stored. If provided, it must have a shape
        that the inputs broadcast to. If not provided or None, a freshly-allocated array
        is returned.

    Returns
    -------
    out : ndarray or scalar
        This is a scalar if both x1 and x2 are scalars.

    .. note::

       This operator now supports automatic type promotion. The resulting type will be determined
       according to the following rules:

       * If both inputs are of floating number types, the output is the more precise type.
       * If only one of the inputs is floating number type, the result is that type.
       * If both inputs are of integer types (including boolean), the output is of float32 or
         float64 type, which depends on your current default dtype.
         When npx.is_np_default_dtype() returns False, default dtype is float32;
         When npx.is_np_default_dtype() returns True, default dtype is float64.

    Examples
    --------
    >>> x = np.arange(5)
    >>> np.true_divide(x, 4)
    array([0.  , 0.25, 0.5 , 0.75, 1.  ])
    """
    return _mx_nd_np.true_divide(x1, x2, out=out)


@set_module('mxnet.numpy')
@wrap_np_binary_func
def mod(x1, x2, out=None, **kwargs):
    """
    Return element-wise remainder of division.

    Parameters
    ----------
    x1 : ndarray or scalar
        Dividend array.

    x2 : ndarray or scalar
        Divisor array.

    out : ndarray
        A location into which the result is stored. If provided, it must have a shape
        that the inputs broadcast to. If not provided or None, a freshly-allocated array
        is returned.

    Returns
    -------
    out : ndarray or scalar
        This is a scalar if both x1 and x2 are scalars.

    Examples
    --------
    >>> np.mod(np.arange(7), 5)
    array([0., 1., 2., 3., 4., 0., 1.])
    """
    return _mx_nd_np.mod(x1, x2, out=out)


@set_module('mxnet.numpy')
@wrap_np_binary_func
def fmod(x1, x2, out=None, **kwargs):
    """
    Return element-wise remainder of division.

    Parameters
    ----------
    x1 : ndarray or scalar
        Dividend array.

    x2 : ndarray or scalar
        Divisor array.

    out : ndarray
        A location into which the result is stored. If provided, it must have a shape
        that the inputs broadcast to. If not provided or None, a freshly-allocated array
        is returned.

    Returns
    -------
    out : ndarray or scalar
        This is a scalar if both x1 and x2 are scalars.

    Examples
    --------
    >>> np.fmod(np.arange(7), 5)
    array([0., 1., 2., 3., 4., 0., 1.])
    """
    return _mx_nd_np.fmod(x1, x2, out=out)


@set_module('mxnet.numpy')
@wrap_np_binary_func
def matmul(a, b, out=None, **kwargs):
    r"""Matrix product of two arrays.

    Parameters
    ----------
    a, b : ndarray
        Input arrays, scalars not allowed.
    out : ndarray, optional
        A location into which the result is stored.
        If provided, it must have a shape that matches the signature (n,k),(k,m)->(n,m).
        If not provided or None, a freshly-allocated array is returned.

    Returns
    -------
    y : ndarray
        The matrix product of the inputs.
        This is a scalar only when both x1, x2 are 1-d vectors.

    Raises
    ------
    MXNetError
        If the last dimension of a is not the same size as the second-to-last dimension of b.
        If a scalar value is passed in.

    See Also
    --------
    tensordot : Sum products over arbitrary axes.
    dot : alternative matrix product with different broadcasting rules.
    einsum : Einstein summation convention.

    .. note::

       The behavior depends on the arguments in the following way.

       * If both arguments are ``2-D`` they are multiplied like conventional matrices.
       * If either argument is ``N-D``, ``N > 2``, it is treated as a stack of matrices
         residing in the last two indexes and broadcast accordingly.
       * If the first argument is ``1-D``, it is promoted to a matrix by prepending
         a 1 to its dimensions. After matrix multiplication the prepended 1 is removed.
       * If the second argument is ``1-D``, it is promoted to a matrix by appending a 1
         to its dimensions. After matrix multiplication the appended 1 is removed.

       matmul differs from dot in two important ways:

       * Multiplication by scalars is not allowed, use multiply instead.
       * Stacks of matrices are broadcast together as if the matrices were elements,
         respecting the signature ``(n,k),(k,m)->(n,m)``:

       >>> a = np.ones([9, 5, 7, 4])
       >>> c = np.ones([9, 5, 4, 3])
       >>> np.dot(a, c).shape
       (9, 5, 7, 9, 5, 3)
       >>> np.matmul(a, c).shape
       (9, 5, 7, 3)
       >>> # n is 7, k is 4, m is 3

    Examples
    --------
    For 2-D arrays it is the matrix product:

    >>> a = np.array([[1, 0],
    ...               [0, 1]])
    >>> b = np.array([[4, 1],
    ...               [2, 2]])
    >>> np.matmul(a, b)
    array([[4., 1.],
           [2., 2.]])

    For 2-D mixed with 1-D, the result is the usual.

    >>> a = np.array([[1, 0],
    ...               [0, 1]])
    >>> b = np.array([1, 2])
    >>> np.matmul(a, b)
    array([1., 2.])
    >>> np.matmul(b, a)
    array([1., 2.])

    Broadcasting is conventional for stacks of arrays

    >>> a = np.arange(2 * 2 * 4).reshape((2, 2, 4))
    >>> b = np.arange(2 * 2 * 4).reshape((2, 4, 2))
    >>> np.matmul(a, b).shape
    (2, 2, 2)
    >>> np.matmul(a, b)[0, 1, 1]
    array(98.)
    >>> sum(a[0, 1, :] * b[0, :, 1])
    array(98.)

    Scalar multiplication raises an error.

    >>> np.matmul([1, 2], 3)
    Traceback (most recent call last):
    ...
    mxnet.base.MXNetError: ... : Multiplication by scalars is not allowed.

    """
    return _mx_nd_np.matmul(a, b, out=out)


@set_module('mxnet.numpy')
@wrap_np_binary_func
def remainder(x1, x2, out=None, **kwargs):
    """
    Return element-wise remainder of division.

    Parameters
    ----------
    x1 : ndarray or scalar
        Dividend array.

    x2 : ndarray or scalar
        Divisor array.

    out : ndarray
        A location into which the result is stored. If provided, it must have a shape
        that the inputs broadcast to. If not provided or None, a freshly-allocated array
        is returned.

    Returns
    -------
    out : ndarray or scalar
        This is a scalar if both x1 and x2 are scalars.

    Examples
    --------
    >>> np.remainder(np.arange(7), 5)
    array([0., 1., 2., 3., 4., 0., 1.])
    """
    return _mx_nd_np.remainder(x1, x2, out=out)


@set_module('mxnet.numpy')
@wrap_np_binary_func
def power(x1, x2, out=None, **kwargs):
    """
    First array elements raised to powers from second array, element-wise.

    Parameters
    ----------
    x1 : ndarray or scalar
        The bases.

    x2 : ndarray or scalar
        The exponent.

    out : ndarray
        A location into which the result is stored. If provided, it must have a shape
        that the inputs broadcast to. If not provided or None, a freshly-allocated array
        is returned.

    Returns
    -------
    out : ndarray or scalar
        The bases in x1 raised to the exponents in x2.
        This is a scalar if both x1 and x2 are scalars.

    Examples
    --------
    >>> x1 = np.arange(6)
    >>> np.power(x1, 3)
    array([  0.,   1.,   8.,  27.,  64., 125.])

    Raise the bases to different exponents.

    >>> x2 = np.array([1.0, 2.0, 3.0, 3.0, 2.0, 1.0])
    >>> np.power(x1, x2)
    array([ 0.,  1.,  8., 27., 16.,  5.])

    The effect of broadcasting.

    >>> x2 = np.array([[1, 2, 3, 3, 2, 1], [1, 2, 3, 3, 2, 1]])
    >>> x2
    array([[1., 2., 3., 3., 2., 1.],
           [1., 2., 3., 3., 2., 1.]])

    >>> np.power(x1, x2)
    array([[ 0.,  1.,  8., 27., 16.,  5.],
           [ 0.,  1.,  8., 27., 16.,  5.]])
    """
    return _mx_nd_np.power(x1, x2, out=out)


@set_module('mxnet.numpy')
@wrap_np_binary_func
def gcd(x1, x2, out=None, **kwargs):
    """
    Returns the greatest common divisor of ``|x1|`` and ``|x2|``

    Parameters
    ----------
    x1, x2 : ndarrays or scalar values
        The arrays for computing greatest common divisor. If x1.shape != x2.shape,
        they must be broadcastable to a common shape (which may be the shape of
        one or the other).

    out : ndarray or None, optional
        A location into which the result is stored. If provided, it must have a shape
        that the inputs broadcast to. If not provided or None, a freshly-allocated array
        is returned.

    Returns
    -------
    y : ndarray or scalar
        The greatest common divisor of the absolute value of the inputs
        This is a scalar if both `x1` and `x2` are scalars.

    See Also
    --------
    gcd : The lowest common multiple

    Examples
    --------
    >>> np.gcd(12, 20)
    4
    >>> np.gcd(np.arange(6, dtype=int), 20)
    array([20,  1,  2,  1,  4,  5], dtype=int64)
    """
    return _mx_nd_np.gcd(x1, x2, out=out)


@set_module('mxnet.numpy')
@wrap_np_binary_func
def lcm(x1, x2, out=None, **kwargs):
    """
    Returns the lowest common multiple of ``|x1|`` and ``|x2|``

    Parameters
    ----------
    x1, x2 : ndarrays or scalar values
        The arrays for computing lowest common multiple. If x1.shape != x2.shape,
        they must be broadcastable to a common shape (which may be the shape of
        one or the other).

    out : ndarray or None, optional
        A location into which the result is stored. If provided, it must have a shape
        that the inputs broadcast to. If not provided or None, a freshly-allocated array
        is returned.

    Returns
    -------
    y : ndarray or scalar
        The lowest common multiple of the absolute value of the inputs
        This is a scalar if both `x1` and `x2` are scalars.

    See Also
    --------
    gcd : The greatest common divisor

    Examples
    --------
    >>> np.lcm(12, 20)
    60
    >>> np.lcm(np.arange(6, dtype=int), 20)
    array([ 0, 20, 20, 60, 20, 20], dtype=int64)
    """
    return _mx_nd_np.lcm(x1, x2, out=out)


@set_module('mxnet.numpy')
@wrap_np_unary_func
def sin(x, out=None, **kwargs):
    r"""
    Trigonometric sine, element-wise.

    Parameters
    ----------
    x : ndarray or scalar
        Angle, in radians (:math:`2 \pi` rad equals 360 degrees).
    out : ndarray or None
        A location into which the result is stored. If provided, it
        must have a shape that the inputs broadcast to. If not provided
        or None, a freshly-allocated array is returned. The dtype of the
        output is the same as that of the input if the input is an ndarray.

    Returns
    -------
    y : ndarray or scalar
        The sine of each element of x. This is a scalar if `x` is a scalar.

    Notes
    ----
    This function only supports input type of float.

    Examples
    --------
    >>> np.sin(np.pi/2.)
    1.0
    >>> np.sin(np.array((0., 30., 45., 60., 90.)) * np.pi / 180.)
    array([0.        , 0.5       , 0.70710677, 0.86602545, 1.        ])
    """
    return _mx_nd_np.sin(x, out=out, **kwargs)


@set_module('mxnet.numpy')
@wrap_np_unary_func
def cos(x, out=None, **kwargs):
    r"""
    Cosine, element-wise.

    Parameters
    ----------
    x : ndarray or scalar
        Angle, in radians (:math:`2 \pi` rad equals 360 degrees).
    out : ndarray or None
        A location into which the result is stored. If provided, it
        must have a shape that the inputs broadcast to. If not provided
        or None, a freshly-allocated array is returned. The dtype of the
        output is the same as that of the input if the input is an ndarray.

    Returns
    -------
    y : ndarray or scalar
        The corresponding cosine values. This is a scalar if x is a scalar.

    Notes
    ----
    This function only supports input type of float.

    Examples
    --------
    >>> np.cos(np.array([0, np.pi/2, np.pi]))
    array([ 1.000000e+00, -4.371139e-08, -1.000000e+00])
    >>> # Example of providing the optional output parameter
    >>> out1 = np.array([0], dtype='f')
    >>> out2 = np.cos(np.array([0.1]), out1)
    >>> out2 is out1
    True
    """
    return _mx_nd_np.cos(x, out=out, **kwargs)


@set_module('mxnet.numpy')
@wrap_np_unary_func
def sinh(x, out=None, **kwargs):
    """
    Hyperbolic sine, element-wise.
    Equivalent to ``1/2 * (np.exp(x) - np.exp(-x))`` or ``-1j * np.sin(1j*x)``.

    Parameters
    ----------
    x : ndarray or scalar
        Input array or scalar.
    out : ndarray or None
        A location into which the result is stored. If provided, it
        must have a shape that the inputs broadcast to. If not provided
        or None, a freshly-allocated array is returned. The dtype of the
        output is the same as that of the input if the input is an ndarray.

    Returns
    -------
    y : ndarray or scalar
        The corresponding hyperbolic sine values. This is a scalar if `x` is a scalar.

    Notes
    ----
    This function only supports input type of float.

    Examples
    --------
    >>> np.sinh(0)
    0.0
    >>> # Example of providing the optional output parameter
    >>> out1 = np.array([0], dtype='f')
    >>> out2 = np.sinh(np.array([0.1]), out1)
    >>> out2 is out1
    True
    """
    return _mx_nd_np.sinh(x, out=out, **kwargs)


@set_module('mxnet.numpy')
@wrap_np_unary_func
def cosh(x, out=None, **kwargs):
    """
    Hyperbolic cosine, element-wise.
    Equivalent to ``1/2 * (np.exp(x) + np.exp(-x))`` and ``np.cos(1j*x)``.

    Parameters
    ----------
    x : ndarray or scalar
        Input array or scalar.
    out : ndarray or None
        A location into which the result is stored. If provided, it
        must have a shape that the inputs broadcast to. If not provided
        or None, a freshly-allocated array is returned. The dtype of the
        output is the same as that of the input if the input is an ndarray.

    Returns
    -------
    y : ndarray or scalar
        The corresponding hyperbolic cosine values. This is a scalar if `x` is a scalar.

    Notes
    ----
    This function only supports input type of float.

    Examples
    --------
    >>> np.cosh(0)
    1.0
    """
    return _mx_nd_np.cosh(x, out=out, **kwargs)


@set_module('mxnet.numpy')
@wrap_np_unary_func
def tanh(x, out=None, **kwargs):
    """
    Compute hyperbolic tangent element-wise.
    Equivalent to ``np.sinh(x)/np.cosh(x)``.

    Parameters
    ----------
    x : ndarray or scalar.
        Input array.
    out : ndarray or None
        A location into which the result is stored. If provided, it
        must have a shape that the inputs fill into. If not provided
        or None, a freshly-allocated array is returned. The dtype of the
        output and input must be the same.

    Returns
    ----------
    y : ndarray or scalar
       The corresponding hyperbolic tangent values.

    .. note::
       If `out` is provided, the function writes the result into it,
       and returns a reference to `out`.  (See Examples)

       * input x does not support complex computation (like imaginary number)

       >>> np.tanh(np.pi*1j)
       TypeError: type <type 'complex'> not supported

    Examples
    --------
    >>> np.tanh(np.array[0, np.pi]))
    array([0.       , 0.9962721])
    >>> np.tanh(np.pi)
    0.99627207622075
    >>> # Example of providing the optional output parameter illustrating
    >>> # that what is returned is a reference to said parameter
    >>> out1 = np.array(1)
    >>> out2 = np.tanh(np.array(0.1), out1)
    >>> out2 is out1
    True
    """
    return _mx_nd_np.tanh(x, out=out, **kwargs)


@set_module('mxnet.numpy')
@wrap_np_unary_func
def log10(x, out=None, **kwargs):
    """
    Return the base 10 logarithm of the input array, element-wise.

    Parameters
    ----------
    x : ndarray or scalar
        Input array or scalar.
    out : ndarray or None
        A location into which the result is stored. If provided, it
        must have a shape that the inputs broadcast to. If not provided
        or None, a freshly-allocated array is returned. The dtype of the
        output is the same as that of the input if the input is an ndarray.

    Returns
    -------
    y : ndarray or scalar
        The logarithm to the base 10 of `x`, element-wise. NaNs are
        returned where x is negative. This is a scalar if `x` is a scalar.

    Notes
    ----
    This function only supports input type of float.

    Examples
    --------
    >>> np.log10(np.array([1e-15, -3.]))
    array([-15.,  nan])
    """
    return _mx_nd_np.log10(x, out=out, **kwargs)


@set_module('mxnet.numpy')
@wrap_np_unary_func
def sqrt(x, out=None, **kwargs):
    """
    Return the non-negative square-root of an array, element-wise.

    Parameters
    ----------
    x : ndarray or scalar
        The values whose square-roots are required.
    out : ndarray, or None, optional
        A location into which the result is stored. If provided, it must have
        a shape that the inputs broadcast to. If not provided or `None`,
        a freshly-allocated array is returned.

    Returns
    -------
    y : ndarray or scalar
        An array of the same shape as `x`, containing the positive
        square-root of each element in `x`. This is a scalar if `x` is a scalar.

    Notes
    ----
    This function only supports input type of float.

    Examples
    --------
    >>> np.sqrt(np.array([1,4,9]))
    array([1., 2., 3.])
    >>> np.sqrt(np.array([4, -1, _np.inf]))
    array([ 2., nan, inf])
    """
    return _mx_nd_np.sqrt(x, out=out, **kwargs)


@set_module('mxnet.numpy')
@wrap_np_unary_func
def cbrt(x, out=None, **kwargs):
    """
    Return the cube-root of an array, element-wise.

    Parameters
    ----------
    x : ndarray
        The values whose cube-roots are required.
    out : ndarray, optional
        A location into which the result is stored. If provided, it must have a shape that the
        inputs broadcast to. If not provided or None, a freshly-allocated array is returned.
        A tuple (possible only as a keyword argument) must have length equal to the number of outputs.

    Returns
    ----------
    y : ndarray
        An array of the same shape as x, containing the cube cube-root of each element in x.
        If out was provided, y is a reference to it. This is a scalar if x is a scalar.

    Examples
    ----------
    >>> np.cbrt([1,8,27])
    array([ 1.,  2.,  3.])
    """
    return _mx_nd_np.cbrt(x, out=out, **kwargs)


@set_module('mxnet.numpy')
@wrap_np_unary_func
def abs(x, out=None, **kwargs):
    r"""
    Calculate the absolute value element-wise.

    Parameters
    ----------
    x : ndarray or scalar
        Input array.
    out : ndarray or None, optional
        A location into which the result is stored. If provided, it must have
        a shape that the inputs broadcast to. If not provided or `None`,
        a freshly-allocated array is returned.

    Returns
    -------
    absolute : ndarray
        An ndarray containing the absolute value of
        each element in `x`. This is a scalar if `x` is a scalar.

    Examples
    --------
    >>> x = np.array([-1.2, 1.2])
    >>> np.abs(x)
    array([1.2, 1.2])
    """
    return _mx_nd_np.abs(x, out=out, **kwargs)


@set_module('mxnet.numpy')
@wrap_np_unary_func
def fabs(x, out=None, **kwargs):
    r"""
    Calculate the absolute value element-wise.

    This function returns the absolute values (positive magnitude) of the
    data in `x`. Complex values are not handled, use `absolute` to find the
    absolute values of complex data.

    Parameters
    ----------
    x : ndarray or scalar
        Input array.
    out : ndarray or None, optional
        A location into which the result is stored. If provided, it must have
        a shape that the inputs broadcast to. If not provided or `None`,
        a freshly-allocated array is returned.

    Returns
    -------
    absolute : ndarray
        An ndarray containing the absolute value of
        each element in `x`. This is a scalar if `x` is a scalar.

    Examples
    --------
    >>> np.fabs(-1)
    1.0
    >>> np.fabs(np.array([-1.2, 1.2]))s
    array([ 1.2,  1.2])
    """
    return _mx_nd_np.fabs(x, out=out, **kwargs)


@set_module('mxnet.numpy')
@wrap_np_unary_func
def absolute(x, out=None, **kwargs):
    """
    Calculate the absolute value element-wise.
    np.abs is a shorthand for this function.

    Parameters
    ----------
    x : ndarray
        Input array.
    out : ndarray, optional
        A location into which the result is stored. If provided, it must have a shape
        that the inputs broadcast to. If not provided or None, a freshly-allocated array is returned.
        A tuple (possible only as a keyword argument) must have length equal to the number of outputs.

    Returns
    ----------
    absolute : ndarray
        An ndarray containing the absolute value of each element in x.

    Examples
    ----------
    >>> x = np.array([-1.2, 1.2])
    >>> np.absolute(x)
    array([ 1.2,  1.2])
    """
    return _mx_nd_np.absolute(x, out=out, **kwargs)


@set_module('mxnet.numpy')
@wrap_np_unary_func
def exp(x, out=None, **kwargs):
    r"""
    Calculate the exponential of all elements in the input array.

    Parameters
    ----------
    x : ndarray or scalar
        Input values.
    out : ndarray or None, optional
        A location into which the result is stored. If provided, it must have
        a shape that the inputs broadcast to. If not provided or `None`,
        a freshly-allocated array is returned.

    Returns
    -------
    out : ndarray or scalar
        Output array, element-wise exponential of `x`.
        This is a scalar if `x` is a scalar.

    Examples
    --------
    >>> np.exp(1)
    2.718281828459045
    >>> x = np.array([-1, 1, -2, 2])
    >>> np.exp(x)
    array([0.36787945, 2.7182817 , 0.13533528, 7.389056  ])
    """
    return _mx_nd_np.exp(x, out=out, **kwargs)


@set_module('mxnet.numpy')
@wrap_np_unary_func
def expm1(x, out=None, **kwargs):
    r"""
    Calculate `exp(x) - 1` for all elements in the array.

    Parameters
    ----------
    x : ndarray or scalar
        Input values.
    out : ndarray or None, optional
        A location into which the result is stored. If provided, it must have
        a shape that the inputs broadcast to. If not provided or `None`,
        a freshly-allocated array is returned.

    Returns
    -------
    out : ndarray or scalar
        Output array, element-wise exponential minus one: `out = exp(x) - 1`.
        This is a scalar if `x` is a scalar.

    Examples
    --------
    >>> np.expm1(1)
    1.718281828459045
    >>> x = np.array([-1, 1, -2, 2])
    >>> np.exp(x)
    array([-0.63212056,  1.71828183, -0.86466472,  6.3890561])
    """
    return _mx_nd_np.expm1(x, out=out, **kwargs)


@set_module('mxnet.numpy')
@wrap_np_unary_func
def arcsin(x, out=None, **kwargs):
    r"""
    Inverse sine, element-wise.

    Parameters
    ----------
    x : ndarray or scalar
        `y`-coordinate on the unit circle.
    out : ndarray or None, optional
        A location into which the result is stored.
        If provided, it must have the same shape as the input.
        If not provided or None, a freshly-allocated array is returned.

    Returns
    -------
    angle : ndarray or scalar
        Output array is same shape and type as x. This is a scalar if x is a scalar.
        The inverse sine of each element in `x`, in radians and in the
        closed interval ``[-pi/2, pi/2]``.

    Examples
    --------
    >>> np.arcsin(1)     # pi/2
    1.5707963267948966
    >>> np.arcsin(-1)    # -pi/2
    -1.5707963267948966
    >>> np.arcsin(0)
    0.0

    .. note::
       `arcsin` is a multivalued function: for each `x` there are infinitely
       many numbers `z` such that :math:`sin(z) = x`.  The convention is to
       return the angle `z` whose real part lies in [-pi/2, pi/2].
       For real-valued input data types, *arcsin* always returns real output.
       For each value that cannot be expressed as a real number or infinity,
       it yields ``nan`` and sets the `invalid` floating point error flag.
       The inverse sine is also known as `asin` or sin^{-1}.
       The output `ndarray` has the same `ctx` as the input `ndarray`.
       This function differs from the original `numpy.arcsin
       <https://docs.scipy.org/doc/numpy/reference/generated/numpy.arcsin.html>`_ in
       the following aspects:

       * Only support ndarray or scalar now.
       * `where` argument is not supported.
       * Complex input is not supported.

    References
    ----------
    Abramowitz, M. and Stegun, I. A., *Handbook of Mathematical Functions*,
    10th printing, New York: Dover, 1964, pp. 79ff.
    http://www.math.sfu.ca/~cbm/aands/
    """
    return _mx_nd_np.arcsin(x, out=out, **kwargs)


@set_module('mxnet.numpy')
@wrap_np_unary_func
def arccos(x, out=None, **kwargs):
    """
    Trigonometric inverse cosine, element-wise.
    The inverse of cos so that, if y = cos(x), then x = arccos(y).

    Parameters
    ----------
    x : ndarray
        x-coordinate on the unit circle. For real arguments, the domain is [-1, 1].
    out : ndarray, optional
        A location into which the result is stored. If provided, it must have a shape that
        the inputs broadcast to. If not provided or None, a freshly-allocated array is returned.
        A tuple (possible only as a keyword argument) must have length equal to the number of outputs.

    Returns
    ----------
    angle : ndarray
        The angle of the ray intersecting the unit circle at the given x-coordinate in radians [0, pi].
        This is a scalar if x is a scalar.

    Notes
    ----------
    arccos is a multivalued function: for each x there are infinitely many numbers z such that
    cos(z) = x. The convention is to return the angle z whose real part lies in [0, pi].
    For real-valued input data types, arccos always returns real output.
    For each value that cannot be expressed as a real number or infinity, it yields nan and sets
    the invalid floating point error flag.
    The inverse cos is also known as acos or cos^-1.

    Examples
    ----------
    >>> np.arccos([1, -1])
    array([ 0.        ,  3.14159265])
    """
    return _mx_nd_np.arccos(x, out=out, **kwargs)


@set_module('mxnet.numpy')
@wrap_np_unary_func
def arctan(x, out=None, **kwargs):
    r"""
    Trigonometric inverse tangent, element-wise.
    The inverse of tan, so that if ``y = tan(x)`` then ``x = arctan(y)``.

    Parameters
    ----------
    x : ndarray or scalar
        Input values.
    out : ndarray or None, optional
        A location into which the result is stored. If provided, it must have
        a shape that the inputs broadcast to. If not provided or `None`,
        a freshly-allocated array is returned.

    Returns
    -------
    out : ndarray or scalar
        Out has the same shape as `x`. It lies is in
        ``[-pi/2, pi/2]`` (``arctan(+/-inf)`` returns ``+/-pi/2``).
        This is a scalar if `x` is a scalar.

    Notes
    -----
    `arctan` is a multi-valued function: for each `x` there are infinitely
    many numbers `z` such that tan(`z`) = `x`.  The convention is to return
    the angle `z` whose real part lies in [-pi/2, pi/2].
    For real-valued input data types, `arctan` always returns real output.
    For each value that cannot be expressed as a real number or infinity,
    it yields ``nan`` and sets the `invalid` floating point error flag.
    For complex-valued input, we do not have support for them yet.
    The inverse tangent is also known as `atan` or tan^{-1}.

    Examples
    --------
    >>> x = np.array([0, 1])
    >>> np.arctan(x)
    array([0.       , 0.7853982])
    >>> np.pi/4
    0.7853981633974483
    """
    return _mx_nd_np.arctan(x, out=out, **kwargs)


@set_module('mxnet.numpy')
@wrap_np_unary_func
def sign(x, out=None, **kwargs):
    """
    Returns an element-wise indication of the sign of a number.
    The `sign` function returns ``-1 if x < 0, 0 if x==0, 1 if x > 0``. Only supports real number.

    Parameters
    ----------
    x : ndarray or a scalar
        Input values.
    out : ndarray or None, optional
        A location into which the result is stored.
        If provided, it must have the same shape and dtype as input ndarray.
        If not provided or `None`, a freshly-allocated array is returned.

    Returns
    -------
    y : ndarray
        The sign of `x`.
        This is a scalar if `x` is a scalar.

    .. note::
       * Only supports real number as input elements.
       * Input type does not support Python native iterables(list, tuple, ...).
       * ``out`` param: cannot perform auto broadcasting. ``out`` ndarray's shape must be
         the same as the expected output.
       * ``out`` param: cannot perform auto type cast. ``out`` ndarray's dtype must be the
         same as the expected output.
       * ``out`` param does not support scalar input case.

    Examples
    --------
    >>> a = np.array([-5., 4.5])
    >>> np.sign(a)
    array([-1.,  1.])
    Scalars as input:
    >>> np.sign(4.0)
    1.0
    >>> np.sign(0)
    0
    Use ``out`` parameter:
    >>> b = np.zeros((2, ))
    >>> np.sign(a, out=b)
    array([-1.,  1.])
    >>> b
    array([-1.,  1.])
    """
    return _mx_nd_np.sign(x, out=out)


@set_module('mxnet.numpy')
@wrap_np_unary_func
def log(x, out=None, **kwargs):
    """
    Natural logarithm, element-wise.
    The natural logarithm `log` is the inverse of the exponential function,
    so that `log(exp(x)) = x`. The natural logarithm is logarithm in base
    `e`.

    Parameters
    ----------
    x : ndarray
        Input value. Elements must be of real value.
    out : ndarray or None, optional
        A location into which the result is stored.
        If provided, it must have the same shape and dtype as input ndarray.
        If not provided or `None`, a freshly-allocated array is returned.

    Returns
    -------
    y : ndarray
        The natural logarithm of `x`, element-wise.
        This is a scalar if `x` is a scalar.

    .. note::
       Currently only supports data of real values and ``inf`` as input. Returns data of
       real value, ``inf``, ``-inf`` and ``nan`` according to the input.
       This function differs from the original `numpy.log
       <https://docs.scipy.org/doc/numpy/reference/generated/numpy.log.html>`_ in
       the following aspects:

       * Does not support complex number for now
       * Input type does not support Python native iterables(list, tuple, ...).
       * ``out`` param: cannot perform auto broadcasting. ``out`` ndarray's shape must be
         the same as the expected output.
       * ``out`` param: cannot perform auto type cast. ``out`` ndarray's dtype must be the
         same as the expected output.
       * ``out`` param does not support scalar input case.

    Examples
    --------
    >>> a = np.array([1, np.exp(1), np.exp(2), 0], dtype=np.float64)
    >>> np.log(a)
    array([  0.,   1.,   2., -inf], dtype=float64)
    >>> # Using the default float32 dtype leads to slightly different behavior
    >>> a = np.array([1, np.exp(1), np.exp(2), 0])
    >>> np.log(a)
    array([  0.,  0.99999994,   2., -inf])
    >>> np.log(1)
    0.0
    """
    return _mx_nd_np.log(x, out=out, **kwargs)


@set_module('mxnet.numpy')
@wrap_np_unary_func
def rint(x, out=None, **kwargs):
    """
    Round elements of the array to the nearest integer.

    Parameters
    ----------
    x : ndarray or scalar
        Input array.
    out : ndarray or None
        A location into which the result is stored.
        If provided, it must have the same shape and type as the input.
        If not provided or None, a freshly-allocated array is returned.

    Returns
    -------
    out : ndarray or scalar
        Output array is same shape and type as x. This is a scalar if x is a scalar.

    .. note::
       This function differs from the original `numpy.rint
       <https://docs.scipy.org/doc/numpy/reference/generated/numpy.rint.html>`_ in
       the following way(s):

       * only ndarray or scalar is accpted as valid input, tuple of ndarray is not supported
       * broadcasting to `out` of different shape is currently not supported
       * when input is plain python numerics, the result will not be stored in the `out` param

    Examples
    --------
    >>> a = np.array([-1.7, -1.5, -0.2, 0.2, 1.5, 1.7, 2.0])
    >>> np.rint(a)
    array([-2., -2., -0.,  0.,  1.,  2.,  2.])
    """
    return _mx_nd_np.rint(x, out=out, **kwargs)


@set_module('mxnet.numpy')
@wrap_np_unary_func
def log2(x, out=None, **kwargs):
    """
    Base-2 logarithm of x.

    Parameters
    ----------
    x : ndarray or scalar
        Input values.
    out : ndarray or None
        A location into which the result is stored.
        If provided, it must have the same shape and type as the input.
        If not provided or None, a freshly-allocated array is returned.

    Returns
    -------
    y : ndarray
        The logarithm base two of `x`, element-wise.
        This is a scalar if `x` is a scalar.

    .. note::
       This function differs from the original `numpy.log2
       <https://www.google.com/search?q=numpy+log2>`_ in
       the following way(s):

       * only ndarray or scalar is accpted as valid input, tuple of ndarray is not supported
       * broadcasting to `out` of different shape is currently not supported
       * when input is plain python numerics, the result will not be stored in the `out` param

    Examples
    --------
    >>> x = np.array([0, 1, 2, 2**4])
    >>> np.log2(x)
    array([-inf,   0.,   1.,   4.])
    """
    return _mx_nd_np.log2(x, out=out, **kwargs)


@set_module('mxnet.numpy')
@wrap_np_unary_func
def log1p(x, out=None, **kwargs):
    """
    Return the natural logarithm of one plus the input array, element-wise.
    Calculates ``log(1 + x)``.

    Parameters
    ----------
    x : ndarray or scalar
        Input array.
    out : ndarray or None
        A location into which the result is stored. If provided, it
        must have a shape that the inputs fill into. If not provided
        or None, a freshly-allocated array is returned. The dtype of the
        output and input must be the same.

    Returns
    -------
    y : ndarray or scalar
        Natural logarithm of 1 + x, element-wise. This is a scalar
        if x is a scalar.

    Notes
    -----
    For real-valued input, `log1p` is accurate also for `x` so small
    that `1 + x == 1` in floating-point accuracy.
    Logarithm is a multivalued function: for each `x` there is an infinite
    number of `z` such that `exp(z) = 1 + x`. The convention is to return
    the `z` whose imaginary part lies in `[-pi, pi]`.
    For real-valued input data types, `log1p` always returns real output.
    For each value that cannot be expressed as a real number or infinity,
    it yields ``nan`` and sets the `invalid` floating point error flag.
    cannot support complex-valued input.

    Examples
    --------
    >>> np.log1p(1e-99)
    1e-99
    >>> a = np.array([3, 4, 5])
    >>> np.log1p(a)
    array([1.3862944, 1.609438 , 1.7917595])
    """
    return _mx_nd_np.log1p(x, out=out, **kwargs)


@set_module('mxnet.numpy')
@wrap_np_unary_func
def degrees(x, out=None, **kwargs):
    """
    Convert angles from radians to degrees.

    Parameters
    ----------
    x : ndarray
        Input value. Elements must be of real value.
    out : ndarray or None, optional
        A location into which the result is stored.
        If provided, it must have the same shape and dtype as input ndarray.
        If not provided or `None`, a freshly-allocated array is returned.

    Returns
    -------
    y : ndarray
        The corresponding degree values; if `out` was supplied this is a
        reference to it.
        This is a scalar if `x` is a scalar.

    .. note::
       This function differs from the original `numpy.degrees
       <https://docs.scipy.org/doc/numpy/reference/generated/numpy.degrees.html>`_ in
       the following aspects:

       * Input type does not support Python native iterables(list, tuple, ...).
         Only ndarray is supported.
       * ``out`` param: cannot perform auto broadcasting. ``out`` ndarray's shape must be
         the same as the expected output.
       * ``out`` param: cannot perform auto type cast. ``out`` ndarray's dtype must be the
         same as the expected output.
       * ``out`` param does not support scalar input case.

    Examples
    --------
    >>> rad = np.arange(12.) * np.pi / 6
    >>> np.degrees(rad)
    array([  0.,  30.,  60.,  90., 120., 150., 180., 210., 240., 270., 300., 330.])
    >>> # Use specified ``out`` ndarray:
    >>> out = np.zeros((rad.shape))
    >>> np.degrees(rad, out)
    array([  0.,  30.,  60.,  90., 120., 150., 180., 210., 240., 270., 300., 330.])
    >>> out
    array([  0.,  30.,  60.,  90., 120., 150., 180., 210., 240., 270., 300., 330.])
    """
    return _mx_nd_np.degrees(x, out=out, **kwargs)


@set_module('mxnet.numpy')
@wrap_np_unary_func
def rad2deg(x, out=None, **kwargs):
    r"""Convert angles from radians to degrees.

    Parameters
    ----------
    x : ndarray or scalar
        Angles in degrees.
    out : ndarray or None, optional
        A location into which the result is stored. If not provided or `None`,
        a freshly-allocated array is returned.

    Returns
    -------
    y : ndarray or scalar
        The corresponding angle in radians.
        This is a scalar if `x` is a scalar.

    .. note::

       "rad2deg(x)" is "x * 180 / pi".

       This function differs from the original numpy.arange in the following aspects:

       * Only support float32 and float64.
       * `out` must be in the same size of input.

    Examples
    --------
    >>> np.rad2deg(np.pi/2)
    90.0
    """
    return _mx_nd_np.rad2deg(x, out=out)


@set_module('mxnet.numpy')
@wrap_np_unary_func
def radians(x, out=None, **kwargs):
    """
    Convert angles from degrees to radians.

    Parameters
    ----------
    x : ndarray or scalar
        Input array in degrees.
    out : ndarray or None
        A location into which the result is stored.
        If provided, it must have the same shape and type as the input.
        If not provided or None, a freshly-allocated array is returned.

    Returns
    -------
    y : ndarray
        The corresponding radian values. This is a scalar if x is a scalar.

    .. note::
       This function differs from the original `numpy.radians
       <https://docs.scipy.org/doc/numpy/reference/generated/numpy.radians.html>`_ in
       the following way(s):

       * only ndarray or scalar is accpted as valid input, tuple of ndarray is not supported
       * broadcasting to `out` of different shape is currently not supported
       * when input is plain python numerics, the result will not be stored in the `out` param

    Examples
    --------
    >>> deg = np.arange(12.) * 30.
    >>> np.radians(deg)
    array([0.       , 0.5235988, 1.0471976, 1.5707964, 2.0943952, 2.6179938,
           3.1415927, 3.6651914, 4.1887903, 4.712389 , 5.2359877, 5.7595863],
           dtype=float32)
    """
    return _mx_nd_np.radians(x, out=out, **kwargs)


@set_module('mxnet.numpy')
@wrap_np_unary_func
def deg2rad(x, out=None, **kwargs):
    r"""
    Convert angles from degrees to radians.

    Parameters
    ----------
    x : ndarray or scalar
        Angles in degrees.
    out : ndarray or None, optional
        A location into which the result is stored. If not provided or `None`,
        a freshly-allocated array is returned.

    Returns
    -------
    y : ndarray or scalar
        The corresponding angle in radians.
        This is a scalar if `x` is a scalar.

    .. note::
       "deg2rad(x)" is "x * pi / 180".

       This function differs from the original numpy.arange in the following aspects:

       * Only support float32 and float64.
       * `out` must be in the same size of input.

    Examples
    --------
    >>> np.deg2rad(180)
    3.1415927
    """
    return _mx_nd_np.deg2rad(x, out=out)


@set_module('mxnet.numpy')
@wrap_np_unary_func
def reciprocal(x, out=None, **kwargs):
    r"""Return the reciprocal of the argument, element-wise.
    Calculates ``1/x``.

    Parameters
    ----------
    x : ndarray or scalar
        The values whose reciprocals are required.
    out : ndarray or None, optional
        A location into which the result is stored.
        If provided, it must have the same shape as the input.
        If not provided or None, a freshly-allocated array is returned.

    Returns
    -------
    y : ndarray or scalar
        Output array is same shape and type as x. This is a scalar if x is a scalar.

    Examples
    --------
    >>> np.reciprocal(2.)
    0.5
    >>> x = np.array([1, 2., 3.33])
    >>> np.reciprocal(x)
    array([1.       , 0.5      , 0.3003003])

    .. note::

       This function is not designed to work with integers.
       For integer arguments with absolute value larger than 1 the result is
       always zero because of the way Python handles integer division.  For
       integer zero the result is an overflow.
       The output `ndarray` has the same `ctx` as the input `ndarray`.
       This function differs from the original `numpy.reciprocal
       <https://docs.scipy.org/doc/numpy/reference/generated/numpy.reciprocal.html>`_ in
       the following aspects:

       * Only support ndarray and scalar now.
       * `where` argument is not supported.

    """
    return _mx_nd_np.reciprocal(x, out=out, **kwargs)


@set_module('mxnet.numpy')
@wrap_np_unary_func
def square(x, out=None, **kwargs):
    r"""
    Return the element-wise square of the input.

    Parameters
    ----------
    x : ndarray or scalar
        The values whose squares are required.
    out : ndarray or None, optional
        A location into which the result is stored.
        If provided, it must have the same shape as the input.
        If not provided or None, a freshly-allocated array is returned.

    Returns
    -------
    y : ndarray or scalar
        Output array is same shape and type as x. This is a scalar if x is a scalar.

    Examples
    --------
    >>> np.square(2.)
    4.0
    >>> x = np.array([1, 2., -1])
    >>> np.square(x)
    array([1., 4., 1.])

    .. note::
       The output `ndarray` has the same `ctx` as the input `ndarray`.
       This function differs from the original `numpy.square
       <https://docs.scipy.org/doc/numpy/reference/generated/numpy.square.html>`_ in
       the following aspects:

       * Only support ndarray and scalar now.
       * `where` argument is not supported.
       * Complex input is not supported.

    """
    return _mx_nd_np.square(x, out=out, **kwargs)


@set_module('mxnet.numpy')
@wrap_np_unary_func
def negative(x, out=None, **kwargs):
    r"""
    Numerical negative, element-wise.

    Parameters
    ----------
    x : ndarray or scalar
        Input array.
    out : ndarray, None, or tuple of ndarray and None, optional
          A location into which the result is stored.
          If provided, it must have a shape that the inputs broadcast to.
          If not provided or None, a freshly-allocated array is returned.
          A tuple (possible only as a keyword argument) must have length
          equal to the number of outputs.

    Returns
    -------
    y : ndarray or scalar
        Returned array or scalar: y = -x. This is a scalar if x is a scalar.

    Examples
    --------
    >>> np.negative(1)
    -1
    """
    return _mx_nd_np.negative(x, out=out)


@set_module('mxnet.numpy')
@wrap_np_unary_func
def fix(x, out=None, **kwargs):
    """
    Round an array of floats element-wise to nearest integer towards zero.
    The rounded values are returned as floats.

    Parameters
    ----------
    x : ndarray
        An array of floats to be rounded
    out : ndarray, optional
        Output array

    Returns
    -------
    y : ndarray or scalar
    Returned array or scalar: y = -x. This is a scalar if x is a scalar.ndarray of floats

    Examples
    ---------
    >>> np.fix(3.14)
    3
    """
    return _mx_nd_np.fix(x, out=out)


@set_module('mxnet.numpy')
@wrap_np_unary_func
def tan(x, out=None, **kwargs):
    r"""
    Compute tangent element-wise.
    Equivalent to np.sin(x)/np.cos(x) element-wise.

    Parameters
    ----------
    x : ndarray
        Input array.
    out : ndarray or none, optional
          A location into which the result is stored. If provided,
          it must have a shape that the inputs broadcast to. If not provided or None,
          a freshly-allocated array is returned. A tuple (possible only as a keyword argument)
          must have length equal to the number of outputs.

    Returns
    -------
    y : ndarray
    The corresponding tangent values. This is a scalar if x is a scalar.

    Examples
    ---------
    >>> np.tan(np.array([-np.pi, np.pi/2, np.pi]))
    array([-8.7422777e-08, -2.2877332e+07,  8.7422777e-08])
    """

    return _mx_nd_np.tan(x, out=out, **kwargs)


@set_module('mxnet.numpy')
@wrap_np_unary_func
def ceil(x, out=None, **kwargs):
    r"""
    Return the ceiling of the input, element-wise.
    The ceil of the ndarray `x` is the smallest integer `i`, such that
    `i >= x`.  It is often denoted as :math:`\lceil x \rceil`.

    Parameters
    ----------
    x : ndarray or scalar
        Input array.
    out : ndarray or None
        A location into which the result is stored. If provided, it
        must have a shape that the inputs fill into. If not provided
        or None, a freshly-allocated array is returned. The dtype of the
        output and input must be the same.

    Returns
    -------
    y : ndarray or scalar
        The ceiling of each element in `x`, with `float` dtype.
        This is a scalar if `x` is a scalar.

    Examples
    --------
    >>> a = np.array([-1.7, -1.5, -0.2, 0.2, 1.5, 1.7, 2.0])
    >>> np.ceil(a)
    array([-1., -1., -0.,  1.,  2.,  2.,  2.])
    >>> # if you use parameter out, x and out must be ndarray.
    >>> a = np.array(1)
    >>> np.ceil(np.array(3.5), a)
    array(4.)
    >>> a
    array(4.)
    """
    return _mx_nd_np.ceil(x, out=out, **kwargs)


@set_module('mxnet.numpy')
@wrap_np_unary_func
def floor(x, out=None, **kwargs):
    r"""
    Return the floor of the input, element-wise.
    The ceil of the ndarray `x` is the largest integer `i`, such that
    `i <= x`.  It is often denoted as :math:`\lfloor x \rfloor`.

    Parameters
    ----------
    x : ndarray or scalar
        Input array.
    out : ndarray or None
        A location into which the result is stored. If provided, it
        must have a shape that the inputs fill into. If not provided
        or None, a freshly-allocated array is returned. The dtype of the
        output and input must be the same.

    Returns
    -------
    y : ndarray or scalar
        The floor of each element in `x`, with `float` dtype.
        This is a scalar if `x` is a scalar.

    Examples
    --------
    >>> a = np.array([-1.7, -1.5, -0.2, 0.2, 1.5, 1.7, 2.0])
    >>> np.floor(a)
    array([-2., -2., -1.,  0.,  1.,  1.,  2.])
    >>> # if you use parameter out, x and out must be ndarray.
    >>> a = np.array(1)
    >>> np.floor(np.array(3.5), a)
    array(3.)
    >>> a
    array(3.)
    """
    return _mx_nd_np.floor(x, out=out, **kwargs)

@set_module('mxnet.numpy')
@wrap_np_unary_func
def invert(x, out=None, **kwargs):
    r"""
    Compute bit-wise inversion, or bit-wise NOT, element-wise.
    Computes the bit-wise NOT of the underlying binary representation of
    the integers in the input arrays. This ufunc implements the C/Python
    operator ``~``.

    Parameters
    ----------
    x : array_like
        Only integer and boolean types are handled.
    out : ndarray, None, or tuple of ndarray and None, optional
        A location into which the result is stored. If provided, it must have
        a shape that the inputs broadcast to. If not provided or `None`,
        a freshly-allocated array is returned. A tuple (possible only as a
        keyword argument) must have length equal to the number of outputs.

    Returns
    -------
    out : ndarray or scalar
        Result.
        This is a scalar if `x` is a scalar.

    See Also
    --------
    bitwise_and, bitwise_or, bitwise_xor
    logical_not
    binary_repr :
        Return the binary representation of the input number as a string.

    Examples
    --------
    We've seen that 13 is represented by ``00001101``.
    The invert or bit-wise NOT of 13 is then:

    >>> x = np.invert(np.array(13, dtype=np.uint8))
    >>> x
    242
    >>> np.binary_repr(x, width=8)
    '11110010'

    Notes
    -----
    `bitwise_not` is an alias for `invert`:

    >>> np.bitwise_not is np.invert
    True
    """
    return _mx_nd_np.bitwise_not(x, out=out, **kwargs)

@set_module('mxnet.numpy')
@wrap_np_unary_func
def bitwise_not(x, out=None, **kwargs):
    r"""
    Compute bit-wise inversion, or bit-wise NOT, element-wise.
    Computes the bit-wise NOT of the underlying binary representation of
    the integers in the input arrays. This ufunc implements the C/Python
    operator ``~``.

    Parameters
    ----------
    x : array_like
        Only integer and boolean types are handled.
    out : ndarray, None, or tuple of ndarray and None, optional
        A location into which the result is stored. If provided, it must have
        a shape that the inputs broadcast to. If not provided or `None`,
        a freshly-allocated array is returned. A tuple (possible only as a
        keyword argument) must have length equal to the number of outputs.

    Returns
    -------
    out : ndarray or scalar
        Result.
        This is a scalar if `x` is a scalar.

    See Also
    --------
    bitwise_and, bitwise_or, bitwise_xor
    logical_not
    binary_repr :
        Return the binary representation of the input number as a string.

    Examples
    --------
    We've seen that 13 is represented by ``00001101``.
    The invert or bit-wise NOT of 13 is then:

    >>> x = np.invert(np.array(13, dtype=np.uint8))
    >>> x
    242
    >>> np.binary_repr(x, width=8)
    '11110010'

    Notes
    -----
    `bitwise_not` is an alias for `invert`:

    >>> np.bitwise_not is np.invert
    True
    """
    return _mx_nd_np.bitwise_not(x, out=out, **kwargs)


@set_module('mxnet.numpy')
@wrap_np_unary_func
def trunc(x, out=None, **kwargs):
    r"""
    Return the truncated value of the input, element-wise.
    The truncated value of the scalar `x` is the nearest integer `i` which
    is closer to zero than `x` is. In short, the fractional part of the
    signed number `x` is discarded.

    Parameters
    ----------
    x : ndarray or scalar
        Input data.
    out : ndarray or None, optional
        A location into which the result is stored.

    Returns
    -------
    y : ndarray or scalar
        The truncated value of each element in `x`.
        This is a scalar if `x` is a scalar.

    .. note::
       This function differs from the original numpy.trunc in the following aspects:

       * Do not support `where`, a parameter in numpy which indicates where to calculate.
       * Cannot cast type automatically. Dtype of `out` must be same as the expected one.
       * Cannot broadcast automatically. Shape of `out` must be same as the expected one.
       * If `x` is plain python numeric, the result won't be stored in out.

    Examples
    --------
    >>> a = np.array([-1.7, -1.5, -0.2, 0.2, 1.5, 1.7, 2.0])
    >>> np.trunc(a)
    array([-1., -1., -0.,  0.,  1.,  1.,  2.])
    """
    return _mx_nd_np.trunc(x, out=out, **kwargs)


@set_module('mxnet.numpy')
@wrap_np_unary_func
def logical_not(x, out=None, **kwargs):
    r"""
    Compute the truth value of NOT x element-wise.

    Parameters
    ----------
    x : ndarray or scalar
        Logical NOT is applied to the elements of `x`.
    out : ndarray or None, optional
        A location into which the result is stored.

    Returns
    -------
    y : bool or ndarray of bool
        Boolean result with the same shape as `x` of the NOT operation
        on elements of `x`.
        This is a scalar if `x` is a scalar.

    .. note::
       This function differs from the original numpy.logical_not in the following aspects:
       * Do not support `where`, a parameter in numpy which indicates where to calculate.
       * Cannot cast type automatically. Dtype of `out` must be same as the expected one.
       * Cannot broadcast automatically. Shape of `out` must be same as the expected one.
       * If `x` is plain python numeric, the result won't be stored in out.

    Examples
    --------
    >>> x= np.array([True, False, 0, 1])
    >>> np.logical_not(x)
    array([False,  True,  True, False])

    >>> x = np.arange(5)
    >>> np.logical_not(x<3)
    array([False, False, False,  True,  True])
    """
    return _mx_nd_np.logical_not(x, out=out, **kwargs)


@set_module('mxnet.numpy')
@wrap_np_unary_func
def arcsinh(x, out=None, **kwargs):
    r"""
    Inverse hyperbolic cosine, element-wise.

    Parameters
    ----------
    x : ndarray or scalar
        Input array.
    out : ndarray or None, optional
        A location into which the result is stored.

    Returns
    -------
    arcsinh : ndarray
        Array of the same shape as `x`.
        This is a scalar if `x` is a scalar.

    .. note::
       `arcsinh` is a multivalued function: for each `x` there are infinitely
       many numbers `z` such that `sinh(z) = x`.

       For real-valued input data types, `arcsinh` always returns real output.
       For each value that cannot be expressed as a real number or infinity, it
       yields ``nan`` and sets the `invalid` floating point error flag.

       This function differs from the original numpy.arcsinh in the following aspects:

       * Do not support `where`, a parameter in numpy which indicates where to calculate.
       * Do not support complex-valued input.
       * Cannot cast type automatically. DType of `out` must be same as the expected one.
       * Cannot broadcast automatically. Shape of `out` must be same as the expected one.
       * If `x` is plain python numeric, the result won't be stored in out.

    Examples
    --------
    >>> a = np.array([3.2, 5.0])
    >>> np.arcsinh(a)
    array([1.8309381, 2.2924316])

    >>> np.arcsinh(1)
    0.0
    """
    return _mx_nd_np.arcsinh(x, out=out, **kwargs)


@set_module('mxnet.numpy')
@wrap_np_unary_func
def arccosh(x, out=None, **kwargs):
    r"""
    Inverse hyperbolic cosine, element-wise.

    Parameters
    ----------
    x : ndarray or scalar
        Input array.
    out : ndarray or None, optional
        A location into which the result is stored.

    Returns
    -------
    arccosh : ndarray
        Array of the same shape as `x`.
        This is a scalar if `x` is a scalar.

    .. note::
       `arccosh` is a multivalued function: for each `x` there are infinitely
       many numbers `z` such that `cosh(z) = x`.

       For real-valued input data types, `arccosh` always returns real output.
       For each value that cannot be expressed as a real number or infinity, it
       yields ``nan`` and sets the `invalid` floating point error flag.

       This function differs from the original numpy.arccosh in the following aspects:

       * Do not support `where`, a parameter in numpy which indicates where to calculate.
       * Do not support complex-valued input.
       * Cannot cast type automatically. Dtype of `out` must be same as the expected one.
       * Cannot broadcast automatically. Shape of `out` must be same as the expected one.
       * If `x` is plain python numeric, the result won't be stored in out.

    Examples
    --------
    >>> a = np.array([3.2, 5.0])
    >>> np.arccosh(a)
    array([1.8309381, 2.2924316])

    >>> np.arccosh(1)
    0.0
    """
    return _mx_nd_np.arccosh(x, out=out, **kwargs)


@set_module('mxnet.numpy')
@wrap_np_unary_func
def arctanh(x, out=None, **kwargs):
    r"""
    Inverse hyperbolic tangent, element-wise.

    Parameters
    ----------
    x : ndarray or scalar
        Input array.
    out : ndarray or None, optional
        A location into which the result is stored.

    Returns
    -------
    arctanh : ndarray
        Array of the same shape as `x`.
        This is a scalar if `x` is a scalar.

    .. note::
       `arctanh` is a multivalued function: for each `x` there are infinitely
       many numbers `z` such that `tanh(z) = x`.

       For real-valued input data types, `arctanh` always returns real output.
       For each value that cannot be expressed as a real number or infinity, it
       yields ``nan`` and sets the `invalid` floating point error flag.

       This function differs from the original numpy.arctanh in the following aspects:

       * Do not support `where`, a parameter in numpy which indicates where to calculate.
       * Do not support complex-valued input.
       * Cannot cast type automatically. Dtype of `out` must be same as the expected one.
       * Cannot broadcast automatically. Shape of `out` must be same as the expected one.
       * If `x` is plain python numeric, the result won't be stored in out.

    Examples
    --------
    >>> a = np.array([0.0, -0.5])
    >>> np.arctanh(a)
    array([0., -0.54930615])

    >>> np.arctanh(1)
    0.0
    """
    return _mx_nd_np.arctanh(x, out=out, **kwargs)


@set_module('mxnet.numpy')
def argsort(a, axis=-1, kind=None, order=None):
    """
    Returns the indices that would sort an array.
    Perform an indirect sort along the given axis using the algorithm specified
    by the `kind` keyword. It returns an array of indices of the same shape as
    `a` that index data along the given axis in sorted order.

    Parameters
    ----------
    a : ndarray
        Array to sort.
    axis : int or None, optional
        Axis along which to sort.  The default is -1 (the last axis). If None,
        the flattened array is used.
    kind : string, optional
        This argument can take any string, but it does not have any effect on the
        final result.
    order : str or list of str, optional
        Not supported yet, will raise NotImplementedError if not None.

    Returns
    -------
    index_array : ndarray, int
        Array of indices that sort `a` along the specified `axis`.
        If `a` is one-dimensional, ``a[index_array]`` yields a sorted `a`.
        More generally, ``np.take_along_axis(a, index_array, axis=axis)``
        always yields the sorted `a`, irrespective of dimensionality.

    Notes
    -----
    This operator does not support different sorting algorithms.

    Examples
    --------
    One dimensional array:

    >>> x = np.array([3, 1, 2])
    >>> np.argsort(x)
    array([1, 2, 0])

    Two-dimensional array:

    >>> x = np.array([[0, 3], [2, 2]])
    >>> x
    array([[0, 3],
           [2, 2]])
    >>> ind = np.argsort(x, axis=0)  # sorts along first axis (down)
    >>> ind
    array([[0, 1],
           [1, 0]])
    >>> np.take_along_axis(x, ind, axis=0)  # same as np.sort(x, axis=0)
    array([[0, 2],
           [2, 3]])
    >>> ind = np.argsort(x, axis=1)  # sorts along last axis (across)
    >>> ind
    array([[0, 1],
           [0, 1]])
    >>> np.take_along_axis(x, ind, axis=1)  # same as np.sort(x, axis=1)
    array([[0, 3],
           [2, 2]])

    Indices of the sorted elements of a N-dimensional array:

    >>> ind = np.unravel_index(np.argsort(x, axis=None), x.shape)
    >>> ind
    (array([0, 1, 1, 0]), array([0, 0, 1, 1]))
    >>> x[ind]  # same as np.sort(x, axis=None)
    array([0, 2, 2, 3])
    """
    return _mx_nd_np.argsort(a, axis=axis, kind=kind, order=order)


@set_module('mxnet.numpy')
def sort(a, axis=-1, kind=None, order=None):
    """
    Return a sorted copy of an array.

    Parameters
    ----------
    a : ndarray
        Array to be sorted.
    axis : int or None, optional
        Axis along which to sort.  The default is -1 (the last axis). If None,
        the flattened array is used.
    kind : string, optional
        This argument can take any string, but it does not have any effect on the
        final result.
    order : str or list of str, optional
        Not supported yet, will raise NotImplementedError if not None.

    Returns
    -------
    sorted_array : ndarray
        Array of the same type and shape as `a`.

    Notes
    -----
    This operator does not support different sorting algorithms.

    Examples
    --------
    >>> a = np.array([[1,4],[3,1]])
    >>> np.sort(a)                # sort along the last axis
    array([[1, 4],
           [1, 3]])
    >>> np.sort(a, axis=None)     # sort the flattened array
    array([1, 1, 3, 4])
    >>> np.sort(a, axis=0)        # sort along the first axis
    array([[1, 1],
           [3, 4]])
    """
    return _mx_nd_np.sort(a, axis=axis, kind=kind, order=order)


@set_module('mxnet.numpy')
def tensordot(a, b, axes=2):
    r"""Compute tensor dot product along specified axes for arrays >= 1-D.
    Given two tensors (arrays of dimension greater than or equal to one),
    ``a`` and ``b``, and an ndarray object containing two ndarray
    objects, ``(a_axes, b_axes)``, sum the products of ``a``'s and ``b``'s
    elements (components) over the axes specified by ``a_axes`` and
    ``b_axes``. The third argument can be a single non-negative
    integer_like scalar, ``N``; if it is such, then the last ``N``
    dimensions of ``a`` and the first ``N`` dimensions of ``b`` are summed
    over.

    Parameters
    ----------
    a, b : ndarray, len(shape) >= 1
        Tensors to "dot".
    axes : int or (2,) ndarray

        * integer_like
          If an int N, sum over the last N axes of `a` and the first N axes
          of `b` in order. The sizes of the corresponding axes must match.
        * (2,) ndarray
          Or, a list of axes to be summed over, first sequence applying to `a`,
          second to `b`. Both elements ndarray must be of the same length.

    See Also
    --------
    dot, einsum

    .. note::

       Three common use cases are:

           * ``axes = 0`` : tensor product :math:`a\otimes b`
           * ``axes = 1`` : tensor dot product :math:`a\cdot b`
           * ``axes = 2`` : (default) tensor double contraction :math:`a:b`
       When `axes` is integer_like, the sequence for evaluation will be: first
       the -Nth axis in `a` and 0th axis in `b`, and the -1th axis in `a` and
       Nth axis in `b` last.
       When there is more than one axis to sum over - and they are not the last
       (first) axes of `a` (`b`) - the argument `axes` should consist of
       two sequences of the same length, with the first axis to sum over given
       first in both sequences, the second axis second, and so forth.

    Examples
    --------
    >>> a = np.arange(60.).reshape(3,4,5)
    >>> b = np.arange(24.).reshape(4,3,2)
    >>> c = np.tensordot(a,b, axes=([1,0],[0,1]))
    >>> c.shape
    (5, 2)
    >>> c
    array([[ 4400.,  4730.],
           [ 4532.,  4874.],
           [ 4664.,  5018.],
           [ 4796.,  5162.],
           [ 4928.,  5306.]])
    """
    return _mx_nd_np.tensordot(a, b, axes)


@set_module('mxnet.numpy')
def histogram(a, bins=10, range=None, normed=None, weights=None, density=None):  # pylint: disable=too-many-arguments
    """
    Compute the histogram of a set of data.

    Parameters
    ----------
    a : ndarray
        Input data. The histogram is computed over the flattened array.
    bins : int or ndarray
        If `bins` is an int, it defines the number of equal-width
        bins in the given range (10, by default). If `bins` is a
        sequence, it defines a monotonically increasing array of bin edges,
        including the rightmost edge, allowing for non-uniform bin widths.
        .. versionadded:: 1.11.0
        If `bins` is a string, it defines the method used to calculate the
        optimal bin width, as defined by `histogram_bin_edges`.
    range : (float, float)
        The lower and upper range of the bins. Required when `bins` is an integer.
        Values outside the range are ignored. The first element of the range must
        be less than or equal to the second.
    normed : bool, optional
        Not supported yet, coming soon.
    weights : array_like, optional
        Not supported yet, coming soon.
    density : bool, optional
        Not supported yet, coming soon.

    Examples
    --------
    >>> np.histogram(np.arange(4), bins=np.arange(5))
    [array([1, 1, 1, 1], dtype=int64), array([0., 1., 2., 3., 4.])]
    """
    return _mx_nd_np.histogram(a, bins=bins, range=range, normed=normed, weights=weights, density=density)


# pylint: disable=redefined-outer-name
@set_module('mxnet.numpy')
def eye(N, M=None, k=0, dtype=float, **kwargs):
    """
    Return a 2-D array with ones on the diagonal and zeros elsewhere.

    Parameters
    ----------
    N : int
        Number of rows in the output.
    M : int, optional
        Number of columns in the output. If None, defaults to N.
    k : int, optional
        Index of the diagonal: 0 (the default) refers to the main diagonal,
        a positive value refers to an upper diagonal,
        and a negative value to a lower diagonal.
    dtype : data-type, optional
        Data-type of the returned array.
        When npx.is_np_default_dtype() returns False, default dtype is float32;
        When npx.is_np_default_dtype() returns True, default dtype is float64.

    Returns
    -------
    I : ndarray of shape (N,M)
        An array where all elements are equal to zero,
        except for the k-th diagonal, whose values are equal to one.

    Examples
    --------
    >>> np.eye(2, dtype=int)
    array([[1, 0],
           [0, 1]], dtype=int64)
    >>> np.eye(3, k=1)
    array([[0., 1., 0.],
           [0., 0., 1.],
           [0., 0., 0.]])
    """
    return _mx_nd_np.eye(N, M, k, dtype, **kwargs)
# pylint: enable=redefined-outer-name


# pylint: disable=redefined-outer-name
@set_module('mxnet.numpy')
def linspace(start, stop, num=50, endpoint=True, retstep=False, dtype=None, axis=0, ctx=None):  # pylint: disable=too-many-arguments
    r"""
    Return evenly spaced numbers over a specified interval.

    Returns num evenly spaced samples, calculated over the interval [start, stop].
    The endpoint of the interval can optionally be excluded.

    Parameters
    ----------
    start : real number
        The starting value of the sequence.
    stop : real number
        The end value of the sequence, unless endpoint is set to False. In
        that case, the sequence consists of all but the last of num + 1
        evenly spaced samples, so that stop is excluded. Note that the step
        size changes when endpoint is False.
    num : int, optional
        Number of samples to generate. Default is 50. Must be non-negative.
    endpoint : bool, optional
        If True, stop is the last sample. Otherwise, it is not included.
        Default is True.
    retstep : bool, optional
        If True, return (samples, step), where step is the spacing between samples.
    dtype : dtype, optional
        The type of the output array. If dtype is not given, infer the data
        type from the other input arguments.
    axis : int, optional
        The axis in the result to store the samples. Relevant only if start or
        stop are array-like. By default (0), the samples will be along a new
        axis inserted at the beginning. Use -1 to get an axis at the end.

    Returns
    -------
    samples : ndarray
        There are num equally spaced samples in the closed interval
        `[start, stop]` or the half-open interval `[start, stop)`
        (depending on whether endpoint is True or False).
    step : float, optional
        Only returned if retstep is True
        Size of spacing between samples.


    See Also
    --------
    arange : Similar to `linspace`, but uses a step size (instead of the
             number of samples).

    Examples
    --------
    >>> np.linspace(2.0, 3.0, num=5)
    array([2.  , 2.25, 2.5 , 2.75, 3.  ])
    >>> np.linspace(2.0, 3.0, num=5, endpoint=False)
    array([2. , 2.2, 2.4, 2.6, 2.8])
    >>> np.linspace(2.0, 3.0, num=5, retstep=True)
    (array([2.  , 2.25, 2.5 , 2.75, 3.  ]), 0.25)

    Graphical illustration:

    >>> import matplotlib.pyplot as plt
    >>> N = 8
    >>> y = np.zeros(N)
    >>> x1 = np.linspace(0, 10, N, endpoint=True)
    >>> x2 = np.linspace(0, 10, N, endpoint=False)
    >>> plt.plot(x1.asnumpy(), y.asnumpy(), 'o')
    [<matplotlib.lines.Line2D object at 0x...>]
    >>> plt.plot(x2.asnumpy(), (y + 0.5).asnumpy(), 'o')
    [<matplotlib.lines.Line2D object at 0x...>]
    >>> plt.ylim([-0.5, 1])
    (-0.5, 1)
    >>> plt.show()

    .. note::

       This function differs from the original `numpy.linspace
       <https://docs.scipy.org/doc/numpy/reference/generated/numpy.linspace.html>`_ in
       the following aspects:

       * `start` and `stop` do not support list, numpy ndarray and mxnet ndarray
       * axis could only be 0
       * There could be an additional `ctx` argument to specify the device, e.g. the i-th
         GPU.
    """
    return _mx_nd_np.linspace(start, stop, num, endpoint, retstep, dtype, axis, ctx)
# pylint: enable=redefined-outer-name


# pylint: disable=too-many-arguments, redefined-outer-name
@set_module('mxnet.numpy')
def logspace(start, stop, num=50, endpoint=True, base=10.0, dtype=None, axis=0, ctx=None):
    r"""Return numbers spaced evenly on a log scale.

    In linear space, the sequence starts at ``base ** start``
    (`base` to the power of `start`) and ends with ``base ** stop``
    (see `endpoint` below).

        Non-scalar `start` and `stop` are now supported.

    Parameters
    ----------
    start : int or float
        ``base ** start`` is the starting value of the sequence.
    stop : int or float
        ``base ** stop`` is the final value of the sequence, unless `endpoint`
        is False.  In that case, ``num + 1`` values are spaced over the
        interval in log-space, of which all but the last (a sequence of
        length `num`) are returned.
    num : integer, optional
        Number of samples to generate.  Default is 50.
    endpoint : boolean, optional
        If true, `stop` is the last sample. Otherwise, it is not included.
        Default is True.
    base : float, optional
        The base of the log space. The step size between the elements in
        ``ln(samples) / ln(base)`` (or ``log_base(samples)``) is uniform.
        Default is 10.0.
    dtype : dtype
        The type of the output array.  If `dtype` is not given, infer the data
        type from the other input arguments.
    axis : int, optional
        The axis in the result to store the samples.  Relevant only if start
        or stop are array-like.  By default (0), the samples will be along a
        new axis inserted at the beginning. Now, axis only support axis = 0.
    ctx : Context, optional
        An optional device context (default is the current default context).

    Returns
    -------
    samples : ndarray
        `num` samples, equally spaced on a log scale.

    See Also
    --------
    arange : Similar to linspace, with the step size specified instead of the
             number of samples. Note that, when used with a float endpoint, the
             endpoint may or may not be included.
    linspace : Similar to logspace, but with the samples uniformly distributed
               in linear space, instead of log space.

    Notes
    -----
    Logspace is equivalent to the code

    >>> y = np.linspace(start, stop, num=num, endpoint=endpoint)
    ...
    >>> power(base, y).astype(dtype)
    ...

    Examples
    --------
    >>> np.logspace(2.0, 3.0, num=4)
    array([ 100.     ,  215.44347,  464.15887, 1000.     ])
    >>> np.logspace(2.0, 3.0, num=4, endpoint=False)
    array([100.     , 177.82794, 316.22775, 562.3413 ])
    >>> np.logspace(2.0, 3.0, num=4, base=2.0)
    array([4.       , 5.0396843, 6.349604 , 8.       ])
    >>> np.logspace(2.0, 3.0, num=4, base=2.0, dtype=np.int32)
    array([4, 5, 6, 8], dtype=int32)
    >>> np.logspace(2.0, 3.0, num=4, ctx=npx.gpu(0))
    array([ 100.     ,  215.44347,  464.15887, 1000.     ], ctx=gpu(0))
    """
    return _mx_nd_np.logspace(start, stop, num, endpoint, base, dtype, axis, ctx=ctx)
# pylint: enable=too-many-arguments, redefined-outer-name


@set_module('mxnet.numpy')
def expand_dims(a, axis):
    """Expand the shape of an array.

    Insert a new axis that will appear at the `axis` position in the expanded array shape.

    Parameters
    ----------
    a : ndarray
        Input array.
    axis : int
        Position in the expanded axes where the new axis is placed.

    Returns
    -------
    res : ndarray
        Output array. The number of dimensions is one greater than that of
        the input array.

    See Also
    --------
    squeeze : The inverse operation, removing singleton dimensions
    reshape : Insert, remove, and combine dimensions, and resize existing ones

    Examples
    --------
    >>> x = np.array([1,2])
    >>> x.shape
    (2,)

    >>> y = np.expand_dims(x, axis=0)
    >>> y
    array([[1., 2.]])

    >>> y.shape
    (1, 2)

    >>> y = np.expand_dims(x, axis=1)  # Equivalent to x[:,np.newaxis]
    >>> y
    array([[1.],
           [2.]])

    >>> y.shape
    (2, 1)

    Note that some examples may use None instead of np.newaxis. These are the same objects:

    >>> np.newaxis is None
    True
    """
    return _npi.expand_dims(a, axis)


@set_module('mxnet.numpy')
def tile(A, reps):
    r"""
    Construct an array by repeating A the number of times given by reps.

    If `reps` has length ``d``, the result will have dimension of
    ``max(d, A.ndim)``.

    If ``A.ndim < d``, `A` is promoted to be d-dimensional by prepending new
    axes. So a shape (3,) array is promoted to (1, 3) for 2-D replication,
    or shape (1, 1, 3) for 3-D replication. If this is not the desired
    behavior, promote `A` to d-dimensions manually before calling this
    function.

    If ``A.ndim > d``, `reps` is promoted to `A`.ndim by pre-pending 1's to it.
    Thus for an `A` of shape (2, 3, 4, 5), a `reps` of (2, 2) is treated as
    (1, 1, 2, 2).

    Parameters
    ----------
    A : ndarray or scalar
        An input array or a scalar to repeat.
    reps : a single integer or tuple of integers
        The number of repetitions of `A` along each axis.

    Returns
    -------
    c : ndarray
        The tiled output array.

    Examples
    --------
    >>> a = np.array([0, 1, 2])
    >>> np.tile(a, 2)
    array([0., 1., 2., 0., 1., 2.])
    >>> np.tile(a, (2, 2))
    array([[0., 1., 2., 0., 1., 2.],
           [0., 1., 2., 0., 1., 2.]])
    >>> np.tile(a, (2, 1, 2))
    array([[[0., 1., 2., 0., 1., 2.]],
           [[0., 1., 2., 0., 1., 2.]]])

    >>> b = np.array([[1, 2], [3, 4]])
    >>> np.tile(b, 2)
    array([[1., 2., 1., 2.],
           [3., 4., 3., 4.]])
    >>> np.tile(b, (2, 1))
    array([[1., 2.],
           [3., 4.],
           [1., 2.],
           [3., 4.]])

    >>> c = np.array([1,2,3,4])
    >>> np.tile(c,(4,1))
    array([[1., 2., 3., 4.],
           [1., 2., 3., 4.],
           [1., 2., 3., 4.],
           [1., 2., 3., 4.]])

    Scalar as input:

    >>> np.tile(2, 3)
    array([2, 2, 2]) # repeating integer `2`

    """
    return _mx_nd_np.tile(A, reps)


@set_module('mxnet.numpy')
def trace(a, offset=0, axis1=0, axis2=1, out=None):
    """
    Return the sum along diagonals of the array.
    If `a` is 2-D, the sum along its diagonal with the given offset
    is returned, i.e., the sum of elements ``a[i,i+offset]`` for all i.
    If `a` has more than two dimensions, then the axes specified by axis1 and
    axis2 are used to determine the 2-D sub-arrays whose traces are returned.
    The shape of the resulting array is the same as that of `a` with `axis1`
    and `axis2` removed.

    Parameters
    ----------
    a : ndarray
        Input array, from which the diagonals are taken.
    offset : int, optional
        Offset of the diagonal from the main diagonal. Can be both positive
        and negative. Defaults to 0.
    axis1, axis2 : int, optional
        Axes to be used as the first and second axis of the 2-D sub-arrays
        from which the diagonals should be taken. Defaults are the first two
        axes of `a`.
    out : ndarray, optional
        Array into which the output is placed. It must be of the right shape
        and right type to hold the output.

    Returns
    -------
    sum_along_diagonals : ndarray
        If `a` is 2-D, the sum along the diagonal is returned.  If `a` has
        larger dimensions, then an array of sums along diagonals is returned.

    Examples
    --------
    >>> a = np.array([[1, 0, 0], [0, 1, 0], [0, 0, 1]])
    >>> np.trace(a)
    array(3.)
    >>> a = np.arange(8).reshape((2, 2, 2))
    >>> np.trace(a)
    array([6., 8.])
    >>> a = np.arange(24).reshape((2, 2, 2, 3))
    >>> np.trace(a).shape
    (2, 3)
    """
    return _mx_nd_np.trace(a, offset, axis1, axis2, out)


@set_module('mxnet.numpy')
def transpose(a, axes=None):
    """
    Permute the dimensions of an array.

    Parameters
    ----------
    a : ndarray
        Input array.
    axes : list of ints, optional
        By default, reverse the dimensions,
        otherwise permute the axes according to the values given.

    Returns
    -------
    p : ndarray
        a with its axes permuted.

    .. note::

       This function differs from the original `numpy.transpose
       <https://docs.scipy.org/doc/numpy/reference/generated/numpy.transpose.html>`_ in
       the following way(s):

       * only ndarray is accepted as valid input, python iterables are not supported
       * the operator always returns an `ndarray` that does not share the memory with the input

    Examples
    --------
    >>> x = np.arange(4).reshape((2,2))
    >>> x
    array([[0., 1.],
           [2., 3.]])
    >>> np.transpose(x)
    array([[0., 2.],
           [1., 3.]])
    >>> x = np.ones((1, 2, 3))
    >>> np.transpose(x, (1, 0, 2)).shape
    (2, 1, 3)
    """
    return _mx_nd_np.transpose(a, axes)


@set_module('mxnet.numpy')
def repeat(a, repeats, axis=None):
    """
    Repeat elements of an array.

    Parameters
    ----------
    a : array_like
        Input array.
    repeats : int
        The number of repetitions for each element.
    axis : int, optional
        The axis along which to repeat values.  By default, use the
        flattened input array, and return a flat output array.

    Returns
    -------
    repeated_array : ndarray
        Output array which has the same shape as `a`, except along
        the given axis.

    See Also
    --------
    tile : Tile an array.

    Examples
    --------
    >>> np.repeat(3, 4)
    array([3, 3, 3, 3])
    >>> x = np.array([[1,2],[3,4]])
    >>> np.repeat(x, 2)
    array([1, 1, 2, 2, 3, 3, 4, 4])
    >>> np.repeat(x, 3, axis=1)
    array([[1, 1, 1, 2, 2, 2],
           [3, 3, 3, 4, 4, 4]])
    >>> np.repeat(x, [1, 2], axis=0)
    array([[1, 2],
           [3, 4],
           [3, 4]])
    """
    return _mx_nd_np.repeat(a, repeats, axis)


@set_module('mxnet.numpy')
def tril(m, k=0):
    r"""
    Lower triangle of an array.

    Return a copy of an array with elements above the `k`-th diagonal zeroed.

    Parameters
    ----------
    m : ndarray, shape (M, N)
        Input array.
    k : int, optional
        Diagonal above which to zero elements.  `k = 0` (the default) is the
        main diagonal, `k < 0` is below it and `k > 0` is above.

    Returns
    -------
    tril : ndarray, shape (M, N)
        Lower triangle of `m`, of same shape and data-type as `m`.

    See Also
    --------
    triu : same thing, only for the upper triangle

    Examples
    --------
    >>> a = np.array([[1,2,3],[4,5,6],[7,8,9],[10,11,12]])
    >>> np.tril(a, -1)
    array([[ 0.,  0.,  0.],
           [ 4.,  0.,  0.],
           [ 7.,  8.,  0.],
           [10., 11., 12.]])
    """
    return _mx_nd_np.tril(m, k)


@set_module('mxnet.numpy')
def tri(N, M=None, k=0, dtype=None, ctx=None):    # pylint: disable=redefined-outer-name
    r"""
    An array with ones at and below the given diagonal and zeros elsewhere.
    Parameters
    ----------
    N : int
        Number of rows in the array.
    M : int, optional
        Number of columns in the array.
        By default, `M` is taken equal to `N`.
    k : int, optional
        The sub-diagonal at and below which the array is filled.
        `k` = 0 is the main diagonal, while `k` < 0 is below it,
        and `k` > 0 is above.  The default is 0.
    dtype : dtype, optional
        Data type of the returned array.  The default is float.
    Returns
    -------
    tri : ndarray of shape (N, M)
        Array with its lower triangle filled with ones and zero elsewhere;
        in other words ``T[i,j] == 1`` for ``i <= j + k``, 0 otherwise.
    Examples
    --------
    >>> np.tri(3, 5, 2, dtype=int)
    array([[1, 1, 1, 0, 0],
           [1, 1, 1, 1, 0],
           [1, 1, 1, 1, 1]])
    >>> np.tri(3, 5, -1)
    array([[0.,  0.,  0.,  0.,  0.],
           [1.,  0.,  0.,  0.,  0.],
           [1.,  1.,  0.,  0.,  0.]])
    """
    return _mx_nd_np.tri(N, M, k, dtype, ctx)


@set_module('mxnet.numpy')
def triu_indices(n, k=0, m=None, ctx=None):    # pylint: disable=redefined-outer-name
    r"""
    Return the indices for the upper-triangle of an (n, m) array.
    Parameters
    ----------
    n : int
        The size of the arrays for which the returned indices will
        be valid.
    k : int, optional
        Diagonal offset (see `triu` for details).
    m : int, optional
        .. versionadded:: 1.9.0
        The column dimension of the arrays for which the returned
        arrays will be valid.
        By default `m` is taken equal to `n`.
    Returns
    -------
    inds : tuple, shape(2) of ndarrays, shape(`n`)
        The indices for the triangle. The returned tuple contains two arrays,
        each with the indices along one dimension of the array.  Can be used
        to slice a ndarray of shape(`n`, `n`).
    See also
    --------
    tril_indices : similar function, for lower-triangular.
    mask_indices : generic function accepting an arbitrary mask function.
    triu, tril
    Examples
    --------
    Compute two different sets of indices to access 4x4 arrays, one for the
    upper triangular part starting at the main diagonal, and one starting two
    diagonals further right:
    >>> iu1 = np.triu_indices(4)
    >>> iu2 = np.triu_indices(4, 2)
    Here is how they can be used with a sample array:
    >>> a = np.arange(16).reshape(4, 4)
    >>> a
    array([[ 0,  1,  2,  3],
           [ 4,  5,  6,  7],
           [ 8,  9, 10, 11],
           [12, 13, 14, 15]])
    Both for indexing:
    >>> a[iu1]
    array([ 0,  1,  2, ..., 10, 11, 15])
    And for assigning values:
    >>> a[iu1] = -1
    >>> a
    array([[-1, -1, -1, -1],
           [ 4, -1, -1, -1],
           [ 8,  9, -1, -1],
           [12, 13, 14, -1]])
    These cover only a small part of the whole array (two diagonals right
    of the main one):
    >>> a[iu2] = -10
    >>> a
    array([[ -1,  -1, -10, -10],
           [  4,  -1,  -1, -10],
           [  8,   9,  -1,  -1],
           [ 12,  13,  14,  -1]])
        """
    return _mx_nd_np.triu_indices(n, k, m, ctx)


@set_module('mxnet.numpy')
def triu_indices_from(arr, k=0):
    """
    Return the indices for the upper-triangle of arr.
    See `triu_indices` for full details.
    Parameters
    ----------
    arr : ndarray, shape(N, N)
        The indices will be valid for square arrays.
    k : int, optional
        Diagonal offset (see `triu` for details).
    Returns
    -------
    triu_indices_from : tuple, shape(2) of ndarray, shape(N)
        Indices for the upper-triangle of `arr`.
    See Also
    --------
    triu_indices, triu
    """
    return _mx_nd_np.triu_indices_from(arr, k)


@set_module('mxnet.numpy')
def tril_indices(n, k=0, m=None):
    """
    Return the indices for the lower-triangle of an (n, m) array.

    Parameters
    ----------
    n : int
        The row dimension of the arrays for which the returned
        indices will be valid.
    k : int, optional
        Diagonal offset (see `tril` for details).
    m : int, optional
        .. versionadded:: 1.9.0

        The column dimension of the arrays for which the returned
        arrays will be valid.
        By default `m` is taken equal to `n`.

    Returns
    -------
    inds : tuple of arrays
        The indices for the triangle. The returned tuple contains two arrays,
        each with the indices along one dimension of the array.

    See also
    --------
    triu_indices : similar function, for upper-triangular.
    mask_indices : generic function accepting an arbitrary mask function.
    tril, triu

    Examples
    --------
    Compute two different sets of indices to access 4x4 arrays, one for the
    lower triangular part starting at the main diagonal, and one starting two
    diagonals further right:

    >>> il1 = np.tril_indices(4)
    >>> il2 = np.tril_indices(4, 2)

    Here is how they can be used with a sample array:

    >>> a = np.arange(16).reshape(4, 4)
    >>> a
    array([[ 0,  1,  2,  3],
           [ 4,  5,  6,  7],
           [ 8,  9, 10, 11],
           [12, 13, 14, 15]])

    Both for indexing:

    >>> a[il1]
    array([ 0,  4,  5,  8,  9, 10, 12, 13, 14, 15])

    And for assigning values:

    >>> a[il1] = -1
    >>> a
    array([[-1,  1,  2,  3],
           [-1, -1,  6,  7],
           [-1, -1, -1, 11],
           [-1, -1, -1, -1]])

    These cover almost the whole array (two diagonals right of the main one):

    >>> a[il2] = -10
    >>> a
    array([[-10, -10, -10,   3],
           [-10, -10, -10, -10],
           [-10, -10, -10, -10],
           [-10, -10, -10, -10]])

    """
    if m is None:
        m = n
    return _mx_nd_np.tril_indices(n, k, m)


# pylint: disable=redefined-outer-name
@set_module('mxnet.numpy')
def triu(m, k=0):
    r"""
    Upper triangle of an array.

    Return a copy of a matrix with the elements below the `k`-th diagonal
    zeroed.

    Please refer to the documentation for `tril` for further details.

    See Also
    --------
    tril : lower triangle of an array

    Examples
    --------
    >>> np.triu(np.array([[1,2,3],[4,5,6],[7,8,9],[10,11,12]]), -1)
    array([[ 1,  2,  3],
           [ 4,  5,  6],
           [ 0,  8,  9],
           [ 0,  0, 12]])
    """
    return _mx_nd_np.triu(m, k)


@set_module('mxnet.numpy')
def arange(start, stop=None, step=1, dtype=None, ctx=None):
    """Return evenly spaced values within a given interval.

    Values are generated within the half-open interval ``[start, stop)``
    (in other words, the interval including `start` but excluding `stop`).
    For integer arguments the function is equivalent to the Python built-in
    `range` function, but returns an ndarray rather than a list.

    Parameters
    ----------
    start : number, optional
        Start of interval. The interval includes this value.  The default
        start value is 0.
    stop : number
        End of interval. The interval does not include this value, except
        in some cases where `step` is not an integer and floating point
        round-off affects the length of `out`.
    step : number, optional
        Spacing between values. For any output `out`, this is the distance
        between two adjacent values, ``out[i+1] - out[i]``.  The default
        step size is 1.  If `step` is specified as a position argument,
        `start` must also be given.
    dtype : dtype
        The type of the output array.
        Default dtype can be set to be consistent with offical numpy by `npx.set_np(dtype=True)`.
        * When npx.is_np_default_dtype() returns False, default dtype is float32;
        * When npx.is_np_default_dtype() returns True, default dtype is int64.

    Returns
    -------
    arange : ndarray
        Array of evenly spaced values.

        For floating point arguments, the length of the result is
        ``ceil((stop - start)/step)``.  Because of floating point overflow,
        this rule may result in the last element of `out` being greater
        than `stop`.

    Examples
    --------
    >>> np.arange(3)
    array([0., 1., 2.])

    >>> np.arange(3.0)
    array([0., 1., 2.])

    >>> np.arange(3,7)
    array([3., 4., 5., 6.])

    >>> np.arange(3,7,2)
    array([3., 5.])

    >>> np.arange(3).dtype
    dtype('float32')
    >>> npx.set_np(dtype=True)
    >>> np.arange(3).dtype
    dtype('int64')
    """
    return _mx_nd_np.arange(start, stop, step, dtype, ctx)
# pylint: enable=redefined-outer-name


@set_module('mxnet.numpy')
def split(ary, indices_or_sections, axis=0):
    """Split an array into multiple sub-arrays.

    Parameters
    ----------
    ary : ndarray
        Array to be divided into sub-arrays.
    indices_or_sections : int or 1-D Python tuple, list or set.
        If `indices_or_sections` is an integer, N, the array will be divided
        into N equal arrays along `axis`.  If such a split is not possible,
        an error is raised.
        If `indices_or_sections` is a 1-D array of sorted integers, the entries
        indicate where along `axis` the array is split.  For example,
        ``[2, 3]`` would, for ``axis=0``, result in

        * ary[:2]
        * ary[2:3]
        * ary[3:]

        If an index exceeds the dimension of the array along `axis`,
        an empty sub-array is returned correspondingly.
    axis : int, optional
        The axis along which to split, default is 0.

    Returns
    -------
    sub-arrays : list of ndarrays
        A list of sub-arrays.

    Raises
    ------
    ValueError
        If `indices_or_sections` is given as an integer, but
        a split does not result in equal division.

    See Also
    --------
    hsplit : Split array into multiple sub-arrays horizontally (column-wise).
    vsplit : Split array into multiple sub-arrays vertically (row wise).
    dsplit : Split array into multiple sub-arrays along the 3rd axis (depth).
    concatenate : Join a sequence of arrays along an existing axis.
    stack : Join a sequence of arrays along a new axis.
    hstack : Stack arrays in sequence horizontally (column wise).
    vstack : Stack arrays in sequence vertically (row wise).
    dstack : Stack arrays in sequence depth wise (along third dimension).

    Examples
    --------
    >>> x = np.arange(9.0)
    >>> np.split(x, 3)
    [array([0., 1., 2.]), array([3., 4., 5.]), array([6., 7., 8.])]

    >>> np.split(x, [3, 5, 6, 8])
    [array([0., 1., 2.]), array([3., 4.]), array([5.]), array([6., 7.]), array([])]
    """
    return _mx_nd_np.split(ary, indices_or_sections, axis=axis)


@set_module('mxnet.numpy')
def array_split(ary, indices_or_sections, axis=0):
    """Split an array into multiple sub-arrays.

    If `indices_or_sections` is an integer, N, the array will be divided
    into N equal arrays along `axis`.  If such a split is not possible,
    an array of length l that should be split into n sections, it returns
    l % n sub-arrays of size l//n + 1 and the rest of size l//n.

    If `indices_or_sections` is a 1-D array of sorted integers, the entries
    indicate where along `axis` the array is split.  For example, ``[2, 3]``
    would, for ``axis=0``, result in
    * ary[:2]
    * ary[2:3]
    * ary[3:]

    If an index exceeds the dimension of the array along `axis`,
    an empty sub-array is returned correspondingly.

    Parameters
    ----------
    ary : ndarray
        Array to be divided into sub-arrays.
    indices_or_sections : int or 1-D Python tuple, list or set.
        Param used to determine the number and size of the subarray.
    axis : int, optional
        The axis along which to split, default is 0.

    Returns
    -------
    sub-arrays : list of ndarrays
        A list of sub-arrays.

    Examples
    --------
    >>> x = np.arange(9.0)
    >>> np.array_split(x, 3)
    [array([0., 1., 2.]), array([3., 4., 5.]), array([6., 7., 8.])]

    >>> np.array_split(x, [3, 5, 6, 8])
    [array([0., 1., 2.]), array([3., 4.]), array([5.]), array([6., 7.]), array([])]

    >>> x = np.arange(8.0)
    >>> np.array_split(x, 3)
    [array([0.,  1.,  2.]), array([3.,  4.,  5.]), array([6.,  7.])]

    >>> x = np.arange(7.0)
    >>> np.array_split(x, 3)
    [array([0.,  1.,  2.]), array([3.,  4.]), array([5.,  6.])]
    """
    return _mx_nd_np.array_split(ary, indices_or_sections, axis=axis)


@set_module('mxnet.numpy')
def vsplit(ary, indices_or_sections):
    r"""Split an array into multiple sub-arrays vertically (row-wise).

    ``vsplit`` is equivalent to ``split`` with `axis=0` (default): the array is always split
    along the first axis regardless of the array dimension.

    Parameters
    ----------
    ary : ndarray
        Array to be divided into sub-arrays.
    indices_or_sections : int or 1 - D Python tuple, list or set.
        If `indices_or_sections` is an integer, N, the array will be divided into N equal arrays
        along axis 0.  If such a split is not possible, an error is raised.

        If `indices_or_sections` is a 1-D array of sorted integers, the entries indicate where
        along axis 0 the array is split.  For example, ``[2, 3]`` would result in

        * ary[:2]
        * ary[2:3]
        * ary[3:]

        If an index exceeds the dimension of the array along axis 0, an error will be thrown.

    Returns
    -------
    sub-arrays : list of ndarrays
        A list of sub-arrays.

    See Also
    --------
    split : Split an array into multiple sub-arrays of equal size.

    .. note::
       This function differs from the original `numpy.vsplit
       <https://docs.scipy.org/doc/numpy/reference/generated/numpy.vsplit.html>`_ in
       the following aspects:

       * Currently parameter ``indices_or_sections`` does not support ndarray, but supports scalar,
         tuple and list.
       * In ``indices_or_sections``, if an index exceeds the dimension of the array along axis 0,
         an error will be thrown.


    Examples
    --------
    >>> x = np.arange(16.0).reshape(4, 4)
    >>> x
    array([[  0.,   1.,   2.,   3.],
           [  4.,   5.,   6.,   7.],
           [  8.,   9.,  10.,  11.],
           [ 12.,  13.,  14.,  15.]])
    >>> np.vsplit(x, 2)
    [array([[0., 1., 2., 3.],
            [4., 5., 6., 7.]]), array([[ 8.,  9., 10., 11.],
            [12., 13., 14., 15.]])]

    >>> # With a higher dimensional array the split is still along the first axis.
    >>> x = np.arange(8.0).reshape(2, 2, 2)
    >>> x
    array([[[ 0.,  1.],
            [ 2.,  3.]],
           [[ 4.,  5.],
            [ 6.,  7.]]])
    >>> np.vsplit(x, 2)
    [array([[[0., 1.],
            [2., 3.]]]), array([[[4., 5.],
            [6., 7.]]])]

    """
    return _mx_nd_np.vsplit(ary, indices_or_sections)


@set_module('mxnet.numpy')
def dsplit(ary, indices_or_sections):
    r"""
    Split array into multiple sub-arrays along the 3rd axis (depth).
    Please refer to the `split` documentation.  `dsplit` is equivalent
    to `split` with ``axis=2``, the array is always split along the third
    axis provided the array dimension is greater than or equal to 3.

    Parameters
    ----------
    ary : ndarray
        Array to be divided into sub-arrays.
    indices_or_sections : int or 1 - D Python tuple, list or set.
        If `indices_or_sections` is an integer, N, the array will be divided into N equal arrays
        along axis 2.  If such a split is not possible, an error is raised.

        If `indices_or_sections` is a 1-D array of sorted integers, the entries indicate where
        along axis 2 the array is split.  For example, ``[2, 3]`` would result in

        * ary[:, :, :2]
        * ary[:, :, 2:3]
        * ary[:, :, 3:]

        If an index exceeds the dimension of the array along axis 2, an error will be thrown.

    Returns
    -------
    sub-arrays : list of ndarrays
        A list of sub-arrays.

    See Also
    --------
    split : Split an array into multiple sub-arrays of equal size.

    .. note::
       This function differs from the original `numpy.dsplit
       <https://docs.scipy.org/doc/numpy/reference/generated/numpy.dsplit.html>`_ in
       the following aspects:
       * Currently parameter ``indices_or_sections`` does not support ndarray, but supports scalar,
       tuple and list.
       * In ``indices_or_sections``, if an index exceeds the dimension of the array along axis 2,
       an error will be thrown.

    Examples
    --------
    >>> x = np.arange(16.0).reshape(2, 2, 4)
    >>> x
    array([[[ 0.,   1.,   2.,   3.],
            [ 4.,   5.,   6.,   7.]],
           [[ 8.,   9.,  10.,  11.],
            [12.,  13.,  14.,  15.]]])
    >>> np.dsplit(x, 2)
    [array([[[ 0.,  1.],
            [ 4.,  5.]],
           [[ 8.,  9.],
            [12., 13.]]]), array([[[ 2.,  3.],
            [ 6.,  7.]],
           [[10., 11.],
            [14., 15.]]])]
    >>> np.dsplit(x, np.array([3, 6]))
    [array([[[ 0.,   1.,   2.],
            [ 4.,   5.,   6.]],
           [[ 8.,   9.,  10.],
            [12.,  13.,  14.]]]),
     array([[[ 3.],
            [ 7.]],
           [[11.],
            [15.]]]),
    array([], shape=(2, 2, 0), dtype=float64)]

    """
    return _mx_nd_np.dsplit(ary, indices_or_sections)


@set_module('mxnet.numpy')
def concatenate(seq, axis=0, out=None):
    """Join a sequence of arrays along an existing axis.

    Parameters
    ----------
    a1, a2, ... : sequence of array_like
        The arrays must have the same shape, except in the dimension
        corresponding to `axis` (the first, by default).
    axis : int, optional
        The axis along which the arrays will be joined.  If axis is None,
        arrays are flattened before use.  Default is 0.
    out : ndarray, optional
        If provided, the destination to place the result. The shape must be
        correct, matching that of what concatenate would have returned if no
        out argument were specified.

    Returns
    -------
    res : ndarray
        The concatenated array.

    See Also
    --------
    split : Split array into a list of multiple sub-arrays of equal size.
    hsplit : Split array into multiple sub-arrays horizontally (column wise)
    vsplit : Split array into multiple sub-arrays vertically (row wise)
    dsplit : Split array into multiple sub-arrays along the 3rd axis (depth).
    stack : Stack a sequence of arrays along a new axis.
    hstack : Stack arrays in sequence horizontally (column wise)
    vstack : Stack arrays in sequence vertically (row wise)
    dstack : Stack arrays in sequence depth wise (along third dimension)

    Examples
    --------
    >>> a = np.array([[1, 2], [3, 4]])
    >>> b = np.array([[5, 6]])
    >>> np.concatenate((a, b), axis=0)
    array([[1., 2.],
           [3., 4.],
           [5., 6.]])

    >>> np.concatenate((a, b.T), axis=1)
    array([[1., 2., 5.],
           [3., 4., 6.]])

    >>> np.concatenate((a, b), axis=None)
    array([1., 2., 3., 4., 5., 6.])
    """
    return _mx_nd_np.concatenate(seq, axis=axis, out=out)


@set_module('mxnet.numpy')
def append(arr, values, axis=None):  # pylint: disable=redefined-outer-name
    """
    Append values to the end of an array.

    Parameters
    ----------
    arr : ndarray
        Values are appended to a copy of this array.
    values : ndarray
        These values are appended to a copy of `arr`.  It must be of the
        correct shape (the same shape as `arr`, excluding `axis`).  If
        `axis` is not specified, `values` can be any shape and will be
        flattened before use.
    axis : int, optional
        The axis along which `values` are appended.  If `axis` is not
        given, both `arr` and `values` are flattened before use.

    Returns
    -------
    append : ndarray
        A copy of `arr` with `values` appended to `axis`.  Note that
        `append` does not occur in-place: a new array is allocated and
        filled.  If `axis` is None, `out` is a flattened array.

    Examples
    --------
    >>> np.append(np.array([1, 2, 3]), np.array([[4, 5, 6],[7, 8, 9]]))
    array([1., 2., 3., 4., 5., 6., 7., 8., 9.])

    When `axis` is specified, `values` must have the correct shape.

    >>> np.append(np.array([[1, 2, 3], [4, 5, 6]]), np.array([[7, 8, 9]]), axis=0)
    array([[1., 2., 3.],
           [4., 5., 6.],
           [7., 8., 9.]])
    """
    return _mx_nd_np.append(arr, values, axis=axis)


@set_module('mxnet.numpy')
def stack(arrays, axis=0, out=None):
    """Join a sequence of arrays along a new axis.
        The axis parameter specifies the index of the new axis in the dimensions of the result.
        For example, if `axis=0` it will be the first dimension and if `axis=-1` it will be the last dimension.

    Parameters
    ----------
    arrays : sequence of array_like
        Each array must have the same shape.
    axis : int, optional
        The axis in the result array along which the input arrays are stacked.
    out : ndarray, optional
        If provided, the destination to place the result. The shape must be correct,
        matching that of what stack would have returned if no out argument were specified.

    Returns
    -------
    stacked : ndarray
        The stacked array has one more dimension than the input arrays.

    See Also
    --------
    concatenate : Join a sequence of arrays along an existing axis.
    split : Split array into a list of multiple sub-arrays of equal size.

    Examples
    --------
    >>> arrays = [np.random.rand(3, 4) for _ in range(10)]
    >>> np.stack(arrays, axis=0).shape
    (10, 3, 4)

    >>> np.stack(arrays, axis=1).shape
    (3, 10, 4)

    >>> np.stack(arrays, axis=2).shape
    (3, 4, 10)

    >>> a = np.array([1, 2, 3])
    >>> b = np.array([2, 3, 4])
    >>> np.stack((a, b))
    array([[1., 2., 3.],
           [2., 3., 4.]])

    >>> np.stack((a, b), axis=-1)
    array([[1., 2.],
           [2., 3.],
           [3., 4.]])
    """
    return _mx_nd_np.stack(arrays, axis=axis, out=out)


@set_module('mxnet.numpy')
def vstack(arrays, out=None):
    r"""Stack arrays in sequence vertically (row wise).

    This is equivalent to concatenation along the first axis after 1-D arrays
    of shape `(N,)` have been reshaped to `(1,N)`. Rebuilds arrays divided by
    `vsplit`.

    This function makes most sense for arrays with up to 3 dimensions. For
    instance, for pixel-data with a height (first axis), width (second axis),
    and r/g/b channels (third axis). The functions `concatenate` and `stack`
    provide more general stacking and concatenation operations.

    Parameters
    ----------
    tup : sequence of ndarrays
        The arrays must have the same shape along all but the first axis.
        1-D arrays must have the same length.

    Returns
    -------
    stacked : ndarray
        The array formed by stacking the given arrays, will be at least 2-D.

    Examples
    --------
    >>> a = np.array([1, 2, 3])
    >>> b = np.array([2, 3, 4])
    >>> np.vstack((a, b))
    array([[1., 2., 3.],
           [2., 3., 4.]])

    >>> a = np.array([[1], [2], [3]])
    >>> b = np.array([[2], [3], [4]])
    >>> np.vstack((a, b))
    array([[1.],
           [2.],
           [3.],
           [2.],
           [3.],
           [4.]])
    """
    return _mx_nd_np.vstack(arrays)


@set_module('mxnet.numpy')
def row_stack(arrays):
    r"""Stack arrays in sequence vertically (row wise).
    This is equivalent to concatenation along the first axis after 1-D arrays
    of shape `(N,)` have been reshaped to `(1,N)`. Rebuilds arrays divided by
    `vsplit`.
    This function makes most sense for arrays with up to 3 dimensions. For
    instance, for pixel-data with a height (first axis), width (second axis),
    and r/g/b channels (third axis). The functions `concatenate` and `stack`
    provide more general stacking and concatenation operations.
    Parameters
    ----------
    tup : sequence of ndarrays
        The arrays must have the same shape along all but the first axis.
        1-D arrays must have the same length.
    Returns
    -------
    stacked : ndarray
        The array formed by stacking the given arrays, will be at least 2-D.
    Examples
    --------
    >>> a = np.array([1, 2, 3])
    >>> b = np.array([2, 3, 4])
    >>> np.vstack((a, b))
    array([[1., 2., 3.],
           [2., 3., 4.]])
    >>> a = np.array([[1], [2], [3]])
    >>> b = np.array([[2], [3], [4]])
    >>> np.vstack((a, b))
    array([[1.],
           [2.],
           [3.],
           [2.],
           [3.],
           [4.]])
    """
    return _mx_nd_np.row_stack(arrays)


@set_module('mxnet.numpy')
def column_stack(tup):
    """
    Stack 1-D arrays as columns into a 2-D array.

    Take a sequence of 1-D arrays and stack them as columns
    to make a single 2-D array. 2-D arrays are stacked as-is,
    just like with `hstack`.  1-D arrays are turned into 2-D columns
    first.

    Parameters
    ----------
    tup : sequence of 1-D or 2-D arrays.
        Arrays to stack. All of them must have the same first dimension.

    Returns
    --------
    stacked : 2-D array
        The array formed by stacking the given arrays.

    See Also
    --------
    stack, hstack, vstack, concatenate

    Examples
    --------
    >>> a = np.array((1,2,3))
    >>> b = np.array((2,3,4))
    >>> np.column_stack((a,b))
    array([[1., 2.],
           [2., 3.],
           [3., 4.]])
    """
    return _mx_nd_np.column_stack(tup)


@set_module('mxnet.numpy')
def hstack(arrays):
    """
    Stack arrays in sequence horizontally (column wise).
    This is equivalent to concatenation along the second axis,
    except for 1-D arrays where it concatenates along the first axis.
    Rebuilds arrays divided by hsplit.
    This function makes most sense for arrays with up to 3 dimensions.
    For instance, for pixel-data with a height (first axis), width (second axis),
    and r/g/b channels (third axis). The functions concatenate,
    stack and block provide more general stacking and concatenation operations.

    Parameters
    ----------
    tup : sequence of ndarrays
        The arrays must have the same shape along all but the second axis, except 1-D arrays which can be any length.

    Returns
    -------
    stacked : ndarray
        The array formed by stacking the given arrays.

    Examples
    --------
    >>> from mxnet import np,npx
    >>> a = np.array((1,2,3))
    >>> b = np.array((2,3,4))
    >>> np.hstack((a,b))
    array([1., 2., 3., 2., 3., 4.])
    >>> a = np.array([[1],[2],[3]])
    >>> b = np.array([[2],[3],[4]])
    >>> np.hstack((a,b))
    array([[1., 2.],
           [2., 3.],
           [3., 4.]])
    """
    return _mx_nd_np.hstack(arrays)


@set_module('mxnet.numpy')
def dstack(arrays):
    """
    Stack arrays in sequence depth wise (along third axis).

    This is equivalent to concatenation along the third axis after 2-D arrays
    of shape `(M,N)` have been reshaped to `(M,N,1)` and 1-D arrays of shape
    `(N,)` have been reshaped to `(1,N,1)`. Rebuilds arrays divided by
    `dsplit`.

    This function makes most sense for arrays with up to 3 dimensions. For
    instance, for pixel-data with a height (first axis), width (second axis),
    and r/g/b channels (third axis). The functions `concatenate`, `stack` and
    `block` provide more general stacking and concatenation operations.

    Parameters
    ----------
    tup : sequence of arrays
        The arrays must have the same shape along all but the third axis.
        1-D or 2-D arrays must have the same shape.

    Returns
    -------
    stacked : ndarray
        The array formed by stacking the given arrays, will be at least 3-D.

    Examples
    --------
    >>> a = np.array((1,2,3))
    >>> b = np.array((2,3,4))
    >>> np.dstack((a,b))
    array([[[1, 2],
            [2, 3],
            [3, 4]]])
    >>> a = np.array([[1],[2],[3]])
    >>> b = np.array([[2],[3],[4]])
    >>> np.dstack((a,b))
    array([[[1, 2]],
           [[2, 3]],
           [[3, 4]]])
    """
    return _npi.dstack(*arrays)


@set_module('mxnet.numpy')
@wrap_np_binary_func
def maximum(x1, x2, out=None, **kwargs):
    """
    Returns element-wise maximum of the input arrays with broadcasting.

    Parameters
    ----------
    x1, x2 : scalar or mxnet.numpy.ndarray
        The arrays holding the elements to be compared. They must have the same shape,
        or shapes that can be broadcast to a single shape.

    Returns
    -------
    out : mxnet.numpy.ndarray or scalar
        The maximum of x1 and x2, element-wise. This is a scalar if both x1 and x2 are scalars.

    Examples
    --------
    >>> np.maximum(np.array([2, 3, 4]), np.array([1, 5, 2]))
    array([2., 5., 4.])

    >>> np.maximum(np.eye(2), np.array([0.5, 2])) # broadcasting
    array([[1. , 2. ],
           [0.5, 2. ]])
    """
    return _mx_nd_np.maximum(x1, x2, out=out)


@set_module('mxnet.numpy')
@wrap_np_binary_func
def fmax(x1, x2, out=None, **kwargs):
    """
    Returns element-wise maximum of the input arrays with broadcasting. (Ignores NaNs)

    Parameters
    ----------
    x1, x2 : scalar or mxnet.numpy.ndarray
        The arrays holding the elements to be compared. They must have the same shape,
        or shapes that can be broadcast to a single shape.

    Returns
    -------
    out : mxnet.numpy.ndarray or scalar
        The maximum of x1 and x2, element-wise. This is a scalar if both x1 and x2 are scalars.

    Examples
    --------
    >>> np.fmax(np.array([2, 3, 4]), np.array([1, 5, 2]))
    array([2., 5., 4.])

    >>> np.fmax(np.eye(2), np.array([0.5, 2])) # broadcasting
    array([[1. , 2. ],
           [0.5, 2. ]])
    """
    return _mx_nd_np.fmax(x1, x2, out=out)


@set_module('mxnet.numpy')
@wrap_np_binary_func
def minimum(x1, x2, out=None, **kwargs):
    """
    Returns element-wise minimum of the input arrays with broadcasting.

    Parameters
    ----------
    x1, x2 : scalar or mxnet.numpy.ndarray
        The arrays holding the elements to be compared. They must have the same shape,
        or shapes that can be broadcast to a single shape.

    Returns
    -------
    out : mxnet.numpy.ndarray or scalar
        The minimum of x1 and x2, element-wise. This is a scalar if both x1 and x2 are scalars.

    Examples
    --------
    >>> np.minimum(np.array([2, 3, 4]), np.array([1, 5, 2]))
    array([1., 3., 2.])

    >>> np.minimum(np.eye(2), np.array([0.5, 2])) # broadcasting
    array([[0.5, 0. ],
           [0. , 1. ]])
    """
    return _mx_nd_np.minimum(x1, x2, out=out)


@set_module('mxnet.numpy')
@wrap_np_binary_func
def fmin(x1, x2, out=None, **kwargs):
    """
    Returns element-wise minimum of the input arrays with broadcasting. (Ignores NaNs)

    Parameters
    ----------
    x1, x2 : scalar or mxnet.numpy.ndarray
        The arrays holding the elements to be compared. They must have the same shape,
        or shapes that can be broadcast to a single shape.

    Returns
    -------
    out : mxnet.numpy.ndarray or scalar
        The fmin of x1 and x2, element-wise. This is a scalar if both x1 and x2 are scalars.

    Examples
    --------
    >>> np.fmin(np.array([2, 3, 4]), np.array([1, 5, 2]))
    array([1., 3., 2.])

    >>> np.fmin(np.eye(2), np.array([0.5, 2])) # broadcasting
    array([[0.5, 0. ],
           [0. , 1. ]])
    """
    return _mx_nd_np.fmin(x1, x2, out=out)


@set_module('mxnet.numpy')
def max(a, axis=None, out=None, keepdims=False):
    """
    Return the maximum of an array or maximum along an axis.

    Parameters
    ----------
    a : ndarray
        Input data.
    axis : int, optional
        Axis along which to operate.  By default, flattened input is used.
    out : ndarray, optional
        Alternative output array in which to place the result.  Must
        be of the same shape and buffer length as the expected output.
        See `doc.ufuncs` (Section "Output arguments") for more details.
    keepdims : bool, optional
        If this is set to True, the axes which are reduced are left
        in the result as dimensions with size one. With this option,
        the result will broadcast correctly against the original `arr`.

    Returns
    -------
    max : ndarray
        Maximum of `a`. If `axis` is None, the result is an array of dimension 1.
        If `axis` is given, the result is an array of dimension
        ``a.ndim - 1``.

    See Also
    --------
    min :
        The minimum value of an array along a given axis, ignoring any nan.
    maximum :
        Element-wise maximum of two arrays, ignoring any nan.
    argmax :
        Return the indices of the maximum values.

    Notes
    -----
    NaN in the orginal `numpy` is denoted as nan and will be ignored.

    Don't use `max` for element-wise comparison of 2 arrays; when
    ``a.shape[0]`` is 2, ``maximum(a[0], a[1])`` is faster than
    ``max(a, axis=0)``.

    Examples
    --------
    >>> a = np.arange(4).reshape((2,2))
    >>> a
    array([[0., 1.],
        [2., 3.]])
    >>> np.max(a)            # Maximum of the flattened array
    array(3.)
    >>> np.max(a, axis=0)    # Maxima along the first axis
    array([2., 3.])
    >>> np.max(a, axis=1)    # Maxima along the second axis
    array([1., 3.])

    >>> b = np.arange(5, dtype=np.float32)
    >>> b[2] = np.nan
    >>> np.max(b)
    array(4.)
    """
    return _mx_nd_np.max(a, axis=axis, out=out, keepdims=keepdims)


@set_module('mxnet.numpy')
def min(a, axis=None, out=None, keepdims=False):
    """
    Return the minimum of an array or minimum along an axis.

    Parameters
    ----------
    a : ndarray
        Input data.
    axis : int, optional
        Axis along which to operate.  By default, flattened input is used.
    out : ndarray, optional
        Alternative output array in which to place the result.  Must
        be of the same shape and buffer length as the expected output.
        See `doc.ufuncs` (Section "Output arguments") for more details.
    keepdims : bool, optional
        If this is set to True, the axes which are reduced are left
        in the result as dimensions with size one. With this option,
        the result will broadcast correctly against the original `arr`.

    Returns
    -------
    min : ndarray
        Minimum of `a`. If `axis` is None, the result is an array of dimension 1.
        If `axis` is given, the result is an array of dimension
        ``a.ndim - 1``.

    See Also
    --------
    max :
        The maximum value of an array along a given axis, ignoring any nan.
    minimum :
        Element-wise minimum of two arrays, ignoring any nan.

    Notes
    -----
    NaN in the orginal `numpy` is denoted as nan and will be ignored.

    Don't use `min` for element-wise comparison of 2 arrays; when
    ``a.shape[0]`` is 2, ``minimum(a[0], a[1])`` is faster than
    ``min(a, axis=0)``.

    Examples
    --------
    >>> a = np.arange(4).reshape((2,2))
    >>> a
    array([[0., 1.],
        [2., 3.]])
    >>> np.min(a)           # Minimum of the flattened array
    array(0.)
    >>> np.min(a, axis=0)   # Minima along the first axis
    array([0., 1.])
    >>> np.min(a, axis=1)   # Minima along the second axis
    array([0., 2.])
    >>> b = np.arange(5, dtype=np.float32)
    >>> b[2] = np.nan
    >>> np.min(b)
    array(0.) # nan will be ignored
    """
    return _mx_nd_np.min(a, axis=axis, out=out, keepdims=keepdims)


@set_module('mxnet.numpy')
def swapaxes(a, axis1, axis2):
    """Interchange two axes of an array.

    Parameters
    ----------
    a : ndarray
        Input array.
    axis1 : int
        First axis.
    axis2 : int
        Second axis.

    Returns
    -------
    a_swapped : ndarray
        Swapped array. This is always a copy of the input array.

    Examples
    --------
    >>> x = np.array([[1,2,3]])
    >>> np.swapaxes(x,0,1)
    array([[1.],
           [2.],
           [3.]])

    >>> x = np.array([[[0,1],[2,3]],[[4,5],[6,7]]])
    >>> x
    array([[[0., 1.],
            [2., 3.]],

           [[4., 5.],
            [6., 7.]]])

    >>> np.swapaxes(x,0,2)
    array([[[0., 4.],
            [2., 6.]],

           [[1., 5.],
            [3., 7.]]])
    """
    return _npi.swapaxes(a, dim1=axis1, dim2=axis2)


@set_module('mxnet.numpy')
def clip(a, a_min, a_max, out=None):
    """clip(a, a_min, a_max, out=None)

    Clip (limit) the values in an array.
    Given an interval, values outside the interval are clipped to
    the interval edges.  For example, if an interval of ``[0, 1]``
    is specified, values smaller than 0 become 0, and values larger
    than 1 become 1.

    Parameters
    ----------
    a : ndarray
        Array containing elements to clip.
    a_min : scalar or `None`
        Minimum value. If `None`, clipping is not performed on lower
        interval edge. Not more than one of `a_min` and `a_max` may be
        `None`.
    a_max : scalar or `None`
        Maximum value. If `None`, clipping is not performed on upper
        interval edge. Not more than one of `a_min` and `a_max` may be
        `None`.
    out : ndarray, optional
        The results will be placed in this array. It may be the input
        array for in-place clipping.  `out` must be of the right shape
        to hold the output.  Its type is preserved.

    Returns
    -------
    clipped_array : ndarray
        An array with the elements of `a`, but where values
        < `a_min` are replaced with `a_min`, and those > `a_max`
        with `a_max`.

    Notes
    -----
    array_like `a_min` and `a_max` are not supported.

    Examples
    --------
    >>> a = np.arange(10)
    >>> np.clip(a, 1, 8)
    array([1., 1., 2., 3., 4., 5., 6., 7., 8., 8.])
    >>> a
    array([0., 1., 2., 3., 4., 5., 6., 7., 8., 9.])
    >>> np.clip(a, 3, 6, out=a)
    array([3., 3., 3., 3., 4., 5., 6., 6., 6., 6.])
    """
    from numbers import Number
    if isinstance(a, Number):
        # In case input is a scalar, the computation would fall back to native numpy.
        # The value returned would be a python scalar.
        return _np.clip(a, a_min, a_max, out=None)
    return _mx_nd_np.clip(a, a_min, a_max, out=out)


@set_module('mxnet.numpy')
def argmax(a, axis=None, out=None):
    r"""
    Returns the indices of the maximum values along an axis.

    Parameters
    ----------
    a : ndarray
        Input array. Only support ndarrays of dtype `float16`, `float32`, and `float64`.
    axis : int, optional
        By default, the index is into the flattened array, otherwise
        along the specified axis.
    out : ndarray or None, optional
        If provided, the result will be inserted into this array. It should
        be of the appropriate shape and dtype.

    Returns
    -------
    index_array : ndarray of indices whose dtype is same as the input ndarray.
        Array of indices into the array. It has the same shape as `a.shape`
        with the dimension along `axis` removed.

    .. note::
       In case of multiple occurrences of the maximum values, the indices
       corresponding to the first occurrence are returned.

       This function differs from the original `numpy.argmax
       <https://docs.scipy.org/doc/numpy/reference/generated/numpy.argmax.html>`_ in
       the following aspects:

       * Input type does not support Python native iterables(list, tuple, ...).
       * ``out`` param: cannot perform auto broadcasting. ``out`` ndarray's shape must be
         the same as the expected output.
       * ``out`` param: cannot perform auto type cast. ``out`` ndarray's dtype must be the
         same as the expected output.
       * ``out`` param does not support scalar input case.

    Examples
    --------
    >>> a = np.arange(6).reshape(2,3) + 10
    >>> a
    array([[10., 11., 12.],
           [13., 14., 15.]])
    >>> np.argmax(a)
    array(5.)
    >>> np.argmax(a, axis=0)
    array([1., 1., 1.])
    >>> np.argmax(a, axis=1)
    array([2., 2.])

    >>> b = np.arange(6)
    >>> b[1] = 5
    >>> b
    array([0., 5., 2., 3., 4., 5.])
    >>> np.argmax(b)  # Only the first occurrence is returned.
    array(1.)

    Specify ``out`` ndarray:

    >>> a = np.arange(6).reshape(2,3) + 10
    >>> b = np.zeros((2,))
    >>> np.argmax(a, axis=1, out=b)
    array([2., 2.])
    >>> b
    array([2., 2.])
    """
    return _mx_nd_np.argmax(a, axis, out)


@set_module('mxnet.numpy')
def argmin(a, axis=None, out=None):
    r"""
    Returns the indices of the minimum values along an axis.

    Parameters
    ----------
    a : ndarray
        Input array. Only support ndarrays of dtype `float16`, `float32`, and `float64`.
    axis : int, optional
        By default, the index is into the flattened array, otherwise
        along the specified axis.
    out : ndarray or None, optional
        If provided, the result will be inserted into this array. It should
        be of the appropriate shape and dtype.

    Returns
    -------
    index_array : ndarray of indices whose dtype is same as the input ndarray.
        Array of indices into the array. It has the same shape as `a.shape`
        with the dimension along `axis` removed.

    .. note::
       In case of multiple occurrences of the minimum values, the indices
       corresponding to the first occurrence are returned.

       This function differs from the original `numpy.argmin
       <https://docs.scipy.org/doc/numpy/reference/generated/numpy.argmin.html>`_ in
       the following aspects:

       * Input type does not support Python native iterables(list, tuple, ...).
       * ``out`` param: cannot perform auto broadcasting. ``out`` ndarray's shape must be
         the same as the expected output.
       * ``out`` param: cannot perform auto type cast. ``out`` ndarray's dtype must be the
         same as the expected output.
       * ``out`` param does not support scalar input case.

    Examples
    --------
    >>> a = np.arange(6).reshape(2,3) + 10
    >>> a
    array([[10., 11., 12.],
           [13., 14., 15.]])
    >>> np.argmin(a)
    array(0.)
    >>> np.argmin(a, axis=0)
    array([0., 0., 0.])
    >>> np.argmin(a, axis=1)
    array([0., 0.])

    >>> b = np.arange(6)
    >>> b[2] = 0
    >>> b
    array([0., 1., 0., 3., 4., 5.])
    >>> np.argmax(b)  # Only the first occurrence is returned.
    array(0.)

    Specify ``out`` ndarray:

    >>> a = np.arange(6).reshape(2,3) + 10
    >>> b = np.zeros((2,))
    >>> np.argmin(a, axis=1, out=b)
    array([0., 0.])
    >>> b
    array([0., 0.])
    """
    return _mx_nd_np.argmin(a, axis, out)


@set_module('mxnet.numpy')
def amax(a, axis=None, out=None, keepdims=False):
    """
    Return the maximum of an array or maximum along an axis.

    Parameters
    ----------
    a : ndarray
        Input data.
    axis : int, optional
        Axis along which to operate.  By default, flattened input is used.
    out : ndarray, optional
        Alternative output array in which to place the result.  Must
        be of the same shape and buffer length as the expected output.
        See `doc.ufuncs` (Section "Output arguments") for more details.
    keepdims : bool, optional
        If this is set to True, the axes which are reduced are left
        in the result as dimensions with size one. With this option,
        the result will broadcast correctly against the original `arr`.

    Returns
    -------
    max : ndarray
        Maximum of `a`. If `axis` is None, the result is an array of dimension 1.
        If `axis` is given, the result is an array of dimension
        ``a.ndim - 1``.

    See Also
    --------
    min :
        The minimum value of an array along a given axis, ignoring any nan.
    maximum :
        Element-wise maximum of two arrays, ignoring any nan.
    argmax :
        Return the indices of the maximum values.

    Notes
    -----
    NaN in the orginal `numpy` is denoted as nan and will be ignored.

    Don't use `max` for element-wise comparison of 2 arrays; when
    ``a.shape[0]`` is 2, ``maximum(a[0], a[1])`` is faster than
    ``max(a, axis=0)``.

    Examples
    --------
    >>> a = np.arange(4).reshape((2,2))
    >>> a
    array([[0., 1.],
        [2., 3.]])
    >>> np.max(a)            # Maximum of the flattened array
    array(3.)
    >>> np.max(a, axis=0)    # Maxima along the first axis
    array([2., 3.])
    >>> np.max(a, axis=1)    # Maxima along the second axis
    array([1., 3.])

    >>> b = np.arange(5, dtype=np.float32)
    >>> b[2] = np.nan
    >>> np.max(b)
    array(4.)
    """
    return _mx_nd_np.amax(a, axis=axis, out=out, keepdims=keepdims)


@set_module('mxnet.numpy')
def amin(a, axis=None, out=None, keepdims=False):
    """
    Return the minimum of an array or minimum along an axis.

    Parameters
    ----------
    a : ndarray
        Input data.
    axis : int, optional
        Axis along which to operate.  By default, flattened input is used.
    out : ndarray, optional
        Alternative output array in which to place the result.  Must
        be of the same shape and buffer length as the expected output.
        See `doc.ufuncs` (Section "Output arguments") for more details.
    keepdims : bool, optional
        If this is set to True, the axes which are reduced are left
        in the result as dimensions with size one. With this option,
        the result will broadcast correctly against the original `arr`.

    Returns
    -------
    min : ndarray
        Minimum of `a`. If `axis` is None, the result is an array of dimension 1.
        If `axis` is given, the result is an array of dimension
        ``a.ndim - 1``.

    See Also
    --------
    max :
        The maximum value of an array along a given axis, ignoring any nan.
    minimum :
        Element-wise minimum of two arrays, ignoring any nan.

    Notes
    -----
    NaN in the orginal `numpy` is denoted as nan and will be ignored.

    Don't use `min` for element-wise comparison of 2 arrays; when
    ``a.shape[0]`` is 2, ``minimum(a[0], a[1])`` is faster than
    ``min(a, axis=0)``.

    Examples
    --------
    >>> a = np.arange(4).reshape((2,2))
    >>> a
    array([[0., 1.],
        [2., 3.]])
    >>> np.min(a)           # Minimum of the flattened array
    array(0.)
    >>> np.min(a, axis=0)   # Minima along the first axis
    array([0., 1.])
    >>> np.min(a, axis=1)   # Minima along the second axis
    array([0., 2.])
    >>> b = np.arange(5, dtype=np.float32)
    >>> b[2] = np.nan
    >>> np.min(b)
    array(0.) # nan will be ignored
    """
    return _mx_nd_np.amin(a, axis=axis, out=out, keepdims=keepdims)


@set_module('mxnet.numpy')
def average(a, axis=None, weights=None, returned=False, out=None):
    """
    Compute the weighted average along the specified axis.

    Parameters
    --------
    a : ndarray
        Array containing data to be averaged.
    axis : None or int or tuple of ints, optional
        Axis or axes along which to average a.
        The default, axis=None, will average over
        all of the elements of the input array.
        If axis is negative it counts from the last to the first axis.
        New in version 1.7.0.
        If axis is a tuple of ints, averaging is
        performed on all of the axes specified in the tuple
        instead of a single axis or all the axes as before.
    weights : ndarray, optional
        An array of weights associated with the values in a, must be the same dtype with a.
        Each value in a contributes to the average according to its associated weight.
        The weights array can either be 1-D (in which case its length must be
        the size of a along the given axis) or of the same shape as a.
        If weights=None, then all data in a are assumed to have a weight equal to one.
        The 1-D calculation is: avg = sum(a * weights) / sum(weights)
        The only constraint on weights is that sum(weights) must not be 0.
    returned : bool, optional
        Default is False.
        If True, the tuple (average, sum_of_weights) is returned,
        otherwise only the average is returned.
        If weights=None, sum_of_weights is equivalent to
        the number of elements over which the average is taken.
    out : ndarray, optional
        If provided, the calculation is done into this array.

    Returns
    --------
    retval, [sum_of_weights] : ndarray
        Return the average along the specified axis.
        When returned is True, return a tuple with the average as the first element
        and the sum of the weights as the second element. sum_of_weights is of the same type as retval.
        If a is integral, the result dtype will be current default dtype,
        When npx.is_np_default_dtype() returns False, default dtype is float32,
        When npx.is_np_default_dtype() returns True, default dtype is float64;
        otherwise it will be the same as dtype of a.

    Raises
    --------
        MXNetError
        * When all weights along axis sum to zero.
        * When the length of 1D weights is not the same as the shape of a along axis.
        * When given 1D weights, the axis is not specified or is not int.
        * When the shape of weights and a differ, but weights are not 1D.

    See also
    --------
        mean

    .. note::
       This function differs from the original `numpy.average`
       <https://numpy.org/devdocs/reference/generated/numpy.average.html>`_ in
       the following way(s):

       * Does not guarantee the same behavior with numpy when given float16 dtype and overflow happens
       * Does not support complex dtype
       * The dtypes of a and weights must be the same
       * Integral a results in float32 or float64 returned dtype:

         * When npx.is_np_default_dtype() returns False, default dtype is float32,
         * When npx.is_np_default_dtype() returns True, default dtype is float64;

    Examples
    --------
    >>> data = np.arange(1, 5)
    >>> data
    array([1., 2., 3., 4.])
    >>> np.average(data)
    array(2.5)
    >>> np.average(np.arange(1, 11), weights=np.arange(10, 0, -1))
    array(4.)
    >>> data = np.arange(6).reshape((3,2))
    >>> data
    array([[0., 1.],
           [2., 3.],
           [4., 5.]])
    >>> weights = np.array([0.25, 0.75])
    array([0.25, 0.75])
    >>> np.average(data, axis=1, weights=weights)
    array([0.75, 2.75, 4.75])
    """
    return _mx_nd_np.average(a, axis=axis, weights=weights, returned=returned, out=out)


# pylint: disable=redefined-outer-name
@set_module('mxnet.numpy')
def mean(a, axis=None, dtype=None, out=None, keepdims=False):  # pylint: disable=arguments-differ
    """
    Compute the arithmetic mean along the specified axis.
    Returns the average of the array elements.
    The average is taken over the flattened array by default, otherwise over the specified axis.

    Parameters
    ----------
    a : ndarray
        ndarray containing numbers whose mean is desired.
    axis : None or int or tuple of ints, optional
        Axis or axes along which the means are computed. The default is to compute the mean of the flattened array.
        If this is a tuple of ints, a mean is performed over multiple axes,
        instead of a single axis or all the axes as before.
    dtype : data-type, optional
        Type to use in computing the mean.
        For integer inputs, the default is of your current default dtype,
        When npx.is_np_default_dtype() returns False, default dtype is float32,
        When npx.is_np_default_dtype() returns True, default dtype is float64;
        For floating point inputs, it is the same as the input dtype.
    out : ndarray, optional
        Alternate output array in which to place the result. The default is None; if provided,
        it must have the same shape and type as the expected output.
    keepdims : bool, optional
        If this is set to True, the axes which are reduced are left in the result
        as dimensions with size one. With this option, the result will broadcast correctly
        against the input array.
        If the default value is passed, then keepdims will not be passed through to the mean
        method of sub-classes of ndarray, however any non-default value will be. If the sub-class
        method does not implement keepdims any exceptions will be raised.

    Returns
    -------
    m : ndarray, see dtype parameter above
        If out=None, returns a new array containing the mean values,
        otherwise a reference to the output array is returned.

    .. note::

       This function differs from the original `numpy.mean
       <https://docs.scipy.org/doc/numpy/reference/generated/numpy.mean.html>`_ in
       the following way(s):

       * only ndarray is accepted as valid input, python iterables or scalar is not supported
       * default data type for integer input is float32 or float64, which depends on your current default dtype

    Examples
    --------
    >>> a = np.array([[1, 2], [3, 4]])
    >>> np.mean(a)
    array(2.5)
    >>> a = np.zeros((2, 512*512), dtype=np.float32)
    >>> a[0,:] = 1.0
    >>> a[1,:] = 0.1
    >>> np.mean(a)
    array(0.55)
    >>> np.mean(a, dtype=np.float64)
    array(0.55, dtype=float64)
    """
    return _npi.mean(a, axis=axis, dtype=dtype, keepdims=keepdims, out=out)
# pylint: enable=redefined-outer-name


# pylint: disable=redefined-outer-name
@set_module('mxnet.numpy')
def std(a, axis=None, dtype=None, out=None, ddof=0, keepdims=False):  # pylint: disable=too-many-arguments
    """
    Compute the standard deviation along the specified axis.
    Returns the standard deviation, a measure of the spread of a distribution,
    of the array elements. The standard deviation is computed for the
    flattened array by default, otherwise over the specified axis.

    Parameters
    ----------
    a : array_like
        Calculate the standard deviation of these values.
    axis : None or int or tuple of ints, optional
        Axis or axes along which the standard deviation is computed. The
        default is to compute the standard deviation of the flattened array.
        .. versionadded:: 1.7.0
        If this is a tuple of ints, a standard deviation is performed over
        multiple axes, instead of a single axis or all the axes as before.
    dtype : dtype, optional
        Type to use in computing the standard deviation. For arrays of
        integer type the default is float64, for arrays of float types it is
        the same as the array type.
    out : ndarray, optional
        Alternative output array in which to place the result. It must have
        the same shape as the expected output but the type (of the calculated
        values) will be cast if necessary.
    ddof : int, optional
        Means Delta Degrees of Freedom.  The divisor used in calculations
        is ``N - ddof``, where ``N`` represents the number of elements.
        By default `ddof` is zero.
    keepdims : bool, optional
        If this is set to True, the axes which are reduced are left
        in the result as dimensions with size one. With this option,
        the result will broadcast correctly against the input array.
        If the default value is passed, then `keepdims` will not be
        passed through to the `std` method of sub-classes of
        `ndarray`, however any non-default value will be.  If the
        sub-class' method does not implement `keepdims` any
        exceptions will be raised.

    Returns
    -------
    standard_deviation : ndarray, see dtype parameter above.
        If `out` is None, return a new array containing the standard deviation,
        otherwise return a reference to the output array.

    Examples
    --------
    >>> a = np.array([[1, 2], [3, 4]])
    >>> np.std(a)
    1.1180339887498949 # may vary
    >>> np.std(a, axis=0)
    array([1.,  1.])
    >>> np.std(a, axis=1)
    array([0.5,  0.5])
    In single precision, std() can be inaccurate:
    >>> a = np.zeros((2, 512*512), dtype=np.float32)
    >>> a[0, :] = 1.0
    >>> a[1, :] = 0.1
    >>> np.std(a)
    array(0.45)
    >>> np.std(a, dtype=np.float64)
    array(0.45, dtype=float64)
    """
    return _mx_nd_np.std(a, axis=axis, dtype=dtype, ddof=ddof, keepdims=keepdims, out=out)
# pylint: enable=redefined-outer-name


@set_module('mxnet.numpy')
def delete(arr, obj, axis=None):
    """
    Return a new array with sub-arrays along an axis deleted. For a one
    dimensional array, this returns those entries not returned by
    `arr[obj]`.

    Parameters
    ----------
    arr : ndarray
      Input array.
    obj : slice, int or ndarray of ints
      Indicate indices of sub-arrays to remove along the specified axis.
    axis : int, optional
      The axis along which to delete the subarray defined by `obj`.
      If `axis` is None, `obj` is applied to the flattened array.

    Returns
    -------
    out : ndarray
        A copy of `arr` with the elements specified by `obj` removed. Note
        that `delete` does not occur in-place. If `axis` is None, `out` is
        a flattened array.

    Examples
    --------
    >>> arr = np.array([[1,2,3,4], [5,6,7,8], [9,10,11,12]])
    >>> arr
    array([[ 1.,  2.,  3.,  4.],
           [ 5.,  6.,  7.,  8.],
           [ 9., 10., 11., 12.]])

    >>> np.delete(arr, 1, 0)
    array([[ 1.,  2.,  3.,  4.],
           [ 9., 10., 11., 12.]])

    >>> np.delete(arr, slice(None, None, 2), 1)
    array([[ 2.,  4.],
           [ 6.,  8.],
           [10., 12.]])

    >>> np.delete(arr, np.array([1,3,5]), None)
    array([ 1.,  3.,  5.,  7.,  8.,  9., 10., 11., 12.])
    >>> np.delete(arr, np.array([1,1,5]), None)
    array([ 1.,  3.,  4.,  5.,  7.,  8.,  9., 10., 11., 12.])
    """
    return _mx_nd_np.delete(arr, obj, axis=axis)


# pylint: disable=redefined-outer-name
@set_module('mxnet.numpy')
def var(a, axis=None, dtype=None, out=None, ddof=0, keepdims=False):  # pylint: disable=too-many-arguments
    """
    Compute the variance along the specified axis.
    Returns the variance of the array elements, a measure of the spread of a
    distribution.  The variance is computed for the flattened array by
    default, otherwise over the specified axis.

    Parameters
    ----------
    a : array_like
        Array containing numbers whose variance is desired.  If `a` is not an
        array, a conversion is attempted.
    axis : None or int or tuple of ints, optional
        Axis or axes along which the variance is computed.  The default is to
        compute the variance of the flattened array.
        .. versionadded:: 1.7.0
        If this is a tuple of ints, a variance is performed over multiple axes,
        instead of a single axis or all the axes as before.
    dtype : data-type, optional
        Type to use in computing the variance.
        For arrays of integer type, the default is of your current default dtype,
        When npx.is_np_default_dtype() returns False, default dtype is float32,
        When npx.is_np_default_dtype() returns True, default dtype is float64.
        For arrays of float types it is the same as the array type.
    out : ndarray, optional
        Alternate output array in which to place the result.  It must have
        the same shape as the expected output, but the type is cast if
        necessary.
    ddof : int, optional
        "Delta Degrees of Freedom": the divisor used in the calculation is
        ``N - ddof``, where ``N`` represents the number of elements. By
        default `ddof` is zero.
    keepdims : bool, optional
        If this is set to True, the axes which are reduced are left
        in the result as dimensions with size one. With this option,
        the result will broadcast correctly against the input array.
        If the default value is passed, then `keepdims` will not be
        passed through to the `var` method of sub-classes of
        `ndarray`, however any non-default value will be.  If the
        sub-class' method does not implement `keepdims` any
        exceptions will be raised.

    Returns
    -------
    variance : ndarray, see dtype parameter above
        If ``out=None``, returns a new array containing the variance;
        otherwise, a reference to the output array is returned.

    Examples
    --------
    >>> a = np.array([[1, 2], [3, 4]])
    >>> np.var(a)
    array(1.25)
    >>> np.var(a, axis=0)
    array([1.,  1.])
    >>> np.var(a, axis=1)
    array([0.25,  0.25])

    >>> a = np.zeros((2, 512*512), dtype=np.float32)
    >>> a[0, :] = 1.0
    >>> a[1, :] = 0.1
    >>> np.var(a)
    array(0.2025)
    >>> np.var(a, dtype=np.float64)
    array(0.2025, dtype=float64)
    >>> ((1-0.55)**2 + (0.1-0.55)**2)/2
    0.2025
    """
    return _mx_nd_np.var(a, axis=axis, dtype=dtype, ddof=ddof, keepdims=keepdims, out=out)


# pylint: disable=redefined-outer-name
@set_module('mxnet.numpy')
def indices(dimensions, dtype=None, ctx=None):
    """Return an array representing the indices of a grid.

    Compute an array where the subarrays contain index values 0,1,...
    varying only along the corresponding axis.

    Parameters
    ----------
    dimensions : sequence of ints
        The shape of the grid.
    dtype : data-type, optional
        The desired data-type for the array. Default is `int64`.
    ctx : device context, optional
        Device context on which the memory is allocated. Default is
        `mxnet.context.current_context()`.

    Returns
    -------
    grid : ndarray
        The array of grid indices,
        ``grid.shape = (len(dimensions),) + tuple(dimensions)``.

    Notes
    -----
    The output shape is obtained by prepending the number of dimensions
    in front of the tuple of dimensions, i.e. if `dimensions` is a tuple
    ``(r0, ..., rN-1)`` of length ``N``, the output shape is
    ``(N,r0,...,rN-1)``.

    The subarrays ``grid[k]`` contains the N-D array of indices along the
    ``k-th`` axis. Explicitly::

        grid[k,i0,i1,...,iN-1] = ik

    Examples
    --------
    >>> grid = np.indices((2, 3))
    >>> grid.shape
    (2, 2, 3)
    >>> grid[0]        # row indices
    array([[0, 0, 0],
           [1, 1, 1]], dtype=int64)
    >>> grid[1]        # column indices
    array([[0, 0, 0],
           [1, 1, 1]], dtype=int64)

    The indices can be used as an index into an array.

    >>> x = np.arange(20).reshape(5, 4)
    >>> row, col = np.indices((2, 3))
    >>> x[row, col]
    array([[0., 1., 2.],
           [4., 5., 6.]])

    Note that it would be more straightforward in the above example to
    extract the required elements directly with ``x[:2, :3]``.
    """
    return _mx_nd_np.indices(dimensions=dimensions, dtype=dtype, ctx=ctx)
# pylint: enable=redefined-outer-name


@set_module('mxnet.numpy')
@wrap_np_binary_func
def copysign(x1, x2, out=None, **kwargs):
    r"""
    Change the sign of x1 to that of x2, element-wise.

    If `x2` is a scalar, its sign will be copied to all elements of `x1`.

    Parameters
    ----------
    x1 : ndarray or scalar
        Values to change the sign of.
    x2 : ndarray or scalar
        The sign of `x2` is copied to `x1`.
    out : ndarray or None, optional
        A location into which the result is stored. It must be of the
        right shape and right type to hold the output. If not provided
        or `None`,a freshly-allocated array is returned.

    Returns
    -------
    out : ndarray or scalar
        The values of `x1` with the sign of `x2`.
        This is a scalar if both `x1` and `x2` are scalars.

    .. note::
       This function differs from the original `numpy.copysign
       <https://docs.scipy.org/doc/numpy/reference/generated/numpy.copysign.html>`_ in
       the following aspects:

       * ``where`` param is not supported.

    Examples
    --------
    >>> np.copysign(1.3, -1)
    -1.3
    >>> 1/np.copysign(0, 1)
    inf
    >>> 1/np.copysign(0, -1)
    -inf

    >>> a = np.array([-1, 0, 1])
    >>> np.copysign(a, -1.1)
    array([-1., -0., -1.])
    >>> np.copysign(a, np.arange(3)-1)
    array([-1.,  0.,  1.])
    """
    return _mx_nd_np.copysign(x1, x2, out=out)


@set_module('mxnet.numpy')
def ravel(x, order='C'):
    r"""
    ravel(x)

    Return a contiguous flattened array.
    A 1-D array, containing the elements of the input, is returned.  A copy is
    made only if needed.

    Parameters
    ----------
    x : ndarray
        Input array.  The elements in `x` are read in row-major, C-style order and
        packed as a 1-D array.
    order : `C`, optional
        Only support row-major, C-style order.

    Returns
    -------
    y : ndarray
        y is an array of the same subtype as `x`, with shape ``(x.size,)``.
        Note that matrices are special cased for backward compatibility, if `x`
        is a matrix, then y is a 1-D ndarray.

    .. note::
       This function differs from the original numpy.arange in the following aspects:

       * Only support row-major, C-style order.

    Examples
    --------
    It is equivalent to ``reshape(x, -1)``.

    >>> x = np.array([[1, 2, 3], [4, 5, 6]])
    >>> print(np.ravel(x))
    [1. 2. 3. 4. 5. 6.]

    >>> print(x.reshape(-1))
    [1. 2. 3. 4. 5. 6.]

    >>> print(np.ravel(x.T))
    [1. 4. 2. 5. 3. 6.]
    """
    return _mx_nd_np.ravel(x, order)


@set_module('mxnet.numpy')
def unravel_index(indices, shape, order='C'): # pylint: disable=redefined-outer-name
    """
    Converts a flat index or array of flat indices into a tuple of coordinate arrays.

    Parameters
    ----------
    indices : array_like
            An integer array whose elements are indices into the flattened version of an array of dimensions shape.
            Before version 1.6.0, this function accepted just one index value.
    shape : tuple of ints
            The shape of the array to use for unraveling indices.
    order : Only row-major is supported currently.

    Returns
    -------
    unraveled_coords : ndarray
            Each row in the ndarray has the same shape as the indices array.
            Each column in the ndarray represents the unravelled index

    Examples:
    -------------
    >>> np.unravel_index([22, 41, 37], (7,6))
    [[3. 6. 6.]
      [4. 5. 1.]]
    >>> np.unravel_index(1621, (6,7,8,9))
    [3, 1, 4, 1]
    """
    return _mx_nd_np.unravel_index(indices, shape, order=order)


@set_module('mxnet.numpy')
def flatnonzero(a):
    r"""
    Return indices that are non-zero in the flattened version of a.

    This is equivalent to np.nonzero(np.ravel(a))[0].

    Parameters
    ----------
    a : array_like
        Input data.

    Returns
    -------
    res : ndarray
        Output array, containing the indices of the elements of `a.ravel()`
        that are non-zero.

    See Also
    --------
    nonzero : Return the indices of the non-zero elements of the input array.
    ravel : Return a 1-D array containing the elements of the input array.

    Examples
    --------
    >>> x = np.arange(-2, 3)
    >>> x
    array([-2, -1,  0,  1,  2])
    >>> np.flatnonzero(x)
    array([0, 1, 3, 4])

    Use the indices of the non-zero elements as an index array to extract
    these elements:

    >>> x.ravel()[np.flatnonzero(x)]
    array([-2, -1,  1,  2])
    """
    return _mx_nd_np.flatnonzero(a)


@set_module('mxnet.numpy')
def diag_indices_from(arr):
    """
    This returns a tuple of indices that can be used to access the main diagonal of an array
    a with a.ndim >= 2 dimensions and shape (n, n, ..., n). For a.ndim = 2 this is
    the usual diagonal, for a.ndim > 2 this is the set of indices to access
    a[i, i, ..., i] for i = [0..n-1].

    Parameters
    ----------
    arr : ndarray
        Input array for acessing the main diagonal. All dimensions
        should have equal length.

    Return:
    -------------
    diag: tuple of ndarray
        indices of the main diagonal.

    Examples:
    -------------
    >>> a = np.arange(16).reshape(4, 4)
    >>> a
    array([[ 0,  1,  2,  3],
        [ 4,  5,  6,  7],
        [ 8,  9, 10, 11],
        [12, 13, 14, 15]])
    >>> idx = np.diag_indices_from(a)
    >>> idx
    (array([0, 1, 2, 3]), array([0, 1, 2, 3]))
    >>> a[idx] = 100
    >>> a
    array([[100,   1,   2,   3],
        [  4, 100,   6,   7],
        [  8,   9, 100,  11],
        [ 12,  13,  14, 100]])
    """
    return _mx_nd_np.diag_indices_from(arr)


# pylint: disable=redefined-outer-name
@set_module('mxnet.numpy')
def hanning(M, dtype=None, ctx=None):
    r"""Return the Hanning window.

    The Hanning window is a taper formed by using a weighted cosine.

    Parameters
    ----------
    M : int
        Number of points in the output window. If zero or less, an
        empty array is returned.
    ctx : Context, optional
        An optional device context (default is the current default context).

    Returns
    -------
    out : ndarray, shape(M,)
        The window, with the maximum value normalized to one (the value
        one appears only if `M` is odd).
        When npx.is_np_default_dtype() returns False, default dtype is float32;
        When npx.is_np_default_dtype() returns True, default dtype is float64.
        Note that you need select numpy.float32 or float64 in this operator.

    See Also
    --------
    blackman, hamming

    Notes
    -----
    The Hanning window is defined as

    .. math::  w(n) = 0.5 - 0.5cos\left(\frac{2\pi{n}}{M-1}\right)
               \qquad 0 \leq n \leq M-1

    The Hanning was named for Julius von Hann, an Austrian meteorologist.
    It is also known as the Cosine Bell. Some authors prefer that it be
    called a Hann window, to help avoid confusion with the very similar
    Hamming window.

    Most references to the Hanning window come from the signal processing
    literature, where it is used as one of many windowing functions for
    smoothing values.  It is also known as an apodization (which means
    "removing the foot", i.e. smoothing discontinuities at the beginning
    and end of the sampled signal) or tapering function.

    References
    ----------
    .. [1] Blackman, R.B. and Tukey, J.W., (1958) The measurement of power
           spectra, Dover Publications, New York.
    .. [2] E.R. Kanasewich, "Time Sequence Analysis in Geophysics",
           The University of Alberta Press, 1975, pp. 106-108.
    .. [3] Wikipedia, "Window function",
           http://en.wikipedia.org/wiki/Window_function
    .. [4] W.H. Press,  B.P. Flannery, S.A. Teukolsky, and W.T. Vetterling,
           "Numerical Recipes", Cambridge University Press, 1986, page 425.

    Examples
    --------
    >>> np.hanning(12)
    array([0.        , 0.07937324, 0.29229254, 0.5711574 , 0.8274304 ,
           0.9797465 , 0.97974646, 0.82743025, 0.5711573 , 0.29229245,
           0.07937312, 0.        ])

    Plot the window and its frequency response:

    >>> import matplotlib.pyplot as plt
    >>> window = np.hanning(51)
    >>> plt.plot(window.asnumpy())
    [<matplotlib.lines.Line2D object at 0x...>]
    >>> plt.title("Hann window")
    Text(0.5, 1.0, 'Hann window')
    >>> plt.ylabel("Amplitude")
    Text(0, 0.5, 'Amplitude')
    >>> plt.xlabel("Sample")
    Text(0.5, 0, 'Sample')
    >>> plt.show()
    """
    return _mx_nd_np.hanning(M, dtype=dtype, ctx=ctx)


# pylint: disable=redefined-outer-name
@set_module('mxnet.numpy')
def hamming(M, dtype=None, ctx=None):
    r"""Return the hamming window.

    The hamming window is a taper formed by using a weighted cosine.

    Parameters
    ----------
    M : int
        Number of points in the output window. If zero or less, an
        empty array is returned.
    ctx : Context, optional
        An optional device context (default is the current default context).

    Returns
    -------
    out : ndarray, shape(M,)
        The window, with the maximum value normalized to one (the value
        one appears only if `M` is odd).
        When npx.is_np_default_dtype() returns False, default dtype is float32;
        When npx.is_np_default_dtype() returns True, default dtype is float64.
        Note that you need select numpy.float32 or float64 in this operator.

    See Also
    --------
    blackman, hanning

    Notes
    -----
    The Hamming window is defined as

    .. math::  w(n) = 0.54 - 0.46cos\left(\frac{2\pi{n}}{M-1}\right)
               \qquad 0 \leq n \leq M-1

    The Hamming was named for R. W. Hamming, an associate of J. W. Tukey
    and is described in Blackman and Tukey. It was recommended for
    smoothing the truncated autocovariance function in the time domain.
    Most references to the Hamming window come from the signal processing
    literature, where it is used as one of many windowing functions for
    smoothing values.  It is also known as an apodization (which means
    "removing the foot", i.e. smoothing discontinuities at the beginning
    and end of the sampled signal) or tapering function.

    References
    ----------
    .. [1] Blackman, R.B. and Tukey, J.W., (1958) The measurement of power
           spectra, Dover Publications, New York.
    .. [2] E.R. Kanasewich, "Time Sequence Analysis in Geophysics", The
           University of Alberta Press, 1975, pp. 109-110.
    .. [3] Wikipedia, "Window function",
           https://en.wikipedia.org/wiki/Window_function
    .. [4] W.H. Press,  B.P. Flannery, S.A. Teukolsky, and W.T. Vetterling,
           "Numerical Recipes", Cambridge University Press, 1986, page 425.

    Examples
    --------
    >>> np.hamming(12)
    array([0.08000001, 0.15302339, 0.34890914, 0.6054648 , 0.841236  ,
           0.9813669 , 0.9813668 , 0.8412359 , 0.6054647 , 0.34890908,
           0.15302327, 0.08000001])

    Plot the window and its frequency response:

    >>> import matplotlib.pyplot as plt
    >>> window = np.hamming(51)
    >>> plt.plot(window.asnumpy())
    [<matplotlib.lines.Line2D object at 0x...>]
    >>> plt.title("hamming window")
    Text(0.5, 1.0, 'hamming window')
    >>> plt.ylabel("Amplitude")
    Text(0, 0.5, 'Amplitude')
    >>> plt.xlabel("Sample")
    Text(0.5, 0, 'Sample')
    >>> plt.show()
    """
    return _mx_nd_np.hamming(M, dtype=dtype, ctx=ctx)


# pylint: disable=redefined-outer-name
@set_module('mxnet.numpy')
def blackman(M, dtype=None, ctx=None):
    r"""Return the Blackman window.

    The Blackman window is a taper formed by using the first three
    terms of a summation of cosines. It was designed to have close to the
    minimal leakage possible.  It is close to optimal, only slightly worse
    than a Kaiser window.

    Parameters
    ----------
    M : int
        Number of points in the output window. If zero or less, an
        empty array is returned.
    ctx : Context, optional
        An optional device context (default is the current default context).

    Returns
    -------
    out : ndarray
        The window, with the maximum value normalized to one (the value one
        appears only if the number of samples is odd).
        When npx.is_np_default_dtype() returns False, default dtype is float32;
        When npx.is_np_default_dtype() returns True, default dtype is float64.
        Note that you need select numpy.float32 or float64 in this operator.

    See Also
    --------
    hamming, hanning

    Notes
    -----
    The Blackman window is defined as

    .. math::  w(n) = 0.42 - 0.5 \cos(2\pi n/{M-1}) + 0.08 \cos(4\pi n/{M-1})

    Most references to the Blackman window come from the signal processing
    literature, where it is used as one of many windowing functions for
    smoothing values.  It is also known as an apodization (which means
    "removing the foot", i.e. smoothing discontinuities at the beginning
    and end of the sampled signal) or tapering function. It is known as a
    "near optimal" tapering function, almost as good (by some measures)
    as the kaiser window.

    References
    ----------
    Blackman, R.B. and Tukey, J.W., (1958) The measurement of power spectra,
    Dover Publications, New York.

    Oppenheim, A.V., and R.W. Schafer. Discrete-Time Signal Processing.
    Upper Saddle River, NJ: Prentice-Hall, 1999, pp. 468-471.

    Examples
    --------
    >>> np.blackman(12)
    array([-1.4901161e-08,  3.2606423e-02,  1.5990365e-01,  4.1439798e-01,
            7.3604530e-01,  9.6704686e-01,  9.6704674e-01,  7.3604506e-01,
            4.1439781e-01,  1.5990359e-01,  3.2606363e-02, -1.4901161e-08])

    Plot the window and its frequency response:

    >>> import matplotlib.pyplot as plt
    >>> window = np.blackman(51)
    >>> plt.plot(window.asnumpy())
    [<matplotlib.lines.Line2D object at 0x...>]
    >>> plt.title("blackman window")
    Text(0.5, 1.0, 'blackman window')
    >>> plt.ylabel("Amplitude")
    Text(0, 0.5, 'Amplitude')
    >>> plt.xlabel("Sample")
    Text(0.5, 0, 'Sample')
    >>> plt.show()
    """
    return _mx_nd_np.blackman(M, dtype=dtype, ctx=ctx)


@set_module('mxnet.numpy')
def flip(m, axis=None, out=None):
    r"""
    flip(m, axis=None, out=None)

    Reverse the order of elements in an array along the given axis.

    The shape of the array is preserved, but the elements are reordered.

    Parameters
    ----------
    m : ndarray or scalar
        Input array.
    axis : None or int or tuple of ints, optional
        Axis or axes along which to flip over. The default,
        axis=None, will flip over all of the axes of the input array.
        If axis is negative it counts from the last to the first axis.

        If axis is a tuple of ints, flipping is performed on all of the axes
        specified in the tuple.
    out : ndarray or scalar, optional
        Alternative output array in which to place the result. It must have
        the same shape and type as the expected output.

    Returns
    -------
    out : ndarray or scalar
        A view of `m` with the entries of axis reversed.  Since a view is
        returned, this operation is done in constant time.

    Examples
    --------
    >>> A = np.arange(8).reshape((2,2,2))
    >>> A
    array([[[0, 1],
            [2, 3]],
           [[4, 5],
            [6, 7]]])
    >>> np.flip(A, 0)
    array([[[4, 5],
            [6, 7]],
           [[0, 1],
            [2, 3]]])
    >>> np.flip(A, 1)
    array([[[2, 3],
            [0, 1]],
           [[6, 7],
            [4, 5]]])
    >>> np.flip(A)
    array([[[7, 6],
            [5, 4]],
           [[3, 2],
            [1, 0]]])
    >>> np.flip(A, (0, 2))
    array([[[5, 4],
            [7, 6]],
           [[1, 0],
            [3, 2]]])
    """
    return _mx_nd_np.flip(m, axis, out=out)


@set_module('mxnet.numpy')
def flipud(m):
    r"""
    flipud(*args, **kwargs)

    Flip array in the up/down direction.

    Flip the entries in each column in the up/down direction.
    Rows are preserved, but appear in a different order than before.

    Parameters
    ----------
    m : array_like
        Input array.

    Returns
    -------
    out : array_like
        A view of `m` with the rows reversed.  Since a view is
        returned, this operation is :math:`\mathcal O(1)`.

    See Also
    --------
    fliplr : Flip array in the left/right direction.
    rot90 : Rotate array counterclockwise.

    Notes
    -----
    Equivalent to ``m[::-1,...]``.
    Does not require the array to be two-dimensional.

    Examples
    --------
    >>> A = np.diag(np.array([1.0, 2, 3]))
    >>> A
    array([[1.,  0.,  0.],
           [0.,  2.,  0.],
           [0.,  0.,  3.]])
    >>> np.flipud(A)
    array([[0.,  0.,  3.],
           [0.,  2.,  0.],
           [1.,  0.,  0.]])

    >>> A = np.random.randn(2,3,5)
    >>> np.all(np.flipud(A) == A[::-1,...])
    array(True)

    >>> np.flipud(np.array([1,2]))
    array([2., 1.])
    """
    return flip(m, 0)


@set_module('mxnet.numpy')
def fliplr(m):
    r"""
    fliplr(*args, **kwargs)

    Flip array in the left/right direction.

    Flip the entries in each row in the left/right direction.
    Columns are preserved, but appear in a different order than before.

    Parameters
    ----------
    m : array_like
        Input array, must be at least 2-D.

    Returns
    -------
    f : ndarray
        A view of `m` with the columns reversed.  Since a view
        is returned, this operation is :math:`\mathcal O(1)`.

    See Also
    --------
    flipud : Flip array in the up/down direction.
    rot90 : Rotate array counterclockwise.

    Notes
    -----
    Equivalent to m[:,::-1]. Requires the array to be at least 2-D.

    Examples
    --------
    >>> A = np.diag([1.,2.,3.])
    >>> A
    array([[1.,  0.,  0.],
        [0.,  2.,  0.],
        [0.,  0.,  3.]])
    >>> np.fliplr(A)
    array([[0.,  0.,  1.],
        [0.,  2.,  0.],
        [3.,  0.,  0.]])

    >>> A = np.random.randn(2,3,5)
    >>> np.all(np.fliplr(A) == A[:,::-1,...])
    array(True)
    """
    return flip(m, 1)


@set_module('mxnet.numpy')
def around(x, decimals=0, out=None, **kwargs):
    r"""
    around(x, decimals=0, out=None)

    Evenly round to the given number of decimals.

    Parameters
    ----------
    x : ndarray or scalar
        Input data.
    decimals : int, optional
        Number of decimal places to round to (default: 0).  If
        decimals is negative, it specifies the number of positions to
        the left of the decimal point.
    out : ndarray, optional
        Alternative output array in which to place the result. It must have
        the same shape and type as the expected output.

    Returns
    -------
    rounded_array : ndarray or scalar
        An array of the same type as `x`, containing the rounded values.
        A reference to the result is returned.

    .. note::
       For values exactly halfway between rounded decimal values, NumPy
       rounds to the nearest even value. Thus 1.5 and 2.5 round to 2.0,
       -0.5 and 0.5 round to 0.0, etc.

       This function differs from the original numpy.prod in the following aspects:

       * Cannot cast type automatically. Dtype of `out` must be same as the expected one.
       * Cannot support complex-valued number.

    Examples
    --------
    >>> np.around([0.37, 1.64])
    array([ 0.,  2.])
    >>> np.around([0.37, 1.64], decimals=1)
    array([ 0.4,  1.6])
    >>> np.around([.5, 1.5, 2.5, 3.5, 4.5]) # rounds to nearest even value
    array([ 0.,  2.,  2.,  4.,  4.])
    >>> np.around([1, 2, 3, 11], decimals=1) # ndarray of ints is returned
    array([ 1,  2,  3, 11])
    >>> np.around([1, 2, 3, 11], decimals=-1)
    array([ 0,  0,  0, 10])
    """
    return _mx_nd_np.around(x, decimals, out=out, **kwargs)


@set_module('mxnet.numpy')
def round(x, decimals=0, out=None, **kwargs):
    r"""
    round(a, decimals=0, out=None)
    Round an array to the given number of decimals.

    See Also
    --------
    around : equivalent function; see for details.
    """
    return _mx_nd_np.round(x, decimals, out=out, **kwargs)


@set_module('mxnet.numpy')
def round_(x, decimals=0, out=None, **kwargs):
    r"""
    round_(a, decimals=0, out=None)
    Round an array to the given number of decimals.

    See Also
    --------
    around : equivalent function; see for details.
    """
    return _mx_nd_np.round_(x, decimals, out=out, **kwargs)


@set_module('mxnet.numpy')
@wrap_np_binary_func
def arctan2(x1, x2, out=None, **kwargs):
    r"""
    Element-wise arc tangent of ``x1/x2`` choosing the quadrant correctly.

    The quadrant (i.e., branch) is chosen so that ``arctan2(x1, x2)`` is
    the signed angle in radians between the ray ending at the origin and
    passing through the point (1,0), and the ray ending at the origin and
    passing through the point (`x2`, `x1`).  (Note the role reversal: the
    "`y`-coordinate" is the first function parameter, the "`x`-coordinate"
    is the second.)  By IEEE convention, this function is defined for
    `x2` = +/-0 and for either or both of `x1` and `x2` = +/-inf (see
    Notes for specific values).

    This function is not defined for complex-valued arguments; for the
    so-called argument of complex values, use `angle`.

    Parameters
    ----------
    x1 : ndarray or scalar
        `y`-coordinates.
    x2 : ndarray or scalar
        `x`-coordinates. `x2` must be broadcastable to match the shape of
        `x1` or vice versa.
    out : ndarray or None, optional
        A location into which the result is stored. If provided, it must have
        a shape that the inputs broadcast to. If not provided or `None`,
        a freshly-allocated array is returned.

    Returns
    -------
    out : ndarray or scalar
        Array of angles in radians, in the range ``[-pi, pi]``. This is a scalar if
        `x1` and `x2` are scalars.

    .. notes::
       *arctan2* is identical to the ``atan2`` function of the underlying
       C library.  The following special values are defined in the C
       standard: [1]_

       +========+========+==================+
       | `x1`   | `x2`   | `arctan2(x1,x2)` |
       +========+========+==================+
       | +/- 0  | +0     | +/- 0            |
       +========+========+==================+
       | +/- 0  | -0     | +/- pi           |
       +========+========+==================+
       | > 0    | +/-inf | +0 / +pi         |
       +========+========+==================+
       | < 0    | +/-inf | -0 / -pi         |
       +========+========+==================+
       | +/-inf | +inf   | +/- (pi/4)       |
       +========+========+==================+
       | +/-inf | -inf   | +/- (3*pi/4)     |
       +========+========+==================+

       Note that +0 and -0 are distinct floating point numbers, as are +inf
       and -inf.

       This function differs from the original numpy.arange in the following aspects:

       * Only support float16, float32 and float64.

    References
    ----------
    .. [1] ISO/IEC standard 9899:1999, "Programming language C."

    Examples
    --------
    Consider four points in different quadrants:

    >>> x = np.array([-1, +1, +1, -1])
    >>> y = np.array([-1, -1, +1, +1])
    >>> np.arctan2(y, x) * 180 / np.pi
    array([-135.,  -45.,   45.,  135.])

    Note the order of the parameters. `arctan2` is defined also when `x2` = 0
    and at several other special points, obtaining values in
    the range ``[-pi, pi]``:

    >>> x = np.array([1, -1])
    >>> y = np.array([0, 0])
    >>> np.arctan2(x, y)
    array([ 1.5707964, -1.5707964])
    """
    return _mx_nd_np.arctan2(x1, x2, out=out)


@set_module('mxnet.numpy')
@wrap_np_binary_func
def hypot(x1, x2, out=None, **kwargs):
    r"""
    Given the "legs" of a right triangle, return its hypotenuse.

    Equivalent to ``sqrt(x1**2 + x2**2)``, element-wise.  If `x1` or
    `x2` is scalar_like (i.e., unambiguously cast-able to a scalar type),
    it is broadcast for use with each element of the other argument.

    Parameters
    ----------
    x1, x2 : array_like
        Leg of the triangle(s).
    out : ndarray, None, or tuple of ndarray and None, optional
        A location into which the result is stored. If provided, it must have
        a shape that the inputs broadcast to. If not provided or `None`,
        a freshly-allocated array is returned. A tuple (possible only as a
        keyword argument) must have length equal to the number of outputs.

    Returns
    -------
    z : ndarray
        The hypotenuse of the triangle(s).
        This is a scalar if both `x1` and `x2` are scalars.

    .. note::
       This function differs from the original numpy.arange in the following aspects:

       * Only support float16, float32 and float64.

    Examples
    --------
    >>> np.hypot(3*np.ones((3, 3)), 4*np.ones((3, 3)))
    array([[ 5.,  5.,  5.],
           [ 5.,  5.,  5.],
           [ 5.,  5.,  5.]])

    Example showing broadcast of scalar_like argument:

    >>> np.hypot(3*np.ones((3, 3)), [4])
    array([[ 5.,  5.,  5.],
           [ 5.,  5.,  5.],
           [ 5.,  5.,  5.]])
    """
    return _mx_nd_np.hypot(x1, x2, out=out)


@set_module('mxnet.numpy')
@wrap_np_binary_func
def bitwise_and(x1, x2, out=None, **kwargs):
    r"""
    Compute the bit-wise XOR of two arrays element-wise.

    Parameters
    ----------
    x1, x2 : ndarray or scalar
        Only integer and boolean types are handled. If x1.shape != x2.shape,
        they must be broadcastable to a common shape (which becomes the shape of the output).
    out : ndarray, optional
        A location into which the result is stored. If provided, it must have a shape that the
        inputs broadcast to. If not provided or None, a freshly-allocated array is returned.

    Returns
    -------
    out : ndarray
        Result.

    Examples
    --------
    >>> np.bitwise_and(13, 17)
    1

    >>> np.bitwise_and(14, 13)
    12
    >>> np.bitwise_and(np.array([14,3], dtype='int32'), 13)
    array([26,  5], dtype=int32)

    >>> np.bitwise_and(np.array([11,7], dtype='int32'), np.array([4,25], dtype='int32'))
    array([0, 1], dtype=int32)
    >>> np.bitwise_and(np.array([2,5,255], dtype='int32'), np.array([3,14,16], dtype='int32'))
    array([ 2,  4, 16], dtype=int32)
    >>> np.bitwise_and(np.array([True, True], dtype='bool'), np.array([False, True], dtype='bool'))
    array([False,  True])
    """
    return _mx_nd_np.bitwise_and(x1, x2, out=out)


@set_module('mxnet.numpy')
@wrap_np_binary_func
def bitwise_xor(x1, x2, out=None, **kwargs):
    r"""
    Compute the bit-wise XOR of two arrays element-wise.

    Parameters
    ----------
    x1, x2 : ndarray or scalar
        Only integer and boolean types are handled. If x1.shape != x2.shape,
        they must be broadcastable to a common shape (which becomes the shape of the output).
    out : ndarray, optional
        A location into which the result is stored. If provided, it must have a shape that the
        inputs broadcast to. If not provided or None, a freshly-allocated array is returned.

    Returns
    -------
    out : ndarray
        Result.

    Examples
    --------
    >>> np.bitwise_xor(13, 17)
    28

    >>> np.bitwise_xor(31, 5)
    26
    >>> np.bitwise_xor(np.array([31,3], dtype=np.int32), 5)
    array([26,  6], dtype=int32)

    >>> np.bitwise_xor(np.array([31,3], dtype='int32'), np.array([5,6], dtype='int32'))
    array([26,  5], dtype=int32)
    >>> np.bitwise_xor(np.array([True, True], dtype='bool'), np.array([False, True], dtype='bool'))
    array([ True, False])
    """
    return _mx_nd_np.bitwise_xor(x1, x2, out=out)


@set_module('mxnet.numpy')
@wrap_np_binary_func
def bitwise_or(x1, x2, out=None, **kwargs):
    r"""
    Compute the bit-wise OR of two arrays element-wise.

    Parameters
    ----------
    x1, x2 : ndarray or scalar
        Only integer and boolean types are handled. If x1.shape != x2.shape,
        they must be broadcastable to a common shape (which becomes the shape of the output).
    out : ndarray, optional
        A location into which the result is stored. If provided, it must have a shape that the
        inputs broadcast to. If not provided or None, a freshly-allocated array is returned.

    Returns
    -------
    out : ndarray
        Result.

    Examples
    --------
    >>> np.bitwise_or(13, 17)
    29

    >>> np.bitwise_or(31, 5)
    31
    >>> np.bitwise_or(np.array([31,3], dtype=np.int32), 5)
    array([31,  7])

    >>> np.bitwise_or(np.array([31,3], dtype='int32'), np.array([5,6], dtype='int32'))
    array([31,  7])
    >>> np.bitwise_or(np.array([True, True], dtype='bool'), np.array([False, True], dtype='bool'))
    array([ True, True])
    """
    return _mx_nd_np.bitwise_or(x1, x2, out=out)


@set_module('mxnet.numpy')
@wrap_np_binary_func
def ldexp(x1, x2, out=None, **kwargs):
    """
    Returns x1 * 2**x2, element-wise.
    The mantissas `x1` and twos exponents `x2` are used to construct
    floating point numbers ``x1 * 2**x2``.

    Parameters
    ----------
    x1 : ndarray or scalar
        Array of multipliers.
    x2 : ndarray or scalar, int
        Array of twos exponents.
    out : ndarray, optional
        A location into which the result is stored. If provided, it must have
        a shape that the inputs broadcast to. If not, a freshly-allocated array is returned.

    Returns
    -------
    y : ndarray or scalar
        The result of ``x1 * 2**x2``.
        This is a scalar if both `x1` and `x2` are scalars.

    Notes
    -----
    Complex dtypes are not supported, they will raise a TypeError.
    Different from numpy, we allow x2 to be float besides int.
    `ldexp` is useful as the inverse of `frexp`, if used by itself it is
    more clear to simply use the expression ``x1 * 2**x2``.

    Examples
    --------
    >>> np.ldexp(5, np.arange(4))
    array([  5.,  10.,  20.,  40.])
    """
    return _mx_nd_np.ldexp(x1, x2, out)


@set_module('mxnet.numpy')
def vdot(a, b):
    r"""
    Return the dot product of two vectors.
    Note that `vdot` handles multidimensional arrays differently than `dot`:
    it does *not* perform a matrix product, but flattens input arguments
    to 1-D vectors first. Consequently, it should only be used for vectors.

    Parameters
    ----------
    a : ndarray
        First argument to the dot product.
    b : ndarray
        Second argument to the dot product.

    Returns
    -------
    output : ndarray
        Dot product of `a` and `b`.

    See Also
    --------
    dot : Return the dot product without using the complex conjugate of the
        first argument.

    Examples
    --------
    Note that higher-dimensional arrays are flattened!

    >>> a = np.array([[1, 4], [5, 6]])
    >>> b = np.array([[4, 1], [2, 2]])
    >>> np.vdot(a, b)
    array(30.)
    >>> np.vdot(b, a)
    array(30.)
    >>> 1*4 + 4*1 + 5*2 + 6*2
    30
    """
    return tensordot(a.flatten(), b.flatten(), 1)


@set_module('mxnet.numpy')
def inner(a, b):
    r"""Inner product of two arrays.
    Ordinary inner product of vectors for 1-D arrays (without complex
    conjugation), in higher dimensions a sum product over the last axes.

    Parameters
    ----------
    a, b : ndarray
        If `a` and `b` are nonscalar, their last dimensions must match.

    Returns
    -------
    out : ndarray
        `out.shape = a.shape[:-1] + b.shape[:-1]`

    Raises
    ------
    ValueError
        If the last dimension of `a` and `b` has different size.

    See Also
    --------
    tensordot : Sum products over arbitrary axes.
    dot : Generalised matrix product, using second last dimension of `b`.
    einsum : Einstein summation convention.

    .. note::

       For vectors (1-D arrays) it computes the ordinary inner-product::

           np.inner(a, b) = sum(a[:]*b[:])

       More generally, if `ndim(a) = r > 0` and `ndim(b) = s > 0`::

           np.inner(a, b) = np.tensordot(a, b, axes=(-1,-1))

       or explicitly::

           np.inner(a, b)[i0,...,ir-1,j0,...,js-1]
               = sum(a[i0,...,ir-1,:]*b[j0,...,js-1,:])

       In addition `a` or `b` may be scalars, in which case::

           np.inner(a,b) = a*b

    Examples
    --------
    Ordinary inner product for vectors:

    >>> a = np.array([1,2,3])
    >>> b = np.array([0,1,0])
    >>> np.inner(a, b)
    array(2.)

    A multidimensional example:

    >>> a = np.arange(24).reshape((2,3,4))
    >>> b = np.arange(4)
    >>> np.inner(a, b)
    array([[ 14.,  38.,  62.],
           [ 86., 110., 134.]])
    """
    return tensordot(a, b, [-1, -1])


@set_module('mxnet.numpy')
def outer(a, b):
    r"""Compute the outer product of two vectors.
    Given two vectors, ``a = [a0, a1, ..., aM]`` and
    ``b = [b0, b1, ..., bN]``,
    the outer product [1]_ is::
    [[a0*b0  a0*b1 ... a0*bN ]
    [a1*b0    .
    [ ...          .
    [aM*b0            aM*bN ]]

    Parameters
    ----------
    a : (M,) ndarray
        First input vector.  Input is flattened if
        not already 1-dimensional.
    b : (N,) ndarray
        Second input vector.  Input is flattened if
        not already 1-dimensional.

    Returns
    -------
    out : (M, N) ndarray
        ``out[i, j] = a[i] * b[j]``

    See also
    --------
    inner
    einsum : ``einsum('i,j->ij', a.ravel(), b.ravel())`` is the equivalent.
    ufunc.outer : A generalization to N dimensions and other operations.
                ``np.multiply.outer(a.ravel(), b.ravel())`` is the equivalent.

    References
    ----------
    .. [1] : G. H. Golub and C. F. Van Loan, *Matrix Computations*, 3rd
            ed., Baltimore, MD, Johns Hopkins University Press, 1996,
            pg. 8.

    Examples
    --------
    Make a (*very* coarse) grid for computing a Mandelbrot set:

    >>> rl = np.outer(np.ones((5,)), np.linspace(-2, 2, 5))
    >>> rl
    array([[-2., -1.,  0.,  1.,  2.],
           [-2., -1.,  0.,  1.,  2.],
           [-2., -1.,  0.,  1.,  2.],
           [-2., -1.,  0.,  1.,  2.],
           [-2., -1.,  0.,  1.,  2.]])
    """
    return tensordot(a.flatten(), b.flatten(), 0)


@set_module('mxnet.numpy')
def cross(a, b, axisa=-1, axisb=-1, axisc=-1, axis=None): # pylint: disable=too-many-arguments
    """
    Return the cross product of two (arrays of) vectors.

    The cross product of `a` and `b` in :math:`R^3` is a vector perpendicular
    to both `a` and `b`.  If `a` and `b` are arrays of vectors, the vectors
    are defined by the last axis of `a` and `b` by default, and these axes
    can have dimensions 2 or 3.  Where the dimension of either `a` or `b` is
    2, the third component of the input vector is assumed to be zero and the
    cross product calculated accordingly.  In cases where both input vectors
    have dimension 2, the z-component of the cross product is returned.

    Parameters
    ----------
    a : ndarray
        Components of the first vector(s).
    b : ndarray
        Components of the second vector(s).
    axisa : int, optional
        Axis of `a` that defines the vector(s).  By default, the last axis.
    axisb : int, optional
        Axis of `b` that defines the vector(s).  By default, the last axis.
    axisc : int, optional
        Axis of `c` containing the cross product vector(s).  Ignored if
        both input vectors have dimension 2, as the return is scalar.
        By default, the last axis.
    axis : int, optional
        If defined, the axis of `a`, `b` and `c` that defines the vector(s)
        and cross product(s).  Overrides `axisa`, `axisb` and `axisc`.

    Returns
    -------
    c : ndarray
        Vector cross product(s).

    Raises
    ------
    ValueError
        When the dimension of the vector(s) in `a` and/or `b` does not
        equal 2 or 3.

    Notes
    -----
    Supports full broadcasting of the inputs.

    Examples
    --------
    Vector cross-product.

    >>> x = np.array([1., 2., 3.])
    >>> y = np.array([4., 5., 6.])
    >>> np.cross(x, y)
    array([-3.,  6., -3.])

    One vector with dimension 2.

    >>> x = np.array([1., 2.])
    >>> y = np.array([4., 5., 6.])
    >>> np.cross(x, y)
    array([12., -6., -3.])

    Equivalently:

    >>> x = np.array([1., 2., 0.])
    >>> y = np.array([4., 5., 6.])
    >>> np.cross(x, y)
    array([12., -6., -3.])

    Both vectors with dimension 2.

    >>> x = np.array([1., 2.])
    >>> y = np.array([4., 5.])
    >>> np.cross(x, y)
    array(-3.)

    Multiple vector cross-products. Note that the direction of the cross
    product vector is defined by the `right-hand rule`.

    >>> x = np.array([[1., 2., 3.], [4., 5., 6.]])
    >>> y = np.array([[4., 5., 6.], [1., 2., 3.]])
    >>> np.cross(x, y)
    array([[-3.,  6., -3.],
           [ 3., -6.,  3.]])

    The orientation of `c` can be changed using the `axisc` keyword.

    >>> np.cross(x, y, axisc=0)
    array([[-3.,  3.],
           [ 6., -6.],
           [-3.,  3.]])

    Change the vector definition of `x` and `y` using `axisa` and `axisb`.

    >>> x = np.array([[1., 2., 3.], [4., 5., 6.], [7., 8., 9.]])
    >>> y = np.array([[7., 8., 9.], [4., 5., 6.], [1., 2., 3.]])
    >>> np.cross(x, y)
    array([[ -6.,  12.,  -6.],
           [  0.,   0.,   0.],
           [  6., -12.,   6.]])
    >>> np.cross(x, y, axisa=0, axisb=0)
    array([[-24.,  48., -24.],
           [-30.,  60., -30.],
           [-36.,  72., -36.]])
    """
    return _mx_nd_np.cross(a, b, axisa=axisa, axisb=axisb, axisc=axisc, axis=axis)


@set_module('mxnet.numpy')
def kron(a, b):
    r"""Kronecker product of two arrays.

    Computes the Kronecker product, a composite array made of blocks of the
    second array scaled by the first.

    Parameters
    ----------
    a, b : ndarray

    Returns
    -------
    out : ndarray

    See Also
    --------
    outer : The outer product

    .. note::
       The function assumes that the number of dimensions of `a` and `b`
       are the same, if necessary prepending the smallest with ones.
       If `a.shape = (r0,r1,..,rN)` and `b.shape = (s0,s1,...,sN)`,
       the Kronecker product has shape `(r0*s0, r1*s1, ..., rN*SN)`.
       The elements are products of elements from `a` and `b`, organized
       explicitly by::

           kron(a,b)[k0,k1,...,kN] = a[i0,i1,...,iN] * b[j0,j1,...,jN]

       where::

           kt = it * st + jt,  t = 0,...,N

       In the common 2-D case (N=1), the block structure can be visualized::

           [[ a[0,0]*b,   a[0,1]*b,  ... , a[0,-1]*b  ],
           [  ...                              ...   ],
           [ a[-1,0]*b,  a[-1,1]*b, ... , a[-1,-1]*b ]]


    Examples
    --------
    >>> np.kron([1,10,100], [5,6,7])
    array([  5,   6,   7,  50,  60,  70, 500, 600, 700])
    >>> np.kron([5,6,7], [1,10,100])
    array([  5,  50, 500,   6,  60, 600,   7,  70, 700])
    """
    return _mx_nd_np.kron(a, b)


@set_module('mxnet.numpy')
def equal(x1, x2, out=None):
    """
    Return (x1 == x2) element-wise.
    Parameters
    ----------
    x1, x2 : ndarrays or scalars
        Input arrays. If ``x1.shape != x2.shape``, they must be broadcastable to
        a common shape (which becomes the shape of the output).
    out : ndarray, None, or tuple of ndarray and None, optional
        A location into which the result is stored. If provided, it must have
        a shape that the inputs broadcast to. If not provided or `None`,
        a freshly-allocated array is returned.
    Returns
    -------
    out : ndarray or scalar
        Output array of type bool, element-wise comparison of `x1` and `x2`.
        This is a scalar if both `x1` and `x2` are scalars.
    See Also
    --------
    not_equal, greater_equal, less_equal, greater, less
    Examples
    --------
    >>> np.equal(np.ones(2, 1)), np.zeros(1, 3))
    array([[False, False, False],
           [False, False, False]])
    >>> np.equal(1, np.ones(1))
    array([ True])
    """
    return _mx_nd_np.equal(x1, x2, out)


@set_module('mxnet.numpy')
def not_equal(x1, x2, out=None):
    """
    Return (x1 != x2) element-wise.
    Parameters
    ----------
    x1, x2 : ndarrays or scalars
        Input arrays. If ``x1.shape != x2.shape``, they must be broadcastable to
        a common shape (which becomes the shape of the output).
    out : ndarray, None, or tuple of ndarray and None, optional
        A location into which the result is stored. If provided, it must have
        a shape that the inputs broadcast to. If not provided or `None`,
        a freshly-allocated array is returned.
    Returns
    -------
    out : ndarray or scalar
        Output array of type bool, element-wise comparison of `x1` and `x2`.
        This is a scalar if both `x1` and `x2` are scalars.
    See Also
    --------
    equal, greater, greater_equal, less, less_equal
    Examples
    --------
    >>> np.not_equal(np.ones(2, 1)), np.zeros(1, 3))
    array([[ True,  True,  True],
           [ True,  True,  True]])
    >>> np.not_equal(1, np.ones(1))
    array([False])
    """
    return _mx_nd_np.not_equal(x1, x2, out)


@set_module('mxnet.numpy')
def greater(x1, x2, out=None):
    """
    Return the truth value of (x1 > x2) element-wise.
    Parameters
    ----------
    x1, x2 : ndarrays or scalars
        Input arrays. If ``x1.shape != x2.shape``, they must be broadcastable to
        a common shape (which becomes the shape of the output).
    out : ndarray, None, or tuple of ndarray and None, optional
        A location into which the result is stored. If provided, it must have
        a shape that the inputs broadcast to. If not provided or `None`,
        a freshly-allocated array is returned.
    Returns
    -------
    out : ndarray or scalar
        Output array of type bool, element-wise comparison of `x1` and `x2`.
        This is a scalar if both `x1` and `x2` are scalars.
    See Also
    --------
    equal, greater, greater_equal, less, less_equal
    Examples
    --------
    >>> np.greater(np.ones(2, 1)), np.zeros(1, 3))
    array([[ True,  True,  True],
           [ True,  True,  True]])
    >>> np.greater(1, np.ones(1))
    array([False])
    """
    return _mx_nd_np.greater(x1, x2, out)


@set_module('mxnet.numpy')
def less(x1, x2, out=None):
    """
    Return the truth value of (x1 < x2) element-wise.
    Parameters
    ----------
    x1, x2 : ndarrays or scalars
        Input arrays. If ``x1.shape != x2.shape``, they must be broadcastable to
        a common shape (which becomes the shape of the output).
    out : ndarray, None, or tuple of ndarray and None, optional
        A location into which the result is stored. If provided, it must have
        a shape that the inputs broadcast to. If not provided or `None`,
        a freshly-allocated array is returned.
    Returns
    -------
    out : ndarray or scalar
        Output array of type bool, element-wise comparison of `x1` and `x2`.
        This is a scalar if both `x1` and `x2` are scalars.
    See Also
    --------
    equal, greater, greater_equal, less, less_equal
    Examples
    --------
    >>> np.less(np.ones(2, 1)), np.zeros(1, 3))
    array([[ True,  True,  True],
           [ True,  True,  True]])
    >>> np.less(1, np.ones(1))
    array([False])
    """
    return _mx_nd_np.less(x1, x2, out)


@set_module('mxnet.numpy')
@wrap_np_binary_func
def logical_and(x1, x2, out=None):
    r"""
    Compute the truth value of x1 AND x2 element-wise.
    Parameters
    ----------
    x1, x2 : array_like
        Logical AND is applied to the elements of `x1` and `x2`.
        If ``x1.shape != x2.shape``, they must be broadcastable to a common
        shape (which becomes the shape of the output).
    out : ndarray, None, or tuple of ndarray and None, optional
        A location into which the result is stored. If provided, it must have
        a shape that the inputs broadcast to. If not provided or `None`,
        a freshly-allocated array is returned. A tuple (possible only as a
        keyword argument) must have length equal to the number of outputs.
    Returns
    -------
    y : ndarray or bool
        Boolean result of the logical AND operation applied to the elements
        of `x1` and `x2`; the shape is determined by broadcasting.
        This is a scalar if both `x1` and `x2` are scalars.
    See Also
    --------
    logical_or, logical_not, logical_xor, bitwise_or
    Examples
    --------
    >>> np.logical_and(True, False)
    False
    >>> np.logical_and(np.array([True, True], dtype='bool'), np.array([False, True], dtype='bool'))
    array([False,  True])
    """
    return _mx_nd_np.logical_and(x1, x2, out)


@set_module('mxnet.numpy')
@wrap_np_binary_func
def logical_or(x1, x2, out=None):
    r"""
    Compute the truth value of x1 OR x2 element-wise.
    Parameters
    ----------
    x1, x2 : array_like
        Logical OR is applied to the elements of `x1` and `x2`.
        If ``x1.shape != x2.shape``, they must be broadcastable to a common
        shape (which becomes the shape of the output).
    out : ndarray, None, or tuple of ndarray and None, optional
        A location into which the result is stored. If provided, it must have
        a shape that the inputs broadcast to. If not provided or `None`,
        a freshly-allocated array is returned. A tuple (possible only as a
        keyword argument) must have length equal to the number of outputs.
    Returns
    -------
    y : ndarray or bool
        Boolean result of the logical OR operation applied to the elements
        of `x1` and `x2`; the shape is determined by broadcasting.
        This is a scalar if both `x1` and `x2` are scalars.
    See Also
    --------
    logical_and, logical_not, logical_xor, bitwise_or
    Examples
    --------
    >>> np.logical_or(True, False)
    True
    >>> np.logical_or(np.array([True, True], dtype='bool'), np.array([False, True], dtype='bool'))
    array([True,  True])
    """
    return _mx_nd_np.logical_or(x1, x2, out)


@set_module('mxnet.numpy')
@wrap_np_binary_func
def logical_xor(x1, x2, out=None):
    r"""
    Compute the truth value of x1 XOR x2 element-wise.
    Parameters
    ----------
    x1, x2 : array_like
        Logical XOR is applied to the elements of `x1` and `x2`.
        If ``x1.shape != x2.shape``, they must be broadcastable to a common
        shape (which becomes the shape of the output).
    out : ndarray, None, or tuple of ndarray and None, optional
        A location into which the result is stored. If provided, it must have
        a shape that the inputs broadcast to. If not provided or `None`,
        a freshly-allocated array is returned. A tuple (possible only as a
        keyword argument) must have length equal to the number of outputs.
    Returns
    -------
    y : ndarray or bool
        Boolean result of the logical XOR operation applied to the elements
        of `x1` and `x2`; the shape is determined by broadcasting.
        This is a scalar if both `x1` and `x2` are scalars.
    See Also
    --------
    logical_and, logical_not, logical_or, bitwise_or
    Examples
    --------
    >>> np.logical_xor(True, False)
    True
    >>> np.logical_xor(np.array([True, True], dtype='bool'), np.array([False, True], dtype='bool'))
    array([ True, False])
    """
    return _mx_nd_np.logical_xor(x1, x2, out)


@set_module('mxnet.numpy')
def greater_equal(x1, x2, out=None):
    """
    Return the truth value of (x1 >= x2) element-wise.
    Parameters
    ----------
    x1, x2 : ndarrays or scalars
        Input arrays. If ``x1.shape != x2.shape``, they must be broadcastable to
        a common shape (which becomes the shape of the output).
    out : ndarray, None, or tuple of ndarray and None, optional
        A location into which the result is stored. If provided, it must have
        a shape that the inputs broadcast to. If not provided or `None`,
        a freshly-allocated array is returned.
    Returns
    -------
    out : ndarray or scalar
        Output array of type bool, element-wise comparison of `x1` and `x2`.
        This is a scalar if both `x1` and `x2` are scalars.
    See Also
    --------
    equal, greater, greater_equal, less, less_equal
    Examples
    --------
    >>> np.greater_equal(np.ones(2, 1)), np.zeros(1, 3))
    array([[ True,  True,  True],
           [ True,  True,  True]])
    >>> np.greater_equal(1, np.ones(1))
    array([True])
    """
    return _mx_nd_np.greater_equal(x1, x2, out)


@set_module('mxnet.numpy')
def less_equal(x1, x2, out=None):
    """
    Return the truth value of (x1 <= x2) element-wise.
    Parameters
    ----------
    x1, x2 : ndarrays or scalars
        Input arrays. If ``x1.shape != x2.shape``, they must be broadcastable to
        a common shape (which becomes the shape of the output).
    out : ndarray, None, or tuple of ndarray and None, optional
        A location into which the result is stored. If provided, it must have
        a shape that the inputs broadcast to. If not provided or `None`,
        a freshly-allocated array is returned.
    Returns
    -------
    out : ndarray or scalar
        Output array of type bool, element-wise comparison of `x1` and `x2`.
        This is a scalar if both `x1` and `x2` are scalars.
    See Also
    --------
    equal, greater, greater_equal, less, less_equal
    Examples
    --------
    >>> np.less_equal(np.ones(2, 1)), np.zeros(1, 3))
    array([[False, False, False],
           [False, False, False]])
    >>> np.less_equal(1, np.ones(1))
    array([True])
    """
    return _mx_nd_np.less_equal(x1, x2, out)


@set_module('mxnet.numpy')
def roll(a, shift, axis=None):
    """
    Roll array elements along a given axis.

    Elements that roll beyond the last position are re-introduced at
    the first.

    Parameters
    ----------
    a : ndarray
        Input array.
    shift : int or tuple of ints
        The number of places by which elements are shifted.  If a tuple,
        then `axis` must be a tuple of the same size, and each of the
        given axes is shifted by the corresponding number.  If an int
        while `axis` is a tuple of ints, then the same value is used for
        all given axes.
    axis : int or tuple of ints, optional
        Axis or axes along which elements are shifted.  By default, the
        array is flattened before shifting, after which the original
        shape is restored.

    Returns
    -------
    res : ndarray
        Output array, with the same shape as `a`.

    Notes
    -----
    Supports rolling over multiple dimensions simultaneously.

    Examples
    --------
    >>> x = np.arange(10)
    >>> np.roll(x, 2)
    array([8., 9., 0., 1., 2., 3., 4., 5., 6., 7.])
    >>> np.roll(x, -2)
    array([2., 3., 4., 5., 6., 7., 8., 9., 0., 1.])

    >>> x2 = np.reshape(x, (2,5))
    >>> x2
    array([[0., 1., 2., 3., 4.],
           [5., 6., 7., 8., 9.]])
    >>> np.roll(x2, 1)
    array([[9., 0., 1., 2., 3.],
           [4., 5., 6., 7., 8.]])
    >>> np.roll(x2, -1)
    array([[1., 2., 3., 4., 5.],
           [6., 7., 8., 9., 0.]])
    >>> np.roll(x2, 1, axis=0)
    array([[5., 6., 7., 8., 9.],
           [0., 1., 2., 3., 4.]])
    >>> np.roll(x2, -1, axis=0)
    array([[5., 6., 7., 8., 9.],
           [0., 1., 2., 3., 4.]])
    >>> np.roll(x2, 1, axis=1)
    array([[4., 0., 1., 2., 3.],
           [9., 5., 6., 7., 8.]])
    >>> np.roll(x2, -1, axis=1)
    array([[1., 2., 3., 4., 0.],
           [6., 7., 8., 9., 5.]])
   """
    return _mx_nd_np.roll(a, shift, axis=axis)


@set_module('mxnet.numpy')
def rot90(m, k=1, axes=(0, 1)):
    """
    Rotate an array by 90 degrees in the plane specified by axes.
    Rotation direction is from the first towards the second axis.

    Parameters
    ----------
    m : ndarray
        Array of two or more dimensions.
    k : integer
        Number of times the array is rotated by 90 degrees.
    axes: (2,) array_like
        The array is rotated in the plane defined by the axes.
        Axes must be different.

    Returns
    -------
    y : ndarray
        A rotated view of `m`.

    Notes
    -----
    rot90(m, k=1, axes=(1,0)) is the reverse of rot90(m, k=1, axes=(0,1))
    rot90(m, k=1, axes=(1,0)) is equivalent to rot90(m, k=-1, axes=(0,1))

    Examples
    --------
    >>> m = np.array([[1,2],[3,4]], 'int')
    >>> m
    array([[1, 2],
           [3, 4]], dtype=int64)
    >>> np.rot90(m)
    array([[2, 4],
           [1, 3]], dtype=int64)
    >>> np.rot90(m, 2)
    array([[4, 3],
           [2, 1]], dtype=int64)
    >>> m = np.arange(8).reshape((2,2,2))
    >>> np.rot90(m, 1, (1,2))
    array([[[1., 3.],
            [0., 2.]],

           [[5., 7.],
            [4., 6.]]])
    """
    return _mx_nd_np.rot90(m, k=k, axes=axes)


@set_module('mxnet.numpy')
def hsplit(ary, indices_or_sections):
    """Split an array into multiple sub-arrays horizontally (column-wise).
    This is equivalent to ``split`` with ``axis=0`` if ``ary`` has one
    dimension, and otherwise that with ``axis=1``.

    Parameters
    ----------
    ary : ndarray
        Array to be divided into sub-arrays.
    indices_or_sections : int, list of ints or tuple of ints.
        If `indices_or_sections` is an integer, N, the array will be divided
        into N equal arrays along `axis`.  If such a split is not possible,
        an error is raised.
        If `indices_or_sections` is a list of sorted integers, the entries
        indicate where along `axis` the array is split.
        If an index exceeds the dimension of the array along `axis`,
        it will raises errors. so index must less than or euqal to
        the dimension of the array along axis.

    Returns
    -------
    sub-arrays : list of ndarrays
        A list of sub-arrays.

    .. note::
       * If `indices_or_sections` is given as an integer, but a split
         does not result in equal division.It will raises ValueErrors.
       * If indices_or_sections is an integer, and the number is 1, it will
         raises an error. Because single output from split is not supported yet...

    See Also
    --------
    split : Split an array into multiple sub-arrays of equal size.

    Examples
    --------
    >>> x = np.arange(16.0).reshape(4, 4)
    >>> x
    array([[ 0.,  1.,  2.,  3.],
           [ 4.,  5.,  6.,  7.],
           [ 8.,  9., 10., 11.],
           [12., 13., 14., 15.]])
    >>> np.hsplit(x, 2)
    [array([[ 0.,  1.],
           [ 4.,  5.],
           [ 8.,  9.],
           [12., 13.]]),
    array([[ 2.,  3.],
           [ 6.,  7.],
           [10., 11.],
           [14., 15.]])]
    >>> np.hsplit(x, [3, 6])
    [array([[ 0.,  1.,  2.],
           [ 4.,  5.,  6.],
           [ 8.,  9., 10.],
           [12., 13., 14.]]),
    array([[ 3.],
           [ 7.],
           [11.],
           [15.]]),
    array([], shape=(4, 0), dtype=float32)]
    With a higher dimensional array the split is still along the second axis.
    >>> x = np.arange(8.0).reshape(2, 2, 2)
    >>> x
    array([[[ 0.,  1.],
            [ 2.,  3.]],
           [[ 4.,  5.],
            [ 6.,  7.]]])
    >>> np.hsplit(x, 2)
    [array([[[ 0.,  1.]],
            [[ 4.,  5.]]]),
     array([[[ 2.,  3.]],
            [[ 6.,  7.]]])]
    If ``ary`` has one dimension, 'axis' = 0.
    >>> x = np.arange(4)
    array([0., 1., 2., 3.])
    >>> np.hsplit(x, 2)
    [array([0., 1.]), array([2., 3.])]
    If you want to produce an empty sub-array, you can see an example.
    >>> np.hsplit(x, [2, 2])
    [array([0., 1.]), array([], dtype=float32), array([2., 3.])]
    """
    return _mx_nd_np.hsplit(ary, indices_or_sections)


@set_module('mxnet.numpy')
def einsum(*operands, **kwargs):
    r"""
    einsum(subscripts, *operands, out=None, optimize=False)

    Evaluates the Einstein summation convention on the operands.

    Using the Einstein summation convention, many common multi-dimensional,
    linear algebraic array operations can be represented in a simple fashion.
    In *implicit* mode `einsum` computes these values.

    In *explicit* mode, `einsum` provides further flexibility to compute
    other array operations that might not be considered classical Einstein
    summation operations, by disabling, or forcing summation over specified
    subscript labels.

    See the notes and examples for clarification.

    Parameters
    ----------
    subscripts : str
        Specifies the subscripts for summation as comma separated list of
        subscript labels. An implicit (classical Einstein summation)
        calculation is performed unless the explicit indicator '->' is
        included as well as subscript labels of the precise output form.
    operands : list of ndarray
        These are the arrays for the operation.
    out : ndarray, optional
        If provided, the calculation is done into this array.
    optimize : {False, True}, optional
        Controls if intermediate optimization should occur. No optimization
        will occur if False. Defaults to False.

    Returns
    -------
    output : ndarray
        The calculation based on the Einstein summation convention.

    Notes
    -----
    The Einstein summation convention can be used to compute
    many multi-dimensional, linear algebraic array operations. `einsum`
    provides a succinct way of representing these.

    A non-exhaustive list of these operations,
    which can be computed by `einsum`, is shown below along with examples:

    * Trace of an array, :py:func:`np.trace`.
    * Return a diagonal, :py:func:`np.diag`.
    * Array axis summations, :py:func:`np.sum`.
    * Transpositions and permutations, :py:func:`np.transpose`.
    * Matrix multiplication and dot product, :py:func:`np.matmul` :py:func:`np.dot`.
    * Vector inner and outer products, :py:func:`np.inner` :py:func:`np.outer`.
    * Broadcasting, element-wise and scalar multiplication, :py:func:`np.multiply`.
    * Tensor contractions, :py:func:`np.tensordot`.

    The subscripts string is a comma-separated list of subscript labels,
    where each label refers to a dimension of the corresponding operand.
    Whenever a label is repeated it is summed, so ``np.einsum('i,i', a, b)``
    is equivalent to :py:func:`np.inner(a,b) <np.inner>`. If a label
    appears only once, it is not summed, so ``np.einsum('i', a)`` produces a
    view of ``a`` with no changes. A further example ``np.einsum('ij,jk', a, b)``
    describes traditional matrix multiplication and is equivalent to
    :py:func:`np.matmul(a,b) <np.matmul>`. Repeated subscript labels in one
    operand take the diagonal. For example, ``np.einsum('ii', a)`` is equivalent
    to :py:func:`np.trace(a) <np.trace>`.

    In *implicit mode*, the chosen subscripts are important
    since the axes of the output are reordered alphabetically.  This
    means that ``np.einsum('ij', a)`` doesn't affect a 2D array, while
    ``np.einsum('ji', a)`` takes its transpose. Additionally,
    ``np.einsum('ij,jk', a, b)`` returns a matrix multiplication, while,
    ``np.einsum('ij,jh', a, b)`` returns the transpose of the
    multiplication since subscript 'h' precedes subscript 'i'.

    In *explicit mode* the output can be directly controlled by
    specifying output subscript labels.  This requires the
    identifier '->' as well as the list of output subscript labels.
    This feature increases the flexibility of the function since
    summing can be disabled or forced when required. The call
    ``np.einsum('i->', a)`` is like :py:func:`np.sum(a, axis=-1) <np.sum>`,
    and ``np.einsum('ii->i', a)`` is like :py:func:`np.diag(a) <np.diag>`.
    The difference is that `einsum` does not allow broadcasting by default.
    Additionally ``np.einsum('ij,jh->ih', a, b)`` directly specifies the
    order of the output subscript labels and therefore returns matrix
    multiplication, unlike the example above in implicit mode.

    To enable and control broadcasting, use an ellipsis.  Default
    NumPy-style broadcasting is done by adding an ellipsis
    to the left of each term, like ``np.einsum('...ii->...i', a)``.
    To take the trace along the first and last axes,
    you can do ``np.einsum('i...i', a)``, or to do a matrix-matrix
    product with the left-most indices instead of rightmost, one can do
    ``np.einsum('ij...,jk...->ik...', a, b)``.

    When there is only one operand, no axes are summed, and no output
    parameter is provided, a view into the operand is returned instead
    of a new array.  Thus, taking the diagonal as ``np.einsum('ii->i', a)``
    produces a view.

    The ``optimize`` argument which will optimize the contraction order
    of an einsum expression. For a contraction with three or more operands this
    can greatly increase the computational efficiency at the cost of a larger
    memory footprint during computation.

    Typically a 'greedy' algorithm is applied which empirical tests have shown
    returns the optimal path in the majority of cases. 'optimal' is not supported
    for now.

    .. note::
       This function differs from the original `numpy.einsum
       <https://docs.scipy.org/doc/numpy/reference/generated/numpy.einsum.html>`_ in
       the following way(s):

       * Does not support 'optimal' strategy
       * Does not support the alternative subscript like
           `einsum(op0, sublist0, op1, sublist1, ..., [sublistout])`
       * Does not produce view in any cases

    Examples
    --------
    >>> a = np.arange(25).reshape(5,5)
    >>> b = np.arange(5)
    >>> c = np.arange(6).reshape(2,3)

    Trace of a matrix:

    >>> np.einsum('ii', a)
    array(60.)

    Extract the diagonal (requires explicit form):

    >>> np.einsum('ii->i', a)
    array([ 0.,  6., 12., 18., 24.])

    Sum over an axis (requires explicit form):

    >>> np.einsum('ij->i', a)
    array([ 10.,  35.,  60.,  85., 110.])
    >>> np.sum(a, axis=1)
    array([ 10.,  35.,  60.,  85., 110.])

    For higher dimensional arrays summing a single axis can be done with ellipsis:

    >>> np.einsum('...j->...', a)
    array([ 10.,  35.,  60.,  85., 110.])

    Compute a matrix transpose, or reorder any number of axes:

    >>> np.einsum('ji', c)
    array([[0., 3.],
           [1., 4.],
           [2., 5.]])
    >>> np.einsum('ij->ji', c)
    array([[0., 3.],
           [1., 4.],
           [2., 5.]])
    >>> np.transpose(c)
    array([[0., 3.],
           [1., 4.],
           [2., 5.]])

    Vector inner products:

    >>> np.einsum('i,i', b, b)
    array(30.)

    Matrix vector multiplication:

    >>> np.einsum('ij,j', a, b)
    array([ 30.,  80., 130., 180., 230.])
    >>> np.dot(a, b)
    array([ 30.,  80., 130., 180., 230.])
    >>> np.einsum('...j,j', a, b)
    array([ 30.,  80., 130., 180., 230.])

    Broadcasting and scalar multiplication:

    >>> np.einsum('..., ...', np.array(3), c)
    array([[ 0.,  3.,  6.],
           [ 9., 12., 15.]])
    >>> np.einsum(',ij', np.array(3), c)
    array([[ 0.,  3.,  6.],
           [ 9., 12., 15.]])
    >>> np.multiply(3, c)
    array([[ 0.,  3.,  6.],
           [ 9., 12., 15.]])

    Vector outer product:

    >>> np.einsum('i,j', np.arange(2)+1, b)
    array([[0., 1., 2., 3., 4.],
           [0., 2., 4., 6., 8.]])

    Tensor contraction:

    >>> a = np.arange(60.).reshape(3,4,5)
    >>> b = np.arange(24.).reshape(4,3,2)
    >>> np.einsum('ijk,jil->kl', a, b)
    array([[4400., 4730.],
           [4532., 4874.],
           [4664., 5018.],
           [4796., 5162.],
           [4928., 5306.]])

    Example of ellipsis use:

    >>> a = np.arange(6).reshape((3,2))
    >>> b = np.arange(12).reshape((4,3))
    >>> np.einsum('ki,jk->ij', a, b)
    array([[10., 28., 46., 64.],
           [13., 40., 67., 94.]])
    >>> np.einsum('ki,...k->i...', a, b)
    array([[10., 28., 46., 64.],
           [13., 40., 67., 94.]])
    >>> np.einsum('k...,jk', a, b)
    array([[10., 28., 46., 64.],
           [13., 40., 67., 94.]])

    Chained array operations. For more complicated contractions, speed ups
    might be achieved by repeatedly computing a 'greedy' path. Performance
    improvements can be particularly significant with larger arrays:

    >>> a = np.ones(64).reshape(2,4,8)
    # Basic `einsum`: ~42.22ms  (benchmarked on 3.4GHz Intel Xeon.)
    >>> for iteration in range(500):
    ...     np.einsum('ijk,ilm,njm,nlk,abc->',a,a,a,a,a)
    # Greedy `einsum` (faster optimal path approximation): ~0.117ms
    >>> for iteration in range(500):
    ...     np.einsum('ijk,ilm,njm,nlk,abc->',a,a,a,a,a, optimize=True)
    """
    return _mx_nd_np.einsum(*operands, **kwargs)


@set_module('mxnet.numpy')
def insert(arr, obj, values, axis=None):
    r"""Insert values along the given axis before the given indices.

    Parameters
    ----------
    arr : ndarray
        Input array.
    obj : int, slice or ndarray of int64
        Object that defines the index or indices before which `values` is
        inserted.
        Support for multiple insertions when `obj` is a single scalar or a
        sequence with one element (only support int32 and int64 element).
    values : ndarray
        Values to insert into `arr`.
        If the type of values is different from that of arr, values is converted
        to the type of arr.
    axis : int, optional
        Axis along which to insert `values`.  If `axis` is None then `arr`
        is flattened first.

    Returns
    -------
    out : ndarray
        A copy of `arr` with `values` inserted.  Note that `insert`
        does not occur in-place: a new array is returned. If
        `axis` is None, `out` is a flattened array.

    .. note::
       * Note that for higher dimensional inserts `obj=0` behaves very different
         from `obj=[0]` just like `arr[:,0,:] = values` is different from
         `arr[:,[0],:] = values`.
       * If obj is a ndarray, it's dtype only supports int64

    Examples
    --------
    >>> a = np.array([[1, 1], [2, 2], [3, 3]])
    >>> a
    array([[1., 1.],
           [2., 2.],
           [3., 3.]])
    >>> np.insert(a, 1, np.array(5))
    array([1., 5., 1., 2., 2., 3., 3.])
    >>> np.insert(a, 1, np.array(5), axis=1)
    array([[1., 5., 1.],
           [2., 5., 2.],
           [3., 5., 3.]])

    Difference between sequence and scalars:

    >>> np.insert(a, np.array([1], dtype=np.int64), np.array([[1],[2],[3]]), axis=1)
    array([[1., 1., 1.],
           [2., 2., 2.],
           [3., 3., 3.]])
    >>> np.insert(a, 1, np.array([1, 2, 3]), axis=1)
    array([[1., 1., 1.],
           [2., 2., 2.],
           [3., 3., 3.]])

    >>> b = a.flatten()
    >>> b
    array([1., 1., 2., 2., 3., 3.])
    >>> np.insert(b, np.array([2, 2], dtype=np.int64), np.array([5, 6]))
    array([1., 1., 5., 6., 2., 2., 3., 3.])

    >>> np.insert(b, slice(2, 4), np.array([5, 6]))
    array([1., 1., 5., 2., 6., 2., 3., 3.])

    # type casting
    >>> np.insert(b.astype(np.int32), np.array([2, 2],dtype='int64'), np.array([7.13, False]))
    array([1, 1, 7, 0, 2, 2, 3, 3], dtype=int32)

    >>> x = np.arange(8).reshape(2, 4)
    >>> idx = np.array([1, 3], dtype=np.int64)
    >>> np.insert(x, idx, np.array([999]), axis=1)
    array([[  0., 999.,   1.,   2., 999.,   3.],
           [  4., 999.,   5.,   6., 999.,   7.]])
    """
    return _mx_nd_np.insert(arr, obj, values, axis=axis)


@set_module('mxnet.numpy')
def nonzero(a):
    """
    Return the indices of the elements that are non-zero.

    Returns a tuple of arrays, one for each dimension of `a`,
    containing the indices of the non-zero elements in that
    dimension. The values in `a` are always returned in
    row-major, C-style order.

    To group the indices by element, rather than dimension, use `argwhere`,
    which returns a row for each non-zero element.

    Parameters
    ----------
    a : ndarray
        Input array.

    Returns
    -------
    tuple_of_arrays : tuple
        Indices of elements that are non-zero.

    See Also
    --------
    ndarray.nonzero :
        Equivalent ndarray method.

    Notes
    -----
    While the nonzero values can be obtained with ``a[nonzero(a)]``, it is
    recommended to use ``x[x.astype(bool)]`` or ``x[x != 0]`` instead, which
    will correctly handle 0-d arrays.

    Examples
    --------
    >>> x = np.array([[3, 0, 0], [0, 4, 0], [5, 6, 0]])
    >>> x
    array([[3, 0, 0],
           [0, 4, 0],
           [5, 6, 0]], dtype=int32)
    >>> np.nonzero(x)
    (array([0, 1, 2, 2], dtype=int64), array([0, 1, 0, 1], dtype=int64))

    >>> x[np.nonzero(x)]
    array([3, 4, 5, 6])
    >>> np.transpose(np.stack(np.nonzero(x)))
    array([[0, 0],
           [1, 1],
           [2, 0],
           [2, 1]], dtype=int64)

    A common use for ``nonzero`` is to find the indices of an array, where
    a condition is True.  Given an array `a`, the condition `a` > 3 is a
    boolean array and since False is interpreted as 0, np.nonzero(a > 3)
    yields the indices of the `a` where the condition is true.

    >>> a = np.array([[1, 2, 3], [4, 5, 6], [7, 8, 9]], dtype=np.int32)
    >>> a > 3
    array([[False, False, False],
           [ True,  True,  True],
           [ True,  True,  True]])
    >>> np.nonzero(a > 3)
    (array([1, 1, 1, 2, 2, 2], dtype=int64), array([0, 1, 2, 0, 1, 2], dtype=int64))

    Using this result to index `a` is equivalent to using the mask directly:

    >>> a[np.nonzero(a > 3)]
    array([4, 5, 6, 7, 8, 9], dtype=int32)
    >>> a[a > 3]
    array([4, 5, 6, 7, 8, 9], dtype=int32)

    ``nonzero`` can also be called as a method of the array.

    >>> (a > 3).nonzero()
    (array([1, 1, 1, 2, 2, 2], dtype=int64), array([0, 1, 2, 0, 1, 2], dtype=int64))
    """
    return _mx_nd_np.nonzero(a)


@set_module('mxnet.numpy')
def percentile(a, q, axis=None, out=None, overwrite_input=None, interpolation='linear', keepdims=False): # pylint: disable=too-many-arguments
    """
    Compute the q-th percentile of the data along the specified axis.
    Returns the q-th percentile(s) of the array elements.

    Parameters
    ----------
    a : array_like
        Input array
    q : array_like
        Percentile or sequence of percentiles to compute.
    axis : {int, tuple of int, None}, optional
        Axis or axes along which the percentiles are computed. The default is to
        compute the percentile(s) along a flattened version of the array.
    out : ndarray, optional
        Alternative output array in which to place the result. It must have the same
        shape and buffer length as the expected output, but the type (of the output)
        will be cast if necessary.
    overwrite_input : bool, optional (Not supported yet)
        If True, then allow the input array a to be modified by intermediate calculations,
        to save memory. In this case, the contents of the input a after this function
        completes is undefined.
    interpolation : {'linear', 'lower', 'higher', 'midpoint', 'nearest'}
        This optional parameter specifies the interpolation method to use when the
        desired percentile lies between two data points i < j:
        'linear': i + (j - i) * fraction, where fraction is the fractional part of the
        index surrounded by i and j.
        'lower': i.
        'higher': j.
        'nearest': i or j, whichever is nearest.
        'midpoint': (i + j) / 2.
    keepdims : bool, optional
        If this is set to True, the axes which are reduced are left in the result as
        dimensions with size one. With this option, the result will broadcast
        correctly against the original array a.

    Returns
    -------
    percentile : scalar or ndarray
        Output array.

    Examples
    --------
    >>> a = np.array([[10, 7, 4], [3, 2, 1]])
    >>> a
    array([[10,  7,  4],
        [ 3,  2,  1]])
    >>> np.percentile(a, np.array(50))
    array(3.5)
    >>> np.percentile(a, np.array(50), axis=0)
    array([6.5, 4.5, 2.5])
    >>> np.percentile(a, np.array(50), axis=1)
    array([7.,  2.])
    >>> np.percentile(a, np.array(50), axis=1, keepdims=True)
    array([[7.],
        [2.]])

    >>> m = np.percentile(a, np.array(50), axis=0)
    >>> out = np.zeros_like(m)
    >>> np.percentile(a, np.array(50), axis=0, out=out)
    array([6.5, 4.5, 2.5])
    >>> m
    array([6.5, 4.5, 2.5])
    """
    return _mx_nd_np.percentile(a, q, axis=axis, out=out, overwrite_input=overwrite_input,
                                interpolation=interpolation, keepdims=keepdims)


@set_module('mxnet.numpy')
def median(a, axis=None, out=None, overwrite_input=None, keepdims=False):
    r"""Compute the median along the specified axis.
    Returns the median of the array elements.

    Parameters
    ----------
    a : array_like
        Input array or object that can be converted to an array.
    axis : {int, sequence of int, None}, optional
        Axis or axes along which the medians are computed. The default
        is to compute the median along a flattened version of the array.
        A sequence of axes is supported since version 1.9.0.
    out : ndarray, optional
        Alternative output array in which to place the result. It must
        have the same shape and buffer length as the expected output,
        but the type (of the output) will be cast if necessary.
    keepdims : bool, optional
        If this is set to True, the axes which are reduced are left
        in the result as dimensions with size one. With this option,
        the result will broadcast correctly against the original `arr`.

    Returns
    -------
    median : ndarray
        A new array holding the result. If the input contains integers
        or floats smaller than ``float32``, then the output data-type is
        ``np.float32``.  Otherwise, the data-type of the output is the
        same as that of the input. If `out` is specified, that array is
        returned instead.

    See Also
    --------
    mean, percentile

    Examples
    --------
    >>> a = np.array([[10, 7, 4], [3, 2, 1]])
    >>> a
    array([[10,  7,  4],
        [ 3,  2,  1]])
    >>> np.median(a)
    3.5
    >>> np.median(a, axis=0)
    array([6.5, 4.5, 2.5])
    >>> np.median(a, axis=1)
    array([7.,  2.])
    """
    return _mx_nd_np.median(a, axis=axis, overwrite_input=overwrite_input,
                            keepdims=keepdims, out=out)


@set_module('mxnet.numpy')
def quantile(a, q, axis=None, out=None, overwrite_input=None, interpolation='linear', keepdims=False): # pylint: disable=too-many-arguments
    """Compute the q-th quantile of the data along the specified axis.
    New in version 1.15.0.

    Parameters
    ----------
    a : ndarray
        Input array or object that can be converted to an array.
    q : ndarray
        Quantile or sequence of quantiles to compute, which must be between 0 and 1 inclusive.
    axis : {int, tuple of int, None}, optional
        Axis or axes along which the quantiles are computed.
        The default is to compute the quantile(s) along a flattened version of the array.
    out : ndarray, optional
        Alternative output array in which to place the result.
        It must have the same shape and buffer length as the expected output,
        but the type (of the output) will be cast if necessary.
    interpolation : {'linear', 'lower', 'higher', 'midpoint', 'nearest'}
        This optional parameter specifies the interpolation method to use
        when the desired quantile lies between two data points i < j:

        * linear: i + (j - i) * fraction, where fraction is the fractional part of the index surrounded by i and j.
        * lower: i.
        * higher: j.
        * nearest: i or j, whichever is nearest.
        * midpoint: (i + j) / 2.

    keepdims : bool, optional
        If this is set to True, the axes which are reduced are left in the result as dimensions with size one.
        With this option, the result will broadcast correctly against the original array a.

    Returns
    -------
    quantile : ndarray
        If q is a single quantile and axis=None, then the result is a scalar.
        If multiple quantiles are given, first axis of the result corresponds to the quantiles.
        The other axes are the axes that remain after the reduction of a.
        If out is specified, that array is returned instead.

    See also
    --------
    mean

    .. note::
       Given a vector V of length N, the q-th quantile of V is the value q of the way from the minimum
       to the maximum in a sorted copy of V. The values and distances of the two nearest neighbors
       as well as the interpolation parameter will determine the quantile if the normalized ranking
       does not match the location of q exactly. This function is the same as the median if q=0.5,
       the same as the minimum if q=0.0 and the same as the maximum if q=1.0.
       This function differs from the original `numpy.quantile
       <https://numpy.org/devdocs/reference/generated/numpy.quantile.html>`_ in
       the following aspects:

       * q must be ndarray type even if it is a scalar
       * do not support overwrite_input

    Examples
    --------
    >>> a = np.array([[10, 7, 4], [3, 2, 1]])
    >>> a
    array([[10., 7., 4.],
           [3., 2., 1.]])
    >>> q = np.array(0.5)
    >>> q
    array(0.5)
    >>> np.quantile(a, q)
    array(3.5)
    >>> np.quantile(a, q, axis=0)
    array([6.5, 4.5, 2.5])
    >>> np.quantile(a, q, axis=1)
    array([7., 2.])
    >>> np.quantile(a, q, axis=1, keepdims=True)
    array([[7.],
           [2.]])
    >>> m = np.quantile(a, q, axis=0)
    >>> out = np.zeros_like(m)
    >>> np.quantile(a, q, axis=0, out=out)
    array([6.5, 4.5, 2.5])
    >>> out
    array([6.5, 4.5, 2.5])
    """
    return _mx_nd_np.quantile(a, q, axis=axis, out=out, overwrite_input=overwrite_input,
                              interpolation=interpolation, keepdims=keepdims)


@set_module('mxnet.numpy')
def shares_memory(a, b, max_work=None):
    """
    Determine if two arrays share memory

    Parameters
    ----------
    a, b : ndarray
        Input arrays

    Returns
    -------
    out : bool

    See Also
    --------
    may_share_memory

    Examples
    --------
    >>> np.may_share_memory(np.array([1,2]), np.array([5,8,9]))
    False

    .. note::
       This function differs from the original `numpy.shares_memory
       <https://docs.scipy.org/doc/numpy/reference/generated/numpy.shares_memory.html>`_ in
       the following way(s):

       * Does not support `max_work`, it is a dummy argument
       * Actually it is same as `may_share_memory` in MXNet np
    """
    return _mx_nd_np.shares_memory(a, b, max_work)


@set_module('mxnet.numpy')
def may_share_memory(a, b, max_work=None):
    """
    Determine if two arrays might share memory

    A return of True does not necessarily mean that the two arrays
    share any element.  It just means that they *might*.

    Only the memory bounds of a and b are checked by default.

    Parameters
    ----------
    a, b : ndarray
        Input arrays

    Returns
    -------
    out : bool

    See Also
    --------
    shares_memory

    Examples
    --------
    >>> np.may_share_memory(np.array([1,2]), np.array([5,8,9]))
    False
    >>> x = np.zeros([3, 4])
    >>> np.may_share_memory(x[:,0], x[:,1])
    True

    .. note::
       This function differs from the original `numpy.may_share_memory
       <https://docs.scipy.org/doc/numpy/reference/generated/numpy.may_share_memory.html>`_ in
       the following way(s):

       * Does not support `max_work`, it is a dummy argument
       * Actually it is same as `shares_memory` in MXNet np
    """
    return _mx_nd_np.may_share_memory(a, b, max_work)


@set_module('mxnet.numpy')
def diff(a, n=1, axis=-1, prepend=None, append=None):  # pylint: disable=redefined-outer-name
    r"""
    Calculate the n-th discrete difference along the given axis.

    Parameters
    ----------
    a : ndarray
        Input array
    n : int, optional
        The number of times values are differenced. If zero, the input is returned as-is.
    axis : int, optional
        The axis along which the difference is taken, default is the last axis.
    prepend, append : ndarray, optional
        Not supported yet

    Returns
    -------
    diff : ndarray
        The n-th differences.
        The shape of the output is the same as a except along axis where the dimension is smaller by n.
        The type of the output is the same as the type of the difference between any two elements of a.
        This is the same as the type of a in most cases.

    Examples
    --------
    >>> x = np.array([1, 2, 4, 7, 0])
    >>> np.diff(x)
    array([ 1,  2,  3, -7])
    >>> np.diff(x, n=2)
    array([  1,   1, -10])

    >>> x = np.array([[1, 3, 6, 10], [0, 5, 6, 8]])
    >>> np.diff(x)
    array([[2, 3, 4],
        [5, 1, 2]])
    >>> np.diff(x, axis=0)
    array([[-1,  2,  0, -2]])

    Notes
    -----
    Optional inputs `prepend` and `append` are not supported yet
    """
    if (prepend or append):
        raise NotImplementedError('prepend and append options are not supported yet')
    return _mx_nd_np.diff(a, n=n, axis=axis)


@set_module('mxnet.numpy')
def ediff1d(ary, to_end=None, to_begin=None):
    """
    The differences between consecutive elements of an array.

    Parameters
    ----------
    ary : ndarray
        If necessary, will be flattened before the differences are taken.
    to_end : ndarray or scalar, optional
        Number(s) to append at the end of the returned differences.
    to_begin : ndarray or scalar, optional
        Number(s) to prepend at the beginning of the returned differences.

    Returns
    -------
    ediff1d : ndarray
        The differences. Loosely, this is ``ary.flat[1:] - ary.flat[:-1]``.

    Examples
    --------
    >>> x = np.array([1, 2, 4, 7, 0])
    >>> np.ediff1d(x)
    array([ 1.,  2.,  3., -7.])

    >>> np.ediff1d(x, to_begin=-99, to_end=np.array([88, 99]))
    rray([-99.,   1.,   2.,   3.,  -7.,  88.,  99.])

    The returned array is always 1D.

    >>> y = np.array([[1, 2, 4], [1, 6, 24]])
    >>> np.ediff1d(y)
    array([ 1.,  2., -3.,  5., 18.])

    >>> np.ediff1d(x, to_begin=y)
    array([ 1.,  2.,  4.,  1.,  6., 24.,  1.,  2.,  3., -7.])
    """
    return _mx_nd_np.ediff1d(ary, to_end=to_end, to_begin=to_begin)


@set_module('mxnet.numpy')
def resize(a, new_shape):
    """
    Return a new array with the specified shape.
    If the new array is larger than the original array, then the new
    array is filled with repeated copies of `a`.  Note that this behavior
    is different from a.resize(new_shape) which fills with zeros instead
    of repeated copies of `a`.

    Parameters
    ----------
    a : ndarray
        Array to be resized.
    new_shape : int or tuple of int
        Shape of resized array.

    Returns
    -------
    reshaped_array : ndarray
        The new array is formed from the data in the old array, repeated
        if necessary to fill out the required number of elements.  The
        data are repeated in the order that they are stored in memory.

    See Also
    --------
    ndarray.resize : resize an array in-place.

    Notes
    -----
    Warning: This functionality does **not** consider axes separately,
    i.e. it does not apply interpolation/extrapolation.
    It fills the return array with the required number of elements, taken
    from `a` as they are laid out in memory, disregarding strides and axes.
    (This is in case the new shape is smaller. For larger, see above.)
    This functionality is therefore not suitable to resize images,
    or data where each axis represents a separate and distinct entity.

    Examples
    --------
    >>> a = np.array([[0, 1], [2, 3]])
    >>> np.resize(a, (2, 3))
    array([[0., 1., 2.],
           [3., 0., 1.]])
    >>> np.resize(a, (1, 4))
    array([[0., 1., 2., 3.]])
    >>> np.resize(a,(2, 4))
    array([[0., 1., 2., 3.],
           [0., 1., 2., 3.]])
    """
    return _mx_nd_np.resize(a, new_shape)


@set_module('mxnet.numpy')
def interp(x, xp, fp, left=None, right=None, period=None):  # pylint: disable=too-many-arguments
    r"""One-dimensional linear interpolation.

    Returns the one-dimensional piecewise linear interpolant to a function
    with given values at discrete data-points.

    Parameters
    ----------
    x : ndarray
        The x-coordinates of the interpolated values.
    xp : 1-D array of floats
        The x-coordinates of the data points, must be increasing if argument
        `period` is not specified. Otherwise, `xp` is internally sorted after
        normalizing the periodic boundaries with ``xp = xp % period``.
    fp : 1-D array of floats
        The y-coordinates of the data points, same length as `xp`.
    left : optional float corresponding to fp
        Value to return for `x < xp[0]`, default is `fp[0]`.
    right : optional float corresponding to fp
        Value to return for `x > xp[-1]`, default is `fp[-1]`.
    period : None or float, optional
        A period for the x-coordinates. This parameter allows the proper
        interpolation of angular x-coordinates. Parameters `left` and `right`
        are ignored if `period` is specified.

    Returns
    -------
    y : float (corresponding to fp) or ndarray
        The interpolated values, same shape as `x`.

    Raises
    ------
    ValueError
        If `xp` and `fp` have different length
        If `xp` or `fp` are not 1-D sequences
        If `period == 0`

    .. note::
       Does not check that the x-coordinate sequence `xp` is increasing.
       If `xp` is not increasing, the results are nonsense.
       A simple check for increasing is::

           np.all(np.diff(xp) > 0)


    Examples
    --------
    >>> xp = [1, 2, 3]
    >>> fp = [3, 2, 0]
    >>> np.interp(2.5, xp, fp)
    1.0
    >>> np.interp([0, 1, 1.5, 2.72, 3.14], xp, fp)
    array([ 3. ,  3. ,  2.5 ,  0.56,  0. ])
    >>> UNDEF = -99.0
    >>> np.interp(3.14, xp, fp, right=UNDEF)
    -99.0
    Plot an interpolant to the sine function:
    >>> x = np.linspace(0, 2*np.pi, 10)
    >>> y = np.sin(x)
    >>> xvals = np.linspace(0, 2*np.pi, 50)
    >>> yinterp = np.interp(xvals, x, y)
    >>> import matplotlib.pyplot as plt
    >>> plt.plot(x, y, 'o')
    [<matplotlib.lines.Line2D object at 0x...>]
    >>> plt.plot(xvals, yinterp, '-x')
    [<matplotlib.lines.Line2D object at 0x...>]
    >>> plt.show()
    Interpolation with periodic x-coordinates:
    >>> x = [-180, -170, -185, 185, -10, -5, 0, 365]
    >>> xp = [190, -190, 350, -350]
    >>> fp = [5, 10, 3, 4]
    >>> np.interp(x, xp, fp, period=360)
    array([7.5, 5., 8.75, 6.25, 3., 3.25, 3.5, 3.75])
    """
    return _mx_nd_np.interp(x, xp, fp, left=left, right=right, period=period)


# pylint: disable=redefined-outer-name
@set_module('mxnet.numpy')
def full_like(a, fill_value, dtype=None, order='C', ctx=None, out=None): # pylint: disable=too-many-arguments
    """
    Return a full array with the same shape and type as a given array.

    Parameters
    ----------
    a : ndarray
        The shape and data-type of `a` define these same attributes of
        the returned array.
    fill_value : scalar
        Fill value.
    dtype : data-type, optional
        Overrides the data type of the result.
        Temporarily do not support boolean type.
    order : {'C'}, optional
        Whether to store multidimensional data in C- or Fortran-contiguous
        (row- or column-wise) order in memory. Currently only supports C order.
    ctx: to specify the device, e.g. the i-th GPU.
    out : ndarray or None, optional
        A location into which the result is stored.
        If provided, it must have the same shape and dtype as input ndarray.
        If not provided or `None`, a freshly-allocated array is returned.

    Returns
    -------
    out : ndarray
        Array of `fill_value` with the same shape and type as `a`.

    See Also
    --------
    empty_like : Return an empty array with shape and type of input.
    ones_like : Return an array of ones with shape and type of input.
    zeros_like : Return an array of zeros with shape and type of input.
    full : Return a new array of given shape filled with value.

    Examples
    --------
    >>> x = np.arange(6, dtype=int)
    >>> np.full_like(x, 1)
    array([1, 1, 1, 1, 1, 1], dtype=int64)
    >>> np.full_like(x, 0.1)
    array([0, 0, 0, 0, 0, 0], dtype=int64)
    >>> np.full_like(x, 0.1, dtype=np.float64)
    array([0.1, 0.1, 0.1, 0.1, 0.1, 0.1], dtype=float64)
    >>> np.full_like(x, np.nan, dtype=np.float64)
    array([nan, nan, nan, nan, nan, nan], dtype=float64)
    >>> y = np.arange(6, dtype=np.float32)
    >>> np.full_like(y, 0.1)
    array([0.1, 0.1, 0.1, 0.1, 0.1, 0.1])
    """
    return _mx_nd_np.full_like(a, fill_value=fill_value, dtype=dtype, order=order, ctx=ctx, out=out)
# pylint: enable=redefined-outer-name


# pylint: disable=redefined-outer-name
@set_module('mxnet.numpy')
def zeros_like(a, dtype=None, order='C', ctx=None, out=None):
    """
    Return an array of zeros with the same shape and type as a given array.

    Parameters
    ----------
    a : ndarray
        The shape and data-type of `a` define these same attributes of
        the returned array.
    dtype : data-type, optional
        Overrides the data type of the result.
        Temporarily do not support boolean type.
    order : {'C'}, optional
        Whether to store multidimensional data in C- or Fortran-contiguous
        (row- or column-wise) order in memory. Currently only supports C order.
    ctx: to specify the device, e.g. the i-th GPU.
    out : ndarray or None, optional
        A location into which the result is stored.
        If provided, it must have the same shape and dtype as input ndarray.
        If not provided or `None`, a freshly-allocated array is returned.

    Returns
    -------
    out : ndarray
          Array of zeros with the same shape and type as a.

    See Also
    --------
    empty_like : Return an empty array with shape and type of input.
    ones_like : Return an array of ones with shape and type of input.
    zeros_like : Return an array of zeros with shape and type of input.
    full : Return a new array of given shape filled with value.

    Examples
    --------
    >>> x = np.arange(6)
    >>> x = x.reshape((2, 3))
    >>> x
    array([[0., 1., 2.],
           [3., 4., 5.]])
    >>> np.zeros_like(x)
    array([[0., 0., 0.],
           [0., 0., 0.]])
    >>> np.zeros_like(x, int)
    array([[0, 0, 0],
           [0, 0, 0]], dtype=int64)
    >>> y = np.arange(3, dtype=float)
    >>> y
    array([0., 1., 2.], dtype=float64)
    >>> np.zeros_like(y)
    array([0., 0., 0.], dtype=float64)
    """
    return _mx_nd_np.full_like(a, fill_value=0, dtype=dtype, order=order, ctx=ctx, out=ctx)
# pylint: enable=redefined-outer-name


# pylint: disable=redefined-outer-name
@set_module('mxnet.numpy')
def ones_like(a, dtype=None, order='C', ctx=None, out=None):
    """
    Return an array of ones with the same shape and type as a given array.

    Parameters
    ----------
    a : ndarray
        The shape and data-type of `a` define these same attributes of
        the returned array.
    dtype : data-type, optional
        Overrides the data type of the result.
        Temporarily do not support boolean type.
    order : {'C'}, optional
        Whether to store multidimensional data in C- or Fortran-contiguous
        (row- or column-wise) order in memory. Currently only supports C order.
    ctx: to specify the device, e.g. the i-th GPU.
    out : ndarray or None, optional
        A location into which the result is stored.
        If provided, it must have the same shape and dtype as input ndarray.
        If not provided or `None`, a freshly-allocated array is returned.

    Returns
    -------
    out : ndarray
        Array of ones with the same shape and type as a.

    See Also
    --------
    empty_like : Return an empty array with shape and type of input.
    zeros_like : Return an array of zeros with shape and type of input.
    full_like : Return a new array with shape of input filled with value.
    ones : Return a new array setting values to one.

    Examples
    --------
    >>> x = np.arange(6)
    >>> x = x.reshape((2, 3))
    >>> x
    array([[0., 1., 2.],
           [3., 4., 5.]])
    >>> np.ones_like(x)
    array([[1., 1., 1.],
           [1., 1., 1.]])
    >>> np.ones_like(x, int)
    array([[1, 1, 1],
           [1, 1, 1]], dtype=int64)
    >>> y = np.arange(3, dtype=float)
    >>> y
    array([0., 1., 2.], dtype=float64)
    >>> np.ones_like(y)
    array([1., 1., 1.], dtype=float64)
    """
    return _mx_nd_np.full_like(a, fill_value=1, dtype=dtype, order=order, ctx=ctx, out=out)
# pylint: enable=redefined-outer-name


@set_module('mxnet.numpy')
def fill_diagonal(a, val, wrap=False):
    """
    Fill the main diagonal of the given array of any dimensionality.
    For an array `a` with ``a.ndim >= 2``, the diagonal is the list of
    locations with indices ``a[i, ..., i]`` all identical. This function
    modifies the input array in-place, it does not return a value.
    Parameters
    ----------
    a : array, at least 2-D.
      Array whose diagonal is to be filled, it gets modified in-place.
    val : scalar
      Value to be written on the diagonal, its type must be compatible with
      that of the array a.
    wrap : bool
      For tall matrices in NumPy version up to 1.6.2, the
      diagonal "wrapped" after N columns. You can have this behavior
      with this option. This affects only tall matrices.

    Examples
    --------
    >>> a = np.zeros((3, 3), int)
    >>> np.fill_diagonal(a, 5)
    >>> a
    array([[5, 0, 0],
           [0, 5, 0],
           [0, 0, 5]])
    The same function can operate on a 4-D array:
    >>> a = np.zeros((3, 3, 3, 3), int)
    >>> np.fill_diagonal(a, 4)
    We only show a few blocks for clarity:
    >>> a[0, 0]
    array([[4, 0, 0],
           [0, 0, 0],
           [0, 0, 0]])
    >>> a[1, 1]
    array([[0, 0, 0],
           [0, 4, 0],
           [0, 0, 0]])
    >>> a[2, 2]
    array([[0, 0, 0],
           [0, 0, 0],
           [0, 0, 4]])
    The wrap option affects only tall matrices:
    >>> # tall matrices no wrap
    >>> a = np.zeros((5, 3), int)
    >>> np.fill_diagonal(a, 4)
    >>> a
    array([[4, 0, 0],
           [0, 4, 0],
           [0, 0, 4],
           [0, 0, 0],
           [0, 0, 0]])
    >>> # tall matrices wrap
    >>> a = np.zeros((5, 3), int)
    >>> np.fill_diagonal(a, 4, wrap=True)
    >>> a
    array([[4, 0, 0],
           [0, 4, 0],
           [0, 0, 4],
           [0, 0, 0],
           [4, 0, 0]])
    >>> # wide matrices
    >>> a = np.zeros((3, 5), int)
    >>> np.fill_diagonal(a, 4, wrap=True)
    >>> a
    array([[4, 0, 0, 0, 0],
           [0, 4, 0, 0, 0],
           [0, 0, 4, 0, 0]])
    The anti-diagonal can be filled by reversing the order of elements
    using either `numpy.flipud` or `numpy.fliplr`.
    >>> a = np.zeros((3, 3), int);
    >>> np.fill_diagonal(np.fliplr(a), [1,2,3])  # Horizontal flip
    >>> a
    array([[0, 0, 1],
           [0, 2, 0],
           [3, 0, 0]])
    >>> np.fill_diagonal(np.flipud(a), [1,2,3])  # Vertical flip
    >>> a
    array([[0, 0, 3],
           [0, 2, 0],
           [1, 0, 0]])
    Note that the order in which the diagonal is filled varies depending
    on the flip function.
    """
    _mx_nd_np.fill_diagonal(a, val=val, wrap=wrap)

# pylint: disable=redefined-outer-name
@set_module('mxnet.numpy')
def nan_to_num(x, copy=True, nan=0.0, posinf=None, neginf=None, **kwargs):
    """
    Replace NaN with zero and infinity with large finite numbers (default
    behaviour) or with the numbers defined by the user using the `nan`,
    `posinf` and/or `neginf` keywords.

    If `x` is inexact, NaN is replaced by zero or by the user defined value in
    `nan` keyword, infinity is replaced by the largest finite floating point
    values representable by ``x.dtype`` or by the user defined value in
    `posinf` keyword and -infinity is replaced by the most negative finite
    floating point values representable by ``x.dtype`` or by the user defined
    value in `neginf` keyword.

    For complex dtypes, the above is applied to each of the real and
    imaginary components of `x` separately.

    If `x` is not inexact, then no replacements are made.

    Parameters
    ----------
    x : scalar
        ndarray
        Input data.
    copy : bool, optional
        Whether to create a copy of `x` (True) or to replace values
        in-place (False). The in-place operation only occurs if
        casting to an array does not require a copy.
        Default is True.
        Gluon does not support copy = False.
    nan : int, float, optional
        Value to be used to fill NaN values. If no value is passed
        then NaN values will be replaced with 0.0.
    posinf : int, float, optional
        Value to be used to fill positive infinity values. If no value is
        passed then positive infinity values will be replaced with a very
        large number.
    neginf : int, float, optional
        Value to be used to fill negative infinity values. If no value is
        passed then negative infinity values will be replaced with a very
        small (or negative) number.

        .. versionadded:: 1.13

    Returns
    -------
    out : ndarray
        `x`, with the non-finite values replaced. If `copy` is False, this may
        be `x` itself.

    Notes
    -----
    NumPy uses the IEEE Standard for Binary Floating-Point for Arithmetic
    (IEEE 754). This means that Not a Number is not equivalent to infinity.

    Examples
    --------
    >>> np.nan_to_num(np.inf)
    1.7976931348623157e+308
    >>> np.nan_to_num(-np.inf)
    -1.7976931348623157e+308
    >>> np.nan_to_num(np.nan)
    0.0
    >>> x = np.array([np.inf, -np.inf, np.nan, -128, 128])
    >>> np.nan_to_num(x)
    array([ 3.4028235e+38, -3.4028235e+38,  0.0000000e+00, -1.2800000e+02,
            1.2800000e+02])
    >>> np.nan_to_num(x, nan=-9999, posinf=33333333, neginf=33333333)
    array([ 3.3333332e+07,  3.3333332e+07, -9.9990000e+03, -1.2800000e+02,
            1.2800000e+02])
    >>> y = np.array([[-1, 0, 1],[9999,234,-14222]],dtype="float64")/0
    array([[-inf,  nan,  inf],
        [ inf,  inf, -inf]], dtype=float64)
    >>> np.nan_to_num(y)
    array([[-1.79769313e+308,  0.00000000e+000,  1.79769313e+308],
        [ 1.79769313e+308,  1.79769313e+308, -1.79769313e+308]], dtype=float64)
    >>> np.nan_to_num(y, nan=111111, posinf=222222)
    array([[-1.79769313e+308,  1.11111000e+005,  2.22222000e+005],
        [ 2.22222000e+005,  2.22222000e+005, -1.79769313e+308]], dtype=float64)
    >>> y
    array([[-inf,  nan,  inf],
       [ inf,  inf, -inf]], dtype=float64)
    >>> np.nan_to_num(y, copy=False, nan=111111, posinf=222222)
    array([[-1.79769313e+308,  1.11111000e+005,  2.22222000e+005],
       [ 2.22222000e+005,  2.22222000e+005, -1.79769313e+308]], dtype=float64)
    >>> y
    array([[-1.79769313e+308,  1.11111000e+005,  2.22222000e+005],
       [ 2.22222000e+005,  2.22222000e+005, -1.79769313e+308]], dtype=float64)
    """
    return _mx_nd_np.nan_to_num(x, copy=copy, nan=nan, posinf=posinf, neginf=neginf)


@set_module('mxnet.numpy')
def squeeze(x, axis=None):
    r"""Remove single-dimensional entries from the shape of an array.

    Parameters
    ----------
    a : array_like
        Input data.
    axis : None or int or tuple of ints, optional
        Selects a subset of the single-dimensional entries in the
        shape. If an axis is selected with shape entry greater than
        one, an error is raised.

    Returns
    -------
    squeezed : ndarray
        The input array, but with all or a subset of the
        dimensions of length 1 removed. This is always `a` itself
        or a view into `a`.

    Raises
    ------
    ValueError
        If `axis` is not `None`, and an axis being squeezed is not of length 1

    See Also
    --------
    expand_dims : The inverse operation, adding singleton dimensions
    reshape : Insert, remove, and combine dimensions, and resize existing ones

    Examples
    --------
    >>> x = np.array([[[0], [1], [2]]])
    >>> x.shape
    (1, 3, 1)
    >>> np.squeeze(x).shape
    (3,)
    >>> np.squeeze(x, axis=0).shape
    (3, 1)
    >>> np.squeeze(x, axis=1).shape
    Traceback (most recent call last):
    ...
    ValueError: cannot select an axis to squeeze out which has size not equal to one
    >>> np.squeeze(x, axis=2).shape
    (1, 3)
    """
    return _mx_nd_np.squeeze(x, axis=axis)


@set_module('mxnet.numpy')
@wrap_np_unary_func
def isnan(x, out=None, **kwargs):
    """
    Test element-wise for NaN and return result as a boolean array.

    Parameters
    ----------
    x : ndarray
        Input array.
    out : ndarray or None, optional
        A location into which the result is stored.
        If provided, it must have the same shape and dtype as input ndarray.
        If not provided or `None`, a freshly-allocated array is returned.

    Returns
    -------
    y : ndarray or bool
        True where x is NaN, false otherwise.
        This is a scalar if x is a scalar.

    Notes
    -----
    NumPy uses the IEEE Standard for Binary Floating-Point for Arithmetic (IEEE 754).

    .. note::

       This function differs from the original `numpy.isinf
       <https://docs.scipy.org/doc/numpy/reference/generated/numpy.isnan.html>`_ in
       the following aspects:

       * Does not support complex number for now
       * Input type does not support Python native iterables(list, tuple, ...).
       * ``out`` param: cannot perform auto broadcasting. ``out`` ndarray's shape must be
         the same as the expected output.
       * ``out`` param: cannot perform auto type cast. ``out`` ndarray's dtype must be the
         same as the expected output.
       * ``out`` param does not support scalar input case.

    Examples
    --------
    >>> np.isnan(np.nan)
    True
    >>> np.isnan(np.inf)
    False
    >>> np.isnan(np.array([np.log(-1.),1.,np.log(0)]))
    array([ True, False, False])
    """
    return _mx_nd_np.isnan(x, out=out, **kwargs)


@set_module('mxnet.numpy')
@wrap_np_unary_func
def isinf(x, out=None, **kwargs):
    """
    Test element-wise for positive or negative infinity.

    Parameters
    ----------
    x : ndarray
        Input array.
    out : ndarray or None, optional
        A location into which the result is stored.
        If provided, it must have the same shape and dtype as input ndarray.
        If not provided or `None`, a freshly-allocated array is returned.

    Returns
    -------
    y : ndarray or bool
        True where x is positive or negative infinity, false otherwise.
        This is a scalar if x is a scalar.

    Notes
    -----
    NumPy uses the IEEE Standard for Binary Floating-Point for Arithmetic (IEEE 754).
    This means that Not a Number is not equivalent to infinity.

    .. note::

       This function differs from the original `numpy.isnan
       <https://docs.scipy.org/doc/numpy/reference/generated/numpy.isnan.html>`_ in
       the following aspects:

       * Does not support complex number for now
       * Input type does not support Python native iterables(list, tuple, ...).
       * ``out`` param: cannot perform auto broadcasting. ``out`` ndarray's shape must be
         the same as the expected output.
       * ``out`` param: cannot perform auto type cast. ``out`` ndarray's dtype must be the
         same as the expected output.
       * ``out`` param does not support scalar input case.

    Examples
    --------
    >>> np.isinf(np.inf)
    True
    >>> np.isinf(np.nan)
    False
    >>> np.isinf(np.array([np.inf, -np.inf, 1.0, np.nan]))
    array([ True,  True, False, False])
    >>> x = np.array([-np.inf, 0., np.inf])
    >>> y = np.array([True, True, True], dtype=np.bool_)
    >>> np.isinf(x, y)
    array([ True, False,  True])
    >>> y
    array([ True, False,  True])
    """
    return _mx_nd_np.isinf(x, out=out, **kwargs)


@set_module('mxnet.ndarray.numpy')
@wrap_np_unary_func
def isposinf(x, out=None, **kwargs):
    """
    Test element-wise for positive infinity, return result as bool array.

    Parameters
    ----------
    x : ndarray
        Input array.
    out : ndarray or None, optional
        A location into which the result is stored.
        If provided, it must have the same shape and dtype as input ndarray.
        If not provided or `None`, a freshly-allocated array is returned.

    Returns
    -------
    y : ndarray or bool
        True where x is positive infinity, false otherwise.
        This is a scalar if x is a scalar.

    Notes
    -----
    NumPy uses the IEEE Standard for Binary Floating-Point for Arithmetic (IEEE 754).
    This means that Not a Number is not equivalent to infinity.

    Examples
    --------
    >>> np.isposinf(np.inf)
    True
    >>> np.isposinf(-np.inf)
    False
    >>> np.isposinf(np.nan)
    False
    >>> np.isposinf(np.array([-np.inf, 0., np.inf]))
    array([False, False,  True])
    >>> x = np.array([-np.inf, 0., np.inf])
    >>> y = np.array([True, True, True], dtype=np.bool)
    >>> np.isposinf(x, y)
    array([False, False,  True])
    >>> y
    array([False, False,  True])
    """
    return _mx_nd_np.isposinf(x, out=out, **kwargs)


@set_module('mxnet.numpy')
@wrap_np_unary_func
def isneginf(x, out=None, **kwargs):
    """
    Test element-wise for negative infinity, return result as bool array.

    Parameters
    ----------
    x : ndarray
        Input array.
    out : ndarray or None, optional
        A location into which the result is stored.
        If provided, it must have the same shape and dtype as input ndarray.
        If not provided or `None`, a freshly-allocated array is returned.

    Returns
    -------
    y : ndarray or bool
        True where x is negative infinity, false otherwise.
        This is a scalar if x is a scalar.

    Notes
    -----
    NumPy uses the IEEE Standard for Binary Floating-Point for Arithmetic (IEEE 754).
    This means that Not a Number is not equivalent to infinity.

    Examples
    --------
    >>> np.isneginf(-np.inf)
    True
    >>> np.isneginf(np.inf)
    False
    >>> np.isneginf(float('-inf'))
    True
    >>> np.isneginf(np.array([-np.inf, 0., np.inf]))
    array([ True, False, False])
    >>> x = np.array([-np.inf, 0., np.inf])
    >>> y = np.array([True, True, True], dtype=np.bool)
    >>> np.isneginf(x, y)
    array([ True, False, False])
    >>> y
    array([ True, False, False])
    """
    return _mx_nd_np.isneginf(x, out=out, **kwargs)


@set_module('mxnet.numpy')
@wrap_np_unary_func
def isfinite(x, out=None, **kwargs):
    """
    Test element-wise for finiteness (not infinity or not Not a Number).

    Parameters
    ----------
    x : ndarray
        Input array.
    out : ndarray or None, optional
        A location into which the result is stored.
        If provided, it must have the same shape and dtype as input ndarray.
        If not provided or `None`, a freshly-allocated array is returned.

    Returns
    -------
    y : ndarray or bool
        True where x is negative infinity, false otherwise.
        This is a scalar if x is a scalar.

    Notes
    -----
    Not a Number, positive infinity and negative infinity are considered to be non-finite.

    NumPy uses the IEEE Standard for Binary Floating-Point for Arithmetic (IEEE 754).
    This means that Not a Number is not equivalent to infinity.
    Also that positive infinity is not equivalent to negative infinity.
    But infinity is equivalent to positive infinity. Errors result if the second argument
    is also supplied when x is a scalar input, or if first and second arguments have different shapes.

    Examples
    --------
    >>> np.isfinite(1)
    True
    >>> np.isfinite(0)
    True
    >>> np.isfinite(np.nan)
    False
    >>> np.isfinite(np.inf)
    False
    >>> np.isfinite(-np.inf)
    False
    >>> np.isfinite(np.array([np.log(-1.),1.,np.log(0)]))
    array([False,  True, False])
    >>> x = np.array([-np.inf, 0., np.inf])
    >>> y = np.array([True, True, True], dtype=np.bool)
    >>> np.isfinite(x, y)
    array([False,  True, False])
    >>> y
    array([False,  True, False])
    """
    return _mx_nd_np.isfinite(x, out=out, **kwargs)


@set_module('mxnet.numpy')
def where(condition, x=None, y=None):
    """where(condition, [x, y])
    Return elements chosen from `x` or `y` depending on `condition`.

    .. note::
        When only `condition` is provided, this function is a shorthand for
        ``np.asarray(condition).nonzero()``. The rest of this documentation
        covers only the case where all three arguments are provided.

    Parameters
    ----------
    condition : ndarray
        Where True, yield `x`, otherwise yield `y`.
    x, y : ndarray
        Values from which to choose. `x`, `y` and `condition` need to be
        broadcastable to some shape. `x` and `y` must have the same dtype.

    Returns
    -------
    out : ndarray
        An array with elements from `x` where `condition` is True, and elements
        from `y` elsewhere.

    Notes
    -----
    If all the arrays are 1-D, `where` is equivalent to::

        [xv if c else yv
        for c, xv, yv in zip(condition, x, y)]

    Examples
    --------
    >>> a = np.arange(10)
    >>> a
    array([0., 1., 2., 3., 4., 5., 6., 7., 8., 9.])
    >>> np.where(a < 5, a, 10*a)
    array([ 0.,  1.,  2.,  3.,  4., 50., 60., 70., 80., 90.])

    This can be used on multidimensional arrays too:

    >>> cond = np.array([[True, False], [True, True]])
    >>> x = np.array([[1, 2], [3, 4]])
    >>> y = np.array([[9, 8], [7, 6]])
    >>> np.where(cond, x, y)
    array([[1., 8.],
           [3., 4.]])

    The shapes of x, y, and the condition are broadcast together:

    >>> x, y = onp.ogrid[:3, :4]
    >>> x = np.array(x)
    >>> y = np.array(y)
    >>> np.where(x < y, x, 10 + y)  # both x and 10+y are broadcast
    array([[10,  0,  0,  0],
           [10, 11,  1,  1],
           [10, 11, 12,  2]], dtype=int64)

    >>> a = np.array([[0, 1, 2],
    ...               [0, 2, 4],
    ...               [0, 3, 6]])
    >>> np.where(a < 4, a, -1)  # -1 is broadcast
    array([[ 0.,  1.,  2.],
           [ 0.,  2., -1.],
           [ 0.,  3., -1.]])
    """
    return _mx_nd_np.where(condition, x, y)


@set_module('mxnet.numpy')
def polyval(p, x):
    """
    Evaluate a polynomial at specific values.
    If p is of length N, this function returns the value:
    p[0]*x**(N-1) + p[1]*x**(N-2) + ... + p[N-2]*x + p[N-1]
    If x is a sequence, then p(x) is returned for each element of x.
    If x is another polynomial then the composite polynomial p(x(t)) is returned.

    Parameters
    ----------
    p : ndarray
        1D array of polynomial coefficients (including coefficients equal to zero)
        from highest degree to the constant term.
    x : ndarray
        An array of numbers, at which to evaluate p.

    Returns
    -------
    values : ndarray
        Result array of polynomials

    .. note::
       This function differs from the original `numpy.polyval
       <https://numpy.org/devdocs/reference/generated/numpy.polyval.html>`_ in
       the following way(s):

       * Does not support poly1d.
       * X should be ndarray type even if it contains only one element.

    Examples
    --------
    >>> p = np.array([3, 0, 1])
    array([3., 0., 1.])
    >>> x = np.array([5])
    array([5.])
    >>> np.polyval(p, x)  # 3 * 5**2 + 0 * 5**1 + 1
    array([76.])
    >>> x = np.array([5, 4])
    array([5., 4.])
    >>> np.polyval(p, x)
    array([76., 49.])
    """
    return _mx_nd_np.polyval(p, x)


@set_module('mxnet.numpy')
def bincount(x, weights=None, minlength=0):
    """
    Count number of occurrences of each value in array of non-negative ints.

    Parameters
    ----------
    x : ndarray
        input array, 1 dimension, nonnegative ints.
    weights: ndarray
        input weigths same shape as x. (Optional)
    minlength: int
        A minimum number of bins for the output. (Optional)

    Returns
    --------
    out : ndarray
        the result of binning the input array. The length of out is equal to amax(x)+1.

    Raises
    --------
    Value Error
        If the input is not 1-dimensional, or contains elements with negative values,
        or if minlength is negative
    TypeError
        If the type of the input is float or complex.

    Examples
    --------
    >>> np.bincount(np.arange(5))
    array([1, 1, 1, 1, 1])
    >>> np.bincount(np.array([0, 1, 1, 3, 2, 1, 7]))
    array([1, 3, 1, 1, 0, 0, 0, 1])

    >>> x = np.array([0, 1, 1, 3, 2, 1, 7, 23])
    >>> np.bincount(x).size == np.amax(x)+1
    True

    >>> np.bincount(np.arange(5, dtype=float))
    Traceback (most recent call last):
    File "<stdin>", line 1, in <module>
    TypeError: array cannot be safely cast to required type

    >>> w = np.array([0.3, 0.5, 0.2, 0.7, 1., -0.6]) # weights
    >>> x = np.array([0, 1, 1, 2, 2, 2])
    >>> np.bincount(x,  weights=w)
    array([ 0.3,  0.7,  1.1])
    """
    return _mx_nd_np.bincount(x, weights=weights, minlength=minlength)


@set_module('mxnet.numpy')
def atleast_1d(*arys):
    """
    Convert inputs to arrays with at least one dimension.

    Scalar inputs are converted to 1-dimensional arrays, whilst higher-dimensional inputs are preserved.

    Parameters
    ----------
    arys1, arys2, ... : ndarray
        One or more input arrays.

    Returns
    -------
    ret : ndarray
        An array, or list of arrays, each with a.ndim >= 1. Copies are made only if necessary.

    See also
    --------
    atleast_2d, atleast_3d

    Examples
    --------
    >>> np.atleast_1d(1.0)
    array([1.])
    >>> x = np.arange(9.0).reshape(3,3)
    >>> np.atleast_1d(x)
    array([[0., 1., 2.],
           [3., 4., 5.],
           [6., 7., 8.]])
    >>> np.atleast_1d(np.array(1), np.array([3, 4]))
    [array([1.]), array([3., 4.])]
    """
    return _mx_nd_np.atleast_1d(*arys)


@set_module('mxnet.numpy')
def atleast_2d(*arys):
    """
    Convert inputs to arrays with at least two dimensions.

    Parameters
    ----------
    arys1, arys2, ... : ndarray
        One or more input arrays.

    Returns
    -------
    ret : ndarray
        An array, or list of arrays, each with a.ndim >= 2. Copies are made only if necessary.

    See also
    --------
    atleast_1d, atleast_3d

    Examples
    --------
    >>> np.atleast_2d(3.0)
    array([[3.]])
    >>> x = np.arange(3.0)
    >>> np.atleast_2d(x)
    array([[0., 1., 2.]])
    >>> np.atleast_2d(np.array(1), np.array([1, 2]), np.array([[1, 2]]))
    [array([[1.]]), array([[1., 2.]]), array([[1., 2.]])]
    """
    return _mx_nd_np.atleast_2d(*arys)


@set_module('mxnet.numpy')
def atleast_3d(*arys):
    """
    Convert inputs to arrays with at least three dimension.

    Parameters
    ----------
    arys1, arys2, ... : ndarray
        One or more input arrays.

    Returns
    -------
    ret : ndarray
        An array, or list of arrays, each with a.ndim >= 3.
        For example, a 1-D array of shape (N,) becomes a view of shape (1, N, 1),
        and a 2-D array of shape (M, N) becomes a view of shape (M, N, 1).

    See also
    --------
    atleast_1d, atleast_2d

    Examples
    --------
    >>> np.atleast_3d(3.0)
    array([[[3.]]])
    >>> x = np.arange(3.0)
    >>> np.atleast_3d(x).shape
    (1, 3, 1)
    >>> x = np.arange(12.0).reshape(4,3)
    >>> np.atleast_3d(x).shape
    (4, 3, 1)
    >>> for arr in np.atleast_3d(np.array([1, 2]), np.array([[1, 2]]), np.array([[[1, 2]]])):
    ...     print(arr, arr.shape)
    ...
    [[[1.]
      [2.]]] (1, 2, 1)
    [[[1.]
      [2.]]] (1, 2, 1)
    [[[1. 2.]]] (1, 1, 2)
    """
    return _mx_nd_np.atleast_3d(*arys)


@set_module('mxnet.numpy')
def pad(x, pad_width=None, mode="constant", **kwargs): # pylint: disable=too-many-arguments
    # pylint: disable=too-many-return-statements
    """
    Pad an array.

    Parameters
    ----------
    array : array_like of rank N
        The array to pad.
    pad_width : {sequence, array_like, int}
        Number of values padded to the edges of each axis.
        ((before_1, after_1), ... (before_N, after_N)) unique pad widths
        for each axis.
        ((before, after),) yields same before and after pad for each axis.
        (pad,) or int is a shortcut for before = after = pad width for all
        axes.
    mode : str or function, optional
        One of the following string values or a user supplied function.
        'constant' (default)
            Pads with a constant value.
        'edge'
            Pads with the edge values of array.
        'linear_ramp'
            not supported yet
        'maximum'
            Pads with the maximum value of all of the
            vector along each axis.
        'mean'
            not supported yet
        'median'
            not supported yet
        'minimum'
            Pads with the minimum value of all of the
            vector along each axis.
        'reflect'
            Pads with the reflection of the vector mirrored on
            the first and last values of the vector along each
            axis.
        'symmetric'
            Pads with the reflection of the vector mirrored
            along the edge of the array.
        'wrap'
            not supported yet.
        'empty'
            not supported yet.
        <function>
            not supported yet.
    stat_length : not supported yet
    constant_values : scalar, optional
        Used in 'constant'.  The values to set the padded values for each
        axis.
        Default is 0.

    end_values : not supported yet
    reflect_type : {'even', 'odd'}, optional
        only support even now

    Returns
    -------
    pad : ndarray
        Padded array of rank equal to `array` with shape increased
        according to `pad_width`.

    Examples
    --------
    >>> a = [1, 2, 3, 4, 5]
    >>> np.pad(a, (2, 3), 'edge')
    array([1, 1, 1, ..., 5, 5, 5])
    >>> np.pad(a, (2, 2), 'maximum')
    array([5, 5, 1, 2, 3, 4, 5, 5, 5])
    >>> np.pad(a, (2, 2), 'mean')
    array([3, 3, 1, 2, 3, 4, 5, 3, 3])
    >>> a = [[1, 2], [3, 4]]
    >>> np.pad(a, ((3, 2), (2, 3)), 'minimum')
    array([[1, 1, 1, 2, 1, 1, 1],
           [1, 1, 1, 2, 1, 1, 1],
           [1, 1, 1, 2, 1, 1, 1],
           [1, 1, 1, 2, 1, 1, 1],
           [3, 3, 3, 4, 3, 3, 3],
           [1, 1, 1, 2, 1, 1, 1],
           [1, 1, 1, 2, 1, 1, 1]])
    >>> a = [1, 2, 3, 4, 5]
    >>> np.pad(a, (2, 3), 'reflect')
    array([3, 2, 1, 2, 3, 4, 5, 4, 3, 2])
    >>> np.pad(a, (2, 3), 'symmetric')
    array([2, 1, 1, 2, 3, 4, 5, 5, 4, 3])
    >>> a = np.arange(6)
    >>> a = a.reshape((2, 3))
    >>> np.pad(a, ((2, 2), (2, 2)), pad_with)
    array([[10, 10, 10, 10, 10, 10, 10],
           [10, 10, 10, 10, 10, 10, 10],
           [10, 10,  0,  1,  2, 10, 10],
           [10, 10,  3,  4,  5, 10, 10],
           [10, 10, 10, 10, 10, 10, 10],
           [10, 10, 10, 10, 10, 10, 10]])
    """
    return _mx_nd_np.pad(x, pad_width=pad_width, mode=mode, **kwargs)


# pylint: disable=redefined-outer-name
@set_module('mxnet.numpy')
def prod(a, axis=None, dtype=None, out=None, keepdims=False, initial=None): # pylint: disable=too-many-arguments
    """
    Return the product of array elements over a given axis.

    Parameters
    ----------
    a : array_like
        Input data.
    axis : None or int or tuple of ints, optional
        Axis or axes along which a product is performed.  The default,
        axis=None, will calculate the product of all the elements in the
        input array. If axis is negative it counts from the last to the
        first axis.
        .. versionadded:: 1.7.0
        If axis is a tuple of ints, a product is performed on all of the
        axes specified in the tuple instead of a single axis or all the
        axes as before.
    dtype : dtype, optional
        The type of the returned array, as well as of the accumulator in
        which the elements are multiplied.  The dtype of `a` is used by
        default unless `a` has an integer dtype of less precision than the
        default platform integer.  In that case, if `a` is signed then the
        platform integer is used while if `a` is unsigned then an unsigned
        integer of the same precision as the platform integer is used.
    out : ndarray, optional
        Alternative output array in which to place the result. It must have
        the same shape as the expected output, but the type of the output
        values will be cast if necessary.
    keepdims : bool, optional
        If this is set to True, the axes which are reduced are left in the
        result as dimensions with size one. With this option, the result
        will broadcast correctly against the input array.
        If the default value is passed, then `keepdims` will not be
        passed through to the `prod` method of sub-classes of
        `ndarray`, however any non-default value will be.  If the
        sub-class' method does not implement `keepdims` any
        exceptions will be raised.
    initial : scalar, optional
        The starting value for this product. See `~numpy.ufunc.reduce` for details.
    where : not supported

    Returns
    -------
    product_along_axis : ndarray, see `dtype` parameter above.
        An array shaped as `a` but with the specified axis removed.
        Returns a reference to `out` if specified.

    Examples
    --------
    By default, calculate the product of all elements:
    >>> np.prod([1.,2.])
    2.0
    Even when the input array is two-dimensional:
    >>> np.prod([[1.,2.],[3.,4.]])
    24.0
    But we can also specify the axis over which to multiply:
    >>> np.prod([[1.,2.],[3.,4.]], axis=1)
    array([  2.,  12.])
    Or select specific elements to include:
    >>> np.prod([1., np.nan, 3.], where=[True, False, True])
    3.0
    If the type of `x` is unsigned, then the output type is
    the unsigned platform integer:
    >>> x = np.array([1, 2, 3], dtype=np.uint8)
    >>> np.prod(x).dtype == np.uint
    True
    If `x` is of a signed integer type, then the output type
    is the default platform integer:
    >>> x = np.array([1, 2, 3], dtype=np.int8)
    >>> np.prod(x).dtype == int
    True
    You can also start the product with a value other than one:
    >>> np.prod([1, 2], initial=5)
    10
    """
    return _mx_nd_np.prod(a, axis=axis, dtype=dtype, keepdims=keepdims, initial=initial, out=out)

@set_module('mxnet.numpy')
def dot(a, b, out=None):
    """
    Dot product of two arrays. Specifically,

    * If both `a` and `b` are 1-D arrays, it is inner product of vectors

    * If both `a` and `b` are 2-D arrays, it is matrix multiplication,

    * If either `a` or `b` is 0-D (scalar), it is equivalent to :func:`multiply`
      and using ``np.multiply(a, b)`` or ``a * b`` is preferred.

    * If `a` is an N-D array and `b` is a 1-D array, it is a sum product over
      the last axis of `a` and `b`.

    * If `a` is an N-D array and `b` is a 2-D array, it is a
      sum product over the last axis of `a` and the second-to-last axis of `b`::

        dot(a, b)[i,j,k] = sum(a[i,j,:] * b[:,k])

    Parameters
    ----------
    a : ndarray
        First argument.
    b : ndarray
        Second argument.

    out : ndarray, optional
        Output argument. It must have the same shape and type as the expected output.

    Returns
    -------
    output : ndarray
        Returns the dot product of `a` and `b`.  If `a` and `b` are both
        scalars or both 1-D arrays then a scalar is returned; otherwise
        an array is returned.
        If `out` is given, then it is returned

    Examples
    --------
    >>> a = np.array(3)
    >>> b = np.array(4)
    >>> np.dot(a, b)
    array(12.)

    For 2-D arrays it is the matrix product:

    >>> a = np.array([[1, 0], [0, 1]])
    >>> b = np.array([[4, 1], [2, 2]])
    >>> np.dot(a, b)
    array([[4., 1.],
           [2., 2.]])

    >>> a = np.arange(3*4*5*6).reshape((3,4,5,6))
    >>> b = np.arange(5*6)[::-1].reshape((6,5))
    >>> np.dot(a, b)[2,3,2,2]
    array(29884.)
    >>> np.sum(a[2,3,2,:] * b[:,2])
    array(29884.)
    """
    return _mx_nd_np.dot(a, b, out=out)

# pylint: disable=redefined-outer-name
@set_module('mxnet.numpy')
def cumsum(a, axis=None, dtype=None, out=None):
    """
    Return the cumulative sum of the elements along a given axis.

    Parameters
    ----------
    a : array_like
        Input array.
    axis : int, optional
        Axis along which the cumulative sum is computed. The default
        (None) is to compute the cumsum over the flattened array.
    dtype : dtype, optional
        Type of the returned array and of the accumulator in which the
        elements are summed.  If `dtype` is not specified, it defaults
        to the dtype of `a`, unless `a` has an integer dtype with a
        precision less than that of the default platform integer.  In
        that case, the default platform integer is used.
    out : ndarray, optional
        Alternative output array in which to place the result. It must
        have the same shape and buffer length as the expected output
        but the type will be cast if necessary. See `doc.ufuncs`
        (Section "Output arguments") for more details.

    Returns
    -------
    cumsum_along_axis : ndarray.
        A new array holding the result is returned unless `out` is
        specified, in which case a reference to `out` is returned. The
        result has the same size as `a`, and the same shape as `a` if
        `axis` is not None or `a` is a 1-d array.

    Examples
    --------
    >>> a = np.array([[1,2,3], [4,5,6]])
    >>> a
    array([[1, 2, 3],
           [4, 5, 6]])
    >>> np.cumsum(a)
    array([ 1,  3,  6, 10, 15, 21])
    >>> np.cumsum(a, dtype=float)     # specifies type of output value(s)
    array([  1.,   3.,   6.,  10.,  15.,  21.])
    >>> np.cumsum(a,axis=0)      # sum over rows for each of the 3 columns
    array([[1, 2, 3],
           [5, 7, 9]])
    >>> np.cumsum(a,axis=1)      # sum over columns for each of the 2 rows
    array([[ 1,  3,  6],
           [ 4,  9, 15]])
    """
    return _mx_nd_np.cumsum(a, axis=axis, dtype=dtype, out=out)

@set_module('mxnet.numpy')
def reshape(a, newshape, reverse, order='C'):
    """
    Gives a new shape to an array without changing its data.
    This function always returns a copy of the input array if
    ``out`` is not provided.

    Parameters
    ----------
    a : ndarray
        Array to be reshaped.

    newshape : int or tuple of ints
        The new shape should be compatible with the original shape. If
        an integer, then the result will be a 1-D array of that length.
        One shape dimension can be -1. In this case, the value is
        inferred from the length of the array and remaining dimensions.

    order : {'C'}, optional
        Read the elements of `a` using this index order, and place the
        elements into the reshaped array using this index order.  'C'
        means to read / write the elements using C-like index order,
        with the last axis index changing fastest, back to the first
        axis index changing slowest. Other order types such as 'F'/'A'
        may be added in the future.

    Returns
    -------
    reshaped_array : ndarray
        It will be always a copy of the original array. This behavior is different
        from the official NumPy ``reshape`` operator where views of the original array may be
        generated.

    See Also
    --------
    ndarray.reshape : Equivalent method.

    Examples
    --------
    >>> a = np.arange(6).reshape((3, 2))
    >>> a
    array([[0., 1.],
           [2., 3.],
           [4., 5.]])

    >>> np.reshape(a, (2, 3)) # C-like index ordering
    array([[0., 1., 2.],
           [3., 4., 5.]])

    >>> np.reshape(np.ravel(a), (2, 3)) # equivalent to C ravel then C reshape
    array([[0., 1., 2.],
           [3., 4., 5.]])

    >>> a = np.array([[1,2,3], [4,5,6]])
    >>> np.reshape(a, 6)
    array([1., 2., 3., 4., 5., 6.])

    >>> np.reshape(a, (3,-1))       # the unspecified value is inferred to be 2
    array([[1., 2.],
           [3., 4.],
           [5., 6.]])
    """
    return _mx_nd_np.reshape(a, newshape, reverse, order)

@set_module('mxnet.numpy')
def moveaxis(a, source, destination):
    """Move axes of an array to new positions.
    Other axes remain in their original order.

    Parameters
    ----------
    a : ndarray
        The array whose axes should be reordered.
        source : int or sequence of int
        Original positions of the axes to move. These must be unique.
        destination : int or sequence of int
        Destination positions for each of the original axes. These must also be
        unique.

    Returns
    -------
    result : ndarray
        Array with moved axes. This array is a view of the input array.

    See Also
    --------
        transpose: Permute the dimensions of an array.
        swapaxes: Interchange two axes of an array.

    Examples
    --------
    >>> x = np.zeros((3, 4, 5))
    >>> np.moveaxis(x, 0, -1).shape
    (4, 5, 3)
    >>> np.moveaxis(x, -1, 0).shape
    (5, 3, 4)
    These all achieve the same result:
    >>> np.transpose(x).shape
    (5, 4, 3)
    >>> np.swapaxes(x, 0, -1).shape
    (5, 4, 3)
    >>> np.moveaxis(x, [0, 1], [-1, -2]).shape
    (5, 4, 3)
    >>> np.moveaxis(x, [0, 1, 2], [-1, -2, -3]).shape
    (5, 4, 3)
    """
    return _mx_nd_np.moveaxis(a, source, destination)

@set_module('mxnet.numpy')
def copy(a): # pylint: disable=redefined-outer-name
    """
    Return an array copy of the given object.

    Parameters
    ----------
    a : _Symbol
        Input array.

    Returns
    -------
    arr : _Symbol
        Array interpretation of a.

    -----
    Examples
    --------
    >>> x = np.array([1, 2, 3])
    >>> y = x
    >>> z = np.copy(x)
    >>> x[0] = 10
    >>> x[0] == y[0]
        True
    >>> x[0] == z[0]
        False
    """
    return _mx_nd_np.copy(a)

# pylint: disable=redefined-outer-name
@set_module('mxnet.numpy')
def rollaxis(a, axis, start=0):
    """
    Roll the specified axis backwards, until it lies in a given position.

    Parameters
    ----------
    a : ndarray
        Input array.
    axis : integer
        The axis to roll backwards. The positions of the other axes do not
        change relative to one another.
    start: int, optional
        The axis is rolled until it lies before this position.
        The default, 0, results in a “complete” roll.

    Returns
    -------
    res : ndarray
        A view after applying rollaxis to `a` is returned.

    -----
    Examples
    --------
    >>> a = np.ones((3,4,5,6))
    >>> np.rollaxis(a, 3, 1).shape
    (3, 6, 4, 5)
    >>> np.rollaxis(a, 2).shape
    (5, 3, 4, 6)
    >>> np.rollaxis(a, 1, 4).shape
    (3, 5, 6, 4)
    """
    return _mx_nd_np.rollaxis(a, axis, start)


@set_module('mxnet.numpy')
def diag(v, k=0):
    """
    Extracts a diagonal or constructs a diagonal array.
    * 1-D arrays: constructs a 2-D array with the input as its diagonal, all other elements are zero.
    * 2-D arrays: extracts the k-th Diagonal

    Parameters
    ----------
    array : ndarray
        The array to apply diag method.
    k : offset
        extracts or constructs kth diagonal given input array

    Returns
    ----------
    out : ndarray
    The extracted diagonal or constructed diagonal array.

    Examples
    --------
    >>> x = np.arange(9).reshape((3,3))
    >>> x
    array([[0, 1, 2],
           [3, 4, 5],
           [6, 7, 8]])
    >>> np.diag(x)
    array([0, 4, 8])
    >>> np.diag(x, k=1)
    array([1, 5])
    >>> np.diag(x, k=-1)
    array([3, 7])

    >>> np.diag(np.diag(x))
    array([[0, 0, 0],
           [0, 4, 0],
           [0, 0, 8]])
    """
    return _mx_nd_np.diag(v, k=k)


@set_module('mxnet.numpy')
def diagflat(v, k=0):
    """
    Create a two-dimensional array with the flattened input as a diagonal.

    Parameters
    ----------
    v : array_like
        Input data, which is flattened and set as the `k`-th
        diagonal of the output.
    k : int, optional
        Diagonal to set; 0, the default, corresponds to the "main" diagonal,
        a positive (negative) `k` giving the number of the diagonal above
        (below) the main.

    Returns
    -------
    out : ndarray
        The 2-D output array.

    See Also
    --------
    diag : MATLAB work-alike for 1-D and 2-D arrays.
    diagonal : Return specified diagonals.
    trace : Sum along diagonals.

    Examples
    --------
    >>> np.diagflat([[1,2], [3,4]])
    array([[1, 0, 0, 0],
           [0, 2, 0, 0],
           [0, 0, 3, 0],
           [0, 0, 0, 4]])
    >>> np.diagflat([1,2], 1)
    array([[0, 1, 0],
           [0, 0, 2],
           [0, 0, 0]])
    """
    return _mx_nd_np.diagflat(v, k=k)


@set_module('mxnet.numpy')
def diagonal(a, offset=0, axis1=0, axis2=1):
    """
    If a is 2-D, returns the diagonal of a with the given offset, i.e., the collection of elements of
    the form a[i, i+offset]. If a has more than two dimensions, then the axes specified by axis1 and
    axis2 are used to determine the 2-D sub-array whose diagonal is returned. The shape of the
    resulting array can be determined by removing axis1 and axis2 and appending an index to the
    right equal to the size of the resulting diagonals.

    Parameters
    ----------
    a : ndarray
        Input data from which diagonal are taken.
    offset: int, Optional
        Offset of the diagonal from the main diagonal
    axis1: int, Optional
        Axis to be used as the first axis of the 2-D sub-arrays
    axis2: int, Optional
        Axis to be used as the second axis of the 2-D sub-arrays

    Returns
    -------
    out : ndarray
        Output result

    Raises
    -------
    ValueError:  If the dimension of a is less than 2.

    Examples
    --------
    >>> a = np.arange(4).reshape(2,2)
    >>> a
    array([[0, 1],
        [2, 3]])
    >>> np.diagonal(a)
    array([0, 3])
    >>> np.diagonal(a, 1)
    array([1])

    >>> a = np.arange(8).reshape(2,2,2)
    >>>a
    array([[[0, 1],
            [2, 3]],
            [[4, 5],
            [6, 7]]])
    >>> np.diagonal(a, 0, 0, 1)
    array([[0, 6],
            [1, 7]])
    """
    return _mx_nd_np.diagonal(a, offset=offset, axis1=axis1, axis2=axis2)


# pylint: disable=redefined-outer-name, too-many-arguments
@set_module('mxnet.numpy')
def sum(a, axis=None, dtype=None, out=None, keepdims=None, initial=None, where=None):
    r"""
    Sum of array elements over a given axis.

    Parameters
    ----------
    a : ndarray
        Input data.
    axis : None or int, optional
        Axis or axes along which a sum is performed.  The default,
        axis=None, will sum all of the elements of the input array.  If
        axis is negative it counts from the last to the first axis.
    dtype : dtype, optional
        The type of the returned array and of the accumulator in which the
        elements are summed. The default type is float32.
    keepdims : bool, optional
        If this is set to True, the axes which are reduced are left
        in the result as dimensions with size one. With this option,
        the result will broadcast correctly against the input array.

        If the default value is passed, then `keepdims` will not be
        passed through to the `sum` method of sub-classes of
        `ndarray`, however any non-default value will be.  If the
        sub-classes `sum` method does not implement `keepdims` any
        exceptions will be raised.
    initial: Currently only supports None as input, optional
        Starting value for the sum.
        Currently not implemented. Please use ``None`` as input or skip this argument.
    out : ndarray or None, optional
        Alternative output array in which to place the result. It must have
        the same shape and dtype as the expected output.

    Returns
    -------
    sum_along_axis : ndarray
        An ndarray with the same shape as `a`, with the specified
        axis removed. If an output array is specified, a reference to
        `out` is returned.

    Notes
    -----
    * Input type does not support Python native iterables.
    * "out" param: cannot perform auto type change. out ndarray's dtype must be the same as the expected output.
    * "initial" param is not supported yet. Please use None as input.
    * Arithmetic is modular when using integer types, and no error is raised on overflow.
    * The sum of an empty array is the neutral element 0:

    >>> a = np.empty(1)
    >>> np.sum(a)
    array(0.)

    This function differs from the original `numpy.sum
    <https://docs.scipy.org/doc/numpy/reference/generated/numpy.sum.html>`_ in
    the following aspects:

    * Input type does not support Python native iterables(list, tuple, ...).
    * "out" param: cannot perform auto type cast. out ndarray's dtype must be the same as the expected output.
    * "initial" param is not supported yet. Please use ``None`` as input or skip it.
    * The default type is float32.

    Examples
    --------
    >>> a = np.array([0.5, 1.5])
    >>> np.sum(a)
    array(2.)
    >>> a = np.array([0.5, 0.7, 0.2, 1.5])
    >>> np.sum(a, dtype=np.int32)
    array(2, dtype=int32)
    >>> a = np.array([[0, 1], [0, 5]])
    >>> np.sum(a)
    array(6.)
    >>> np.sum(a, axis=0)
    array([0., 6.])
    >>> np.sum(a, axis=1)
    array([1., 5.])

    With output ndarray:

    >>> a = np.array([[0, 1], [0, 5]])
    >>> b = np.ones((2,), dtype=np.float32)
    >>> np.sum(a, axis = 0, out=b)
    array([0., 6.])
    >>> b
    array([0., 6.])

    If the accumulator is too small, overflow occurs:

    >>> np.ones(128, dtype=np.int8).sum(dtype=np.int8)
    array(-128, dtype=int8)
    """
    return _mx_nd_np.sum(a, axis=axis, dtype=dtype, out=out, keepdims=keepdims, initial=initial, where=where)
# pylint: enable=redefined-outer-name, too-many-arguments<|MERGE_RESOLUTION|>--- conflicted
+++ resolved
@@ -50,21 +50,6 @@
 from ..ndarray import numpy as _mx_nd_np
 from ..ndarray.numpy import _internal as _npi
 from ..ndarray.ndarray import _storage_type
-<<<<<<< HEAD
-
-__all__ = ['ndarray', 'empty', 'array', 'zeros', 'ones', 'full', 'add', 'subtract', 'multiply', 'divide',
-           'mod', 'remainder', 'power', 'arctan2', 'sin', 'cos', 'tan', 'sinh', 'cosh', 'tanh', 'log10',
-           'sqrt', 'cbrt', 'abs', 'absolute', 'exp', 'expm1', 'arcsin', 'arccos', 'arctan', 'sign', 'log',
-           'degrees', 'log2', 'log1p', 'rint', 'radians', 'reciprocal', 'square', 'negative',
-           'fix', 'ceil', 'floor', 'trunc', 'logical_not', 'arcsinh', 'arccosh', 'arctanh', 'append',
-           'tensordot', 'histogram', 'eye', 'linspace', 'logspace', 'expand_dims', 'tile', 'arange',
-           'split', 'vsplit', 'concatenate', 'stack', 'vstack', 'column_stack', 'dstack', 'mean', 'maximum', 'minimum',
-           'swapaxes', 'clip', 'argmax', 'argmin', 'std', 'var', 'indices', 'copysign', 'ravel', 'hanning', 'hamming',
-           'blackman', 'flip', 'around', 'arctan2', 'hypot', 'bitwise_xor', 'rad2deg', 'deg2rad', 'unique',
-           'gcd', 'lcm', 'tril', 'identity', 'take', 'ldexp', 'vdot', 'inner', 'outer', 'equal', 'not_equal',
-           'greater', 'less', 'greater_equal', 'less_equal', 'hsplit', 'rot90', 'einsum', 'true_divide', 'nonzero', 'shares_memory',
-           'may_share_memory', 'diff', 'resize', 'nan_to_num']
-=======
 from ..dlpack import ndarray_from_numpy
 from .utils import _get_np_op
 from .fallback import *  # pylint: disable=wildcard-import,unused-wildcard-import
@@ -89,7 +74,7 @@
            'flip', 'flipud', 'fliplr', 'around', 'round', 'round_', 'arctan2', 'hypot',
            'triu_indices_from', 'triu_indices', 'tri',
            'bitwise_and', 'bitwise_xor', 'bitwise_or', 'rad2deg', 'deg2rad',
-           'unique', 'lcm', 'tril', 'triu', 'identity', 'take', 'ldexp', 'vdot', 'inner', 'outer',
+           'unique', 'lcm', 'gcd', 'tril', 'triu', 'identity', 'take', 'ldexp', 'vdot', 'inner', 'outer',
            'cross', 'kron', 'equal', 'not_equal', 'interp',
            'greater', 'less', 'greater_equal', 'less_equal', 'roll', 'rot90', 'einsum', 'true_divide', 'nonzero',
            'quantile', 'percentile', 'shares_memory', 'may_share_memory', 'diff', 'ediff1d', 'resize', 'matmul',
@@ -98,7 +83,6 @@
            'diagflat', 'repeat', 'prod', 'pad', 'cumsum', 'sum', 'rollaxis', 'diag', 'diagonal']
 
 __all__ += fallback.__all__
->>>>>>> 6bc06477
 
 # Return code for dispatching indexing function call
 _NDARRAY_UNSUPPORTED_INDEXING = -1
