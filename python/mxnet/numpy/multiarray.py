#!/usr/bin/env python

# Licensed to the Apache Software Foundation (ASF) under one
# or more contributor license agreements.  See the NOTICE file
# distributed with this work for additional information
# regarding copyright ownership.  The ASF licenses this file
# to you under the Apache License, Version 2.0 (the
# "License"); you may not use this file except in compliance
# with the License.  You may obtain a copy of the License at
#
#   http://www.apache.org/licenses/LICENSE-2.0
#
# Unless required by applicable law or agreed to in writing,
# software distributed under the License is distributed on an
# "AS IS" BASIS, WITHOUT WARRANTIES OR CONDITIONS OF ANY
# KIND, either express or implied.  See the License for the
# specific language governing permissions and limitations
# under the License.

# pylint: disable=too-many-lines, unused-argument
"""numpy ndarray and util functions."""


try:
    from __builtin__ import all as py_all
    from __builtin__ import slice as py_slice
except ImportError:
    from builtins import all as py_all
    from builtins import slice as py_slice

from array import array as native_array
import ctypes
import warnings
import numpy as _np
from .. import _deferred_compute as dc
from ..autograd import is_recording
from ..ndarray import NDArray, _DTYPE_NP_TO_MX, _GRAD_REQ_MAP
from ..ndarray import indexing_key_expand_implicit_axes, get_indexing_dispatch_code,\
                      get_oshape_of_gather_nd_op
from ..ndarray._internal import _set_np_ndarray_class
from . import _op as _mx_np_op
from ..base import check_call, _LIB, NDArrayHandle, c_array
from ..base import mx_real_t, c_array_buf, mx_uint, numeric_types, integer_types
from ..context import Context
from ..util import set_module, wrap_np_unary_func, wrap_np_binary_func
from ..context import current_context
from ..ndarray import numpy as _mx_nd_np
from ..ndarray.numpy import _internal as _npi
from ..ndarray.ndarray import _storage_type, from_numpy
from .utils import _get_np_op
from .fallback import *  # pylint: disable=wildcard-import,unused-wildcard-import
from . import fallback


__all__ = ['ndarray', 'empty', 'empty_like', 'array', 'shape', 'median',
           'zeros', 'zeros_like', 'ones', 'ones_like', 'full', 'full_like', 'all', 'any', 'broadcast_to',
           'add', 'subtract', 'multiply', 'divide', 'mod', 'remainder', 'fmod', 'power', 'bitwise_not',
           'delete',
           'arctan2', 'sin', 'cos', 'tan', 'sinh', 'cosh', 'tanh', 'log10', 'invert',
           'sqrt', 'cbrt', 'abs', 'absolute', 'fabs', 'exp', 'expm1', 'arcsin', 'arccos', 'arctan', 'sign', 'log',
           'degrees', 'log2', 'log1p', 'rint', 'radians', 'reciprocal', 'square', 'negative', 'histogram',
           'fix', 'ceil', 'floor', 'trunc', 'logical_not', 'arcsinh', 'arccosh', 'arctanh', 'append', 'argsort',
           'sort', 'tensordot', 'eye', 'linspace', 'logspace', 'expand_dims', 'tile', 'arange',
           'array_split', 'split', 'hsplit', 'vsplit', 'dsplit', 'flatnonzero', 'tril_indices',
           'concatenate', 'stack', 'vstack', 'row_stack', 'column_stack', 'hstack', 'dstack',
           'average', 'mean', 'maximum', 'fmax', 'minimum', 'fmin',
           'swapaxes', 'clip', 'argmax', 'argmin', 'std', 'var', 'insert',
           'indices', 'copysign', 'ravel', 'unravel_index', 'diag_indices_from', 'hanning', 'hamming', 'blackman',
           'flip', 'flipud', 'fliplr', 'around', 'round', 'round_', 'arctan2', 'hypot',
           'bitwise_and', 'bitwise_xor', 'bitwise_or', 'rad2deg', 'deg2rad',
           'unique', 'lcm', 'tril', 'triu', 'identity', 'take', 'ldexp', 'vdot', 'inner', 'outer', 'kron',
           'equal', 'not_equal', 'interp',
           'greater', 'less', 'greater_equal', 'less_equal', 'roll', 'rot90', 'einsum', 'true_divide', 'nonzero',
           'quantile', 'percentile', 'shares_memory', 'may_share_memory', 'diff', 'ediff1d', 'resize', 'matmul',
           'nan_to_num', 'isnan', 'isinf', 'isposinf', 'isneginf', 'isfinite', 'polyval', 'where', 'bincount',
           'atleast_1d', 'atleast_2d', 'atleast_3d',
<<<<<<< HEAD
           'pad', 'cumsum', 'unpackbits', 'rollaxis', 'diag', 'diagonal']
=======
           'pad', 'cumsum', 'sum', 'rollaxis', 'diag', 'diagonal']
>>>>>>> b7d1c690

__all__ += fallback.__all__


# Return code for dispatching indexing function call
_NDARRAY_UNSUPPORTED_INDEXING = -1
_NDARRAY_BASIC_INDEXING = 0
_NDARRAY_ADVANCED_INDEXING = 1
_NDARRAY_EMPTY_TUPLE_INDEXING = 2

# Return code for 0-d boolean array handler
_NDARRAY_NO_ZERO_DIM_BOOL_ARRAY = -1
_NDARRAY_ZERO_DIM_BOOL_ARRAY_FALSE = 0
_NDARRAY_ZERO_DIM_BOOL_ARRAY_TRUE = 1

# This function is copied from ndarray.py since pylint
# keeps giving false alarm error of undefined-all-variable
def _new_alloc_handle(shape, ctx, delay_alloc, dtype=mx_real_t):  # pylint: disable=redefined-outer-name
    """Return a new handle with specified shape and context.

    Empty handle is only used to hold results.

    Returns
    -------
    handle
        A new empty `ndarray` handle.
    """
    hdl = NDArrayHandle()
    check_call(_LIB.MXNDArrayCreateEx(
        c_array_buf(mx_uint, native_array('I', shape)),
        mx_uint(len(shape)),
        ctypes.c_int(ctx.device_typeid),
        ctypes.c_int(ctx.device_id),
        ctypes.c_int(int(delay_alloc)),
        ctypes.c_int(int(_DTYPE_NP_TO_MX[_np.dtype(dtype).type])),
        ctypes.byref(hdl)))
    return hdl


def _reshape_view(a, *shape):  # pylint: disable=redefined-outer-name
    """Returns a **view** of this array with a new shape without altering any data.

    Parameters
    ----------
    shape : tuple of int, or n ints
        The new shape should not change the array size, namely
        ``np.prod(new_shape)`` should be equal to ``np.prod(a.shape)``.
        Some dimensions of the shape can take special value -1, which
        infers the dimension of the output shape by using the remainder of the
        input dimensions keeping the size of the new array same as that of the input array.
        At most one dimension of shape can be -1.

    Returns
    -------
    ndarray
        An array with desired shape that shares data with this array.
    """
    if len(shape) == 1 and isinstance(shape[0], (list, tuple)):
        shape = shape[0]
    handle = NDArrayHandle()
    check_call(_LIB.MXNDArrayReshape64(a.handle,
                                       len(shape),
                                       c_array(ctypes.c_int64, shape),
                                       False,
                                       ctypes.byref(handle)))
    return ndarray(handle=handle, writable=a.writable)


def _as_mx_np_array(object, ctx=None):
    """Convert object to mxnet.numpy.ndarray."""
    if isinstance(object, _np.ndarray):
        if not object.flags['C_CONTIGUOUS']:
            object = _np.ascontiguousarray(object, dtype=object.dtype)
        ret = from_numpy(object, array_cls=ndarray)
        return ret if ctx is None else ret.as_in_ctx(ctx=ctx)
    elif isinstance(object, (integer_types, numeric_types)):
        return object
    elif isinstance(object, (list, tuple)):
        tmp = [_as_mx_np_array(arr) for arr in object]
        return object.__class__(tmp)
    elif isinstance(object, (_np.bool_, _np.bool)):
        return array(object, dtype=_np.bool_, ctx=ctx)
    else:
        raise TypeError('Does not support converting {} to mx.np.ndarray.'.format(str(type(object))))


def _as_onp_array(object):
    """Convert object to mxnet.numpy.ndarray."""
    cur_ctx = None
    if isinstance(object, ndarray):
        return object.asnumpy(), object.ctx
    elif isinstance(object, (list, tuple)):
        tmp = []
        for arr in object:
            arr, tmp_ctx = _as_onp_array(arr)
            # if isinstance(arr, (list, tuple)):
            #     raise TypeError('type {} not supported'.format(str(type(arr))))
            tmp.append(arr)
            if cur_ctx is None:
                cur_ctx = tmp_ctx
            elif tmp_ctx is not None and cur_ctx != tmp_ctx:
                raise ValueError('Ambiguous to set the context for the output ndarray since'  # pylint: disable=too-few-format-args
                                 ' input ndarrays are allocated on different devices: {} and {}'
                                 .format(str(cur_ctx, tmp_ctx)))
        return object.__class__(tmp), cur_ctx
    else:
        return object, cur_ctx


# Have to use 0 as default value for stype since pylint does not allow
# importing _STORAGE_TYPE_DEFAULT from ndarray.py.
def _np_ndarray_cls(handle, writable=True, stype=0):
    if stype == -1:
        stype = _storage_type(handle)
    if stype != 0:
        raise ValueError('_np_ndarray_cls currently only supports default storage '
                         'type, while received stype = {}'.format(stype))
    return ndarray(handle, writable=writable)


_set_np_ndarray_class(_np_ndarray_cls)

_NUMPY_ARRAY_FUNCTION_DICT = {}
_NUMPY_ARRAY_UFUNC_DICT = {}
_FALLBACK_ARRAY_FUNCTION_WARNED_RECORD = {}
_FALLBACK_ARRAY_UFUNC_WARNED_RECORD = {}


@set_module('mxnet.numpy')  # pylint: disable=invalid-name
class ndarray(NDArray):
    """
    ndarray(handle, writable=True):

    An array object represents a multidimensional, homogeneous array of fixed-size items.
    An associated data-type object describes the format of each element in the array
    (its byte-order, how many bytes it occupies in memory, whether it is an integer, a
    floating point number, or something else, etc.). Arrays should be constructed using
    `array`, `zeros` or `empty`. Currently, only c-contiguous arrays are supported.

    Arrays should be constructed using `array`, `zeros` or `empty` (refer
    to the See Also section below).  The parameters given here refer to
    a low-level method (`ndarray(...)`) for instantiating an array.

    For more information, refer to the `mxnet.numpy` module and examine the
    methods and attributes of an array.

    Parameters
    ----------
    handle: int
        The ndarray handle in backend (C++).
    writable: bool
        Indicates whether inplace-assignment is allowed for the array.

    Attributes
    ----------
    T : ndarray
        Transpose of the array.
    dtype : dtype object
        Describes the format of the elements in the array.
    size : int
        Number of elements in the array.
    ndim : int
        The array's number of dimensions.
    shape : tuple of ints
        Shape of the array.

    See Also
    --------
    array : Construct an array.
    zeros : Create an array, each element of which is zero.
    empty : Create an array, but leave its allocated memory unchanged (i.e.,
            it contains "garbage").
    """

    @staticmethod
    def __array_ufunc__(self, ufunc, method, *inputs, **kwargs):  # pylint: disable=bad-staticmethod-argument
        """
        Dispatch official NumPy unary/binary operator calls on mxnet.numpy.ndarray
        to this function. The operators must comply with the ufunc definition in NumPy.
        The following code is adapted from CuPy.
        """
        if 'out' in kwargs:
            # need to unfold tuple argument in kwargs
            out = kwargs['out']
            if len(out) != 1:
                raise ValueError('The `out` parameter must have exactly one ndarray')
            kwargs['out'] = out[0]

        if method == '__call__':
            name = ufunc.__name__
            mx_ufunc = _NUMPY_ARRAY_UFUNC_DICT.get(name, None)
            if mx_ufunc is None:
                # try to fallback to official NumPy op
                if is_recording():
                    raise ValueError("Falling back to NumPy operator {} with autograd active is not supported."
                                     "Please consider moving the operator to the outside of the autograd scope.")\
                                     .format(name)
                onp_op = _get_np_op(name)
                new_inputs = [arg.asnumpy() if isinstance(arg, ndarray) else arg for arg in inputs]
                if onp_op not in _FALLBACK_ARRAY_UFUNC_WARNED_RECORD:
                    import logging
                    logging.warning("np.%s is a fallback operator, "
                                    "which is actually using official numpy's implementation", name)
                    _FALLBACK_ARRAY_UFUNC_WARNED_RECORD[onp_op] = True
                out = onp_op(*new_inputs, **kwargs)
                return _as_mx_np_array(out, ctx=inputs[0].ctx)
            else:
                return mx_ufunc(*inputs, **kwargs)
        else:
            return NotImplemented

    @staticmethod
    def __array_function__(self, func, types, args, kwargs):  # pylint: disable=bad-staticmethod-argument
        """
        Dispatch official NumPy operators that comply with the array function protocol to
        this function.
        """
        mx_np_func = _NUMPY_ARRAY_FUNCTION_DICT.get(func, None)
        func_name = func.__name__
        if mx_np_func is None:
            # try to fallback to official NumPy op
            if is_recording():
                raise ValueError("Falling back to NumPy operator {} with autograd active is not supported."
                                 "Please consider moving the operator to the outside of the autograd scope.")\
                                 .format(func)
            new_args, cur_ctx = _as_onp_array(args)
            if cur_ctx is None:
                raise ValueError('Unknown context for the input ndarrays. It is probably a bug. Please'
                                 ' create an issue on GitHub.')
            new_kwargs = {}
            for k, v in kwargs.items():
                new_kwargs[k] = v.asnumpy() if isinstance(v, ndarray) else v
            if func not in _FALLBACK_ARRAY_FUNCTION_WARNED_RECORD:
                import logging
                logging.warning("np.%s is a fallback operator, "
                                "which is actually using official numpy's implementation.", func_name)
                _FALLBACK_ARRAY_FUNCTION_WARNED_RECORD[func] = True
            out = func(*new_args, **new_kwargs)
            return _as_mx_np_array(out, ctx=cur_ctx)
        else:
            # Note: this allows subclasses that don't override
            # __array_function__ to handle mxnet.numpy.ndarray objects
            if not py_all(issubclass(t, ndarray) for t in types):
                return NotImplemented
            return mx_np_func(*args, **kwargs)

    def _get_np_basic_indexing(self, key):
        """
        This function indexes ``self`` with a tuple of `slice` objects only.
        """
        key_nd = tuple(idx for idx in key if idx is not None)
        if len(key_nd) < self.ndim:
            raise RuntimeError(
                'too few indices after normalization: expected `ndim` ({}) '
                'but got {}. This is a bug, please report it!'
                ''.format(self.ndim, len(key_nd))
            )
        if len(key_nd) > self.ndim:
            raise IndexError(
                'too many indices ({}) for array with {} dimensions'
                ''.format(len(key_nd), self.ndim)
            )

        none_axes = [ax for ax in range(len(key)) if key[ax] is None]  # pylint: disable=invalid-name
        slc_key, int_axes = self._basic_indexing_key_int_to_slice(key_nd)
        new_axes = self._new_axes_after_basic_indexing(none_axes, key)

        # Check bounds for integer axes
        for ax in int_axes:  # pylint: disable=invalid-name
            if not -self.shape[ax] <= key_nd[ax] < self.shape[ax]:
                raise IndexError(
                    'index {} is out of bounds for axis {} with size {}'
                    ''.format(key_nd[ax], ax, self.shape[ax]))

        if self._basic_indexing_slice_is_contiguous(slc_key, self.shape):
            # Create a shared-memory view by using low-level flat slicing
            flat_begin, flat_end = self._basic_indexing_contiguous_flat_begin_end(
                slc_key, self.shape
            )
            handle = NDArrayHandle()
            flat_self = self.reshape_view(-1)
            check_call(
                _LIB.MXNDArraySlice(
                    flat_self.handle,
                    mx_uint(flat_begin),
                    mx_uint(flat_end),
                    ctypes.byref(handle),
                )
            )
            sliced_shape = self._basic_indexing_sliced_shape(slc_key, self.shape)
            sliced = self.__class__(handle=handle, writable=self.writable)
            if 0 in sliced_shape:
                sliced = sliced.reshape(sliced_shape)
            else:
                sliced = sliced.reshape_view(sliced_shape)

        else:
            begin, end, step = self._basic_indexing_key_to_begin_end_step(
                slc_key, self.shape, keep_none=True
            )
            sliced = _npi.slice(self, begin, end, step)

        # Reshape to final shape due to integer and `None` entries in `key`.
        final_shape = [sliced.shape[i] for i in range(sliced.ndim) if i not in int_axes]
        for ax in new_axes:  # pylint: disable=invalid-name
            final_shape.insert(ax, 1)

        if sliced.size == 0:
            return sliced.reshape(tuple(final_shape))
        else:
            return sliced.reshape_view(tuple(final_shape))

    def _get_np_empty_tuple_indexing(self, key):
        new_shape = []
        num_none = 0
        for i, idx in enumerate(key):
            if idx is None:
                new_shape.append(1) # expand dimension
                num_none += 1
            elif idx == ():
                new_shape.append(0) # 0 shape
            elif idx == slice(None, None, None):
                new_shape.append(self.shape[i - num_none])
        return empty(new_shape, dtype=self.dtype)

    def _get_np_advanced_indexing(self, key):
        idcs, new_axes = self._get_index_nd(key)
        if type(idcs) == NDArray:  # pylint: disable=unidiomatic-typecheck
            idcs = idcs.as_np_ndarray()
        else:
            idcs = _npi.stack(*[i if isinstance(i, self.__class__) else i.as_np_ndarray() for i in idcs])
        sliced = _npi.gather_nd(self, idcs)
        # Reshape due to `None` entries in `key`.
        if new_axes:
            final_shape = [sliced.shape[i] for i in range(sliced.ndim)]
            for ax in new_axes:  # pylint: disable=invalid-name
                final_shape.insert(ax, 1)
            return sliced.reshape(tuple(final_shape))
        else:
            return sliced

    def _set_np_advanced_indexing(self, key, value):
        """This function is called by __setitem__ when key is an advanced index."""
        idcs, new_axes = self._get_index_nd(key)
        if type(idcs) == NDArray:  # pylint: disable=unidiomatic-typecheck
            idcs = idcs.as_np_ndarray()
        else:
            idcs = _npi.stack(*[i if isinstance(i, self.__class__) else i.as_np_ndarray() for i in idcs])
        vshape = get_oshape_of_gather_nd_op(self.shape, idcs.shape)
        value_nd = self._prepare_value_nd(value, bcast_shape=vshape, squeeze_axes=new_axes)
        self._scatter_set_nd(value_nd, idcs)

    # pylint: disable=redefined-outer-name
    def _get_np_boolean_indexing(self, key, ndim, shape):
        """
        There are two types of boolean indices (which are equivalent,
        for the most part though). This function will handle single
        boolean indexing for higher speed.
        If this is not the case, it is instead expanded into (multiple)
        integer array indices and will be handled by advanced indexing.
        """
        key_shape = key.shape
        key_ndim = len(key_shape)
        if ndim < key_ndim:
            raise IndexError('too many indices, whose ndim = {}, for array with ndim = {}'
                             .format(key_ndim, ndim))
        for i in range(key_ndim):
            if key_shape[i] != shape[i]:
                raise IndexError('boolean index did not match indexed array along dimension {};'
                                 ' dimension is {} but corresponding boolean dimension is {}'
                                 .format(i, shape[i], key_shape[i]))
        remaining_dims = shape[key_ndim:]
        data = _reshape_view(self, -1, *remaining_dims)
        key = _reshape_view(key, -1)
        return _reshape_view(_npi.boolean_mask(data, key), -1, *remaining_dims)

    def _set_np_boolean_indexing(self, key, value):
        """
        There are two types of boolean indices (which are equivalent,
        for the most part though). This function will handle single boolean assign for higher speed.
        If this is not the case, it is instead expanded into (multiple)
        integer array indices and will be handled by advanced assign.
        """
        if isinstance(value, numeric_types):
            _npi.boolean_mask_assign_scalar(data=self, mask=key,
                                            value=int(value) if isinstance(value, bool) else value,
                                            start_axis=0, out=self)
        elif isinstance(value, ndarray):
            _npi.boolean_mask_assign_tensor(data=self, mask=key, value=value, start_axis=0, out=self)
        else:
            raise NotImplementedError('type %s is not supported.'%(type(value)))

    # pylint: disable=too-many-return-statements
    def __getitem__(self, key):
        """Return self[key].

        Returns a sliced view of this array if the elements fetched are contiguous in memory;
        otherwise, returns a newly created NDArray.
        This functions supports advanced indexing defined in the following reference with
        some restrictions. Boolean indexing is supported only for a single boolean ndarray
        as a key. Mixing boolean ndarray with other index types is not supported in ``advanced``
        indexing.

        For basic indexing, i.e., if ``key`` consists only of integers,
        ``slice``, ``Ellipsis`` (``...``) and ``None``, a mutable view is
        returned that shares memory with this array if the accessed portion is
        contiguous in memory.
        Otherwise, a newly created ``ndarray`` is returned.

        This functions supports advanced indexing as defined in `the NumPy
        advanced indexing documentation
        <https://docs.scipy.org/doc/numpy/reference/arrays.indexing.html#advanced-indexing>`_.

        Parameters
        ----------
        key : int, slice, list, np.ndarray, mx.np.ndarray, or tuple of all previous types
            Indexing key.

        Examples
        --------
        The default is to give explicit indices for all axes:

        >>> x = np.arange(6).reshape(2, 3)
        >>> x
        array([[0., 1., 2.],
               [3., 4., 5.]])
        >>> x[0, :2]
        array([0., 1.])
        >>> x[:, :-1]
        array([[0., 1.],
               [3., 4.]])

        If fewer indices are given, they are automatically supplemented by an
        appropriate number of ``slice(None)`` ("``:``") to the right. For
        instance, a single integer indexes along the first axis:

        >>> x[0]
        array([0., 1., 2.])
        >>> x[1:]
        array([[3., 4., 5.]])

        To omit a range of axes that should be kept as-is, an `Ellipsis`
        ("``...``") can be used:

        >>> x = np.arange(16).reshape(2, 2, 2, 2)
        >>> x[0, ..., 1]
        array([[1., 3.],
               [5., 7.]])
        >>> x[0, :, :, 1]  # equivalent
        array([[1., 3.],
               [5., 7.]])

        New axes of length 1 can be created by inserting ``None``
        (`numpy.newaxis`) in the index:

        >>> x = np.arange(6).reshape(2, 3)
        >>> x[None, :, :]
        array([[[0., 1., 2.],
                [3., 4., 5.]]])
        >>> x[None, :, :].shape
        (1, 2, 3)

        If the indexed portion of the array is contiguous in memory, no data
        is copied. Instead, a shared-memory view of the original array is
        returned, and changes to that view affect the original array:

        >>> x = np.arange(8).reshape(2, 2, 2)
        >>> y = x[0]  # contiguous
        >>> y
        array([[0., 1.],
               [2., 3.]])
        >>> y[:] = -1
        >>> x
        array([[[-1., -1.],
                [-1., -1.]],
               [[ 4.,  5.],
                [ 6.,  7.]]])
        >>> x = np.arange(8).reshape(2, 2, 2)
        >>> y = x[1, :1, :]  # contiguous
        >>> y
        array([[4., 5.]])
        >>> y[:] = -1
        >>> x
        array([[[ 0.,  1.],
                [ 2.,  3.]],
               [[-1., -1.],
                [ 6.,  7.]]])
        >>> x = np.arange(0, 8).reshape(2, 2, 2)
        >>> y = x[:, :, 1]  # not contiguous
        >>> y
        array([[1., 3.],
               [5., 7.]])
        >>> y[:] = -1
        >>> x
        array([[[0., 1.],
                [2., 3.]],
               [[4., 5.],
                [6., 7.]]])

        If the indexing key contains `list`, `numpy.ndarray` or `NDArray`
        objects, advanced indexing is triggered, which always returns a
        copy:

        >>> x = np.arange(8).reshape(2, 2, 2)
        >>> x[[0, 1]]
        array([[[0., 1.],
                [2., 3.]],
               [[4., 5.],
                [6., 7.]]])
        >>> x[[0, 1], :]  # equivalent
        array([[[0., 1.],
                [2., 3.]],
               [[4., 5.],
                [6., 7.]]])
        >>> y = np.array([0, 1], dtype='int32')
        >>> x[1:, y]
        array([[[4., 5.],
                [6., 7.]]])
        >>> y = np.array([0, 1], dtype='int32')
        >>> x[1:, y]
        array([[[4., 5.],
                [6., 7.]]])

        Get negative elements in an ndarray through boolean array indexing
        >>> x = np.array([1., -1., -2., 3])
        >>> x[x < 0]
        array([-1., -2.])

        For more imformation related to boolean indexing, please refer to
        https://docs.scipy.org/doc/numpy-1.17.0/reference/arrays.indexing.html.
        """
        ndim = self.ndim  # pylint: disable=redefined-outer-name
        shape = self.shape  # pylint: disable=redefined-outer-name
        if isinstance(key, bool): # otherwise will be treated as 0 and 1
            key = array(key, dtype=_np.bool, ctx=self.ctx)
        if isinstance(key, list):
            try:
                new_key = _np.array(key)
                if new_key.dtype == _np.bool_:
                    key = new_key
            except Exception as err:
                raise TypeError('{}'.format(str(err)))
        if isinstance(key, _np.ndarray):
            if dc.is_deferred_compute():
                raise TypeError('Indexing with a numpy array is not supported in HybridBlock.')
            if key.dtype == _np.bool_:
                key = array(key, dtype='bool', ctx=self.ctx)

        # Handle single boolean index of matching dimensionality and size first for higher speed
        # If the boolean array is mixed with other idices, it is instead expanded into (multiple)
        # integer array indices and will be handled by advanced indexing.
        # Come before the check self.dim == 0 as it also handle the 0-dim case.
        if isinstance(key, ndarray) and key.dtype == _np.bool_:
            return self._get_np_boolean_indexing(key, ndim, shape)

        if ndim == 0 and key != ():
            raise IndexError('scalar tensor can only accept `()` as index')
        # Handle simple cases for higher speed
        if isinstance(key, tuple) and len(key) == 0:
            return self
        if isinstance(key, tuple) and len(key) == ndim\
                and py_all(isinstance(idx, integer_types) for idx in key):
            out = self
            for idx in key:
                out = out[idx]
            return out
        if isinstance(key, integer_types):
            if key > shape[0] - 1:
                raise IndexError(
                    'index {} is out of bounds for axis 0 with size {}'.format(
                        key, shape[0]))
            return self._at(key)
        elif isinstance(key, py_slice):
            if key.step is None or key.step == 1:
                if key.start is not None or key.stop is not None:
                    return self._slice(key.start, key.stop)
                else:
                    return self
            elif key.step == 0:
                raise ValueError("slice step cannot be zero")

        # For 0-d boolean indices: A new axis is added,
        # but at the same time no axis is "used". So if we have True,
        # we add a new axis (a bit like with np.newaxis). If it is
        # False, we add a new axis, but this axis has 0 entries.
        # prepend is defined to handle this case.
        # prepend = _NDARRAY_NO_ZERO_DIM_BOOL_ARRAY/-1 means there is no 0-d boolean scalar
        # prepend = _NDARRAY_ZERO_DIM_BOOL_ARRAY_FALSE/0 means an zero dim must be expanded
        # prepend = _NDARRAY_ZERO_DIM_BOOL_ARRAY_TRUE/1 means a new axis must be prepended
        key, prepend = indexing_key_expand_implicit_axes(key, self.shape)
        indexing_dispatch_code = get_indexing_dispatch_code(key)
        if indexing_dispatch_code == _NDARRAY_EMPTY_TUPLE_INDEXING:
            # won't be affected by zero-dim boolean indices
            return self._get_np_empty_tuple_indexing(key)
        elif indexing_dispatch_code == _NDARRAY_BASIC_INDEXING:
            if prepend == _NDARRAY_ZERO_DIM_BOOL_ARRAY_FALSE:
                return empty((0,) + self._get_np_basic_indexing(key).shape,
                             dtype=self.dtype, ctx=self.ctx)
            if prepend == _NDARRAY_ZERO_DIM_BOOL_ARRAY_TRUE:
                key = (_np.newaxis,) + key
            return self._get_np_basic_indexing(key)
        elif indexing_dispatch_code == _NDARRAY_ADVANCED_INDEXING:
            if dc.is_deferred_compute():
                raise TypeError('Advanced indexing is not supported in HybridBlock.')
            if prepend == _NDARRAY_ZERO_DIM_BOOL_ARRAY_FALSE:
                return empty((0,) + self._get_np_adanced_indexing(key).shape,
                             dtype=self.dtype, ctx=self.ctx)
            if prepend == _NDARRAY_ZERO_DIM_BOOL_ARRAY_TRUE:
                key = (_np.newaxis,) + key
            return self._get_np_advanced_indexing(key)
        else:
            raise RuntimeError

    # pylint: disable=inconsistent-return-statements
    def __setitem__(self, key, value):
        """Sets ``self[key]`` to ``value``.

        This functions supports advanced indexing as defined in `the NumPy
        advanced indexing documentation
        <https://docs.scipy.org/doc/numpy/reference/arrays.indexing.html#advanced-indexing>`_,
        with the restriction that boolean array indexing is not supported.

        Parameters
        ----------
        key : int, slice, list, np.ndarray, mx.np.ndarray, or tuple of all previous types
            The indexing key.
        value : scalar or array-like object that can be broadcast to the shape of self[key]
            The value to set.

        Examples
        --------
        >>> x = np.zeros((2, 3))
        >>> x[:] = 1
        >>> x
        array([[ 1.,  1.,  1.],
               [ 1.,  1.,  1.]])
        >>> x[:, 1:2] = 2
        >>> x
        array([[ 1.,  2.,  1.],
               [ 1.,  2.,  1.]])
        >>> x[1:2, 1:] = 3
        >>> x
        array([[ 1.,  2.,  1.],
               [ 1.,  3.,  3.]])
        >>> x[1:, 0:2] = np.zeros((1, 2))
        >>> x
        array([[ 1.,  2.,  1.],
               [ 0.,  0.,  3.]])
        >>> x[1, 2] = 4
        >>> x
        array([[ 1.,  2.,  1.],
               [ 0.,  0.,  4.]])
        >>> x[[0], [1, 2]] = 5
        >>> x
        array([[ 1.,  5.,  5.],
               [ 0.,  0.,  4.]])
        >>> x[::-1, 0:2:2] = [6]
        >>> x
        array([[ 6.,  5.,  5.],
               [ 6.,  0.,  4.]])

        For imformation related to boolean indexing, please refer to
        https://docs.scipy.org/doc/numpy-1.17.0/reference/arrays.indexing.html.
        """
        if isinstance(value, NDArray) and not isinstance(value, ndarray):
            raise TypeError('Cannot assign mx.nd.NDArray to mxnet.numpy.ndarray')
        if isinstance(key, bool): # otherwise will be treated as 0 and 1
            key = array(key, dtype=_np.bool)

        # Handle single boolean assign of matching dimensionality and size first for higher speed
        # If the boolean array is mixed with other idices, it is instead expanded into (multiple)
        # integer array indices and will be handled by advanced assign.
        # Come before the check self.dim == 0 as it also handle the 0-dim case.
        if isinstance(key, ndarray) and key.dtype == _np.bool:
            return self._set_np_boolean_indexing(key, value)

        # handle basic and advanced indexing
        if self.ndim == 0:
            if not isinstance(key, tuple) or len(key) != 0:
                raise IndexError('scalar tensor can only accept `()` as index')
            if isinstance(value, numeric_types):
                self._full(value)
            elif isinstance(value, ndarray) and value.size == 1:
                if value.shape != self.shape:
                    value = value.reshape(self.shape)
                value.copyto(self)
            elif isinstance(value, (_np.ndarray, _np.generic)) and value.size == 1:
                if isinstance(value, _np.generic) or value.shape != self.shape:
                    value = value.reshape(self.shape)
                self._sync_copyfrom(value)
            else:
                raise ValueError('setting an array element with a sequence.')
        else:
            # For 0-d boolean indices: A new axis is added,
            # but at the same time no axis is "used". So if we have True,
            # we add a new axis (a bit like with np.newaxis). If it is
            # False, we add a new axis, but this axis has 0 entries.
            # prepend is defined to handle this case.
            # prepend == _NDARRAY_NO_ZERO_DIM_BOOL_ARRAY/-1 means there is no 0-d boolean scalar
            # prepend == _NDARRAY_ZERO_DIM_BOOL_ARRAY_FALSE/0 means an zero dim must be expanded
            # prepend == _NDARRAY_ZERO_DIM_BOOL_ARRAY_TRUE/1 means a new axis must be expanded
            # prepend actually has no influence on __setitem__
            key, prepend = indexing_key_expand_implicit_axes(key, self.shape)
            if prepend == _NDARRAY_ZERO_DIM_BOOL_ARRAY_FALSE:
                return # no action is needed
            slc_key = tuple(idx for idx in key if idx is not None)
            if len(slc_key) < self.ndim:
                raise RuntimeError(
                    'too few indices after normalization: expected `ndim` ({}) '
                    'but got {}. This is a bug, please report it!'
                    ''.format(self.ndim, len(slc_key))
                )
            if len(slc_key) > self.ndim and self.ndim != 0:
                raise IndexError(
                    'too many indices ({}) for array with {} dimensions'
                    ''.format(len(slc_key), self.ndim)
                )
            indexing_dispatch_code = get_indexing_dispatch_code(slc_key)
            if indexing_dispatch_code == _NDARRAY_BASIC_INDEXING:
                self._set_nd_basic_indexing(key, value)  # function is inheritated from NDArray class
            elif indexing_dispatch_code == _NDARRAY_EMPTY_TUPLE_INDEXING:
                pass # no action needed
            elif indexing_dispatch_code == _NDARRAY_ADVANCED_INDEXING:
                self._set_np_advanced_indexing(key, value)
            else:
                raise ValueError(
                    'Indexing NDArray with index {} of type {} is not supported'
                    ''.format(key, type(key))
                )

    def _prepare_value_nd(self, value, bcast_shape, squeeze_axes=None):
        """Return a broadcast `ndarray` with same context and dtype as ``self``.
        For setting item, The returned `ndarray` is squeezed according to squeeze_axes since the
        value_nd is assigned to not yet expanded space in original array.
        `value`: numeric types or array like.
        `bcast_shape`: a shape tuple.
        `squeeze_axes`: a sequence of axes to squeeze in the value array.
        Note: mxnet.numpy.ndarray not support NDArray as assigned value.
        """
        if isinstance(value, numeric_types):
            value_nd = full(bcast_shape, value, ctx=self.ctx, dtype=self.dtype)
        elif isinstance(value, self.__class__):
            value_nd = value.as_in_ctx(self.ctx)
            if value_nd.dtype != self.dtype:
                value_nd = value_nd.astype(self.dtype)
        else:
            try:
                value_nd = array(value, ctx=self.ctx, dtype=self.dtype)
            except:
                raise TypeError('mxnet.np.ndarray does not support assignment with non-array-like '
                                'object {} of type {}'.format(value, type(value)))

        # For advanced indexing setitem, if there is None in indices, we need to squeeze the
        # assigned value_nd since None is also ignored in slicing the original array.
        if squeeze_axes and value_nd.ndim > len(bcast_shape):
            squeeze_axes = tuple([ax for ax in squeeze_axes if ax < len(value_nd.shape)])
            value_nd = value_nd.squeeze(axis=tuple(squeeze_axes))

        # handle the cases like the following
        # a = np.zeros((3, 3)), b = np.ones((1, 1, 1, 1, 3)), a[0] = b
        # b cannot broadcast directly to a[0].shape unless its leading 1-size axes are trimmed
        if value_nd.ndim > len(bcast_shape):
            squeeze_axes = []
            for i in range(value_nd.ndim - len(bcast_shape)):
                if value_nd.shape[i] == 1:
                    squeeze_axes.append(i)
                else:
                    break
            if squeeze_axes:
                value_nd = value_nd.squeeze(squeeze_axes)

        if value_nd.shape != bcast_shape:
            if value_nd.size == 0:
                value_nd = value_nd.reshape(bcast_shape)
            else:
                value_nd = value_nd.broadcast_to(bcast_shape)
        return value_nd

    def __add__(self, other):
        """x.__add__(y) <=> x + y"""
        return add(self, other)

    def __iadd__(self, other):
        """x.__iadd__(y) <=> x += y"""
        if not self.writable:
            raise ValueError('trying to add to a readonly ndarray')
        return add(self, other, out=self)

    def __invert__(self):
        """x.__invert__() <=> ~x"""
        return invert(self)

    def __and__(self, other):
        """x.__and__(y) <=> x & y"""
        return bitwise_and(self, other)

    def __or__(self, other):
        """x.__or__(y) <=> x | y"""
        return bitwise_or(self, other)

    def __xor__(self, other):
        """x.__xor__(y) <=> x ^ y"""
        return bitwise_xor(self, other)

    def __iand__(self, other):
        """x.__iand__(y) <=> x &= y"""
        return bitwise_and(self, other, out=self)

    def __ior__(self, other):
        """x.__ior__(y) <=> x |= y"""
        return bitwise_or(self, other, out=self)

    def __ixor__(self, other):
        """x.__ixor__(y) <=> x ^= y"""
        return bitwise_xor(self, other, out=self)

    def __round__(self, n=0):
        """x.__round__(n)"""
        return round(self, decimals=n)

    def __abs__(self):
        """x.__abs__()"""
        return absolute(self)

    def __ceil__(self):
        """x.__ceil__()"""
        return ceil(self)

    def __floor__(self):
        """x.__floor__()"""
        return floor(self)

    def __trunc__(self):
        """x.__trunc__()"""
        return trunc(self)

    def __sub__(self, other):
        """x.__sub__(y) <=> x - y"""
        return subtract(self, other)

    def __isub__(self, other):
        """x.__isub__(y) <=> x -= y"""
        if not self.writable:
            raise ValueError('trying to subtract from a readonly ndarray')
        return subtract(self, other, out=self)

    def __rsub__(self, other):
        """x.__rsub__(y) <=> y - x"""
        return subtract(other, self)

    def __mul__(self, other):
        """x.__mul__(y) <=> x * y"""
        return multiply(self, other)

    def __neg__(self):
        return self.__mul__(-1.0)

    def __imul__(self, other):
        """x.__imul__(y) <=> x *= y"""
        if not self.writable:
            raise ValueError('trying to add to a readonly ndarray')
        return multiply(self, other, out=self)

    def __rmul__(self, other):
        """x.__rmul__(y) <=> y * x"""
        return self.__mul__(other)

    def __div__(self, other):
        """x.__div__(y) <=> x / y"""
        return divide(self, other)

    def __rdiv__(self, other):
        """x.__rdiv__(y) <=> y / x"""
        return divide(other, self)

    def __idiv__(self, other):
        """x.__idiv__(y) <=> x /= y"""
        return divide(self, other, out=self)

    def __truediv__(self, other):
        """x.__truediv__(y) <=> x / y"""
        return divide(self, other)

    def __rtruediv__(self, other):
        """x.__rtruediv__(y) <=> y / x"""
        return divide(other, self)

    def __itruediv__(self, other):
        """x.__itruediv__(y) <=> x /= y"""
        return divide(self, other, out=self)

    def __mod__(self, other):
        """x.__mod__(y) <=> x % y"""
        return mod(self, other)

    def __rmod__(self, other):
        """x.__rmod__(y) <=> y % x"""
        return mod(other, self)

    def __imod__(self, other):
        """x.__imod__(y) <=> x %= y"""
        return mod(self, other, out=self)

    def __pow__(self, other):
        """x.__pow__(y) <=> x ** y"""
        return power(self, other)

    def __rpow__(self, other):
        """x.__rpow__(y) <=> y ** x"""
        return power(other, self)

    def __eq__(self, other):
        """x.__eq__(y) <=> x == y"""
        return equal(self, other)

    def __hash__(self):
        raise NotImplementedError

    def __ne__(self, other):
        """x.__ne__(y) <=> x != y"""
        return not_equal(self, other)

    def __gt__(self, other):
        """x.__gt__(y) <=> x > y"""
        return greater(self, other)

    def __ge__(self, other):
        """x.__ge__(y) <=> x >= y"""
        return greater_equal(self, other)

    def __lt__(self, other):
        """x.__lt__(y) <=> x < y"""
        return less(self, other)

    def __le__(self, other):
        """x.__le__(y) <=> x <= y"""
        return less_equal(self, other)

    def __matmul__(self, other):
        """x.__matmul__(y) <=> x @ y"""
        return matmul(self, other)

    def __rmatmul__(self, other):
        """x.__rmatmul__(y) <=> y @ x"""
        return matmul(other, self)

    def __imatmul__(self, other):
        """x.__imatmul__(y) <=> x @= y"""
        return matmul(self, other, out=self)

    def __bool__(self):
        num_elements = self.size
        if num_elements == 0:
            warnings.simplefilter('default')
            warnings.warn('The truth value of an empty array is ambiguous. Returning False, but in'
                          ' future this will result in an error.', DeprecationWarning)
            return False
        elif num_elements == 1:
            return bool(self.item())
        else:
            raise ValueError("The truth value of an ndarray with multiple elements is ambiguous.")

    __nonzero__ = __bool__

    def __float__(self):
        num_elements = self.size
        if num_elements != 1:
            raise TypeError('only size-1 arrays can be converted to Python scalars')
        return float(self.item())

    def __int__(self):
        num_elements = self.size
        if num_elements != 1:
            raise TypeError('only size-1 arrays can be converted to Python scalars')
        return int(self.item())

    def __len__(self):
        """Number of elements along the first axis."""
        shape = self.shape  # pylint: disable=redefined-outer-name
        if len(shape) == 0:
            raise TypeError('len() of unsized object')
        return self.shape[0]

    def __reduce__(self):
        return ndarray, (None,), self.__getstate__()

    def item(self, *args):
        """Copy an element of an array to a standard Python scalar and return it.

        Parameters
        ----------
        *args : Arguments (variable number and type)
            none: in this case, the method only works for arrays with one element (a.size == 1),
            which element is copied into a standard Python scalar object and returned.

            int_type: this argument is interpreted as a flat index into the array, specifying which
            element to copy and return.

            tuple of int_types: functions as does a single int_type argument, except that the
            argument is interpreted as an nd-index into the array.

        Returns
        -------
        z : Standard Python scalar object
            A copy of the specified element of the array as a suitable Python scalar.
        """
        # TODO(junwu): no need to call asnumpy() on the whole array.
        return self.asnumpy().item(*args)

    def nonzero(self):
        """Return the indices of the elements that are non-zero.

        Refer to `numpy.nonzero` for full documentation.

        See Also
        --------
        numpy.nonzero : equivalent function
        """
        return nonzero(self)

    @property
    # pylint: disable= invalid-name, undefined-variable
    def T(self):
        """Same as self.transpose(). This always returns a copy of self."""
        return self.transpose()
    # pylint: enable= invalid-name, undefined-variable

    def all(self, axis=None, out=None, keepdims=False):
        return _mx_nd_np.all(self, axis=axis, out=out, keepdims=keepdims)

    def any(self, axis=None, out=None, keepdims=False):
        return _mx_nd_np.any(self, axis=axis, out=out, keepdims=keepdims)

    def as_nd_ndarray(self):
        """Convert mxnet.numpy.ndarray to mxnet.ndarray.NDArray to use its fluent methods."""
        hdl = NDArrayHandle()
        check_call(_LIB.MXShallowCopyNDArray(self.handle, ctypes.byref(hdl)))
        return NDArray(handle=hdl, writable=self.writable)

    def as_np_ndarray(self):
        """A convenience function for creating a numpy ndarray from the current ndarray
        with zero copy. For this class, it just returns itself since it's already a
        numpy ndarray."""
        return self

    def __repr__(self):
        """
        Returns a string representation of the array. The dtype of the ndarray will not
        be appended to the string if it is `float32`. The context of the ndarray will
        be appended for devices other than CPU.

        Examples
        --------
        >>> from mxnet import np, npx
        >>> a = np.random.uniform(size=(2, 3))
        >>> a
        array([[0.5488135 , 0.5928446 , 0.71518934],
               [0.84426576, 0.60276335, 0.8579456 ]])
        >>> print(a)
        [[0.5488135  0.5928446  0.71518934]
         [0.84426576 0.60276335 0.8579456 ]]
        >>> a.dtype
        <class 'numpy.float32'>
        >>> b = a.astype(np.float64)
        >>> b
        array([[0.54881352, 0.59284461, 0.71518934],
               [0.84426576, 0.60276335, 0.85794562]], dtype=float64)
        >>> print(b)
        [[0.54881352 0.59284461 0.71518934]
         [0.84426576 0.60276335 0.85794562]]
        >>> b.dtype
        <class 'numpy.float64'>
        >>> c = a.copyto(npx.gpu(0))
        >>> c
        array([[0.5488135 , 0.5928446 , 0.71518934],
               [0.84426576, 0.60276335, 0.8579456 ]], ctx=gpu(0))
        >>> print(c)
        [[0.5488135  0.5928446  0.71518934]
         [0.84426576 0.60276335 0.8579456 ]] @gpu(0)
        >>> d = b.copyto(npx.gpu(0))
        >>> d
        array([[0.54881352, 0.59284461, 0.71518934],
               [0.84426576, 0.60276335, 0.85794562]], dtype=float64, ctx=gpu(0))
        >>> print(d)
        [[0.54881352 0.59284461 0.71518934]
         [0.84426576 0.60276335 0.85794562]] @gpu(0)
        """
        array_str = self.asnumpy().__repr__()
        dtype = self.dtype
        if 'dtype=' in array_str:
            if dtype == _np.float32:
                array_str = array_str[:array_str.rindex(',')] + ')'
        elif dtype not in (_np.float32, _np.bool_):
            array_str = array_str[:-1] + ', dtype={})'.format(dtype)

        context = self.ctx
        if context.device_type == 'cpu':
            return array_str
        return array_str[:-1] + ', ctx={})'.format(str(context))

    def __str__(self):
        """Returns a string representation of the array."""
        array_str = self.asnumpy().__str__()
        context = self.ctx
        if context.device_type == 'cpu' or self.ndim == 0:
            return array_str
        return '{array} @{ctx}'.format(array=array_str, ctx=context)

    def __format__(self, fmt):
        """Return value.__format__(format_spec). Overwrite to include 0-d array"""
        if self.ndim == 0:
            return self.item().__format__(fmt)
        elif len(fmt) == 0:
            return self.__str__().__format__(fmt)
        else:
            raise TypeError("Cannot format mxnet.numpy.ndarray with format_spec")

    def attach_grad(self, grad_req='write'):  # pylint: disable=arguments-differ
        """Attach a gradient buffer to this ndarray, so that `backward`
        can compute gradient with respect to it.

        Parameters
        ----------
        grad_req : {'write', 'add', 'null'}
            How gradient will be accumulated.
            - 'write': gradient will be overwritten on every backward.
            - 'add': gradient will be added to existing value on every backward.
            - 'null': do not compute gradient for this NDArray.
        """
        grad = _mx_nd_np.zeros_like(self)  # pylint: disable=undefined-variable
        grad_req = _GRAD_REQ_MAP[grad_req]
        check_call(_LIB.MXAutogradMarkVariables(
            1, ctypes.pointer(self.handle),
            ctypes.pointer(mx_uint(grad_req)),
            ctypes.pointer(grad.handle)))

    @property
    def grad(self):
        """Returns gradient buffer attached to this ndarray."""
        hdl = NDArrayHandle()
        check_call(_LIB.MXNDArrayGetGrad(self.handle, ctypes.byref(hdl)))
        if hdl.value is None:
            return None
        return _np_ndarray_cls(hdl)

    def detach(self):
        """Returns a new ndarray, detached from the current graph."""
        hdl = NDArrayHandle()
        check_call(_LIB.MXNDArrayDetach(self.handle, ctypes.byref(hdl)))
        return _np_ndarray_cls(hdl)

    def astype(self, dtype, order='K', casting='unsafe', subok=True, copy=True):  # pylint: disable=arguments-differ,unused-argument, too-many-arguments
        """
        Copy of the array, cast to a specified type.

        Parameters
        ----------
        dtype : str or dtype
            Typecode or data-type to which the array is cast.
        order : {'C', 'F', 'A', 'K'}, optional
            Controls the memory layout order of the result.
            'C' means C order, 'F' means Fortran order, 'A'
            means 'F' order if all the arrays are Fortran contiguous,
            'C' order otherwise, and 'K' means as close to the
            order the array elements appear in memory as possible.
            Default is 'K'.
        casting : {'no', 'equiv', 'safe', 'same_kind', 'unsafe'}, optional
            Controls what kind of data casting may occur. Defaults to 'unsafe'
            for backwards compatibility.

              * 'no' means the data types should not be cast at all.
              * 'equiv' means only byte-order changes are allowed.
              * 'safe' means only casts which can preserve values are allowed.
              * 'same_kind' means only safe casts or casts within a kind,
                like float64 to float32, are allowed.
              * 'unsafe' means any data conversions may be done.
        subok : bool, optional
            If True, then sub-classes will be passed-through (default), otherwise
            the returned array will be forced to be a base-class array.
        copy : bool, optional
            Default `True`. By default, astype always returns a newly
            allocated ndarray on the same context. If this is set to
            `False`, and the dtype requested is the same as the ndarray's
            dtype, the ndarray is returned instead of a copy.

        Returns
        -------
        arr_t : ndarray
            Unless `copy` is False and the other conditions for returning the input
            array are satisfied (see description for `copy` input parameter), `arr_t`
            is a new array of the same shape as the input array with `dtype`.

        Notes
        -----
        This function differs from the official `ndarray`'s ``astype`` function in the following
        aspects:
            - `order` only supports 'C' and 'K'.
            - `casting` only supports 'unsafe'.
            - `subok` only supports ``True``.
        """
        if order is not None and order != 'K' and order != 'C':
            raise ValueError('order must be either \'K\' or \'C\'')
        if casting != 'unsafe':
            raise ValueError('casting must be equal to \'unsafe\'')
        if not subok:
            raise ValueError('subok must be equal to True')
        if dtype is None:
            dtype = _np.float32
        if not copy and _np.dtype(dtype) == self.dtype:
            return self

        return _npi.cast(self, dtype=dtype)

    def copyto(self, other):
        """Copies the value of this array to another array.

        If ``other`` is a ``ndarray`` object, then ``other.shape`` and
        ``self.shape`` should be the same. This function copies the value from
        ``self`` to ``other``.

        If ``other`` is a context, a new ``np.ndarray`` will be first created on
        the target context, and the value of ``self`` is copied.

        Parameters
        ----------
        other : ndarray or Context
            The destination array or context.

        Returns
        -------
        out: ndarray
            The copied array. If ``other`` is an ``ndarray``, then the return value
            and ``other`` will point to the same ``ndarray``.

        Examples
        --------
        >>> x = np.ones((2, 3))
        >>> y = np.zeros((2, 3), ctx=npx.gpu(0))
        >>> z = x.copyto(y)
        >>> z is y
        True
        >>> y
        array([[ 1.,  1.,  1.],
               [ 1.,  1.,  1.]])
        """
        if isinstance(other, ndarray):
            if other.handle is self.handle:
                warnings.warn('You are attempting to copy an array to itself', RuntimeWarning)
                return False
            return _npi.copyto(self, out=other)
        elif isinstance(other, Context):
            hret = ndarray(_new_alloc_handle(self.shape, other, True, self.dtype))
            return _npi.copyto(self, out=hret)
        else:
            raise TypeError('copyto does not support type ' + str(type(other)))

    def asscalar(self):
        raise AttributeError('mxnet.numpy.ndarray object has no attribute asscalar')

    def argmax(self, axis=None, out=None):  # pylint: disable=arguments-differ
        """Return indices of the maximum values along the given axis.
        Refer to `mxnet.numpy.argmax` for full documentation."""
        return argmax(self, axis, out)

    def as_in_context(self, context):
        """This function has been deprecated. Please refer to ``ndarray.as_in_ctx``."""
        warnings.warn('ndarray.as_in_context has been renamed to'
                      ' ndarray.as_in_ctx', DeprecationWarning)
        return self.as_nd_ndarray().as_in_context(context).as_np_ndarray()

    def as_in_ctx(self, ctx):
        """Returns an array on the target device with the same value as this array.

        If the target context is the same as ``self.context``, then ``self`` is
        returned.  Otherwise, a copy is made.

        Parameters
        ----------
        context : Context
            The target context.

        Returns
        -------
        ndarray
            The target array.
        """
        if self.ctx == ctx:
            return self
        return self.copyto(ctx)

    @property
    def ctx(self):
        """Device context of the array.

        Examples
        --------
        >>> x = np.array([1, 2, 3, 4])
        >>> x.ctx
        cpu(0)
        >>> type(x.ctx)
        <class 'mxnet.context.Context'>
        >>> y = np.zeros((2, 3), npx.gpu(0))
        >>> y.ctx
        gpu(0)
        """
        dev_typeid = ctypes.c_int()
        dev_id = ctypes.c_int()
        check_call(_LIB.MXNDArrayGetContext(
            self.handle, ctypes.byref(dev_typeid), ctypes.byref(dev_id)))
        return Context(Context.devtype2str[dev_typeid.value], dev_id.value)

    @property
    def context(self):
        """This function has been deprecated. Please refer to ``ndarray.ctx``."""
        warnings.warn('ndarray.context has been renamed to ndarray.ctx', DeprecationWarning)
        return self.as_nd_ndarray().context

    def copy(self, order='C'):  # pylint: disable=arguments-differ
        """Return a coyp of the array, keeping the same context.

        Parameters
        ----------
        order : str
            The memory layout of the copy. Currently, only c-contiguous memory
            layout is supported.

        Examples
        --------
        >>> x = np.ones((2, 3))
        >>> y = x.copy()
        >>> y
        array([[ 1.,  1.,  1.],
               [ 1.,  1.,  1.]])
        """
        if order != 'C':
            raise NotImplementedError('ndarray.copy only supports order=\'C\', while '
                                      'received {}'.format(str(order)))
        return self.copyto(self.ctx)

    def dot(self, b, out=None):
        """Dot product of two arrays.
        Refer to ``numpy.dot`` for full documentation."""
        return _mx_np_op.dot(self, b, out=out)

    def reshape(self, *args, **kwargs):  # pylint: disable=arguments-differ
        """Returns a copy of the array with a new shape.

        Notes
        -----
        Unlike the free function `numpy.reshape`, this method on `ndarray` allows
        the elements of the shape parameter to be passed in as separate arguments.
        For example, ``a.reshape(10, 11)`` is equivalent to
        ``a.reshape((10, 11))``.
        """
        order = 'C'
        if len(kwargs) > 1:
            raise TypeError('function takes at most 1 keyword argument')
        if len(kwargs) == 1:
            if 'order' not in kwargs:
                raise TypeError('{} is an invalid keyword argument for this function'
                                .format(kwargs.keys()[0]))
            order = kwargs.pop('order', 'C')
            if order != 'C':
                raise NotImplementedError('only supports C-order,'
                                          ' while received {}'.format(order))
        if len(args) == 0:
            raise TypeError('reshape() takes exactly 1 argument (0 given)')
        if len(args) == 1 and isinstance(args[0], tuple):
            return _mx_np_op.reshape(self, newshape=args[0], order=order)
        else:
            return _mx_np_op.reshape(self, newshape=args, order=order)

    def reshape_like(self, *args, **kwargs):
        """Convenience fluent method for :py:func:`reshape_like`.

        The arguments are the same as for :py:func:`reshape_like`, with
        this array as data.
        """
        raise AttributeError('mxnet.numpy.ndarray object has no attribute reshape_like')

    def reshape_view(self, *shape, **kwargs):  # pylint: disable=redefined-outer-name
        """Returns a **view** of this array with a new shape without altering any data.
        Inheritated from NDArray.reshape.
        """
        return super(ndarray, self).reshape(*shape, **kwargs)

    def zeros_like(self, *args, **kwargs):
        """Convenience fluent method for :py:func:`zeros_like`.

        The arguments are the same as for :py:func:`zeros_like`, with
        this array as data.
        """
        raise AttributeError('mxnet.numpy.ndarray object has no attribute zeros_like')

    def ones_like(self, *args, **kwargs):
        """Convenience fluent method for :py:func:`ones_like`.

        The arguments are the same as for :py:func:`ones_like`, with
        this array as data.
        """
        raise AttributeError('mxnet.numpy.ndarray object has no attribute ones_like')

    def broadcast_axes(self, *args, **kwargs):
        """Convenience fluent method for :py:func:`broadcast_axes`.

        The arguments are the same as for :py:func:`broadcast_axes`, with
        this array as data.
        """
        raise AttributeError('mxnet.numpy.ndarray object has no attribute broadcast_like')

    def repeat(self, repeats, axis=None):  # pylint: disable=arguments-differ
        """Repeat elements of an array."""
        return _mx_np_op.repeat(self, repeats=repeats, axis=axis)

    def pad(self, *args, **kwargs):
        """Convenience fluent method for :py:func:`pad`.

        The arguments are the same as for :py:func:`pad`, with
        this array as data.
        """
        raise AttributeError('mxnet.numpy.ndarray object has no attribute pad')

    def swapaxes(self, axis1, axis2):  # pylint: disable=arguments-differ
        """Return a copy of the array with axis1 and axis2 interchanged.
        Refer to `mxnet.numpy.swapaxes` for full documentation.
        """
        return swapaxes(self, axis1, axis2)

    def split(self, *args, **kwargs):
        """Convenience fluent method for :py:func:`split`.

        The arguments are the same as for :py:func:`split`, with
        this array as data.
        """
        raise AttributeError('mxnet.numpy.ndarray object has no attribute split')

    def split_v2(self, *args, **kwargs):
        """Convenience fluent method for :py:func:`split_v2`.

        The arguments are the same as for :py:func:`split_v2`, with
        this array as data.
        """
        raise AttributeError('mxnet.numpy.ndarray object has no attribute split_v2')

    def slice(self, *args, **kwargs):
        """Convenience fluent method for :py:func:`slice`.

        The arguments are the same as for :py:func:`slice`, with
        this array as data.
        """
        raise AttributeError('mxnet.numpy.ndarray object has no attribute slice')

    def slice_axis(self, *args, **kwargs):
        """Convenience fluent method for :py:func:`slice_axis`.

        The arguments are the same as for :py:func:`slice_axis`, with
        this array as data.
        """
        raise AttributeError('mxnet.numpy.ndarray object has no attribute slice_axis')

    def slice_like(self, *args, **kwargs):
        """Convenience fluent method for :py:func:`slice_like`.

        The arguments are the same as for :py:func:`slice_like`, with
        this array as data.
        """
        raise AttributeError('mxnet.numpy.ndarray object has no attribute slice_like')

    def slice_assign_scalar(self, value, begin, end, step):
        """
        Assign the scalar to a cropped subset of this ndarray. Value will broadcast to the shape of the cropped shape
        and will be cast to the same dtype of the ndarray.

        Parameters
        ----------
        value: numeric value
            Value and this ndarray should be of the same data type.
            The shape of rhs should be the same as the cropped shape of this ndarray.
        begin: tuple of begin indices
        end: tuple of end indices
        step: tuple of step lenghths

        Returns
        -------
        This ndarray.

        Examples
        --------
        >>> x = np.ones((2, 2, 2))
        >>> y = x.slice_assign_scalar(0, (0, 0, None), (1, 1, None), (None, None, None))
        >>> y
        array([[[0., 0.],
                [1., 1.]],

               [[1., 1.],
                [1., 1.]]])
        >>> x
        array([[[0., 0.],
                [1., 1.]],

               [[1., 1.],
                [1., 1.]]])
        """
        return _npi.slice_assign_scalar(self, value, begin=begin, end=end, step=step, out=self)

    def slice_assign(self, rhs, begin, end, step):
        """
        Assign the rhs to a cropped subset of this ndarray in place.
        Returns the view of this ndarray.

        Parameters
        ----------
        rhs: ndarray.
            rhs and this NDArray should be of the same data type, and on the same device.
            The shape of rhs should be the same as the cropped shape of this ndarray.
        begin: tuple of begin indices
        end: tuple of end indices
        step: tuple of step lenghths

        Returns
        -------
        out : ndarray
            This ndarray.

        Examples
        --------
        >>> x = np.ones((2, 2, 2))
        >>> assigned = np.zeros((1, 1, 2))
        >>> y = x.slice_assign(assigned, (0, 0, None), (1, 1, None), (None, None, None))
        >>> y
        array([[[0., 0.],
                [1., 1.]],

               [[1., 1.],
                [1., 1.]]])
        >>> x
        array([[[0., 0.],
                [1., 1.]],

               [[1., 1.],
                [1., 1.]]])
        """
        return _npi.slice_assign(self, rhs, begin=begin, end=end, step=step, out=self)

    def take(self, indices, axis=None, mode='raise'):  # pylint: disable=arguments-differ, redefined-outer-name
        """Convenience fluent method for :py:func:`take`.

        The arguments are the same as for :py:func:`take`, with
        this array as data.
        """
        return take(self, indices, axis, mode=mode)

    def one_hot(self, *args, **kwargs):
        """Convenience fluent method for :py:func:`one_hot`.

        The arguments are the same as for :py:func:`one_hot`, with
        this array as data.
        """
        raise AttributeError('mxnet.numpy.ndarray object has no attribute one_hot')

    def pick(self, *args, **kwargs):
        """Convenience fluent method for :py:func:`pick`.

        The arguments are the same as for :py:func:`pick`, with
        this array as data.
        """
        raise AttributeError('mxnet.numpy.ndarray object has no attribute pick')

    def sort(self, axis=-1, kind=None, order=None):  # pylint: disable=arguments-differ
        """Convenience fluent method for :py:func:`sort`.

        The arguments are the same as for :py:func:`sort`, with
        this array as data.
        """
        raise sort(self, axis=axis, kind=kind, order=order)

    def topk(self, *args, **kwargs):
        """Convenience fluent method for :py:func:`topk`.

        The arguments are the same as for :py:func:`topk`, with
        this array as data.
        """
        raise AttributeError('mxnet.numpy.ndarray object has no attribute topk')

    def argsort(self, axis=-1, kind=None, order=None):  # pylint: disable=arguments-differ
        """Convenience fluent method for :py:func:`argsort`.

        The arguments are the same as for :py:func:`argsort`, with
        this array as data.
        """
        return argsort(self, axis=axis, kind=kind, order=order)

    def argmax_channel(self, *args, **kwargs):
        """Convenience fluent method for :py:func:`argmax_channel`.

        The arguments are the same as for :py:func:`argmax_channel`, with
        this array as data.
        """
        raise AttributeError('mxnet.numpy.ndarray object has no attribute argmax_channel')

    def argmin(self, axis=None, out=None):  # pylint: disable=arguments-differ
        """Return indices of the minium values along the given axis.
        Refer to `mxnet.numpy.argmin` for full documentation."""
        return argmin(self, axis, out)

    def clip(self, min=None, max=None, out=None):  # pylint: disable=arguments-differ
        """Return an array whose values are limited to [min, max].
        One of max or min must be given.
        """
        return clip(self, min, max, out=out)

    def abs(self, *args, **kwargs):
        """Convenience fluent method for :py:func:`abs`.

        The arguments are the same as for :py:func:`abs`, with
        this array as data.
        """
        raise AttributeError('mxnet.numpy.ndarray object has no attribute abs')

    def sign(self, *args, **kwargs):
        """Convenience fluent method for :py:func:`sign`.

        The arguments are the same as for :py:func:`sign`, with
        this array as data.
        """
        raise AttributeError('mxnet.numpy.ndarray object has no attribute sign')

    def flatten(self, order='C'):  # pylint: disable=arguments-differ
        """Return a copy of the array collapsed into one dimension."""
        return self.reshape(-1, order=order)

    def shape_array(self, *args, **kwargs):
        """Convenience fluent method for :py:func:`shape_array`.

        The arguments are the same as for :py:func:`shape_array`, with
        this array as data.
        """
        raise AttributeError('mxnet.numpy.ndarray object has no attribute shape_array')

    def size_array(self, *args, **kwargs):
        """Convenience fluent method for :py:func:`size_array`.

        The arguments are the same as for :py:func:`size_array`, with
        this array as data.
        """
        raise AttributeError('mxnet.numpy.ndarray object has no attribute size_array')

    def expand_dims(self, *args, **kwargs):  # pylint: disable=arguments-differ,unused-argument
        """Convenience fluent method for :py:func:`expand_dims`.

        The arguments are the same as for :py:func:`expand_dims`, with
        this array as data.
        """
        raise AttributeError('mxnet.numpy.ndarray object has no attribute expand_dims')

    def tile(self, *args, **kwargs):
        """Convenience fluent method for :py:func:`tile`.

        The arguments are the same as for :py:func:`tile`, with
        this array as data.
        """
        raise AttributeError('mxnet.numpy.ndarray object has no attribute tile')

    def transpose(self, *axes):  # pylint: disable=arguments-differ
        """Permute the dimensions of an array."""
        if len(axes) == 0:
            axes = None
        elif len(axes) == 1:
            if isinstance(axes[0], (tuple, list)):
                axes = axes[0]
            elif axes[0] is None:
                axes = None
        return _mx_np_op.transpose(self, axes=axes)

    def flip(self, *args, **kwargs):
        """Convenience fluent method for :py:func:`flip`.

        The arguments are the same as for :py:func:`flip`, with
        this array as data.
        """
        raise AttributeError('mxnet.numpy.ndarray object has no attribute flip')

    def depth_to_space(self, *args, **kwargs):
        """Convenience fluent method for :py:func:`depth_to_space`.

        The arguments are the same as for :py:func:`depth_to_space`, with
        this array as data.
        """
        raise AttributeError('mxnet.numpy.ndarray object has no attribute depth_to_space')

    def space_to_depth(self, *args, **kwargs):
        """Convenience fluent method for :py:func:`space_to_depth`.

        The arguments are the same as for :py:func:`space_to_depth`, with
        this array as data.
        """
        raise AttributeError('mxnet.numpy.ndarray object has no attribute space_to_depth')

    def diag(self, k=0, **kwargs):
        """Convenience fluent method for :py:func:`diag`.

        The arguments are the same as for :py:func:`diag`, with
        this array as data.
        """
        raise AttributeError('mxnet.numpy.ndarray object has no attribute diag')

    def sum(self, axis=None, dtype=None, out=None, keepdims=False):  # pylint: disable=arguments-differ
        """Return the sum of the array elements over the given axis."""
        return _mx_np_op.sum(self, axis=axis, dtype=dtype, out=out, keepdims=keepdims)

    def nansum(self, *args, **kwargs):
        """Convenience fluent method for :py:func:`nansum`.

        The arguments are the same as for :py:func:`nansum`, with
        this array as data.
        """
        raise AttributeError('mxnet.numpy.ndarray object has no attribute nansum')

    def prod(self, axis=None, dtype=None, out=None, keepdims=False):  # pylint: disable=arguments-differ
        """Return the product of the array elements over the given axis."""
        return _mx_np_op.prod(self, axis=axis, dtype=dtype, keepdims=keepdims, out=out)

    def nanprod(self, *args, **kwargs):
        """Convenience fluent method for :py:func:`nanprod`.

        The arguments are the same as for :py:func:`nanprod`, with
        this array as data.
        """
        raise AttributeError('mxnet.numpy.ndarray object has no attribute nanprod')

    def mean(self, axis=None, dtype=None, out=None, keepdims=False):  # pylint: disable=arguments-differ
        """Returns the average of the array elements along given axis."""
        return mean(self, axis=axis, dtype=dtype, out=out, keepdims=keepdims)

    # pylint: disable=too-many-arguments, arguments-differ
    def std(self, axis=None, dtype=None, out=None, ddof=0, keepdims=False):
        """Returns the standard deviation of the array elements along given axis."""
        return std(self, axis=axis, dtype=dtype, ddof=ddof, keepdims=keepdims, out=out)

    def var(self, axis=None, dtype=None, out=None, ddof=0, keepdims=False):
        """Returns the variance of the array elements, along given axis."""
        return var(self, axis=axis, dtype=dtype, out=out, ddof=ddof, keepdims=keepdims)
    # pylint: enable=too-many-arguments, arguments-differ

    def cumsum(self, axis=None, dtype=None, out=None):
        """Return the cumulative sum of the elements along the given axis."""
        return _mx_nd_np.cumsum(self, axis=axis, dtype=dtype, out=out)

    def tolist(self):
        return self.asnumpy().tolist()

    def max(self, axis=None, out=None, keepdims=False):  # pylint: disable=arguments-differ
        """Return the maximum along a given axis."""
        return _mx_np_op.max(self, axis=axis, keepdims=keepdims, out=out)

    def min(self, axis=None, out=None, keepdims=False):  # pylint: disable=arguments-differ
        """Convenience fluent method for :py:func:`min`.

        The arguments are the same as for :py:func:`min`, with
        this array as data.
        """
        return _mx_np_op.min(self, axis=axis, keepdims=keepdims, out=out)

    def norm(self, *args, **kwargs):
        """Convenience fluent method for :py:func:`norm`.

        The arguments are the same as for :py:func:`norm`, with
        this array as data.
        """
        raise AttributeError('mxnet.numpy.ndarray object has no attribute norm')

    def round(self, decimals=0, out=None, **kwargs): # pylint: disable=arguments-differ
        """Convenience fluent method for :py:func:`round`.

        The arguments are the same as for :py:func:`round`, with
        this array as data.
        """
        return round(self, decimals=decimals, out=out, **kwargs)

    def rint(self, *args, **kwargs):
        """Convenience fluent method for :py:func:`rint`.

        The arguments are the same as for :py:func:`rint`, with
        this array as data.
        """
        raise AttributeError('mxnet.numpy.ndarray object has no attribute rint')

    def fix(self, *args, **kwargs):
        """Convenience fluent method for :py:func:`fix`.

        The arguments are the same as for :py:func:`fix`, with
        this array as data.
        """
        raise AttributeError('mxnet.numpy.ndarray object has no attribute fix')

    def floor(self, *args, **kwargs):
        """Convenience fluent method for :py:func:`floor`.

        The arguments are the same as for :py:func:`floor`, with
        this array as data.
        """
        raise AttributeError('mxnet.numpy.ndarray object has no attribute floor')

    def ceil(self, *args, **kwargs):
        """Convenience fluent method for :py:func:`ceil`.

        The arguments are the same as for :py:func:`ceil`, with
        this array as data.
        """
        raise AttributeError('mxnet.numpy.ndarray object has no attribute ceil')

    def trunc(self, *args, **kwargs):
        """Convenience fluent method for :py:func:`trunc`.

        The arguments are the same as for :py:func:`trunc`, with
        this array as data.
        """
        raise AttributeError('mxnet.numpy.ndarray object has no attribute trunc')

    def sin(self, *args, **kwargs):
        """Convenience fluent method for :py:func:`sin`.

        The arguments are the same as for :py:func:`sin`, with
        this array as data.
        """
        raise AttributeError('mxnet.numpy.ndarray object has no attribute sin')

    def cos(self, *args, **kwargs):
        """Convenience fluent method for :py:func:`cos`.

        The arguments are the same as for :py:func:`cos`, with
        this array as data.
        """
        raise AttributeError('mxnet.numpy.ndarray object has no attribute cos')

    def tan(self, *args, **kwargs):
        """Convenience fluent method for :py:func:`tan`.

        The arguments are the same as for :py:func:`tan`, with
        this array as data.
        """
        raise AttributeError('mxnet.numpy.ndarray object has no attribute tan')

    def arcsin(self, *args, **kwargs):
        """Convenience fluent method for :py:func:`arcsin`.

        The arguments are the same as for :py:func:`arcsin`, with
        this array as data.
        """
        raise AttributeError('mxnet.numpy.ndarray object has no attribute arcsin')

    def arccos(self, *args, **kwargs):
        """Convenience fluent method for :py:func:`arccos`.

        The arguments are the same as for :py:func:`arccos`, with
        this array as data.
        """
        raise AttributeError('mxnet.numpy.ndarray object has no attribute arccos')

    def arctan(self, *args, **kwargs):
        """Convenience fluent method for :py:func:`arctan`.

        The arguments are the same as for :py:func:`arctan`, with
        this array as data.
        """
        raise AttributeError('mxnet.numpy.ndarray object has no attribute arctan')

    def degrees(self, *args, **kwargs):
        """Convenience fluent method for :py:func:`degrees`.

        The arguments are the same as for :py:func:`degrees`, with
        this array as data.
        """
        raise AttributeError('mxnet.numpy.ndarray object has no attribute degrees')

    def radians(self, *args, **kwargs):
        """Convenience fluent method for :py:func:`radians`.

        The arguments are the same as for :py:func:`radians`, with
        this array as data.
        """
        raise AttributeError('mxnet.numpy.ndarray object has no attribute radians')

    def sinh(self, *args, **kwargs):
        """Convenience fluent method for :py:func:`sinh`.

        The arguments are the same as for :py:func:`sinh`, with
        this array as data.
        """
        raise AttributeError('mxnet.numpy.ndarray object has no attribute sinh')

    def cosh(self, *args, **kwargs):
        """Convenience fluent method for :py:func:`cosh`.

        The arguments are the same as for :py:func:`cosh`, with
        this array as data.
        """
        raise AttributeError('mxnet.numpy.ndarray object has no attribute cosh')

    def tanh(self, *args, **kwargs):
        """Convenience fluent method for :py:func:`tanh`.

        The arguments are the same as for :py:func:`tanh`, with
        this array as data.
        """
        raise AttributeError('mxnet.numpy.ndarray object has no attribute tanh')

    def arcsinh(self, *args, **kwargs):
        """Convenience fluent method for :py:func:`arcsinh`.

        The arguments are the same as for :py:func:`arcsinh`, with
        this array as data.
        """
        raise AttributeError('mxnet.numpy.ndarray object has no attribute arcsinh')

    def arccosh(self, *args, **kwargs):
        """Convenience fluent method for :py:func:`arccosh`.

        The arguments are the same as for :py:func:`arccosh`, with
        this array as data.
        """
        raise AttributeError('mxnet.numpy.ndarray object has no attribute arccosh')

    def arctanh(self, *args, **kwargs):
        """Convenience fluent method for :py:func:`arctanh`.

        The arguments are the same as for :py:func:`arctanh`, with
        this array as data.
        """
        raise AttributeError('mxnet.numpy.ndarray object has no attribute arctanh')

    def exp(self, *args, **kwargs):
        """Convenience fluent method for :py:func:`exp`.

        The arguments are the same as for :py:func:`exp`, with
        this array as data.
        """
        raise AttributeError('mxnet.numpy.ndarray object has no attribute exp')

    def expm1(self, *args, **kwargs):
        """Convenience fluent method for :py:func:`expm1`.

        The arguments are the same as for :py:func:`expm1`, with
        this array as data.
        """
        raise AttributeError('mxnet.numpy.ndarray object has no attribute expm1')

    def log(self, *args, **kwargs):
        """Convenience fluent method for :py:func:`log`.

        The arguments are the same as for :py:func:`log`, with
        this array as data.
        """
        raise AttributeError('mxnet.numpy.ndarray object has no attribute log')

    def log10(self, *args, **kwargs):
        """Convenience fluent method for :py:func:`log10`.

        The arguments are the same as for :py:func:`log10`, with
        this array as data.
        """
        raise AttributeError('mxnet.numpy.ndarray object has no attribute log10')

    def log2(self, *args, **kwargs):
        """Convenience fluent method for :py:func:`log2`.

        The arguments are the same as for :py:func:`log2`, with
        this array as data.
        """
        raise AttributeError('mxnet.numpy.ndarray object has no attribute log2')

    def log1p(self, *args, **kwargs):
        """Convenience fluent method for :py:func:`log1p`.

        The arguments are the same as for :py:func:`log1p`, with
        this array as data.
        """
        raise AttributeError('mxnet.numpy.ndarray object has no attribute log1p')

    def sqrt(self, *args, **kwargs):
        """Convenience fluent method for :py:func:`sqrt`.

        The arguments are the same as for :py:func:`sqrt`, with
        this array as data.
        """
        raise AttributeError('mxnet.numpy.ndarray object has no attribute sqrt')

    def rsqrt(self, *args, **kwargs):
        """Convenience fluent method for :py:func:`rsqrt`.

        The arguments are the same as for :py:func:`rsqrt`, with
        this array as data.
        """
        raise AttributeError('mxnet.numpy.ndarray object has no attribute rsqrt')

    def cbrt(self, *args, **kwargs):
        """Convenience fluent method for :py:func:`cbrt`.

        The arguments are the same as for :py:func:`cbrt`, with
        this array as data.
        """
        raise AttributeError('mxnet.numpy.ndarray object has no attribute cqrt')

    def rcbrt(self, *args, **kwargs):
        """Convenience fluent method for :py:func:`rcbrt`.

        The arguments are the same as for :py:func:`rcbrt`, with
        this array as data.
        """
        raise AttributeError('mxnet.numpy.ndarray object has no attribute rcqrt')

    def square(self, *args, **kwargs):
        """Convenience fluent method for :py:func:`square`.

        The arguments are the same as for :py:func:`square`, with
        this array as data.
        """
        raise AttributeError('mxnet.numpy.ndarray object has no attribute square')

    def reciprocal(self, *args, **kwargs):
        """Convenience fluent method for :py:func:`reciprocal`.

        The arguments are the same as for :py:func:`reciprocal`, with
        this array as data.
        """
        raise AttributeError('mxnet.numpy.ndarray object has no attribute reciprocal')

    def relu(self, *args, **kwargs):
        """Convenience fluent method for :py:func:`relu`.

        The arguments are the same as for :py:func:`relu`, with
        this array as data.
        """
        raise AttributeError('mxnet.numpy.ndarray object has no attribute relu')

    def sigmoid(self, *args, **kwargs):
        """Convenience fluent method for :py:func:`sigmoid`.

        The arguments are the same as for :py:func:`sigmoid`, with
        this array as data.
        """
        raise AttributeError('mxnet.numpy.ndarray object has no attribute sigmoid')

    def softmax(self, *args, **kwargs):
        """Convenience fluent method for :py:func:`softmax`.

        The arguments are the same as for :py:func:`softmax`, with
        this array as data.
        """
        raise AttributeError('mxnet.numpy.ndarray object has no attribute softmax')

    def log_softmax(self, *args, **kwargs):
        """Convenience fluent method for :py:func:`log_softmax`.

        The arguments are the same as for :py:func:`log_softmax`, with
        this array as data.
        """
        raise AttributeError('mxnet.numpy.ndarray object has no attribute log_softmax')

    def softmin(self, *args, **kwargs):
        """Convenience fluent method for :py:func:`softmin`.

        The arguments are the same as for :py:func:`softmin`, with
        this array as data.
        """
        raise AttributeError('mxnet.numpy.ndarray object has no attribute softmin')

    def squeeze(self, axis=None):  # pylint: disable=arguments-differ
        """Remove single-dimensional entries from the shape of a."""
        return _mx_np_op.squeeze(self, axis=axis)

    def broadcast_to(self, shape):  # pylint: disable=redefined-outer-name
        return _mx_nd_np.broadcast_to(self, shape)

    def broadcast_like(self, other):
        raise AttributeError('mxnet.numpy.ndarray object has no attribute broadcast_like')

    def _full(self, value):
        """
        Currently for internal use only. Implemented for __setitem__.
        Assign to self an array of self's same shape and type, filled with value.
        """
        return _mx_nd_np.full(self.shape, value, ctx=self.ctx, dtype=self.dtype, out=self)

    # pylint: disable=redefined-outer-name
    def _scatter_set_nd(self, value_nd, indices):
        """
        This is added as an ndarray class method in order to support polymorphism in NDArray and numpy.ndarray indexing
        """
        return _npi.scatter_set_nd(
            lhs=self, rhs=value_nd, indices=indices, shape=self.shape, out=self
        )
    # pylint: enable=redefined-outer-name

    @property
    def shape(self):
        return super(ndarray, self).shape

    @property
    def ndim(self):
        """Number of array dimensions."""
        return len(self.shape)

    @property
    def size(self):
        """Number of elements in the array."""
        return super(ndarray, self).size

    @property
    def dtype(self):
        """Data-type of the array's elements.

        Returns
        -------
        numpy.dtype
            This NDArray's data type.

        Examples
        --------
        >>> x = np.zeros((2,3))
        >>> x.dtype
        dtype('float32')
        >>> y = np.zeros((2,3), dtype='int32')
        >>> y.dtype
        dtype('int32')
        """
        return _np.dtype(super(ndarray, self).dtype)

    def tostype(self, stype):
        raise AttributeError('mxnet.numpy.ndarray object has no attribute tostype')


@set_module('mxnet.numpy')
def empty(shape, dtype=_np.float32, order='C', ctx=None):  # pylint: disable=redefined-outer-name
    """Return a new array of given shape and type, without initializing entries.

    Parameters
    ----------
    shape : int or tuple of int Shape of the empty array, e.g., ``(2, 3)`` or ``2``.
    dtype : data-type, optional
        Desired output data-type for the array, e.g, `numpy.int8`. Default is
        `numpy.float32`. Note that this behavior is different from NumPy's `empty`
        function where `float64` is the default value, because `float32` is
        considered as the default data type in deep learning.
    order : {'C'}, optional, default: 'C'
        How to store multi-dimensional data in memory, currently only row-major
        (C-style) is supported.
    ctx : device context, optional
        Device context on which the memory is allocated. Default is
        `mxnet.context.current_context()`.

    Returns
    -------
    out : ndarray
        Array of uninitialized (arbitrary) data of the given shape, dtype, and order.

    Examples
    --------
    >>> np.empty([2, 2])
    array([[ 0.000000e+00, -2.524355e-29],
           [          nan, -8.592023e+09]])  # uninitialized

    >>> np.empty([2, 2], dtype=int)
    array([[8751743591039004782, 3196766424264760104],
           [7583328881310196768,     562950123910254]], dtype=int64)  # uninitialized
    """
    if order != 'C':
        raise NotImplementedError('`empty` only supports order equal to `C`, while received {}'
                                  .format(str(order)))
    if ctx is None:
        ctx = current_context()
    if dtype is None:
        dtype = _np.float32
    if isinstance(shape, int):
        shape = (shape,)
    return ndarray(handle=_new_alloc_handle(shape, ctx, False, dtype))


# pylint: disable=redefined-outer-name
@set_module('mxnet.numpy')
def array(object, dtype=None, ctx=None):
    """
    Create an array.

    Parameters
    ----------
    object : array_like or `numpy.ndarray` or `mxnet.numpy.ndarray`
        An array, any object exposing the array interface, an object whose
        __array__ method returns an array, or any (nested) sequence.
    dtype : data-type, optional
        The desired data-type for the array. Default is `float32`.
    ctx : device context, optional
        Device context on which the memory is allocated. Default is
        `mxnet.context.current_context()`.

    Returns
    -------
    out : ndarray
        An array object satisfying the specified requirements.

    Examples
    --------
    >>> np.array([1, 2, 3])
    array([1., 2., 3.])

    >>> np.array([[1, 2], [3, 4]])
    array([[1., 2.],
           [3., 4.]])

    >>> np.array([[1, 0], [0, 1]], dtype=bool)
    array([[ True, False],
           [False,  True]])
    """
    if ctx is None:
        ctx = current_context()
    if isinstance(object, (ndarray, _np.ndarray)):
        dtype = object.dtype if dtype is None else dtype
    elif isinstance(object, NDArray):
        raise ValueError("If you're trying to create a mxnet.numpy.ndarray "
                         "from mx.nd.NDArray, please use the zero-copy as_np_ndarray function.")
    else:
        if dtype is None:
            dtype = object.dtype if hasattr(object, "dtype") else _np.float32
        try:
            object = _np.array(object, dtype=dtype)
        except Exception as e:
            # printing out the error raised by official NumPy's array function
            # for transparency on users' side
            raise TypeError('{}'.format(str(e)))
    ret = empty(object.shape, dtype=dtype, ctx=ctx)
    if len(object.shape) == 0:
        ret[()] = object
    else:
        ret[:] = object
    return ret
# pylint: enable=redefined-outer-name


@set_module('mxnet.numpy')
def shape(a):
    """
    Return the shape of an array.

    Parameters
    ----------
    a : array_like
        Input array.

    Returns
    -------
    shape : tuple of ints
        The elements of the shape tuple give the lengths of the
        corresponding array dimensions.

    See Also
    --------
    ndarray.shape : Equivalent array method.

    Examples
    --------
    >>> np.shape(np.eye(3))
    (3, 3)
    >>> np.shape([[1, 2]])
    (1, 2)
    >>> np.shape([0])
    (1,)
    >>> np.shape(0)
    ()
    """
    return _mx_nd_np.shape(a)


@set_module('mxnet.numpy')
def zeros(shape, dtype=None, order='C', ctx=None):  # pylint: disable=redefined-outer-name
    """Return a new array of given shape and type, filled with zeros.
    This function currently only supports storing multi-dimensional data
    in row-major (C-style).

    Parameters
    ----------
    shape : int or tuple of int
        The shape of the empty array.
    dtype : str or numpy.dtype, optional
        An optional value type (default is `numpy.float32`). Note that this
        behavior is different from NumPy's `zeros` function where `float64`
        is the default value, because `float32` is considered as the default
        data type in deep learning.
    order : {'C'}, optional, default: 'C'
        How to store multi-dimensional data in memory, currently only row-major
        (C-style) is supported.
    ctx : Context, optional
        An optional device context (default is the current default context).

    Returns
    -------
    out : ndarray
        Array of zeros with the given shape, dtype, and ctx.

    Examples
    --------
    >>> np.zeros(5)
    array([0., 0., 0., 0., 0.])

    >>> np.zeros((5,), dtype=int)
    array([0, 0, 0, 0, 0], dtype=int64)

    >>> np.zeros((2, 1))
    array([[0.],
           [0.]])
    """
    return _mx_nd_np.zeros(shape, dtype, order, ctx)


@set_module('mxnet.numpy')
def ones(shape, dtype=_np.float32, order='C', ctx=None):  # pylint: disable=redefined-outer-name
    """Return a new array of given shape and type, filled with ones.
    This function currently only supports storing multi-dimensional data
    in row-major (C-style).

    Parameters
    ----------
    shape : int or tuple of int
        The shape of the empty array.
    dtype : str or numpy.dtype, optional
        An optional value type. Default is `numpy.float32`. Note that this
        behavior is different from NumPy's `ones` function where `float64`
        is the default value, because `float32` is considered as the default
        data type in deep learning.
    order : {'C'}, optional, default: 'C'
        How to store multi-dimensional data in memory, currently only row-major
        (C-style) is supported.
    ctx : Context, optional
        An optional device context (default is the current default context).

    Returns
    -------
    out : ndarray
        Array of ones with the given shape, dtype, and ctx.

    Examples
    --------
    >>> np.ones(5)
    array([1., 1., 1., 1., 1.])

    >>> np.ones((5,), dtype=int)
    array([1, 1, 1, 1, 1], dtype=int64)

    >>> np.ones((2, 1))
    array([[1.],
           [1.]])

    >>> s = (2,2)
    >>> np.ones(s)
    array([[1., 1.],
           [1., 1.]])
    """
    return _mx_nd_np.ones(shape, dtype, order, ctx)


@set_module('mxnet.numpy')
def broadcast_to(array, shape):  # pylint: disable=redefined-outer-name
    """
    Broadcast an array to a new shape.

    Parameters
    ----------
    array : ndarray or scalar
        The array to broadcast.
    shape : tuple
        The shape of the desired array.

    Returns
    -------
    broadcast : array
        A readonly view on the original array with the given shape. It is
        typically not contiguous. Furthermore, more than one element of a
        broadcasted array may refer to a single memory location.

    Raises
    ------
    MXNetError
        If the array is not compatible with the new shape according to NumPy's
        broadcasting rules.
    """
    return _mx_nd_np.broadcast_to(array, shape)


# pylint: disable=too-many-arguments, redefined-outer-name
@set_module('mxnet.numpy')
def full(shape, fill_value, dtype=None, order='C', ctx=None, out=None):
    """
    Return a new array of given shape and type, filled with `fill_value`.

    Parameters
    ----------
    shape : int or sequence of ints
        Shape of the new array, e.g., ``(2, 3)`` or ``2``.
    fill_value : scalar or ndarray
        Fill value.
    dtype : data-type, optional
        The desired data-type for the array. The default, `None`, means
        `np.array(fill_value).dtype`.
    order : {'C'}, optional
        Whether to store multidimensional data in C- or Fortran-contiguous
        (row- or column-wise) order in memory. Currently only supports C order.
    ctx: to specify the device, e.g. the i-th GPU.
    out : ndarray or None, optional
        A location into which the result is stored.
        If provided, it must have the same shape and dtype as input ndarray.
        If not provided or `None`, a freshly-allocated array is returned.

    Returns
    -------
    out : ndarray
        Array of `fill_value` with the given shape, dtype, and order.
        If `fill_value` is an ndarray, out will have the same context as `fill_value`
        regardless of the provided `ctx`.

    Notes
    -----
    This function differs from the original `numpy.full
    https://docs.scipy.org/doc/numpy/reference/generated/numpy.full.html`_ in
    the following way(s):

    - Has an additional `ctx` argument to specify the device
    - Has an additional `out` argument
    - Currently does not support `order` selection

    See Also
    --------
    empty : Return a new uninitialized array.
    ones : Return a new array setting values to one.
    zeros : Return a new array setting values to zero.

    Examples
    --------
    >>> np.full((2, 2), 10)
    array([[10., 10.],
           [10., 10.]])
    >>> np.full((2, 2), 2, dtype=np.int32, ctx=mx.cpu(0))
    array([[2, 2],
           [2, 2]], dtype=int32)
    """
    return _mx_nd_np.full(shape, fill_value, order=order, ctx=ctx, dtype=dtype, out=out)
# pylint: enable=too-many-arguments, redefined-outer-name


# pylint: disable=redefined-outer-name
@set_module('mxnet.numpy')
def empty_like(prototype, dtype=None, order='C', subok=False, shape=None): # pylint: disable=W0621
    """
    Return a new array with the same shape and type as a given array.

    Parameters
    ----------
    prototype : ndarray
        The shape and data-type of `prototype` define these same attributes
        of the returned array.
    dtype : data-type, optional
        Overrides the data type of the result.
    order : {'C'}, optional
        Whether to store multidimensional data in C- or Fortran-contiguous
        (row- or column-wise) order in memory. Currently only supports C order.
    subok : {False}, optional
        If True, then the newly created array will use the sub-class
        type of 'a', otherwise it will be a base-class array. Defaults
        to False.
        (Only support False at this moment)
    shape : int or sequence of ints, optional.
        Overrides the shape of the result. If order='K' and the number of
        dimensions is unchanged, will try to keep order, otherwise,
        order='C' is implied.
        (Not supported at this moment)

    Returns
    -------
    out : ndarray
        Array of uninitialized (arbitrary) data with the same
        shape and type as `prototype`.

    See Also
    --------
    ones_like : Return an array of ones with shape and type of input.
    zeros_like : Return an array of zeros with shape and type of input.
    full_like : Return a new array with shape of input filled with value.
    empty : Return a new uninitialized array.

    Notes
    -----
    This function does *not* initialize the returned array; to do that use
    `zeros_like` or `ones_like` instead.  It may be marginally faster than
    the functions that do set the array values.

    Examples
    --------
    >>> a = np.array([[1,2,3], [4,5,6]])
    >>> np.empty_like(a)
    array([[-5764607523034234880, -2305834244544065442,           4563075075], # uninitialized
           [          4567052944, -5764607523034234880,      844424930131968]])
    >>> a = np.array([[1., 2., 3.],[4.,5.,6.]])
    >>> np.empty_like(a)
    array([[4.9e-324, 9.9e-324, 1.5e-323], # uninitialized
           [2.0e-323, 2.5e-323, 3.0e-323]])
    """
    return _mx_nd_np.empty_like(prototype, dtype=dtype, order=order, subok=subok, shape=shape)
# pylint: enable=redefined-outer-name


# pylint: disable=redefined-outer-name
@set_module('mxnet.numpy')
def all(a, axis=None, out=None, keepdims=False):
    """
    Test whether all array elements along a given axis evaluate to True.

    Parameters
    ----------
    a : ndarray
        Input array or object that can be converted to an array.
    axis : None or int or tuple of ints, optional
        Axis or axes along which a logical AND reduction is performed.
        The default (axis = None) is to perform a logical AND over
        all the dimensions of the input array.
    keepdims : bool, optional
        If this is set to True, the axes which are reduced are left in
        the result as dimensions with size one. With this option,
        the result will broadcast correctly against the input array.
    out : ndarray, optional
        Alternate output array in which to place the result. It must have
        the same shape as the expected output and its type is preserved

    Returns
    --------
    all : ndarray, bool
        A new boolean or array is returned unless out is specified,
        in which case a reference to out is returned.

    Examples:
    ---------
    >>> np.all([[True,False],[True,True]])
    False

    >>> np.all([[True,False],[True,True]], axis=0)
    array([ True, False])

    >>> np.all([-1, 4, 5])
    True

    >>> np.all([1.0, np.nan])
    True

    >>> o=np.array(False)
    >>> z=np.all([-1, 4, 5], out=o)
    >>> id(z), id(o), z
    (28293632, 28293632, array(True)) # may vary
    """
    return _mx_nd_np.all(a, axis=axis, out=out, keepdims=keepdims)


@set_module('mxnet.numpy')
def any(a, axis=None, out=None, keepdims=False):
    """
    Test whether any array element along a given axis evaluates to True.
    Returns single boolean unless axis is not None

    Parameters
    ----------
    a : ndarray
        Input array or object that can be converted to an array.
    axis : None or int or tuple of ints, optional
        Axis or axes along which a logical AND reduction is performed.
        The default (axis = None) is to perform a logical AND over
        all the dimensions of the input array.
    keepdims : bool, optional
        If this is set to True, the axes which are reduced are left in
        the result as dimensions with size one. With this option,
        the result will broadcast correctly against the input array.
    out : ndarray, optional
        Alternate output array in which to place the result. It must have
        the same shape as the expected output and its type is preserved

    Returns
    --------
    any : bool or ndarray
        A new boolean or ndarray is returned unless out is specified,
        in which case a reference to out is returned.

    Examples:
    ---------
    >>> np.any([[True, False], [True, True]])
    True

    >>> np.any([[True, False], [False, False]], axis=0)
    array([ True, False])

    >>> np.any([-1, 0, 5])
    True

    >>> np.any(np.nan)
    True

    >>> o=np.array(False)
    >>> z=np.any([-1, 4, 5], out=o)
    >>> z, o
    (array(True), array(True))
    >>> # Check now that z is a reference to o
    >>> z is o
    True
    >>> id(z), id(o) # identity of z and o              # doctest: +SKIP
    (191614240, 191614240)
    """
    return _mx_nd_np.any(a, axis=axis, out=out, keepdims=keepdims)


@set_module('mxnet.numpy')
def identity(n, dtype=None, ctx=None):
    """
    Return the identity array.

    The identity array is a square array with ones on
    the main diagonal.

    Parameters
    ----------
    n : int
        Number of rows (and columns) in `n` x `n` output.
    dtype : data-type, optional
        Data-type of the output.  Defaults to ``numpy.float32``.
    ctx : Context, optional
        An optional device context (default is the current default context).

    Returns
    -------
    out : ndarray
        `n` x `n` array with its main diagonal set to one,
        and all other elements 0.

    Examples
    --------
    >>> np.identity(3)
    >>> np.identity(3)
    array([[1., 0., 0.],
           [0., 1., 0.],
           [0., 0., 1.]])
    """
    return _mx_nd_np.identity(n, dtype, ctx)
# pylint: enable=redefined-outer-name


# pylint: disable=redefined-outer-name
@set_module('mxnet.numpy')
def take(a, indices, axis=None, mode='raise', out=None):
    r"""
    Take elements from an array along an axis.

    When axis is not None, this function does the same thing as "fancy"
    indexing (indexing arrays using arrays); however, it can be easier to use
    if you need elements along a given axis. A call such as
    ``np.take(arr, indices, axis=3)`` is equivalent to
    ``arr[:,:,:,indices,...]``.

    Explained without fancy indexing, this is equivalent to the following use
    of `ndindex`, which sets each of ``ii``, ``jj``, and ``kk`` to a tuple of
    indices::

        Ni, Nk = a.shape[:axis], a.shape[axis+1:]
        Nj = indices.shape
        for ii in ndindex(Ni):
            for jj in ndindex(Nj):
                for kk in ndindex(Nk):
                    out[ii + jj + kk] = a[ii + (indices[jj],) + kk]

    Parameters
    ----------
    a : ndarray
        The source array.
    indices : ndarray
        The indices of the values to extract. Also allow scalars for indices.
    axis : int, optional
        The axis over which to select values. By default, the flattened
        input array is used.
    out : ndarray, optional
        If provided, the result will be placed in this array. It should
        be of the appropriate shape and dtype.
    mode : {'clip', 'wrap'}, optional
        Specifies how out-of-bounds indices will behave.

        * 'clip' -- clip to the range (default)
        * 'wrap' -- wrap around

        'clip' mode means that all indices that are too large are replaced
        by the index that addresses the last element along that axis. Note
        that this disables indexing with negative numbers.

    Returns
    -------
    out : ndarray
        The returned array has the same type as `a`.

    Notes
    -----

    This function differs from the original `numpy.take
    <https://docs.scipy.org/doc/numpy/reference/generated/numpy.take.html>`_ in
    the following way(s):

    - Only ndarray or scalar ndarray is accepted as valid input.

    Examples
    --------
    >>> a = np.array([4, 3, 5, 7, 6, 8])
    >>> indices = np.array([0, 1, 4])
    >>> np.take(a, indices)
    array([4., 3., 6.])

    In this example for `a` is an ndarray, "fancy" indexing can be used.

    >>> a[indices]
    array([4., 3., 6.])

    If `indices` is not one dimensional, the output also has these dimensions.

    >>> np.take(a, np.array([[0, 1], [2, 3]]))
    array([[4., 3.],
           [5., 7.]])
    """
    return _mx_nd_np.take(a, indices, axis, mode, out)
# pylint: enable=redefined-outer-name


@set_module('mxnet.numpy')
def unique(ar, return_index=False, return_inverse=False, return_counts=False, axis=None):
    """
    Find the unique elements of an array.

    Returns the sorted unique elements of an array. There are three optional
    outputs in addition to the unique elements:

    * the indices of the input array that give the unique values
    * the indices of the unique array that reconstruct the input array
    * the number of times each unique value comes up in the input array

    Parameters
    ----------
    ar : ndarray
        Input array. Unless `axis` is specified, this will be flattened if it
        is not already 1-D.
    return_index : bool, optional
        If True, also return the indices of `ar` (along the specified axis,
        if provided, or in the flattened array) that result in the unique array.
    return_inverse : bool, optional
        If True, also return the indices of the unique array (for the specified
        axis, if provided) that can be used to reconstruct `ar`.
    return_counts : bool, optional
        If True, also return the number of times each unique item appears
        in `ar`.
    axis : int or None, optional
        The axis to operate on. If None, `ar` will be flattened. If an integer,
        the subarrays indexed by the given axis will be flattened and treated
        as the elements of a 1-D array with the dimension of the given axis,
        see the notes for more details. The default is None.

    Returns
    -------
    unique : ndarray
        The sorted unique values.
    unique_indices : ndarray, optional
        The indices of the first occurrences of the unique values in the
        original array. Only provided if `return_index` is True.
    unique_inverse : ndarray, optional
        The indices to reconstruct the original array from the
        unique array. Only provided if `return_inverse` is True.
    unique_counts : ndarray, optional
        The number of times each of the unique values comes up in the
        original array. Only provided if `return_counts` is True.

    Notes
    -----
    When an axis is specified the subarrays indexed by the axis are sorted.
    This is done by making the specified axis the first dimension of the array
    and then flattening the subarrays in C order. The flattened subarrays are
    then viewed as a structured type with each element given a label, with the
    effect that we end up with a 1-D array of structured types that can be
    treated in the same way as any other 1-D array. The result is that the
    flattened subarrays are sorted in lexicographic order starting with the
    first element.

    This function differs from the original `numpy.unique
    <https://docs.scipy.org/doc/numpy/reference/generated/numpy.unique.html>`_ in
    the following aspects:

    - Only support ndarray as input.
    - Object arrays or structured arrays are not supported.

    Examples
    --------
    >>> np.unique(np.array([1, 1, 2, 2, 3, 3]))
    array([1., 2., 3.])
    >>> a = np.array([[1, 1], [2, 3]])
    >>> np.unique(a)
    array([1., 2., 3.])

    Return the unique rows of a 2D array

    >>> a = np.array([[1, 0, 0], [1, 0, 0], [2, 3, 4]])
    >>> np.unique(a, axis=0)
    array([[1., 0., 0.],
           [2., 3., 4.]])

    Return the indices of the original array that give the unique values:

    >>> a = np.array([1, 2, 6, 4, 2, 3, 2])
    >>> u, indices = np.unique(a, return_index=True)
    >>> u
    array([1., 2., 3., 4., 6.])
    >>> indices
    array([0, 1, 5, 3, 2], dtype=int64)
    >>> a[indices]
    array([1., 2., 3., 4., 6.])

    Reconstruct the input array from the unique values:

    >>> a = np.array([1, 2, 6, 4, 2, 3, 2])
    >>> u, indices = np.unique(a, return_inverse=True)
    >>> u
    array([1., 2., 3., 4., 6.])
    >>> indices
    array([0, 1, 4, 3, 1, 2, 1], dtype=int64)
    >>> u[indices]
    array([1., 2., 6., 4., 2., 3., 2.])
    """
    return _mx_nd_np.unique(ar, return_index, return_inverse, return_counts, axis)


@set_module('mxnet.numpy')
@wrap_np_binary_func
def add(x1, x2, out=None, **kwargs):
    """
    Add arguments element-wise.

    Parameters
    ----------
    x1, x2 : ndarrays or scalar values
        The arrays to be added. If x1.shape != x2.shape, they must be broadcastable to
        a common shape (which may be the shape of one or the other).

    out : ndarray
        A location into which the result is stored. If provided, it must have a shape
        that the inputs broadcast to. If not provided or None, a freshly-allocated array
        is returned.

    Returns
    -------
    add : ndarray or scalar
        The sum of x1 and x2, element-wise. This is a scalar if both x1 and x2 are scalars.

    Notes
    -----
    This operator now supports automatic type promotion. The resulting type will be determined
    according to the following rules:
        * If both inputs are of floating number types, the output is the more precise type.
        * If only one of the inputs is floating number type, the result is that type.
        * If both inputs are of integer types (including boolean), not supported yet.

    Examples
    --------
    >>> np.add(1.0, 4.0)
    5.0
    >>>
    >>> x1 = np.arange(9.0).reshape((3, 3))
    >>> x2 = np.arange(3.0)
    >>> np.add(x1, x2)
    array([[ 0.,  2.,  4.],
           [ 3.,  5.,  7.],
           [ 6.,  8., 10.]])
    """
    return _mx_nd_np.add(x1, x2, out)


@set_module('mxnet.numpy')
@wrap_np_binary_func
def subtract(x1, x2, out=None, **kwargs):
    """
    Subtract arguments element-wise.

    Parameters
    ----------
    x1, x2 : ndarrays or scalar values
        The arrays to be subtracted from each other. If x1.shape != x2.shape,
        they must be broadcastable to a common shape (which may be the shape
        of one or the other).

    out : ndarray
        A location into which the result is stored. If provided, it must have a shape
        that the inputs broadcast to. If not provided or None, a freshly-allocated array
        is returned.

    Returns
    -------
    subtract : ndarray or scalar
        The difference of x1 and x2, element-wise. This is a scalar if both x1 and x2 are scalars.

    Notes
    -----
    This operator now supports automatic type promotion. The resulting type will be determined
    according to the following rules:
        * If both inputs are of floating number types, the output is the more precise type.
        * If only one of the inputs is floating number type, the result is that type.
        * If both inputs are of integer types (including boolean), not supported yet.

    Examples
    --------
    >>> np.subtract(1.0, 4.0)
    -3.0
    >>> x1 = np.arange(9.0).reshape((3, 3))
    >>> x2 = np.arange(3.0)
    >>> np.subtract(x1, x2)
    array([[0., 0., 0.],
           [3., 3., 3.],
           [6., 6., 6.]])
    """
    return _mx_nd_np.subtract(x1, x2, out)


@set_module('mxnet.numpy')
@wrap_np_binary_func
def multiply(x1, x2, out=None, **kwargs):
    """
    Multiply arguments element-wise.

    Parameters
    ----------
    x1, x2 : ndarrays or scalar values
        The arrays to be multiplied. If x1.shape != x2.shape, they must be broadcastable to
        a common shape (which may be the shape of one or the other).

    out : ndarray
        A location into which the result is stored. If provided, it must have a shape
        that the inputs broadcast to. If not provided or None, a freshly-allocated array
        is returned.

    Returns
    -------
    out : ndarray or scalar
        The difference of x1 and x2, element-wise. This is a scalar if both x1 and x2 are scalars.

    Notes
    -----
    This operator now supports automatic type promotion. The resulting type will be determined
    according to the following rules:
        * If both inputs are of floating number types, the output is the more precise type.
        * If only one of the inputs is floating number type, the result is that type.
        * If both inputs are of integer types (including boolean), not supported yet.

    Examples
    --------
    >>> np.multiply(2.0, 4.0)
    8.0
    >>> x1 = np.arange(9.0).reshape((3, 3))
    >>> x2 = np.arange(3.0)
    >>> np.multiply(x1, x2)
    array([[ 0.,  1.,  4.],
           [ 0.,  4., 10.],
           [ 0.,  7., 16.]])
    """
    return _mx_nd_np.multiply(x1, x2, out)


@set_module('mxnet.numpy')
@wrap_np_binary_func
def divide(x1, x2, out=None, **kwargs):
    """
    Returns a true division of the inputs, element-wise.

    Parameters
    ----------
    x1 : ndarray or scalar
        Dividend array.

    x2 : ndarray or scalar
        Divisor array.

    out : ndarray
        A location into which the result is stored. If provided, it must have a shape
        that the inputs broadcast to. If not provided or None, a freshly-allocated array
        is returned.

    Returns
    -------
    out : ndarray or scalar
        This is a scalar if both x1 and x2 are scalars.

    Notes
    -----
    This operator now supports automatic type promotion. The resulting type will be determined
    according to the following rules:
        * If both inputs are of floating number types, the output is the more precise type.
        * If only one of the inputs is floating number type, the result is that type.
        * If both inputs are of integer types (including boolean), the output is of float32 type.

    Examples
    --------
    >>> np.true_divide(x, 4)
    array([0.  , 0.25, 0.5 , 0.75, 1.  ])
    """
    return _mx_nd_np.divide(x1, x2, out=out)


@set_module('mxnet.numpy')
def true_divide(x1, x2, out=None):
    """Returns a true division of the inputs, element-wise.

    Instead of the Python traditional 'floor division', this returns a true
    division.  True division adjusts the output type to present the best
    answer, regardless of input types.

    Parameters
    ----------
    x1 : ndarray or scalar
        Dividend array.

    x2 : ndarray or scalar
        Divisor array.

    out : ndarray
        A location into which the result is stored. If provided, it must have a shape
        that the inputs broadcast to. If not provided or None, a freshly-allocated array
        is returned.

    Returns
    -------
    out : ndarray or scalar
        This is a scalar if both x1 and x2 are scalars.

    Notes
    -----
    This operator now supports automatic type promotion. The resulting type will be determined
    according to the following rules:
        * If both inputs are of floating number types, the output is the more precise type.
        * If only one of the inputs is floating number type, the result is that type.
        * If both inputs are of integer types (including boolean), the output is of float32 type.

    Examples
    --------
    >>> x = np.arange(5)
    >>> np.true_divide(x, 4)
    array([0.  , 0.25, 0.5 , 0.75, 1.  ])
    """
    return _mx_nd_np.true_divide(x1, x2, out=out)


@set_module('mxnet.numpy')
@wrap_np_binary_func
def mod(x1, x2, out=None, **kwargs):
    """
    Return element-wise remainder of division.

    Parameters
    ----------
    x1 : ndarray or scalar
        Dividend array.

    x2 : ndarray or scalar
        Divisor array.

    out : ndarray
        A location into which the result is stored. If provided, it must have a shape
        that the inputs broadcast to. If not provided or None, a freshly-allocated array
        is returned.

    Returns
    -------
    out : ndarray or scalar
        This is a scalar if both x1 and x2 are scalars.

    Examples
    --------
    >>> np.mod(np.arange(7), 5)
    array([0., 1., 2., 3., 4., 0., 1.])
    """
    return _mx_nd_np.mod(x1, x2, out=out)


@set_module('mxnet.numpy')
@wrap_np_binary_func
def fmod(x1, x2, out=None, **kwargs):
    """
    Return element-wise remainder of division.

    Parameters
    ----------
    x1 : ndarray or scalar
        Dividend array.

    x2 : ndarray or scalar
        Divisor array.

    out : ndarray
        A location into which the result is stored. If provided, it must have a shape
        that the inputs broadcast to. If not provided or None, a freshly-allocated array
        is returned.

    Returns
    -------
    out : ndarray or scalar
        This is a scalar if both x1 and x2 are scalars.

    Examples
    --------
    >>> np.fmod(np.arange(7), 5)
    array([0., 1., 2., 3., 4., 0., 1.])
    """
    return _mx_nd_np.fmod(x1, x2, out=out)


@set_module('mxnet.numpy')
@wrap_np_binary_func
def matmul(a, b, out=None, **kwargs):
    """
    Matrix product of two arrays.

    Parameters
    ----------
    a, b : ndarray
        Input arrays, scalars not allowed.
    out : ndarray, optional
        A location into which the result is stored.
        If provided, it must have a shape that matches the signature (n,k),(k,m)->(n,m).
        If not provided or None, a freshly-allocated array is returned.

    Returns
    -------
    y : ndarray
        The matrix product of the inputs.
        This is a scalar only when both x1, x2 are 1-d vectors.

    Raises
    ------
    MXNetError
        If the last dimension of a is not the same size as the second-to-last dimension of b.
        If a scalar value is passed in.

    See Also
    --------
    tensordot :
        Sum products over arbitrary axes.
    dot :
        alternative matrix product with different broadcasting rules.
    einsum :
        Einstein summation convention.

    Notes
    -----
    The behavior depends on the arguments in the following way.

    - If both arguments are 2-D they are multiplied like conventional matrices.
    - If either argument is N-D, N > 2, it is treated as a stack of matrices
      residing in the last two indexes and broadcast accordingly.
    - If the first argument is 1-D, it is promoted to a matrix by prepending
      a 1 to its dimensions. After matrix multiplication the prepended 1 is removed.
    - If the second argument is 1-D, it is promoted to a matrix by appending a 1
      to its dimensions. After matrix multiplication the appended 1 is removed.

    matmul differs from dot in two important ways:

    - Multiplication by scalars is not allowed, use multiply instead.
    - Stacks of matrices are broadcast together as if the matrices were elements,
    respecting the signature (n,k),(k,m)->(n,m):
    >>> a = np.ones([9, 5, 7, 4])
    >>> c = np.ones([9, 5, 4, 3])
    >>> np.dot(a, c).shape
    (9, 5, 7, 9, 5, 3)
    >>> np.matmul(a, c).shape
    (9, 5, 7, 3)
    >>> # n is 7, k is 4, m is 3

    Examples
    --------
    For 2-D arrays it is the matrix product:
    >>> a = np.array([[1, 0],
    ...               [0, 1]])
    >>> b = np.array([[4, 1],
    ...               [2, 2]])
    >>> np.matmul(a, b)
    array([[4., 1.],
           [2., 2.]])

    For 2-D mixed with 1-D, the result is the usual.
    >>> a = np.array([[1, 0],
    ...               [0, 1]])
    >>> b = np.array([1, 2])
    >>> np.matmul(a, b)
    array([1., 2.])
    >>> np.matmul(b, a)
    array([1., 2.])

    Broadcasting is conventional for stacks of arrays
    >>> a = np.arange(2 * 2 * 4).reshape((2, 2, 4))
    >>> b = np.arange(2 * 2 * 4).reshape((2, 4, 2))
    >>> np.matmul(a, b).shape
    (2, 2, 2)
    >>> np.matmul(a, b)[0, 1, 1]
    array(98.)
    >>> sum(a[0, 1, :] * b[0, :, 1])
    array(98.)

    Scalar multiplication raises an error.
    >>> np.matmul([1, 2], 3)
    Traceback (most recent call last):
    ...
    mxnet.base.MXNetError: ... : Multiplication by scalars is not allowed.
    """
    return _mx_nd_np.matmul(a, b, out=out)


@set_module('mxnet.numpy')
@wrap_np_binary_func
def remainder(x1, x2, out=None, **kwargs):
    """
    Return element-wise remainder of division.

    Parameters
    ----------
    x1 : ndarray or scalar
        Dividend array.

    x2 : ndarray or scalar
        Divisor array.

    out : ndarray
        A location into which the result is stored. If provided, it must have a shape
        that the inputs broadcast to. If not provided or None, a freshly-allocated array
        is returned.

    Returns
    -------
    out : ndarray or scalar
        This is a scalar if both x1 and x2 are scalars.

    Examples
    --------
    >>> np.remainder(np.arange(7), 5)
    array([0., 1., 2., 3., 4., 0., 1.])
    """
    return _mx_nd_np.remainder(x1, x2, out=out)


@set_module('mxnet.numpy')
@wrap_np_binary_func
def power(x1, x2, out=None, **kwargs):
    """
    First array elements raised to powers from second array, element-wise.

    Parameters
    ----------
    x1 : ndarray or scalar
        The bases.

    x2 : ndarray or scalar
        The exponent.

    out : ndarray
        A location into which the result is stored. If provided, it must have a shape
        that the inputs broadcast to. If not provided or None, a freshly-allocated array
        is returned.

    Returns
    -------
    out : ndarray or scalar
        The bases in x1 raised to the exponents in x2.
        This is a scalar if both x1 and x2 are scalars.

    Examples
    --------
    >>> x1 = np.arange(6)
    >>> np.power(x1, 3)
    array([  0.,   1.,   8.,  27.,  64., 125.])

    Raise the bases to different exponents.

    >>> x2 = np.array([1.0, 2.0, 3.0, 3.0, 2.0, 1.0])
    >>> np.power(x1, x2)
    array([ 0.,  1.,  8., 27., 16.,  5.])

    The effect of broadcasting.

    >>> x2 = np.array([[1, 2, 3, 3, 2, 1], [1, 2, 3, 3, 2, 1]])
    >>> x2
    array([[1., 2., 3., 3., 2., 1.],
           [1., 2., 3., 3., 2., 1.]])

    >>> np.power(x1, x2)
    array([[ 0.,  1.,  8., 27., 16.,  5.],
           [ 0.,  1.,  8., 27., 16.,  5.]])
    """
    return _mx_nd_np.power(x1, x2, out=out)


@set_module('mxnet.numpy')
@wrap_np_binary_func
def lcm(x1, x2, out=None, **kwargs):
    """
    Returns the lowest common multiple of ``|x1|`` and ``|x2|``

    Parameters
    ----------
    x1, x2 : ndarrays or scalar values
        The arrays for computing lowest common multiple. If x1.shape != x2.shape,
        they must be broadcastable to a common shape (which may be the shape of
        one or the other).

    out : ndarray or None, optional
        A location into which the result is stored. If provided, it must have a shape
        that the inputs broadcast to. If not provided or None, a freshly-allocated array
        is returned.

    Returns
    -------
    y : ndarray or scalar
        The lowest common multiple of the absolute value of the inputs
        This is a scalar if both `x1` and `x2` are scalars.

    See Also
    --------
    gcd : The greatest common divisor

    Examples
    --------
    >>> np.lcm(12, 20)
    60
    >>> np.lcm(np.arange(6, dtype=int), 20)
    array([ 0, 20, 20, 60, 20, 20], dtype=int64)
    """
    return _mx_nd_np.lcm(x1, x2, out=out)


@set_module('mxnet.numpy')
@wrap_np_unary_func
def sin(x, out=None, **kwargs):
    r"""
    Trigonometric sine, element-wise.

    Parameters
    ----------
    x : ndarray or scalar
        Angle, in radians (:math:`2 \pi` rad equals 360 degrees).
    out : ndarray or None
        A location into which the result is stored. If provided, it
        must have a shape that the inputs broadcast to. If not provided
        or None, a freshly-allocated array is returned. The dtype of the
        output is the same as that of the input if the input is an ndarray.

    Returns
    -------
    y : ndarray or scalar
        The sine of each element of x. This is a scalar if `x` is a scalar.

    Notes
    ----
    This function only supports input type of float.

    Examples
    --------
    >>> np.sin(np.pi/2.)
    1.0
    >>> np.sin(np.array((0., 30., 45., 60., 90.)) * np.pi / 180.)
    array([0.        , 0.5       , 0.70710677, 0.86602545, 1.        ])
    """
    return _mx_nd_np.sin(x, out=out, **kwargs)


@set_module('mxnet.numpy')
@wrap_np_unary_func
def cos(x, out=None, **kwargs):
    r"""
    Cosine, element-wise.

    Parameters
    ----------
    x : ndarray or scalar
        Angle, in radians (:math:`2 \pi` rad equals 360 degrees).
    out : ndarray or None
        A location into which the result is stored. If provided, it
        must have a shape that the inputs broadcast to. If not provided
        or None, a freshly-allocated array is returned. The dtype of the
        output is the same as that of the input if the input is an ndarray.

    Returns
    -------
    y : ndarray or scalar
        The corresponding cosine values. This is a scalar if x is a scalar.

    Notes
    ----
    This function only supports input type of float.

    Examples
    --------
    >>> np.cos(np.array([0, np.pi/2, np.pi]))
    array([ 1.000000e+00, -4.371139e-08, -1.000000e+00])
    >>> # Example of providing the optional output parameter
    >>> out1 = np.array([0], dtype='f')
    >>> out2 = np.cos(np.array([0.1]), out1)
    >>> out2 is out1
    True
    """
    return _mx_nd_np.cos(x, out=out, **kwargs)


@set_module('mxnet.numpy')
@wrap_np_unary_func
def sinh(x, out=None, **kwargs):
    """
    Hyperbolic sine, element-wise.
    Equivalent to ``1/2 * (np.exp(x) - np.exp(-x))`` or ``-1j * np.sin(1j*x)``.

    Parameters
    ----------
    x : ndarray or scalar
        Input array or scalar.
    out : ndarray or None
        A location into which the result is stored. If provided, it
        must have a shape that the inputs broadcast to. If not provided
        or None, a freshly-allocated array is returned. The dtype of the
        output is the same as that of the input if the input is an ndarray.

    Returns
    -------
    y : ndarray or scalar
        The corresponding hyperbolic sine values. This is a scalar if `x` is a scalar.

    Notes
    ----
    This function only supports input type of float.

    Examples
    --------
    >>> np.sinh(0)
    0.0
    >>> # Example of providing the optional output parameter
    >>> out1 = np.array([0], dtype='f')
    >>> out2 = np.sinh(np.array([0.1]), out1)
    >>> out2 is out1
    True
    """
    return _mx_nd_np.sinh(x, out=out, **kwargs)


@set_module('mxnet.numpy')
@wrap_np_unary_func
def cosh(x, out=None, **kwargs):
    """
    Hyperbolic cosine, element-wise.
    Equivalent to ``1/2 * (np.exp(x) + np.exp(-x))`` and ``np.cos(1j*x)``.

    Parameters
    ----------
    x : ndarray or scalar
        Input array or scalar.
    out : ndarray or None
        A location into which the result is stored. If provided, it
        must have a shape that the inputs broadcast to. If not provided
        or None, a freshly-allocated array is returned. The dtype of the
        output is the same as that of the input if the input is an ndarray.

    Returns
    -------
    y : ndarray or scalar
        The corresponding hyperbolic cosine values. This is a scalar if `x` is a scalar.

    Notes
    ----
    This function only supports input type of float.

    Examples
    --------
    >>> np.cosh(0)
    1.0
    """
    return _mx_nd_np.cosh(x, out=out, **kwargs)


@set_module('mxnet.numpy')
@wrap_np_unary_func
def tanh(x, out=None, **kwargs):
    """
    Compute hyperbolic tangent element-wise.
    Equivalent to ``np.sinh(x)/np.cosh(x)``.

    Parameters
    ----------
    x : ndarray or scalar.
        Input array.
    out : ndarray or None
        A location into which the result is stored. If provided, it
        must have a shape that the inputs fill into. If not provided
        or None, a freshly-allocated array is returned. The dtype of the
        output and input must be the same.

    Returns
    ----------
    y : ndarray or scalar
       The corresponding hyperbolic tangent values.

    Notes
    -----
    If `out` is provided, the function writes the result into it,
    and returns a reference to `out`.  (See Examples)
    - input x does not support complex computation (like imaginary number)
    >>> np.tanh(np.pi*1j)
    TypeError: type <type 'complex'> not supported

    Examples
    --------
    >>> np.tanh(np.array[0, np.pi]))
    array([0.       , 0.9962721])
    >>> np.tanh(np.pi)
    0.99627207622075
    >>> # Example of providing the optional output parameter illustrating
    >>> # that what is returned is a reference to said parameter
    >>> out1 = np.array(1)
    >>> out2 = np.tanh(np.array(0.1), out1)
    >>> out2 is out1
    True
    """
    return _mx_nd_np.tanh(x, out=out, **kwargs)


@set_module('mxnet.numpy')
@wrap_np_unary_func
def log10(x, out=None, **kwargs):
    """
    Return the base 10 logarithm of the input array, element-wise.

    Parameters
    ----------
    x : ndarray or scalar
        Input array or scalar.
    out : ndarray or None
        A location into which the result is stored. If provided, it
        must have a shape that the inputs broadcast to. If not provided
        or None, a freshly-allocated array is returned. The dtype of the
        output is the same as that of the input if the input is an ndarray.

    Returns
    -------
    y : ndarray or scalar
        The logarithm to the base 10 of `x`, element-wise. NaNs are
        returned where x is negative. This is a scalar if `x` is a scalar.

    Notes
    ----
    This function only supports input type of float.

    Examples
    --------
    >>> np.log10(np.array([1e-15, -3.]))
    array([-15.,  nan])
    """
    return _mx_nd_np.log10(x, out=out, **kwargs)


@set_module('mxnet.numpy')
@wrap_np_unary_func
def sqrt(x, out=None, **kwargs):
    """
    Return the non-negative square-root of an array, element-wise.

    Parameters
    ----------
    x : ndarray or scalar
        The values whose square-roots are required.
    out : ndarray, or None, optional
        A location into which the result is stored. If provided, it must have
        a shape that the inputs broadcast to. If not provided or `None`,
        a freshly-allocated array is returned.

    Returns
    -------
    y : ndarray or scalar
        An array of the same shape as `x`, containing the positive
        square-root of each element in `x`. This is a scalar if `x` is a scalar.

    Notes
    ----
    This function only supports input type of float.

    Examples
    --------
    >>> np.sqrt(np.array([1,4,9]))
    array([1., 2., 3.])
    >>> np.sqrt(np.array([4, -1, _np.inf]))
    array([ 2., nan, inf])
    """
    return _mx_nd_np.sqrt(x, out=out, **kwargs)


@set_module('mxnet.numpy')
@wrap_np_unary_func
def cbrt(x, out=None, **kwargs):
    """
    Return the cube-root of an array, element-wise.

    Parameters
    ----------
    x : ndarray
        The values whose cube-roots are required.
    out : ndarray, optional
        A location into which the result is stored. If provided, it must have a shape that the
        inputs broadcast to. If not provided or None, a freshly-allocated array is returned.
        A tuple (possible only as a keyword argument) must have length equal to the number of outputs.

    Returns
    ----------
    y : ndarray
        An array of the same shape as x, containing the cube cube-root of each element in x.
        If out was provided, y is a reference to it. This is a scalar if x is a scalar.

    Examples
    ----------
    >>> np.cbrt([1,8,27])
    array([ 1.,  2.,  3.])
    """
    return _mx_nd_np.cbrt(x, out=out, **kwargs)


@set_module('mxnet.numpy')
@wrap_np_unary_func
def abs(x, out=None, **kwargs):
    r"""
    Calculate the absolute value element-wise.

    Parameters
    ----------
    x : ndarray or scalar
        Input array.
    out : ndarray or None, optional
        A location into which the result is stored. If provided, it must have
        a shape that the inputs broadcast to. If not provided or `None`,
        a freshly-allocated array is returned.

    Returns
    -------
    absolute : ndarray
        An ndarray containing the absolute value of
        each element in `x`. This is a scalar if `x` is a scalar.

    Examples
    --------
    >>> x = np.array([-1.2, 1.2])
    >>> np.abs(x)
    array([1.2, 1.2])
    """
    return _mx_nd_np.abs(x, out=out, **kwargs)


@set_module('mxnet.numpy')
@wrap_np_unary_func
def fabs(x, out=None, **kwargs):
    r"""
    Calculate the absolute value element-wise.

    This function returns the absolute values (positive magnitude) of the
    data in `x`. Complex values are not handled, use `absolute` to find the
    absolute values of complex data.

    Parameters
    ----------
    x : ndarray or scalar
        Input array.
    out : ndarray or None, optional
        A location into which the result is stored. If provided, it must have
        a shape that the inputs broadcast to. If not provided or `None`,
        a freshly-allocated array is returned.

    Returns
    -------
    absolute : ndarray
        An ndarray containing the absolute value of
        each element in `x`. This is a scalar if `x` is a scalar.

    Examples
    --------
    >>> np.fabs(-1)
    1.0
    >>> np.fabs(np.array([-1.2, 1.2]))s
    array([ 1.2,  1.2])
    """
    return _mx_nd_np.fabs(x, out=out, **kwargs)


@set_module('mxnet.numpy')
@wrap_np_unary_func
def absolute(x, out=None, **kwargs):
    """
    Calculate the absolute value element-wise.
    np.abs is a shorthand for this function.

    Parameters
    ----------
    x : ndarray
        Input array.
    out : ndarray, optional
        A location into which the result is stored. If provided, it must have a shape
        that the inputs broadcast to. If not provided or None, a freshly-allocated array is returned.
        A tuple (possible only as a keyword argument) must have length equal to the number of outputs.

    Returns
    ----------
    absolute : ndarray
        An ndarray containing the absolute value of each element in x.

    Examples
    ----------
    >>> x = np.array([-1.2, 1.2])
    >>> np.absolute(x)
    array([ 1.2,  1.2])
    """
    return _mx_nd_np.absolute(x, out=out, **kwargs)


@set_module('mxnet.numpy')
@wrap_np_unary_func
def exp(x, out=None, **kwargs):
    r"""
    Calculate the exponential of all elements in the input array.

    Parameters
    ----------
    x : ndarray or scalar
        Input values.
    out : ndarray or None, optional
        A location into which the result is stored. If provided, it must have
        a shape that the inputs broadcast to. If not provided or `None`,
        a freshly-allocated array is returned.

    Returns
    -------
    out : ndarray or scalar
        Output array, element-wise exponential of `x`.
        This is a scalar if `x` is a scalar.

    Examples
    --------
    >>> np.exp(1)
    2.718281828459045
    >>> x = np.array([-1, 1, -2, 2])
    >>> np.exp(x)
    array([0.36787945, 2.7182817 , 0.13533528, 7.389056  ])
    """
    return _mx_nd_np.exp(x, out=out, **kwargs)


@set_module('mxnet.numpy')
@wrap_np_unary_func
def expm1(x, out=None, **kwargs):
    r"""
    Calculate `exp(x) - 1` for all elements in the array.

    Parameters
    ----------
    x : ndarray or scalar
        Input values.
    out : ndarray or None, optional
        A location into which the result is stored. If provided, it must have
        a shape that the inputs broadcast to. If not provided or `None`,
        a freshly-allocated array is returned.

    Returns
    -------
    out : ndarray or scalar
        Output array, element-wise exponential minus one: `out = exp(x) - 1`.
        This is a scalar if `x` is a scalar.

    Examples
    --------
    >>> np.expm1(1)
    1.718281828459045
    >>> x = np.array([-1, 1, -2, 2])
    >>> np.exp(x)
    array([-0.63212056,  1.71828183, -0.86466472,  6.3890561])
    """
    return _mx_nd_np.expm1(x, out=out, **kwargs)


@set_module('mxnet.numpy')
@wrap_np_unary_func
def arcsin(x, out=None, **kwargs):
    r"""
    Inverse sine, element-wise.

    Parameters
    ----------
    x : ndarray or scalar
        `y`-coordinate on the unit circle.
    out : ndarray or None, optional
        A location into which the result is stored.
        If provided, it must have the same shape as the input.
        If not provided or None, a freshly-allocated array is returned.

    Returns
    -------
    angle : ndarray or scalar
        Output array is same shape and type as x. This is a scalar if x is a scalar.
        The inverse sine of each element in `x`, in radians and in the
        closed interval ``[-pi/2, pi/2]``.

    Examples
    --------
    >>> np.arcsin(1)     # pi/2
    1.5707963267948966
    >>> np.arcsin(-1)    # -pi/2
    -1.5707963267948966
    >>> np.arcsin(0)
    0.0

    Notes
    -----
    `arcsin` is a multivalued function: for each `x` there are infinitely
    many numbers `z` such that :math:`sin(z) = x`.  The convention is to
    return the angle `z` whose real part lies in [-pi/2, pi/2].
    For real-valued input data types, *arcsin* always returns real output.
    For each value that cannot be expressed as a real number or infinity,
    it yields ``nan`` and sets the `invalid` floating point error flag.
    The inverse sine is also known as `asin` or sin^{-1}.
    The output `ndarray` has the same `ctx` as the input `ndarray`.
    This function differs from the original `numpy.arcsin
    <https://docs.scipy.org/doc/numpy/reference/generated/numpy.arcsin.html>`_ in
    the following aspects:
    - Only support ndarray or scalar now.
    - `where` argument is not supported.
    - Complex input is not supported.

    References
    ----------
    Abramowitz, M. and Stegun, I. A., *Handbook of Mathematical Functions*,
    10th printing, New York: Dover, 1964, pp. 79ff.
    http://www.math.sfu.ca/~cbm/aands/
    """
    return _mx_nd_np.arcsin(x, out=out, **kwargs)


@set_module('mxnet.numpy')
@wrap_np_unary_func
def arccos(x, out=None, **kwargs):
    """
    Trigonometric inverse cosine, element-wise.
    The inverse of cos so that, if y = cos(x), then x = arccos(y).

    Parameters
    ----------
    x : ndarray
        x-coordinate on the unit circle. For real arguments, the domain is [-1, 1].
    out : ndarray, optional
        A location into which the result is stored. If provided, it must have a shape that
        the inputs broadcast to. If not provided or None, a freshly-allocated array is returned.
        A tuple (possible only as a keyword argument) must have length equal to the number of outputs.

    Returns
    ----------
    angle : ndarray
        The angle of the ray intersecting the unit circle at the given x-coordinate in radians [0, pi].
        This is a scalar if x is a scalar.

    Notes
    ----------
    arccos is a multivalued function: for each x there are infinitely many numbers z such that
    cos(z) = x. The convention is to return the angle z whose real part lies in [0, pi].
    For real-valued input data types, arccos always returns real output.
    For each value that cannot be expressed as a real number or infinity, it yields nan and sets
    the invalid floating point error flag.
    The inverse cos is also known as acos or cos^-1.

    Examples
    ----------
    >>> np.arccos([1, -1])
    array([ 0.        ,  3.14159265])
    """
    return _mx_nd_np.arccos(x, out=out, **kwargs)


@set_module('mxnet.numpy')
@wrap_np_unary_func
def arctan(x, out=None, **kwargs):
    r"""
    Trigonometric inverse tangent, element-wise.
    The inverse of tan, so that if ``y = tan(x)`` then ``x = arctan(y)``.

    Parameters
    ----------
    x : ndarray or scalar
        Input values.
    out : ndarray or None, optional
        A location into which the result is stored. If provided, it must have
        a shape that the inputs broadcast to. If not provided or `None`,
        a freshly-allocated array is returned.

    Returns
    -------
    out : ndarray or scalar
        Out has the same shape as `x`. It lies is in
        ``[-pi/2, pi/2]`` (``arctan(+/-inf)`` returns ``+/-pi/2``).
        This is a scalar if `x` is a scalar.

    Notes
    -----
    `arctan` is a multi-valued function: for each `x` there are infinitely
    many numbers `z` such that tan(`z`) = `x`.  The convention is to return
    the angle `z` whose real part lies in [-pi/2, pi/2].
    For real-valued input data types, `arctan` always returns real output.
    For each value that cannot be expressed as a real number or infinity,
    it yields ``nan`` and sets the `invalid` floating point error flag.
    For complex-valued input, we do not have support for them yet.
    The inverse tangent is also known as `atan` or tan^{-1}.

    Examples
    --------
    >>> x = np.array([0, 1])
    >>> np.arctan(x)
    array([0.       , 0.7853982])
    >>> np.pi/4
    0.7853981633974483
    """
    return _mx_nd_np.arctan(x, out=out, **kwargs)


@set_module('mxnet.numpy')
@wrap_np_unary_func
def sign(x, out=None, **kwargs):
    """
    Returns an element-wise indication of the sign of a number.
    The `sign` function returns ``-1 if x < 0, 0 if x==0, 1 if x > 0``. Only supports real number.

    Parameters
    ----------
    x : ndarray or a scalar
        Input values.
    out : ndarray or None, optional
        A location into which the result is stored.
        If provided, it must have the same shape and dtype as input ndarray.
        If not provided or `None`, a freshly-allocated array is returned.

    Returns
    -------
    y : ndarray
        The sign of `x`.
        This is a scalar if `x` is a scalar.

    Note
    -------
    - Only supports real number as input elements.
    - Input type does not support Python native iterables(list, tuple, ...).
    - ``out`` param: cannot perform auto broadcasting. ``out`` ndarray's shape must be the same as the expected output.
    - ``out`` param: cannot perform auto type cast. ``out`` ndarray's dtype must be the same as the expected output.
    - ``out`` param does not support scalar input case.

    Examples
    --------
    >>> a = np.array([-5., 4.5])
    >>> np.sign(a)
    array([-1.,  1.])
    Scalars as input:
    >>> np.sign(4.0)
    1.0
    >>> np.sign(0)
    0
    Use ``out`` parameter:
    >>> b = np.zeros((2, ))
    >>> np.sign(a, out=b)
    array([-1.,  1.])
    >>> b
    array([-1.,  1.])
    """
    return _mx_nd_np.sign(x, out=out)


@set_module('mxnet.numpy')
@wrap_np_unary_func
def log(x, out=None, **kwargs):
    """
    Natural logarithm, element-wise.
    The natural logarithm `log` is the inverse of the exponential function,
    so that `log(exp(x)) = x`. The natural logarithm is logarithm in base
    `e`.

    Parameters
    ----------
    x : ndarray
        Input value. Elements must be of real value.
    out : ndarray or None, optional
        A location into which the result is stored.
        If provided, it must have the same shape and dtype as input ndarray.
        If not provided or `None`, a freshly-allocated array is returned.

    Returns
    -------
    y : ndarray
        The natural logarithm of `x`, element-wise.
        This is a scalar if `x` is a scalar.

    Notes
    -----
    Currently only supports data of real values and ``inf`` as input. Returns data of real value, ``inf``, ``-inf`` and
    ``nan`` according to the input.
    This function differs from the original `numpy.log
    <https://docs.scipy.org/doc/numpy/reference/generated/numpy.log.html>`_ in
    the following aspects:
    - Does not support complex number for now
    - Input type does not support Python native iterables(list, tuple, ...).
    - ``out`` param: cannot perform auto broadcasting. ``out`` ndarray's shape must be the same as the expected output.
    - ``out`` param: cannot perform auto type cast. ``out`` ndarray's dtype must be the same as the expected output.
    - ``out`` param does not support scalar input case.

    Examples
    --------
    >>> a = np.array([1, np.exp(1), np.exp(2), 0], dtype=np.float64)
    >>> np.log(a)
    array([  0.,   1.,   2., -inf], dtype=float64)
    >>> # Using the default float32 dtype leads to slightly different behavior
    >>> a = np.array([1, np.exp(1), np.exp(2), 0])
    >>> np.log(a)
    array([  0.,  0.99999994,   2., -inf])
    >>> np.log(1)
    0.0
    """
    return _mx_nd_np.log(x, out=out, **kwargs)


@set_module('mxnet.numpy')
@wrap_np_unary_func
def rint(x, out=None, **kwargs):
    """
    Round elements of the array to the nearest integer.

    Parameters
    ----------
    x : ndarray or scalar
        Input array.
    out : ndarray or None
        A location into which the result is stored.
        If provided, it must have the same shape and type as the input.
        If not provided or None, a freshly-allocated array is returned.

    Returns
    -------
    out : ndarray or scalar
        Output array is same shape and type as x. This is a scalar if x is a scalar.

    Notes
    -----
    This function differs from the original `numpy.rint
    <https://docs.scipy.org/doc/numpy/reference/generated/numpy.rint.html>`_ in
    the following way(s):
    - only ndarray or scalar is accpted as valid input, tuple of ndarray is not supported
    - broadcasting to `out` of different shape is currently not supported
    - when input is plain python numerics, the result will not be stored in the `out` param

    Examples
    --------
    >>> a = np.array([-1.7, -1.5, -0.2, 0.2, 1.5, 1.7, 2.0])
    >>> np.rint(a)
    array([-2., -2., -0.,  0.,  1.,  2.,  2.])
    """
    return _mx_nd_np.rint(x, out=out, **kwargs)


@set_module('mxnet.numpy')
@wrap_np_unary_func
def log2(x, out=None, **kwargs):
    """
    Base-2 logarithm of x.

    Parameters
    ----------
    x : ndarray or scalar
        Input values.
    out : ndarray or None
        A location into which the result is stored.
        If provided, it must have the same shape and type as the input.
        If not provided or None, a freshly-allocated array is returned.

    Returns
    -------
    y : ndarray
        The logarithm base two of `x`, element-wise.
        This is a scalar if `x` is a scalar.

    Notes
    -----
    This function differs from the original `numpy.log2
    <https://www.google.com/search?q=numpy+log2>`_ in
    the following way(s):
    - only ndarray or scalar is accpted as valid input, tuple of ndarray is not supported
    - broadcasting to `out` of different shape is currently not supported
    - when input is plain python numerics, the result will not be stored in the `out` param

    Examples
    --------
    >>> x = np.array([0, 1, 2, 2**4])
    >>> np.log2(x)
    array([-inf,   0.,   1.,   4.])
    """
    return _mx_nd_np.log2(x, out=out, **kwargs)


@set_module('mxnet.numpy')
@wrap_np_unary_func
def log1p(x, out=None, **kwargs):
    """
    Return the natural logarithm of one plus the input array, element-wise.
    Calculates ``log(1 + x)``.

    Parameters
    ----------
    x : ndarray or scalar
        Input array.
    out : ndarray or None
        A location into which the result is stored. If provided, it
        must have a shape that the inputs fill into. If not provided
        or None, a freshly-allocated array is returned. The dtype of the
        output and input must be the same.

    Returns
    -------
    y : ndarray or scalar
        Natural logarithm of 1 + x, element-wise. This is a scalar
        if x is a scalar.

    Notes
    -----
    For real-valued input, `log1p` is accurate also for `x` so small
    that `1 + x == 1` in floating-point accuracy.
    Logarithm is a multivalued function: for each `x` there is an infinite
    number of `z` such that `exp(z) = 1 + x`. The convention is to return
    the `z` whose imaginary part lies in `[-pi, pi]`.
    For real-valued input data types, `log1p` always returns real output.
    For each value that cannot be expressed as a real number or infinity,
    it yields ``nan`` and sets the `invalid` floating point error flag.
    cannot support complex-valued input.

    Examples
    --------
    >>> np.log1p(1e-99)
    1e-99
    >>> a = np.array([3, 4, 5])
    >>> np.log1p(a)
    array([1.3862944, 1.609438 , 1.7917595])
    """
    return _mx_nd_np.log1p(x, out=out, **kwargs)


@set_module('mxnet.numpy')
@wrap_np_unary_func
def degrees(x, out=None, **kwargs):
    """
    Convert angles from radians to degrees.

    Parameters
    ----------
    x : ndarray
        Input value. Elements must be of real value.
    out : ndarray or None, optional
        A location into which the result is stored.
        If provided, it must have the same shape and dtype as input ndarray.
        If not provided or `None`, a freshly-allocated array is returned.

    Returns
    -------
    y : ndarray
        The corresponding degree values; if `out` was supplied this is a
        reference to it.
        This is a scalar if `x` is a scalar.

    Notes
    -------
    This function differs from the original `numpy.degrees
    <https://docs.scipy.org/doc/numpy/reference/generated/numpy.degrees.html>`_ in
    the following aspects:
    - Input type does not support Python native iterables(list, tuple, ...). Only ndarray is supported.
    - ``out`` param: cannot perform auto broadcasting. ``out`` ndarray's shape must be the same as the expected output.
    - ``out`` param: cannot perform auto type cast. ``out`` ndarray's dtype must be the same as the expected output.
    - ``out`` param does not support scalar input case.

    Examples
    --------
    >>> rad = np.arange(12.) * np.pi / 6
    >>> np.degrees(rad)
    array([  0.,  30.,  60.,  90., 120., 150., 180., 210., 240., 270., 300., 330.])
    >>> # Use specified ``out`` ndarray:
    >>> out = np.zeros((rad.shape))
    >>> np.degrees(rad, out)
    array([  0.,  30.,  60.,  90., 120., 150., 180., 210., 240., 270., 300., 330.])
    >>> out
    array([  0.,  30.,  60.,  90., 120., 150., 180., 210., 240., 270., 300., 330.])
    """
    return _mx_nd_np.degrees(x, out=out, **kwargs)


@set_module('mxnet.numpy')
@wrap_np_unary_func
def rad2deg(x, out=None, **kwargs):
    r"""
    Convert angles from radians to degrees.
    Parameters
    ----------
    x : ndarray or scalar
        Angles in degrees.
    out : ndarray or None, optional
        A location into which the result is stored. If not provided or `None`,
        a freshly-allocated array is returned.

    Returns
    -------
    y : ndarray or scalar
        The corresponding angle in radians.
        This is a scalar if `x` is a scalar.

    Notes
    -----
    "rad2deg(x)" is "x * 180 / pi".

    This function differs from the original numpy.arange in the following aspects:
        - Only support float32 and float64.
        - `out` must be in the same size of input.

    Examples
    --------
    >>> np.rad2deg(np.pi/2)
    90.0
    """
    return _mx_nd_np.rad2deg(x, out=out)


@set_module('mxnet.numpy')
@wrap_np_unary_func
def radians(x, out=None, **kwargs):
    """
    Convert angles from degrees to radians.

    Parameters
    ----------
    x : ndarray or scalar
        Input array in degrees.
    out : ndarray or None
        A location into which the result is stored.
        If provided, it must have the same shape and type as the input.
        If not provided or None, a freshly-allocated array is returned.

    Returns
    -------
    y : ndarray
        The corresponding radian values. This is a scalar if x is a scalar.

    Notes
    -----
    This function differs from the original `numpy.radians
    <https://docs.scipy.org/doc/numpy/reference/generated/numpy.radians.html>`_ in
    the following way(s):
    - only ndarray or scalar is accpted as valid input, tuple of ndarray is not supported
    - broadcasting to `out` of different shape is currently not supported
    - when input is plain python numerics, the result will not be stored in the `out` param

    Examples
    --------
    >>> deg = np.arange(12.) * 30.
    >>> np.radians(deg)
    array([0.       , 0.5235988, 1.0471976, 1.5707964, 2.0943952, 2.6179938,
           3.1415927, 3.6651914, 4.1887903, 4.712389 , 5.2359877, 5.7595863],
           dtype=float32)
    """
    return _mx_nd_np.radians(x, out=out, **kwargs)


@set_module('mxnet.numpy')
@wrap_np_unary_func
def deg2rad(x, out=None, **kwargs):
    r"""
    Convert angles from degrees to radians.

    Parameters
    ----------
    x : ndarray or scalar
        Angles in degrees.
    out : ndarray or None, optional
        A location into which the result is stored. If not provided or `None`,
        a freshly-allocated array is returned.

    Returns
    -------
    y : ndarray or scalar
        The corresponding angle in radians.
        This is a scalar if `x` is a scalar.

    Notes
    -----
    "deg2rad(x)" is "x * pi / 180".

    This function differs from the original numpy.arange in the following aspects:
        - Only support float32 and float64.
        - `out` must be in the same size of input.

    Examples
    --------
    >>> np.deg2rad(180)
    3.1415927
    """
    return _mx_nd_np.deg2rad(x, out=out)


@set_module('mxnet.numpy')
@wrap_np_unary_func
def reciprocal(x, out=None, **kwargs):
    r"""
    Return the reciprocal of the argument, element-wise.
    Calculates ``1/x``.

    Parameters
    ----------
    x : ndarray or scalar
        The values whose reciprocals are required.
    out : ndarray or None, optional
        A location into which the result is stored.
        If provided, it must have the same shape as the input.
        If not provided or None, a freshly-allocated array is returned.

    Returns
    -------
    y : ndarray or scalar
        Output array is same shape and type as x. This is a scalar if x is a scalar.

    Examples
    --------
    >>> np.reciprocal(2.)
    0.5
    >>> x = np.array([1, 2., 3.33])
    >>> np.reciprocal(x)
    array([1.       , 0.5      , 0.3003003])

    Notes
    -----
    .. note::
        This function is not designed to work with integers.
    For integer arguments with absolute value larger than 1 the result is
    always zero because of the way Python handles integer division.  For
    integer zero the result is an overflow.
    The output `ndarray` has the same `ctx` as the input `ndarray`.
    This function differs from the original `numpy.reciprocal
    <https://docs.scipy.org/doc/numpy/reference/generated/numpy.reciprocal.html>`_ in
    the following aspects:
    - Only support ndarray and scalar now.
    - `where` argument is not supported.
    """
    return _mx_nd_np.reciprocal(x, out=out, **kwargs)


@set_module('mxnet.numpy')
@wrap_np_unary_func
def square(x, out=None, **kwargs):
    r"""
    Return the element-wise square of the input.

    Parameters
    ----------
    x : ndarray or scalar
        The values whose squares are required.
    out : ndarray or None, optional
        A location into which the result is stored.
        If provided, it must have the same shape as the input.
        If not provided or None, a freshly-allocated array is returned.

    Returns
    -------
    y : ndarray or scalar
        Output array is same shape and type as x. This is a scalar if x is a scalar.

    Examples
    --------
    >>> np.square(2.)
    4.0
    >>> x = np.array([1, 2., -1])
    >>> np.square(x)
    array([1., 4., 1.])

    Notes
    -----
    The output `ndarray` has the same `ctx` as the input `ndarray`.
    This function differs from the original `numpy.square
    <https://docs.scipy.org/doc/numpy/reference/generated/numpy.square.html>`_ in
    the following aspects:
    - Only support ndarray and scalar now.
    - `where` argument is not supported.
    - Complex input is not supported.
    """
    return _mx_nd_np.square(x, out=out, **kwargs)


@set_module('mxnet.numpy')
@wrap_np_unary_func
def negative(x, out=None, **kwargs):
    r"""
    Numerical negative, element-wise.

    Parameters:
    ------------
    x : ndarray or scalar
        Input array.
    out : ndarray, None, or tuple of ndarray and None, optional
          A location into which the result is stored.
          If provided, it must have a shape that the inputs broadcast to.
          If not provided or None, a freshly-allocated array is returned.
          A tuple (possible only as a keyword argument) must have length
          equal to the number of outputs.

    Returns:
    -------
    y : ndarray or scalar
        Returned array or scalar: y = -x. This is a scalar if x is a scalar.

    Examples
    --------
    >>> np.negative(1)
    -1
    """
    return _mx_nd_np.negative(x, out=out)


@set_module('mxnet.numpy')
@wrap_np_unary_func
def fix(x, out=None, **kwargs):
    """
    Round an array of floats element-wise to nearest integer towards zero.
    The rounded values are returned as floats.

    Parameters:
    ----------
    x : ndarray
        An array of floats to be rounded
    out : ndarray, optional
        Output array

    Returns:
    -------
    y : ndarray or scalar
    Returned array or scalar: y = -x. This is a scalar if x is a scalar.ndarray of floats

    Examples
    ---------
    >>> np.fix(3.14)
    3
    """
    return _mx_nd_np.fix(x, out=out)


@set_module('mxnet.numpy')
@wrap_np_unary_func
def tan(x, out=None, **kwargs):
    r"""
    Compute tangent element-wise.
    Equivalent to np.sin(x)/np.cos(x) element-wise.

    Parameters:
    ----------
    x : ndarray
        Input array.
    out : ndarray or none, optional
          A location into which the result is stored. If provided,
          it must have a shape that the inputs broadcast to. If not provided or None,
          a freshly-allocated array is returned. A tuple (possible only as a keyword argument)
          must have length equal to the number of outputs.

    Returns:
    -------
    y : ndarray
    The corresponding tangent values. This is a scalar if x is a scalar.

    Examples
    ---------
    >>> np.tan(np.array([-np.pi, np.pi/2, np.pi]))
    array([-8.7422777e-08, -2.2877332e+07,  8.7422777e-08])
    """

    return _mx_nd_np.tan(x, out=out, **kwargs)


@set_module('mxnet.numpy')
@wrap_np_unary_func
def ceil(x, out=None, **kwargs):
    r"""
    Return the ceiling of the input, element-wise.
    The ceil of the ndarray `x` is the smallest integer `i`, such that
    `i >= x`.  It is often denoted as :math:`\lceil x \rceil`.

    Parameters
    ----------
    x : ndarray or scalar
        Input array.
    out : ndarray or None
        A location into which the result is stored. If provided, it
        must have a shape that the inputs fill into. If not provided
        or None, a freshly-allocated array is returned. The dtype of the
        output and input must be the same.

    Returns
    -------
    y : ndarray or scalar
        The ceiling of each element in `x`, with `float` dtype.
        This is a scalar if `x` is a scalar.

    Examples
    --------
    >>> a = np.array([-1.7, -1.5, -0.2, 0.2, 1.5, 1.7, 2.0])
    >>> np.ceil(a)
    array([-1., -1., -0.,  1.,  2.,  2.,  2.])
    >>> # if you use parameter out, x and out must be ndarray.
    >>> a = np.array(1)
    >>> np.ceil(np.array(3.5), a)
    array(4.)
    >>> a
    array(4.)
    """
    return _mx_nd_np.ceil(x, out=out, **kwargs)


@set_module('mxnet.numpy')
@wrap_np_unary_func
def floor(x, out=None, **kwargs):
    r"""
    Return the floor of the input, element-wise.
    The ceil of the ndarray `x` is the largest integer `i`, such that
    `i <= x`.  It is often denoted as :math:`\lfloor x \rfloor`.

    Parameters
    ----------
    x : ndarray or scalar
        Input array.
    out : ndarray or None
        A location into which the result is stored. If provided, it
        must have a shape that the inputs fill into. If not provided
        or None, a freshly-allocated array is returned. The dtype of the
        output and input must be the same.

    Returns
    -------
    y : ndarray or scalar
        The floor of each element in `x`, with `float` dtype.
        This is a scalar if `x` is a scalar.

    Examples
    --------
    >>> a = np.array([-1.7, -1.5, -0.2, 0.2, 1.5, 1.7, 2.0])
    >>> np.floor(a)
    array([-2., -2., -1.,  0.,  1.,  1.,  2.])
    >>> # if you use parameter out, x and out must be ndarray.
    >>> a = np.array(1)
    >>> np.floor(np.array(3.5), a)
    array(3.)
    >>> a
    array(3.)
    """
    return _mx_nd_np.floor(x, out=out, **kwargs)

@set_module('mxnet.numpy')
@wrap_np_unary_func
def invert(x, out=None, **kwargs):
    r"""
    Compute bit-wise inversion, or bit-wise NOT, element-wise.
    Computes the bit-wise NOT of the underlying binary representation of
    the integers in the input arrays. This ufunc implements the C/Python
    operator ``~``.

    Parameters
    ----------
    x : array_like
        Only integer and boolean types are handled.
    out : ndarray, None, or tuple of ndarray and None, optional
        A location into which the result is stored. If provided, it must have
        a shape that the inputs broadcast to. If not provided or `None`,
        a freshly-allocated array is returned. A tuple (possible only as a
        keyword argument) must have length equal to the number of outputs.

    Returns
    -------
    out : ndarray or scalar
        Result.
        This is a scalar if `x` is a scalar.

    See Also
    --------
    bitwise_and, bitwise_or, bitwise_xor
    logical_not
    binary_repr :
        Return the binary representation of the input number as a string.

    Examples
    --------
    We've seen that 13 is represented by ``00001101``.
    The invert or bit-wise NOT of 13 is then:

    >>> x = np.invert(np.array(13, dtype=np.uint8))
    >>> x
    242
    >>> np.binary_repr(x, width=8)
    '11110010'

    Notes
    -----
    `bitwise_not` is an alias for `invert`:

    >>> np.bitwise_not is np.invert
    True
    """
    return _mx_nd_np.bitwise_not(x, out=out, **kwargs)

@set_module('mxnet.numpy')
@wrap_np_unary_func
def bitwise_not(x, out=None, **kwargs):
    r"""
    Compute bit-wise inversion, or bit-wise NOT, element-wise.
    Computes the bit-wise NOT of the underlying binary representation of
    the integers in the input arrays. This ufunc implements the C/Python
    operator ``~``.

    Parameters
    ----------
    x : array_like
        Only integer and boolean types are handled.
    out : ndarray, None, or tuple of ndarray and None, optional
        A location into which the result is stored. If provided, it must have
        a shape that the inputs broadcast to. If not provided or `None`,
        a freshly-allocated array is returned. A tuple (possible only as a
        keyword argument) must have length equal to the number of outputs.

    Returns
    -------
    out : ndarray or scalar
        Result.
        This is a scalar if `x` is a scalar.

    See Also
    --------
    bitwise_and, bitwise_or, bitwise_xor
    logical_not
    binary_repr :
        Return the binary representation of the input number as a string.

    Examples
    --------
    We've seen that 13 is represented by ``00001101``.
    The invert or bit-wise NOT of 13 is then:

    >>> x = np.invert(np.array(13, dtype=np.uint8))
    >>> x
    242
    >>> np.binary_repr(x, width=8)
    '11110010'

    Notes
    -----
    `bitwise_not` is an alias for `invert`:

    >>> np.bitwise_not is np.invert
    True
    """
    return _mx_nd_np.bitwise_not(x, out=out, **kwargs)


@set_module('mxnet.numpy')
@wrap_np_unary_func
def trunc(x, out=None, **kwargs):
    r"""
    Return the truncated value of the input, element-wise.
    The truncated value of the scalar `x` is the nearest integer `i` which
    is closer to zero than `x` is. In short, the fractional part of the
    signed number `x` is discarded.

    Parameters
    ----------
    x : ndarray or scalar
        Input data.
    out : ndarray or None, optional
        A location into which the result is stored.

    Returns
    -------
    y : ndarray or scalar
        The truncated value of each element in `x`.
        This is a scalar if `x` is a scalar.
    Notes
    -----
    This function differs from the original numpy.trunc in the following aspects:
        - Do not support `where`, a parameter in numpy which indicates where to calculate.
        - Cannot cast type automatically. Dtype of `out` must be same as the expected one.
        - Cannot broadcast automatically. Shape of `out` must be same as the expected one.
        - If `x` is plain python numeric, the result won't be stored in out.

    Examples
    --------
    >>> a = np.array([-1.7, -1.5, -0.2, 0.2, 1.5, 1.7, 2.0])
    >>> np.trunc(a)
    array([-1., -1., -0.,  0.,  1.,  1.,  2.])
    """
    return _mx_nd_np.trunc(x, out=out, **kwargs)


@set_module('mxnet.numpy')
@wrap_np_unary_func
def logical_not(x, out=None, **kwargs):
    r"""
    Compute the truth value of NOT x element-wise.

    Parameters
    ----------
    x : ndarray or scalar
        Logical NOT is applied to the elements of `x`.
    out : ndarray or None, optional
        A location into which the result is stored.

    Returns
    -------
    y : bool or ndarray of bool
        Boolean result with the same shape as `x` of the NOT operation
        on elements of `x`.
        This is a scalar if `x` is a scalar.

    Notes
    -----
    This function differs from the original numpy.logical_not in the following aspects:
        - Do not support `where`, a parameter in numpy which indicates where to calculate.
        - Cannot cast type automatically. Dtype of `out` must be same as the expected one.
        - Cannot broadcast automatically. Shape of `out` must be same as the expected one.
        - If `x` is plain python numeric, the result won't be stored in out.

    Examples
    --------
    >>> x= np.array([True, False, 0, 1])
    >>> np.logical_not(x)
    array([False,  True,  True, False])

    >>> x = np.arange(5)
    >>> np.logical_not(x<3)
    array([False, False, False,  True,  True])
    """
    return _mx_nd_np.logical_not(x, out=out, **kwargs)


@set_module('mxnet.numpy')
@wrap_np_unary_func
def arcsinh(x, out=None, **kwargs):
    r"""
    Inverse hyperbolic cosine, element-wise.

    Parameters
    ----------
    x : ndarray or scalar
        Input array.
    out : ndarray or None, optional
        A location into which the result is stored.

    Returns
    -------
    arcsinh : ndarray
        Array of the same shape as `x`.
        This is a scalar if `x` is a scalar.

    Notes
    -----
    `arcsinh` is a multivalued function: for each `x` there are infinitely
    many numbers `z` such that `sinh(z) = x`.

    For real-valued input data types, `arcsinh` always returns real output.
    For each value that cannot be expressed as a real number or infinity, it
    yields ``nan`` and sets the `invalid` floating point error flag.

    This function differs from the original numpy.arcsinh in the following aspects:
        - Do not support `where`, a parameter in numpy which indicates where to calculate.
        - Do not support complex-valued input.
        - Cannot cast type automatically. DType of `out` must be same as the expected one.
        - Cannot broadcast automatically. Shape of `out` must be same as the expected one.
        - If `x` is plain python numeric, the result won't be stored in out.

    Examples
    --------
    >>> a = np.array([3.2, 5.0])
    >>> np.arcsinh(a)
    array([1.8309381, 2.2924316])

    >>> np.arcsinh(1)
    0.0
    """
    return _mx_nd_np.arcsinh(x, out=out, **kwargs)


@set_module('mxnet.numpy')
@wrap_np_unary_func
def arccosh(x, out=None, **kwargs):
    r"""
    Inverse hyperbolic cosine, element-wise.

    Parameters
    ----------
    x : ndarray or scalar
        Input array.
    out : ndarray or None, optional
        A location into which the result is stored.

    Returns
    -------
    arccosh : ndarray
        Array of the same shape as `x`.
        This is a scalar if `x` is a scalar.

    Notes
    -----
    `arccosh` is a multivalued function: for each `x` there are infinitely
    many numbers `z` such that `cosh(z) = x`.

    For real-valued input data types, `arccosh` always returns real output.
    For each value that cannot be expressed as a real number or infinity, it
    yields ``nan`` and sets the `invalid` floating point error flag.

    This function differs from the original numpy.arccosh in the following aspects:
        - Do not support `where`, a parameter in numpy which indicates where to calculate.
        - Do not support complex-valued input.
        - Cannot cast type automatically. Dtype of `out` must be same as the expected one.
        - Cannot broadcast automatically. Shape of `out` must be same as the expected one.
        - If `x` is plain python numeric, the result won't be stored in out.

    Examples
    --------
    >>> a = np.array([3.2, 5.0])
    >>> np.arccosh(a)
    array([1.8309381, 2.2924316])

    >>> np.arccosh(1)
    0.0
    """
    return _mx_nd_np.arccosh(x, out=out, **kwargs)


@set_module('mxnet.numpy')
@wrap_np_unary_func
def arctanh(x, out=None, **kwargs):
    r"""
    Inverse hyperbolic tangent, element-wise.

    Parameters
    ----------
    x : ndarray or scalar
        Input array.
    out : ndarray or None, optional
        A location into which the result is stored.

    Returns
    -------
    arctanh : ndarray
        Array of the same shape as `x`.
        This is a scalar if `x` is a scalar.

    Notes
    -----
    `arctanh` is a multivalued function: for each `x` there are infinitely
    many numbers `z` such that `tanh(z) = x`.

    For real-valued input data types, `arctanh` always returns real output.
    For each value that cannot be expressed as a real number or infinity, it
    yields ``nan`` and sets the `invalid` floating point error flag.

    This function differs from the original numpy.arctanh in the following aspects:
        - Do not support `where`, a parameter in numpy which indicates where to calculate.
        - Do not support complex-valued input.
        - Cannot cast type automatically. Dtype of `out` must be same as the expected one.
        - Cannot broadcast automatically. Shape of `out` must be same as the expected one.
        - If `x` is plain python numeric, the result won't be stored in out.

    Examples
    --------
    >>> a = np.array([0.0, -0.5])
    >>> np.arctanh(a)
    array([0., -0.54930615])

    >>> np.arctanh(1)
    0.0
    """
    return _mx_nd_np.arctanh(x, out=out, **kwargs)


@set_module('mxnet.numpy')
def argsort(a, axis=-1, kind=None, order=None):
    """
    Returns the indices that would sort an array.
    Perform an indirect sort along the given axis using the algorithm specified
    by the `kind` keyword. It returns an array of indices of the same shape as
    `a` that index data along the given axis in sorted order.

    Parameters
    ----------
    a : ndarray
        Array to sort.
    axis : int or None, optional
        Axis along which to sort.  The default is -1 (the last axis). If None,
        the flattened array is used.
    kind : string, optional
        This argument can take any string, but it does not have any effect on the
        final result.
    order : str or list of str, optional
        Not supported yet, will raise NotImplementedError if not None.

    Returns
    -------
    index_array : ndarray, int
        Array of indices that sort `a` along the specified `axis`.
        If `a` is one-dimensional, ``a[index_array]`` yields a sorted `a`.
        More generally, ``np.take_along_axis(a, index_array, axis=axis)``
        always yields the sorted `a`, irrespective of dimensionality.

    Notes
    -----
    This operator does not support different sorting algorithms.

    Examples
    --------
    One dimensional array:

    >>> x = np.array([3, 1, 2])
    >>> np.argsort(x)
    array([1, 2, 0])

    Two-dimensional array:

    >>> x = np.array([[0, 3], [2, 2]])
    >>> x
    array([[0, 3],
           [2, 2]])
    >>> ind = np.argsort(x, axis=0)  # sorts along first axis (down)
    >>> ind
    array([[0, 1],
           [1, 0]])
    >>> np.take_along_axis(x, ind, axis=0)  # same as np.sort(x, axis=0)
    array([[0, 2],
           [2, 3]])
    >>> ind = np.argsort(x, axis=1)  # sorts along last axis (across)
    >>> ind
    array([[0, 1],
           [0, 1]])
    >>> np.take_along_axis(x, ind, axis=1)  # same as np.sort(x, axis=1)
    array([[0, 3],
           [2, 2]])

    Indices of the sorted elements of a N-dimensional array:

    >>> ind = np.unravel_index(np.argsort(x, axis=None), x.shape)
    >>> ind
    (array([0, 1, 1, 0]), array([0, 0, 1, 1]))
    >>> x[ind]  # same as np.sort(x, axis=None)
    array([0, 2, 2, 3])
    """
    return _mx_nd_np.argsort(a, axis=axis, kind=kind, order=order)


@set_module('mxnet.numpy')
def sort(a, axis=-1, kind=None, order=None):
    """
    Return a sorted copy of an array.

    Parameters
    ----------
    a : ndarray
        Array to be sorted.
    axis : int or None, optional
        Axis along which to sort.  The default is -1 (the last axis). If None,
        the flattened array is used.
    kind : string, optional
        This argument can take any string, but it does not have any effect on the
        final result.
    order : str or list of str, optional
        Not supported yet, will raise NotImplementedError if not None.

    Returns
    -------
    sorted_array : ndarray
        Array of the same type and shape as `a`.

    Notes
    -----
    This operator does not support different sorting algorithms.

    Examples
    --------
    >>> a = np.array([[1,4],[3,1]])
    >>> np.sort(a)                # sort along the last axis
    array([[1, 4],
           [1, 3]])
    >>> np.sort(a, axis=None)     # sort the flattened array
    array([1, 1, 3, 4])
    >>> np.sort(a, axis=0)        # sort along the first axis
    array([[1, 1],
           [3, 4]])
    """
    return _mx_nd_np.sort(a, axis=axis, kind=kind, order=order)


@set_module('mxnet.numpy')
def tensordot(a, b, axes=2):
    r"""
    tensordot(a, b, axes=2)
    Compute tensor dot product along specified axes for arrays >= 1-D.
    Given two tensors (arrays of dimension greater than or equal to one),
    `a` and `b`, and an ndarray object containing two ndarray
    objects, ``(a_axes, b_axes)``, sum the products of `a`'s and `b`'s
    elements (components) over the axes specified by ``a_axes`` and
    ``b_axes``. The third argument can be a single non-negative
    integer_like scalar, ``N``; if it is such, then the last ``N``
    dimensions of `a` and the first ``N`` dimensions of `b` are summed
    over.

    Parameters
    ----------
    a, b : ndarray, len(shape) >= 1
        Tensors to "dot".
    axes : int or (2,) ndarray
        * integer_like
        If an int N, sum over the last N axes of `a` and the first N axes
        of `b` in order. The sizes of the corresponding axes must match.
        * (2,) ndarray
        Or, a list of axes to be summed over, first sequence applying to `a`,
        second to `b`. Both elements ndarray must be of the same length.

    See Also
    --------
    dot, einsum

    Notes
    -----
    Three common use cases are:
        * ``axes = 0`` : tensor product :math:`a\otimes b`
        * ``axes = 1`` : tensor dot product :math:`a\cdot b`
        * ``axes = 2`` : (default) tensor double contraction :math:`a:b`
    When `axes` is integer_like, the sequence for evaluation will be: first
    the -Nth axis in `a` and 0th axis in `b`, and the -1th axis in `a` and
    Nth axis in `b` last.
    When there is more than one axis to sum over - and they are not the last
    (first) axes of `a` (`b`) - the argument `axes` should consist of
    two sequences of the same length, with the first axis to sum over given
    first in both sequences, the second axis second, and so forth.

    Examples
    --------
    >>> a = np.arange(60.).reshape(3,4,5)
    >>> b = np.arange(24.).reshape(4,3,2)
    >>> c = np.tensordot(a,b, axes=([1,0],[0,1]))
    >>> c.shape
    (5, 2)
    >>> c
    array([[ 4400.,  4730.],
           [ 4532.,  4874.],
           [ 4664.,  5018.],
           [ 4796.,  5162.],
           [ 4928.,  5306.]])
    """
    return _mx_nd_np.tensordot(a, b, axes)


@set_module('mxnet.numpy')
def histogram(a, bins=10, range=None, normed=None, weights=None, density=None):  # pylint: disable=too-many-arguments
    """
    Compute the histogram of a set of data.

    Parameters
    ----------
    a : ndarray
        Input data. The histogram is computed over the flattened array.
    bins : int or ndarray
        If `bins` is an int, it defines the number of equal-width
        bins in the given range (10, by default). If `bins` is a
        sequence, it defines a monotonically increasing array of bin edges,
        including the rightmost edge, allowing for non-uniform bin widths.
        .. versionadded:: 1.11.0
        If `bins` is a string, it defines the method used to calculate the
        optimal bin width, as defined by `histogram_bin_edges`.
    range : (float, float)
        The lower and upper range of the bins. Required when `bins` is an integer.
        Values outside the range are ignored. The first element of the range must
        be less than or equal to the second.
    normed : bool, optional
        Not supported yet, coming soon.
    weights : array_like, optional
        Not supported yet, coming soon.
    density : bool, optional
        Not supported yet, coming soon.

    Examples
    --------
    >>> np.histogram(np.arange(4), bins=np.arange(5))
    [array([1, 1, 1, 1], dtype=int64), array([0., 1., 2., 3., 4.])]
    """
    return _mx_nd_np.histogram(a, bins=bins, range=range, normed=normed, weights=weights, density=density)


# pylint: disable=redefined-outer-name
@set_module('mxnet.numpy')
def eye(N, M=None, k=0, dtype=_np.float32, **kwargs):
    """
    Return a 2-D array with ones on the diagonal and zeros elsewhere.

    Parameters
    ----------
    N : int
        Number of rows in the output.
    M : int, optional
        Number of columns in the output. If None, defaults to N.
    k : int, optional
        Index of the diagonal: 0 (the default) refers to the main diagonal,
        a positive value refers to an upper diagonal,
        and a negative value to a lower diagonal.
    dtype : data-type, optional
        Data-type of the returned array.

    Returns
    -------
    I : ndarray of shape (N,M)
        An array where all elements are equal to zero,
        except for the k-th diagonal, whose values are equal to one.

    Examples
    --------
    >>> np.eye(2, dtype=int)
    array([[1, 0],
           [0, 1]], dtype=int64)
    >>> np.eye(3, k=1)
    array([[0., 1., 0.],
           [0., 0., 1.],
           [0., 0., 0.]])
    """
    return _mx_nd_np.eye(N, M, k, dtype, **kwargs)
# pylint: enable=redefined-outer-name


# pylint: disable=redefined-outer-name
@set_module('mxnet.numpy')
def linspace(start, stop, num=50, endpoint=True, retstep=False, dtype=None, axis=0, ctx=None):  # pylint: disable=too-many-arguments
    r"""
    Return evenly spaced numbers over a specified interval.

    Returns num evenly spaced samples, calculated over the interval [start, stop].
    The endpoint of the interval can optionally be excluded.

    Parameters
    ----------
    start : real number
        The starting value of the sequence.
    stop : real number
        The end value of the sequence, unless endpoint is set to False. In
        that case, the sequence consists of all but the last of num + 1
        evenly spaced samples, so that stop is excluded. Note that the step
        size changes when endpoint is False.
    num : int, optional
        Number of samples to generate. Default is 50. Must be non-negative.
    endpoint : bool, optional
        If True, stop is the last sample. Otherwise, it is not included.
        Default is True.
    retstep : bool, optional
        If True, return (samples, step), where step is the spacing between samples.
    dtype : dtype, optional
        The type of the output array. If dtype is not given, infer the data
        type from the other input arguments.
    axis : int, optional
        The axis in the result to store the samples. Relevant only if start or
        stop are array-like. By default (0), the samples will be along a new
        axis inserted at the beginning. Use -1 to get an axis at the end.

    Returns
    -------
    samples : ndarray
        There are num equally spaced samples in the closed interval
        `[start, stop]` or the half-open interval `[start, stop)`
        (depending on whether endpoint is True or False).
    step : float, optional
        Only returned if retstep is True
        Size of spacing between samples.


    See Also
    --------
    arange : Similar to `linspace`, but uses a step size (instead of the
             number of samples).

    Examples
    --------
    >>> np.linspace(2.0, 3.0, num=5)
    array([2.  , 2.25, 2.5 , 2.75, 3.  ])
    >>> np.linspace(2.0, 3.0, num=5, endpoint=False)
    array([2. , 2.2, 2.4, 2.6, 2.8])
    >>> np.linspace(2.0, 3.0, num=5, retstep=True)
    (array([2.  , 2.25, 2.5 , 2.75, 3.  ]), 0.25)

    Graphical illustration:

    >>> import matplotlib.pyplot as plt
    >>> N = 8
    >>> y = np.zeros(N)
    >>> x1 = np.linspace(0, 10, N, endpoint=True)
    >>> x2 = np.linspace(0, 10, N, endpoint=False)
    >>> plt.plot(x1.asnumpy(), y.asnumpy(), 'o')
    [<matplotlib.lines.Line2D object at 0x...>]
    >>> plt.plot(x2.asnumpy(), (y + 0.5).asnumpy(), 'o')
    [<matplotlib.lines.Line2D object at 0x...>]
    >>> plt.ylim([-0.5, 1])
    (-0.5, 1)
    >>> plt.show()

    Notes
    -----

    This function differs from the original `numpy.linspace
    <https://docs.scipy.org/doc/numpy/reference/generated/numpy.linspace.html>`_ in
    the following aspects:

    - `start` and `stop` do not support list, numpy ndarray and mxnet ndarray
    - axis could only be 0
    - There could be an additional `ctx` argument to specify the device, e.g. the i-th
      GPU.
    """
    return _mx_nd_np.linspace(start, stop, num, endpoint, retstep, dtype, axis, ctx)
# pylint: enable=redefined-outer-name


# pylint: disable=too-many-arguments, redefined-outer-name
@set_module('mxnet.numpy')
def logspace(start, stop, num=50, endpoint=True, base=10.0, dtype=None, axis=0, ctx=None):
    r"""Return numbers spaced evenly on a log scale.

    In linear space, the sequence starts at ``base ** start``
    (`base` to the power of `start`) and ends with ``base ** stop``
    (see `endpoint` below).

        Non-scalar `start` and `stop` are now supported.

    Parameters
    ----------
    start : int or float
        ``base ** start`` is the starting value of the sequence.
    stop : int or float
        ``base ** stop`` is the final value of the sequence, unless `endpoint`
        is False.  In that case, ``num + 1`` values are spaced over the
        interval in log-space, of which all but the last (a sequence of
        length `num`) are returned.
    num : integer, optional
        Number of samples to generate.  Default is 50.
    endpoint : boolean, optional
        If true, `stop` is the last sample. Otherwise, it is not included.
        Default is True.
    base : float, optional
        The base of the log space. The step size between the elements in
        ``ln(samples) / ln(base)`` (or ``log_base(samples)``) is uniform.
        Default is 10.0.
    dtype : dtype
        The type of the output array.  If `dtype` is not given, infer the data
        type from the other input arguments.
    axis : int, optional
        The axis in the result to store the samples.  Relevant only if start
        or stop are array-like.  By default (0), the samples will be along a
        new axis inserted at the beginning. Now, axis only support axis = 0.
    ctx : Context, optional
        An optional device context (default is the current default context).

    Returns
    -------
    samples : ndarray
        `num` samples, equally spaced on a log scale.

    See Also
    --------
    arange : Similar to linspace, with the step size specified instead of the
             number of samples. Note that, when used with a float endpoint, the
             endpoint may or may not be included.
    linspace : Similar to logspace, but with the samples uniformly distributed
               in linear space, instead of log space.

    Notes
    -----
    Logspace is equivalent to the code

    >>> y = np.linspace(start, stop, num=num, endpoint=endpoint)
    ...
    >>> power(base, y).astype(dtype)
    ...

    Examples
    --------
    >>> np.logspace(2.0, 3.0, num=4)
    array([ 100.     ,  215.44347,  464.15887, 1000.     ])
    >>> np.logspace(2.0, 3.0, num=4, endpoint=False)
    array([100.     , 177.82794, 316.22775, 562.3413 ])
    >>> np.logspace(2.0, 3.0, num=4, base=2.0)
    array([4.       , 5.0396843, 6.349604 , 8.       ])
    >>> np.logspace(2.0, 3.0, num=4, base=2.0, dtype=np.int32)
    array([4, 5, 6, 8], dtype=int32)
    >>> np.logspace(2.0, 3.0, num=4, ctx=npx.gpu(0))
    array([ 100.     ,  215.44347,  464.15887, 1000.     ], ctx=gpu(0))
    """
    return _mx_nd_np.logspace(start, stop, num, endpoint, base, dtype, axis, ctx=ctx)
# pylint: enable=too-many-arguments, redefined-outer-name


@set_module('mxnet.numpy')
def expand_dims(a, axis):
    """Expand the shape of an array.

    Insert a new axis that will appear at the `axis` position in the expanded array shape.

    Parameters
    ----------
    a : ndarray
        Input array.
    axis : int
        Position in the expanded axes where the new axis is placed.

    Returns
    -------
    res : ndarray
        Output array. The number of dimensions is one greater than that of
        the input array.

    See Also
    --------
    squeeze : The inverse operation, removing singleton dimensions
    reshape : Insert, remove, and combine dimensions, and resize existing ones

    Examples
    --------
    >>> x = np.array([1,2])
    >>> x.shape
    (2,)

    >>> y = np.expand_dims(x, axis=0)
    >>> y
    array([[1., 2.]])

    >>> y.shape
    (1, 2)

    >>> y = np.expand_dims(x, axis=1)  # Equivalent to x[:,np.newaxis]
    >>> y
    array([[1.],
           [2.]])

    >>> y.shape
    (2, 1)

    Note that some examples may use None instead of np.newaxis. These are the same objects:

    >>> np.newaxis is None
    True
    """
    return _npi.expand_dims(a, axis)


@set_module('mxnet.numpy')
def tile(A, reps):
    r"""
    Construct an array by repeating A the number of times given by reps.

    If `reps` has length ``d``, the result will have dimension of
    ``max(d, A.ndim)``.

    If ``A.ndim < d``, `A` is promoted to be d-dimensional by prepending new
    axes. So a shape (3,) array is promoted to (1, 3) for 2-D replication,
    or shape (1, 1, 3) for 3-D replication. If this is not the desired
    behavior, promote `A` to d-dimensions manually before calling this
    function.

    If ``A.ndim > d``, `reps` is promoted to `A`.ndim by pre-pending 1's to it.
    Thus for an `A` of shape (2, 3, 4, 5), a `reps` of (2, 2) is treated as
    (1, 1, 2, 2).

    Parameters
    ----------
    A : ndarray or scalar
        An input array or a scalar to repeat.
    reps : a single integer or tuple of integers
        The number of repetitions of `A` along each axis.

    Returns
    -------
    c : ndarray
        The tiled output array.

    Examples
    --------
    >>> a = np.array([0, 1, 2])
    >>> np.tile(a, 2)
    array([0., 1., 2., 0., 1., 2.])
    >>> np.tile(a, (2, 2))
    array([[0., 1., 2., 0., 1., 2.],
           [0., 1., 2., 0., 1., 2.]])
    >>> np.tile(a, (2, 1, 2))
    array([[[0., 1., 2., 0., 1., 2.]],
           [[0., 1., 2., 0., 1., 2.]]])

    >>> b = np.array([[1, 2], [3, 4]])
    >>> np.tile(b, 2)
    array([[1., 2., 1., 2.],
           [3., 4., 3., 4.]])
    >>> np.(b, (2, 1))
    array([[1., 2.],
           [3., 4.],
           [1., 2.],
           [3., 4.]])

    >>> c = np.array([1,2,3,4])
    >>> np.tile(c,(4,1))
    array([[1., 2., 3., 4.],
           [1., 2., 3., 4.],
           [1., 2., 3., 4.],
           [1., 2., 3., 4.]])

    Scalar as input:

    >>> np.tile(2, 3)
    array([2, 2, 2]) # repeating integer `2`

    """
    return _mx_nd_np.tile(A, reps)


@set_module('mxnet.numpy')
def tril(m, k=0):
    r"""
    Lower triangle of an array.

    Return a copy of an array with elements above the `k`-th diagonal zeroed.

    Parameters
    ----------
    m : ndarray, shape (M, N)
        Input array.
    k : int, optional
        Diagonal above which to zero elements.  `k = 0` (the default) is the
        main diagonal, `k < 0` is below it and `k > 0` is above.

    Returns
    -------
    tril : ndarray, shape (M, N)
        Lower triangle of `m`, of same shape and data-type as `m`.

    See Also
    --------
    triu : same thing, only for the upper triangle

    Examples
    --------
    >>> a = np.array([[1,2,3],[4,5,6],[7,8,9],[10,11,12]])
    >>> np.tril(a, -1)
    array([[ 0.,  0.,  0.],
           [ 4.,  0.,  0.],
           [ 7.,  8.,  0.],
           [10., 11., 12.]])
    """
    return _mx_nd_np.tril(m, k)


@set_module('mxnet.numpy')
def tril_indices(n, k=0, m=None):
    """
    Return the indices for the lower-triangle of an (n, m) array.

    Parameters
    ----------
    n : int
        The row dimension of the arrays for which the returned
        indices will be valid.
    k : int, optional
        Diagonal offset (see `tril` for details).
    m : int, optional
        .. versionadded:: 1.9.0

        The column dimension of the arrays for which the returned
        arrays will be valid.
        By default `m` is taken equal to `n`.

    Returns
    -------
    inds : tuple of arrays
        The indices for the triangle. The returned tuple contains two arrays,
        each with the indices along one dimension of the array.

    See also
    --------
    triu_indices : similar function, for upper-triangular.
    mask_indices : generic function accepting an arbitrary mask function.
    tril, triu

    Examples
    --------
    Compute two different sets of indices to access 4x4 arrays, one for the
    lower triangular part starting at the main diagonal, and one starting two
    diagonals further right:

    >>> il1 = np.tril_indices(4)
    >>> il2 = np.tril_indices(4, 2)

    Here is how they can be used with a sample array:

    >>> a = np.arange(16).reshape(4, 4)
    >>> a
    array([[ 0,  1,  2,  3],
           [ 4,  5,  6,  7],
           [ 8,  9, 10, 11],
           [12, 13, 14, 15]])

    Both for indexing:

    >>> a[il1]
    array([ 0,  4,  5,  8,  9, 10, 12, 13, 14, 15])

    And for assigning values:

    >>> a[il1] = -1
    >>> a
    array([[-1,  1,  2,  3],
           [-1, -1,  6,  7],
           [-1, -1, -1, 11],
           [-1, -1, -1, -1]])

    These cover almost the whole array (two diagonals right of the main one):

    >>> a[il2] = -10
    >>> a
    array([[-10, -10, -10,   3],
           [-10, -10, -10, -10],
           [-10, -10, -10, -10],
           [-10, -10, -10, -10]])

    """
    if m is None:
        m = n
    return tuple(_mx_nd_np.tril_indices(n, k, m))


# pylint: disable=redefined-outer-name
@set_module('mxnet.numpy')
def triu(m, k=0):
    r"""
    Upper triangle of an array.

    Return a copy of a matrix with the elements below the `k`-th diagonal
    zeroed.

    Please refer to the documentation for `tril` for further details.

    See Also
    --------
    tril : lower triangle of an array

    Examples
    --------
    >>> np.triu(np.array([[1,2,3],[4,5,6],[7,8,9],[10,11,12]]), -1)
    array([[ 1,  2,  3],
           [ 4,  5,  6],
           [ 0,  8,  9],
           [ 0,  0, 12]])
    """
    return _mx_nd_np.triu(m, k)


@set_module('mxnet.numpy')
def arange(start, stop=None, step=1, dtype=None, ctx=None):
    """Return evenly spaced values within a given interval.

    Values are generated within the half-open interval ``[start, stop)``
    (in other words, the interval including `start` but excluding `stop`).
    For integer arguments the function is equivalent to the Python built-in
    `range` function, but returns an ndarray rather than a list.

    Parameters
    ----------
    start : number, optional
        Start of interval. The interval includes this value.  The default
        start value is 0.
    stop : number
        End of interval. The interval does not include this value, except
        in some cases where `step` is not an integer and floating point
        round-off affects the length of `out`.
    step : number, optional
        Spacing between values. For any output `out`, this is the distance
        between two adjacent values, ``out[i+1] - out[i]``.  The default
        step size is 1.  If `step` is specified as a position argument,
        `start` must also be given.
    dtype : dtype
        The type of the output array. The default is `float32`.

    Returns
    -------
    arange : ndarray
        Array of evenly spaced values.

        For floating point arguments, the length of the result is
        ``ceil((stop - start)/step)``.  Because of floating point overflow,
        this rule may result in the last element of `out` being greater
        than `stop`.

    Examples
    --------
    >>> np.arange(3)
    array([0., 1., 2.])

    >>> np.arange(3.0)
    array([0., 1., 2.])

    >>> np.arange(3,7)
    array([3., 4., 5., 6.])

    >>> np.arange(3,7,2)
    array([3., 5.])
    """
    return _mx_nd_np.arange(start, stop, step, dtype, ctx)
# pylint: enable=redefined-outer-name


@set_module('mxnet.numpy')
def split(ary, indices_or_sections, axis=0):
    """Split an array into multiple sub-arrays.

    Parameters
    ----------
    ary : ndarray
        Array to be divided into sub-arrays.
    indices_or_sections : int or 1-D Python tuple, list or set.
        If `indices_or_sections` is an integer, N, the array will be divided
        into N equal arrays along `axis`.  If such a split is not possible,
        an error is raised.
        If `indices_or_sections` is a 1-D array of sorted integers, the entries
        indicate where along `axis` the array is split.  For example,
        ``[2, 3]`` would, for ``axis=0``, result in
          - ary[:2]
          - ary[2:3]
          - ary[3:]
        If an index exceeds the dimension of the array along `axis`,
        an empty sub-array is returned correspondingly.
    axis : int, optional
        The axis along which to split, default is 0.

    Returns
    -------
    sub-arrays : list of ndarrays
        A list of sub-arrays.

    Raises
    ------
    ValueError
        If `indices_or_sections` is given as an integer, but
        a split does not result in equal division.

    See Also
    --------
    hsplit : Split array into multiple sub-arrays horizontally (column-wise).
    vsplit : Split array into multiple sub-arrays vertically (row wise).
    dsplit : Split array into multiple sub-arrays along the 3rd axis (depth).
    concatenate : Join a sequence of arrays along an existing axis.
    stack : Join a sequence of arrays along a new axis.
    hstack : Stack arrays in sequence horizontally (column wise).
    vstack : Stack arrays in sequence vertically (row wise).
    dstack : Stack arrays in sequence depth wise (along third dimension).

    Examples
    --------
    >>> x = np.arange(9.0)
    >>> np.split(x, 3)
    [array([0., 1., 2.]), array([3., 4., 5.]), array([6., 7., 8.])]

    >>> np.split(x, [3, 5, 6, 8])
    [array([0., 1., 2.]), array([3., 4.]), array([5.]), array([6., 7.]), array([])]
    """
    return _mx_nd_np.split(ary, indices_or_sections, axis=axis)


@set_module('mxnet.numpy')
def array_split(ary, indices_or_sections, axis=0):
    """Split an array into multiple sub-arrays.

    If `indices_or_sections` is an integer, N, the array will be divided
    into N equal arrays along `axis`.  If such a split is not possible,
    an array of length l that should be split into n sections, it returns
    l % n sub-arrays of size l//n + 1 and the rest of size l//n.

    If `indices_or_sections` is a 1-D array of sorted integers, the entries
        indicate where along `axis` the array is split.  For example,
        ``[2, 3]`` would, for ``axis=0``, result in
          - ary[:2]
          - ary[2:3]
          - ary[3:]
    If an index exceeds the dimension of the array along `axis`,
    an empty sub-array is returned correspondingly.

    Parameters
    ----------
    ary : ndarray
        Array to be divided into sub-arrays.
    indices_or_sections : int or 1-D Python tuple, list or set.
        Param used to determine the number and size of the subarray.
    axis : int, optional
        The axis along which to split, default is 0.

    Returns
    -------
    sub-arrays : list of ndarrays
        A list of sub-arrays.

    Examples
    --------
    >>> x = np.arange(9.0)
    >>> np.array_split(x, 3)
    [array([0., 1., 2.]), array([3., 4., 5.]), array([6., 7., 8.])]

    >>> np.array_split(x, [3, 5, 6, 8])
    [array([0., 1., 2.]), array([3., 4.]), array([5.]), array([6., 7.]), array([])]

    >>> x = np.arange(8.0)
    >>> np.array_split(x, 3)
    [array([0.,  1.,  2.]), array([3.,  4.,  5.]), array([6.,  7.])]

    >>> x = np.arange(7.0)
    >>> np.array_split(x, 3)
    [array([0.,  1.,  2.]), array([3.,  4.]), array([5.,  6.])]
    """
    return _mx_nd_np.array_split(ary, indices_or_sections, axis=axis)


@set_module('mxnet.numpy')
def vsplit(ary, indices_or_sections):
    r"""
    vsplit(ary, indices_or_sections)

    Split an array into multiple sub-arrays vertically (row-wise).

    ``vsplit`` is equivalent to ``split`` with `axis=0` (default): the array is always split
    along the first axis regardless of the array dimension.

    Parameters
    ----------
    ary : ndarray
        Array to be divided into sub-arrays.
    indices_or_sections : int or 1 - D Python tuple, list or set.
        If `indices_or_sections` is an integer, N, the array will be divided into N equal arrays
        along axis 0.  If such a split is not possible, an error is raised.

        If `indices_or_sections` is a 1-D array of sorted integers, the entries indicate where
        along axis 0 the array is split.  For example, ``[2, 3]`` would result in

          - ary[:2]
          - ary[2:3]
          - ary[3:]

        If an index exceeds the dimension of the array along axis 0, an error will be thrown.

    Returns
    -------
    sub-arrays : list of ndarrays
        A list of sub-arrays.

    See Also
    --------
    split : Split an array into multiple sub-arrays of equal size.

    Notes
    -------
    This function differs from the original `numpy.vsplit
    <https://docs.scipy.org/doc/numpy/reference/generated/numpy.vsplit.html>`_ in
    the following aspects:

    - Currently parameter ``indices_or_sections`` does not support ndarray, but supports scalar,
    tuple and list.
    - In ``indices_or_sections``, if an index exceeds the dimension of the array along axis 0,
    an error will be thrown.

    Examples
    --------
    >>> x = np.arange(16.0).reshape(4, 4)
    >>> x
    array([[  0.,   1.,   2.,   3.],
           [  4.,   5.,   6.,   7.],
           [  8.,   9.,  10.,  11.],
           [ 12.,  13.,  14.,  15.]])
    >>> np.vsplit(x, 2)
    [array([[0., 1., 2., 3.],
            [4., 5., 6., 7.]]), array([[ 8.,  9., 10., 11.],
            [12., 13., 14., 15.]])]

    >>> # With a higher dimensional array the split is still along the first axis.
    >>> x = np.arange(8.0).reshape(2, 2, 2)
    >>> x
    array([[[ 0.,  1.],
            [ 2.,  3.]],
           [[ 4.,  5.],
            [ 6.,  7.]]])
    >>> np.vsplit(x, 2)
    [array([[[0., 1.],
            [2., 3.]]]), array([[[4., 5.],
            [6., 7.]]])]

    """
    return _mx_nd_np.vsplit(ary, indices_or_sections)


@set_module('mxnet.numpy')
def dsplit(ary, indices_or_sections):
    r"""
    Split array into multiple sub-arrays along the 3rd axis (depth).
    Please refer to the `split` documentation.  `dsplit` is equivalent
    to `split` with ``axis=2``, the array is always split along the third
    axis provided the array dimension is greater than or equal to 3.

    Parameters
    ----------
    ary : ndarray
        Array to be divided into sub-arrays.
    indices_or_sections : int or 1 - D Python tuple, list or set.
        If `indices_or_sections` is an integer, N, the array will be divided into N equal arrays
        along axis 2.  If such a split is not possible, an error is raised.

        If `indices_or_sections` is a 1-D array of sorted integers, the entries indicate where
        along axis 2 the array is split.  For example, ``[2, 3]`` would result in

          - ary[:, :, :2]
          - ary[:, :, 2:3]
          - ary[:, :, 3:]

        If an index exceeds the dimension of the array along axis 2, an error will be thrown.

    Returns
    -------
    sub-arrays : list of ndarrays
        A list of sub-arrays.

    See Also
    --------
    split : Split an array into multiple sub-arrays of equal size.

    Notes
    -------
    This function differs from the original `numpy.dsplit
    <https://docs.scipy.org/doc/numpy/reference/generated/numpy.dsplit.html>`_ in
    the following aspects:

    - Currently parameter ``indices_or_sections`` does not support ndarray, but supports scalar,
    tuple and list.
    - In ``indices_or_sections``, if an index exceeds the dimension of the array along axis 2,
    an error will be thrown.

    Examples
    --------
    >>> x = np.arange(16.0).reshape(2, 2, 4)
    >>> x
    array([[[ 0.,   1.,   2.,   3.],
            [ 4.,   5.,   6.,   7.]],
           [[ 8.,   9.,  10.,  11.],
            [12.,  13.,  14.,  15.]]])
    >>> np.dsplit(x, 2)
    [array([[[ 0.,  1.],
            [ 4.,  5.]],
           [[ 8.,  9.],
            [12., 13.]]]), array([[[ 2.,  3.],
            [ 6.,  7.]],
           [[10., 11.],
            [14., 15.]]])]
    >>> np.dsplit(x, np.array([3, 6]))
    [array([[[ 0.,   1.,   2.],
            [ 4.,   5.,   6.]],
           [[ 8.,   9.,  10.],
            [12.,  13.,  14.]]]),
     array([[[ 3.],
            [ 7.]],
           [[11.],
            [15.]]]),
    array([], shape=(2, 2, 0), dtype=float64)]

    """
    return _mx_nd_np.dsplit(ary, indices_or_sections)


@set_module('mxnet.numpy')
def concatenate(seq, axis=0, out=None):
    """Join a sequence of arrays along an existing axis.

    Parameters
    ----------
    a1, a2, ... : sequence of array_like
        The arrays must have the same shape, except in the dimension
        corresponding to `axis` (the first, by default).
    axis : int, optional
        The axis along which the arrays will be joined.  If axis is None,
        arrays are flattened before use.  Default is 0.
    out : ndarray, optional
        If provided, the destination to place the result. The shape must be
        correct, matching that of what concatenate would have returned if no
        out argument were specified.

    Returns
    -------
    res : ndarray
        The concatenated array.

    See Also
    --------
    split : Split array into a list of multiple sub-arrays of equal size.
    hsplit : Split array into multiple sub-arrays horizontally (column wise)
    vsplit : Split array into multiple sub-arrays vertically (row wise)
    dsplit : Split array into multiple sub-arrays along the 3rd axis (depth).
    stack : Stack a sequence of arrays along a new axis.
    hstack : Stack arrays in sequence horizontally (column wise)
    vstack : Stack arrays in sequence vertically (row wise)
    dstack : Stack arrays in sequence depth wise (along third dimension)

    Examples
    --------
    >>> a = np.array([[1, 2], [3, 4]])
    >>> b = np.array([[5, 6]])
    >>> np.concatenate((a, b), axis=0)
    array([[1., 2.],
           [3., 4.],
           [5., 6.]])

    >>> np.concatenate((a, b.T), axis=1)
    array([[1., 2., 5.],
           [3., 4., 6.]])

    >>> np.concatenate((a, b), axis=None)
    array([1., 2., 3., 4., 5., 6.])
    """
    return _mx_nd_np.concatenate(seq, axis=axis, out=out)


@set_module('mxnet.numpy')
def append(arr, values, axis=None):  # pylint: disable=redefined-outer-name
    """
    Append values to the end of an array.

    Parameters
    ----------
    arr : ndarray
        Values are appended to a copy of this array.
    values : ndarray
        These values are appended to a copy of `arr`.  It must be of the
        correct shape (the same shape as `arr`, excluding `axis`).  If
        `axis` is not specified, `values` can be any shape and will be
        flattened before use.
    axis : int, optional
        The axis along which `values` are appended.  If `axis` is not
        given, both `arr` and `values` are flattened before use.

    Returns
    -------
    append : ndarray
        A copy of `arr` with `values` appended to `axis`.  Note that
        `append` does not occur in-place: a new array is allocated and
        filled.  If `axis` is None, `out` is a flattened array.

    Examples
    --------
    >>> np.append(np.array([1, 2, 3]), np.array([[4, 5, 6],[7, 8, 9]]))
    array([1., 2., 3., 4., 5., 6., 7., 8., 9.])

    When `axis` is specified, `values` must have the correct shape.

    >>> np.append(np.array([[1, 2, 3], [4, 5, 6]]), np.array([[7, 8, 9]]), axis=0)
    array([[1., 2., 3.],
           [4., 5., 6.],
           [7., 8., 9.]])
    """
    return _mx_nd_np.append(arr, values, axis=axis)


@set_module('mxnet.numpy')
def stack(arrays, axis=0, out=None):
    """Join a sequence of arrays along a new axis.
        The axis parameter specifies the index of the new axis in the dimensions of the result.
        For example, if `axis=0` it will be the first dimension and if `axis=-1` it will be the last dimension.

    Parameters
    ----------
    arrays : sequence of array_like
        Each array must have the same shape.
    axis : int, optional
        The axis in the result array along which the input arrays are stacked.
    out : ndarray, optional
        If provided, the destination to place the result. The shape must be correct,
        matching that of what stack would have returned if no out argument were specified.

    Returns
    -------
    stacked : ndarray
        The stacked array has one more dimension than the input arrays.

    See Also
    --------
    concatenate : Join a sequence of arrays along an existing axis.
    split : Split array into a list of multiple sub-arrays of equal size.

    Examples
    --------
    >>> arrays = [np.random.rand(3, 4) for _ in range(10)]
    >>> np.stack(arrays, axis=0).shape
    (10, 3, 4)

    >>> np.stack(arrays, axis=1).shape
    (3, 10, 4)

    >>> np.stack(arrays, axis=2).shape
    (3, 4, 10)

    >>> a = np.array([1, 2, 3])
    >>> b = np.array([2, 3, 4])
    >>> np.stack((a, b))
    array([[1., 2., 3.],
           [2., 3., 4.]])

    >>> np.stack((a, b), axis=-1)
    array([[1., 2.],
           [2., 3.],
           [3., 4.]])
    """
    return _mx_nd_np.stack(arrays, axis=axis, out=out)


@set_module('mxnet.numpy')
def vstack(arrays, out=None):
    r"""Stack arrays in sequence vertically (row wise).

    This is equivalent to concatenation along the first axis after 1-D arrays
    of shape `(N,)` have been reshaped to `(1,N)`. Rebuilds arrays divided by
    `vsplit`.

    This function makes most sense for arrays with up to 3 dimensions. For
    instance, for pixel-data with a height (first axis), width (second axis),
    and r/g/b channels (third axis). The functions `concatenate` and `stack`
    provide more general stacking and concatenation operations.

    Parameters
    ----------
    tup : sequence of ndarrays
        The arrays must have the same shape along all but the first axis.
        1-D arrays must have the same length.

    Returns
    -------
    stacked : ndarray
        The array formed by stacking the given arrays, will be at least 2-D.

    Examples
    --------
    >>> a = np.array([1, 2, 3])
    >>> b = np.array([2, 3, 4])
    >>> np.vstack((a, b))
    array([[1., 2., 3.],
           [2., 3., 4.]])

    >>> a = np.array([[1], [2], [3]])
    >>> b = np.array([[2], [3], [4]])
    >>> np.vstack((a, b))
    array([[1.],
           [2.],
           [3.],
           [2.],
           [3.],
           [4.]])
    """
    return _mx_nd_np.vstack(arrays)


@set_module('mxnet.numpy')
def row_stack(arrays):
    r"""Stack arrays in sequence vertically (row wise).
    This is equivalent to concatenation along the first axis after 1-D arrays
    of shape `(N,)` have been reshaped to `(1,N)`. Rebuilds arrays divided by
    `vsplit`.
    This function makes most sense for arrays with up to 3 dimensions. For
    instance, for pixel-data with a height (first axis), width (second axis),
    and r/g/b channels (third axis). The functions `concatenate` and `stack`
    provide more general stacking and concatenation operations.
    Parameters
    ----------
    tup : sequence of ndarrays
        The arrays must have the same shape along all but the first axis.
        1-D arrays must have the same length.
    Returns
    -------
    stacked : ndarray
        The array formed by stacking the given arrays, will be at least 2-D.
    Examples
    --------
    >>> a = np.array([1, 2, 3])
    >>> b = np.array([2, 3, 4])
    >>> np.vstack((a, b))
    array([[1., 2., 3.],
           [2., 3., 4.]])
    >>> a = np.array([[1], [2], [3]])
    >>> b = np.array([[2], [3], [4]])
    >>> np.vstack((a, b))
    array([[1.],
           [2.],
           [3.],
           [2.],
           [3.],
           [4.]])
    """
    return _mx_nd_np.row_stack(arrays)


@set_module('mxnet.numpy')
def column_stack(tup):
    """
    Stack 1-D arrays as columns into a 2-D array.

    Take a sequence of 1-D arrays and stack them as columns
    to make a single 2-D array. 2-D arrays are stacked as-is,
    just like with `hstack`.  1-D arrays are turned into 2-D columns
    first.

    Parameters
    ----------
    tup : sequence of 1-D or 2-D arrays.
        Arrays to stack. All of them must have the same first dimension.

    Returns
    --------
    stacked : 2-D array
        The array formed by stacking the given arrays.

    See Also
    --------
    stack, hstack, vstack, concatenate

    Examples
    --------
    >>> a = np.array((1,2,3))
    >>> b = np.array((2,3,4))
    >>> np.column_stack((a,b))
    array([[1., 2.],
           [2., 3.],
           [3., 4.]])
    """
    return _mx_nd_np.column_stack(tup)


@set_module('mxnet.numpy')
def hstack(arrays):
    """
    Stack arrays in sequence horizontally (column wise).
    This is equivalent to concatenation along the second axis,
    except for 1-D arrays where it concatenates along the first axis.
    Rebuilds arrays divided by hsplit.
    This function makes most sense for arrays with up to 3 dimensions.
    For instance, for pixel-data with a height (first axis), width (second axis),
    and r/g/b channels (third axis). The functions concatenate,
    stack and block provide more general stacking and concatenation operations.

    Parameters
    ----------
    tup : sequence of ndarrays
        The arrays must have the same shape along all but the second axis, except 1-D arrays which can be any length.

    Returns
    -------
    stacked : ndarray
        The array formed by stacking the given arrays.

    Examples
    --------
    >>> from mxnet import np,npx
    >>> a = np.array((1,2,3))
    >>> b = np.array((2,3,4))
    >>> np.hstack((a,b))
    array([1., 2., 3., 2., 3., 4.])
    >>> a = np.array([[1],[2],[3]])
    >>> b = np.array([[2],[3],[4]])
    >>> np.hstack((a,b))
    array([[1., 2.],
           [2., 3.],
           [3., 4.]])
    """
    return _mx_nd_np.hstack(arrays)


@set_module('mxnet.numpy')
def dstack(arrays):
    """
    Stack arrays in sequence depth wise (along third axis).

    This is equivalent to concatenation along the third axis after 2-D arrays
    of shape `(M,N)` have been reshaped to `(M,N,1)` and 1-D arrays of shape
    `(N,)` have been reshaped to `(1,N,1)`. Rebuilds arrays divided by
    `dsplit`.

    This function makes most sense for arrays with up to 3 dimensions. For
    instance, for pixel-data with a height (first axis), width (second axis),
    and r/g/b channels (third axis). The functions `concatenate`, `stack` and
    `block` provide more general stacking and concatenation operations.

    Parameters
    ----------
    tup : sequence of arrays
        The arrays must have the same shape along all but the third axis.
        1-D or 2-D arrays must have the same shape.

    Returns
    -------
    stacked : ndarray
        The array formed by stacking the given arrays, will be at least 3-D.

    Examples
    --------
    >>> a = np.array((1,2,3))
    >>> b = np.array((2,3,4))
    >>> np.dstack((a,b))
    array([[[1, 2],
            [2, 3],
            [3, 4]]])
    >>> a = np.array([[1],[2],[3]])
    >>> b = np.array([[2],[3],[4]])
    >>> np.dstack((a,b))
    array([[[1, 2]],
           [[2, 3]],
           [[3, 4]]])
    """
    return _npi.dstack(*arrays)


@set_module('mxnet.numpy')
@wrap_np_binary_func
def maximum(x1, x2, out=None, **kwargs):
    """
    Returns element-wise maximum of the input arrays with broadcasting.

    Parameters
    ----------
    x1, x2 : scalar or mxnet.numpy.ndarray
        The arrays holding the elements to be compared. They must have the same shape,
        or shapes that can be broadcast to a single shape.

    Returns
    -------
    out : mxnet.numpy.ndarray or scalar
        The maximum of x1 and x2, element-wise. This is a scalar if both x1 and x2 are scalars.

    Examples
    --------
    >>> np.maximum(np.array([2, 3, 4]), np.array([1, 5, 2]))
    array([2., 5., 4.])

    >>> np.maximum(np.eye(2), np.array([0.5, 2])) # broadcasting
    array([[1. , 2. ],
           [0.5, 2. ]])
    """
    return _mx_nd_np.maximum(x1, x2, out=out)


@set_module('mxnet.numpy')
@wrap_np_binary_func
def fmax(x1, x2, out=None, **kwargs):
    """
    Returns element-wise maximum of the input arrays with broadcasting. (Ignores NaNs)

    Parameters
    ----------
    x1, x2 : scalar or mxnet.numpy.ndarray
        The arrays holding the elements to be compared. They must have the same shape,
        or shapes that can be broadcast to a single shape.

    Returns
    -------
    out : mxnet.numpy.ndarray or scalar
        The maximum of x1 and x2, element-wise. This is a scalar if both x1 and x2 are scalars.

    Examples
    --------
    >>> np.fmax(np.array([2, 3, 4]), np.array([1, 5, 2]))
    array([2., 5., 4.])

    >>> np.fmax(np.eye(2), np.array([0.5, 2])) # broadcasting
    array([[1. , 2. ],
           [0.5, 2. ]])
    """
    return _mx_nd_np.fmax(x1, x2, out=out)


@set_module('mxnet.numpy')
@wrap_np_binary_func
def minimum(x1, x2, out=None, **kwargs):
    """
    Returns element-wise minimum of the input arrays with broadcasting.

    Parameters
    ----------
    x1, x2 : scalar or mxnet.numpy.ndarray
        The arrays holding the elements to be compared. They must have the same shape,
        or shapes that can be broadcast to a single shape.

    Returns
    -------
    out : mxnet.numpy.ndarray or scalar
        The minimum of x1 and x2, element-wise. This is a scalar if both x1 and x2 are scalars.

    Examples
    --------
    >>> np.minimum(np.array([2, 3, 4]), np.array([1, 5, 2]))
    array([1., 3., 2.])

    >>> np.minimum(np.eye(2), np.array([0.5, 2])) # broadcasting
    array([[0.5, 0. ],
           [0. , 1. ]])
    """
    return _mx_nd_np.minimum(x1, x2, out=out)


@set_module('mxnet.numpy')
@wrap_np_binary_func
def fmin(x1, x2, out=None, **kwargs):
    """
    Returns element-wise minimum of the input arrays with broadcasting. (Ignores NaNs)

    Parameters
    ----------
    x1, x2 : scalar or mxnet.numpy.ndarray
        The arrays holding the elements to be compared. They must have the same shape,
        or shapes that can be broadcast to a single shape.

    Returns
    -------
    out : mxnet.numpy.ndarray or scalar
        The fmin of x1 and x2, element-wise. This is a scalar if both x1 and x2 are scalars.

    Examples
    --------
    >>> np.fmin(np.array([2, 3, 4]), np.array([1, 5, 2]))
    array([1., 3., 2.])

    >>> np.fmin(np.eye(2), np.array([0.5, 2])) # broadcasting
    array([[0.5, 0. ],
           [0. , 1. ]])
    """
    return _mx_nd_np.fmin(x1, x2, out=out)


@set_module('mxnet.numpy')
def swapaxes(a, axis1, axis2):
    """Interchange two axes of an array.

    Parameters
    ----------
    a : ndarray
        Input array.
    axis1 : int
        First axis.
    axis2 : int
        Second axis.

    Returns
    -------
    a_swapped : ndarray
        Swapped array. This is always a copy of the input array.

    Examples
    --------
    >>> x = np.array([[1,2,3]])
    >>> np.swapaxes(x,0,1)
    array([[1.],
           [2.],
           [3.]])

    >>> x = np.array([[[0,1],[2,3]],[[4,5],[6,7]]])
    >>> x
    array([[[0., 1.],
            [2., 3.]],

           [[4., 5.],
            [6., 7.]]])

    >>> np.swapaxes(x,0,2)
    array([[[0., 4.],
            [2., 6.]],

           [[1., 5.],
            [3., 7.]]])
    """
    return _npi.swapaxes(a, dim1=axis1, dim2=axis2)


@set_module('mxnet.numpy')
def clip(a, a_min, a_max, out=None):
    """clip(a, a_min, a_max, out=None)

    Clip (limit) the values in an array.
    Given an interval, values outside the interval are clipped to
    the interval edges.  For example, if an interval of ``[0, 1]``
    is specified, values smaller than 0 become 0, and values larger
    than 1 become 1.

    Parameters
    ----------
    a : ndarray
        Array containing elements to clip.
    a_min : scalar or `None`
        Minimum value. If `None`, clipping is not performed on lower
        interval edge. Not more than one of `a_min` and `a_max` may be
        `None`.
    a_max : scalar or `None`
        Maximum value. If `None`, clipping is not performed on upper
        interval edge. Not more than one of `a_min` and `a_max` may be
        `None`.
    out : ndarray, optional
        The results will be placed in this array. It may be the input
        array for in-place clipping.  `out` must be of the right shape
        to hold the output.  Its type is preserved.

    Returns
    -------
    clipped_array : ndarray
        An array with the elements of `a`, but where values
        < `a_min` are replaced with `a_min`, and those > `a_max`
        with `a_max`.

    Notes
    -----
    array_like `a_min` and `a_max` are not supported.

    Examples
    --------
    >>> a = np.arange(10)
    >>> np.clip(a, 1, 8)
    array([1., 1., 2., 3., 4., 5., 6., 7., 8., 8.], dtype=float32)
    >>> a
    array([0., 1., 2., 3., 4., 5., 6., 7., 8., 9.], dtype=float32)
    >>> np.clip(a, 3, 6, out=a)
    array([3., 3., 3., 3., 4., 5., 6., 6., 6., 6.], dtype=float32)
    """
    from numbers import Number
    if isinstance(a, Number):
        # In case input is a scalar, the computation would fall back to native numpy.
        # The value returned would be a python scalar.
        return _np.clip(a, a_min, a_max, out=None)
    return _mx_nd_np.clip(a, a_min, a_max, out=out)


@set_module('mxnet.numpy')
def argmax(a, axis=None, out=None):
    r"""
    Returns the indices of the maximum values along an axis.

    Parameters
    ----------
    a : ndarray
        Input array. Only support ndarrays of dtype `float16`, `float32`, and `float64`.
    axis : int, optional
        By default, the index is into the flattened array, otherwise
        along the specified axis.
    out : ndarray or None, optional
        If provided, the result will be inserted into this array. It should
        be of the appropriate shape and dtype.

    Returns
    -------
    index_array : ndarray of indices whose dtype is same as the input ndarray.
        Array of indices into the array. It has the same shape as `a.shape`
        with the dimension along `axis` removed.

    Notes
    -----
    In case of multiple occurrences of the maximum values, the indices
    corresponding to the first occurrence are returned.

    This function differs from the original `numpy.argmax
    <https://docs.scipy.org/doc/numpy/reference/generated/numpy.argmax.html>`_ in
    the following aspects:

    - Input type does not support Python native iterables(list, tuple, ...).
    - ``out`` param: cannot perform auto broadcasting. ``out`` ndarray's shape must be the same as the expected output.
    - ``out`` param: cannot perform auto type cast. ``out`` ndarray's dtype must be the same as the expected output.
    - ``out`` param does not support scalar input case.

    Examples
    --------
    >>> a = np.arange(6).reshape(2,3) + 10
    >>> a
    array([[10., 11., 12.],
           [13., 14., 15.]])
    >>> np.argmax(a)
    array(5.)
    >>> np.argmax(a, axis=0)
    array([1., 1., 1.])
    >>> np.argmax(a, axis=1)
    array([2., 2.])

    >>> b = np.arange(6)
    >>> b[1] = 5
    >>> b
    array([0., 5., 2., 3., 4., 5.])
    >>> np.argmax(b)  # Only the first occurrence is returned.
    array(1.)

    Specify ``out`` ndarray:

    >>> a = np.arange(6).reshape(2,3) + 10
    >>> b = np.zeros((2,))
    >>> np.argmax(a, axis=1, out=b)
    array([2., 2.])
    >>> b
    array([2., 2.])
    """
    return _mx_nd_np.argmax(a, axis, out)


@set_module('mxnet.numpy')
def argmin(a, axis=None, out=None):
    r"""
    Returns the indices of the minimum values along an axis.

    Parameters
    ----------
    a : ndarray
        Input array. Only support ndarrays of dtype `float16`, `float32`, and `float64`.
    axis : int, optional
        By default, the index is into the flattened array, otherwise
        along the specified axis.
    out : ndarray or None, optional
        If provided, the result will be inserted into this array. It should
        be of the appropriate shape and dtype.

    Returns
    -------
    index_array : ndarray of indices whose dtype is same as the input ndarray.
        Array of indices into the array. It has the same shape as `a.shape`
        with the dimension along `axis` removed.

    Notes
    -----
    In case of multiple occurrences of the minimum values, the indices
    corresponding to the first occurrence are returned.

    This function differs from the original `numpy.argmin
    <https://docs.scipy.org/doc/numpy/reference/generated/numpy.argmin.html>`_ in
    the following aspects:

    - Input type does not support Python native iterables(list, tuple, ...).
    - ``out`` param: cannot perform auto broadcasting. ``out`` ndarray's shape must be the same as the expected output.
    - ``out`` param: cannot perform auto type cast. ``out`` ndarray's dtype must be the same as the expected output.
    - ``out`` param does not support scalar input case.

    Examples
    --------
    >>> a = np.arange(6).reshape(2,3) + 10
    >>> a
    array([[10., 11., 12.],
           [13., 14., 15.]])
    >>> np.argmin(a)
    array(0.)
    >>> np.argmin(a, axis=0)
    array([0., 0., 0.])
    >>> np.argmin(a, axis=1)
    array([0., 0.])

    >>> b = np.arange(6)
    >>> b[2] = 0
    >>> b
    array([0., 1., 0., 3., 4., 5.])
    >>> np.argmax(b)  # Only the first occurrence is returned.
    array(0.)

    Specify ``out`` ndarray:

    >>> a = np.arange(6).reshape(2,3) + 10
    >>> b = np.zeros((2,))
    >>> np.argmin(a, axis=1, out=b)
    array([0., 0.])
    >>> b
    array([0., 0.])
    """
    return _mx_nd_np.argmin(a, axis, out)


@set_module('mxnet.numpy')
def average(a, axis=None, weights=None, returned=False, out=None):
    """
    Compute the weighted average along the specified axis.

    Parameters
    --------
    a : ndarray
        Array containing data to be averaged.
    axis : None or int or tuple of ints, optional
        Axis or axes along which to average a.
        The default, axis=None, will average over
        all of the elements of the input array.
        If axis is negative it counts from the last to the first axis.
        New in version 1.7.0.
        If axis is a tuple of ints, averaging is
        performed on all of the axes specified in the tuple
        instead of a single axis or all the axes as before.
    weights : ndarray, optional
        An array of weights associated with the values in a, must be the same dtype with a.
        Each value in a contributes to the average according to its associated weight.
        The weights array can either be 1-D (in which case its length must be
        the size of a along the given axis) or of the same shape as a.
        If weights=None, then all data in a are assumed to have a weight equal to one.
        The 1-D calculation is: avg = sum(a * weights) / sum(weights)
        The only constraint on weights is that sum(weights) must not be 0.
    returned : bool, optional
        Default is False.
        If True, the tuple (average, sum_of_weights) is returned,
        otherwise only the average is returned.
        If weights=None, sum_of_weights is equivalent to
        the number of elements over which the average is taken.
    out : ndarray, optional
        If provided, the calculation is done into this array.

    Returns
    --------
    retval, [sum_of_weights] : ndarray
        Return the average along the specified axis.
        When returned is True, return a tuple with the average as the first element
        and the sum of the weights as the second element. sum_of_weights is of the same type as retval.
        If a is integral, the result dtype will be float32, otherwise it will be the same as dtype of a.

    Raises
    --------
        MXNetError
        - When all weights along axis sum to zero.
        - When the length of 1D weights is not the same as the shape of a along axis.
        - When given 1D weights, the axis is not specified or is not int.
        - When the shape of weights and a differ, but weights are not 1D.

    See also
    --------
        mean

    Notes
    --------
    This function differs from the original `numpy.average`
    <https://numpy.org/devdocs/reference/generated/numpy.average.html>`_ in
    the following way(s):

    - Does not guarantee the same behavior with numpy when given float16 dtype and overflow happens
    - Does not support complex dtype
    - The dtypes of a and weights must be the same
    - Integral a results in float32 returned dtype, not float64

    Examples
    --------
    >>> data = np.arange(1, 5)
    >>> data
    array([1., 2., 3., 4.])
    >>> np.average(data)
    array(2.5)
    >>> np.average(np.arange(1, 11), weights=np.arange(10, 0, -1))
    array(4.)
    >>> data = np.arange(6).reshape((3,2))
    >>> data
    array([[0., 1.],
           [2., 3.],
           [4., 5.]])
    >>> weights = np.array([0.25, 0.75])
    array([0.25, 0.75])
    >>> np.average(data, axis=1, weights=weights)
    array([0.75, 2.75, 4.75])
    """
    return _mx_nd_np.average(a, axis=axis, weights=weights, returned=returned, out=out)


# pylint: disable=redefined-outer-name
@set_module('mxnet.numpy')
def mean(a, axis=None, dtype=None, out=None, keepdims=False):  # pylint: disable=arguments-differ
    """
    Compute the arithmetic mean along the specified axis.
    Returns the average of the array elements.
    The average is taken over the flattened array by default, otherwise over the specified axis.

    Parameters
    ----------
    a : ndarray
        ndarray containing numbers whose mean is desired.
    axis : None or int or tuple of ints, optional
        Axis or axes along which the means are computed. The default is to compute the mean of the flattened array.
        If this is a tuple of ints, a mean is performed over multiple axes,
        instead of a single axis or all the axes as before.
    dtype : data-type, optional
        Type to use in computing the mean. For integer inputs, the default is float32;
        for floating point inputs, it is the same as the input dtype.
    out : ndarray, optional
        Alternate output array in which to place the result. The default is None; if provided,
        it must have the same shape and type as the expected output.
    keepdims : bool, optional
        If this is set to True, the axes which are reduced are left in the result
        as dimensions with size one. With this option, the result will broadcast correctly
        against the input array.
        If the default value is passed, then keepdims will not be passed through to the mean
        method of sub-classes of ndarray, however any non-default value will be. If the sub-class
        method does not implement keepdims any exceptions will be raised.

    Returns
    -------
    m : ndarray, see dtype parameter above
        If out=None, returns a new array containing the mean values,
        otherwise a reference to the output array is returned.

    Notes
    -----
    This function differs from the original `numpy.mean
    <https://docs.scipy.org/doc/numpy/reference/generated/numpy.mean.html>`_ in
    the following way(s):
    - only ndarray is accepted as valid input, python iterables or scalar is not supported
    - default data type for integer input is float32

    Examples
    --------
    >>> a = np.array([[1, 2], [3, 4]])
    >>> np.mean(a)
    array(2.5)
    >>> a = np.zeros((2, 512*512), dtype=np.float32)
    >>> a[0,:] = 1.0
    >>> a[1,:] = 0.1
    >>> np.mean(a)
    array(0.55)
    >>> np.mean(a, dtype=np.float64)
    array(0.55)
    """
    return _npi.mean(a, axis=axis, dtype=dtype, keepdims=keepdims, out=out)
# pylint: enable=redefined-outer-name


# pylint: disable=redefined-outer-name
@set_module('mxnet.numpy')
def std(a, axis=None, dtype=None, out=None, ddof=0, keepdims=False):  # pylint: disable=too-many-arguments
    """
    Compute the standard deviation along the specified axis.
    Returns the standard deviation, a measure of the spread of a distribution,
    of the array elements. The standard deviation is computed for the
    flattened array by default, otherwise over the specified axis.

    Parameters
    ----------
    a : array_like
        Calculate the standard deviation of these values.
    axis : None or int or tuple of ints, optional
        Axis or axes along which the standard deviation is computed. The
        default is to compute the standard deviation of the flattened array.
        .. versionadded:: 1.7.0
        If this is a tuple of ints, a standard deviation is performed over
        multiple axes, instead of a single axis or all the axes as before.
    dtype : dtype, optional
        Type to use in computing the standard deviation. For arrays of
        integer type the default is float64, for arrays of float types it is
        the same as the array type.
    out : ndarray, optional
        Alternative output array in which to place the result. It must have
        the same shape as the expected output but the type (of the calculated
        values) will be cast if necessary.
    ddof : int, optional
        Means Delta Degrees of Freedom.  The divisor used in calculations
        is ``N - ddof``, where ``N`` represents the number of elements.
        By default `ddof` is zero.
    keepdims : bool, optional
        If this is set to True, the axes which are reduced are left
        in the result as dimensions with size one. With this option,
        the result will broadcast correctly against the input array.
        If the default value is passed, then `keepdims` will not be
        passed through to the `std` method of sub-classes of
        `ndarray`, however any non-default value will be.  If the
        sub-class' method does not implement `keepdims` any
        exceptions will be raised.

    Returns
    -------
    standard_deviation : ndarray, see dtype parameter above.
        If `out` is None, return a new array containing the standard deviation,
        otherwise return a reference to the output array.

    Examples
    --------
    >>> a = np.array([[1, 2], [3, 4]])
    >>> np.std(a)
    1.1180339887498949 # may vary
    >>> np.std(a, axis=0)
    array([1.,  1.])
    >>> np.std(a, axis=1)
    array([0.5,  0.5])
    In single precision, std() can be inaccurate:
    >>> a = np.zeros((2, 512*512), dtype=np.float32)
    >>> a[0, :] = 1.0
    >>> a[1, :] = 0.1
    >>> np.std(a)
    array(0.45)
    >>> np.std(a, dtype=np.float64)
    array(0.45, dtype=float64)
    """
    return _mx_nd_np.std(a, axis=axis, dtype=dtype, ddof=ddof, keepdims=keepdims, out=out)
# pylint: enable=redefined-outer-name


@set_module('mxnet.numpy')
def delete(arr, obj, axis=None):
    """
    Return a new array with sub-arrays along an axis deleted. For a one
    dimensional array, this returns those entries not returned by
    `arr[obj]`.

    Parameters
    ----------
    arr : ndarray
      Input array.
    obj : slice, int or ndarray of ints
      Indicate indices of sub-arrays to remove along the specified axis.
    axis : int, optional
      The axis along which to delete the subarray defined by `obj`.
      If `axis` is None, `obj` is applied to the flattened array.

    Returns
    -------
    out : ndarray
        A copy of `arr` with the elements specified by `obj` removed. Note
        that `delete` does not occur in-place. If `axis` is None, `out` is
        a flattened array.

    Examples
    --------
    >>> arr = np.array([[1,2,3,4], [5,6,7,8], [9,10,11,12]])
    >>> arr
    array([[ 1.,  2.,  3.,  4.],
           [ 5.,  6.,  7.,  8.],
           [ 9., 10., 11., 12.]])

    >>> np.delete(arr, 1, 0)
    array([[ 1.,  2.,  3.,  4.],
           [ 9., 10., 11., 12.]])

    >>> np.delete(arr, slice(None, None, 2), 1)
    array([[ 2.,  4.],
           [ 6.,  8.],
           [10., 12.]])

    >>> np.delete(arr, np.array([1,3,5]), None)
    array([ 1.,  3.,  5.,  7.,  8.,  9., 10., 11., 12.])
    >>> np.delete(arr, np.array([1,1,5]), None)
    array([ 1.,  3.,  4.,  5.,  7.,  8.,  9., 10., 11., 12.])
    """
    return _mx_nd_np.delete(arr, obj, axis=axis)


# pylint: disable=redefined-outer-name
@set_module('mxnet.numpy')
def var(a, axis=None, dtype=None, out=None, ddof=0, keepdims=False):  # pylint: disable=too-many-arguments
    """
    Compute the variance along the specified axis.
    Returns the variance of the array elements, a measure of the spread of a
    distribution.  The variance is computed for the flattened array by
    default, otherwise over the specified axis.

    Parameters
    ----------
    a : array_like
        Array containing numbers whose variance is desired.  If `a` is not an
        array, a conversion is attempted.
    axis : None or int or tuple of ints, optional
        Axis or axes along which the variance is computed.  The default is to
        compute the variance of the flattened array.
        .. versionadded:: 1.7.0
        If this is a tuple of ints, a variance is performed over multiple axes,
        instead of a single axis or all the axes as before.
    dtype : data-type, optional
        Type to use in computing the variance.  For arrays of integer type
        the default is `float32`; for arrays of float types it is the same as
        the array type.
    out : ndarray, optional
        Alternate output array in which to place the result.  It must have
        the same shape as the expected output, but the type is cast if
        necessary.
    ddof : int, optional
        "Delta Degrees of Freedom": the divisor used in the calculation is
        ``N - ddof``, where ``N`` represents the number of elements. By
        default `ddof` is zero.
    keepdims : bool, optional
        If this is set to True, the axes which are reduced are left
        in the result as dimensions with size one. With this option,
        the result will broadcast correctly against the input array.
        If the default value is passed, then `keepdims` will not be
        passed through to the `var` method of sub-classes of
        `ndarray`, however any non-default value will be.  If the
        sub-class' method does not implement `keepdims` any
        exceptions will be raised.

    Returns
    -------
    variance : ndarray, see dtype parameter above
        If ``out=None``, returns a new array containing the variance;
        otherwise, a reference to the output array is returned.

    Examples
    --------
    >>> a = np.array([[1, 2], [3, 4]])
    >>> np.var(a)
    array(1.25)
    >>> np.var(a, axis=0)
    array([1.,  1.])
    >>> np.var(a, axis=1)
    array([0.25,  0.25])

    >>> a = np.zeros((2, 512*512), dtype=np.float32)
    >>> a[0, :] = 1.0
    >>> a[1, :] = 0.1
    >>> np.var(a)
    array(0.2025)
    >>> np.var(a, dtype=np.float64)
    array(0.2025, dtype=float64)
    >>> ((1-0.55)**2 + (0.1-0.55)**2)/2
    0.2025
    """
    return _mx_nd_np.var(a, axis=axis, dtype=dtype, ddof=ddof, keepdims=keepdims, out=out)


# pylint: disable=redefined-outer-name
@set_module('mxnet.numpy')
def indices(dimensions, dtype=_np.int32, ctx=None):
    """Return an array representing the indices of a grid.

    Compute an array where the subarrays contain index values 0,1,...
    varying only along the corresponding axis.

    Parameters
    ----------
    dimensions : sequence of ints
        The shape of the grid.
    dtype : data-type, optional
        The desired data-type for the array. Default is `float32`.
    ctx : device context, optional
        Device context on which the memory is allocated. Default is
        `mxnet.context.current_context()`.

    Returns
    -------
    grid : ndarray
        The array of grid indices,
        ``grid.shape = (len(dimensions),) + tuple(dimensions)``.

    Notes
    -----
    The output shape is obtained by prepending the number of dimensions
    in front of the tuple of dimensions, i.e. if `dimensions` is a tuple
    ``(r0, ..., rN-1)`` of length ``N``, the output shape is
    ``(N,r0,...,rN-1)``.

    The subarrays ``grid[k]`` contains the N-D array of indices along the
    ``k-th`` axis. Explicitly::

        grid[k,i0,i1,...,iN-1] = ik

    Examples
    --------
    >>> grid = np.indices((2, 3))
    >>> grid.shape
    (2, 2, 3)
    >>> grid[0]        # row indices
    array([[0, 0, 0],
           [1, 1, 1]])
    >>> grid[1]        # column indices
    array([[0, 0, 0],
           [1, 1, 1]], dtype=int32)

    The indices can be used as an index into an array.

    >>> x = np.arange(20).reshape(5, 4)
    >>> row, col = np.indices((2, 3))
    >>> x[row, col]
    array([[0., 1., 2.],
           [4., 5., 6.]])

    Note that it would be more straightforward in the above example to
    extract the required elements directly with ``x[:2, :3]``.
    """
    return _mx_nd_np.indices(dimensions=dimensions, dtype=dtype, ctx=ctx)
# pylint: enable=redefined-outer-name


@set_module('mxnet.numpy')
@wrap_np_binary_func
def copysign(x1, x2, out=None, **kwargs):
    r"""
    Change the sign of x1 to that of x2, element-wise.

    If `x2` is a scalar, its sign will be copied to all elements of `x1`.

    Parameters
    ----------
    x1 : ndarray or scalar
        Values to change the sign of.
    x2 : ndarray or scalar
        The sign of `x2` is copied to `x1`.
    out : ndarray or None, optional
        A location into which the result is stored. It must be of the
        right shape and right type to hold the output. If not provided
        or `None`,a freshly-allocated array is returned.

    Returns
    -------
    out : ndarray or scalar
        The values of `x1` with the sign of `x2`.
        This is a scalar if both `x1` and `x2` are scalars.

    Notes
    -------
    This function differs from the original `numpy.copysign
    <https://docs.scipy.org/doc/numpy/reference/generated/numpy.copysign.html>`_ in
    the following aspects:

    - ``where`` param is not supported.

    Examples
    --------
    >>> np.copysign(1.3, -1)
    -1.3
    >>> 1/np.copysign(0, 1)
    inf
    >>> 1/np.copysign(0, -1)
    -inf

    >>> a = np.array([-1, 0, 1])
    >>> np.copysign(a, -1.1)
    array([-1., -0., -1.])
    >>> np.copysign(a, np.arange(3)-1)
    array([-1.,  0.,  1.])
    """
    return _mx_nd_np.copysign(x1, x2, out=out)


@set_module('mxnet.numpy')
def ravel(x, order='C'):
    r"""
    ravel(x)

    Return a contiguous flattened array.
    A 1-D array, containing the elements of the input, is returned.  A copy is
    made only if needed.

    Parameters
    ----------
    x : ndarray
        Input array.  The elements in `x` are read in row-major, C-style order and
        packed as a 1-D array.
    order : `C`, optional
        Only support row-major, C-style order.

    Returns
    -------
    y : ndarray
        y is an array of the same subtype as `x`, with shape ``(x.size,)``.
        Note that matrices are special cased for backward compatibility, if `x`
        is a matrix, then y is a 1-D ndarray.

    Notes
    -----
    This function differs from the original numpy.arange in the following aspects:
        - Only support row-major, C-style order.

    Examples
    --------
    It is equivalent to ``reshape(x, -1)``.

    >>> x = np.array([[1, 2, 3], [4, 5, 6]])
    >>> print(np.ravel(x))
    [1. 2. 3. 4. 5. 6.]

    >>> print(x.reshape(-1))
    [1. 2. 3. 4. 5. 6.]

    >>> print(np.ravel(x.T))
    [1. 4. 2. 5. 3. 6.]
    """
    return _mx_nd_np.ravel(x, order)


@set_module('mxnet.numpy')
def unravel_index(indices, shape, order='C'): # pylint: disable=redefined-outer-name
    """
    Converts a flat index or array of flat indices into a tuple of coordinate arrays.

    Parameters:
    -------------
    indices : array_like
            An integer array whose elements are indices into the flattened version of an array of dimensions shape.
            Before version 1.6.0, this function accepted just one index value.
    shape : tuple of ints
            The shape of the array to use for unraveling indices.
    order : Only row-major is supported currently.

    Returns:
    -------------
    unraveled_coords : ndarray
            Each row in the ndarray has the same shape as the indices array.
            Each column in the ndarray represents the unravelled index

    Examples:
    -------------
    >>> np.unravel_index([22, 41, 37], (7,6))
    [[3. 6. 6.]
      [4. 5. 1.]]
    >>> np.unravel_index(1621, (6,7,8,9))
    [3, 1, 4, 1]
    """
    return _mx_nd_np.unravel_index(indices, shape, order=order)


@set_module('mxnet.numpy')
def flatnonzero(a):
    r"""
    Return indices that are non-zero in the flattened version of a.

    This is equivalent to np.nonzero(np.ravel(a))[0].

    Parameters
    ----------
    a : array_like
        Input data.

    Returns
    -------
    res : ndarray
        Output array, containing the indices of the elements of `a.ravel()`
        that are non-zero.

    See Also
    --------
    nonzero : Return the indices of the non-zero elements of the input array.
    ravel : Return a 1-D array containing the elements of the input array.

    Examples
    --------
    >>> x = np.arange(-2, 3)
    >>> x
    array([-2, -1,  0,  1,  2])
    >>> np.flatnonzero(x)
    array([0, 1, 3, 4])

    Use the indices of the non-zero elements as an index array to extract
    these elements:

    >>> x.ravel()[np.flatnonzero(x)]
    array([-2, -1,  1,  2])
    """
    return _mx_nd_np.flatnonzero(a)


@set_module('mxnet.numpy')
def diag_indices_from(arr):
    """
    This returns a tuple of indices that can be used to access the main diagonal of an array
    a with a.ndim >= 2 dimensions and shape (n, n, ..., n). For a.ndim = 2 this is
    the usual diagonal, for a.ndim > 2 this is the set of indices to access
    a[i, i, ..., i] for i = [0..n-1].

    Parameters:
    -------------
    arr : ndarray
        Input array for acessing the main diagonal. All dimensions
        should have equal length.

    Return:
    -------------
    diag: tuple of ndarray
        indices of the main diagonal.

    Examples:
    -------------
    >>> a = np.arange(16).reshape(4, 4)
    >>> a
    array([[ 0,  1,  2,  3],
        [ 4,  5,  6,  7],
        [ 8,  9, 10, 11],
        [12, 13, 14, 15]])
    >>> idx = np.diag_indices_from(a)
    >>> idx
    (array([0, 1, 2, 3]), array([0, 1, 2, 3]))
    >>> a[idx] = 100
    >>> a
    array([[100,   1,   2,   3],
        [  4, 100,   6,   7],
        [  8,   9, 100,  11],
        [ 12,  13,  14, 100]])
    """
    return _mx_nd_np.diag_indices_from(arr)


# pylint: disable=redefined-outer-name
@set_module('mxnet.numpy')
def hanning(M, dtype=_np.float32, ctx=None):
    r"""Return the Hanning window.

    The Hanning window is a taper formed by using a weighted cosine.

    Parameters
    ----------
    M : int
        Number of points in the output window. If zero or less, an
        empty array is returned.
    dtype : str or numpy.dtype, optional
        An optional value type. Default is `float32`. Note that you need
        select numpy.float32 or float64 in this operator.
    ctx : Context, optional
        An optional device context (default is the current default context).

    Returns
    -------
    out : ndarray, shape(M,)
        The window, with the maximum value normalized to one (the value
        one appears only if `M` is odd).

    See Also
    --------
    blackman, hamming

    Notes
    -----
    The Hanning window is defined as

    .. math::  w(n) = 0.5 - 0.5cos\left(\frac{2\pi{n}}{M-1}\right)
               \qquad 0 \leq n \leq M-1

    The Hanning was named for Julius von Hann, an Austrian meteorologist.
    It is also known as the Cosine Bell. Some authors prefer that it be
    called a Hann window, to help avoid confusion with the very similar
    Hamming window.

    Most references to the Hanning window come from the signal processing
    literature, where it is used as one of many windowing functions for
    smoothing values.  It is also known as an apodization (which means
    "removing the foot", i.e. smoothing discontinuities at the beginning
    and end of the sampled signal) or tapering function.

    References
    ----------
    .. [1] Blackman, R.B. and Tukey, J.W., (1958) The measurement of power
           spectra, Dover Publications, New York.
    .. [2] E.R. Kanasewich, "Time Sequence Analysis in Geophysics",
           The University of Alberta Press, 1975, pp. 106-108.
    .. [3] Wikipedia, "Window function",
           http://en.wikipedia.org/wiki/Window_function
    .. [4] W.H. Press,  B.P. Flannery, S.A. Teukolsky, and W.T. Vetterling,
           "Numerical Recipes", Cambridge University Press, 1986, page 425.

    Examples
    --------
    >>> np.hanning(12)
    array([0.        , 0.07937324, 0.29229254, 0.5711574 , 0.8274304 ,
           0.9797465 , 0.97974646, 0.82743025, 0.5711573 , 0.29229245,
           0.07937312, 0.        ])

    Plot the window and its frequency response:

    >>> import matplotlib.pyplot as plt
    >>> window = np.hanning(51)
    >>> plt.plot(window.asnumpy())
    [<matplotlib.lines.Line2D object at 0x...>]
    >>> plt.title("Hann window")
    Text(0.5, 1.0, 'Hann window')
    >>> plt.ylabel("Amplitude")
    Text(0, 0.5, 'Amplitude')
    >>> plt.xlabel("Sample")
    Text(0.5, 0, 'Sample')
    >>> plt.show()
    """
    return _mx_nd_np.hanning(M, dtype=dtype, ctx=ctx)
# pylint: enable=redefined-outer-name


# pylint: disable=redefined-outer-name
@set_module('mxnet.numpy')
def hamming(M, dtype=_np.float32, ctx=None):
    r"""Return the hamming window.

    The hamming window is a taper formed by using a weighted cosine.

    Parameters
    ----------
    M : int
        Number of points in the output window. If zero or less, an
        empty array is returned.
    dtype : str or numpy.dtype, optional
        An optional value type. Default is `float32`. Note that you need
        select numpy.float32 or float64 in this operator.
    ctx : Context, optional
        An optional device context (default is the current default context).

    Returns
    -------
    out : ndarray, shape(M,)
        The window, with the maximum value normalized to one (the value
        one appears only if `M` is odd).

    See Also
    --------
    blackman, hanning

    Notes
    -----
    The Hamming window is defined as

    .. math::  w(n) = 0.54 - 0.46cos\left(\frac{2\pi{n}}{M-1}\right)
               \qquad 0 \leq n \leq M-1

    The Hamming was named for R. W. Hamming, an associate of J. W. Tukey
    and is described in Blackman and Tukey. It was recommended for
    smoothing the truncated autocovariance function in the time domain.
    Most references to the Hamming window come from the signal processing
    literature, where it is used as one of many windowing functions for
    smoothing values.  It is also known as an apodization (which means
    "removing the foot", i.e. smoothing discontinuities at the beginning
    and end of the sampled signal) or tapering function.

    References
    ----------
    .. [1] Blackman, R.B. and Tukey, J.W., (1958) The measurement of power
           spectra, Dover Publications, New York.
    .. [2] E.R. Kanasewich, "Time Sequence Analysis in Geophysics", The
           University of Alberta Press, 1975, pp. 109-110.
    .. [3] Wikipedia, "Window function",
           https://en.wikipedia.org/wiki/Window_function
    .. [4] W.H. Press,  B.P. Flannery, S.A. Teukolsky, and W.T. Vetterling,
           "Numerical Recipes", Cambridge University Press, 1986, page 425.

    Examples
    --------
    >>> np.hamming(12)
    array([0.08000001, 0.15302339, 0.34890914, 0.6054648 , 0.841236  ,
           0.9813669 , 0.9813668 , 0.8412359 , 0.6054647 , 0.34890908,
           0.15302327, 0.08000001])

    Plot the window and its frequency response:

    >>> import matplotlib.pyplot as plt
    >>> window = np.hamming(51)
    >>> plt.plot(window.asnumpy())
    [<matplotlib.lines.Line2D object at 0x...>]
    >>> plt.title("hamming window")
    Text(0.5, 1.0, 'hamming window')
    >>> plt.ylabel("Amplitude")
    Text(0, 0.5, 'Amplitude')
    >>> plt.xlabel("Sample")
    Text(0.5, 0, 'Sample')
    >>> plt.show()
    """
    return _mx_nd_np.hamming(M, dtype=dtype, ctx=ctx)
# pylint: enable=redefined-outer-name


# pylint: disable=redefined-outer-name
@set_module('mxnet.numpy')
def blackman(M, dtype=_np.float32, ctx=None):
    r"""Return the Blackman window.

    The Blackman window is a taper formed by using the first three
    terms of a summation of cosines. It was designed to have close to the
    minimal leakage possible.  It is close to optimal, only slightly worse
    than a Kaiser window.

    Parameters
    ----------
    M : int
        Number of points in the output window. If zero or less, an
        empty array is returned.
    dtype : str or numpy.dtype, optional
        An optional value type. Default is `float32`. Note that you need
        select numpy.float32 or float64 in this operator.
    ctx : Context, optional
        An optional device context (default is the current default context).

    Returns
    -------
    out : ndarray
        The window, with the maximum value normalized to one (the value one
        appears only if the number of samples is odd).

    See Also
    --------
    hamming, hanning

    Notes
    -----
    The Blackman window is defined as

    .. math::  w(n) = 0.42 - 0.5 \cos(2\pi n/{M-1}) + 0.08 \cos(4\pi n/{M-1})

    Most references to the Blackman window come from the signal processing
    literature, where it is used as one of many windowing functions for
    smoothing values.  It is also known as an apodization (which means
    "removing the foot", i.e. smoothing discontinuities at the beginning
    and end of the sampled signal) or tapering function. It is known as a
    "near optimal" tapering function, almost as good (by some measures)
    as the kaiser window.

    References
    ----------
    Blackman, R.B. and Tukey, J.W., (1958) The measurement of power spectra,
    Dover Publications, New York.

    Oppenheim, A.V., and R.W. Schafer. Discrete-Time Signal Processing.
    Upper Saddle River, NJ: Prentice-Hall, 1999, pp. 468-471.

    Examples
    --------
    >>> np.blackman(12)
    array([-1.4901161e-08,  3.2606423e-02,  1.5990365e-01,  4.1439798e-01,
            7.3604530e-01,  9.6704686e-01,  9.6704674e-01,  7.3604506e-01,
            4.1439781e-01,  1.5990359e-01,  3.2606363e-02, -1.4901161e-08])

    Plot the window and its frequency response:

    >>> import matplotlib.pyplot as plt
    >>> window = np.blackman(51)
    >>> plt.plot(window.asnumpy())
    [<matplotlib.lines.Line2D object at 0x...>]
    >>> plt.title("blackman window")
    Text(0.5, 1.0, 'blackman window')
    >>> plt.ylabel("Amplitude")
    Text(0, 0.5, 'Amplitude')
    >>> plt.xlabel("Sample")
    Text(0.5, 0, 'Sample')
    >>> plt.show()
    """
    return _mx_nd_np.blackman(M, dtype=dtype, ctx=ctx)
# pylint: enable=redefined-outer-name


@set_module('mxnet.numpy')
def flip(m, axis=None, out=None):
    r"""
    flip(m, axis=None, out=None)

    Reverse the order of elements in an array along the given axis.

    The shape of the array is preserved, but the elements are reordered.

    Parameters
    ----------
    m : ndarray or scalar
        Input array.
    axis : None or int or tuple of ints, optional
        Axis or axes along which to flip over. The default,
        axis=None, will flip over all of the axes of the input array.
        If axis is negative it counts from the last to the first axis.

        If axis is a tuple of ints, flipping is performed on all of the axes
        specified in the tuple.
    out : ndarray or scalar, optional
        Alternative output array in which to place the result. It must have
        the same shape and type as the expected output.

    Returns
    -------
    out : ndarray or scalar
        A view of `m` with the entries of axis reversed.  Since a view is
        returned, this operation is done in constant time.

    Examples
    --------
    >>> A = np.arange(8).reshape((2,2,2))
    >>> A
    array([[[0, 1],
            [2, 3]],
           [[4, 5],
            [6, 7]]])
    >>> np.flip(A, 0)
    array([[[4, 5],
            [6, 7]],
           [[0, 1],
            [2, 3]]])
    >>> np.flip(A, 1)
    array([[[2, 3],
            [0, 1]],
           [[6, 7],
            [4, 5]]])
    >>> np.flip(A)
    array([[[7, 6],
            [5, 4]],
           [[3, 2],
            [1, 0]]])
    >>> np.flip(A, (0, 2))
    array([[[5, 4],
            [7, 6]],
           [[1, 0],
            [3, 2]]])
    """
    return _mx_nd_np.flip(m, axis, out=out)


@set_module('mxnet.numpy')
def flipud(m):
    r"""
    flipud(*args, **kwargs)

    Flip array in the up/down direction.

    Flip the entries in each column in the up/down direction.
    Rows are preserved, but appear in a different order than before.

    Parameters
    ----------
    m : array_like
        Input array.

    Returns
    -------
    out : array_like
        A view of `m` with the rows reversed.  Since a view is
        returned, this operation is :math:`\mathcal O(1)`.

    See Also
    --------
    fliplr : Flip array in the left/right direction.
    rot90 : Rotate array counterclockwise.

    Notes
    -----
    Equivalent to ``m[::-1,...]``.
    Does not require the array to be two-dimensional.

    Examples
    --------
    >>> A = np.diag(np.array([1.0, 2, 3]))
    >>> A
    array([[1.,  0.,  0.],
           [0.,  2.,  0.],
           [0.,  0.,  3.]])
    >>> np.flipud(A)
    array([[0.,  0.,  3.],
           [0.,  2.,  0.],
           [1.,  0.,  0.]])

    >>> A = np.random.randn(2,3,5)
    >>> np.all(np.flipud(A) == A[::-1,...])
    array(True)

    >>> np.flipud(np.array([1,2]))
    array([2., 1.])
    """
    return flip(m, 0)


@set_module('mxnet.numpy')
def fliplr(m):
    r"""
    fliplr(*args, **kwargs)

    Flip array in the left/right direction.

    Flip the entries in each row in the left/right direction.
    Columns are preserved, but appear in a different order than before.

    Parameters
    ----------
    m : array_like
        Input array, must be at least 2-D.

    Returns
    -------
    f : ndarray
        A view of `m` with the columns reversed.  Since a view
        is returned, this operation is :math:`\mathcal O(1)`.

    See Also
    --------
    flipud : Flip array in the up/down direction.
    rot90 : Rotate array counterclockwise.

    Notes
    -----
    Equivalent to m[:,::-1]. Requires the array to be at least 2-D.

    Examples
    --------
    >>> A = np.diag([1.,2.,3.])
    >>> A
    array([[1.,  0.,  0.],
        [0.,  2.,  0.],
        [0.,  0.,  3.]])
    >>> np.fliplr(A)
    array([[0.,  0.,  1.],
        [0.,  2.,  0.],
        [3.,  0.,  0.]])

    >>> A = np.random.randn(2,3,5)
    >>> np.all(np.fliplr(A) == A[:,::-1,...])
    array(True)
    """
    return flip(m, 1)


@set_module('mxnet.numpy')
def around(x, decimals=0, out=None, **kwargs):
    r"""
    around(x, decimals=0, out=None)

    Evenly round to the given number of decimals.

    Parameters
    ----------
    x : ndarray or scalar
        Input data.
    decimals : int, optional
        Number of decimal places to round to (default: 0).  If
        decimals is negative, it specifies the number of positions to
        the left of the decimal point.
    out : ndarray, optional
        Alternative output array in which to place the result. It must have
        the same shape and type as the expected output.

    Returns
    -------
    rounded_array : ndarray or scalar
        An array of the same type as `x`, containing the rounded values.
        A reference to the result is returned.

    Notes
    -----
    For values exactly halfway between rounded decimal values, NumPy
    rounds to the nearest even value. Thus 1.5 and 2.5 round to 2.0,
    -0.5 and 0.5 round to 0.0, etc.

    This function differs from the original numpy.prod in the following aspects:

        - Cannot cast type automatically. Dtype of `out` must be same as the expected one.
        - Cannot support complex-valued number.

    Examples
    --------
    >>> np.around([0.37, 1.64])
    array([ 0.,  2.])
    >>> np.around([0.37, 1.64], decimals=1)
    array([ 0.4,  1.6])
    >>> np.around([.5, 1.5, 2.5, 3.5, 4.5]) # rounds to nearest even value
    array([ 0.,  2.,  2.,  4.,  4.])
    >>> np.around([1, 2, 3, 11], decimals=1) # ndarray of ints is returned
    array([ 1,  2,  3, 11])
    >>> np.around([1, 2, 3, 11], decimals=-1)
    array([ 0,  0,  0, 10])
    """
    return _mx_nd_np.around(x, decimals, out=out, **kwargs)


@set_module('mxnet.numpy')
def round(x, decimals=0, out=None, **kwargs):
    r"""
    round(a, decimals=0, out=None)
    Round an array to the given number of decimals.

    See Also
    --------
    around : equivalent function; see for details.
    """
    return _mx_nd_np.round(x, decimals, out=out, **kwargs)


@set_module('mxnet.numpy')
def round_(x, decimals=0, out=None, **kwargs):
    r"""
    round_(a, decimals=0, out=None)
    Round an array to the given number of decimals.

    See Also
    --------
    around : equivalent function; see for details.
    """
    return _mx_nd_np.round_(x, decimals, out=out, **kwargs)


@set_module('mxnet.numpy')
@wrap_np_binary_func
def arctan2(x1, x2, out=None, **kwargs):
    r"""
    Element-wise arc tangent of ``x1/x2`` choosing the quadrant correctly.

    The quadrant (i.e., branch) is chosen so that ``arctan2(x1, x2)`` is
    the signed angle in radians between the ray ending at the origin and
    passing through the point (1,0), and the ray ending at the origin and
    passing through the point (`x2`, `x1`).  (Note the role reversal: the
    "`y`-coordinate" is the first function parameter, the "`x`-coordinate"
    is the second.)  By IEEE convention, this function is defined for
    `x2` = +/-0 and for either or both of `x1` and `x2` = +/-inf (see
    Notes for specific values).

    This function is not defined for complex-valued arguments; for the
    so-called argument of complex values, use `angle`.

    Parameters
    ----------
    x1 : ndarray or scalar
        `y`-coordinates.
    x2 : ndarray or scalar
        `x`-coordinates. `x2` must be broadcastable to match the shape of
        `x1` or vice versa.
    out : ndarray or None, optional
        A location into which the result is stored. If provided, it must have
        a shape that the inputs broadcast to. If not provided or `None`,
        a freshly-allocated array is returned.

    Returns
    -------
    out : ndarray or scalar
        Array of angles in radians, in the range ``[-pi, pi]``. This is a scalar if
        `x1` and `x2` are scalars.

    Notes
    -----
    *arctan2* is identical to the `atan2` function of the underlying
    C library.  The following special values are defined in the C
    standard: [1]_

    ====== ====== ================
    `x1`   `x2`   `arctan2(x1,x2)`
    ====== ====== ================
    +/- 0  +0     +/- 0
    +/- 0  -0     +/- pi
        > 0   +/-inf +0 / +pi
        < 0   +/-inf -0 / -pi
    +/-inf +inf   +/- (pi/4)
    +/-inf -inf   +/- (3*pi/4)
    ====== ====== ================

    Note that +0 and -0 are distinct floating point numbers, as are +inf
    and -inf.

    This function differs from the original numpy.arange in the following aspects:
        - Only support float16, float32 and float64.

    References
    ----------
    .. [1] ISO/IEC standard 9899:1999, "Programming language C."

    Examples
    --------
    Consider four points in different quadrants:

    >>> x = np.array([-1, +1, +1, -1])
    >>> y = np.array([-1, -1, +1, +1])
    >>> np.arctan2(y, x) * 180 / np.pi
    array([-135.,  -45.,   45.,  135.])

    Note the order of the parameters. `arctan2` is defined also when `x2` = 0
    and at several other special points, obtaining values in
    the range ``[-pi, pi]``:

    >>> x = np.array([1, -1])
    >>> y = np.array([0, 0])
    >>> np.arctan2(x, y)
    array([ 1.5707964, -1.5707964])
    """
    return _mx_nd_np.arctan2(x1, x2, out=out)


@set_module('mxnet.numpy')
@wrap_np_binary_func
def hypot(x1, x2, out=None, **kwargs):
    r"""
    Given the "legs" of a right triangle, return its hypotenuse.

    Equivalent to ``sqrt(x1**2 + x2**2)``, element-wise.  If `x1` or
    `x2` is scalar_like (i.e., unambiguously cast-able to a scalar type),
    it is broadcast for use with each element of the other argument.

    Parameters
    ----------
    x1, x2 : array_like
        Leg of the triangle(s).
    out : ndarray, None, or tuple of ndarray and None, optional
        A location into which the result is stored. If provided, it must have
        a shape that the inputs broadcast to. If not provided or `None`,
        a freshly-allocated array is returned. A tuple (possible only as a
        keyword argument) must have length equal to the number of outputs.

    Returns
    -------
    z : ndarray
        The hypotenuse of the triangle(s).
        This is a scalar if both `x1` and `x2` are scalars.

    Notes
    -----
    This function differs from the original numpy.arange in the following aspects:
        - Only support float16, float32 and float64.

    Examples
    --------
    >>> np.hypot(3*np.ones((3, 3)), 4*np.ones((3, 3)))
    array([[ 5.,  5.,  5.],
           [ 5.,  5.,  5.],
           [ 5.,  5.,  5.]])

    Example showing broadcast of scalar_like argument:

    >>> np.hypot(3*np.ones((3, 3)), [4])
    array([[ 5.,  5.,  5.],
           [ 5.,  5.,  5.],
           [ 5.,  5.,  5.]])
    """
    return _mx_nd_np.hypot(x1, x2, out=out)


@set_module('mxnet.numpy')
@wrap_np_binary_func
def bitwise_and(x1, x2, out=None, **kwargs):
    r"""
    Compute the bit-wise XOR of two arrays element-wise.

    Parameters
    ----------
    x1, x2 : ndarray or scalar
        Only integer and boolean types are handled. If x1.shape != x2.shape,
        they must be broadcastable to a common shape (which becomes the shape of the output).
    out : ndarray, optional
        A location into which the result is stored. If provided, it must have a shape that the
        inputs broadcast to. If not provided or None, a freshly-allocated array is returned.

    Returns
    -------
    out : ndarray
        Result.

    Examples
    --------
    >>> np.bitwise_and(13, 17)
    1

    >>> np.bitwise_and(14, 13)
    12
    >>> np.bitwise_and(np.array([14,3], dtype='int32'), 13)
    array([26,  5], dtype=int32)

    >>> np.bitwise_and(np.array([11,7], dtype='int32'), np.array([4,25], dtype='int32'))
    array([0, 1], dtype=int32)
    >>> np.bitwise_and(np.array([2,5,255], dtype='int32'), np.array([3,14,16], dtype='int32'))
    array([ 2,  4, 16], dtype=int32)
    >>> np.bitwise_and(np.array([True, True], dtype='bool'), np.array([False, True], dtype='bool'))
    array([False,  True])
    """
    return _mx_nd_np.bitwise_and(x1, x2, out=out)


@set_module('mxnet.numpy')
@wrap_np_binary_func
def bitwise_xor(x1, x2, out=None, **kwargs):
    r"""
    Compute the bit-wise XOR of two arrays element-wise.

    Parameters
    ----------
    x1, x2 : ndarray or scalar
        Only integer and boolean types are handled. If x1.shape != x2.shape,
        they must be broadcastable to a common shape (which becomes the shape of the output).
    out : ndarray, optional
        A location into which the result is stored. If provided, it must have a shape that the
        inputs broadcast to. If not provided or None, a freshly-allocated array is returned.

    Returns
    -------
    out : ndarray
        Result.

    Examples
    --------
    >>> np.bitwise_xor(13, 17)
    28

    >>> np.bitwise_xor(31, 5)
    26
    >>> np.bitwise_xor(np.array([31,3], dtype=np.int32), 5)
    array([26,  6], dtype=int32)

    >>> np.bitwise_xor(np.array([31,3], dtype='int32'), np.array([5,6], dtype='int32'))
    array([26,  5], dtype=int32)
    >>> np.bitwise_xor(np.array([True, True], dtype='bool'), np.array([False, True], dtype='bool'))
    array([ True, False])
    """
    return _mx_nd_np.bitwise_xor(x1, x2, out=out)


@set_module('mxnet.numpy')
@wrap_np_binary_func
def bitwise_or(x1, x2, out=None, **kwargs):
    r"""
    Compute the bit-wise OR of two arrays element-wise.

    Parameters
    ----------
    x1, x2 : ndarray or scalar
        Only integer and boolean types are handled. If x1.shape != x2.shape,
        they must be broadcastable to a common shape (which becomes the shape of the output).
    out : ndarray, optional
        A location into which the result is stored. If provided, it must have a shape that the
        inputs broadcast to. If not provided or None, a freshly-allocated array is returned.

    Returns
    -------
    out : ndarray
        Result.

    Examples
    --------
    >>> np.bitwise_or(13, 17)
    29

    >>> np.bitwise_or(31, 5)
    31
    >>> np.bitwise_or(np.array([31,3], dtype=np.int32), 5)
    array([31,  7])

    >>> np.bitwise_or(np.array([31,3], dtype='int32'), np.array([5,6], dtype='int32'))
    array([31,  7])
    >>> np.bitwise_or(np.array([True, True], dtype='bool'), np.array([False, True], dtype='bool'))
    array([ True, True])
    """
    return _mx_nd_np.bitwise_or(x1, x2, out=out)


@set_module('mxnet.numpy')
@wrap_np_binary_func
def ldexp(x1, x2, out=None, **kwargs):
    """
    Returns x1 * 2**x2, element-wise.
    The mantissas `x1` and twos exponents `x2` are used to construct
    floating point numbers ``x1 * 2**x2``.

    Parameters
    ----------
    x1 : ndarray or scalar
        Array of multipliers.
    x2 : ndarray or scalar, int
        Array of twos exponents.
    out : ndarray, optional
        A location into which the result is stored. If provided, it must have
        a shape that the inputs broadcast to. If not, a freshly-allocated array is returned.

    Returns
    -------
    y : ndarray or scalar
        The result of ``x1 * 2**x2``.
        This is a scalar if both `x1` and `x2` are scalars.

    Notes
    -----
    Complex dtypes are not supported, they will raise a TypeError.
    Different from numpy, we allow x2 to be float besides int.
    `ldexp` is useful as the inverse of `frexp`, if used by itself it is
    more clear to simply use the expression ``x1 * 2**x2``.

    Examples
    --------
    >>> np.ldexp(5, np.arange(4))
    array([  5.,  10.,  20.,  40.])
    """
    return _mx_nd_np.ldexp(x1, x2, out)


@set_module('mxnet.numpy')
def inner(a, b):
    r"""Inner product of two arrays.
    Ordinary inner product of vectors for 1-D arrays (without complex
    conjugation), in higher dimensions a sum product over the last axes.

    Parameters
    ----------
    a, b : ndarray
        If `a` and `b` are nonscalar, their last dimensions must match.

    Returns
    -------
    out : ndarray
        `out.shape = a.shape[:-1] + b.shape[:-1]`

    Raises
    ------
    ValueError
        If the last dimension of `a` and `b` has different size.

    See Also
    --------
    tensordot : Sum products over arbitrary axes.
    dot : Generalised matrix product, using second last dimension of `b`.
    einsum : Einstein summation convention.

    Notes
    -----
    For vectors (1-D arrays) it computes the ordinary inner-product::
        np.inner(a, b) = sum(a[:]*b[:])
    More generally, if `ndim(a) = r > 0` and `ndim(b) = s > 0`::
        np.inner(a, b) = np.tensordot(a, b, axes=(-1,-1))
    or explicitly::
        np.inner(a, b)[i0,...,ir-1,j0,...,js-1]
            = sum(a[i0,...,ir-1,:]*b[j0,...,js-1,:])
    In addition `a` or `b` may be scalars, in which case::
    np.inner(a,b) = a*b

    Examples
    --------
    Ordinary inner product for vectors:

    >>> a = np.array([1,2,3])
    >>> b = np.array([0,1,0])
    >>> np.inner(a, b)
    array(2.)

    A multidimensional example:

    >>> a = np.arange(24).reshape((2,3,4))
    >>> b = np.arange(4)
    >>> np.inner(a, b)
    array([[ 14.,  38.,  62.],
           [ 86., 110., 134.]])
    """
    return tensordot(a, b, [-1, -1])


@set_module('mxnet.numpy')
def outer(a, b):
    r"""Compute the outer product of two vectors.
    Given two vectors, ``a = [a0, a1, ..., aM]`` and
    ``b = [b0, b1, ..., bN]``,
    the outer product [1]_ is::
    [[a0*b0  a0*b1 ... a0*bN ]
    [a1*b0    .
    [ ...          .
    [aM*b0            aM*bN ]]

    Parameters
    ----------
    a : (M,) ndarray
        First input vector.  Input is flattened if
        not already 1-dimensional.
    b : (N,) ndarray
        Second input vector.  Input is flattened if
        not already 1-dimensional.

    Returns
    -------
    out : (M, N) ndarray
        ``out[i, j] = a[i] * b[j]``

    See also
    --------
    inner
    einsum : ``einsum('i,j->ij', a.ravel(), b.ravel())`` is the equivalent.
    ufunc.outer : A generalization to N dimensions and other operations.
                ``np.multiply.outer(a.ravel(), b.ravel())`` is the equivalent.

    References
    ----------
    .. [1] : G. H. Golub and C. F. Van Loan, *Matrix Computations*, 3rd
            ed., Baltimore, MD, Johns Hopkins University Press, 1996,
            pg. 8.

    Examples
    --------
    Make a (*very* coarse) grid for computing a Mandelbrot set:

    >>> rl = np.outer(np.ones((5,)), np.linspace(-2, 2, 5))
    >>> rl
    array([[-2., -1.,  0.,  1.,  2.],
           [-2., -1.,  0.,  1.,  2.],
           [-2., -1.,  0.,  1.,  2.],
           [-2., -1.,  0.,  1.,  2.],
           [-2., -1.,  0.,  1.,  2.]])
    """
    return tensordot(a.flatten(), b.flatten(), 0)


@set_module('mxnet.numpy')
def kron(a, b):
    r"""
    Kronecker product of two arrays.
    Computes the Kronecker product, a composite array made of blocks of the
    second array scaled by the first.

    Parameters
    ----------
    a, b : ndarray

    Returns
    -------
    out : ndarray

    See Also
    --------
    outer : The outer product

    Notes
    -----
    The function assumes that the number of dimensions of `a` and `b`
    are the same, if necessary prepending the smallest with ones.
    If `a.shape = (r0,r1,..,rN)` and `b.shape = (s0,s1,...,sN)`,
    the Kronecker product has shape `(r0*s0, r1*s1, ..., rN*SN)`.
    The elements are products of elements from `a` and `b`, organized
    explicitly by::
        kron(a,b)[k0,k1,...,kN] = a[i0,i1,...,iN] * b[j0,j1,...,jN]
    where::
        kt = it * st + jt,  t = 0,...,N
    In the common 2-D case (N=1), the block structure can be visualized::
        [[ a[0,0]*b,   a[0,1]*b,  ... , a[0,-1]*b  ],
        [  ...                              ...   ],
        [ a[-1,0]*b,  a[-1,1]*b, ... , a[-1,-1]*b ]]

    Examples
    --------
    >>> np.kron([1,10,100], [5,6,7])
    array([  5,   6,   7,  50,  60,  70, 500, 600, 700])
    >>> np.kron([5,6,7], [1,10,100])
    array([  5,  50, 500,   6,  60, 600,   7,  70, 700])
    """
    return _mx_nd_np.kron(a, b)


@set_module('mxnet.numpy')
def vdot(a, b):
    r"""
    Return the dot product of two vectors.
    Note that `vdot` handles multidimensional arrays differently than `dot`:
    it does *not* perform a matrix product, but flattens input arguments
    to 1-D vectors first. Consequently, it should only be used for vectors.

    Parameters
    ----------
    a : ndarray
        First argument to the dot product.
    b : ndarray
        Second argument to the dot product.

    Returns
    -------
    output : ndarray
        Dot product of `a` and `b`.

    See Also
    --------
    dot : Return the dot product without using the complex conjugate of the
        first argument.

    Examples
    --------
    Note that higher-dimensional arrays are flattened!

    >>> a = np.array([[1, 4], [5, 6]])
    >>> b = np.array([[4, 1], [2, 2]])
    >>> np.vdot(a, b)
    array(30.)
    >>> np.vdot(b, a)
    array(30.)
    >>> 1*4 + 4*1 + 5*2 + 6*2
    30
    """
    return tensordot(a.flatten(), b.flatten(), 1)


@set_module('mxnet.numpy')
def equal(x1, x2, out=None):
    """
    Return (x1 == x2) element-wise.
    Parameters
    ----------
    x1, x2 : ndarrays or scalars
        Input arrays. If ``x1.shape != x2.shape``, they must be broadcastable to
        a common shape (which becomes the shape of the output).
    out : ndarray, None, or tuple of ndarray and None, optional
        A location into which the result is stored. If provided, it must have
        a shape that the inputs broadcast to. If not provided or `None`,
        a freshly-allocated array is returned.
    Returns
    -------
    out : ndarray or scalar
        Output array of type bool, element-wise comparison of `x1` and `x2`.
        This is a scalar if both `x1` and `x2` are scalars.
    See Also
    --------
    not_equal, greater_equal, less_equal, greater, less
    Examples
    --------
    >>> np.equal(np.ones(2, 1)), np.zeros(1, 3))
    array([[False, False, False],
           [False, False, False]])
    >>> np.equal(1, np.ones(1))
    array([ True])
    """
    return _mx_nd_np.equal(x1, x2, out)


@set_module('mxnet.numpy')
def not_equal(x1, x2, out=None):
    """
    Return (x1 != x2) element-wise.
    Parameters
    ----------
    x1, x2 : ndarrays or scalars
        Input arrays. If ``x1.shape != x2.shape``, they must be broadcastable to
        a common shape (which becomes the shape of the output).
    out : ndarray, None, or tuple of ndarray and None, optional
        A location into which the result is stored. If provided, it must have
        a shape that the inputs broadcast to. If not provided or `None`,
        a freshly-allocated array is returned.
    Returns
    -------
    out : ndarray or scalar
        Output array of type bool, element-wise comparison of `x1` and `x2`.
        This is a scalar if both `x1` and `x2` are scalars.
    See Also
    --------
    equal, greater, greater_equal, less, less_equal
    Examples
    --------
    >>> np.not_equal(np.ones(2, 1)), np.zeros(1, 3))
    array([[ True,  True,  True],
           [ True,  True,  True]])
    >>> np.not_equal(1, np.ones(1))
    array([False])
    """
    return _mx_nd_np.not_equal(x1, x2, out)


@set_module('mxnet.numpy')
def greater(x1, x2, out=None):
    """
    Return the truth value of (x1 > x2) element-wise.
    Parameters
    ----------
    x1, x2 : ndarrays or scalars
        Input arrays. If ``x1.shape != x2.shape``, they must be broadcastable to
        a common shape (which becomes the shape of the output).
    out : ndarray, None, or tuple of ndarray and None, optional
        A location into which the result is stored. If provided, it must have
        a shape that the inputs broadcast to. If not provided or `None`,
        a freshly-allocated array is returned.
    Returns
    -------
    out : ndarray or scalar
        Output array of type bool, element-wise comparison of `x1` and `x2`.
        This is a scalar if both `x1` and `x2` are scalars.
    See Also
    --------
    equal, greater, greater_equal, less, less_equal
    Examples
    --------
    >>> np.greater(np.ones(2, 1)), np.zeros(1, 3))
    array([[ True,  True,  True],
           [ True,  True,  True]])
    >>> np.greater(1, np.ones(1))
    array([False])
    """
    return _mx_nd_np.greater(x1, x2, out)


@set_module('mxnet.numpy')
def less(x1, x2, out=None):
    """
    Return the truth value of (x1 < x2) element-wise.
    Parameters
    ----------
    x1, x2 : ndarrays or scalars
        Input arrays. If ``x1.shape != x2.shape``, they must be broadcastable to
        a common shape (which becomes the shape of the output).
    out : ndarray, None, or tuple of ndarray and None, optional
        A location into which the result is stored. If provided, it must have
        a shape that the inputs broadcast to. If not provided or `None`,
        a freshly-allocated array is returned.
    Returns
    -------
    out : ndarray or scalar
        Output array of type bool, element-wise comparison of `x1` and `x2`.
        This is a scalar if both `x1` and `x2` are scalars.
    See Also
    --------
    equal, greater, greater_equal, less, less_equal
    Examples
    --------
    >>> np.less(np.ones(2, 1)), np.zeros(1, 3))
    array([[ True,  True,  True],
           [ True,  True,  True]])
    >>> np.less(1, np.ones(1))
    array([False])
    """
    return _mx_nd_np.less(x1, x2, out)


@set_module('mxnet.numpy')
def greater_equal(x1, x2, out=None):
    """
    Return the truth value of (x1 >= x2) element-wise.
    Parameters
    ----------
    x1, x2 : ndarrays or scalars
        Input arrays. If ``x1.shape != x2.shape``, they must be broadcastable to
        a common shape (which becomes the shape of the output).
    out : ndarray, None, or tuple of ndarray and None, optional
        A location into which the result is stored. If provided, it must have
        a shape that the inputs broadcast to. If not provided or `None`,
        a freshly-allocated array is returned.
    Returns
    -------
    out : ndarray or scalar
        Output array of type bool, element-wise comparison of `x1` and `x2`.
        This is a scalar if both `x1` and `x2` are scalars.
    See Also
    --------
    equal, greater, greater_equal, less, less_equal
    Examples
    --------
    >>> np.greater_equal(np.ones(2, 1)), np.zeros(1, 3))
    array([[ True,  True,  True],
           [ True,  True,  True]])
    >>> np.greater_equal(1, np.ones(1))
    array([True])
    """
    return _mx_nd_np.greater_equal(x1, x2, out)


@set_module('mxnet.numpy')
def less_equal(x1, x2, out=None):
    """
    Return the truth value of (x1 <= x2) element-wise.
    Parameters
    ----------
    x1, x2 : ndarrays or scalars
        Input arrays. If ``x1.shape != x2.shape``, they must be broadcastable to
        a common shape (which becomes the shape of the output).
    out : ndarray, None, or tuple of ndarray and None, optional
        A location into which the result is stored. If provided, it must have
        a shape that the inputs broadcast to. If not provided or `None`,
        a freshly-allocated array is returned.
    Returns
    -------
    out : ndarray or scalar
        Output array of type bool, element-wise comparison of `x1` and `x2`.
        This is a scalar if both `x1` and `x2` are scalars.
    See Also
    --------
    equal, greater, greater_equal, less, less_equal
    Examples
    --------
    >>> np.less_equal(np.ones(2, 1)), np.zeros(1, 3))
    array([[False, False, False],
           [False, False, False]])
    >>> np.less_equal(1, np.ones(1))
    array([True])
    """
    return _mx_nd_np.less_equal(x1, x2, out)


@set_module('mxnet.numpy')
def roll(a, shift, axis=None):
    """
    Roll array elements along a given axis.

    Elements that roll beyond the last position are re-introduced at
    the first.

    Parameters
    ----------
    a : ndarray
        Input array.
    shift : int or tuple of ints
        The number of places by which elements are shifted.  If a tuple,
        then `axis` must be a tuple of the same size, and each of the
        given axes is shifted by the corresponding number.  If an int
        while `axis` is a tuple of ints, then the same value is used for
        all given axes.
    axis : int or tuple of ints, optional
        Axis or axes along which elements are shifted.  By default, the
        array is flattened before shifting, after which the original
        shape is restored.

    Returns
    -------
    res : ndarray
        Output array, with the same shape as `a`.

    Notes
    -----
    Supports rolling over multiple dimensions simultaneously.

    Examples
    --------
    >>> x = np.arange(10)
    >>> np.roll(x, 2)
    array([8., 9., 0., 1., 2., 3., 4., 5., 6., 7.])
    >>> np.roll(x, -2)
    array([2., 3., 4., 5., 6., 7., 8., 9., 0., 1.])

    >>> x2 = np.reshape(x, (2,5))
    >>> x2
    array([[0., 1., 2., 3., 4.],
           [5., 6., 7., 8., 9.]])
    >>> np.roll(x2, 1)
    array([[9., 0., 1., 2., 3.],
           [4., 5., 6., 7., 8.]])
    >>> np.roll(x2, -1)
    array([[1., 2., 3., 4., 5.],
           [6., 7., 8., 9., 0.]])
    >>> np.roll(x2, 1, axis=0)
    array([[5., 6., 7., 8., 9.],
           [0., 1., 2., 3., 4.]])
    >>> np.roll(x2, -1, axis=0)
    array([[5., 6., 7., 8., 9.],
           [0., 1., 2., 3., 4.]])
    >>> np.roll(x2, 1, axis=1)
    array([[4., 0., 1., 2., 3.],
           [9., 5., 6., 7., 8.]])
    >>> np.roll(x2, -1, axis=1)
    array([[1., 2., 3., 4., 0.],
           [6., 7., 8., 9., 5.]])
   """
    return _mx_nd_np.roll(a, shift, axis=axis)


@set_module('mxnet.numpy')
def rot90(m, k=1, axes=(0, 1)):
    """
    Rotate an array by 90 degrees in the plane specified by axes.
    Rotation direction is from the first towards the second axis.

    Parameters
    ----------
    m : ndarray
        Array of two or more dimensions.
    k : integer
        Number of times the array is rotated by 90 degrees.
    axes: (2,) array_like
        The array is rotated in the plane defined by the axes.
        Axes must be different.

    Returns
    -------
    y : ndarray
        A rotated view of `m`.

    Notes
    -----
    rot90(m, k=1, axes=(1,0)) is the reverse of rot90(m, k=1, axes=(0,1))
    rot90(m, k=1, axes=(1,0)) is equivalent to rot90(m, k=-1, axes=(0,1))

    Examples
    --------
    >>> m = np.array([[1,2],[3,4]], 'int')
    >>> m
    array([[1, 2],
           [3, 4]], dtype=int64)
    >>> np.rot90(m)
    array([[2, 4],
           [1, 3]], dtype=int64)
    >>> np.rot90(m, 2)
    array([[4, 3],
           [2, 1]], dtype=int64)
    >>> m = np.arange(8).reshape((2,2,2))
    >>> np.rot90(m, 1, (1,2))
    array([[[1., 3.],
            [0., 2.]],

           [[5., 7.],
            [4., 6.]]])
    """
    return _mx_nd_np.rot90(m, k=k, axes=axes)


@set_module('mxnet.numpy')
def hsplit(ary, indices_or_sections):
    """Split an array into multiple sub-arrays horizontally (column-wise).
    This is equivalent to ``split`` with ``axis=0`` if ``ary`` has one
    dimension, and otherwise that with ``axis=1``.

    Parameters
    ----------
    ary : ndarray
        Array to be divided into sub-arrays.
    indices_or_sections : int, list of ints or tuple of ints.
        If `indices_or_sections` is an integer, N, the array will be divided
        into N equal arrays along `axis`.  If such a split is not possible,
        an error is raised.
        If `indices_or_sections` is a list of sorted integers, the entries
        indicate where along `axis` the array is split.
        If an index exceeds the dimension of the array along `axis`,
        it will raises errors. so index must less than or euqal to
        the dimension of the array along axis.

    Returns
    -------
    sub-arrays : list of ndarrays
        A list of sub-arrays.

    Notes
    ------
    - If `indices_or_sections` is given as an integer, but a split
      does not result in equal division.It will raises ValueErrors.
    - If indices_or_sections is an integer, and the number is 1, it will
      raises an error. Because single output from split is not supported yet...

    See Also
    --------
    split : Split an array into multiple sub-arrays of equal size.

    Examples
    --------
    >>> x = np.arange(16.0).reshape(4, 4)
    >>> x
    array([[ 0.,  1.,  2.,  3.],
           [ 4.,  5.,  6.,  7.],
           [ 8.,  9., 10., 11.],
           [12., 13., 14., 15.]])
    >>> np.hsplit(x, 2)
    [array([[ 0.,  1.],
           [ 4.,  5.],
           [ 8.,  9.],
           [12., 13.]]),
    array([[ 2.,  3.],
           [ 6.,  7.],
           [10., 11.],
           [14., 15.]])]
    >>> np.hsplit(x, [3, 6])
    [array([[ 0.,  1.,  2.],
           [ 4.,  5.,  6.],
           [ 8.,  9., 10.],
           [12., 13., 14.]]),
    array([[ 3.],
           [ 7.],
           [11.],
           [15.]]),
    array([], shape=(4, 0), dtype=float32)]
    With a higher dimensional array the split is still along the second axis.
    >>> x = np.arange(8.0).reshape(2, 2, 2)
    >>> x
    array([[[ 0.,  1.],
            [ 2.,  3.]],
           [[ 4.,  5.],
            [ 6.,  7.]]])
    >>> np.hsplit(x, 2)
    [array([[[ 0.,  1.]],
            [[ 4.,  5.]]]),
     array([[[ 2.,  3.]],
            [[ 6.,  7.]]])]
    If ``ary`` has one dimension, 'axis' = 0.
    >>> x = np.arange(4)
    array([0., 1., 2., 3.])
    >>> np.hsplit(x, 2)
    [array([0., 1.]), array([2., 3.])]
    If you want to produce an empty sub-array, you can see an example.
    >>> np.hsplit(x, [2, 2])
    [array([0., 1.]), array([], dtype=float32), array([2., 3.])]
    """
    return _mx_nd_np.hsplit(ary, indices_or_sections)


@set_module('mxnet.numpy')
def einsum(*operands, **kwargs):
    r"""
    einsum(subscripts, *operands, out=None, optimize=False)

    Evaluates the Einstein summation convention on the operands.

    Using the Einstein summation convention, many common multi-dimensional,
    linear algebraic array operations can be represented in a simple fashion.
    In *implicit* mode `einsum` computes these values.

    In *explicit* mode, `einsum` provides further flexibility to compute
    other array operations that might not be considered classical Einstein
    summation operations, by disabling, or forcing summation over specified
    subscript labels.

    See the notes and examples for clarification.

    Parameters
    ----------
    subscripts : str
        Specifies the subscripts for summation as comma separated list of
        subscript labels. An implicit (classical Einstein summation)
        calculation is performed unless the explicit indicator '->' is
        included as well as subscript labels of the precise output form.
    operands : list of ndarray
        These are the arrays for the operation.
    out : ndarray, optional
        If provided, the calculation is done into this array.
    optimize : {False, True}, optional
        Controls if intermediate optimization should occur. No optimization
        will occur if False. Defaults to False.

    Returns
    -------
    output : ndarray
        The calculation based on the Einstein summation convention.

    Notes
    -----
    The Einstein summation convention can be used to compute
    many multi-dimensional, linear algebraic array operations. `einsum`
    provides a succinct way of representing these.

    A non-exhaustive list of these operations,
    which can be computed by `einsum`, is shown below along with examples:

    * Trace of an array, :py:func:`np.trace`.
    * Return a diagonal, :py:func:`np.diag`.
    * Array axis summations, :py:func:`np.sum`.
    * Transpositions and permutations, :py:func:`np.transpose`.
    * Matrix multiplication and dot product, :py:func:`np.matmul` :py:func:`np.dot`.
    * Vector inner and outer products, :py:func:`np.inner` :py:func:`np.outer`.
    * Broadcasting, element-wise and scalar multiplication, :py:func:`np.multiply`.
    * Tensor contractions, :py:func:`np.tensordot`.

    The subscripts string is a comma-separated list of subscript labels,
    where each label refers to a dimension of the corresponding operand.
    Whenever a label is repeated it is summed, so ``np.einsum('i,i', a, b)``
    is equivalent to :py:func:`np.inner(a,b) <np.inner>`. If a label
    appears only once, it is not summed, so ``np.einsum('i', a)`` produces a
    view of ``a`` with no changes. A further example ``np.einsum('ij,jk', a, b)``
    describes traditional matrix multiplication and is equivalent to
    :py:func:`np.matmul(a,b) <np.matmul>`. Repeated subscript labels in one
    operand take the diagonal. For example, ``np.einsum('ii', a)`` is equivalent
    to :py:func:`np.trace(a) <np.trace>`.

    In *implicit mode*, the chosen subscripts are important
    since the axes of the output are reordered alphabetically.  This
    means that ``np.einsum('ij', a)`` doesn't affect a 2D array, while
    ``np.einsum('ji', a)`` takes its transpose. Additionally,
    ``np.einsum('ij,jk', a, b)`` returns a matrix multiplication, while,
    ``np.einsum('ij,jh', a, b)`` returns the transpose of the
    multiplication since subscript 'h' precedes subscript 'i'.

    In *explicit mode* the output can be directly controlled by
    specifying output subscript labels.  This requires the
    identifier '->' as well as the list of output subscript labels.
    This feature increases the flexibility of the function since
    summing can be disabled or forced when required. The call
    ``np.einsum('i->', a)`` is like :py:func:`np.sum(a, axis=-1) <np.sum>`,
    and ``np.einsum('ii->i', a)`` is like :py:func:`np.diag(a) <np.diag>`.
    The difference is that `einsum` does not allow broadcasting by default.
    Additionally ``np.einsum('ij,jh->ih', a, b)`` directly specifies the
    order of the output subscript labels and therefore returns matrix
    multiplication, unlike the example above in implicit mode.

    To enable and control broadcasting, use an ellipsis.  Default
    NumPy-style broadcasting is done by adding an ellipsis
    to the left of each term, like ``np.einsum('...ii->...i', a)``.
    To take the trace along the first and last axes,
    you can do ``np.einsum('i...i', a)``, or to do a matrix-matrix
    product with the left-most indices instead of rightmost, one can do
    ``np.einsum('ij...,jk...->ik...', a, b)``.

    When there is only one operand, no axes are summed, and no output
    parameter is provided, a view into the operand is returned instead
    of a new array.  Thus, taking the diagonal as ``np.einsum('ii->i', a)``
    produces a view.

    The ``optimize`` argument which will optimize the contraction order
    of an einsum expression. For a contraction with three or more operands this
    can greatly increase the computational efficiency at the cost of a larger
    memory footprint during computation.

    Typically a 'greedy' algorithm is applied which empirical tests have shown
    returns the optimal path in the majority of cases. 'optimal' is not supported
    for now.

    This function differs from the original `numpy.einsum
    <https://docs.scipy.org/doc/numpy/reference/generated/numpy.einsum.html>`_ in
    the following way(s):

    - Does not support 'optimal' strategy
    - Does not support the alternative subscript like
        `einsum(op0, sublist0, op1, sublist1, ..., [sublistout])`
    - Does not produce view in any cases

    Examples
    --------
    >>> a = np.arange(25).reshape(5,5)
    >>> b = np.arange(5)
    >>> c = np.arange(6).reshape(2,3)

    Trace of a matrix:

    >>> np.einsum('ii', a)
    array(60.)

    Extract the diagonal (requires explicit form):

    >>> np.einsum('ii->i', a)
    array([ 0.,  6., 12., 18., 24.])

    Sum over an axis (requires explicit form):

    >>> np.einsum('ij->i', a)
    array([ 10.,  35.,  60.,  85., 110.])
    >>> np.sum(a, axis=1)
    array([ 10.,  35.,  60.,  85., 110.])

    For higher dimensional arrays summing a single axis can be done with ellipsis:

    >>> np.einsum('...j->...', a)
    array([ 10.,  35.,  60.,  85., 110.])

    Compute a matrix transpose, or reorder any number of axes:

    >>> np.einsum('ji', c)
    array([[0., 3.],
           [1., 4.],
           [2., 5.]])
    >>> np.einsum('ij->ji', c)
    array([[0., 3.],
           [1., 4.],
           [2., 5.]])
    >>> np.transpose(c)
    array([[0., 3.],
           [1., 4.],
           [2., 5.]])

    Vector inner products:

    >>> np.einsum('i,i', b, b)
    array(30.)

    Matrix vector multiplication:

    >>> np.einsum('ij,j', a, b)
    array([ 30.,  80., 130., 180., 230.])
    >>> np.dot(a, b)
    array([ 30.,  80., 130., 180., 230.])
    >>> np.einsum('...j,j', a, b)
    array([ 30.,  80., 130., 180., 230.])

    Broadcasting and scalar multiplication:

    >>> np.einsum('..., ...', np.array(3), c)
    array([[ 0.,  3.,  6.],
           [ 9., 12., 15.]])
    >>> np.einsum(',ij', np.array(3), c)
    array([[ 0.,  3.,  6.],
           [ 9., 12., 15.]])
    >>> np.multiply(3, c)
    array([[ 0.,  3.,  6.],
           [ 9., 12., 15.]])

    Vector outer product:

    >>> np.einsum('i,j', np.arange(2)+1, b)
    array([[0., 1., 2., 3., 4.],
           [0., 2., 4., 6., 8.]])

    Tensor contraction:

    >>> a = np.arange(60.).reshape(3,4,5)
    >>> b = np.arange(24.).reshape(4,3,2)
    >>> np.einsum('ijk,jil->kl', a, b)
    array([[4400., 4730.],
           [4532., 4874.],
           [4664., 5018.],
           [4796., 5162.],
           [4928., 5306.]])

    Example of ellipsis use:

    >>> a = np.arange(6).reshape((3,2))
    >>> b = np.arange(12).reshape((4,3))
    >>> np.einsum('ki,jk->ij', a, b)
    array([[10., 28., 46., 64.],
           [13., 40., 67., 94.]])
    >>> np.einsum('ki,...k->i...', a, b)
    array([[10., 28., 46., 64.],
           [13., 40., 67., 94.]])
    >>> np.einsum('k...,jk', a, b)
    array([[10., 28., 46., 64.],
           [13., 40., 67., 94.]])

    Chained array operations. For more complicated contractions, speed ups
    might be achieved by repeatedly computing a 'greedy' path. Performance
    improvements can be particularly significant with larger arrays:

    >>> a = np.ones(64).reshape(2,4,8)
    # Basic `einsum`: ~42.22ms  (benchmarked on 3.4GHz Intel Xeon.)
    >>> for iteration in range(500):
    ...     np.einsum('ijk,ilm,njm,nlk,abc->',a,a,a,a,a)
    # Greedy `einsum` (faster optimal path approximation): ~0.117ms
    >>> for iteration in range(500):
    ...     np.einsum('ijk,ilm,njm,nlk,abc->',a,a,a,a,a, optimize=True)
    """
    return _mx_nd_np.einsum(*operands, **kwargs)


@set_module('mxnet.numpy')
def insert(arr, obj, values, axis=None):
    """
    Insert values along the given axis before the given indices.

    Parameters
    ----------
    arr : ndarray
        Input array.
    obj : int, slice or ndarray of int64
        Object that defines the index or indices before which `values` is
        inserted.
        Support for multiple insertions when `obj` is a single scalar or a
        sequence with one element (only support int32 and int64 element).
    values : ndarray
        Values to insert into `arr`.
        If the type of values is different from that of arr, values is converted
        to the type of arr.
    axis : int, optional
        Axis along which to insert `values`.  If `axis` is None then `arr`
        is flattened first.

    Returns
    -------
    out : ndarray
        A copy of `arr` with `values` inserted.  Note that `insert`
        does not occur in-place: a new array is returned. If
        `axis` is None, `out` is a flattened array.

    Notes
    -----
    - Note that for higher dimensional inserts `obj=0` behaves very different
    from `obj=[0]` just like `arr[:,0,:] = values` is different from
    `arr[:,[0],:] = values`.
    - If obj is a ndarray, it's dtype only supports int64

    Examples
    --------
    >>> a = np.array([[1, 1], [2, 2], [3, 3]])
    >>> a
    array([[1., 1.],
           [2., 2.],
           [3., 3.]])
    >>> np.insert(a, 1, np.array(5))
    array([1., 5., 1., 2., 2., 3., 3.])
    >>> np.insert(a, 1, np.array(5), axis=1)
    array([[1., 5., 1.],
           [2., 5., 2.],
           [3., 5., 3.]])

    Difference between sequence and scalars:

    >>> np.insert(a, np.array([1], dtype=np.int64), np.array([[1],[2],[3]]), axis=1)
    array([[1., 1., 1.],
           [2., 2., 2.],
           [3., 3., 3.]])
    >>> np.insert(a, 1, np.array([1, 2, 3]), axis=1)
    array([[1., 1., 1.],
           [2., 2., 2.],
           [3., 3., 3.]])

    >>> b = a.flatten()
    >>> b
    array([1., 1., 2., 2., 3., 3.])
    >>> np.insert(b, np.array([2, 2], dtype=np.int64), np.array([5, 6]))
    array([1., 1., 5., 6., 2., 2., 3., 3.])

    >>> np.insert(b, slice(2, 4), np.array([5, 6]))
    array([1., 1., 5., 2., 6., 2., 3., 3.])

    # type casting
    >>> np.insert(b.astype(np.int32), np.array([2, 2],dtype='int64'), np.array([7.13, False]))
    array([1, 1, 7, 0, 2, 2, 3, 3], dtype=int32)

    >>> x = np.arange(8).reshape(2, 4)
    >>> idx = np.array([1, 3], dtype=np.int64)
    >>> np.insert(x, idx, np.array([999]), axis=1)
    array([[  0., 999.,   1.,   2., 999.,   3.],
           [  4., 999.,   5.,   6., 999.,   7.]])
    """
    return _mx_nd_np.insert(arr, obj, values, axis=axis)


@set_module('mxnet.numpy')
def nonzero(a):
    """
    Return the indices of the elements that are non-zero.

    Returns a tuple of arrays, one for each dimension of `a`,
    containing the indices of the non-zero elements in that
    dimension. The values in `a` are always returned in
    row-major, C-style order.

    To group the indices by element, rather than dimension, use `argwhere`,
    which returns a row for each non-zero element.

    Parameters
    ----------
    a : ndarray
        Input array.

    Returns
    -------
    tuple_of_arrays : tuple
        Indices of elements that are non-zero.

    See Also
    --------
    ndarray.nonzero :
        Equivalent ndarray method.

    Notes
    -----
    While the nonzero values can be obtained with ``a[nonzero(a)]``, it is
    recommended to use ``x[x.astype(bool)]`` or ``x[x != 0]`` instead, which
    will correctly handle 0-d arrays.

    Examples
    --------
    >>> x = np.array([[3, 0, 0], [0, 4, 0], [5, 6, 0]])
    >>> x
    array([[3, 0, 0],
           [0, 4, 0],
           [5, 6, 0]], dtype=int32)
    >>> np.nonzero(x)
    (array([0, 1, 2, 2], dtype=int64), array([0, 1, 0, 1], dtype=int64))

    >>> x[np.nonzero(x)]
    array([3, 4, 5, 6])
    >>> np.transpose(np.stack(np.nonzero(x)))
    array([[0, 0],
           [1, 1],
           [2, 0],
           [2, 1]], dtype=int64)

    A common use for ``nonzero`` is to find the indices of an array, where
    a condition is True.  Given an array `a`, the condition `a` > 3 is a
    boolean array and since False is interpreted as 0, np.nonzero(a > 3)
    yields the indices of the `a` where the condition is true.

    >>> a = np.array([[1, 2, 3], [4, 5, 6], [7, 8, 9]], dtype=np.int32)
    >>> a > 3
    array([[False, False, False],
           [ True,  True,  True],
           [ True,  True,  True]])
    >>> np.nonzero(a > 3)
    (array([1, 1, 1, 2, 2, 2], dtype=int64), array([0, 1, 2, 0, 1, 2], dtype=int64))

    Using this result to index `a` is equivalent to using the mask directly:

    >>> a[np.nonzero(a > 3)]
    array([4, 5, 6, 7, 8, 9], dtype=int32)
    >>> a[a > 3]
    array([4, 5, 6, 7, 8, 9], dtype=int32)

    ``nonzero`` can also be called as a method of the array.

    >>> (a > 3).nonzero()
    (array([1, 1, 1, 2, 2, 2], dtype=int64), array([0, 1, 2, 0, 1, 2], dtype=int64))
    """
    return _mx_nd_np.nonzero(a)


@set_module('mxnet.numpy')
def percentile(a, q, axis=None, out=None, overwrite_input=None, interpolation='linear', keepdims=False): # pylint: disable=too-many-arguments
    """
    Compute the q-th percentile of the data along the specified axis.
    Returns the q-th percentile(s) of the array elements.

    Parameters
    ----------
    a : array_like
        Input array
    q : array_like
        Percentile or sequence of percentiles to compute.
    axis : {int, tuple of int, None}, optional
        Axis or axes along which the percentiles are computed. The default is to
        compute the percentile(s) along a flattened version of the array.
    out : ndarray, optional
        Alternative output array in which to place the result. It must have the same
        shape and buffer length as the expected output, but the type (of the output)
        will be cast if necessary.
    overwrite_input : bool, optional (Not supported yet)
        If True, then allow the input array a to be modified by intermediate calculations,
        to save memory. In this case, the contents of the input a after this function
        completes is undefined.
    interpolation : {'linear', 'lower', 'higher', 'midpoint', 'nearest'}
        This optional parameter specifies the interpolation method to use when the
        desired percentile lies between two data points i < j:
        'linear': i + (j - i) * fraction, where fraction is the fractional part of the
        index surrounded by i and j.
        'lower': i.
        'higher': j.
        'nearest': i or j, whichever is nearest.
        'midpoint': (i + j) / 2.
    keepdims : bool, optional
        If this is set to True, the axes which are reduced are left in the result as
        dimensions with size one. With this option, the result will broadcast
        correctly against the original array a.

    Returns
    -------
    percentile : scalar or ndarray
        Output array.

    Examples
    --------
    >>> a = np.array([[10, 7, 4], [3, 2, 1]])
    >>> a
    array([[10,  7,  4],
        [ 3,  2,  1]])
    >>> np.percentile(a, np.array(50))
    array(3.5)
    >>> np.percentile(a, np.array(50), axis=0)
    array([6.5, 4.5, 2.5])
    >>> np.percentile(a, np.array(50), axis=1)
    array([7.,  2.])
    >>> np.percentile(a, np.array(50), axis=1, keepdims=True)
    array([[7.],
        [2.]])

    >>> m = np.percentile(a, np.array(50), axis=0)
    >>> out = np.zeros_like(m)
    >>> np.percentile(a, np.array(50), axis=0, out=out)
    array([6.5, 4.5, 2.5])
    >>> m
    array([6.5, 4.5, 2.5])
    """
    return _mx_nd_np.percentile(a, q, axis=axis, out=out, overwrite_input=overwrite_input,
                                interpolation=interpolation, keepdims=keepdims)


@set_module('mxnet.numpy')
def median(a, axis=None, out=None, overwrite_input=None, keepdims=False):
    r"""
    Compute the median along the specified axis.
    Returns the median of the array elements.
    Parameters
    ----------
    a : array_like
        Input array or object that can be converted to an array.
    axis : {int, sequence of int, None}, optional
        Axis or axes along which the medians are computed. The default
        is to compute the median along a flattened version of the array.
        A sequence of axes is supported since version 1.9.0.
    out : ndarray, optional
        Alternative output array in which to place the result. It must
        have the same shape and buffer length as the expected output,
        but the type (of the output) will be cast if necessary.
    keepdims : bool, optional
        If this is set to True, the axes which are reduced are left
        in the result as dimensions with size one. With this option,
        the result will broadcast correctly against the original `arr`.
    Returns
    -------
    median : ndarray
        A new array holding the result. If the input contains integers
        or floats smaller than ``float32``, then the output data-type is
        ``np.float32``.  Otherwise, the data-type of the output is the
        same as that of the input. If `out` is specified, that array is
        returned instead.
    See Also
    --------
    mean, percentile
    Examples
    --------
    >>> a = np.array([[10, 7, 4], [3, 2, 1]])
    >>> a
    array([[10,  7,  4],
        [ 3,  2,  1]])
    >>> np.median(a)
    3.5
    >>> np.median(a, axis=0)
    array([6.5, 4.5, 2.5])
    >>> np.median(a, axis=1)
    array([7.,  2.])
    """
    return _mx_nd_np.median(a, axis=axis, overwrite_input=overwrite_input,
                            keepdims=keepdims, out=out)


@set_module('mxnet.numpy')
def quantile(a, q, axis=None, out=None, overwrite_input=None, interpolation='linear', keepdims=False): # pylint: disable=too-many-arguments
    """
    Compute the q-th quantile of the data along the specified axis.
    New in version 1.15.0.
    Parameters
    ----------
    a : ndarray
        Input array or object that can be converted to an array.
    q : ndarray
        Quantile or sequence of quantiles to compute, which must be between 0 and 1 inclusive.
    axis : {int, tuple of int, None}, optional
        Axis or axes along which the quantiles are computed.
        The default is to compute the quantile(s) along a flattened version of the array.
    out : ndarray, optional
        Alternative output array in which to place the result.
        It must have the same shape and buffer length as the expected output,
        but the type (of the output) will be cast if necessary.
    interpolation : {'linear', 'lower', 'higher', 'midpoint', 'nearest'}
        This optional parameter specifies the interpolation method to use
        when the desired quantile lies between two data points i < j:
            linear: i + (j - i) * fraction, where fraction is the fractional part of the index surrounded by i and j.
            lower: i.
            higher: j.
            nearest: i or j, whichever is nearest.
            midpoint: (i + j) / 2.
    keepdims : bool, optional
        If this is set to True, the axes which are reduced are left in the result as dimensions with size one.
        With this option, the result will broadcast correctly against the original array a.
    Returns
    -------
    quantile : ndarray
        If q is a single quantile and axis=None, then the result is a scalar.
        If multiple quantiles are given, first axis of the result corresponds to the quantiles.
        The other axes are the axes that remain after the reduction of a.
        If out is specified, that array is returned instead.
    See also
    --------
    mean
    Notes
    -----
    Given a vector V of length N, the q-th quantile of V is the value q of the way from the minimum
    to the maximum in a sorted copy of V. The values and distances of the two nearest neighbors
    as well as the interpolation parameter will determine the quantile if the normalized ranking
    does not match the location of q exactly. This function is the same as the median if q=0.5,
    the same as the minimum if q=0.0 and the same as the maximum if q=1.0.
    This function differs from the original `numpy.quantile
    <https://numpy.org/devdocs/reference/generated/numpy.quantile.html>`_ in
    the following aspects:
    - q must be ndarray type even if it is a scalar
    - do not support overwrite_input
    Examples
    --------
    >>> a = np.array([[10, 7, 4], [3, 2, 1]])
    >>> a
    array([[10., 7., 4.],
           [3., 2., 1.]])
    >>> q = np.array(0.5)
    >>> q
    array(0.5)
    >>> np.quantile(a, q)
    array(3.5)
    >>> np.quantile(a, q, axis=0)
    array([6.5, 4.5, 2.5])
    >>> np.quantile(a, q, axis=1)
    array([7., 2.])
    >>> np.quantile(a, q, axis=1, keepdims=True)
    array([[7.],
           [2.]])
    >>> m = np.quantile(a, q, axis=0)
    >>> out = np.zeros_like(m)
    >>> np.quantile(a, q, axis=0, out=out)
    array([6.5, 4.5, 2.5])
    >>> out
    array([6.5, 4.5, 2.5])
    """
    return _mx_nd_np.quantile(a, q, axis=axis, out=out, overwrite_input=overwrite_input,
                              interpolation=interpolation, keepdims=keepdims)


@set_module('mxnet.numpy')
def shares_memory(a, b, max_work=None):
    """
    Determine if two arrays share memory

    Parameters
    ----------
    a, b : ndarray
        Input arrays

    Returns
    -------
    out : bool

    See Also
    --------
    may_share_memory

    Examples
    --------
    >>> np.may_share_memory(np.array([1,2]), np.array([5,8,9]))
    False

    This function differs from the original `numpy.shares_memory
    <https://docs.scipy.org/doc/numpy/reference/generated/numpy.shares_memory.html>`_ in
    the following way(s):

    - Does not support `max_work`, it is a dummy argument
    - Actually it is same as `may_share_memory` in MXNet DeepNumPy
    """
    return _mx_nd_np.shares_memory(a, b, max_work)


@set_module('mxnet.numpy')
def may_share_memory(a, b, max_work=None):
    """
    Determine if two arrays might share memory

    A return of True does not necessarily mean that the two arrays
    share any element.  It just means that they *might*.

    Only the memory bounds of a and b are checked by default.

    Parameters
    ----------
    a, b : ndarray
        Input arrays

    Returns
    -------
    out : bool

    See Also
    --------
    shares_memory

    Examples
    --------
    >>> np.may_share_memory(np.array([1,2]), np.array([5,8,9]))
    False
    >>> x = np.zeros([3, 4])
    >>> np.may_share_memory(x[:,0], x[:,1])
    True

    This function differs from the original `numpy.may_share_memory
    <https://docs.scipy.org/doc/numpy/reference/generated/numpy.may_share_memory.html>`_ in
    the following way(s):

    - Does not support `max_work`, it is a dummy argument
    - Actually it is same as `shares_memory` in MXNet DeepNumPy
    """
    return _mx_nd_np.may_share_memory(a, b, max_work)


@set_module('mxnet.numpy')
def diff(a, n=1, axis=-1, prepend=None, append=None):  # pylint: disable=redefined-outer-name
    r"""
    Calculate the n-th discrete difference along the given axis.

    Parameters
    ----------
    a : ndarray
        Input array
    n : int, optional
        The number of times values are differenced. If zero, the input is returned as-is.
    axis : int, optional
        The axis along which the difference is taken, default is the last axis.
    prepend, append : ndarray, optional
        Not supported yet

    Returns
    -------
    diff : ndarray
        The n-th differences.
        The shape of the output is the same as a except along axis where the dimension is smaller by n.
        The type of the output is the same as the type of the difference between any two elements of a.
        This is the same as the type of a in most cases.

    Examples
    --------
    >>> x = np.array([1, 2, 4, 7, 0])
    >>> np.diff(x)
    array([ 1,  2,  3, -7])
    >>> np.diff(x, n=2)
    array([  1,   1, -10])

    >>> x = np.array([[1, 3, 6, 10], [0, 5, 6, 8]])
    >>> np.diff(x)
    array([[2, 3, 4],
        [5, 1, 2]])
    >>> np.diff(x, axis=0)
    array([[-1,  2,  0, -2]])

    Notes
    -----
    Optional inputs `prepend` and `append` are not supported yet
    """
    if (prepend or append):
        raise NotImplementedError('prepend and append options are not supported yet')
    return _mx_nd_np.diff(a, n=n, axis=axis)


@set_module('mxnet.numpy')
def ediff1d(ary, to_end=None, to_begin=None):
    """
    The differences between consecutive elements of an array.

    Parameters
    ----------
    ary : ndarray
        If necessary, will be flattened before the differences are taken.
    to_end : ndarray or scalar, optional
        Number(s) to append at the end of the returned differences.
    to_begin : ndarray or scalar, optional
        Number(s) to prepend at the beginning of the returned differences.

    Returns
    -------
    ediff1d : ndarray
        The differences. Loosely, this is ``ary.flat[1:] - ary.flat[:-1]``.

    Examples
    --------
    >>> x = np.array([1, 2, 4, 7, 0])
    >>> np.ediff1d(x)
    array([ 1.,  2.,  3., -7.])

    >>> np.ediff1d(x, to_begin=-99, to_end=np.array([88, 99]))
    rray([-99.,   1.,   2.,   3.,  -7.,  88.,  99.])

    The returned array is always 1D.

    >>> y = np.array([[1, 2, 4], [1, 6, 24]])
    >>> np.ediff1d(y)
    array([ 1.,  2., -3.,  5., 18.])

    >>> np.ediff1d(x, to_begin=y)
    array([ 1.,  2.,  4.,  1.,  6., 24.,  1.,  2.,  3., -7.])
    """
    return _mx_nd_np.ediff1d(ary, to_end=to_end, to_begin=to_begin)


@set_module('mxnet.numpy')
def resize(a, new_shape):
    """
    Return a new array with the specified shape.
    If the new array is larger than the original array, then the new
    array is filled with repeated copies of `a`.  Note that this behavior
    is different from a.resize(new_shape) which fills with zeros instead
    of repeated copies of `a`.

    Parameters
    ----------
    a : ndarray
        Array to be resized.
    new_shape : int or tuple of int
        Shape of resized array.

    Returns
    -------
    reshaped_array : ndarray
        The new array is formed from the data in the old array, repeated
        if necessary to fill out the required number of elements.  The
        data are repeated in the order that they are stored in memory.

    See Also
    --------
    ndarray.resize : resize an array in-place.

    Notes
    -----
    Warning: This functionality does **not** consider axes separately,
    i.e. it does not apply interpolation/extrapolation.
    It fills the return array with the required number of elements, taken
    from `a` as they are laid out in memory, disregarding strides and axes.
    (This is in case the new shape is smaller. For larger, see above.)
    This functionality is therefore not suitable to resize images,
    or data where each axis represents a separate and distinct entity.

    Examples
    --------
    >>> a = np.array([[0, 1], [2, 3]])
    >>> np.resize(a, (2, 3))
    array([[0., 1., 2.],
           [3., 0., 1.]])
    >>> np.resize(a, (1, 4))
    array([[0., 1., 2., 3.]])
    >>> np.resize(a,(2, 4))
    array([[0., 1., 2., 3.],
           [0., 1., 2., 3.]])
    """
    return _mx_nd_np.resize(a, new_shape)


@set_module('mxnet.numpy')
def interp(x, xp, fp, left=None, right=None, period=None):  # pylint: disable=too-many-arguments
    """
    One-dimensional linear interpolation.
    Returns the one-dimensional piecewise linear interpolant to a function
    with given values at discrete data-points.

    Parameters
    ----------
    x : ndarray
        The x-coordinates of the interpolated values.
    xp : 1-D array of floats
        The x-coordinates of the data points, must be increasing if argument
        `period` is not specified. Otherwise, `xp` is internally sorted after
        normalizing the periodic boundaries with ``xp = xp % period``.
    fp : 1-D array of floats
        The y-coordinates of the data points, same length as `xp`.
    left : optional float corresponding to fp
        Value to return for `x < xp[0]`, default is `fp[0]`.
    right : optional float corresponding to fp
        Value to return for `x > xp[-1]`, default is `fp[-1]`.
    period : None or float, optional
        A period for the x-coordinates. This parameter allows the proper
        interpolation of angular x-coordinates. Parameters `left` and `right`
        are ignored if `period` is specified.
        .. versionadded:: 1.10.0

    Returns
    -------
    y : float (corresponding to fp) or ndarray
        The interpolated values, same shape as `x`.
    Raises
    ------
    ValueError
        If `xp` and `fp` have different length
        If `xp` or `fp` are not 1-D sequences
        If `period == 0`

    Notes
    -----
    Does not check that the x-coordinate sequence `xp` is increasing.
    If `xp` is not increasing, the results are nonsense.
    A simple check for increasing is::
        np.all(np.diff(xp) > 0)

    Examples
    --------
    >>> xp = [1, 2, 3]
    >>> fp = [3, 2, 0]
    >>> np.interp(2.5, xp, fp)
    1.0
    >>> np.interp([0, 1, 1.5, 2.72, 3.14], xp, fp)
    array([ 3. ,  3. ,  2.5 ,  0.56,  0. ])
    >>> UNDEF = -99.0
    >>> np.interp(3.14, xp, fp, right=UNDEF)
    -99.0
    Plot an interpolant to the sine function:
    >>> x = np.linspace(0, 2*np.pi, 10)
    >>> y = np.sin(x)
    >>> xvals = np.linspace(0, 2*np.pi, 50)
    >>> yinterp = np.interp(xvals, x, y)
    >>> import matplotlib.pyplot as plt
    >>> plt.plot(x, y, 'o')
    [<matplotlib.lines.Line2D object at 0x...>]
    >>> plt.plot(xvals, yinterp, '-x')
    [<matplotlib.lines.Line2D object at 0x...>]
    >>> plt.show()
    Interpolation with periodic x-coordinates:
    >>> x = [-180, -170, -185, 185, -10, -5, 0, 365]
    >>> xp = [190, -190, 350, -350]
    >>> fp = [5, 10, 3, 4]
    >>> np.interp(x, xp, fp, period=360)
    array([7.5, 5., 8.75, 6.25, 3., 3.25, 3.5, 3.75])
    """
    return _mx_nd_np.interp(x, xp, fp, left=left, right=right, period=period)


# pylint: disable=redefined-outer-name
@set_module('mxnet.numpy')
def full_like(a, fill_value, dtype=None, order='C', ctx=None, out=None): # pylint: disable=too-many-arguments
    """
    Return a full array with the same shape and type as a given array.

    Parameters
    ----------
    a : ndarray
        The shape and data-type of `a` define these same attributes of
        the returned array.
    fill_value : scalar
        Fill value.
    dtype : data-type, optional
        Overrides the data type of the result.
        Temporarily do not support boolean type.
    order : {'C'}, optional
        Whether to store multidimensional data in C- or Fortran-contiguous
        (row- or column-wise) order in memory. Currently only supports C order.
    ctx: to specify the device, e.g. the i-th GPU.
    out : ndarray or None, optional
        A location into which the result is stored.
        If provided, it must have the same shape and dtype as input ndarray.
        If not provided or `None`, a freshly-allocated array is returned.

    Returns
    -------
    out : ndarray
        Array of `fill_value` with the same shape and type as `a`.

    See Also
    --------
    empty_like : Return an empty array with shape and type of input.
    ones_like : Return an array of ones with shape and type of input.
    zeros_like : Return an array of zeros with shape and type of input.
    full : Return a new array of given shape filled with value.

    Examples
    --------
    >>> x = np.arange(6, dtype=int)
    >>> np.full_like(x, 1)
    array([1, 1, 1, 1, 1, 1], dtype=int64)
    >>> np.full_like(x, 0.1)
    array([0, 0, 0, 0, 0, 0], dtype=int64)
    >>> np.full_like(x, 0.1, dtype=np.float64)
    array([0.1, 0.1, 0.1, 0.1, 0.1, 0.1], dtype=float64)
    >>> np.full_like(x, np.nan, dtype=np.float64)
    array([nan, nan, nan, nan, nan, nan], dtype=float64)
    >>> y = np.arange(6, dtype=np.float32)
    >>> np.full_like(y, 0.1)
    array([0.1, 0.1, 0.1, 0.1, 0.1, 0.1])
    """
    return _mx_nd_np.full_like(a, fill_value=fill_value, dtype=dtype, order=order, ctx=ctx, out=out)
# pylint: enable=redefined-outer-name


# pylint: disable=redefined-outer-name
@set_module('mxnet.numpy')
def zeros_like(a, dtype=None, order='C', ctx=None, out=None):
    """
    Return an array of zeros with the same shape and type as a given array.

    Parameters
    ----------
    a : ndarray
        The shape and data-type of `a` define these same attributes of
        the returned array.
    dtype : data-type, optional
        Overrides the data type of the result.
        Temporarily do not support boolean type.
    order : {'C'}, optional
        Whether to store multidimensional data in C- or Fortran-contiguous
        (row- or column-wise) order in memory. Currently only supports C order.
    ctx: to specify the device, e.g. the i-th GPU.
    out : ndarray or None, optional
        A location into which the result is stored.
        If provided, it must have the same shape and dtype as input ndarray.
        If not provided or `None`, a freshly-allocated array is returned.

    Returns
    -------
    out : ndarray
          Array of zeros with the same shape and type as a.

    See Also
    --------
    empty_like : Return an empty array with shape and type of input.
    ones_like : Return an array of ones with shape and type of input.
    zeros_like : Return an array of zeros with shape and type of input.
    full : Return a new array of given shape filled with value.

    Examples
    --------
    >>> x = np.arange(6)
    >>> x = x.reshape((2, 3))
    >>> x
    array([[0., 1., 2.],
           [3., 4., 5.]])
    >>> np.zeros_like(x)
    array([[0., 0., 0.],
           [0., 0., 0.]])
    >>> np.zeros_like(x, int)
    array([[0, 0, 0],
           [0, 0, 0]], dtype=int64)
    >>> y = np.arange(3, dtype=float)
    >>> y
    array([0., 1., 2.], dtype=float64)
    >>> np.zeros_like(y)
    array([0., 0., 0.], dtype=float64)
    """
    return _mx_nd_np.full_like(a, fill_value=0, dtype=dtype, order=order, ctx=ctx, out=ctx)
# pylint: enable=redefined-outer-name


# pylint: disable=redefined-outer-name
@set_module('mxnet.numpy')
def ones_like(a, dtype=None, order='C', ctx=None, out=None):
    """
    Return an array of ones with the same shape and type as a given array.

    Parameters
    ----------
    a : ndarray
        The shape and data-type of `a` define these same attributes of
        the returned array.
    dtype : data-type, optional
        Overrides the data type of the result.
        Temporarily do not support boolean type.
    order : {'C'}, optional
        Whether to store multidimensional data in C- or Fortran-contiguous
        (row- or column-wise) order in memory. Currently only supports C order.
    ctx: to specify the device, e.g. the i-th GPU.
    out : ndarray or None, optional
        A location into which the result is stored.
        If provided, it must have the same shape and dtype as input ndarray.
        If not provided or `None`, a freshly-allocated array is returned.

    Returns
    -------
    out : ndarray
        Array of ones with the same shape and type as a.

    See Also
    --------
    empty_like : Return an empty array with shape and type of input.
    zeros_like : Return an array of zeros with shape and type of input.
    full_like : Return a new array with shape of input filled with value.
    ones : Return a new array setting values to one.

    Examples
    --------
    >>> x = np.arange(6)
    >>> x = x.reshape((2, 3))
    >>> x
    array([[0., 1., 2.],
           [3., 4., 5.]])
    >>> np.ones_like(x)
    array([[1., 1., 1.],
           [1., 1., 1.]])
    >>> np.ones_like(x, int)
    array([[1, 1, 1],
           [1, 1, 1]], dtype=int64)
    >>> y = np.arange(3, dtype=float)
    >>> y
    array([0., 1., 2.], dtype=float64)
    >>> np.ones_like(y)
    array([1., 1., 1.], dtype=float64)
    """
    return _mx_nd_np.full_like(a, fill_value=1, dtype=dtype, order=order, ctx=ctx, out=out)
# pylint: enable=redefined-outer-name


@set_module('mxnet.numpy')
def nan_to_num(x, copy=True, nan=0.0, posinf=None, neginf=None, **kwargs):
    """
    Replace NaN with zero and infinity with large finite numbers (default
    behaviour) or with the numbers defined by the user using the `nan`,
    `posinf` and/or `neginf` keywords.

    If `x` is inexact, NaN is replaced by zero or by the user defined value in
    `nan` keyword, infinity is replaced by the largest finite floating point
    values representable by ``x.dtype`` or by the user defined value in
    `posinf` keyword and -infinity is replaced by the most negative finite
    floating point values representable by ``x.dtype`` or by the user defined
    value in `neginf` keyword.

    For complex dtypes, the above is applied to each of the real and
    imaginary components of `x` separately.

    If `x` is not inexact, then no replacements are made.

    Parameters
    ----------
    x : scalar
        ndarray
        Input data.
    copy : bool, optional
        Whether to create a copy of `x` (True) or to replace values
        in-place (False). The in-place operation only occurs if
        casting to an array does not require a copy.
        Default is True.
        Gluon does not support copy = False.
    nan : int, float, optional
        Value to be used to fill NaN values. If no value is passed
        then NaN values will be replaced with 0.0.
    posinf : int, float, optional
        Value to be used to fill positive infinity values. If no value is
        passed then positive infinity values will be replaced with a very
        large number.
    neginf : int, float, optional
        Value to be used to fill negative infinity values. If no value is
        passed then negative infinity values will be replaced with a very
        small (or negative) number.

        .. versionadded:: 1.13

    Returns
    -------
    out : ndarray
        `x`, with the non-finite values replaced. If `copy` is False, this may
        be `x` itself.

    Notes
    -----
    NumPy uses the IEEE Standard for Binary Floating-Point for Arithmetic
    (IEEE 754). This means that Not a Number is not equivalent to infinity.

    Examples
    --------
    >>> np.nan_to_num(np.inf)
    1.7976931348623157e+308
    >>> np.nan_to_num(-np.inf)
    -1.7976931348623157e+308
    >>> np.nan_to_num(np.nan)
    0.0
    >>> x = np.array([np.inf, -np.inf, np.nan, -128, 128])
    >>> np.nan_to_num(x)
    array([ 3.4028235e+38, -3.4028235e+38,  0.0000000e+00, -1.2800000e+02,
            1.2800000e+02])
    >>> np.nan_to_num(x, nan=-9999, posinf=33333333, neginf=33333333)
    array([ 3.3333332e+07,  3.3333332e+07, -9.9990000e+03, -1.2800000e+02,
            1.2800000e+02])
    >>> y = np.array([[-1, 0, 1],[9999,234,-14222]],dtype="float64")/0
    array([[-inf,  nan,  inf],
        [ inf,  inf, -inf]], dtype=float64)
    >>> np.nan_to_num(y)
    array([[-1.79769313e+308,  0.00000000e+000,  1.79769313e+308],
        [ 1.79769313e+308,  1.79769313e+308, -1.79769313e+308]], dtype=float64)
    >>> np.nan_to_num(y, nan=111111, posinf=222222)
    array([[-1.79769313e+308,  1.11111000e+005,  2.22222000e+005],
        [ 2.22222000e+005,  2.22222000e+005, -1.79769313e+308]], dtype=float64)
    >>> y
    array([[-inf,  nan,  inf],
       [ inf,  inf, -inf]], dtype=float64)
    >>> np.nan_to_num(y, copy=False, nan=111111, posinf=222222)
    array([[-1.79769313e+308,  1.11111000e+005,  2.22222000e+005],
       [ 2.22222000e+005,  2.22222000e+005, -1.79769313e+308]], dtype=float64)
    >>> y
    array([[-1.79769313e+308,  1.11111000e+005,  2.22222000e+005],
       [ 2.22222000e+005,  2.22222000e+005, -1.79769313e+308]], dtype=float64)
    """
    return _mx_nd_np.nan_to_num(x, copy=copy, nan=nan, posinf=posinf, neginf=neginf)


@set_module('mxnet.numpy')
@wrap_np_unary_func
def isnan(x, out=None, **kwargs):
    """
    Test element-wise for NaN and return result as a boolean array.

    Parameters
    ----------
    x : ndarray
        Input array.
    out : ndarray or None, optional
        A location into which the result is stored.
        If provided, it must have the same shape and dtype as input ndarray.
        If not provided or `None`, a freshly-allocated array is returned.

    Returns
    -------
    y : ndarray or bool
        True where x is NaN, false otherwise.
        This is a scalar if x is a scalar.

    Notes
    -----
    NumPy uses the IEEE Standard for Binary Floating-Point for Arithmetic (IEEE 754).

    This function differs from the original `numpy.isinf
    <https://docs.scipy.org/doc/numpy/reference/generated/numpy.isnan.html>`_ in
    the following aspects:
    - Does not support complex number for now
    - Input type does not support Python native iterables(list, tuple, ...).
    - ``out`` param: cannot perform auto broadcasting. ``out`` ndarray's shape must be the same as the expected output.
    - ``out`` param: cannot perform auto type cast. ``out`` ndarray's dtype must be the same as the expected output.
    - ``out`` param does not support scalar input case.

    Examples
    --------
    >>> np.isnan(np.nan)
    True
    >>> np.isnan(np.inf)
    False
    >>> np.isnan(np.array([np.log(-1.),1.,np.log(0)]))
    array([ True, False, False])
    """
    return _mx_nd_np.isnan(x, out=out, **kwargs)


@set_module('mxnet.numpy')
@wrap_np_unary_func
def isinf(x, out=None, **kwargs):
    """
    Test element-wise for positive or negative infinity.

    Parameters
    ----------
    x : ndarray
        Input array.
    out : ndarray or None, optional
        A location into which the result is stored.
        If provided, it must have the same shape and dtype as input ndarray.
        If not provided or `None`, a freshly-allocated array is returned.

    Returns
    -------
    y : ndarray or bool
        True where x is positive or negative infinity, false otherwise.
        This is a scalar if x is a scalar.

    Notes
    -----
    NumPy uses the IEEE Standard for Binary Floating-Point for Arithmetic (IEEE 754).
    This means that Not a Number is not equivalent to infinity.

    This function differs from the original `numpy.isnan
    <https://docs.scipy.org/doc/numpy/reference/generated/numpy.isnan.html>`_ in
    the following aspects:
    - Does not support complex number for now
    - Input type does not support Python native iterables(list, tuple, ...).
    - ``out`` param: cannot perform auto broadcasting. ``out`` ndarray's shape must be the same as the expected output.
    - ``out`` param: cannot perform auto type cast. ``out`` ndarray's dtype must be the same as the expected output.
    - ``out`` param does not support scalar input case.

    Examples
    --------
    >>> np.isinf(np.inf)
    True
    >>> np.isinf(np.nan)
    False
    >>> np.isinf(np.array([np.inf, -np.inf, 1.0, np.nan]))
    array([ True,  True, False, False])
    >>> x = np.array([-np.inf, 0., np.inf])
    >>> y = np.array([True, True, True], dtype=np.bool_)
    >>> np.isinf(x, y)
    array([ True, False,  True])
    >>> y
    array([ True, False,  True])
    """
    return _mx_nd_np.isinf(x, out=out, **kwargs)


@set_module('mxnet.ndarray.numpy')
@wrap_np_unary_func
def isposinf(x, out=None, **kwargs):
    """
    Test element-wise for positive infinity, return result as bool array.

    Parameters
    ----------
    x : ndarray
        Input array.
    out : ndarray or None, optional
        A location into which the result is stored.
        If provided, it must have the same shape and dtype as input ndarray.
        If not provided or `None`, a freshly-allocated array is returned.

    Returns
    -------
    y : ndarray or bool
        True where x is positive infinity, false otherwise.
        This is a scalar if x is a scalar.

    Notes
    -----
    NumPy uses the IEEE Standard for Binary Floating-Point for Arithmetic (IEEE 754).
    This means that Not a Number is not equivalent to infinity.

    Examples
    --------
    >>> np.isposinf(np.inf)
    True
    >>> np.isposinf(-np.inf)
    False
    >>> np.isposinf(np.nan)
    False
    >>> np.isposinf(np.array([-np.inf, 0., np.inf]))
    array([False, False,  True])
    >>> x = np.array([-np.inf, 0., np.inf])
    >>> y = np.array([True, True, True], dtype=np.bool)
    >>> np.isposinf(x, y)
    array([False, False,  True])
    >>> y
    array([False, False,  True])
    """
    return _mx_nd_np.isposinf(x, out=out, **kwargs)


@set_module('mxnet.numpy')
@wrap_np_unary_func
def isneginf(x, out=None, **kwargs):
    """
    Test element-wise for negative infinity, return result as bool array.

    Parameters
    ----------
    x : ndarray
        Input array.
    out : ndarray or None, optional
        A location into which the result is stored.
        If provided, it must have the same shape and dtype as input ndarray.
        If not provided or `None`, a freshly-allocated array is returned.

    Returns
    -------
    y : ndarray or bool
        True where x is negative infinity, false otherwise.
        This is a scalar if x is a scalar.

    Notes
    -----
    NumPy uses the IEEE Standard for Binary Floating-Point for Arithmetic (IEEE 754).
    This means that Not a Number is not equivalent to infinity.

    Examples
    --------
    >>> np.isneginf(-np.inf)
    True
    >>> np.isneginf(np.inf)
    False
    >>> np.isneginf(float('-inf'))
    True
    >>> np.isneginf(np.array([-np.inf, 0., np.inf]))
    array([ True, False, False])
    >>> x = np.array([-np.inf, 0., np.inf])
    >>> y = np.array([True, True, True], dtype=np.bool)
    >>> np.isneginf(x, y)
    array([ True, False, False])
    >>> y
    array([ True, False, False])
    """
    return _mx_nd_np.isneginf(x, out=out, **kwargs)


@set_module('mxnet.numpy')
@wrap_np_unary_func
def isfinite(x, out=None, **kwargs):
    """
    Test element-wise for finiteness (not infinity or not Not a Number).

    Parameters
    ----------
    x : ndarray
        Input array.
    out : ndarray or None, optional
        A location into which the result is stored.
        If provided, it must have the same shape and dtype as input ndarray.
        If not provided or `None`, a freshly-allocated array is returned.

    Returns
    -------
    y : ndarray or bool
        True where x is negative infinity, false otherwise.
        This is a scalar if x is a scalar.

    Notes
    -----
    Not a Number, positive infinity and negative infinity are considered to be non-finite.

    NumPy uses the IEEE Standard for Binary Floating-Point for Arithmetic (IEEE 754).
    This means that Not a Number is not equivalent to infinity.
    Also that positive infinity is not equivalent to negative infinity.
    But infinity is equivalent to positive infinity. Errors result if the second argument
    is also supplied when x is a scalar input, or if first and second arguments have different shapes.

    Examples
    --------
    >>> np.isfinite(1)
    True
    >>> np.isfinite(0)
    True
    >>> np.isfinite(np.nan)
    False
    >>> np.isfinite(np.inf)
    False
    >>> np.isfinite(-np.inf)
    False
    >>> np.isfinite(np.array([np.log(-1.),1.,np.log(0)]))
    array([False,  True, False])
    >>> x = np.array([-np.inf, 0., np.inf])
    >>> y = np.array([True, True, True], dtype=np.bool)
    >>> np.isfinite(x, y)
    array([False,  True, False])
    >>> y
    array([False,  True, False])
    """
    return _mx_nd_np.isfinite(x, out=out, **kwargs)


@set_module('mxnet.numpy')
def where(condition, x=None, y=None):
    """where(condition, [x, y])
    Return elements chosen from `x` or `y` depending on `condition`.

    .. note::
        When only `condition` is provided, this function is a shorthand for
        ``np.asarray(condition).nonzero()``. The rest of this documentation
        covers only the case where all three arguments are provided.

    Parameters
    ----------
    condition : ndarray
        Where True, yield `x`, otherwise yield `y`.
    x, y : ndarray
        Values from which to choose. `x`, `y` and `condition` need to be
        broadcastable to some shape. `x` and `y` must have the same dtype.

    Returns
    -------
    out : ndarray
        An array with elements from `x` where `condition` is True, and elements
        from `y` elsewhere.

    Notes
    -----
    If all the arrays are 1-D, `where` is equivalent to::

        [xv if c else yv
        for c, xv, yv in zip(condition, x, y)]

    Examples
    --------
    >>> a = np.arange(10)
    >>> a
    array([0., 1., 2., 3., 4., 5., 6., 7., 8., 9.])
    >>> np.where(a < 5, a, 10*a)
    array([ 0.,  1.,  2.,  3.,  4., 50., 60., 70., 80., 90.])

    This can be used on multidimensional arrays too:

    >>> cond = np.array([[True, False], [True, True]])
    >>> x = np.array([[1, 2], [3, 4]])
    >>> y = np.array([[9, 8], [7, 6]])
    >>> np.where(cond, x, y)
    array([[1., 8.],
           [3., 4.]])

    The shapes of x, y, and the condition are broadcast together:

    >>> x, y = onp.ogrid[:3, :4]
    >>> x = np.array(x)
    >>> y = np.array(y)
    >>> np.where(x < y, x, 10 + y)  # both x and 10+y are broadcast
    array([[10,  0,  0,  0],
           [10, 11,  1,  1],
           [10, 11, 12,  2]], dtype=int64)

    >>> a = np.array([[0, 1, 2],
    ...               [0, 2, 4],
    ...               [0, 3, 6]])
    >>> np.where(a < 4, a, -1)  # -1 is broadcast
    array([[ 0.,  1.,  2.],
           [ 0.,  2., -1.],
           [ 0.,  3., -1.]])
    """
    return _mx_nd_np.where(condition, x, y)


@set_module('mxnet.numpy')
def polyval(p, x):
    """
    Evaluate a polynomial at specific values.
    If p is of length N, this function returns the value:
    p[0]*x**(N-1) + p[1]*x**(N-2) + ... + p[N-2]*x + p[N-1]
    If x is a sequence, then p(x) is returned for each element of x.
    If x is another polynomial then the composite polynomial p(x(t)) is returned.

    Parameters
    ----------
    p : ndarray
        1D array of polynomial coefficients (including coefficients equal to zero)
        from highest degree to the constant term.
    x : ndarray
        An array of numbers, at which to evaluate p.

    Returns
    -------
    values : ndarray
        Result array of polynomials

    Notes
    -----
    This function differs from the original `numpy.polyval
    <https://numpy.org/devdocs/reference/generated/numpy.polyval.html>`_ in
    the following way(s):
    - Does not support poly1d.
    - X should be ndarray type even if it contains only one element.

    Examples
    --------
    >>> p = np.array([3, 0, 1])
    array([3., 0., 1.])
    >>> x = np.array([5])
    array([5.])
    >>> np.polyval(p, x)  # 3 * 5**2 + 0 * 5**1 + 1
    array([76.])
    >>> x = np.array([5, 4])
    array([5., 4.])
    >>> np.polyval(p, x)
    array([76., 49.])
    """
    return _mx_nd_np.polyval(p, x)


@set_module('mxnet.numpy')
def bincount(x, weights=None, minlength=0):
    """
    Count number of occurrences of each value in array of non-negative ints.

    Parameters
    ----------
    x : ndarray
        input array, 1 dimension, nonnegative ints.
    weights: ndarray
        input weigths same shape as x. (Optional)
    minlength: int
        A minimum number of bins for the output. (Optional)

    Returns
    --------
    out : ndarray
        the result of binning the input array. The length of out is equal to amax(x)+1.

    Raises
    --------
    Value Error
        If the input is not 1-dimensional, or contains elements with negative values,
        or if minlength is negative
    TypeError
        If the type of the input is float or complex.

    Examples
    --------
    >>> np.bincount(np.arange(5))
    array([1, 1, 1, 1, 1])
    >>> np.bincount(np.array([0, 1, 1, 3, 2, 1, 7]))
    array([1, 3, 1, 1, 0, 0, 0, 1])

    >>> x = np.array([0, 1, 1, 3, 2, 1, 7, 23])
    >>> np.bincount(x).size == np.amax(x)+1
    True

    >>> np.bincount(np.arange(5, dtype=float))
    Traceback (most recent call last):
    File "<stdin>", line 1, in <module>
    TypeError: array cannot be safely cast to required type

    >>> w = np.array([0.3, 0.5, 0.2, 0.7, 1., -0.6]) # weights
    >>> x = np.array([0, 1, 1, 2, 2, 2])
    >>> np.bincount(x,  weights=w)
    array([ 0.3,  0.7,  1.1])
    """
    return _mx_nd_np.bincount(x, weights=weights, minlength=minlength)


@set_module('mxnet.numpy')
def atleast_1d(*arys):
    """
    Convert inputs to arrays with at least one dimension.

    Scalar inputs are converted to 1-dimensional arrays, whilst higher-dimensional inputs are preserved.

    Parameters
    ----------
    arys1, arys2, ... : ndarray
        One or more input arrays.

    Returns
    -------
    ret : ndarray
        An array, or list of arrays, each with a.ndim >= 1. Copies are made only if necessary.

    See also
    --------
    atleast_2d, atleast_3d

    Examples
    --------
    >>> np.atleast_1d(1.0)
    array([1.])
    >>> x = np.arange(9.0).reshape(3,3)
    >>> np.atleast_1d(x)
    array([[0., 1., 2.],
           [3., 4., 5.],
           [6., 7., 8.]])
    >>> np.atleast_1d(np.array(1), np.array([3, 4]))
    [array([1.]), array([3., 4.])]
    """
    return _mx_nd_np.atleast_1d(*arys)


@set_module('mxnet.numpy')
def atleast_2d(*arys):
    """
    Convert inputs to arrays with at least two dimensions.

    Parameters
    ----------
    arys1, arys2, ... : ndarray
        One or more input arrays.

    Returns
    -------
    ret : ndarray
        An array, or list of arrays, each with a.ndim >= 2. Copies are made only if necessary.

    See also
    --------
    atleast_1d, atleast_3d

    Examples
    --------
    >>> np.atleast_2d(3.0)
    array([[3.]])
    >>> x = np.arange(3.0)
    >>> np.atleast_2d(x)
    array([[0., 1., 2.]])
    >>> np.atleast_2d(np.array(1), np.array([1, 2]), np.array([[1, 2]]))
    [array([[1.]]), array([[1., 2.]]), array([[1., 2.]])]
    """
    return _mx_nd_np.atleast_2d(*arys)


@set_module('mxnet.numpy')
def atleast_3d(*arys):
    """
    Convert inputs to arrays with at least three dimension.

    Parameters
    ----------
    arys1, arys2, ... : ndarray
        One or more input arrays.

    Returns
    -------
    ret : ndarray
        An array, or list of arrays, each with a.ndim >= 3.
        For example, a 1-D array of shape (N,) becomes a view of shape (1, N, 1),
        and a 2-D array of shape (M, N) becomes a view of shape (M, N, 1).

    See also
    --------
    atleast_1d, atleast_2d

    Examples
    --------
    >>> np.atleast_3d(3.0)
    array([[[3.]]])
    >>> x = np.arange(3.0)
    >>> np.atleast_3d(x).shape
    (1, 3, 1)
    >>> x = np.arange(12.0).reshape(4,3)
    >>> np.atleast_3d(x).shape
    (4, 3, 1)
    >>> for arr in np.atleast_3d(np.array([1, 2]), np.array([[1, 2]]), np.array([[[1, 2]]])):
    ...     print(arr, arr.shape)
    ...
    [[[1.]
      [2.]]] (1, 2, 1)
    [[[1.]
      [2.]]] (1, 2, 1)
    [[[1. 2.]]] (1, 1, 2)
    """
    return _mx_nd_np.atleast_3d(*arys)


@set_module('mxnet.numpy')
def pad(x, pad_width=None, mode="constant", **kwargs): # pylint: disable=too-many-arguments
    """
    Pad an array.

    Parameters
    ----------
    array : array_like of rank N
        The array to pad.
    pad_width : {sequence, array_like, int}
        Number of values padded to the edges of each axis.
        ((before_1, after_1), ... (before_N, after_N)) unique pad widths
        for each axis.
        ((before, after),) yields same before and after pad for each axis.
        (pad,) or int is a shortcut for before = after = pad width for all
        axes.
    mode : str or function, optional
        One of the following string values or a user supplied function.
        'constant' (default)
            Pads with a constant value.
        'edge'
            Pads with the edge values of array.
        'linear_ramp'
            not supported yet
        'maximum'
            Pads with the maximum value of all of the
            vector along each axis.
        'mean'
            not supported yet
        'median'
            not supported yet
        'minimum'
            Pads with the minimum value of all of the
            vector along each axis.
        'reflect'
            Pads with the reflection of the vector mirrored on
            the first and last values of the vector along each
            axis.
        'symmetric'
            Pads with the reflection of the vector mirrored
            along the edge of the array.
        'wrap'
            not supported yet.
        'empty'
            not supported yet.
        <function>
            not supported yet.
    stat_length : not supported yet
    constant_values : scalar, optional
        Used in 'constant'.  The values to set the padded values for each
        axis.
        Default is 0.

    end_values : not supported yet
    reflect_type : {'even', 'odd'}, optional
        only support even now

    Returns
    -------
    pad : ndarray
        Padded array of rank equal to `array` with shape increased
        according to `pad_width`.

    Examples
    --------
    >>> a = [1, 2, 3, 4, 5]
    >>> np.pad(a, (2, 3), 'edge')
    array([1, 1, 1, ..., 5, 5, 5])
    >>> np.pad(a, (2, 2), 'maximum')
    array([5, 5, 1, 2, 3, 4, 5, 5, 5])
    >>> np.pad(a, (2, 2), 'mean')
    array([3, 3, 1, 2, 3, 4, 5, 3, 3])
    >>> a = [[1, 2], [3, 4]]
    >>> np.pad(a, ((3, 2), (2, 3)), 'minimum')
    array([[1, 1, 1, 2, 1, 1, 1],
           [1, 1, 1, 2, 1, 1, 1],
           [1, 1, 1, 2, 1, 1, 1],
           [1, 1, 1, 2, 1, 1, 1],
           [3, 3, 3, 4, 3, 3, 3],
           [1, 1, 1, 2, 1, 1, 1],
           [1, 1, 1, 2, 1, 1, 1]])
    >>> a = [1, 2, 3, 4, 5]
    >>> np.pad(a, (2, 3), 'reflect')
    array([3, 2, 1, 2, 3, 4, 5, 4, 3, 2])
    >>> np.pad(a, (2, 3), 'symmetric')
    array([2, 1, 1, 2, 3, 4, 5, 5, 4, 3])
    >>> a = np.arange(6)
    >>> a = a.reshape((2, 3))
    >>> np.pad(a, ((2, 2), (2, 2)), pad_with)
    array([[10, 10, 10, 10, 10, 10, 10],
           [10, 10, 10, 10, 10, 10, 10],
           [10, 10,  0,  1,  2, 10, 10],
           [10, 10,  3,  4,  5, 10, 10],
           [10, 10, 10, 10, 10, 10, 10],
           [10, 10, 10, 10, 10, 10, 10]])
    """
    return _mx_nd_np.pad(x, pad_width, mode, **kwargs)


@set_module('mxnet.numpy')
def unpackbits(a, axis=None, count=None, bitorder='big'): # pylint: disable=too-many-arguments
    """
    unpackbits(a, axis=None, count=None, bitorder='big')

    Unpacks elements of a uint8 array into a binary-valued output array.

    Each element of `a` represents a bit-field that should be unpacked
    into a binary-valued output array. The shape of the output array is
    either 1-D (if `axis` is ``None``) or the same shape as the input
    array with unpacking done along the axis specified.

    Parameters
    ----------
    a : ndarray, uint8 type
       Input array.
    axis : int, optional
        The dimension over which bit-unpacking is done.
        ``None`` implies unpacking the flattened array.
    count : int or None, optional (not supported at this moment)
        The number of elements to unpack along `axis`, provided as a way
        of undoing the effect of packing a size that is not a multiple
        of eight. A non-negative number means to only unpack `count`
        bits. A negative number means to trim off that many bits from
        the end. ``None`` means to unpack the entire array (the
        default). Counts larger than the available number of bits will
        add zero padding to the output. Negative counts must not
        exceed the available number of bits.

    bitorder : {'big', 'little'}, optional
        The order of the returned bits. 'big' will mimic bin(val),
        ``3 = 0b00000011 => [0, 0, 0, 0, 0, 0, 1, 1]``, 'little' will reverse
        the order to ``[1, 1, 0, 0, 0, 0, 0, 0]``.
        Defaults to 'big'.

    Returns
    -------
    unpacked : ndarray, uint8 type
       The elements are binary-valued (0 or 1).

    See Also
    --------
    packbits : Packs the elements of a binary-valued array into bits in
               a uint8 array.

    Examples
    --------
    >>> a = np.array([[2], [7], [23]], dtype=np.uint8)
    >>> a
    array([[ 2],
           [ 7],
           [23]], dtype=uint8)
    >>> np.unpackbits(a)
    array([0, 0, 0, 0, 0, 0, 1, 0, 0, 0, 0, 0, 0, 1, 1, 1, 0, 0, 0, 1, 0, 1,
           1, 1], dtype=uint8)
    >>> b = np.unpackbits(a, axis=1)
    >>> b
    array([[0, 0, 0, 0, 0, 0, 1, 0],
           [0, 0, 0, 0, 0, 1, 1, 1],
           [0, 0, 0, 1, 0, 1, 1, 1]], dtype=uint8)
    >>> c = np.unpackbits(a, axis=1, bitorder="little")
    >>> c
    array([[0, 1, 0, 0, 0, 0, 0, 0],
           [1, 1, 1, 0, 0, 0, 0, 0],
           [1, 1, 1, 0, 1, 0, 0, 0]], dtype=uint8)

    >>> p = np.packbits(b, axis=0)
    >>> np.unpackbits(p, axis=0)
    array([[0, 0, 0, 0, 0, 0, 1, 0],
           [0, 0, 0, 0, 0, 1, 1, 1],
           [0, 0, 0, 1, 0, 1, 1, 1],
           [0, 0, 0, 0, 0, 0, 0, 0],
           [0, 0, 0, 0, 0, 0, 0, 0],
           [0, 0, 0, 0, 0, 0, 0, 0],
           [0, 0, 0, 0, 0, 0, 0, 0],
           [0, 0, 0, 0, 0, 0, 0, 0]], dtype=uint8)
    """
    return _mx_nd_np.unpackbits(a, axis=axis, count=count, bitorder=bitorder)


# pylint: disable=redefined-outer-name
@set_module('mxnet.numpy')
def cumsum(a, axis=None, dtype=None, out=None):
    """
    Return the cumulative sum of the elements along a given axis.

    Parameters
    ----------
    a : array_like
        Input array.
    axis : int, optional
        Axis along which the cumulative sum is computed. The default
        (None) is to compute the cumsum over the flattened array.
    dtype : dtype, optional
        Type of the returned array and of the accumulator in which the
        elements are summed.  If `dtype` is not specified, it defaults
        to the dtype of `a`, unless `a` has an integer dtype with a
        precision less than that of the default platform integer.  In
        that case, the default platform integer is used.
    out : ndarray, optional
        Alternative output array in which to place the result. It must
        have the same shape and buffer length as the expected output
        but the type will be cast if necessary. See `doc.ufuncs`
        (Section "Output arguments") for more details.

    Returns
    -------
    cumsum_along_axis : ndarray.
        A new array holding the result is returned unless `out` is
        specified, in which case a reference to `out` is returned. The
        result has the same size as `a`, and the same shape as `a` if
        `axis` is not None or `a` is a 1-d array.

    Examples
    --------
    >>> a = np.array([[1,2,3], [4,5,6]])
    >>> a
    array([[1, 2, 3],
           [4, 5, 6]])
    >>> np.cumsum(a)
    array([ 1,  3,  6, 10, 15, 21])
    >>> np.cumsum(a, dtype=float)     # specifies type of output value(s)
    array([  1.,   3.,   6.,  10.,  15.,  21.])
    >>> np.cumsum(a,axis=0)      # sum over rows for each of the 3 columns
    array([[1, 2, 3],
           [5, 7, 9]])
    >>> np.cumsum(a,axis=1)      # sum over columns for each of the 2 rows
    array([[ 1,  3,  6],
           [ 4,  9, 15]])
    """
    return _mx_nd_np.cumsum(a, axis=axis, dtype=dtype, out=out)


# pylint: disable=redefined-outer-name
@set_module('mxnet.numpy')
def rollaxis(a, axis, start=0):
    """
    Roll the specified axis backwards, until it lies in a given position.

    Parameters
    ----------
    a : ndarray
        Input array.
    axis : integer
        The axis to roll backwards. The positions of the other axes do not
        change relative to one another.
    start: int, optional
        The axis is rolled until it lies before this position.
        The default, 0, results in a “complete” roll.

    Returns
    -------
    res : ndarray
        A view after applying rollaxis to `a` is returned.

    -----
    Examples
    --------
    >>> a = np.ones((3,4,5,6))
    >>> np.rollaxis(a, 3, 1).shape
    (3, 6, 4, 5)
    >>> np.rollaxis(a, 2).shape
    (5, 3, 4, 6)
    >>> np.rollaxis(a, 1, 4).shape
    (3, 5, 6, 4)
    """
    return _mx_nd_np.rollaxis(a, axis, start)


@set_module('mxnet.numpy')
def diag(v, k=0):
    """
    Extracts a diagonal or constructs a diagonal array.
    - 1-D arrays: constructs a 2-D array with the input as its diagonal, all other elements are zero.
    - 2-D arrays: extracts the k-th Diagonal

    Parameters
    ----------
    array : ndarray
        The array to apply diag method.
    k : offset
        extracts or constructs kth diagonal given input array

    Returns
    ----------
    out : ndarray
    The extracted diagonal or constructed diagonal array.

    Examples
    --------
    >>> x = np.arange(9).reshape((3,3))
    >>> x
    array([[0, 1, 2],
           [3, 4, 5],
           [6, 7, 8]])
    >>> np.diag(x)
    array([0, 4, 8])
    >>> np.diag(x, k=1)
    array([1, 5])
    >>> np.diag(x, k=-1)
    array([3, 7])

    >>> np.diag(np.diag(x))
    array([[0, 0, 0],
           [0, 4, 0],
           [0, 0, 8]])
    """
    return _mx_nd_np.diag(v, k=k)


@set_module('mxnet.numpy')
def diagonal(a, offset=0, axis1=0, axis2=1):
    """
    If a is 2-D, returns the diagonal of a with the given offset, i.e., the collection of elements of
    the form a[i, i+offset]. If a has more than two dimensions, then the axes specified by axis1 and
    axis2 are used to determine the 2-D sub-array whose diagonal is returned. The shape of the
    resulting array can be determined by removing axis1 and axis2 and appending an index to the
    right equal to the size of the resulting diagonals.

    Parameters
    ----------
    a : ndarray
        Input data from which diagonal are taken.
    offset: int, Optional
        Offset of the diagonal from the main diagonal
    axis1: int, Optional
        Axis to be used as the first axis of the 2-D sub-arrays
    axis2: int, Optional
        Axis to be used as the second axis of the 2-D sub-arrays

    Returns
    -------
    out : ndarray
        Output result

    Raises
    -------
    ValueError:  If the dimension of a is less than 2.

    Examples
    --------
    >>> a = np.arange(4).reshape(2,2)
    >>> a
    array([[0, 1],
        [2, 3]])
    >>> np.diagonal(a)
    array([0, 3])
    >>> np.diagonal(a, 1)
    array([1])

    >>> a = np.arange(8).reshape(2,2,2)
    >>>a
    array([[[0, 1],
            [2, 3]],
            [[4, 5],
            [6, 7]]])
    >>> np.diagonal(a, 0, 0, 1)
    array([[0, 6],
            [1, 7]])
    """
    return _mx_nd_np.diagonal(a, offset=offset, axis1=axis1, axis2=axis2)


# pylint: disable=redefined-outer-name, too-many-arguments
@set_module('mxnet.numpy')
def sum(a, axis=None, dtype=None, out=None, keepdims=None, initial=None, where=None):
    r"""
    Sum of array elements over a given axis.

    Parameters
    ----------
    a : ndarray
        Input data.
    axis : None or int, optional
        Axis or axes along which a sum is performed.  The default,
        axis=None, will sum all of the elements of the input array.  If
        axis is negative it counts from the last to the first axis.
    dtype : dtype, optional
        The type of the returned array and of the accumulator in which the
        elements are summed. The default type is float32.
    keepdims : bool, optional
        If this is set to True, the axes which are reduced are left
        in the result as dimensions with size one. With this option,
        the result will broadcast correctly against the input array.

        If the default value is passed, then `keepdims` will not be
        passed through to the `sum` method of sub-classes of
        `ndarray`, however any non-default value will be.  If the
        sub-classes `sum` method does not implement `keepdims` any
        exceptions will be raised.
    initial: Currently only supports None as input, optional
        Starting value for the sum.
        Currently not implemented. Please use ``None`` as input or skip this argument.
    out : ndarray or None, optional
        Alternative output array in which to place the result. It must have
        the same shape and dtype as the expected output.

    Returns
    -------
    sum_along_axis : ndarray
        An ndarray with the same shape as `a`, with the specified
        axis removed. If an output array is specified, a reference to
        `out` is returned.

    Notes
    -----
    - Input type does not support Python native iterables.
    - "out" param: cannot perform auto type change. out ndarray's dtype must be the same as the expected output.
    - "initial" param is not supported yet. Please use None as input.
    - Arithmetic is modular when using integer types, and no error is raised on overflow.
    - The sum of an empty array is the neutral element 0:

    >>> a = np.empty(1)
    >>> np.sum(a)
    array(0.)

    This function differs from the original `numpy.sum
    <https://docs.scipy.org/doc/numpy/reference/generated/numpy.sum.html>`_ in
    the following aspects:

    - Input type does not support Python native iterables(list, tuple, ...).
    - "out" param: cannot perform auto type cast. out ndarray's dtype must be the same as the expected output.
    - "initial" param is not supported yet. Please use ``None`` as input or skip it.

    Examples
    --------
    >>> a = np.array([0.5, 1.5])
    >>> np.sum(a)
    array(2.)
    >>> a = np.array([0.5, 0.7, 0.2, 1.5])
    >>> np.sum(a, dtype=np.int32)
    array(2, dtype=int32)
    >>> a = np.array([[0, 1], [0, 5]])
    >>> np.sum(a)
    array(6.)
    >>> np.sum(a, axis=0)
    array([0., 6.])
    >>> np.sum(a, axis=1)
    array([1., 5.])

    With output ndarray:

    >>> a = np.array([[0, 1], [0, 5]])
    >>> b = np.ones((2,), dtype=np.float32)
    >>> np.sum(a, axis = 0, out=b)
    array([0., 6.])
    >>> b
    array([0., 6.])

    If the accumulator is too small, overflow occurs:

    >>> np.ones(128, dtype=np.int8).sum(dtype=np.int8)
    array(-128, dtype=int8)
    """
    return _mx_nd_np.sum(a, axis=axis, dtype=dtype, out=out, keepdims=keepdims, initial=initial, where=where)
# pylint: enable=redefined-outer-name, too-many-arguments<|MERGE_RESOLUTION|>--- conflicted
+++ resolved
@@ -74,11 +74,7 @@
            'quantile', 'percentile', 'shares_memory', 'may_share_memory', 'diff', 'ediff1d', 'resize', 'matmul',
            'nan_to_num', 'isnan', 'isinf', 'isposinf', 'isneginf', 'isfinite', 'polyval', 'where', 'bincount',
            'atleast_1d', 'atleast_2d', 'atleast_3d',
-<<<<<<< HEAD
-           'pad', 'cumsum', 'unpackbits', 'rollaxis', 'diag', 'diagonal']
-=======
-           'pad', 'cumsum', 'sum', 'rollaxis', 'diag', 'diagonal']
->>>>>>> b7d1c690
+           'pad', 'cumsum', 'sum', 'unpackbits', 'rollaxis', 'diag', 'diagonal']
 
 __all__ += fallback.__all__
 
