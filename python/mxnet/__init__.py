--- conflicted
+++ resolved
@@ -86,12 +86,9 @@
 
 from . import gluon
 
-<<<<<<< HEAD
 # Dynamic library module should be done after ndarray and symbol are initialized
 from . import library
-=======
 from . import tvmop
->>>>>>> c9585bdf
 
 __version__ = base.__version__
 
