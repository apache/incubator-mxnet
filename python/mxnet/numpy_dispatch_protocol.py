--- conflicted
+++ resolved
@@ -170,19 +170,16 @@
 _NUMPY_ARRAY_UFUNC_LIST = [
     'abs',
     'add',
-<<<<<<< HEAD
     #'equal',
     #'not_equal',
     #'greater',
     #'greater_equal',
-=======
     'arctan2',
     'copysign',
     'degrees',
     'hypot',
     'lcm',
     # 'ldexp',
->>>>>>> ffec31f6
     'subtract',
     'multiply',
     'true_divide',
