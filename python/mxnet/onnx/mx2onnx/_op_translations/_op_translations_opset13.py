# Licensed to the Apache Software Foundation (ASF) under one
# or more contributor license agreements.  See the NOTICE file
# distributed with this work for additional information
# regarding copyright ownership.  The ASF licenses this file
# to you under the Apache License, Version 2.0 (the
# "License"); you may not use this file except in compliance
# with the License.  You may obtain a copy of the License at
#
#   http://www.apache.org/licenses/LICENSE-2.0
#
# Unless required by applicable law or agreed to in writing,
# software distributed under the License is distributed on an
# "AS IS" BASIS, WITHOUT WARRANTIES OR CONDITIONS OF ANY
# KIND, either express or implied.  See the License for the
# specific language governing permissions and limitations
# under the License.
#
# Based on
#  https://github.com/NVIDIA/mxnet_to_onnx/blob/master/mx2onnx_converter/
# mx2onnx_converter_functions.py
#  Copyright (c) 2017, NVIDIA CORPORATION. All rights reserved.
#
#  Redistribution and use in source and binary forms, with or without
#  modification, are permitted provided that the following conditions
#  are met:
#  * Redistributions of source code must retain the above copyright
#    notice, this list of conditions and the following disclaimer.
#  * Redistributions in binary form must reproduce the above copyright
#    notice, this list of conditions and the following disclaimer in the
#    documentation and/or other materials provided with the distribution.
#  * Neither the name of NVIDIA CORPORATION nor the names of its
#    contributors may be used to endorse or promote products derived
#    from this software without specific prior written permission.
#
#  THIS SOFTWARE IS PROVIDED BY THE COPYRIGHT HOLDERS ``AS IS'' AND ANY
#  EXPRESS OR IMPLIED WARRANTIES, INCLUDING, BUT NOT LIMITED TO, THE
#  IMPLIED WARRANTIES OF MERCHANTABILITY AND FITNESS FOR A PARTICULAR
#  PURPOSE ARE DISCLAIMED.  IN NO EVENT SHALL THE COPYRIGHT OWNER OR
#  CONTRIBUTORS BE LIABLE FOR ANY DIRECT, INDIRECT, INCIDENTAL, SPECIAL,
#  EXEMPLARY, OR CONSEQUENTIAL DAMAGES (INCLUDING, BUT NOT LIMITED TO,
#  PROCUREMENT OF SUBSTITUTE GOODS OR SERVICES; LOSS OF USE, DATA, OR
#  PROFITS; OR BUSINESS INTERRUPTION) HOWEVER CAUSED AND ON ANY THEORY
#  OF LIABILITY, WHETHER IN CONTRACT, STRICT LIABILITY, OR TORT
#  (INCLUDING NEGLIGENCE OR OTHERWISE) ARISING IN ANY WAY OUT OF THE USE
#  OF THIS SOFTWARE, EVEN IF ADVISED OF THE POSSIBILITY OF SUCH DAMAGE.

# coding: utf-8
# pylint: disable=too-many-locals,no-else-return,too-many-lines
# pylint: disable=anomalous-backslash-in-string,eval-used
# pylint: disable=too-many-function-args
"""
Conversion Functions for common layers.
Add new functions here with a decorator.
"""

import re
import logging
import numpy as np
from .._export_onnx import MXNetGraph as mx_op
try:
    import onnx
except ImportError:
    onnx = None

OPSET_VERSION = 13

def parse_helper(attrs, attrs_name, alt_value=None):
    """Helper function to parse operator attributes in required format."""
    tuple_re = re.compile(r'\([0-9L|,| ]+\)')
    if not attrs:
        return alt_value
    attrs_str = None if attrs.get(attrs_name) is None else str(attrs.get(attrs_name))
    if attrs_str is None:
        return alt_value
    attrs_match = tuple_re.search(attrs_str)
    if attrs_match is not None:
        if attrs_match.span() == (0, len(attrs_str)):
            dims = eval(attrs_str)
            return dims
        else:
            raise AttributeError("Malformed %s dimensions: %s" % (attrs_name, str(attrs_str)))
    return alt_value

def transform_padding(pad_width):
    """Helper function to convert padding format for pad operator.
    """
    num_pad_values = len(pad_width)
    onnx_pad_width = [0]*num_pad_values

    start_index = 0
    # num_pad_values will always be multiple of 2
    end_index = int(num_pad_values/2)
    for idx in range(0, num_pad_values):
        if idx % 2 == 0:
            onnx_pad_width[start_index] = pad_width[idx]
            start_index += 1
        else:
            onnx_pad_width[end_index] = pad_width[idx]
            end_index += 1

    return onnx_pad_width


def convert_string_to_list(string_val):
    """Helper function to convert string to list.
     Used to convert shape attribute string to list format.
    """
    result_list = []

    list_string = string_val.split(',')
    for val in list_string:
        val = str(val.strip())
        val = val.replace("(", "")
        val = val.replace(")", "")
        val = val.replace("L", "")
        val = val.replace("[", "")
        val = val.replace("]", "")
        if val == "None":
            result_list.append(None)
        elif val != "":
            result_list.append(int(val))

    return result_list

def get_boolean_attribute_value(attrs, attr_name):
    """ Helper function to convert a string version
    of Boolean attributes to integer for ONNX.
    Takes attribute dictionary and attr_name as
    parameters.
    """
    return 1 if attrs.get(attr_name, 0) in ["True", "1"] else 0

def get_inputs(node, kwargs):
    """Helper function to get inputs"""
    name = node["name"]
    outputs_lookup = kwargs["outputs_lookup"]
    inputs = node["inputs"]
    attrs = node.get("attrs", {})

    input_nodes = []
    for ip in inputs:
        input_node_name = outputs_lookup[ip[0]][ip[1]].name
        input_nodes.append(input_node_name)

    return name, input_nodes, attrs

def get_input_dtypes(node, kwargs):
    outputs_lookup = kwargs['outputs_lookup']
    inputs = node['inputs']
    input_dtypes = []
    for ip in inputs:
        input_node_dtype = outputs_lookup[ip[0]][ip[1]].dtype
        input_dtypes.append(input_node_dtype)
    return input_dtypes

def create_basic_op_node(op_name, node, kwargs):
    """Helper function to create a basic operator
    node that doesn't contain op specific attrs"""
    name, input_nodes, _ = get_inputs(node, kwargs)

    node = onnx.helper.make_node(
        op_name,
        input_nodes,
        [name],
        name=name
    )
    return [node]

def create_const_scalar_node(input_name, value, kwargs):
    """Helper function to create a tensor value node and a
    initializer tensor node with constant value."""
    from onnx.helper import make_tensor
    initializer = kwargs["initializer"]
    dtype = value.dtype
    if dtype == 'float16':
        # when using float16, we must convert it to np.uint16 view first
        value = np.float16(value).view(np.uint16)
    input_type = onnx.mapping.NP_TYPE_TO_TENSOR_TYPE[dtype]
    tensor_node = make_tensor(input_name, input_type, (), ([value]))
    initializer.append(tensor_node)

def create_const_node(input_name, value, kwargs):
    """Helper function to create a tensor value node and a
    initializer tensor node with constant value."""
    from onnx.helper import make_tensor
    initializer = kwargs["initializer"]
    dtype = value.dtype
    if dtype == 'float16':
        # when using float16, we must convert it to np.uint16 view first
        value = np.float16(value).view(np.uint16)
    input_type = onnx.mapping.NP_TYPE_TO_TENSOR_TYPE[dtype]
    input_shape = value.shape
    tensor_node = make_tensor(input_name, input_type, input_shape, value)
    initializer.append(tensor_node)

def create_tensor(tensor_list, tensor_name, initializer, dtype='int64'):
    """Helper function to create a tensor value node and a
    initializer tensor node with constant value."""
    tensor_np = np.array(tensor_list, dtype=dtype)
    data_type = onnx.mapping.NP_TYPE_TO_TENSOR_TYPE[tensor_np.dtype]
    dims = np.shape(tensor_np)
    if dtype == np.float16:
        tensor_np = tensor_np.view(dtype=np.uint16)
    initializer.append(
        onnx.helper.make_tensor(
            name=tensor_name,
            data_type=data_type,
            dims=dims,
            vals=tensor_np.flatten().tolist(),
            raw=False
        )
    )


def create_helper_trans_node(node_name, input_node):
    """create extra transpose node for dot operator"""
    trans_node = onnx.helper.make_node(
        'Transpose',
        inputs=[input_node],
        outputs=[node_name],
        name=node_name
    )
    return trans_node


def scalar_op_helper(node, op_name, **kwargs):
    """Helper function for scalar arithmetic operations"""
    from onnx import numpy_helper
    name, input_nodes, attrs = get_inputs(node, kwargs)
    input_dtypes = get_input_dtypes(node, kwargs)

    dtype = input_dtypes[0]
    dtype_t = onnx.mapping.NP_TYPE_TO_TENSOR_TYPE[dtype]

    scalar_value = np.array([attrs.get("scalar", 1)],
                            dtype=dtype)
    initializer = kwargs["initializer"]
    flag = True
    # If the input value is in initializer, just multiply with scalar input
    # and create a new initializer
    for i in initializer:
        if i.name == input_nodes[0]:
            if op_name == 'Mul':
                new_initializer = numpy_helper.to_array(i) * scalar_value[0]
            elif op_name == 'Sub':
                if name.startswith("_rminusscalar"):
                    new_initializer = scalar_value[0] - numpy_helper.to_array(i)
                else:
                    new_initializer = numpy_helper.to_array(i) - scalar_value[0]
            elif op_name == 'Add':
                new_initializer = numpy_helper.to_array(i) + scalar_value[0]
            elif op_name == 'Div':
                if name.startswith("_rdivscalar"):
                    new_initializer = scalar_value[0] / numpy_helper.to_array(i)
                else:
                    new_initializer = numpy_helper.to_array(i) / scalar_value[0]
            elif op_name == 'Pow':
                new_initializer = numpy_helper.to_array(i) ** scalar_value[0]
            flag = False
            break

    # else create a new tensor of the scalar value, add it in initializer
    if flag is True:
        dims = np.shape(scalar_value)

        scalar_op_name = "scalar_op" + str(kwargs["idx"])
        tensor_node = onnx.helper.make_tensor_value_info(scalar_op_name, dtype_t, dims)

        initializer.append(
            onnx.helper.make_tensor(
                name=scalar_op_name,
                data_type=dtype_t,
                dims=dims,
                vals=scalar_value,
                raw=False,
            )
        )

        mul_node = onnx.helper.make_node(
            op_name,
            [input_nodes[0], scalar_op_name],
            [name],
            name=name
        )

        return [tensor_node, mul_node]
    else:
        dtype_t = onnx.mapping.NP_TYPE_TO_TENSOR_TYPE[new_initializer.dtype]
        dims = np.shape(new_initializer)

        tensor_node = onnx.helper.make_tensor_value_info(name, dtype_t, dims)

        initializer.append(
            onnx.helper.make_tensor(
                name=name,
                data_type=dtype_t,
                dims=dims,
                vals=new_initializer.flatten(),
                raw=False,
            )
        )
        return [tensor_node]


    return create_basic_op_node('Shape', node, kwargs)


@mx_op.register("_contrib_arange_like", OPSET_VERSION)
def convert_arange_like(node, **kwargs):
    """Map MXNet's arange_like operator attributes to onnx's Range and Reshape operators.
    """
    from onnx.helper import make_node
    name, input_nodes, attrs = get_inputs(node, kwargs)
    input_dtypes = get_input_dtypes(node, kwargs)

    opset_version = kwargs['opset_version']
    if opset_version < 11:
        raise AttributeError("ONNX opset 11 or greater is required to export this operator")
    # use the same dtype as the that of the input node
    dtype = input_dtypes[0]
    dtype_t = onnx.mapping.NP_TYPE_TO_TENSOR_TYPE[dtype]
    axis = attrs.get('axis', 'None')
    start = attrs.get('start', 0.)
    step = attrs.get('step', 1.)
    repeat = int(attrs.get('repeat', 1))
    if repeat != 1:
        raise NotImplementedError("arange_like operator with repeat != 1 not yet implemented.")

    create_const_scalar_node(name+"_start", np.dtype(dtype).type(start), kwargs)
    create_const_scalar_node(name+"_step", np.dtype(dtype).type(step), kwargs)
    create_const_scalar_node(name+"_half_step", np.dtype(dtype).type(float(step)*0.5), kwargs)
    create_tensor([0], name+"_0", kwargs["initializer"], dtype='int64')
    nodes = []
    if axis == 'None':
        # output will be same shape as input
        nodes += [
            make_node("Shape", [input_nodes[0]], [name+"_shape0_out"]),
            make_node("ReduceProd", [name+"_shape0_out"], [name+"_redprod0_out"]),
            make_node("Squeeze", [name+"_redprod0_out", name+"_0"], [name+'_reshape0_out']),
            make_node("Cast", [name+"_reshape0_out"], [name+"_cast0_out"], to=dtype_t),
            make_node("Mul", [name+"_cast0_out", name+"_step"], [name+"_mul0_out"]),
            make_node("Add", [name+"_mul0_out", name+"_start"], [name+"_add1_out"]),
            make_node("Sub", [name+"_add1_out", name+"_half_step"], [name+"_sub0_out"]),
            make_node("Range", [name+"_start", name+"_sub0_out", name+"_step"], [name+"_range0_out"]),
            make_node("Reshape", [name+"_range0_out", name+"_shape0_out"], [name], name=name)
        ]
    else:
        # determine shape of axis
        create_tensor([int(axis)], name+"_axis_start", kwargs["initializer"], dtype='int64')
        create_tensor([int(axis)+1], name+"_axis_end", kwargs["initializer"], dtype='int64')
        nodes += [
            make_node("Shape", [input_nodes[0]], [name+"_shape0_out"]),
            make_node("Slice", [name+"_shape0_out", name+"_axis_start", name+"_axis_end"], [name+"_slice0_out"]),
            make_node("ReduceProd", [name+"_slice0_out"], [name+"_reprod0_out"]),
            make_node("Squeeze", [name+"_reprod0_out", name+"_0"], [name+"_reshape0_out"]),
            make_node("Cast", [name+"_reshape0_out"], [name+"_cast0_out"], to=dtype_t),
            make_node("Mul", [name+"_cast0_out", name+"_step"], [name+"_mul0_out"]),
            make_node("Add", [name+"_mul0_out", name+"_start"], [name+"_add1_out"]),
            make_node("Sub", [name+"_add1_out", name+"_half_step"], [name+"_sub0_out"]),
            make_node("Range", [name+"_start", name+"_sub0_out", name+"_step"], [name], name=name)
        ]

    return nodes


@mx_op.register("LayerNorm", OPSET_VERSION)
def convert_layer_norm(node, **kwargs):
    """Map MXNet's LayerNorm operator attributes to onnx operators.
    """
    from onnx.helper import make_node
    from onnx import TensorProto
    name, input_nodes, attrs = get_inputs(node, kwargs)
    input_dtypes = get_input_dtypes(node, kwargs)

    dtype = input_dtypes[0]

    axes = int(attrs.get('axis', -1))
    eps = attrs.get('eps', 9.99999975e-06)

    create_tensor([axes], name+"_axes", kwargs["initializer"])
    create_tensor([axes+1], name+"_axes+1", kwargs["initializer"])
    create_tensor([0], name+"_0", kwargs["initializer"], dtype='int64')
    create_const_scalar_node(name+'_0_s', np.int64(0), kwargs)
    create_const_scalar_node(name+'_1_s', np.int64(1), kwargs)
    create_const_scalar_node(name+"_2_s", np.int64(2).astype(dtype), kwargs)
    create_const_scalar_node(name+"_eps", np.float32(eps), kwargs)

    nodes = [
        make_node("ReduceMean", [input_nodes[0]], [name+"_rm0_out"], axes=[axes]),
        make_node("Sub", [input_nodes[0], name+"_rm0_out"], [name+"_sub0_out"]),
        make_node("Pow", [name+"_sub0_out", name+"_2_s"], [name+"_pow0_out"]),
        make_node("ReduceMean", [name+"_pow0_out"], [name+"_rm1_out"], axes=[axes]),
        make_node("Add", [name+"_rm1_out", name+"_eps"], [name+"_add0_out"]),
        make_node("Sqrt", [name+"_add0_out"], [name+"_sqrt0_out"]),
        make_node("Div", [name+"_sub0_out", name+"_sqrt0_out"], [name+"_div0_out"]),
    ]

    if axes == -1:
        nodes += [
            make_node("Mul", [name+"_div0_out", input_nodes[1]], [name+"_mul0_out"]),
            # make_node("Add", [name+"_mul0_out", input_nodes[2]], [name])
            # the Add operator triggers a weird NaN issue in onnxruntime
            # a workaround is to use Neg + Sub
            make_node('Neg', [input_nodes[2]], [name+'_neg']),
            make_node("Sub", [name+"_mul0_out", name+'_neg'], [name])
        ]
    else:
        nodes += [
            make_node("Shape", [input_nodes[0]], [name+"_shape0_out"]),
            make_node("Shape", [name+"_shape0_out"], [name+"_in_dim"]),
            make_node("Squeeze", [name+"_in_dim", name+"_0"], [name+"_in_dim_s"]),
            make_node("Range", [name+"_0_s", name+"_in_dim_s", name+"_1_s"], [name+"_range"]),
            make_node("Equal", [name+"_range", name+"_axes"], [name+"_equal"]),
            make_node("Cast", [name+"_equal"], [name+"_one_hot"], to=int(TensorProto.INT64)),
            make_node("Slice", [name+"_shape0_out", name+"_axes", name+"_axes+1"], [name+"_slice_out"]),
            make_node("Squeeze", [name+"_slice_out", name+"_0"], [name+"_slice_out_s"]),
            make_node("Sub", [name+"_slice_out_s", name+"_1_s"], [name+"_sub1_out"]),
            make_node("Mul", [name+"_one_hot", name+"_sub1_out"], [name+"_mul0_out"]),
            make_node("Add", [name+"_mul0_out", name+"_1_s"], [name+"_add1_out"]),
            make_node('Reshape', [input_nodes[1], name+"_add1_out"], [name+"gamma_exp"]),
            make_node('Reshape', [input_nodes[2], name+"_add1_out"], [name+"beta_exp"]),
            make_node('Expand', [name+"gamma_exp", name+"_shape0_out"], [name+"gamma_exp1"]),
            make_node('Expand', [name+"beta_exp", name+"_shape0_out"], [name+"beta_exp1"]),
            make_node("Mul", [name+"_div0_out", name+"gamma_exp1"], [name+"_mul1_out"]),
            make_node("Add", [name+"_mul1_out", name+"beta_exp1"], [name], name=name)
        ]

    return nodes


@mx_op.register("broadcast_axis", OPSET_VERSION)
def convert_broadcast_axis(node, **kwargs):
    """Map MXNet's broadcast_axis
    """
    from onnx.helper import make_node
    from onnx import TensorProto
    name, input_nodes, attrs = get_inputs(node, kwargs)

    axis = convert_string_to_list(attrs.get('axis', '()'))
    size = convert_string_to_list(attrs.get('size', '()'))
    assert len(axis) == len(size)

    shape_name = name+'_shape_0'

    create_tensor([0], name+'_0', kwargs["initializer"])
    create_tensor([1], name+'_1', kwargs["initializer"])
    create_const_scalar_node(name+'_0_s', np.int64(0), kwargs)
    create_const_scalar_node(name+'_1_s', np.int64(1), kwargs)

    nodes = [
        make_node('Shape', [input_nodes[0]], [shape_name]),
        make_node('Shape', [shape_name], [name+'_in_dim']),
        make_node('Squeeze', [name+'_in_dim', name+'_0'], [name+'_in_dim_s']),
        make_node('Range', [name+'_0_s', name+'_in_dim_s', name+'_1_s'], [name+'_range']),
    ]

    for i, axis in enumerate(axis):
        if axis not in (0, 1):
            create_tensor([axis], name+'_'+str(axis), kwargs["initializer"])
        create_tensor([size[i]-1], name+'_size_'+str(i), kwargs["initializer"])
        nodes += [
            make_node('Equal', [name+'_range', name+'_'+str(axis)], [name+'_equal_'+str(i)]),
            make_node('Cast', [name+'_equal_'+str(i)], [name+'_cast_'+str(i)], to=int(TensorProto.INT64)),
            make_node('Mul', [name+'_size_'+str(i), name+'_cast_'+str(i)], [name+'_mul_'+str(i)]),
            make_node('Add', [name+'_mul_'+str(i), name+'_1'], [name+'_add_'+str(i)]),
            make_node('Mul', [name+'_add_'+str(i), shape_name], [name+'_shape_'+str(i+1)])
        ]
        shape_name = name+'_shape_'+str(i+1)

    nodes += [
        make_node('Expand', [input_nodes[0], shape_name], [name], name=name)
    ]

    return nodes


@mx_op.register("SequenceMask", OPSET_VERSION)
def convert_sequencemask(node, **kwargs):
    """Map MXNet's SequenceMask operator
    """
    from onnx.helper import make_node
    from onnx import TensorProto

    name, input_nodes, attrs = get_inputs(node, kwargs)

    use_sequence_length = attrs.get('use_sequence_length', 'False')
    mask_val = float(attrs.get('value', '0'))
    axis = int(attrs.get('axis', '0'))

    if(use_sequence_length == 'False'):
        return [make_node('Identity', [input_nodes[0]], [name], name=name)]

    create_tensor([0], name+'_0', kwargs["initializer"])
    create_tensor([1], name+'_1', kwargs["initializer"])
    create_tensor([2], name+'_2', kwargs["initializer"])
    create_const_scalar_node(name+'_0_s', np.int64(0), kwargs)
    create_const_scalar_node(name+'_1_s', np.int64(1), kwargs)
    create_const_scalar_node(name+'_2_s', np.int64(2), kwargs)
    create_tensor([mask_val], name+'_mask_val', kwargs["initializer"], dtype='float32')

    nodes = [
        make_node('Shape', [input_nodes[0]], [name+'_in_shape']),
        make_node('Slice', [name+'_in_shape', name+'_0', name+'_1'], [name+'_slice_0']),
        make_node('Slice', [name+'_in_shape', name+'_1', name+'_2'], [name+'_slice_1']),
        make_node('Concat', [name+'_slice_0', name+'_1'], [name+'_shape_0'], axis=0),
        make_node('Shape', [name+'_in_shape'], [name+'_in_dim']),
        make_node('Squeeze', [name+'_in_dim', name+'_0'], [name+'_in_dim_s']),
        make_node('Range', [name+'_0_s', name+'_in_dim_s', name+'_1_s'], [name+'_range_0']),
        make_node('Less', [name+'_range_0', name+'_2'], [name+'_less_0']),
        make_node('Where', [name+'_less_0', name+'_in_shape', name+'_1'], [name+'_shape_1'])
    ]

    if(axis == 0):
        nodes += [
            make_node('Squeeze', [name+'_slice_0', name+'_0'], [name+'_max_len']),
            make_node('Range', [name+'_0_s', name+'_max_len', name+'_1_s'], [name+'_range_1']),
            make_node('Reshape', [name+'_range_1', name+'_shape_0'], [name+"_reshape_0"]),
            make_node('Cast', [input_nodes[1]], [name+'_cast'], to=int(TensorProto.INT64)),
            make_node('Less', [name+'_reshape_0', name+'_cast'], [name+'_less_1']),
            make_node('Reshape', [name+'_less_1', name+'_shape_1'], [name+"_reshape_1"]),
            make_node('Where', [name+'_reshape_1', input_nodes[0], name+'_mask_val'], [name], name=name),
        ]
    else:
        nodes += [
            make_node('Squeeze', [name+'_slice_1', name+'_0'], [name+'_max_len']),
            make_node('Range', [name+'_0_s', name+'_max_len', name+'_1_s'], [name+'_range_1']),
            make_node('Reshape', [input_nodes[1], name+'_shape_0'], [name+"_reshape_0"]),
            make_node('Cast', [name+"_reshape_0"], [name+'_cast'], to=int(TensorProto.INT64)),
            make_node('Less', [name+'_range_1', name+'_cast'], [name+'_less_1']),
            make_node('Reshape', [name+'_less_1', name+'_shape_1'], [name+"_reshape_1"]),
            make_node('Where', [name+'_reshape_1', input_nodes[0], name+'_mask_val'], [name], name=name),
        ]
    return nodes


@mx_op.register("expand_dims", OPSET_VERSION)
def convert_expand_dims(node, **kwargs):
    """Map MXNet's expand_dims operator attributes to onnx's Unsqueeze operator
    and return the created node.
    """
    name, input_nodes, attrs = get_inputs(node, kwargs)

    axis = int(attrs.get("axis"))
    create_tensor([axis], name+"_axis", kwargs["initializer"])
    input_nodes.append(name+"_axis")
    node = onnx.helper.make_node(
        "Unsqueeze",
        input_nodes,
        [name],
        name=name,
    )
    return [node]


@mx_op.register("stack", OPSET_VERSION)
def convert_stack(node, **kwargs):
    """Map MXNet's stack operator to onnx operators.
    """
    name, input_nodes, attrs = get_inputs(node, kwargs)
    axis = int(attrs.get("axis", 0))
    create_tensor([axis], name+"_axis", kwargs["initializer"])
    idx = 0
    nodes = []
    for input_node in input_nodes:
        nodes.append(onnx.helper.make_node(
            "Unsqueeze",
            inputs=[input_node, name+"_axis"],
            outputs=[name+"_unsqueeze"+str(idx)]
        ))
        idx += 1

    nodes.append(onnx.helper.make_node(
        "Concat",
        inputs=[name+"_unsqueeze"+str(i) for i in range(len(nodes))],
        outputs=[name],
        name=name,
        axis=axis
    ))
    return nodes


@mx_op.register("softmax", OPSET_VERSION)
def convert_softmax(node, **kwargs):
    """Map MXNet's softmax operator attributes to onnx's Softmax operator
    and return the created node.
    """
    from onnx.helper import make_node
    from onnx import TensorProto
    name, input_nodes, attrs = get_inputs(node, kwargs)
    input_dtypes = get_input_dtypes(node, kwargs)

    axis = int(attrs.get("axis", -1))
    temperature = str(attrs.get("temperature", 'None'))
    if temperature == 'None':
        temperature = 1.
    else:
        temperature = float(temperature)

    use_length = str(attrs.get("use_length", 'None'))
    dtype = input_dtypes[0]
    dtype_t = onnx.mapping.NP_TYPE_TO_TENSOR_TYPE[dtype]
    data = input_nodes[0]

    create_tensor([0], name+"_0", kwargs["initializer"])
    if axis == -1 and temperature == 1.:
        nodes = []
        if use_length == "True":
            # magic number, this is fp16 min
            create_tensor([-65500.0], name+"_mask_val", kwargs["initializer"], dtype=dtype)
            create_tensor([1], name+"_1", kwargs["initializer"])
            create_tensor([-1], name+"_-1", kwargs["initializer"])
            create_const_scalar_node(name+"_0_s", np.int64(0), kwargs)
            create_const_scalar_node(name+"_1_s", np.int64(1), kwargs)
            nodes += [
                make_node("Shape", [data], [name+"_shape"]),
                make_node("Shape", [name+"_shape"], [name+"_dim"]),
                make_node("Sub", [name+"_dim", name+"_1"], [name+"_dim_m1"]),
                make_node("Slice", [name+"_shape", name+"_dim_m1", name+"_dim"],
                          [name+"_dim_last_"]),
                make_node("Squeeze", [name+"_dim_last_", name+"_0"], [name+"_dim_last"]),
                make_node("Range", [name+"_0_s", name+"_dim_last", name+"_1_s"], [name+"_range"]),
                make_node("Cast", [input_nodes[1]], [name+"_len"], to=int(TensorProto.INT64)),
                make_node("Unsqueeze", [name+"_len", name+"_-1"], [name+"_len_unsqueezed"]),
                make_node("Less", [name+"_range", name+"_len_unsqueezed"], [name+"_less"]),
                make_node("Where", [name+'_less', data, name+"_mask_val"], [name+"_data_masked"])
            ]
            data = name+"_data_masked"

        nodes += [
            make_node("Softmax", [data], [name], axis=-1)
        ]

        return nodes

    create_tensor([axis], name+"_axes", kwargs["initializer"])
    create_tensor([temperature], name+"_tmp", kwargs["initializer"], dtype=dtype)
    nodes = [
        make_node("Div", [data, name+"_tmp"], [name+'_data']),
        make_node("Exp", [name+'_data'], [name+"_exp_out"]),
        make_node("ReduceSum", [name+"_exp_out", name+"_axes"], [name+"_rsum_out"], keepdims=1)
    ]
    if len(input_nodes) == 1:
        nodes += [
            make_node("Div", [name+"_exp_out", name+"_rsum_out"], [name], name=name)
        ]
        return nodes
    elif use_length == "True":
        length = input_nodes[1]
        create_tensor([1], name+"_1", kwargs["initializer"])
        create_const_scalar_node(name+'_-1_s', np.int64(-1), kwargs)
        create_const_scalar_node(name+'_0_s', np.int64(0), kwargs)
        create_const_scalar_node(name+'_1_s', np.int64(1), kwargs)
        nodes += [
            # cast data type
            make_node("Cast", [length], [name+"_length"], to=int(TensorProto.INT64)),
            make_node("Cast", [name+"_0"], [name+"_0_itype"], to=dtype_t),
            make_node("Cast", [name+"_1"], [name+"_1_itype"], to=dtype_t),
            # softmax output
            make_node("Div", [name+"_exp_out", name+"_rsum_out"], [name+"_div1_out"]),
            # update axis
            make_node("Shape", [data], [name+"_shape0_out"]),
            make_node("Shape", [name+"_shape0_out"], [name+"_in_dim"]),
            make_node("Add", [name+"_in_dim", name+"_axes"], [name+"_dim+axis"]),
            make_node("Less", [name+"_axes", name+"_0_s"], [name+"_less0_out"]),
            make_node("Where", [name+"_less0_out", name+"_dim+axis", name+"_axes"], [name+"_final_axis"]),
            # data mask
            make_node("Add", [name+"_final_axis", name+"_1_s"], [name+"_final_axis+1"]),
            make_node("Slice", [name+"_shape0_out", name+"_final_axis", name+"_final_axis+1"], [name+"_axis_dim"]),
            make_node("Squeeze", [name+"_axis_dim", name+"_0"], [name+"_axis_dim_s"]),
            make_node("Range", [name+"_0_s", name+"_axis_dim_s", name+"_1_s"], [name+"_range0_out"]),
            # one hot for axis
            make_node("Squeeze", [name+"_in_dim", name+"_0"], [name+"_in_dim_s"]),
            make_node("Range", [name+"_0_s", name+"_in_dim_s", name+"_1_s"], [name+"_range1_out"]),
            make_node("Equal", [name+"_range1_out", name+"_final_axis"], [name+"_equal_out"]),
            make_node("Cast", [name+"_equal_out"], [name+"_one_hot"], to=int(TensorProto.INT64)),
            # reshape data mask for less
            make_node("Sub", [name+"_axis_dim_s", name+"_1_s"], [name+"_sub0_out"]),
            make_node("Mul", [name+"_one_hot", name+"_sub0_out"], [name+"_mul0_out"]),
            make_node("Add", [name+"_mul0_out", name+"_1_s"], [name+"_add0_out"]),
            make_node('Reshape', [name+"_range0_out", name+"_add0_out"], [name+"_reshape0_out"]),
            # reshape length for less
            make_node("Mul", [name+"_one_hot", name+"_-1_s"], [name+"_mul1_out"]),
            make_node("Add", [name+"_mul1_out", name+"_1_s"], [name+"_add1_out"]),
            make_node("Sub", [name+"_shape0_out", name+"_1_s"], [name+"_sub1_out"]),
            make_node("Mul", [name+"_add1_out", name+"_sub1_out"], [name+"_mul2_out"]),
            make_node("Add", [name+"_mul2_out", name+"_1_s"], [name+"_add2_out"]),
            make_node('Reshape', [name+"_length", name+"_add2_out"], [name+"_reshape1_out"]),
            # mask output
            make_node("Less", [name+"_reshape0_out", name+"_reshape1_out"], [name+"_less_out"]),
            make_node("Cast", [name+"_less_out"], [name+"_mask"], to=dtype_t),
            make_node("Mul", [name+"_div1_out", name+"_mask"], [name+"_mul3_out"]),
            make_node("ReduceSum", [name+"_mul3_out", name+"_axes"], [name+"_rsum1_out"], keepdims=1),
            make_node("Equal", [name+"_rsum1_out", name+"_0_itype"], [name+"_equal1_out"]),
            make_node("Where", [name+"_equal1_out", name+"_1_itype", name+"_rsum1_out"], [name+"_where_out"]),
            make_node("Div", [name+"_mul3_out", name+"_where_out"], [name], name=name)
        ]
        return nodes

    else:
        raise NotImplementedError("use_length must be true when both data and length are paased in.")


@mx_op.register("reverse", OPSET_VERSION)
def convert_reverse(node, **kwargs):
    """Map MXNet's reverse operator attributes to ONNX
    """
    from onnx.helper import make_node
    name, input_nodes, attrs = get_inputs(node, kwargs)

    axis = int(attrs.get('axis', 0))

    # Transpose takes perm as a parameter, so we must 'pad' the input to a known dim (10 here)
    perm = [i for i in range(10)]
    perm[0], perm[axis] = axis, 0

    create_tensor([10], name+'_10', kwargs['initializer'])
    create_tensor([0], name+'_0', kwargs['initializer'])
    create_tensor([1], name+'_1', kwargs['initializer'])
    create_tensor([-1], name+'_m1', kwargs['initializer'])
    create_tensor([axis], name+'_axis', kwargs['initializer'])
    create_tensor([axis+1], name+'_axis_p1', kwargs['initializer'])
    create_const_scalar_node(name+'_m1_s', np.int64(-1), kwargs)

    nodes = [
        make_node('Shape', [input_nodes[0]], [name+'_shape']),
        make_node('Shape', [name+'_shape'], [name+'_dim']),
        make_node('Sub', [name+'_10', name+'_dim'], [name+'_sub']),
        make_node('Concat', [name+'_0', name+'_sub'], [name+'_concat'], axis=0),
        make_node('Pad', [name+'_shape', name+'_concat', name+'_1'], [name+'_shape_10_dim']),
        make_node('Reshape', [input_nodes[0], name+'_shape_10_dim'], [name+'_data_10_dim']),
        make_node('Transpose', [name+'_data_10_dim'], [name+'_data_t'], perm=perm),
        make_node('Slice', [name+'_shape', name+'_axis', name+'_axis_p1'], [name+'_axis_len']),
        make_node('Sub', [name+'_axis_len', name+'_1'], [name+'_axis_len_m1']),
        make_node('Squeeze', [name+'_axis_len_m1', name+'_0'], [name+'_axis_len_m1_s']),
        make_node('Range', [name+'_axis_len_m1_s', name+'_m1_s', name+'_m1_s'], [name+'_indices']),
        make_node('Gather', [name+'_data_t', name+'_indices'], [name+'_gather']),
        make_node('Transpose', [name+'_gather'], [name+'_data_reversed'], perm=perm),
        make_node('Reshape', [name+'_data_reversed', name+'_shape'], [name], name=name)
    ]

    return nodes


@mx_op.register('repeat', OPSET_VERSION)
def convert_repeat(node, **kwargs):
    """Map MXNet's repeat operator attributes to onnx's Tile operator.
    """
    from onnx.helper import make_node
    from onnx import TensorProto
    name, input_nodes, attrs = get_inputs(node, kwargs)

    opset_version = kwargs['opset_version']
    if opset_version < 11:
        raise AttributeError('ONNX opset 11 or greater is required to export this operator')

    repeats = int(attrs.get('repeats', 1))
    axis = attrs.get('axis', 'None')

    if repeats <= 0:
        raise NotImplementedError('repeat operator does not support parameter repeats==0')

    nodes = []
    if axis == 'None':
        create_tensor([-1], name+'_-1', kwargs['initializer'])
        create_tensor([repeats], name+'_rep', kwargs['initializer'])
        create_tensor([1, repeats], name+'_repeats', kwargs['initializer'])
        nodes += [
            make_node('Shape', [input_nodes[0]], [name+'_shape']),
            make_node('ReduceProd', [name+'_shape'], [name+'_size']),
            make_node('Reshape', [input_nodes[0], name+'_size'], [name+'_flat']),
            make_node('Unsqueeze', [name+'_flat', name+'_-1'], [name+'_unsqueeze']),
            make_node('Tile', [name+'_unsqueeze', name+'_repeats'], [name+'_tile']),
            make_node('Mul', [name+'_size', name+'_rep'], [name+'_new_size']),
            make_node('Reshape', [name+'_tile', name+'_new_size'], [name], name=name)
        ]
    else:
        axis = int(axis)
        repeats -= 1
        create_tensor([repeats], name+'_repeats', kwargs['initializer'])
        create_tensor([1], name+'_1', kwargs['initializer'])
        create_tensor([0], name+'_0', kwargs['initializer'])
        create_tensor([axis], name+'_axis', kwargs['initializer'])
        create_const_scalar_node(name+"_0_s", np.int64(0), kwargs)
        create_const_scalar_node(name+"_1_s", np.int64(1), kwargs)
        nodes += [
            make_node('Shape', [input_nodes[0]], [name+'_shape']),
            make_node('Shape', [name+'_shape'], [name+'_dim']),
            make_node('Squeeze', [name+'_dim', name+'_0'], [name+'_dim_s']),
            make_node('Range', [name+'_0_s', name+'_dim_s', name+'_1_s'], [name+'_range'])
        ]
        if axis < 0:
            nodes += [
                make_node('Add', [name+'_axis', name+'_dim'], [name+'_true_axis']),
                make_node('Equal', [name+'_range', name+'_true_axis'], [name+'_one_hot'])
                ]
        else:
            nodes += [
                make_node('Equal', [name+'_range', name+'_axis'], [name+'_one_hot'])
                ]
        nodes += [
            make_node('Cast', [name+'_one_hot'], [name+'_one_hot_int'], to=int(TensorProto.INT64)),
            make_node('Mul', [name+'_repeats', name+'_one_hot_int'], [name+'_mul']),
            make_node('Add', [name+'_mul', name+'_1'], [name+'_add']),
            make_node('Concat', [name+'_1', name+'_add'], [name+'_repeats_tensor'], axis=0)
            ]
        if axis == -1:
            nodes += [
                make_node('Concat', [name+'_shape', name+'_1'], [name+'_unsqueeze_shape'], axis=0),
                make_node('Reshape', [input_nodes[0], name+'_unsqueeze_shape'],
                          [name+'_unsqueeze'])
                ]
        else:
            create_tensor([axis+1], name+'_axis+1', kwargs['initializer'])
            nodes += [
                make_node('Unsqueeze', [input_nodes[0], name+'_axis+1'], [name+'_unsqueeze'])
                ]
        nodes += [
            make_node('Tile', [name+'_unsqueeze', name+'_repeats_tensor'], [name+'_tile']),
            make_node('Mul', [name+'_shape', name+'_add'], [name+'_new_shape']),
            make_node('Reshape', [name+'_tile', name+'_new_shape'], [name], name=name)
            ]

    return nodes


@mx_op.register('_contrib_box_nms', OPSET_VERSION)
def convert_contrib_box_nms(node, **kwargs):
    """Map MXNet's _contrib_box_nms operator to ONNX
    """
    from onnx.helper import make_node
    name, input_nodes, attrs = get_inputs(node, kwargs)
    input_dtypes = get_input_dtypes(node, kwargs)

    dtype = input_dtypes[0]
    #dtype_t = onnx.mapping.NP_TYPE_TO_TENSOR_TYPE[dtype]

    opset_version = kwargs['opset_version']
    if opset_version < 11:
        raise AttributeError('ONNX opset 11 or greater is required to export this operator')

    overlap_thresh = float(attrs.get('overlap_thresh', '0.5'))
    valid_thresh = float(attrs.get('valid_thresh', '0'))
    topk = int(attrs.get('topk', '-1'))
    coord_start = int(attrs.get('coord_start', '2'))
    score_index = int(attrs.get('score_index', '1'))
    id_index = int(attrs.get('id_index', '-1'))
    force_suppress = attrs.get('force_suppress', 'True')
    background_id = int(attrs.get('background_id', '-1'))
    in_format = attrs.get('in_format', 'corner')
    out_format = attrs.get('out_format', 'corner')

    center_point_box = 0 if in_format == 'corner' else 1

    if topk == -1:
        topk = 2**31-1

    if in_format != out_format:
        raise NotImplementedError('box_nms does not currently support in_fomat != out_format')

    if background_id != -1:
        raise NotImplementedError('box_nms does not currently support background_id != -1')

    if id_index != -1 or force_suppress == 'False':
        logging.warning('box_nms: id_idex != -1 or/and force_suppress == False detected. '
                        'However, due to ONNX limitations, boxes of different categories will NOT '
                        'be exempted from suppression. This might lead to different behavior than '
                        'native MXNet')

    create_tensor([coord_start], name+'_cs', kwargs['initializer'])
    create_tensor([coord_start+4], name+'_cs_p4', kwargs['initializer'])
    create_tensor([score_index], name+'_si', kwargs['initializer'])
    create_tensor([score_index+1], name+'_si_p1', kwargs['initializer'])
    create_tensor([topk], name+'_topk', kwargs['initializer'])
    create_tensor([overlap_thresh], name+'_ot', kwargs['initializer'], dtype=np.float32)
    create_tensor([valid_thresh], name+'_vt', kwargs['initializer'], dtype=np.float32)
    create_tensor([-1], name+'_m1', kwargs['initializer'])
    create_tensor([-1], name+'_m1_f', kwargs['initializer'], dtype=dtype)
    create_tensor([0], name+'_0', kwargs['initializer'])
    create_tensor([1], name+'_1', kwargs['initializer'])
    create_tensor([2], name+'_2', kwargs['initializer'])
    create_tensor([3], name+'_3', kwargs['initializer'])
    create_tensor([0, 1, -1], name+'_scores_shape', kwargs['initializer'])
    create_tensor([0, 0, 1, 0], name+'_pad', kwargs['initializer'])
    create_tensor([0, -1], name+'_bat_spat_helper', kwargs['initializer'])
    create_const_scalar_node(name+"_0_s", np.int64(0), kwargs)
    create_const_scalar_node(name+"_1_s", np.int64(1), kwargs)

    nodes = [
        make_node('Shape', [input_nodes[0]], [name+'_shape']),
        make_node('Shape', [name+'_shape'], [name+'_dim']),
        make_node('Sub', [name+'_dim', name+'_2'], [name+'_dim_m2']),
        make_node('Slice', [name+'_shape', name+'_dim_m2', name+'_dim'], [name+'_shape_last2']),
        make_node('Concat', [name+'_m1', name+'_shape_last2'], [name+'_shape_3d'], axis=0),
        make_node('Reshape', [input_nodes[0], name+'_shape_3d'], [name+'_data_3d']),
        make_node('Slice', [name+'_data_3d', name+'_cs', name+'_cs_p4', name+'_m1'],
                  [name+'_boxes']),
        make_node('Slice', [name+'_data_3d', name+'_si', name+'_si_p1', name+'_m1'],
                  [name+'_scores_raw']),
        make_node('Reshape', [name+'_scores_raw', name+'_scores_shape'], [name+'_scores']),
        make_node('Shape', [name+'_scores'], [name+'_scores_shape_actual']),
        make_node('NonMaxSuppression',
                  [name+'_boxes', name+'_scores', name+'_topk', name+'_ot', name+'_vt'],
                  [name+'_nms'], center_point_box=center_point_box),
        make_node('Slice', [name+'_nms', name+'_0', name+'_3', name+'_m1', name+'_2'],
                  [name+'_nms_sliced']),
        make_node('GatherND', [name+'_data_3d', name+'_nms_sliced'], [name+'_candidates']),
        make_node('Pad', [name+'_candidates', name+'_pad', name+'_m1_f'], [name+'_cand_padded']),
        make_node('Shape', [name+'_nms'], [name+'_nms_shape']),
        make_node('Slice', [name+'_nms_shape', name+'_0', name+'_1'], [name+'_cand_cnt']),
        make_node('Squeeze', [name+'_cand_cnt', name+'_0'], [name+'_cc_s']),
        make_node('Range', [name+'_0_s', name+'_cc_s', name+'_1_s'], [name+'_cand_indices']),
        make_node('Slice', [name+'_scores_shape_actual', name+'_0', name+'_3', name+'_m1',
                            name+'_2'], [name+'_shape_bat_spat']),
        make_node('Slice', [name+'_shape_bat_spat', name+'_1', name+'_2'], [name+'_spat_dim']),
        make_node('Expand', [name+'_cand_cnt', name+'_shape_bat_spat'], [name+'_base_indices']),
        make_node('ScatterND', [name+'_base_indices', name+'_nms_sliced', name+'_cand_indices'],
                  [name+'_indices']),
        make_node('TopK', [name+'_indices', name+'_spat_dim'], [name+'_indices_sorted', name+'__'],
                  largest=0, axis=-1, sorted=1),
        make_node('Gather', [name+'_cand_padded', name+'_indices_sorted'], [name+'_gather']),
        make_node('Reshape', [name+'_gather', name+'_shape'], [name+'0'])
    ]

    return nodes


@mx_op.register('_contrib_ROIAlign', OPSET_VERSION)
def convert_contrib_roialign(node, **kwargs):
    """Map MXNet's _contrib_ROIAlign
    """
    from onnx.helper import make_node
    from onnx import TensorProto
    name, input_nodes, attrs = get_inputs(node, kwargs)

    pooled_size = convert_string_to_list(str(attrs.get('pooled_size')))
    spatial_scale = float(attrs.get('spatial_scale'))
    sample_ratio = int(attrs.get('sample_ratio', '0'))
    position_sensitive = attrs.get('position_sensitive', 'False')
    aligned = attrs.get('aligned', 'False')

    if position_sensitive != 'False':
        raise NotImplementedError('_contrib_ROIAlign does not currently support \
                                   position_sensitive!=False')
    if aligned != 'False':
        raise NotImplementedError('_contrib_ROIAlign does not currently support \
                                   aligned!=False')

    create_tensor([0], name+'_0', kwargs['initializer'])
    create_tensor([0], name+'_0_s', kwargs['initializer'], dtype='float32')
    create_tensor([1], name+'_1', kwargs['initializer'])
    create_tensor([5], name+'_5', kwargs['initializer'])
    create_tensor([2, 3], name+'_2_3', kwargs['initializer'])

    nodes = [
        make_node('Slice', [input_nodes[1], name+'_1', name+'_5', name+'_1'], [name+'_rois']),
        make_node('Slice', [input_nodes[1], name+'_0', name+'_1', name+'_1'], [name+'_inds___']),
        make_node('Squeeze', [name+'_inds___', name+'_1'], [name+'_inds__']),
        make_node('Relu', [name+'_inds__'], [name+'_inds_']),
        make_node('Cast', [name+'_inds_'], [name+'_inds'], to=int(TensorProto.INT64)),
        make_node('RoiAlign', [input_nodes[0], name+'_rois', name+'_inds'], [name+'_roi'],
                  mode='avg', output_height=pooled_size[0], output_width=pooled_size[1],
                  sampling_ratio=sample_ratio, spatial_scale=spatial_scale),
        make_node('Unsqueeze', [name+'_inds___', name+'_2_3'], [name+'_unsq']),
        make_node('Less', [name+'_unsq', name+'_0_s'], [name+'_less']),
        make_node('Where', [name+'_less', name+'_0_s', name+'_roi'], [name])
    ]

    return nodes


@mx_op.register("sum", OPSET_VERSION)
def convert_sum(node, **kwargs):
    """Map MXNet's sum operator attributes to onnx's ReduceSum operator
    and return the created node.
    """
    from onnx.helper import make_node

    name, input_nodes, attrs = get_inputs(node, kwargs)

    mx_axis = attrs.get("axis", None)
    axes = convert_string_to_list(str(mx_axis)) if mx_axis is not None else None

    keepdims = get_boolean_attribute_value(attrs, "keepdims")

    if axes:
        create_tensor(axes, name+'_axes', kwargs['initializer'])
        input_nodes.append(name+'_axes')
        node = make_node(
            'ReduceSum',
            inputs=input_nodes,
            outputs=[name],
            keepdims=keepdims,
            name=name
        )
        return [node]
    else:
        create_tensor([1], name+'_1', kwargs['initializer'])
        nodes = [
            onnx.helper.make_node(
                'ReduceSum',
                inputs=input_nodes,
                outputs=[name+'_sum'],
                keepdims=keepdims,
            ),
            make_node('Reshape', [name+'_sum', name+'_1'], [name], name=name),
        ]
    return nodes


@mx_op.register("RNN", OPSET_VERSION)
def convert_RNN(node, **kwargs):
    """Map MXNet's RNN operator attributes to onnx's operators
    and return the created node.
    """
    from onnx.helper import make_node
    from onnx import TensorProto

    name, input_nodes, attrs = get_inputs(node, kwargs)

    bidirectional = str(attrs.get('bidirectional', 'False'))
    if bidirectional != 'False':
        raise NotImplementedError('Currently RNN onnx export only supports bidirectional is False')

    num_layers = int(attrs.get('num_layers', '1'))

    p = float(attrs.get('p', '0'))
    if p != 0:
        raise NotImplementedError('Currently RNN onnx export only supports p equals to 0')

    use_sequence_length = str(attrs.get('use_sequence_length', 'False'))
    if use_sequence_length != 'False':
        raise NotImplementedError('Currently RNN onnx export only supports use_sequence_length equals to False')

    projection_size = str(attrs.get('projection_size', 'None'))
    if projection_size != 'None':
        raise NotImplementedError('Currently RNN onnx export only supports projection_size equals to None')

    state_outputs = str(attrs.get('state_outputs', 'False'))
    if state_outputs != 'True':
        raise NotImplementedError('Currently RNN onnx export only supports state_outputs equals to True')

    state_size = int(attrs.get('state_size'))
    data = input_nodes[0]
    param = input_nodes[1]
    initial_h = input_nodes[2]

    nodes = []

    mode = str(attrs.get('mode'))
    create_tensor([1], name+'_1', kwargs['initializer'])
    if mode == 'lstm':
        initial_c = input_nodes[3]
        if num_layers == 2:
            create_tensor([0], name+'_0', kwargs['initializer'])
            create_tensor([8*state_size], name+'_8*state_size', kwargs['initializer'])
            create_tensor([4*state_size*state_size], name+'_4*state_size^2', kwargs['initializer'])
            create_tensor([1, 4*state_size, state_size], name+'_WR_shape', kwargs['initializer'])
            create_tensor([1, 8*state_size], name+'_B_shape', kwargs['initializer'])
            create_tensor([4*4*state_size*state_size], name+'_WR_offset', kwargs['initializer'])

            nodes += [
                make_node('Shape', [data], [name+'_data_shape']),
                make_node('Split', [name+'_data_shape'], [name+'_seq_length', name+'_batch_size', name+'_input_size']),

                # Layer 0
                # get W
                make_node('Slice', [param, name+'_0', name+'_4*state_size^2'], [name+'_W0_1d']),
                make_node('Split', [name+'_W0_1d'], [name+'_W00', name+'_W01', name+'_W02', name+'_W03']),
                make_node('Concat', [name+'_W00', name+'_W03', name+'_W01', name+'_W02'], [name+'_W0_'], axis=0),
                make_node('Reshape', [name+'_W0_', name+'_WR_shape'], [name+'_W0']),
                # get R
                make_node('Add', [name+'_4*state_size^2', name+'_4*state_size^2'], [name+'_R0_offset']),
                make_node('Slice', [param, name+'_4*state_size^2', name+'_R0_offset'], [name+'_R0_1d']),
                make_node('Split', [name+'_R0_1d'], [name+'_R00', name+'_R01', name+'_R02', name+'_R03']),
                make_node('Concat', [name+'_R00', name+'_R03', name+'_R01', name+'_R02'], [name+'_R0_'], axis=0),
                make_node('Reshape', [name+'_R0_', name+'_WR_shape'], [name+'_R0']),
                # get B
                make_node('Add', [name+'_WR_offset', name+'_8*state_size'], [name+'_B0_offset']),
                make_node('Slice', [param, name+'_WR_offset', name+'_B0_offset'], [name+'_B0_1d']),
                make_node('Split', [name+'_B0_1d'], [name+'_B00', name+'_B01', name+'_B02', name+'_B03',
                                                     name+'_B04', name+'_B05', name+'_B06', name+'_B07']),
                make_node('Concat', [name+'_B00', name+'_B03', name+'_B01', name+'_B02',
                                     name+'_B04', name+'_B07', name+'_B05', name+'_B06'], [name+'_B0_'], axis=0),
                make_node('Reshape', [name+'_B0_', name+'_B_shape'], [name+'_B0']),
                # get initial states
                make_node('Split', [initial_h], [name+'_initial_h0', name+'_initial_h1'], axis=0),
                make_node('Split', [initial_c], [name+'_initial_c0', name+'_initial_c1'], axis=0),
                # get seq_len
                make_node('Tile', [name+'_seq_length', name+'_batch_size'], [name+'_seq_len_']),
                make_node("Cast", [name+'_seq_len_'], [name+"_seq_len"], to=int(TensorProto.INT32)),
                # Layer 0 LSTM
                make_node('LSTM', [data, name+'_W0', name+'_R0', name+'_B0', name+'_seq_len',
                                   name+'_initial_h0', name+'_initial_c0'],
                          [name+'_lstm0_out_', name+'_lstm0_h', name+'_lstm0_c'], hidden_size=state_size),
                make_node('Squeeze', [name+'_lstm0_out_', name+'_1'], [name+'_lstm0_out']),

                # Layer 1
                # get W
                make_node('Add', [name+'_R0_offset', name+'_4*state_size^2'], [name+'_W1_offset']),
                make_node('Slice', [param, name+'_R0_offset', name+'_W1_offset'], [name+'_W1_1d']),
                make_node('Split', [name+'_W1_1d'], [name+'_W10', name+'_W11', name+'_W12', name+'_W13']),
                make_node('Concat', [name+'_W10', name+'_W13', name+'_W11', name+'_W12'], [name+'_W1_'], axis=0),
                make_node('Reshape', [name+'_W1_', name+'_WR_shape'], [name+'_W1']),
                # get R
                make_node('Slice', [param, name+'_W1_offset', name+'_WR_offset'], [name+'_R1_1d']),
                make_node('Split', [name+'_R1_1d'], [name+'_R10', name+'_R11', name+'_R12', name+'_R13']),
                make_node('Concat', [name+'_R10', name+'_R13', name+'_R11', name+'_R12'], [name+'_R1_'], axis=0),
                make_node('Reshape', [name+'_R1_', name+'_WR_shape'], [name+'_R1']),
                # get B
                make_node('Add', [name+'_B0_offset', name+'_8*state_size'], [name+'_B1_offset']),
                make_node('Slice', [param, name+'_B0_offset', name+'_B1_offset'], [name+'_B1_1d']),
                make_node('Split', [name+'_B1_1d'], [name+'_B10', name+'_B11', name+'_B12', name+'_B13',
                                                     name+'_B14', name+'_B15', name+'_B16', name+'_B17']),
                make_node('Concat', [name+'_B10', name+'_B13', name+'_B11', name+'_B12',
                                     name+'_B14', name+'_B17', name+'_B15', name+'_B16'], [name+'_B1_'], axis=0),
                make_node('Reshape', [name+'_B1_', name+'_B_shape'], [name+'_B1']),
                # Layer 1 LSTM
                make_node('LSTM', [name+'_lstm0_out', name+'_W1', name+'_R1', name+'_B1', name+'_seq_len',
                                   name+'_initial_h1', name+'_initial_c1'],
                          [name+'_lstm1_out_', name+'_lstm1_h', name+'_lstm1_c'], hidden_size=state_size),
                make_node('Squeeze', [name+'_lstm1_out_', name+'_1'], [name]),
                make_node('Concat', [name+'_lstm0_h', name+'_lstm1_h'], [name+'1'], axis=0),
                make_node('Concat', [name+'_lstm0_c', name+'_lstm1_c'], [name+'2'], axis=0),
            ]
        elif num_layers == 1:
            create_tensor([0], name+'_0', kwargs['initializer'])
            create_tensor([4*state_size], name+'_4*state_size', kwargs['initializer'])
            create_tensor([8*state_size], name+'_8*state_size', kwargs['initializer'])
            create_tensor([4*state_size*state_size], name+'_4*state_size^2', kwargs['initializer'])
            create_tensor([1, 4*state_size, state_size], name+'_R_shape', kwargs['initializer'])
            create_tensor([1, 8*state_size], name+'_B_shape', kwargs['initializer'])

            nodes += [
                make_node('Shape', [data], [name+'_data_shape']),
                make_node('Split', [name+'_data_shape'], [name+'_seq_length', name+'_batch_size', name+'_input_size']),
                # get W
                make_node('Mul', [name+'_4*state_size', name+'_input_size'], [name+'_mul0']),
                make_node('Slice', [param, name+'_0', name+'_mul0'], [name+'_W_1d']),
                make_node('Split', [name+'_W_1d'], [name+'_W0', name+'_W1', name+'_W2', name+'_W3']),
                make_node('Concat', [name+'_W0', name+'_W3', name+'_W1', name+'_W2'], [name+'_W_'], axis=0),
                make_node('Concat', [name+'_1', name+'_4*state_size', name+'_input_size'], [name+'_W_shape'], axis=0),
                make_node('Reshape', [name+'_W_', name+'_W_shape'], [name+'_W']),
                # get R
                make_node('Add', [name+'_mul0', name+'_4*state_size^2'], [name+'_add0']),
                make_node('Slice', [param, name+'_mul0', name+'_add0'], [name+'_R_1d']),
                make_node('Split', [name+'_R_1d'], [name+'_R0', name+'_R1', name+'_R2', name+'_R3']),
                make_node('Concat', [name+'_R0', name+'_R3', name+'_R1', name+'_R2'], [name+'_R_'], axis=0),
                make_node('Reshape', [name+'_R_', name+'_R_shape'], [name+'_R']),
                # get B
                make_node('Add', [name+'_add0', name+'_8*state_size'], [name+'_add1']),
                make_node('Slice', [param, name+'_add0', name+'_add1'], [name+'_B_1d']),
                make_node('Split', [name+'_B_1d'], [name+'_B0', name+'_B1', name+'_B2', name+'_B3',
                                                    name+'_B4', name+'_B5', name+'_B6', name+'_B7']),
                make_node('Concat', [name+'_B0', name+'_B3', name+'_B1', name+'_B2',
                                     name+'_B4', name+'_B7', name+'_B5', name+'_B6'], [name+'_B_'], axis=0),
                make_node('Reshape', [name+'_B_', name+'_B_shape'], [name+'_B']),
                # get seq_len
                make_node('Tile', [name+'_seq_length', name+'_batch_size'], [name+'_seq_len_']),
                make_node("Cast", [name+'_seq_len_'], [name+"_seq_len"], to=int(TensorProto.INT32)),
                # compute LSTM
                make_node('LSTM', [data, name+'_W', name+'_R', name+'_B', name+'_seq_len', initial_h, initial_c],
                          [name+'0_', name+'1', name+'2'], hidden_size=state_size),
                make_node('Squeeze', [name+'0_', name+'_1'], [name]),
            ]
        else:
            raise NotImplementedError('Currently RNN onnx export only supports num_layers equals to 1 or 2')

    elif mode == 'gru':
        if num_layers == 2:
            create_tensor([0], name+'_0', kwargs['initializer'])
            create_tensor([6*state_size], name+'_6*state_size', kwargs['initializer'])
            create_tensor([3*state_size*state_size], name+'_3*state_size^2', kwargs['initializer'])
            create_tensor([1, 3*state_size, state_size], name+'_WR_shape', kwargs['initializer'])
            create_tensor([1, 6*state_size], name+'_B_shape', kwargs['initializer'])
            create_tensor([4*3*state_size*state_size], name+'_WR_offset', kwargs['initializer'])

            nodes += [
                make_node('Shape', [data], [name+'_data_shape']),
                make_node('Split', [name+'_data_shape'], [name+'_seq_length', name+'_batch_size', name+'_input_size']),

                # Layer 0
                # get W
                make_node('Slice', [param, name+'_0', name+'_3*state_size^2'], [name+'_W0_1d']),
                make_node('Split', [name+'_W0_1d'], [name+'_W00', name+'_W01', name+'_W02']),
                make_node('Concat', [name+'_W01', name+'_W00', name+'_W02'], [name+'_W0_'], axis=0),
                make_node('Reshape', [name+'_W0_', name+'_WR_shape'], [name+'_W0']),
                # get R
                make_node('Add', [name+'_3*state_size^2', name+'_3*state_size^2'], [name+'_R0_offset']),
                make_node('Slice', [param, name+'_3*state_size^2', name+'_R0_offset'], [name+'_R0_1d']),
                make_node('Split', [name+'_R0_1d'], [name+'_R00', name+'_R01', name+'_R02']),
                make_node('Concat', [name+'_R01', name+'_R00', name+'_R02'], [name+'_R0_'], axis=0),
                make_node('Reshape', [name+'_R0_', name+'_WR_shape'], [name+'_R0']),
                # get B
                make_node('Add', [name+'_WR_offset', name+'_6*state_size'], [name+'_B0_offset']),
                make_node('Slice', [param, name+'_WR_offset', name+'_B0_offset'], [name+'_B0_1d']),
                make_node('Split', [name+'_B0_1d'], [name+'_B00', name+'_B01', name+'_B02',
                                                     name+'_B03', name+'_B04', name+'_B05']),
                make_node('Concat', [name+'_B01', name+'_B00', name+'_B02',
                                     name+'_B04', name+'_B03', name+'_B05'], [name+'_B0_'], axis=0),
                make_node('Reshape', [name+'_B0_', name+'_B_shape'], [name+'_B0']),
                # get initial states
                make_node('Split', [initial_h], [name+'_initial_h0', name+'_initial_h1'], axis=0),
                # get seq_len
                make_node('Tile', [name+'_seq_length', name+'_batch_size'], [name+'_seq_len_']),
                make_node("Cast", [name+'_seq_len_'], [name+"_seq_len"], to=int(TensorProto.INT32)),
                # Layer 0 GRU
                make_node('GRU', [data, name+'_W0', name+'_R0', name+'_B0', name+'_seq_len',
                                  name+'_initial_h0'],
                          [name+'_gru0_out_', name+'_gru0_h'], hidden_size=state_size, linear_before_reset=1),
                make_node('Squeeze', [name+'_gru0_out_', name+'_1'], [name+'_gru0_out']),

                # Layer 1
                # get W
                make_node('Add', [name+'_R0_offset', name+'_3*state_size^2'], [name+'_W1_offset']),
                make_node('Slice', [param, name+'_R0_offset', name+'_W1_offset'], [name+'_W1_1d']),
                make_node('Split', [name+'_W1_1d'], [name+'_W10', name+'_W11', name+'_W12']),
                make_node('Concat', [name+'_W11', name+'_W10', name+'_W12'], [name+'_W1_'], axis=0),
                make_node('Reshape', [name+'_W1_', name+'_WR_shape'], [name+'_W1']),
                # get R
                make_node('Slice', [param, name+'_W1_offset', name+'_WR_offset'], [name+'_R1_1d']),
                make_node('Split', [name+'_R1_1d'], [name+'_R10', name+'_R11', name+'_R12']),
                make_node('Concat', [name+'_R11', name+'_R10', name+'_R12'], [name+'_R1_'], axis=0),
                make_node('Reshape', [name+'_R1_', name+'_WR_shape'], [name+'_R1']),
                # get B
                make_node('Add', [name+'_B0_offset', name+'_6*state_size'], [name+'_B1_offset']),
                make_node('Slice', [param, name+'_B0_offset', name+'_B1_offset'], [name+'_B1_1d']),
                make_node('Split', [name+'_B1_1d'], [name+'_B10', name+'_B11', name+'_B12',
                                                     name+'_B13', name+'_B14', name+'_B15']),
                make_node('Concat', [name+'_B11', name+'_B10', name+'_B12',
                                     name+'_B14', name+'_B13', name+'_B15'], [name+'_B1_'], axis=0),
                make_node('Reshape', [name+'_B1_', name+'_B_shape'], [name+'_B1']),
                # Layer 1 GRU
                make_node('GRU', [name+'_gru0_out', name+'_W1', name+'_R1', name+'_B1', name+'_seq_len',
                                  name+'_initial_h1'],
                          [name+'_gru1_out_', name+'_gru1_h'], hidden_size=state_size, linear_before_reset=1),
                make_node('Squeeze', [name+'_gru1_out_', name+'_1'], [name]),
                make_node('Concat', [name+'_gru0_h', name+'_gru1_h'], [name+'1'], axis=0)
            ]

        elif num_layers == 1:
            create_tensor([0], name+'_0', kwargs['initializer'])
            create_tensor([3*state_size], name+'_3*state_size', kwargs['initializer'])
            create_tensor([6*state_size], name+'_6*state_size', kwargs['initializer'])
            create_tensor([3*state_size*state_size], name+'_3*state_size^2', kwargs['initializer'])
            create_tensor([1, 3*state_size, state_size], name+'_R_shape', kwargs['initializer'])
            create_tensor([1, 6*state_size], name+'_B_shape', kwargs['initializer'])

            nodes += [
                make_node('Shape', [data], [name+'_data_shape']),
                make_node('Split', [name+'_data_shape'], [name+'_seq_length', name+'_batch_size', name+'_input_size']),
                # get W
                make_node('Mul', [name+'_3*state_size', name+'_input_size'], [name+'_mul0']),
                make_node('Slice', [param, name+'_0', name+'_mul0'], [name+'_W_1d']),
                make_node('Split', [name+'_W_1d'], [name+'_W0', name+'_W1', name+'_W2']),
                make_node('Concat', [name+'_W1', name+'_W0', name+'_W2'], [name+'_W_'], axis=0),
                make_node('Concat', [name+'_1', name+'_3*state_size', name+'_input_size'], [name+'_W_shape'], axis=0),
                make_node('Reshape', [name+'_W_', name+'_W_shape'], [name+'_W']),
                # get R
                make_node('Add', [name+'_mul0', name+'_3*state_size^2'], [name+'_add0']),
                make_node('Slice', [param, name+'_mul0', name+'_add0'], [name+'_R_1d']),
                make_node('Split', [name+'_R_1d'], [name+'_R0', name+'_R1', name+'_R2']),
                make_node('Concat', [name+'_R1', name+'_R0', name+'_R2'], [name+'_R_'], axis=0),
                make_node('Reshape', [name+'_R_', name+'_R_shape'], [name+'_R']),
                # get B
                make_node('Add', [name+'_add0', name+'_6*state_size'], [name+'_add1']),
                make_node('Slice', [param, name+'_add0', name+'_add1'], [name+'_B_1d']),
                make_node('Split', [name+'_B_1d'], [name+'_B0', name+'_B1', name+'_B2',
                                                    name+'_B3', name+'_B4', name+'_B5']),
                make_node('Concat', [name+'_B1', name+'_B0', name+'_B2',
                                     name+'_B4', name+'_B3', name+'_B5'], [name+'_B_'], axis=0),
                make_node('Reshape', [name+'_B_', name+'_B_shape'], [name+'_B']),
                # get seq_len
                make_node('Tile', [name+'_seq_length', name+'_batch_size'], [name+'_seq_len_']),
                make_node("Cast", [name+'_seq_len_'], [name+"_seq_len"], to=int(TensorProto.INT32)),
                # compute LSTM
                make_node('GRU', [data, name+'_W', name+'_R', name+'_B', name+'_seq_len', initial_h],
                          [name+'0_', name+'1'], hidden_size=state_size, linear_before_reset=1),
                make_node('Squeeze', [name+'0_', name+'_1'], [name]),
            ]
        else:
            raise NotImplementedError('Currently RNN onnx export only supports num_layers equals to 1 or 2')

    else:
        raise NotImplementedError(f"Currently RNN onnx export does not support {mode} mode")
    return nodes


@mx_op.register('SliceChannel', OPSET_VERSION)
def convert_slice_channel(node, **kwargs):
    """Map MXNet's SliceChannel operator attributes to onnx's Squeeze or Split
    operator based on squeeze_axis attribute
    and return the created node.
    """
    from onnx.helper import make_node
    name, input_nodes, attrs = get_inputs(node, kwargs)

    num_outputs = int(attrs.get('num_outputs'))
    axis = int(attrs.get('axis', 1))
    squeeze_axis = attrs.get('squeeze_axis', 'False')

    create_tensor([axis], name+'_axis', kwargs['initializer'])

    nodes = []
    if squeeze_axis in ['True', '1']:
        nodes += [
            make_node('Split', [input_nodes[0]], [name+str(i)+'_' for i in range(num_outputs)],
                      axis=axis)
        ]
        for i in range(num_outputs):
            nodes += [
                make_node('Squeeze', [name+str(i)+'_', name+'_axis'], [name+str(i)])
            ]
    else:
        nodes += [
            make_node('Split', [input_nodes[0]], [name+str(i) for i in range(num_outputs)],
                      axis=axis)
        ]

    return nodes


@mx_op.register("max", OPSET_VERSION)
def convert_max(node, **kwargs):
    """Map MXNet's max operator attributes to onnx's ReduceMax operator
    and return the created node.
    """
    from onnx.helper import make_node
    name, input_nodes, attrs = get_inputs(node, kwargs)

    mx_axis = str(attrs.get("axis", 'None'))
    axes = convert_string_to_list(mx_axis) if mx_axis != 'None' else None

    keepdims = get_boolean_attribute_value(attrs, "keepdims")

    if axes is not None:
        if keepdims:
            node = make_node('ReduceMax', input_nodes, [name], axes=axes, keepdims=keepdims)
            return [node]
        else:
            create_tensor([1], name+'_1', kwargs['initializer'])
            create_tensor([0], name+'_0', kwargs['initializer'])
            create_tensor([len(axes)], name+'_axes_dim', kwargs['initializer'])
            nodes = [
                make_node('ReduceMax', input_nodes, [name+'_rmax'], axes=axes, keepdims=keepdims),
                make_node('Shape', [name+'_rmax'], [name+'_rmax_shape']),
                make_node('Shape', [name+'_rmax_shape'], [name+'_rmax_dim']),
                make_node('Shape', [input_nodes[0]], [name+'_in_shape']),
                make_node('Shape', [name+'_in_shape'], [name+'_in_dim']),
                make_node('Equal', [name+'_axes_dim', name+'_in_dim'], [name+'_equal']),
                make_node('Where', [name+'_equal', name+'_1', name+'_rmax_dim'], [name+'_where0']),
                make_node('Tile', [name+'_0', name+'_where0'], [name+'_tile']),
                make_node('Unsqueeze', [name+'_0', name+'_0'], [name+'_unsqueeze']),
                make_node('Where', [name+'_equal', name+'_1', name+'_0'], [name+'_where1']),
                make_node('ScatterND', [name+'_tile', name+'_unsqueeze', name+'_where1'], [name+'_SND']),
                make_node('Reshape', [name+'_rmax', name+'_SND'], [name]),
            ]
            return nodes
    else:
        if keepdims:
            node = make_node('ReduceMax', input_nodes, [name], keepdims=keepdims)
            return [node]
        else:
            create_tensor([1], name+'_1', kwargs['initializer'])
            nodes = [
                make_node('ReduceMax', input_nodes, [name+'_rmax'], keepdims=keepdims),
                make_node('Reshape', [name+'_rmax', name+'_1'], [name])
            ]
            return nodes


@mx_op.register("min", OPSET_VERSION)
def convert_min(node, **kwargs):
    """Map MXNet's min operator attributes to onnx's ReduceMin operator
    and return the created node.
    """
    from onnx.helper import make_node
    name, input_nodes, attrs = get_inputs(node, kwargs)

    mx_axis = str(attrs.get("axis", 'None'))
    axes = convert_string_to_list(mx_axis) if mx_axis != 'None' else None

    keepdims = get_boolean_attribute_value(attrs, "keepdims")

    if axes is not None:
        if keepdims:
            node = make_node('ReduceMin', input_nodes, [name], axes=axes, keepdims=keepdims)
            return [node]
        else:
            create_tensor([1], name+'_1', kwargs['initializer'])
            create_tensor([0], name+'_0', kwargs['initializer'])
            create_tensor([len(axes)], name+'_axes_dim', kwargs['initializer'])
            nodes = [
                make_node('ReduceMin', input_nodes, [name+'_rmin'], axes=axes, keepdims=keepdims),
                make_node('Shape', [name+'_rmin'], [name+'_rmin_shape']),
                make_node('Shape', [name+'_rmin_shape'], [name+'_rmin_dim']),
                make_node('Shape', [input_nodes[0]], [name+'_in_shape']),
                make_node('Shape', [name+'_in_shape'], [name+'_in_dim']),
                make_node('Equal', [name+'_axes_dim', name+'_in_dim'], [name+'_equal']),
                make_node('Where', [name+'_equal', name+'_1', name+'_rmin_dim'], [name+'_where0']),
                make_node('Tile', [name+'_0', name+'_where0'], [name+'_tile']),
                make_node('Unsqueeze', [name+'_0', name+'_0'], [name+'_unsqueeze']),
                make_node('Where', [name+'_equal', name+'_1', name+'_0'], [name+'_where1']),
                make_node('ScatterND', [name+'_tile', name+'_unsqueeze', name+'_where1'], [name+'_SND']),
                make_node('Reshape', [name+'_rmin', name+'_SND'], [name]),
            ]
            return nodes
    else:
        if keepdims:
            node = make_node('ReduceMin', input_nodes, [name], keepdims=keepdims)
            return [node]

        else:
            create_tensor([1], name+'_1', kwargs['initializer'])
            nodes = [
                make_node('ReduceMin', input_nodes, [name+'_rmin'], keepdims=keepdims),
                make_node('Reshape', [name+'_rmin', name+'_1'], [name])
            ]
            return nodes


@mx_op.register("mean", OPSET_VERSION)
def convert_mean(node, **kwargs):
    """Map MXNet's mean operator attributes to onnx's ReduceMean operator
    and return the created node.
    """
    from onnx.helper import make_node
    name, input_nodes, attrs = get_inputs(node, kwargs)

    mx_axis = str(attrs.get("axis", 'None'))
    axes = convert_string_to_list(mx_axis) if mx_axis != 'None' else None

    keepdims = get_boolean_attribute_value(attrs, "keepdims")

    if axes is not None:
        if keepdims:
            node = make_node('ReduceMean', input_nodes, [name], axes=axes, keepdims=keepdims)
            return [node]
        else:
            create_tensor([1], name+'_1', kwargs['initializer'])
            create_tensor([0], name+'_0', kwargs['initializer'])
            create_tensor([len(axes)], name+'_axes_dim', kwargs['initializer'])
            nodes = [
                make_node('ReduceMean', input_nodes, [name+'_reduce'], axes=axes, keepdims=keepdims),
                make_node('Shape', [name+'_reduce'], [name+'_reduce_shape']),
                make_node('Shape', [name+'_reduce_shape'], [name+'_reduce_dim']),
                make_node('Shape', [input_nodes[0]], [name+'_in_shape']),
                make_node('Shape', [name+'_in_shape'], [name+'_in_dim']),
                make_node('Equal', [name+'_axes_dim', name+'_in_dim'], [name+'_equal']),
                make_node('Where', [name+'_equal', name+'_1', name+'_reduce_dim'], [name+'_where0']),
                make_node('Tile', [name+'_0', name+'_where0'], [name+'_tile']),
                make_node('Unsqueeze', [name+'_0', name+'_0'], [name+'_unsqueeze']),
                make_node('Where', [name+'_equal', name+'_1', name+'_0'], [name+'_where1']),
                make_node('ScatterND', [name+'_tile', name+'_unsqueeze', name+'_where1'], [name+'_SND']),
                make_node('Reshape', [name+'_reduce', name+'_SND'], [name]),
            ]
            return nodes
    else:
        if keepdims:
            node = make_node('ReduceMean', input_nodes, [name], keepdims=keepdims)
            return [node]

        else:
            create_tensor([1], name+'_1', kwargs['initializer'])
            nodes = [
                make_node('ReduceMean', input_nodes, [name+'_reduce'], keepdims=keepdims),
                make_node('Reshape', [name+'_reduce', name+'_1'], [name])
            ]
            return nodes


@mx_op.register("prod", OPSET_VERSION)
def convert_prod(node, **kwargs):
    """Map MXNet's prod operator attributes to onnx's ReduceProd operator
    and return the created node.
    """
    from onnx.helper import make_node
    name, input_nodes, attrs = get_inputs(node, kwargs)

    mx_axis = str(attrs.get("axis", 'None'))
    axes = convert_string_to_list(mx_axis) if mx_axis != 'None' else None

    keepdims = get_boolean_attribute_value(attrs, "keepdims")

    if axes is not None:
        if keepdims:
            node = make_node('ReduceProd', input_nodes, [name], axes=axes, keepdims=keepdims)
            return [node]
        else:
            create_tensor([1], name+'_1', kwargs['initializer'])
            create_tensor([0], name+'_0', kwargs['initializer'])
            create_tensor([len(axes)], name+'_axes_dim', kwargs['initializer'])
            nodes = [
                make_node('ReduceProd', input_nodes, [name+'_reduce'], axes=axes, keepdims=keepdims),
                make_node('Shape', [name+'_reduce'], [name+'_reduce_shape']),
                make_node('Shape', [name+'_reduce_shape'], [name+'_reduce_dim']),
                make_node('Shape', [input_nodes[0]], [name+'_in_shape']),
                make_node('Shape', [name+'_in_shape'], [name+'_in_dim']),
                make_node('Equal', [name+'_axes_dim', name+'_in_dim'], [name+'_equal']),
                make_node('Where', [name+'_equal', name+'_1', name+'_reduce_dim'], [name+'_where0']),
                make_node('Tile', [name+'_0', name+'_where0'], [name+'_tile']),
                make_node('Unsqueeze', [name+'_0', name+'_0'], [name+'_unsqueeze']),
                make_node('Where', [name+'_equal', name+'_1', name+'_0'], [name+'_where1']),
                make_node('ScatterND', [name+'_tile', name+'_unsqueeze', name+'_where1'], [name+'_SND']),
                make_node('Reshape', [name+'_reduce', name+'_SND'], [name]),
            ]
            return nodes
    else:
        if keepdims:
            node = make_node('ReduceProd', input_nodes, [name], keepdims=keepdims)
            return [node]

        else:
            create_tensor([1], name+'_1', kwargs['initializer'])
            nodes = [
                make_node('ReduceProd', input_nodes, [name+'_reduce'], keepdims=keepdims),
                make_node('Reshape', [name+'_reduce', name+'_1'], [name])
            ]
            return nodes


@mx_op.register("squeeze", OPSET_VERSION)
def convert_squeeze(node, **kwargs):
    """Map MXNet's squeeze operator attributes to onnx's squeeze operator
    and return the created node.
    """
    name, input_nodes, attrs = get_inputs(node, kwargs)

    mx_axis = str(attrs.get("axis", 'None'))
    axes = convert_string_to_list(mx_axis) if mx_axis != 'None' else None

    if not axes:
        node = onnx.helper.make_node(
            "Squeeze",
            input_nodes,
            [name],
            name=name
        )
    else:
        create_tensor(axes, name+'_axes', kwargs['initializer'])
        node = onnx.helper.make_node(
            "Squeeze",
            [input_nodes[0], name+'_axes'],
            [name],
            name=name,
        )
    return [node]


@mx_op.register("SoftmaxOutput", OPSET_VERSION)
def convert_softmax_output(node, **kwargs):
    """Map MXNet's SoftmaxOutput operator attributes to onnx's Softmax operator
    and return the created node.
    """
    from onnx.helper import make_node
    name, input_nodes, _ = get_inputs(node, kwargs)

    nodes = [
        make_node('Shape', [input_nodes[0]], [name+'_shape']),
        make_node('Flatten', [input_nodes[0]], [name+'_flat'], axis=1),
        make_node('Softmax', [name+'_flat'], [name+'_sm'], axis=1),
        make_node('Reshape', [name+'_sm', name+'_shape'], [name])
    ]

    return nodes


@mx_op.register("norm", OPSET_VERSION)
def convert_norm(node, **kwargs):
    """Map MXNet's norm operator attributes to onnx's ReduceL1 and ReduceL2 operators
    and return the created node.
    """
    from onnx.helper import make_node
    name, input_nodes, attrs = get_inputs(node, kwargs)

    mx_axis = attrs.get("axis", None)
    axes = convert_string_to_list(str(mx_axis)) if mx_axis else None

    keepdims = get_boolean_attribute_value(attrs, "keepdims")
    ord = int(attrs.get("ord", 2))

    onnx_op_name = "ReduceL1" if ord == 1 else "ReduceL2"

    if axes:
        if keepdims:
            reduce_node = make_node(onnx_op_name, input_nodes, [name], axes=axes, keepdims=keepdims)
            return [reduce_node]
        else:
            create_tensor([1], name+'_1', kwargs['initializer'])
            create_tensor([0], name+'_0', kwargs['initializer'])
            create_tensor([len(axes)], name+'_axes_dim', kwargs['initializer'])
            nodes = [
                make_node(onnx_op_name, input_nodes, [name+'_reduce'], axes=axes, keepdims=keepdims),
                make_node('Shape', [name+'_reduce'], [name+'_reduce_shape']),
                make_node('Shape', [name+'_reduce_shape'], [name+'_reduce_dim']),
                make_node('Shape', [input_nodes[0]], [name+'_in_shape']),
                make_node('Shape', [name+'_in_shape'], [name+'_in_dim']),
                make_node('Equal', [name+'_axes_dim', name+'_in_dim'], [name+'_equal']),
                make_node('Where', [name+'_equal', name+'_1', name+'_reduce_dim'], [name+'_where0']),
                make_node('Tile', [name+'_0', name+'_where0'], [name+'_tile']),
                make_node('Unsqueeze', [name+'_0', name+'_0'], [name+'_unsqueeze']),
                make_node('Where', [name+'_equal', name+'_1', name+'_0'], [name+'_where1']),
                make_node('ScatterND', [name+'_tile', name+'_unsqueeze', name+'_where1'], [name+'_SND']),
                make_node('Reshape', [name+'_reduce', name+'_SND'], [name]),
            ]
            return nodes
    else:

        if keepdims:
            reduce_node = make_node(onnx_op_name, input_nodes, [name], keepdims=keepdims)
            return [reduce_node]
        else:
            create_tensor([1], name+'_1', kwargs['initializer'])
            nodes = [
                make_node(onnx_op_name, input_nodes, [name+'_norm'], keepdims=keepdims),
                make_node('Reshape', [name+'_norm', name+'_1'], [name])
            ]
<<<<<<< HEAD
            return nodes


@mx_op.register("log_softmax", OPSET_VERSION)
def convert_logsoftmax(node, **kwargs):
    """Map MXNet's log_softmax operator attributes to onnx's LogSoftMax operator
    and return the created node.
    """
    name, input_nodes, attrs = get_inputs(node, kwargs)

    # Converting to int
    axis = int(attrs.get("axis", -1))
    temp = attrs.get('temperature', 'None')
    use_length = attrs.get('use_length', 'False')

    if temp != 'None':
        raise AttributeError('LogSoftMax currently does not support temperature!=None')

    if use_length in ['1', 'True']:
        raise AttributeError('LogSoftMax currently does not support use_length==True')

    node = onnx.helper.make_node(
        'LogSoftmax',
        input_nodes,
        [name],
        axis=axis,
        name=name
    )

    return [node]
=======
            return nodes
>>>>>>> 49886309
<|MERGE_RESOLUTION|>--- conflicted
+++ resolved
@@ -1614,7 +1614,6 @@
                 make_node(onnx_op_name, input_nodes, [name+'_norm'], keepdims=keepdims),
                 make_node('Reshape', [name+'_norm', name+'_1'], [name])
             ]
-<<<<<<< HEAD
             return nodes
 
 
@@ -1644,7 +1643,4 @@
         name=name
     )
 
-    return [node]
-=======
-            return nodes
->>>>>>> 49886309
+    return [node]