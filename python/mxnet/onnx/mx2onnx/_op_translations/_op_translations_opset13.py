--- conflicted
+++ resolved
@@ -1546,7 +1546,6 @@
     return [node]
 
 
-<<<<<<< HEAD
 @mx_op.register("SoftmaxOutput", OPSET_VERSION)
 def convert_softmax_output(node, **kwargs):
     """Map MXNet's SoftmaxOutput operator attributes to onnx's Softmax operator
@@ -1563,7 +1562,8 @@
     ]
 
     return nodes
-=======
+
+
 @mx_op.register("norm", OPSET_VERSION)
 def convert_norm(node, **kwargs):
     """Map MXNet's norm operator attributes to onnx's ReduceL1 and ReduceL2 operators
@@ -1614,6 +1614,4 @@
                 make_node(onnx_op_name, input_nodes, [name+'_norm'], keepdims=keepdims),
                 make_node('Reshape', [name+'_norm', name+'_1'], [name])
             ]
-            return nodes
-            
->>>>>>> a6b432fb
+            return nodes