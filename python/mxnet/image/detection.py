--- conflicted
+++ resolved
@@ -809,11 +809,7 @@
         pad = batch_size - i
         # handle padding for the last batch
         if pad != 0:
-<<<<<<< HEAD
-            if self.last_batch_handle == 'discard':
-=======
             if self.last_batch_handle == 'discard': # pylint: disable=no-else-raise
->>>>>>> 75a9e187
                 raise StopIteration
             # if the option is 'roll_over', throw StopIteration and cache the data
             elif self.last_batch_handle == 'roll_over' and \
