# Licensed to the Apache Software Foundation (ASF) under one
# or more contributor license agreements.  See the NOTICE file
# distributed with this work for additional information
# regarding copyright ownership.  The ASF licenses this file
# to you under the Apache License, Version 2.0 (the
# "License"); you may not use this file except in compliance
# with the License.  You may obtain a copy of the License at
#
#   http://www.apache.org/licenses/LICENSE-2.0
#
# Unless required by applicable law or agreed to in writing,
# software distributed under the License is distributed on an
# "AS IS" BASIS, WITHOUT WARRANTIES OR CONDITIONS OF ANY
# KIND, either express or implied.  See the License for the
# specific language governing permissions and limitations
# under the License.

# coding: utf-8
# pylint: disable=invalid-name, no-member, trailing-comma-tuple, bad-mcs-classmethod-argument, unnecessary-pass, too-many-lines, wrong-import-position
"""ctypes library of mxnet and helper functions."""

import re
import atexit
import ctypes
import os
import sys
import inspect
import platform
import numpy as _np

from . import libinfo

__all__ = ['MXNetError']
#----------------------------
# library loading
#----------------------------

# pylint: disable=pointless-statement
try:
    basestring
    long
except NameError:
    basestring = str
    long = int
# pylint: enable=pointless-statement

integer_types = (int, long, _np.int32, _np.int64)
numeric_types = (float, int, long, _np.generic)
string_types = basestring,
error_types = {}

# this function is needed for python3
# to convert ctypes.char_p .value back to python str
py_str = lambda x: x.decode('utf-8')


def data_dir_default():
    """

    :return: default data directory depending on the platform and environment variables
    """
    system = platform.system()
    if system == 'Windows':
        return os.path.join(os.environ.get('APPDATA'), 'mxnet')
    else:
        return os.path.join(os.path.expanduser("~"), '.mxnet')


def data_dir():
    """

    :return: data directory in the filesystem for storage, for example when downloading models
    """
    return os.getenv('MXNET_HOME', data_dir_default())


class _NullType(object):
    """Placeholder for arguments"""
    def __repr__(self):
        return '_Null'


_Null = _NullType()


class MXNetError(RuntimeError):
    """Default error thrown by MXNet functions.

    MXNetError will be raised if you do not give any error type specification,
    """

def register_error(func_name=None, cls=None):
    """Register an error class so it can be recognized by the ffi error handler.

    Parameters
    ----------
    func_name : str or function or class
        The name of the error function.

    cls : function
        The function to create the class

    Returns
    -------
    fregister : function
        Register function if f is not specified.

    Examples
    --------
    .. code-block:: python

      @mxnet.error.register_error
      class MyError(RuntimeError):
          pass

      err_inst = mxnet.error.create_ffi_error("MyError: xyz")
      assert isinstance(err_inst, MyError)
    """
    if callable(func_name):
        cls = func_name
        func_name = cls.__name__

    def register(mycls):
        """internal register function"""
        err_name = func_name if isinstance(func_name, str) else mycls.__name__
        error_types[err_name] = mycls
        return mycls
    if cls is None:
        return register
    return register(cls)


def _valid_error_name(name):
    """Check whether name is a valid error name."""
    return all(x.isalnum() or x in "_." for x in name)


def _find_error_type(line):
    """Find the error name given the first line of the error message.

    Parameters
    ----------
    line : str
        The first line of error message.

    Returns
    -------
    name : str The error name
    """
    end_pos = line.find(":")
    if end_pos == -1:
        return None
    err_name = line[:end_pos]
    if _valid_error_name(err_name):
        return err_name
    return None


def c2pyerror(err_msg):
    """Translate C API error message to python style.

    Parameters
    ----------
    err_msg : str
        The error message.

    Returns
    -------
    new_msg : str
        Translated message.

    err_type : str
        Detected error type.
    """
    arr = err_msg.split("\n")
    if arr[-1] == "":
        arr.pop()
    err_type = _find_error_type(arr[0])
    trace_mode = False
    stack_trace = []
    message = []
    for line in arr:
        if trace_mode:
            if line.startswith("  "):
                stack_trace.append(line)
            else:
                trace_mode = False
        if not trace_mode:
            if line.startswith("Stack trace"):
                trace_mode = True
            else:
                message.append(line)
    out_msg = ""
    if stack_trace:
        out_msg += "Traceback (most recent call last):\n"
        out_msg += "\n".join(reversed(stack_trace)) + "\n"
    out_msg += "\n".join(message)
    return out_msg, err_type

@register_error
class NotImplementedForSymbol(MXNetError):
    """Error: Not implemented for symbol"""
    def __init__(self, function, alias, *args):
        super(NotImplementedForSymbol, self).__init__()
        self.function = function.__name__
        self.alias = alias
        self.args = [str(type(a)) for a in args]

    def __str__(self):
        msg = 'Function {}'.format(self.function)
        if self.alias:
            msg += ' (namely operator "{}")'.format(self.alias)
        if self.args:
            msg += ' with arguments ({})'.format(', '.join(self.args))
        msg += ' is not implemented for Symbol and only available in NDArray.'
        return msg


def get_last_ffi_error():
    """Create error object given result of MXGetLastError.

    Returns
    -------
    err : object
        The error object based on the err_msg
    """
    c_err_msg = py_str(_LIB.MXGetLastError())
    py_err_msg, err_type = c2pyerror(c_err_msg)
    if err_type is not None and err_type.startswith("mxnet.error."):
        err_type = err_type[10:]
    return error_types.get(err_type, MXNetError)(py_err_msg)


def check_call(ret):
    """Check the return value of C API call.

    This function will raise an exception when an error occurs.
    Wrap every API call with this function.

    Parameters
    ----------
    ret : int
        return value from API calls.
    """
    if ret != 0:
        raise get_last_ffi_error()


class NotSupportedForSparseNDArray(MXNetError):
    """Error: Not supported for SparseNDArray"""
    def __init__(self, function, alias, *args):
        super(NotSupportedForSparseNDArray, self).__init__()
        self.function = function.__name__
        self.alias = alias
        self.args = [str(type(a)) for a in args]

    def __str__(self):
        msg = 'Function {}'.format(self.function)
        if self.alias:
            msg += ' (namely operator "{}")'.format(self.alias)
        if self.args:
            msg += ' with arguments ({})'.format(', '.join(self.args))
        msg += ' is not supported for SparseNDArray and only available in NDArray.'
        return msg


class MXCallbackList(ctypes.Structure):
    """Structure that holds Callback information. Passed to CustomOpProp."""
    _fields_ = [
        ('num_callbacks', ctypes.c_int),
        ('callbacks', ctypes.POINTER(ctypes.CFUNCTYPE(ctypes.c_int))),
        ('contexts', ctypes.POINTER(ctypes.c_void_p))
        ]


def _load_lib():
    """Load library by searching possible path."""
    lib_path = libinfo.find_lib_path()
    if sys.version_info >= (3, 8) and os.name == "nt":
        # use LOAD_WITH_ALTERED_SEARCH_PATH, For simplicity, let's just fill the numbers.
        # pylint: disable=E1123
        lib = ctypes.CDLL(lib_path[0], winmode=0x00000008)
    else:
        lib = ctypes.CDLL(lib_path[0], ctypes.RTLD_LOCAL)
    # DMatrix functions
    lib.MXGetLastError.restype = ctypes.c_char_p
    return lib


# version number
__version__ = libinfo.__version__
# library instance of mxnet
_LIB = _load_lib()

# type definitions
mx_int = ctypes.c_int
mx_uint = ctypes.c_uint
mx_int64 = ctypes.c_int64
mx_float = ctypes.c_float
mx_float_p = ctypes.POINTER(mx_float)
mx_real_t = _np.float32
NDArrayHandle = ctypes.c_void_p
FunctionHandle = ctypes.c_void_p
OpHandle = ctypes.c_void_p
CachedOpHandle = ctypes.c_void_p
SymbolHandle = ctypes.c_void_p
DataIterCreatorHandle = ctypes.c_void_p
DataIterHandle = ctypes.c_void_p
DatasetHandle = ctypes.c_void_p
BatchifyFunctionhandle = ctypes.c_void_p
KVStoreHandle = ctypes.c_void_p
RecordIOHandle = ctypes.c_void_p
RtcHandle = ctypes.c_void_p
CudaModuleHandle = ctypes.c_void_p
CudaKernelHandle = ctypes.c_void_p
ProfileHandle = ctypes.c_void_p


#----------------------------
# helper function definition
#----------------------------
def c_str(string):
    """Create ctypes char * from a Python string.

    Parameters
    ----------
    string : string type
        Python string.

    Returns
    -------
    str : c_char_p
        A char pointer that can be passed to C API.

    Examples
    --------
    >>> x = mx.base.c_str("Hello, World")
    >>> print(x.value)
    b"Hello, World"
    """
    return ctypes.c_char_p(string.encode('utf-8'))

def c_str_array(strings):
    """Create ctypes const char ** from a list of Python strings.

    Parameters
    ----------
    strings : list of string
        Python strings.

    Returns
    -------
    (ctypes.c_char_p * len(strings))
        A const char ** pointer that can be passed to C API.
    """
    arr = (ctypes.c_char_p * len(strings))()
    arr[:] = [s.encode('utf-8') for s in strings]
    return arr


def c_array(ctype, values):
    """Create ctypes array from a Python array.

    Parameters
    ----------
    ctype : ctypes data type
        Data type of the array we want to convert to, such as mx_float.

    values : tuple or list
        Data content.

    Returns
    -------
    out : ctypes array
        Created ctypes array.

    Examples
    --------
    >>> x = mx.base.c_array(mx.base.mx_float, [1, 2, 3])
    >>> print len(x)
    3
    >>> x[1]
    2.0
    """
    out = (ctype * len(values))()
    out[:] = values
    return out


def c_array_buf(ctype, buf):
    """Create ctypes array from a Python buffer.
    For primitive types, using the buffer created with array.array is faster
    than a c_array call.

    Parameters
    ----------
    ctype : ctypes data type
        Data type of the array we want to convert to, such as mx_float.

    buf : buffer type
        Data content.

    Returns
    -------
    out : ctypes array
        Created ctypes array.

    Examples
    --------
    >>> x = mx.base.c_array_buf(mx.base.mx_float, array.array('i', [1, 2, 3]))
    >>> print len(x)
    3
    >>> x[1]
    2.0
    """
    return (ctype * len(buf)).from_buffer(buf)


def c_handle_array(objs):
    """Create ctypes const void ** from a list of MXNet objects with handles.

    Parameters
    ----------
    objs : list of NDArray/Symbol.
        MXNet objects.

    Returns
    -------
    (ctypes.c_void_p * len(objs))
        A void ** pointer that can be passed to C API.
    """
    arr = (ctypes.c_void_p * len(objs))()
    arr[:] = [o.handle for o in objs]
    return arr


def ctypes2buffer(cptr, length):
    """Convert ctypes pointer to buffer type.

    Parameters
    ----------
    cptr : ctypes.POINTER(ctypes.c_char)
        Pointer to the raw memory region.
    length : int
        The length of the buffer.

    Returns
    -------
    buffer : bytearray
        The raw byte memory buffer.
    """
    if not isinstance(cptr, ctypes.POINTER(ctypes.c_char)):
        raise TypeError('expected char pointer')
    res = bytearray(length)
    rptr = (ctypes.c_char * length).from_buffer(res)
    if not ctypes.memmove(rptr, cptr, length):
        raise RuntimeError('memmove failed')
    return res


def ctypes2numpy_shared(cptr, shape):
    """Convert a ctypes pointer to a numpy array.

    The resulting NumPy array shares the memory with the pointer.

    Parameters
    ----------
    cptr : ctypes.POINTER(mx_float)
        pointer to the memory region

    shape : tuple
        Shape of target `NDArray`.

    Returns
    -------
    out : numpy_array
        A numpy array : numpy array.
    """
    if not isinstance(cptr, ctypes.POINTER(mx_float)):
        raise RuntimeError('expected float pointer')
    size = 1
    for s in shape:
        size *= s
    dbuffer = (mx_float * size).from_address(ctypes.addressof(cptr.contents))
    return _np.frombuffer(dbuffer, dtype=_np.float32).reshape(shape)


def build_param_doc(arg_names, arg_types, arg_descs, remove_dup=True):
    """Build argument docs in python style.

    arg_names : list of str
        Argument names.

    arg_types : list of str
        Argument type information.

    arg_descs : list of str
        Argument description information.

    remove_dup : boolean, optional
        Whether remove duplication or not.

    Returns
    -------
    docstr : str
        Python docstring of parameter sections.
    """
    param_keys = set()
    param_str = []
    for key, type_info, desc in zip(arg_names, arg_types, arg_descs):
        if key in param_keys and remove_dup:
            continue
        if key == 'num_args':
            continue
        param_keys.add(key)
        ret = '%s : %s' % (key, type_info)
        if len(desc) != 0:
            ret += '\n    ' + desc
        param_str.append(ret)
    doc_str = ('Parameters\n' +
               '----------\n' +
               '%s\n')
    doc_str = doc_str % ('\n'.join(param_str))
    return doc_str


def _notify_shutdown():
    """Notify MXNet about a shutdown."""
    check_call(_LIB.MXNotifyShutdown())


atexit.register(_notify_shutdown)


def add_fileline_to_docstring(module, incursive=True):
    """Append the definition position to each function contained in module.

    Examples
    --------
    # Put the following codes at the end of a file
    add_fileline_to_docstring(__name__)
    """

    def _add_fileline(obj):
        """Add fileinto to a object.
        """
        if obj.__doc__ is None or 'From:' in obj.__doc__:
            return
        fname = inspect.getsourcefile(obj)
        if fname is None:
            return
        try:
            line = inspect.getsourcelines(obj)[-1]
        except IOError:
            return
        obj.__doc__ += '\n\nFrom:%s:%d' % (fname, line)

    if isinstance(module, str):
        module = sys.modules[module]
    for _, obj in inspect.getmembers(module):
        if inspect.isbuiltin(obj):
            continue
        if inspect.isfunction(obj):
            _add_fileline(obj)
        if inspect.ismethod(obj):
            _add_fileline(obj.__func__)
        if inspect.isclass(obj) and incursive:
            add_fileline_to_docstring(obj, False)


def _as_list(obj):
    """A utility function that converts the argument to a list if it is not already.

    Parameters
    ----------
    obj : object

    Returns
    -------
    If `obj` is a list or tuple, return it. Otherwise, return `[obj]` as a
    single-element list.

    """
    if isinstance(obj, (list, tuple)):
        return obj
    else:
        return [obj]


_OP_NAME_PREFIX_LIST = ['_contrib_', '_linalg_', '_sparse_', '_image_', '_random_']


def _get_op_name_prefix(op_name):
    """
    Check whether the given op_name starts with any words in `_OP_NAME_PREFIX_LIST`.
    If found, return the prefix; else, return an empty string.
    """
    for prefix in _OP_NAME_PREFIX_LIST:
        if op_name.startswith(prefix):
            return prefix
    return ""


# pylint: enable=invalid-name
def _init_op_module(root_namespace, module_name, make_op_func):
    """
    Registers op functions created by `make_op_func` under
    `root_namespace.module_name.[submodule_name]`,
    where `submodule_name` is one of `_OP_SUBMODULE_NAME_LIST`.

    Parameters
    ----------
    root_namespace : str
        Top level module name, `mxnet` in the current cases.
    module_name : str
        Second level module name, `ndarray` and `symbol` in the current cases.
    make_op_func : function
        Function for creating op functions for `ndarray` and `symbol` modules.
    """
    plist = ctypes.POINTER(ctypes.c_char_p)()
    size = ctypes.c_uint()

    check_call(_LIB.MXListAllOpNames(ctypes.byref(size),
                                     ctypes.byref(plist)))
    op_names = []
    for i in range(size.value):
        op_name = py_str(plist[i])
        if not _is_np_op(op_name):
            op_names.append(op_name)

    module_op = sys.modules["%s.%s.op" % (root_namespace, module_name)]
    module_internal = sys.modules["%s.%s._internal" % (root_namespace, module_name)]
    # contrib module in the old format (deprecated)
    # kept here for backward compatibility
    # use mx.nd.contrib or mx.sym.contrib from now on
    contrib_module_name_old = "%s.contrib.%s" % (root_namespace, module_name)
    contrib_module_old = sys.modules[contrib_module_name_old]
    submodule_dict = {}
    for op_name_prefix in _OP_NAME_PREFIX_LIST:
        submodule_dict[op_name_prefix] =\
            sys.modules["%s.%s.%s" % (root_namespace, module_name, op_name_prefix[1:-1])]
    for name in op_names:
        hdl = OpHandle()
        check_call(_LIB.NNGetOpHandle(c_str(name), ctypes.byref(hdl)))
        op_name_prefix = _get_op_name_prefix(name)
        module_name_local = module_name
        if len(op_name_prefix) > 0:
            if op_name_prefix != '_random_' or name.endswith('_like'):
                func_name = name[len(op_name_prefix):]
                cur_module = submodule_dict[op_name_prefix]
                module_name_local = "%s.%s.%s" % (root_namespace, module_name, op_name_prefix[1:-1])
            else:
                func_name = name
                cur_module = module_internal
        elif name.startswith('_'):
            func_name = name
            cur_module = module_internal
        else:
            func_name = name
            cur_module = module_op

        function = make_op_func(hdl, name, func_name)
        function.__module__ = module_name_local
        setattr(cur_module, function.__name__, function)
        cur_module.__all__.append(function.__name__)

        if op_name_prefix == '_contrib_':
            hdl = OpHandle()
            check_call(_LIB.NNGetOpHandle(c_str(name), ctypes.byref(hdl)))
            func_name = name[len(op_name_prefix):]

            function = make_op_func(hdl, name, func_name)
            function.__module__ = contrib_module_name_old
            setattr(contrib_module_old, function.__name__, function)
            contrib_module_old.__all__.append(function.__name__)


def _generate_op_module_signature(root_namespace, module_name, op_code_gen_func):
    """
    Generate op functions created by `op_code_gen_func` and write to the source file
    of `root_namespace.module_name.[submodule_name]`,
    where `submodule_name` is one of `_OP_SUBMODULE_NAME_LIST`.

    Parameters
    ----------
    root_namespace : str
        Top level module name, `mxnet` in the current cases.
    module_name : str
        Second level module name, `ndarray` and `symbol` in the current cases.
    op_code_gen_func : function
        Function for creating op functions for `ndarray` and `symbol` modules.
    """
    license_lines = [
        '# Licensed to the Apache Software Foundation (ASF) under one',
        '# or more contributor license agreements.  See the NOTICE file',
        '# distributed with this work for additional information',
        '# regarding copyright ownership.  The ASF licenses this file',
        '# to you under the Apache License, Version 2.0 (the',
        '# "License"); you may not use this file except in compliance',
        '# with the License.  You may obtain a copy of the License at',
        '#',
        '#   http://www.apache.org/licenses/LICENSE-2.0',
        '#',
        '# Unless required by applicable law or agreed to in writing,',
        '# software distributed under the License is distributed on an',
        '# "AS IS" BASIS, WITHOUT WARRANTIES OR CONDITIONS OF ANY',
        '# KIND, either express or implied.  See the License for the',
        '# specific language governing permissions and limitations',
        '# under the License.',
        '',
    ]
    license_str = os.linesep.join(license_lines)
    def get_module_file(module_name):
        """Return the generated module file based on module name."""
        path = os.path.dirname(__file__)
        module_path = module_name.split('.')
        module_path[-1] = 'gen_' + module_path[-1]
        file_name = os.path.join(path, '..', *module_path) + '.py'
        module_file = open(file_name, 'w', encoding="utf-8")
        dependencies = {'symbol': ['from ._internal import SymbolBase',
                                   'from ..base import _Null'],
                        'ndarray': ['from ._internal import NDArrayBase',
                                    'from ..base import _Null']}
        module_file.write('# coding: utf-8')
        module_file.write(license_str)
        module_file.write('# File content is auto-generated. Do not modify.' + os.linesep)
        module_file.write('# pylint: skip-file' + os.linesep)
        module_file.write(os.linesep.join(dependencies[module_name.split('.')[1]]))
        return module_file

    def write_all_str(module_file, module_all_list):
        """Write the proper __all__ based on available operators."""
        module_file.write(os.linesep)
        module_file.write(os.linesep)
        all_str = '__all__ = [' + ', '.join(["'%s'"%s for s in module_all_list]) + ']'
        module_file.write(all_str)

    plist = ctypes.POINTER(ctypes.c_char_p)()
    size = ctypes.c_uint()

    check_call(_LIB.MXListAllOpNames(ctypes.byref(size),
                                     ctypes.byref(plist)))
    op_names = []
    for i in range(size.value):
        op_name = py_str(plist[i])
        if not _is_np_op(op_name):
            op_names.append(op_name)

    module_op_file = get_module_file("%s.%s.op" % (root_namespace, module_name))
    module_op_all = []
    module_internal_file = get_module_file("%s.%s._internal"%(root_namespace, module_name))
    module_internal_all = []
    submodule_dict = {}
    for op_name_prefix in _OP_NAME_PREFIX_LIST:
        submodule_dict[op_name_prefix] =\
            (get_module_file("%s.%s.%s" % (root_namespace, module_name,
                                           op_name_prefix[1:-1])), [])
    for name in op_names:
        hdl = OpHandle()
        check_call(_LIB.NNGetOpHandle(c_str(name), ctypes.byref(hdl)))
        op_name_prefix = _get_op_name_prefix(name)
        if len(op_name_prefix) > 0:
            func_name = name[len(op_name_prefix):]
            cur_module_file, cur_module_all = submodule_dict[op_name_prefix]
        elif name.startswith('_'):
            func_name = name
            cur_module_file = module_internal_file
            cur_module_all = module_internal_all
        else:
            func_name = name
            cur_module_file = module_op_file
            cur_module_all = module_op_all

        code, _ = op_code_gen_func(hdl, name, func_name, True)
        cur_module_file.write(os.linesep)
        cur_module_file.write(code)
        cur_module_all.append(func_name)

    for (submodule_f, submodule_all) in submodule_dict.values():
        write_all_str(submodule_f, submodule_all)
        submodule_f.close()
    write_all_str(module_op_file, module_op_all)
    module_op_file.close()
    write_all_str(module_internal_file, module_internal_all)
    module_internal_file.close()

ctypes.pythonapi.PyCapsule_New.restype = ctypes.py_object
ctypes.pythonapi.PyCapsule_GetPointer.restype = ctypes.c_void_p


_NP_OP_PREFIX = '_np_'
_NP_OP_SUBMODULE_LIST = ['_random_', '_linalg_']
_NP_OP_IMPLEMENTED_SET = {'_np_reshape'}

_NP_EXT_OP_PREFIX = '_npx_'
_NP_EXT_OP_SUBMODULE_LIST = ['_image_', '_random_']
_NP_EXT_OP_IMPLEMENTED_SET = {'_npx_softmax', '_npx_log_softmax', '_npx_masked_softmax',
                              '_npx_masked_log_softmax', '_npx_activation',
<<<<<<< HEAD
                              '_npx_batch_norm', '_npx_fully_connected', '_npx_pooling',
                              '_npx_dropout', '_npx_one_hot', '_npx_rnn'}
=======
                              '_npx_batch_norm', '_npx_fully_connected', '_npx_pick',
                              '_npx_convolution', '_npx_deconvolution'}
>>>>>>> cb4df368

_NP_INTERNAL_OP_PREFIX = '_npi_'

_NP_OUTPUT_IS_LIST_OPERATORS = {'_npi_split', '_npi_hsplit'}


def _is_np_op(op_name):
    return op_name.startswith(_NP_OP_PREFIX) or op_name.startswith(_NP_EXT_OP_PREFIX)\
           or op_name.startswith(_NP_INTERNAL_OP_PREFIX)


def _output_is_list(op_name):
    """ Whether the output of the operator is a list.

    Parameters
    ----------
    op_name : Name of the operator

    Returns
    -------

    """
    if _is_np_op(op_name):
        return op_name in _NP_OUTPUT_IS_LIST_OPERATORS
    return False


def _get_op_submodule_name(op_name, op_name_prefix, submodule_name_list):
    """Get the submodule name of a specific op"""
    assert op_name.startswith(op_name_prefix)
    for submodule_name in submodule_name_list:
        if op_name[len(op_name_prefix):].startswith(submodule_name):
            return submodule_name
    return ""


def _init_np_op_module(root_module_name, np_module_name, mx_module_name, make_op_func):
    """
    Register numpy operators in namespaces `mxnet.numpy`, `mxnet.ndarray.numpy`
    and `mxnet.symbol.numpy`. They are used in imperative mode, Gluon APIs w/o hybridization,
    and Gluon APIs w/ hybridization, respectively. Essentially, operators with the same name
    registered in three namespaces, respectively share the same functionality in C++ backend.
    Different namespaces are needed for dispatching operator calls in Gluon's `HybridBlock` by `F`.

    Parameters
    ----------
    root_module_name : str
        Top level module name, `mxnet` in the current cases.
    np_module_name : str
        Second level module name, `numpy` or `numpy_extension` in the current case.
    make_op_func : function
        Function for creating op functions.
    """
    from . import _numpy_op_doc as _np_op_doc
    if np_module_name == 'numpy':
        op_name_prefix = _NP_OP_PREFIX
        submodule_name_list = _NP_OP_SUBMODULE_LIST
        op_implemented_set = _NP_OP_IMPLEMENTED_SET
    elif np_module_name == 'numpy_extension':
        op_name_prefix = _NP_EXT_OP_PREFIX
        submodule_name_list = _NP_EXT_OP_SUBMODULE_LIST
        op_implemented_set = _NP_EXT_OP_IMPLEMENTED_SET
    elif np_module_name == 'numpy._internal':
        op_name_prefix = _NP_INTERNAL_OP_PREFIX
        submodule_name_list = []
        op_implemented_set = set()
    else:
        raise ValueError('unsupported np module name {}'.format(np_module_name))

    plist = ctypes.POINTER(ctypes.c_char_p)()
    size = ctypes.c_uint()
    check_call(_LIB.MXListAllOpNames(ctypes.byref(size), ctypes.byref(plist)))
    op_names = []
    for i in range(size.value):
        name = py_str(plist[i])
        if mx_module_name != 'symbol':
            if name.startswith(op_name_prefix) and name not in op_implemented_set:
                op_names.append(name)
        else:
            if name.startswith(op_name_prefix):
                op_names.append(name)

    if mx_module_name is None:
        # register np/npx ops for imperative programming
        op_module_name = "%s.%s._op" % (root_module_name, np_module_name)  # e.g. mxnet.numpy._op
        op_submodule_name = "%s.%s" % (root_module_name, np_module_name)  # e.g. mxnet.numpy.random
    elif mx_module_name in ('ndarray', 'symbol'):
        # register numpy internal ops and np/npx ops for use in Gluon
        # np internal ops are registered in mxnet.ndarray/symbol.numpy._internal
        # np ops are registered in mxnet.ndarray/symbol.numpy._op
        # npx ops are registered in mxnet.ndarray/symbol.numpy_extension._op
        op_module_name = "%s.%s.%s" % (root_module_name, mx_module_name, np_module_name)
        if op_name_prefix != _NP_INTERNAL_OP_PREFIX:
            op_module_name += '._op'
        # e.g. mxnet.symbol.numpy.random
        op_submodule_name = "%s.%s.%s" % (root_module_name, mx_module_name, np_module_name)
    else:
        raise ValueError('unsupported mxnet module {}'.format(mx_module_name))
    op_submodule_name += '.%s'

    op_module = sys.modules[op_module_name]
    submodule_dict = {}
    for submodule_name in submodule_name_list:
        submodule_dict[submodule_name] = sys.modules[op_submodule_name % submodule_name[1:-1]]
    for name in op_names:
        hdl = OpHandle()
        check_call(_LIB.NNGetOpHandle(c_str(name), ctypes.byref(hdl)))
        submodule_name = _get_op_submodule_name(name, op_name_prefix, submodule_name_list)
        if len(submodule_name) > 0:
            func_name = name[(len(op_name_prefix) + len(submodule_name)):]
            cur_module = submodule_dict[submodule_name]
            module_name_local = op_submodule_name % submodule_name[1:-1]
        else:
            func_name = name[len(op_name_prefix):]
            cur_module = op_module
            module_name_local =\
                op_module_name[:-len('._op')] if op_module_name.endswith('._op') else op_module_name

        function = make_op_func(hdl, name, func_name)
        function.__module__ = module_name_local
        setattr(cur_module, function.__name__, function)
        cur_module.__all__.append(function.__name__)

        if hasattr(_np_op_doc, name):
            function.__doc__ = getattr(_np_op_doc, name).__doc__
        else:
            function.__doc__ = re.sub('NDArray', 'ndarray', function.__doc__)<|MERGE_RESOLUTION|>--- conflicted
+++ resolved
@@ -796,13 +796,9 @@
 _NP_EXT_OP_SUBMODULE_LIST = ['_image_', '_random_']
 _NP_EXT_OP_IMPLEMENTED_SET = {'_npx_softmax', '_npx_log_softmax', '_npx_masked_softmax',
                               '_npx_masked_log_softmax', '_npx_activation',
-<<<<<<< HEAD
-                              '_npx_batch_norm', '_npx_fully_connected', '_npx_pooling',
+                              '_npx_batch_norm', '_npx_fully_connected', '_npx_pick',
+                              '_npx_convolution', '_npx_deconvolution', '_npx_pooling',
                               '_npx_dropout', '_npx_one_hot', '_npx_rnn'}
-=======
-                              '_npx_batch_norm', '_npx_fully_connected', '_npx_pick',
-                              '_npx_convolution', '_npx_deconvolution'}
->>>>>>> cb4df368
 
 _NP_INTERNAL_OP_PREFIX = '_npi_'
 
