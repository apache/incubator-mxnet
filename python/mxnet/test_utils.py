# Licensed to the Apache Software Foundation (ASF) under one
# or more contributor license agreements.  See the NOTICE file
# distributed with this work for additional information
# regarding copyright ownership.  The ASF licenses this file
# to you under the Apache License, Version 2.0 (the
# "License"); you may not use this file except in compliance
# with the License.  You may obtain a copy of the License at
#
#   http://www.apache.org/licenses/LICENSE-2.0
#
# Unless required by applicable law or agreed to in writing,
# software distributed under the License is distributed on an
# "AS IS" BASIS, WITHOUT WARRANTIES OR CONDITIONS OF ANY
# KIND, either express or implied.  See the License for the
# specific language governing permissions and limitations
# under the License.

"""Tools for testing."""
# pylint: disable=too-many-lines
from __future__ import absolute_import, print_function, division
import time
import gzip
import struct
import traceback
import numbers
import subprocess
import sys
import os
import errno
import logging
from contextlib import contextmanager
import numpy as np
import numpy.testing as npt
import numpy.random as rnd
try:
    import requests
except ImportError:
    # in rare cases requests may be not installed
    pass
import mxnet as mx
from .context import Context
from .ndarray.ndarray import _STORAGE_TYPE_STR_TO_ID
from .ndarray import array
from .symbol import Symbol

_rng = np.random.RandomState(1234)


def default_context():
    """Get default context for regression test."""
    # _TODO: get context from environment variable to support
    # testing with GPUs
    return Context.default_ctx


def set_default_context(ctx):
    """Set default context."""
    Context.default_ctx = ctx


def default_dtype():
    """Get default data type for regression test."""
    # _TODO: get default dtype from environment variable
    return np.float32


def get_atol(atol=None):
    """Get default numerical threshold for regression test."""
    # _TODO: get from env variable, different threshold might
    # be needed for different device and dtype
    return 1e-20 if atol is None else atol


def get_rtol(rtol=None):
    """Get default numerical threshold for regression test."""
    # _TODO: get from env variable, different threshold might
    # be needed for different device and dtype
    return 1e-5 if rtol is None else rtol


def random_arrays(*shapes):
    """Generate some random numpy arrays."""
    arrays = [np.random.randn(*s).astype(default_dtype())
              for s in shapes]
    if len(arrays) == 1:
        return arrays[0]
    return arrays


def random_sample(population, k):
    """Return a k length list of the elements chosen from the population sequence."""
    assert 0 <= k <= len(population)
    population_copy = population[:]
    np.random.shuffle(population_copy)
    return population_copy[0:k]


def _validate_csr_generation_inputs(num_rows, num_cols, density,
                                    distribution="uniform"):
    """Validates inputs for csr generation helper functions
    """
    total_nnz = int(num_rows * num_cols * density)
    if density < 0 or density > 1:
        raise ValueError("density has to be between 0 and 1")

    if num_rows <= 0 or num_cols <= 0:
        raise ValueError("num_rows or num_cols should be greater than 0")

    if distribution == "powerlaw":
        if total_nnz < 2 * num_rows:
            raise ValueError("not supported for this density: %s"
                             " for this shape (%s, %s)"
                             " Please keep :"
                             " num_rows * num_cols * density >= 2 * num_rows"
                             % (density, num_rows, num_cols))


def shuffle_csr_column_indices(csr):
    """Shuffle CSR column indices per row
    This allows validation of unordered column indices, which is not a requirement
    for a valid CSR matrix
    """
    row_count = len(csr.indptr) - 1
    for i in range(row_count):
        start_index = csr.indptr[i]
        end_index = csr.indptr[i + 1]
        sublist = np.array(csr.indices[start_index : end_index])
        np.random.shuffle(sublist)
        csr.indices[start_index : end_index] = sublist


def _get_uniform_dataset_csr(num_rows, num_cols, density=0.1, dtype=None,
                             data_init=None, shuffle_csr_indices=False):
    """Returns CSRNDArray with uniform distribution
    This generates a csr matrix with totalnnz unique randomly chosen numbers
    from num_rows*num_cols and arranges them in the 2d array in the
    following way: row_index = (random_number_generated / num_rows)
    col_index = random_number_generated - row_index * num_cols
    """
    _validate_csr_generation_inputs(num_rows, num_cols, density,
                                    distribution="uniform")
<<<<<<< HEAD
    from scipy import sparse as sp
    csr = sp.rand(num_rows, num_cols, density, dtype=dtype, format="csr")
    if data_init is not None:
        csr.data.fill(data_init)
    if shuffle_csr_indices is True:
        shuffle_csr_column_indices(csr)
=======
    from scipy import sparse as spsp
    csr = spsp.rand(num_rows, num_cols, density, dtype=dtype, format="csr")
>>>>>>> 93cd0178
    result = mx.nd.sparse.csr_matrix(csr.data, csr.indptr, csr.indices,
                                     (num_rows, num_cols), dtype=dtype)
    return result


def _get_powerlaw_dataset_csr(num_rows, num_cols, density=0.1, dtype=None):
    """Returns CSRNDArray with powerlaw distribution
    with exponentially increasing number of non zeros in each row.
    Not supported for cases where total_nnz < 2*num_rows. This is because
    the algorithm first tries to ensure that there are rows with no zeros by
    putting non zeros at beginning of each row.
    """

    _validate_csr_generation_inputs(num_rows, num_cols, density,
                                    distribution="powerlaw")

    total_nnz = int(num_rows * num_cols * density)

    unused_nnz = total_nnz
    output_arr = np.zeros((num_rows, num_cols), dtype=dtype)
    # Start with ones on each row so that no row is empty
    for row in range(num_rows):
        output_arr[row][0] = 1 + rnd.uniform(0.001, 2)
        unused_nnz = unused_nnz - 1
        if unused_nnz <= 0:
            return mx.nd.array(output_arr).tostype("csr")

    # Populate rest of matrix with 2^i items in ith row.
    # if we have used all total nnz return the sparse matrix
    # else if we reached max column size then fill up full columns until we use all nnz
    col_max = 2
    for row in range(num_rows):
        col_limit = min(num_cols, col_max)
        # In case col_limit reached assign same value to all elements, which is much faster
        if col_limit == num_cols and unused_nnz > col_limit:
            output_arr[row] = 1 + rnd.uniform(0.001, 2)
            unused_nnz = unused_nnz - col_limit + 1
            if unused_nnz <= 0:
                return mx.nd.array(output_arr).tostype("csr")
            else:
                continue
        for col_index in range(1, col_limit):
            output_arr[row][col_index] = 1 + rnd.uniform(0.001, 2)
            unused_nnz = unused_nnz - 1
            if unused_nnz <= 0:
                return mx.nd.array(output_arr).tostype("csr")
        col_max = col_max * 2

    if unused_nnz > 0:
        raise ValueError("not supported for this density: %s"
                         " for this shape (%s,%s)" % (density, num_rows, num_cols))
    else:
        return mx.nd.array(output_arr).tostype("csr")


def assign_each(the_input, function):
    """Return ndarray composed of passing each array value through some function"""
    if function is not None:
        it_input = np.nditer(the_input, flags=['f_index'])

        output = np.zeros(the_input.shape)
        it_out = np.nditer(output, flags=['f_index'], op_flags=['writeonly'])

        while not it_input.finished:
            val_input = it_input[0]
            it_out[0] = function(val_input)
            it_input.iternext()
            it_out.iternext()

        return output
    else:
        return np.array(the_input)

def assign_each2(input1, input2, function):
    """Return ndarray composed of passing two array values through some function"""
    if function is not None:
        assert input1.shape == input2.shape
        it_input1 = np.nditer(input1, flags=['f_index'])
        it_input2 = np.nditer(input2, flags=['f_index'])

        output = np.zeros(input1.shape)
        it_out = np.nditer(output, flags=['f_index'], op_flags=['writeonly'])

        while not it_input1.finished:
            val_input1 = it_input1[0]
            val_input2 = it_input2[0]
            it_out[0] = function(val_input1, val_input2)
            it_input1.iternext()
            it_input2.iternext()
            it_out.iternext()

        return output
    else:
        return np.array(input1)

# TODO(haibin) also include types in arguments
def rand_sparse_ndarray(shape, stype, density=None, dtype=None, distribution=None,
                        data_init=None, rsp_indices=None, modifier_func=None,
                        shuffle_csr_indices=False):
    """Generate a random sparse ndarray. Returns the ndarray, value(np) and indices(np)
    Parameters
    ----------
    shape: list or tuple
    stype: str, valid values: "csr" or "row_sparse"
    density, optional: float, should be between 0 and 1
    distribution, optional: str, valid values: "uniform" or "powerlaw"
    dtype, optional: numpy.dtype, default value is None
    Returns
    -------
    Result of type CSRNDArray or RowSparseNDArray
    Examples
    --------
    Below is an example of the powerlaw distribution with csr as the stype.
    It calculates the nnz using the shape and density.
    It fills up the ndarray with exponentially increasing number of elements.
    If there are enough unused_nnzs, n+1th row will have twice more nnzs compared to nth row.
    else, remaining unused_nnzs will be used in n+1th row
    If number of cols is too small and we have already reached column size it will fill up
    all following columns in all followings rows until we reach the required density.
    density = rnd.rand() if density is None else density
    """
    density = rnd.rand() if density is None else density
    dtype = default_dtype() if dtype is None else dtype
    distribution = "uniform" if distribution is None else distribution
    if stype == 'row_sparse':
        assert (distribution == "uniform"), \
               "Distribution %s not supported for row_sparse" % (distribution)
        # sample index
        if rsp_indices is not None:
            indices = rsp_indices
            assert(len(indices) <= shape[0])
        else:
            idx_sample = rnd.rand(shape[0])
            indices = np.argwhere(idx_sample < density).flatten()
        if indices.shape[0] == 0:
            result = mx.nd.zeros(shape, stype='row_sparse', dtype=dtype)
            return result, (np.array([], dtype=dtype), np.array([], dtype='int64'))
        # generate random values
        val = rnd.rand(indices.shape[0], *shape[1:]).astype(dtype)

        # Allow caller to override or adjust random values
        if data_init is not None:
            val.fill(data_init)
        if modifier_func is not None:
            val = assign_each(val, modifier_func)

        arr = mx.nd.sparse.row_sparse_array(val, indices, shape, indices_type=np.int64, dtype=dtype)
        return arr, (val, indices)
    elif stype == 'csr':
        assert len(shape) == 2
        if distribution == "uniform":
            csr = _get_uniform_dataset_csr(shape[0], shape[1], density,
                                           data_init=data_init,
                                           shuffle_csr_indices=shuffle_csr_indices, dtype=dtype)
            return csr, (csr.indptr, csr.indices, csr.data)
        elif distribution == "powerlaw":
            csr = _get_powerlaw_dataset_csr(shape[0], shape[1], density=density, dtype=dtype)
            return csr, (csr.indptr, csr.indices, csr.data)
        else:
            assert(False), "Distribution not supported: %s" % (distribution)
    else:
        assert(False), "unknown storage type"


def rand_ndarray(shape, stype, density=None, dtype=None,
                 modifier_func=None, shuffle_csr_indices=False, distribution=None):
    if stype == 'default':
        arr = mx.nd.array(random_arrays(shape), dtype=dtype)
    else:
        arr, _ = rand_sparse_ndarray(shape, stype, density=density,
                                     modifier_func=modifier_func, dtype=dtype,
                                     shuffle_csr_indices=shuffle_csr_indices,
                                     distribution=distribution)
    return arr


def create_sparse_array(shape, stype, data_init=None, rsp_indices=None,
                        dtype=None, modifier_func=None, density=.5,
                        shuffle_csr_indices=False):
    """Create a sparse array, For Rsp, assure indices are in a canonical format"""
    if stype == 'row_sparse':
        if rsp_indices is not None:
            arr_indices = np.asarray(rsp_indices)
            arr_indices.sort()
        else:
            arr_indices = None
        arr_data, (_, _) = rand_sparse_ndarray(shape, stype,
                                               density=density,
                                               data_init=data_init,
                                               rsp_indices=arr_indices,
                                               dtype=dtype,
                                               modifier_func=modifier_func)
    elif stype == 'csr':
        arr_data, (_, _, _) = rand_sparse_ndarray(shape,
                                                  stype,
                                                  density=density,
                                                  data_init=data_init,
                                                  dtype=dtype,
                                                  modifier_func=modifier_func,
                                                  shuffle_csr_indices=shuffle_csr_indices)
    else:
        msg = "Unknown storage type: " + stype
        raise AssertionError(msg)

    return arr_data


def create_sparse_array_zd(shape, stype, density, data_init=None,
                           rsp_indices=None, dtype=None, modifier_func=None,
                           shuffle_csr_indices=False):
    """Create sparse array, using only rsp_indices to determine density"""
    if stype == 'row_sparse':
        density = 0.0
        if rsp_indices is not None:
            assert len(rsp_indices) <= shape[0]
    return create_sparse_array(shape, stype,
                               data_init=data_init,
                               rsp_indices=rsp_indices,
                               dtype=dtype,
                               modifier_func=modifier_func,
                               density=density,
                               shuffle_csr_indices=shuffle_csr_indices)

def rand_shape_2d(dim0=10, dim1=10):
    return rnd.randint(1, dim0 + 1), rnd.randint(1, dim1 + 1)


def rand_shape_3d(dim0=10, dim1=10, dim2=10):
    return rnd.randint(1, dim0 + 1), rnd.randint(1, dim1 + 1), rnd.randint(1, dim2 + 1)


def rand_shape_nd(num_dim, dim=10):
    return tuple(rnd.randint(1, dim+1, size=num_dim))


def np_reduce(dat, axis, keepdims, numpy_reduce_func):
    """Compatible reduce for old version of NumPy.

    Parameters
    ----------
    dat : np.ndarray
        Same as NumPy.

    axis : None or int or list-like
        Same as NumPy.

    keepdims : bool
        Same as NumPy.

    numpy_reduce_func : function
        A NumPy reducing function like ``np.sum`` or ``np.max``.
    """
    if isinstance(axis, int):
        axis = [axis]
    else:
        axis = list(axis) if axis is not None else range(len(dat.shape))
    ret = dat
    for i in reversed(sorted(axis)):
        ret = numpy_reduce_func(ret, axis=i)
    if keepdims:
        keepdims_shape = list(dat.shape)
        for i in axis:
            keepdims_shape[i] = 1
        ret = ret.reshape(tuple(keepdims_shape))
    return ret


def find_max_violation(a, b, rtol=None, atol=None):
    """Finds and returns the location of maximum violation."""
    rtol = get_rtol(rtol)
    atol = get_atol(atol)
    diff = np.abs(a-b)
    tol = atol + rtol*np.abs(b)
    violation = diff/(tol+1e-20)
    loc = np.argmax(violation)
    idx = np.unravel_index(loc, violation.shape)
    return idx, np.max(violation)


def same(a, b):
    """Test if two NumPy arrays are the same.

    Parameters
    ----------
    a : np.ndarray
    b : np.ndarray
    """
    return np.array_equal(a, b)


def almost_equal(a, b, rtol=None, atol=None, equal_nan=False):
    """Test if two numpy arrays are almost equal."""
    return np.allclose(a, b, rtol=get_rtol(rtol), atol=get_atol(atol), equal_nan=equal_nan)


def assert_almost_equal(a, b, rtol=None, atol=None, names=('a', 'b'), equal_nan=False):
    """Test that two numpy arrays are almost equal. Raise exception message if not.

    Parameters
    ----------
    a : np.ndarray
    b : np.ndarray
    threshold : None or float
        The checking threshold. Default threshold will be used if set to ``None``.
    """
    rtol = get_rtol(rtol)
    atol = get_atol(atol)

    if almost_equal(a, b, rtol, atol, equal_nan=equal_nan):
        return

    index, rel = find_max_violation(a, b, rtol, atol)
    np.set_printoptions(threshold=4, suppress=True)
    msg = npt.build_err_msg([a, b],
                            err_msg="Error %f exceeds tolerance rtol=%f, atol=%f. "
                                    " Location of maximum error:%s, a=%f, b=%f"
                            % (rel, rtol, atol, str(index), a[index], b[index]),
                            names=names)
    raise AssertionError(msg)


def almost_equal_ignore_nan(a, b, rtol=None, atol=None):
    """Test that two NumPy arrays are almost equal (ignoring NaN in either array).
    Combines a relative and absolute measure of approximate eqality.
    If either the relative or absolute check passes, the arrays are considered equal.
    Including an absolute check resolves issues with the relative check where all
    array values are close to zero.

    Parameters
    ----------
    a : np.ndarray
    b : np.ndarray
    rtol : None or float
        The relative threshold. Default threshold will be used if set to ``None``.
    atol : None or float
        The absolute threshold. Default threshold will be used if set to ``None``.
    """
    a = np.copy(a)
    b = np.copy(b)
    nan_mask = np.logical_or(np.isnan(a), np.isnan(b))
    a[nan_mask] = 0
    b[nan_mask] = 0

    return almost_equal(a, b, rtol, atol)


def assert_almost_equal_ignore_nan(a, b, rtol=None, atol=None, names=('a', 'b')):
    """Test that two NumPy arrays are almost equal (ignoring NaN in either array).
    Combines a relative and absolute measure of approximate eqality.
    If either the relative or absolute check passes, the arrays are considered equal.
    Including an absolute check resolves issues with the relative check where all
    array values are close to zero.

    Parameters
    ----------
    a : np.ndarray
    b : np.ndarray
    rtol : None or float
        The relative threshold. Default threshold will be used if set to ``None``.
    atol : None or float
        The absolute threshold. Default threshold will be used if set to ``None``.
    """
    a = np.copy(a)
    b = np.copy(b)
    nan_mask = np.logical_or(np.isnan(a), np.isnan(b))
    a[nan_mask] = 0
    b[nan_mask] = 0

    assert_almost_equal(a, b, rtol, atol, names)


def retry(n):
    """Retry n times before failing for stochastic test cases."""
    assert n > 0
    def decorate(f):
        """Decorate a test case."""
        def wrapper(*args, **kwargs):
            """Wrapper for tests function."""
            for _ in range(n):
                try:
                    f(*args, **kwargs)
                except AssertionError as e:
                    err = e
                    continue
                return
            raise err
        return wrapper
    return decorate


def simple_forward(sym, ctx=None, is_train=False, **inputs):
    """A simple forward function for a symbol.

    Primarily used in doctest to test the functionality of a symbol.
    Takes NumPy arrays as inputs and outputs are also converted to NumPy arrays.

    Parameters
    ----------
    ctx : Context
        If ``None``, will take the default context.
    inputs : keyword arguments
        Mapping each input name to a NumPy array.

    Returns
    -------
    The result as a numpy array. Multiple results will
    be returned as a list of NumPy arrays.
    """
    ctx = ctx or default_context()
    inputs = {k: array(v) for k, v in inputs.items()}
    exe = sym.bind(ctx, args=inputs)
    exe.forward(is_train=is_train)
    outputs = [x.asnumpy() for x in exe.outputs]
    if len(outputs) == 1:
        outputs = outputs[0]
    return outputs


def _parse_location(sym, location, ctx):
    """Parses the given location to a dictionary.

    Arguments of the provided op `sym` are used as dictionary keys
    and elements of `location` are used as values.

    Parameters
    ----------
    sym : Symbol
        Symbol containing op
    location : list or tuple or dict
        Argument values location

        - if type is list or tuple of `np.ndarray`
            inner elements are arrays correspoding to
            ``sym.list_arguments()``.
        - if type is dict of str -> `np.ndarray`
            maps the name of arguments to the corresponding `np.ndarray`.
        *In either case, value of all the arguments must be provided.*
    ctx : Context
        Device context.

    Returns
    -------
    dict
        Dictionary with `sym` arguments as keys and `location` elements as
        values.

    Examples
    -------
    >>> a = mx.symbol.Variable('a')
    >>> b = mx.symbol.Variable('b')
    >>> l1 = np.ndarray([2,3])
    >>> l2 = np.ndarray([3,4])
    >>> _parse_location(a * b, [l1, l2], None)
    {'a': <NDArray 2x3 @cpu(0)>, 'b': <NDArray 3x4 @cpu(0)>}
    >>> _parse_location(a * b, {'a': l1, 'b': l2}, None)
    {'a': <NDArray 2x3 @cpu(0)>, 'b': <NDArray 3x4 @cpu(0)>}
    >>> _parse_location(a * b, {'a': l1}, None)
    ValueError: Symbol arguments and keys of the given location do not match.
    """
    assert isinstance(location, (dict, list, tuple))
    if isinstance(location, dict):
        if set(location.keys()) != set(sym.list_arguments()):
            raise ValueError("Symbol arguments and keys of the given location do not match."
                             "symbol args:%s, location.keys():%s"
                             % (str(set(sym.list_arguments())), str(set(location.keys()))))
    else:
        location = {k: v for k, v in zip(sym.list_arguments(), location)}
    location = {k: mx.nd.array(v, ctx=ctx) if isinstance(v, np.ndarray) \
               else v for k, v in location.items()}
    return location


def _parse_aux_states(sym, aux_states, ctx):
    """Parses the given auxiliary states to a dictionary.

    Auxiliary states of the provided op `sym` are used as dictionary
    keys and elements of `aux_states` are used as values.

    Parameters
    ----------
    sym : Symbol
        Symbol containing op
    aux_states : None or list or dict
        Aux states

        - if type is list or tuple of `np.ndarray`
            inner elements are arrays correspoding to
            ``sym.list_auxiliary_states()``.
        - if type is dict of str -> `np.ndarray`
            maps the name of arguments to the corresponding `np.ndarray`.
        *In either case, all aux states of `sym` must be provided.*

    Returns
    -------
    dict
        Dictionary with `sym` aux states as keys and `aux_states` elements
        as values.

    Examples
    -------
    >>> data = mx.symbol.Variable('data')
    >>> weight = mx.sym.Variable(name='fc1_weight')
    >>> fc1 = mx.symbol.FullyConnected(data = data, weight=weight, name='fc1', num_hidden=128)
    >>> fc2 = mx.symbol.BatchNorm(fc1, name='batchnorm0')
    >>> mean_states = np.ones(3)
    >>> var_states = np.ones(3)
    >>> _parse_aux_states(fc2, [mean_states, var_states], None)
    {'batchnorm0_moving_var': <NDArray 3 @cpu(0)>, 'batchnorm0_moving_mean': <NDArray 3 @cpu(0)>}
    >>> _parse_aux_states(fc2, {'batchnorm0_moving_var': mean_states,
    ...                         'batchnorm0_moving_mean': var_states}, None)
    {'batchnorm0_moving_var': <NDArray 3 @cpu(0)>, 'batchnorm0_moving_mean': <NDArray 3 @cpu(0)>}
    >>> _parse_aux_states(fc2, {'batchnorm0_moving_var': mean_states}, None)
    ValueError: Symbol aux_states names and given aux_states do not match.
    """
    if aux_states is not None:
        if isinstance(aux_states, dict):
            if set(aux_states.keys()) != set(sym.list_auxiliary_states()):
                raise ValueError("Symbol aux_states names and given aux_states do not match."
                                 "symbol aux_names:%s, aux_states.keys:%s"
                                 % (str(set(sym.list_auxiliary_states())),
                                    str(set(aux_states.keys()))))
        elif isinstance(aux_states, (list, tuple)):
            aux_names = sym.list_auxiliary_states()
            aux_states = {k:v for k, v in zip(aux_names, aux_states)}
        aux_states = {k: mx.nd.array(v, ctx=ctx) for k, v in aux_states.items()}
    return aux_states


def numeric_grad(executor, location, aux_states=None, eps=1e-4, use_forward_train=True):
    """Calculates a numeric gradient via finite difference method.

    Class based on Theano's `theano.gradient.numeric_grad` [1]

    Parameters
    ----------
    executor : Executor
        Executor that computes the forward pass.
    location : list of numpy.ndarray or dict of str to numpy.ndarray
        Argument values used as location to compute gradient
        Maps the name of arguments to the corresponding numpy.ndarray.
        Value of all the arguments must be provided.
    aux_states : None or list of numpy.ndarray or dict of str to numpy.ndarray, optional
        Auxiliary states values used as location to compute gradient
        Maps the name of aux_states to the corresponding numpy.ndarray.
        Value of all the auxiliary arguments must be provided.
    eps : float, optional
        Epsilon for the finite-difference method.
    use_forward_train : bool, optional
        Whether to use `is_train=True` in testing.
    References
    ---------
    ..[1] https://github.com/Theano/Theano/blob/master/theano/gradient.py
    """
    def as_stype(var, stype):
        return mx.nd.cast_storage(mx.nd.array(var), stype=stype)

    approx_grads = {k: np.zeros(v.shape, dtype=np.float32)
                    for k, v in location.items()}
    for k, v in location.items():
        stype = executor.arg_dict[k].stype
        if stype == 'default':
            executor.arg_dict[k][:] = as_stype(v, stype)
    for k in location:
        location[k] = np.ascontiguousarray(location[k])
    for k, v in location.items():
        if v.dtype.kind != 'f':
            continue
        stype = executor.arg_dict[k].stype
        old_value = v.copy()
        for i in range(np.prod(v.shape)):
            # inplace update
            v.ravel()[i] += eps/2.0
            executor.arg_dict[k][:] = as_stype(v, stype)
            if aux_states is not None:
                for key, val in aux_states.items():
                    executor.aux_dict[key][:] = val
            executor.forward(is_train=use_forward_train)
            f_peps = executor.outputs[0].asnumpy()

            v.ravel()[i] -= eps
            executor.arg_dict[k][:] = as_stype(v, stype)
            if aux_states is not None:
                for key, val in aux_states.items():
                    adstype = executor.aux_dict[key].stype
                    executor.aux_dict[key][:] = as_stype(val, adstype)
            executor.forward(is_train=use_forward_train)
            f_neps = executor.outputs[0].asnumpy()

            approx_grad = (f_peps - f_neps).sum() / eps
            approx_grads[k].ravel()[i] = approx_grad
            v.ravel()[i] = old_value.ravel()[i]
        # copy back the original value
        executor.arg_dict[k][:] = as_stype(old_value, stype)

    return approx_grads


def check_numeric_gradient(sym, location, aux_states=None, numeric_eps=1e-3, rtol=1e-2,
                           atol=None, grad_nodes=None, use_forward_train=True, ctx=None,
                           grad_stype_dict=None):
    """Verify an operation by checking backward pass via finite difference method.

    Based on Theano's `theano.gradient.verify_grad` [1]

    Parameters
    ----------
    sym : Symbol
        Symbol containing op to test
    location : list or tuple or dict
        Argument values used as location to compute gradient

        - if type is list of numpy.ndarray
            inner elements should have the same order as mxnet.sym.list_arguments().
        - if type is dict of str -> numpy.ndarray
            maps the name of arguments to the corresponding numpy.ndarray.
        *In either case, value of all the arguments must be provided.*
    aux_states : list or tuple or dict, optional
        The auxiliary states required when generating the executor for the symbol.
    numeric_eps : float, optional
        Delta for the finite difference method that approximates the gradient.
    check_eps : float, optional
        relative error eps used when comparing numeric grad to symbolic grad.
    grad_nodes : None or list or tuple or dict, optional
        Names of the nodes to check gradient on
    use_forward_train : bool
        Whether to use is_train=True when computing the finite-difference.
    ctx : Context, optional
        Check the gradient computation on the specified device.
    grad_stype_dict : dict of str->str, optional
        Storage type dictionary for gradient ndarrays.
    References
    ---------
    ..[1] https://github.com/Theano/Theano/blob/master/theano/gradient.py
    """
    if ctx is None:
        ctx = default_context()

    def random_projection(shape):
        """Get a random weight matrix with not too small elements

        Parameters
        ----------
        shape : list or tuple
        """
        # random_projection should not have elements too small,
        # otherwise too much precision is lost in numerical gradient
        plain = _rng.rand(*shape) + 0.1
        return plain

    location = _parse_location(sym=sym, location=location, ctx=ctx)
    location_npy = {k:v.asnumpy() for k, v in location.items()}
    aux_states = _parse_aux_states(sym=sym, aux_states=aux_states, ctx=ctx)
    if aux_states is not None:
        aux_states_npy = {k: v.asnumpy() for k, v in aux_states.items()}
    else:
        aux_states_npy = None
    if grad_nodes is None:
        grad_nodes = sym.list_arguments()
        grad_req = {k: 'write' for k in grad_nodes}
    elif isinstance(grad_nodes, (list, tuple)):
        grad_nodes = list(grad_nodes)
        grad_req = {k: 'write' for k in grad_nodes}
    elif isinstance(grad_nodes, dict):
        grad_req = grad_nodes.copy()
        grad_nodes = grad_nodes.keys()
    else:
        raise ValueError

    input_shape = {k: v.shape for k, v in location.items()}
    _, out_shape, _ = sym.infer_shape(**input_shape)
    proj = mx.sym.Variable("__random_proj")
    out = sym * proj
    out = mx.sym.MakeLoss(out)

    location = dict(list(location.items()) +
                    [("__random_proj", mx.nd.array(random_projection(out_shape[0]), ctx=ctx))])
    args_grad_npy = dict([(k, _rng.normal(0, 0.01, size=location[k].shape)) for k in grad_nodes]
                         + [("__random_proj", _rng.normal(0, 0.01, size=out_shape[0]))])

    args_grad = {k: mx.nd.array(v, ctx=ctx) for k, v in args_grad_npy.items()}
    if grad_stype_dict is not None:
        assert isinstance(grad_stype_dict, dict), "grad_stype_dict must be a dict"
        for k, v in grad_stype_dict.items():
            if k in args_grad and v in _STORAGE_TYPE_STR_TO_ID and v != 'default':
                # create an uninitialized sparse ndarray for executor
                # if the symbolic grad is expected to be zero, it should not be initialized at all
                args_grad[k] = mx.nd.zeros(args_grad[k].shape, args_grad[k].context,
                                           args_grad[k].dtype, v)

    executor = out.bind(ctx, grad_req=grad_req,
                        args=location, args_grad=args_grad, aux_states=aux_states)

    inps = executor.arg_arrays
    if len(inps) != len(location):
        raise ValueError("Executor arg_arrays and and location len do not match."
                         "Got %d inputs and %d locations"%(len(inps), len(location)))
    assert len(executor.outputs) == 1

    executor.forward(is_train=True)
    executor.backward()
    symbolic_grads = {k:executor.grad_dict[k].asnumpy() for k in grad_nodes}

    numeric_gradients = numeric_grad(executor, location_npy, aux_states_npy,
                                     eps=numeric_eps, use_forward_train=use_forward_train)

    for name in grad_nodes:
        fd_grad = numeric_gradients[name]
        orig_grad = args_grad_npy[name]
        sym_grad = symbolic_grads[name]
        if grad_req[name] == 'write':
            assert_almost_equal(fd_grad, sym_grad, rtol, atol,
                                ("NUMERICAL_%s"%name, "BACKWARD_%s"%name))
        elif grad_req[name] == 'add':
            assert_almost_equal(fd_grad, sym_grad - orig_grad, rtol, atol,
                                ("NUMERICAL_%s"%name, "BACKWARD_%s"%name))
        elif grad_req[name] == 'null':
            assert_almost_equal(orig_grad, sym_grad, rtol, atol,
                                ("NUMERICAL_%s"%name, "BACKWARD_%s"%name))
        else:
            raise ValueError("Invalid grad_req %s for argument %s"%(grad_req[name], name))


def check_symbolic_forward(sym, location, expected, rtol=1E-4, atol=None,
                           aux_states=None, ctx=None,
                           equal_nan=False):
    """Compares a symbol's forward results with the expected ones.
    Prints error messages if the forward results are not the same as the expected ones.

    Parameters
    ---------
    sym : Symbol
        output symbol
    location : list of np.ndarray or dict of str to np.ndarray
        The evaluation point

        - if type is list of np.ndarray
            Contains all the numpy arrays corresponding to `sym.list_arguments()`.
        - if type is dict of str to np.ndarray
            Contains the mapping between argument names and their values.
    expected : list of np.ndarray or dict of str to np.ndarray
        The expected output value

        - if type is list of np.ndarray
            Contains arrays corresponding to exe.outputs.
        - if type is dict of str to np.ndarray
            Contains mapping between sym.list_output() and exe.outputs.
    check_eps : float, optional
        Relative error to check to.
    aux_states : list of np.ndarray of dict, optional
        - if type is list of np.ndarray
            Contains all the NumPy arrays corresponding to sym.list_auxiliary_states
        - if type is dict of str to np.ndarray
            Contains the mapping between names of auxiliary states and their values.
    ctx : Context, optional
        running context

    equal_nan: Boolean
        if True, `nan` is a valid value for checking equivalency (ie `nan` == `nan`)

    Example
    -------
    >>> shape = (2, 2)
    >>> lhs = mx.symbol.Variable('lhs')
    >>> rhs = mx.symbol.Variable('rhs')
    >>> sym_dot = mx.symbol.dot(lhs, rhs)
    >>> mat1 = np.array([[1, 2], [3, 4]])
    >>> mat2 = np.array([[5, 6], [7, 8]])
    >>> ret_expected = np.array([[19, 22], [43, 50]])
    >>> check_symbolic_forward(sym_dot, [mat1, mat2], [ret_expected])
    """
    if ctx is None:
        ctx = default_context()

    location = _parse_location(sym=sym, location=location, ctx=ctx)
    aux_states = _parse_aux_states(sym=sym, aux_states=aux_states, ctx=ctx)
    if isinstance(expected, dict):
        expected = [expected[k] for k in sym.list_outputs()]
    args_grad_data = {k:mx.nd.empty(v.shape, ctx=ctx) for k, v in location.items()}

    executor = sym.bind(ctx=ctx, args=location, args_grad=args_grad_data, aux_states=aux_states)
    for g in executor.grad_arrays:
        g[:] = 0

    executor.forward(is_train=False)

    outputs = [x.asnumpy() for x in executor.outputs]
    for output_name, expect, output in zip(sym.list_outputs(), expected, outputs):
        assert_almost_equal(expect, output, rtol, atol,
                            ("EXPECTED_%s"%output_name, "FORWARD_%s"%output_name),
                            equal_nan=equal_nan)
    return executor.outputs

def check_symbolic_backward(sym, location, out_grads, expected, rtol=1e-5, atol=None,
                            aux_states=None, grad_req='write', ctx=None, grad_stypes=None,
                            equal_nan=False):
    """Compares a symbol's backward results with the expected ones.
    Prints error messages if the backward results are not the same as the expected results.

    Parameters
    ---------
    sym : Symbol
        output symbol
    location : list of np.ndarray or dict of str to np.ndarray
        The evaluation point

        - if type is list of np.ndarray
            Contains all the NumPy arrays corresponding to ``mx.sym.list_arguments``.
        - if type is dict of str to np.ndarray
            Contains the mapping between argument names and their values.
    out_grads : None or list of np.ndarray or dict of str to np.ndarray
        NumPys arrays corresponding to sym.outputs for incomming gradient.

        - if type is list of np.ndarray
            Contains arrays corresponding to ``exe.outputs``.
        - if type is dict of str to np.ndarray
            contains mapping between mxnet.sym.list_output() and Executor.outputs
    expected : list of np.ndarray or dict of str to np.ndarray
        expected gradient values

        - if type is list of np.ndarray
            Contains arrays corresponding to exe.grad_arrays
        - if type is dict of str to np.ndarray
            Contains mapping between ``sym.list_arguments()`` and exe.outputs.
    check_eps: float, optional
        Relative error to check to.
    aux_states : list of np.ndarray or dict of str to np.ndarray
    grad_req : str or list of str or dict of str to str, optional
        Gradient requirements. 'write', 'add' or 'null'.
    ctx : Context, optional
        Running context.
    grad_stypes: dict of str->str
        dictionary of mapping argument name to stype for the gradient
    equal_nan: Boolean
        if True, `nan` is a valid value for checking equivalency (ie `nan` == `nan`)

    Example
    -------
    >>> lhs = mx.symbol.Variable('lhs')
    >>> rhs = mx.symbol.Variable('rhs')
    >>> sym_add = mx.symbol.elemwise_add(lhs, rhs)
    >>> mat1 = np.array([[1, 2], [3, 4]])
    >>> mat2 = np.array([[5, 6], [7, 8]])
    >>> grad1 = mx.nd.zeros(shape)
    >>> grad2 = mx.nd.zeros(shape)
    >>> exec_add = sym_add.bind(default_context(), args={'lhs': mat1, 'rhs': mat2},
    ... args_grad={'lhs': grad1, 'rhs': grad2}, grad_req={'lhs': 'write', 'rhs': 'write'})
    >>> exec_add.forward(is_train=True)
    >>> ograd = mx.nd.ones(shape)
    >>> grad_expected = ograd.copy().asnumpy()
    >>> check_symbolic_backward(sym_add, [mat1, mat2], [ograd], [grad_expected, grad_expected])
    """
    if ctx is None:
        ctx = default_context()

    location = _parse_location(sym=sym, location=location, ctx=ctx)
    aux_states = _parse_aux_states(sym=sym, aux_states=aux_states, ctx=ctx)
    if isinstance(expected, (list, tuple)):
        expected = {k:v for k, v in zip(sym.list_arguments(), expected)}

    args_grad_npy = {k:_rng.normal(size=v.shape) for k, v in expected.items()}
    args_grad_data = {}
    for k, v in args_grad_npy.items():
        nd = mx.nd.array(v, ctx=ctx)
        if grad_stypes is not None and k in grad_stypes:
            stype = grad_stypes[k]
            if stype is not None and stype != 'default':
                out = create_sparse_array(v.shape, stype, density=0.0)
            else:
                out = nd
            args_grad_data[k] = out
        else:
            args_grad_data[k] = nd

    if isinstance(grad_req, str):
        grad_req = {k:grad_req for k in sym.list_arguments()}
    elif isinstance(grad_req, (list, tuple)):
        grad_req = {k:v for k, v in zip(sym.list_arguments(), grad_req)}

    executor = sym.bind(ctx=ctx, args=location, args_grad=args_grad_data,
                        aux_states=aux_states, grad_req=grad_req)
    executor.forward(is_train=True)

    if isinstance(out_grads, (tuple, list)):
        outg = list()
        for arr in out_grads:
            if isinstance(arr, np.ndarray):
                outg.append(mx.nd.array(arr, ctx=ctx))
            else:
                outg.append(arr)
        out_grads = outg
    elif isinstance(out_grads, dict):
        outg = dict()
        for k, v in out_grads.items():
            if isinstance(v, np.ndarray):
                outg[k] = mx.nd.array(v, ctx=ctx)
            else:
                outg[k] = v
        out_grads = outg
    else:
        assert out_grads is None

    executor.backward(out_grads)

    grads = {k: v.asnumpy() for k, v in args_grad_data.items()}

    for name in expected:
        if grad_req[name] == 'write':
            assert_almost_equal(expected[name], grads[name], rtol, atol,
                                ("EXPECTED_%s"%name, "BACKWARD_%s"%name),
                                equal_nan=equal_nan)
        elif grad_req[name] == 'add':
            assert_almost_equal(expected[name], grads[name] - args_grad_npy[name],
                                rtol, atol, ("EXPECTED_%s"%name, "BACKWARD_%s"%name),
                                equal_nan=equal_nan)
        elif grad_req[name] == 'null':
            assert_almost_equal(args_grad_npy[name], grads[name],
                                rtol, atol, ("EXPECTED_%s"%name, "BACKWARD_%s"%name),
                                equal_nan=equal_nan)
        else:
            raise ValueError("Invalid grad_req %s for argument %s"%(grad_req[name], name))
    return args_grad_data

def check_speed(sym, location=None, ctx=None, N=20, grad_req=None, typ="whole",
                **kwargs):
    """Check the running speed of a symbol.

    Parameters
    ----------
    sym : Symbol
        Symbol to run the speed test.
    location : none or dict of str to np.ndarray
        Location to evaluate the inner executor.
    ctx : Context
        Running context.
    N : int, optional
        Repeat times.
    grad_req : None or str or list of str or dict of str to str, optional
        Gradient requirements.
    typ : str, optional
        "whole" or "forward"

        - "whole"
            Test the forward_backward speed.
        - "forward"
            Only test the forward speed.
    """
    if ctx is None:
        ctx = default_context()

    if grad_req is None:
        grad_req = 'write'
    if location is None:
        exe = sym.simple_bind(grad_req=grad_req, ctx=ctx, **kwargs)
        location = {k: _rng.normal(size=arr.shape, scale=1.0) for k, arr in
                    exe.arg_dict.items()}
    else:
        assert isinstance(location, dict), "Expect dict, get \"location\"=%s" %str(location)
        exe = sym.simple_bind(grad_req=grad_req, ctx=ctx,
                              **{k: v.shape for k, v in location.items()})

    for name, iarr in location.items():
        exe.arg_dict[name][:] = iarr.astype(exe.arg_dict[name].dtype)

    if typ == "whole":
        # Warm up
        exe.forward(is_train=True)
        exe.backward(out_grads=exe.outputs)
        for output in exe.outputs:
            output.wait_to_read()
        # Test forward + backward
        tic = time.time()
        for _ in range(N):
            exe.forward(is_train=True)
            exe.backward(out_grads=exe.outputs)
        mx.nd.waitall()
        toc = time.time()
        forward_backward_time = (toc - tic) * 1.0 / N
        return forward_backward_time
    elif typ == "forward":
        # Warm up
        exe.forward(is_train=False)
        for output in exe.outputs:
            output.wait_to_read()

        # Test forward only
        tic = time.time()
        for _ in range(N):
            exe.forward(is_train=False)
        mx.nd.waitall()
        toc = time.time()
        forward_time = (toc - tic) * 1.0 / N
        return forward_time
    else:
        raise ValueError('typ can only be "whole" or "forward".')


def check_consistency(sym, ctx_list, scale=1.0, grad_req='write',
                      arg_params=None, aux_params=None, tol=None,
                      raise_on_err=True, ground_truth=None):
    """Check symbol gives the same output for different running context

    Parameters
    ----------
    sym : Symbol or list of Symbols
        Symbol(s) to run the consistency test.
    ctx_list : list
        Running context. See example for more detail.
    scale : float, optional
        Standard deviation of the inner normal distribution. Used in initialization.
    grad_req : str or list of str or dict of str to str
        Gradient requirement.

    Examples
    --------
    >>> # create the symbol
    >>> sym = mx.sym.Convolution(num_filter=3, kernel=(3,3), name='conv')
    >>> # initialize the running context
    >>> ctx_list =\
[{'ctx': mx.gpu(0), 'conv_data': (2, 2, 10, 10), 'type_dict': {'conv_data': np.float64}},\
 {'ctx': mx.gpu(0), 'conv_data': (2, 2, 10, 10), 'type_dict': {'conv_data': np.float32}},\
 {'ctx': mx.gpu(0), 'conv_data': (2, 2, 10, 10), 'type_dict': {'conv_data': np.float16}},\
 {'ctx': mx.cpu(0), 'conv_data': (2, 2, 10, 10), 'type_dict': {'conv_data': np.float64}},\
 {'ctx': mx.cpu(0), 'conv_data': (2, 2, 10, 10), 'type_dict': {'conv_data': np.float32}}]
    >>> check_consistency(sym, ctx_list)
    >>> sym = mx.sym.Concat(name='concat', num_args=2)
    >>> ctx_list = \
[{'ctx': mx.gpu(0), 'concat_arg1': (2, 10), 'concat_arg0': (2, 10),\
  'type_dict': {'concat_arg0': np.float64, 'concat_arg1': np.float64}},\
 {'ctx': mx.gpu(0), 'concat_arg1': (2, 10), 'concat_arg0': (2, 10),\
  'type_dict': {'concat_arg0': np.float32, 'concat_arg1': np.float32}},\
 {'ctx': mx.gpu(0), 'concat_arg1': (2, 10), 'concat_arg0': (2, 10),\
  'type_dict': {'concat_arg0': np.float16, 'concat_arg1': np.float16}},\
 {'ctx': mx.cpu(0), 'concat_arg1': (2, 10), 'concat_arg0': (2, 10),\
  'type_dict': {'concat_arg0': np.float64, 'concat_arg1': np.float64}},\
 {'ctx': mx.cpu(0), 'concat_arg1': (2, 10), 'concat_arg0': (2, 10),\
  'type_dict': {'concat_arg0': np.float32, 'concat_arg1': np.float32}}]
    >>> check_consistency(sym, ctx_list)
    """
    if tol is None:
        tol = {np.dtype(np.float16): 1e-1,
               np.dtype(np.float32): 1e-3,
               np.dtype(np.float64): 1e-5,
               np.dtype(np.uint8): 0,
               np.dtype(np.int32): 0}
    elif isinstance(tol, numbers.Number):
        tol = {np.dtype(np.float16): tol,
               np.dtype(np.float32): tol,
               np.dtype(np.float64): tol,
               np.dtype(np.uint8): tol,
               np.dtype(np.int32): tol}

    assert len(ctx_list) > 1
    if isinstance(sym, Symbol):
        sym = [sym]*len(ctx_list)
    else:
        assert len(sym) == len(ctx_list)

    output_names = sym[0].list_outputs()
    arg_names = sym[0].list_arguments()
    exe_list = []
    for s, ctx in zip(sym, ctx_list):
        assert s.list_arguments() == arg_names
        assert s.list_outputs() == output_names
        exe_list.append(s.simple_bind(grad_req=grad_req, **ctx))

    arg_params = {} if arg_params is None else arg_params
    aux_params = {} if aux_params is None else aux_params
    for n, arr in exe_list[0].arg_dict.items():
        if n not in arg_params:
            arg_params[n] = np.random.normal(size=arr.shape, scale=scale)
    for n, arr in exe_list[0].aux_dict.items():
        if n not in aux_params:
            aux_params[n] = 0
    for exe in exe_list:
        for name, arr in exe.arg_dict.items():
            arr[:] = arg_params[name]
        for name, arr in exe.aux_dict.items():
            arr[:] = aux_params[name]

    dtypes = [np.dtype(exe.outputs[0].dtype) for exe in exe_list]
    max_idx = np.argmax(dtypes)
    gt = ground_truth
    if gt is None:
        gt = exe_list[max_idx].output_dict.copy()
        if grad_req != 'null':
            gt.update(exe_list[max_idx].grad_dict)

    # test
    for exe in exe_list:
        exe.forward(is_train=False)

    for i, exe in enumerate(exe_list):
        if i == max_idx:
            continue
        for name, arr in zip(output_names, exe.outputs):
            gtarr = gt[name].astype(dtypes[i]).asnumpy()
            arr = arr.asnumpy()
            try:
                assert_almost_equal(arr, gtarr, rtol=tol[dtypes[i]], atol=tol[dtypes[i]])
            except AssertionError as e:
                print('Predict Err: ctx %d vs ctx %d at %s'%(i, max_idx, name))
                traceback.print_exc()
                if raise_on_err:
                    raise e
                else:
                    print(str(e))

    # train
    if grad_req != 'null':
        for exe in exe_list:
            exe.forward(is_train=True)
            exe.backward(exe.outputs)

        for i, exe in enumerate(exe_list):
            if i == max_idx:
                continue
            curr = zip(output_names + arg_names, exe.outputs + exe.grad_arrays)
            for name, arr in curr:
                if gt[name] is None:
                    assert arr is None
                    continue
                gtarr = gt[name].astype(dtypes[i]).asnumpy()
                arr = arr.asnumpy()
                try:
                    assert_almost_equal(arr, gtarr, rtol=tol[dtypes[i]], atol=tol[dtypes[i]])
                except AssertionError as e:
                    print('Train Err: ctx %d vs ctx %d at %s'%(i, max_idx, name))
                    traceback.print_exc()
                    if raise_on_err:
                        raise e
                    else:
                        print(str(e))

    return gt

def list_gpus():
    """Return a list of GPUs

    Returns
    -------
    list of int:
        If there are n GPUs, then return a list [0,1,...,n-1]. Otherwise returns
        [].
    """
    re = ''
    nvidia_smi = ['nvidia-smi', '/usr/bin/nvidia-smi', '/usr/local/nvidia/bin/nvidia-smi']
    for cmd in nvidia_smi:
        try:
            re = subprocess.check_output([cmd, "-L"], universal_newlines=True)
        except OSError:
            pass
    return range(len([i for i in re.split('\n') if 'GPU' in i]))

def download(url, fname=None, dirname=None, overwrite=False):
    """Download an given URL

    Parameters
    ----------

    url : str
        URL to download
    fname : str, optional
        filename of the downloaded file. If None, then will guess a filename
        from url.
    dirname : str, optional
        output directory name. If None, then guess from fname or use the current
        directory
    overwrite : bool, optional
        Default is false, which means skipping download if the local file
        exists. If true, then download the url to overwrite the local file if
        exists.

    Returns
    -------
    str
        The filename of the downloaded file
    """
    if fname is None:
        fname = url.split('/')[-1]

    if dirname is None:
        dirname = os.path.dirname(fname)
    else:
        fname = os.path.join(dirname, fname)
    if dirname != "":
        if not os.path.exists(dirname):
            try:
                logging.info('create directory %s', dirname)
                os.makedirs(dirname)
            except OSError as exc:
                if exc.errno != errno.EEXIST:
                    raise OSError('failed to create ' + dirname)

    if not overwrite and os.path.exists(fname):
        logging.info("%s exists, skipping download", fname)
        return fname

    r = requests.get(url, stream=True)
    assert r.status_code == 200, "failed to open %s" % url
    with open(fname, 'wb') as f:
        for chunk in r.iter_content(chunk_size=1024):
            if chunk: # filter out keep-alive new chunks
                f.write(chunk)
    logging.info("downloaded %s into %s successfully", url, fname)
    return fname

def get_mnist():
    """Download and load the MNIST dataset

    Returns
    -------
    dict
        A dict containing the data
    """
    def read_data(label_url, image_url):
        with gzip.open(mx.test_utils.download(label_url)) as flbl:
            struct.unpack(">II", flbl.read(8))
            label = np.fromstring(flbl.read(), dtype=np.int8)
        with gzip.open(mx.test_utils.download(image_url), 'rb') as fimg:
            _, _, rows, cols = struct.unpack(">IIII", fimg.read(16))
            image = np.fromstring(fimg.read(), dtype=np.uint8).reshape(len(label), rows, cols)
            image = image.reshape(image.shape[0], 1, 28, 28).astype(np.float32)/255
        return (label, image)

    # changed to mxnet.io for more stable hosting
    # path = 'http://yann.lecun.com/exdb/mnist/'
    path = 'http://data.mxnet.io/data/mnist/'
    (train_lbl, train_img) = read_data(
        path+'train-labels-idx1-ubyte.gz', path+'train-images-idx3-ubyte.gz')
    (test_lbl, test_img) = read_data(
        path+'t10k-labels-idx1-ubyte.gz', path+'t10k-images-idx3-ubyte.gz')
    return {'train_data':train_img, 'train_label':train_lbl,
            'test_data':test_img, 'test_label':test_lbl}

def set_env_var(key, val, default_val=""):
    """Set environment variable

    Parameters
    ----------

    key : str
        Env var to set
    val : str
        New value assigned to the env var
    default_val : str, optional
        Default value returned if the env var doesn't exist

    Returns
    -------
    str
        The value of env var before it is set to the new value
    """
    prev_val = os.environ.get(key, default_val)
    os.environ[key] = val
    return prev_val

def same_array(array1, array2):
    """Check whether two NDArrays sharing the same memory block

    Parameters
    ----------

    array1 : NDArray
        First NDArray to be checked
    array2 : NDArray
        Second NDArray to be checked

    Returns
    -------
    bool
        Whether two NDArrays share the same memory
    """
    array1[:] += 1
    if not same(array1.asnumpy(), array2.asnumpy()):
        array1[:] -= 1
        return False
    array1[:] -= 1
    return same(array1.asnumpy(), array2.asnumpy())

@contextmanager
def discard_stderr():
    """
    Discards error output of a routine if invoked as:

    with discard_stderr():
        ...
    """

    try:
        stderr_fileno = sys.stderr.fileno()
        old_stderr = os.dup(stderr_fileno)
        bit_bucket = open(os.devnull, 'w')
        os.dup2(bit_bucket.fileno(), stderr_fileno)
        yield
    finally:
        os.dup2(old_stderr, stderr_fileno)
        bit_bucket.close()<|MERGE_RESOLUTION|>--- conflicted
+++ resolved
@@ -139,17 +139,12 @@
     """
     _validate_csr_generation_inputs(num_rows, num_cols, density,
                                     distribution="uniform")
-<<<<<<< HEAD
     from scipy import sparse as sp
-    csr = sp.rand(num_rows, num_cols, density, dtype=dtype, format="csr")
+    csr = spsp.rand(num_rows, num_cols, density, dtype=dtype, format="csr")
     if data_init is not None:
         csr.data.fill(data_init)
     if shuffle_csr_indices is True:
         shuffle_csr_column_indices(csr)
-=======
-    from scipy import sparse as spsp
-    csr = spsp.rand(num_rows, num_cols, density, dtype=dtype, format="csr")
->>>>>>> 93cd0178
     result = mx.nd.sparse.csr_matrix(csr.data, csr.indptr, csr.indices,
                                      (num_rows, num_cols), dtype=dtype)
     return result
