--- conflicted
+++ resolved
@@ -1761,11 +1761,7 @@
     """
 
     get_mnist_ubyte()
-<<<<<<< HEAD
     flat = len(input_shape) != 3
-=======
-    flat = not bool(len(input_shape) == 3)
->>>>>>> 81ae341f
 
     train_dataiter = mx.io.MNISTIter(
         image="data/train-images-idx3-ubyte",
