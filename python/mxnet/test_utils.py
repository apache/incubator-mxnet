--- conflicted
+++ resolved
@@ -1632,11 +1632,7 @@
     """
 
     get_mnist_ubyte()
-<<<<<<< HEAD
     flat = len(input_shape) != 3
-=======
-    flat = False if len(input_shape) == 3 else True # pylint: disable=simplifiable-if-expression
->>>>>>> 5e5a59ec
 
     train_dataiter = mx.io.MNISTIter(
         image="data/train-images-idx3-ubyte",
