# Licensed to the Apache Software Foundation (ASF) under one
# or more contributor license agreements.  See the NOTICE file
# distributed with this work for additional information
# regarding copyright ownership.  The ASF licenses this file
# to you under the Apache License, Version 2.0 (the
# "License"); you may not use this file except in compliance
# with the License.  You may obtain a copy of the License at
#
#   http://www.apache.org/licenses/LICENSE-2.0
#
# Unless required by applicable law or agreed to in writing,
# software distributed under the License is distributed on an
# "AS IS" BASIS, WITHOUT WARRANTIES OR CONDITIONS OF ANY
# KIND, either express or implied.  See the License for the
# specific language governing permissions and limitations
# under the License.
"""Quantization module for generating quantized (INT8) models from FP32 models."""

from __future__ import absolute_import

try:
    from scipy import stats
except ImportError:
    stats = None

import ctypes
import logging
import os
import numpy as np
from ..base import _LIB, check_call, py_str
from ..base import c_array, c_str, mx_uint, c_str_array
from ..base import NDArrayHandle, SymbolHandle
from ..symbol import Symbol
from ..symbol import load as sym_load
from .. import ndarray
from ..ndarray import load as nd_load
from ..ndarray import NDArray
from ..io import DataIter
from ..context import cpu, Context
from ..module import Module


def _quantize_params(qsym, params, th_dict):
    """Given a quantized symbol and a dict of params that have not been quantized,
    generate quantized params. Currently only supports quantizing the arg_params
    with names of `weight` or `bias`, not aux_params. If `qsym` contains symbols
    that are excluded from being quantized, their corresponding params will
    not be quantized, but saved together with quantized params of the symbols that
    have been quantized.

    Parameters
    ----------
    qsym : Symbol
        Quantized symbol from FP32 symbol.
    params : dict of str->NDArray
    th_dict: dict of min/max pairs of layers' output
    """
    inputs_name = qsym.list_arguments()
    quantized_params = {}
    for name in inputs_name:
        if name.endswith(('weight_quantize', 'bias_quantize')):
            original_name = name[:-len('_quantize')]
            param = params[original_name]
            val, vmin, vmax = ndarray.contrib.quantize(data=param,
                                                       min_range=ndarray.min(param),
                                                       max_range=ndarray.max(param),
                                                       out_type='int8')
            quantized_params[name] = val
            quantized_params[name+'_min'] = vmin
            quantized_params[name+'_max'] = vmax
        elif name in params:
            quantized_params[name] = params[name]
        elif name.endswith(('_min')):
            output = name[: - len('_min')]
            if output in th_dict:
                quantized_params[name] = ndarray.array([th_dict[output][0]])
        elif name.endswith(('_max')):
            output = name[: - len('_min')]
            if output in th_dict:
                quantized_params[name] = ndarray.array([th_dict[output][1]])
    return quantized_params

def _quantize_symbol(sym, excluded_symbols=None, offline_params=None, quantized_dtype='int8'):
    """Given a symbol object representing a neural network of data type FP32,
    quantize it into a INT8 network.

    Parameters
    ----------
    sym : Symbol
        FP32 neural network symbol.
    excluded_sym_names : list of strings
        A list of strings representing the names of the symbols that users want to excluding
        from being quantized.
    offline_params : list of strs
        Names of the parameters that users want to quantize offline. It's always recommended to
        quantize parameters offline so that quantizing parameters during the inference can be
        avoided.
    quantized_dtype: str
        The quantized destination type for input data.
    """
    num_excluded_symbols = 0
    if excluded_symbols is not None:
        assert isinstance(excluded_symbols, list)
        num_excluded_symbols = len(excluded_symbols)
    else:
        excluded_symbols = []

    num_offline = 0
    offline = []
    if offline_params is not None:
        num_offline = len(offline_params)
        for k in offline_params:
            offline.append(c_str(k))

    out = SymbolHandle()
    check_call(_LIB.MXQuantizeSymbol(sym.handle,
                                     ctypes.byref(out),
                                     mx_uint(num_excluded_symbols),
                                     c_str_array(excluded_symbols),
                                     mx_uint(num_offline),
                                     c_array(ctypes.c_char_p, offline),
                                     c_str(quantized_dtype),
                                     ctypes.c_bool(True)))
    return Symbol(out)


class _LayerOutputCollector(object):
    """Saves layer output NDArray in a dict with layer names as keys and lists of NDArrays as
    values. The collected NDArrays will be used for calculating the optimal thresholds for
    quantization using KL divergence.
    """
    def __init__(self, include_layer=None, logger=None):
        self.nd_dict = {}
        self.include_layer = include_layer
        self.logger = logger

    def collect(self, name, arr):
        """Callback function for collecting layer output NDArrays."""
        name = py_str(name)
        if self.include_layer is not None and not self.include_layer(name):
            return
        handle = ctypes.cast(arr, NDArrayHandle)
        arr = NDArray(handle, writable=False).copyto(cpu())
        if self.logger is not None:
            self.logger.info("Collecting layer %s output of shape %s" % (name, arr.shape))
        if name in self.nd_dict:
            self.nd_dict[name].append(arr)
        else:
            self.nd_dict[name] = [arr]

class _LayerOutputMinMaxCollector(object):
    """Saves layer output min and max values in a dict with layer names as keys.
    The collected min and max values will be directly used as thresholds for quantization.
    """
    def __init__(self, include_layer=None, logger=None):
        self.min_max_dict = {}
        self.include_layer = include_layer
        self.logger = logger

    def collect(self, name, arr):
        """Callback function for collecting min and max values from an NDArray."""
        name = py_str(name)
        if self.include_layer is not None and not self.include_layer(name):
            return
        handle = ctypes.cast(arr, NDArrayHandle)
        arr = NDArray(handle, writable=False)
        min_range = ndarray.min(arr).asscalar()
        max_range = ndarray.max(arr).asscalar()
        if name in self.min_max_dict:
            cur_min_max = self.min_max_dict[name]
            self.min_max_dict[name] = (min(cur_min_max[0], min_range),
                                       max(cur_min_max[1], max_range))
        else:
            self.min_max_dict[name] = (min_range, max_range)
        if self.logger is not None:
            self.logger.info("Collecting layer %s min_range=%f, max_range=%f"
                             % (name, min_range, max_range))

def _calibrate_quantized_sym(qsym, th_dict):
    """Given a dictionary containing the thresholds for quantizing the layers,
    set the thresholds into the quantized symbol as the params of requantize operators.
    """
    if th_dict is None or len(th_dict) == 0:
        return qsym
    num_layer_outputs = len(th_dict)
    layer_output_names = []
    min_vals = []
    max_vals = []
    for k, v in th_dict.items():
        layer_output_names.append(k)
        min_vals.append(v[0])
        max_vals.append(v[1])

    calibrated_sym = SymbolHandle()
    check_call(_LIB.MXSetCalibTableToQuantizedSymbol(qsym.handle,
                                                     mx_uint(num_layer_outputs),
                                                     c_str_array(layer_output_names),
                                                     c_array(ctypes.c_float, min_vals),
                                                     c_array(ctypes.c_float, max_vals),
                                                     ctypes.byref(calibrated_sym)))
    return Symbol(calibrated_sym)


def _collect_layer_statistics(mod, data, collector, max_num_examples=None, logger=None):
    if not isinstance(data, DataIter):
        raise ValueError('Only supports data as a type of DataIter, while received type %s'
                         % str(type(data)))
    mod._exec_group.execs[0].set_monitor_callback(collector.collect, monitor_all=True)
    num_batches = 0
    num_examples = 0
    for batch in data:
        mod.forward(data_batch=batch, is_train=False)
        num_batches += 1
        num_examples += data.batch_size
        if max_num_examples is not None and num_examples >= max_num_examples:
            break
    if logger is not None:
        logger.info("Collected statistics from %d batches with batch_size=%d"
                    % (num_batches, data.batch_size))
    return num_examples


def _collect_layer_output_min_max(mod, data, include_layer=None,
                                  max_num_examples=None, logger=None):
    """Collect min and max values from layer outputs and save them in
    a dictionary mapped by layer names.
    """
    collector = _LayerOutputMinMaxCollector(include_layer=include_layer, logger=logger)
    num_examples = _collect_layer_statistics(mod, data, collector, max_num_examples, logger)
    return collector.min_max_dict, num_examples


def _collect_layer_outputs(mod, data, include_layer=None, max_num_examples=None, logger=None):
    """Collect layer outputs and save them in a dictionary mapped by layer names."""
    collector = _LayerOutputCollector(include_layer=include_layer, logger=logger)
    num_examples = _collect_layer_statistics(mod, data, collector, max_num_examples, logger)
    return collector.nd_dict, num_examples


def _smooth_distribution(p, eps=0.0001):
    """Given a discrete distribution (may have not been normalized to 1),
    smooth it by replacing zeros with eps multiplied by a scaling factor and taking the
    corresponding amount off the non-zero values.
    Ref: http://web.engr.illinois.edu/~hanj/cs412/bk3/KL-divergence.pdf
    """
    is_zeros = (p == 0).astype(np.float32)
    is_nonzeros = (p != 0).astype(np.float32)
    n_zeros = is_zeros.sum()
    n_nonzeros = p.size - n_zeros
    if not n_nonzeros:
        raise ValueError('The discrete probability distribution is malformed. All entries are 0.')
    eps1 = eps * float(n_zeros) / float(n_nonzeros)
    assert eps1 < 1.0, 'n_zeros=%d, n_nonzeros=%d, eps1=%f' % (n_zeros, n_nonzeros, eps1)
    hist = p.astype(np.float32)
    hist += eps * is_zeros + (-eps1) * is_nonzeros
    assert (hist <= 0).sum() == 0
    return hist


# pylint: disable=line-too-long
def _get_optimal_threshold(arr, num_bins=8001, num_quantized_bins=255):
    """Given a dataset, find the optimal threshold for quantizing it.
    The reference distribution is `q`, and the candidate distribution is `p`.
    `q` is a truncated version of the original distribution.

    Ref: http://on-demand.gputechconf.com/gtc/2017/presentation/s7310-8-bit-inference-with-tensorrt.pdf
    """
    if isinstance(arr, NDArray):
        arr = arr.asnumpy()
    elif isinstance(arr, list):
        assert len(arr) != 0
        for i, nd in enumerate(arr):
            if isinstance(nd, NDArray):
                arr[i] = nd.asnumpy()
            elif not isinstance(nd, np.ndarray):
                raise TypeError('get_optimal_threshold only supports input type of NDArray,'
                                ' list of np.ndarrays or NDArrays, and np.ndarray,'
                                ' while received type=%s' % (str(type(nd))))
        arr = np.concatenate(arr)
    elif not isinstance(arr, np.ndarray):
        raise TypeError('get_optimal_threshold only supports input type of NDArray,'
                        ' list of NDArrays and np.ndarray,'
                        ' while received type=%s' % (str(type(arr))))
    min_val = np.min(arr)
    max_val = np.max(arr)
    th = max(abs(min_val), abs(max_val))

    hist, hist_edges = np.histogram(arr, bins=num_bins, range=(-th, th))
    zero_bin_idx = num_bins // 2
    num_half_quantized_bins = num_quantized_bins // 2

    thresholds = np.zeros(num_bins // 2 + 1 - num_quantized_bins // 2)
    divergence = np.zeros_like(thresholds)
    quantized_bins = np.zeros(num_quantized_bins, dtype=np.int32)
    # i means the number of bins on half axis excluding the zero bin.
    for i in range(num_quantized_bins // 2,
                   num_bins // 2 + 1):
        p_bin_idx_start = zero_bin_idx - i
        p_bin_idx_stop = zero_bin_idx + i + 1
        thresholds[i - num_half_quantized_bins] = hist_edges[p_bin_idx_stop]
        sliced_nd_hist = hist[p_bin_idx_start:p_bin_idx_stop]

        # generate reference distribution p
        p = sliced_nd_hist.copy()
        assert p.size % 2 == 1
        assert p.size >= num_quantized_bins
        # put left outlier count in p[0]
        left_outlier_count = np.sum(hist[0:p_bin_idx_start])
        p[0] += left_outlier_count
        # put right outlier count in p[-1]
        right_outlier_count = np.sum(hist[p_bin_idx_stop:])
        p[-1] += right_outlier_count
        # is_nonzeros[k] indicates whether hist[k] is nonzero
        is_nonzeros = (p != 0).astype(np.int32)

        # calculate how many bins should be merged to generate quantized distribution q
        num_merged_bins = sliced_nd_hist.size // num_quantized_bins
        # merge hist into num_quantized_bins bins
        for j in range(num_quantized_bins):
            start = j * num_merged_bins
            stop = start + num_merged_bins
            quantized_bins[j] = sliced_nd_hist[start:stop].sum()
        quantized_bins[-1] += sliced_nd_hist[num_quantized_bins * num_merged_bins:].sum()
        # expand quantized_bins into p.size bins
        q = np.zeros(sliced_nd_hist.size, dtype=np.float32)
        for j in range(num_quantized_bins):
            start = j * num_merged_bins
            if j == num_quantized_bins - 1:
                stop = len(is_nonzeros)
            else:
                stop = start + num_merged_bins
            norm = is_nonzeros[start:stop].sum()
            if norm != 0:
                q[start:stop] = float(quantized_bins[j]) / float(norm)
        q[p == 0] = 0
        p = _smooth_distribution(p)
        # There is a chance that q is an invalid probability distribution.
        try:
            q = _smooth_distribution(q)
        except ValueError:
            divergence[i - num_half_quantized_bins] = float("inf")
        divergence[i - num_half_quantized_bins] = stats.entropy(p, q)

    min_divergence_idx = np.argmin(divergence)
    min_divergence = divergence[min_divergence_idx]
    opt_th = thresholds[min_divergence_idx]
    return min_val, max_val, min_divergence, opt_th
# pylint: enable=line-too-long


def _get_optimal_thresholds(nd_dict, num_bins=8001, num_quantized_bins=255, logger=None):
    """Given a ndarray dict, find the optimal threshold for quantizing each value of the key."""
    if stats is None:
        raise ImportError('scipy.stats is required for running entropy mode of calculating'
                          ' the optimal thresholds for quantizing FP32 ndarrays into int8.'
                          ' Please check if the scipy python bindings are installed.')
    assert isinstance(nd_dict, dict)
    if logger is not None:
        logger.info('Calculating optimal thresholds for quantization using KL divergence'
                    ' with num_bins=%d and num_quantized_bins=%d' % (num_bins, num_quantized_bins))
    th_dict = {}
    # copy nd_dict keys since the keys() only returns a view in python3
    layer_names = list(nd_dict.keys())
    for name in layer_names:
        assert name in nd_dict
        min_val, max_val, min_divergence, opt_th = \
            _get_optimal_threshold(nd_dict[name], num_bins=num_bins,
                                   num_quantized_bins=num_quantized_bins)
        del nd_dict[name]  # release the memory of ndarray
        if min_val < 0:
            th_dict[name] = (-opt_th, opt_th)
        else:
            th_dict[name] = (0, opt_th)
        if logger is not None:
            logger.info('layer=%s, min_val=%f, max_val=%f, min_divergence=%f, optimal_threshold=%f'
                        % (name, min_val, max_val, min_divergence, opt_th))
    return th_dict


def _load_sym(sym, logger=logging):
    """Given a str as a path the symbol .json file or a symbol, returns a Symbol object."""
    if isinstance(sym, str):  # sym is a symbol file path
        cur_path = os.path.dirname(os.path.realpath(__file__))
        symbol_file_path = os.path.join(cur_path, sym)
        logger.info('Loading symbol from file %s' % symbol_file_path)
        return sym_load(symbol_file_path)
    elif isinstance(sym, Symbol):
        return sym
    else:
        raise ValueError('_load_sym only accepts Symbol or path to the symbol file,'
                         ' while received type %s' % str(type(sym)))


def _load_params(params, logger=logging):
    """Given a str as a path to the .params file or a pair of params,
    returns two dictionaries representing arg_params and aux_params.
    """
    if isinstance(params, str):
        cur_path = os.path.dirname(os.path.realpath(__file__))
        param_file_path = os.path.join(cur_path, params)
        logger.info('Loading params from file %s' % param_file_path)
        save_dict = nd_load(param_file_path)
        arg_params = {}
        aux_params = {}
        for k, v in save_dict.items():
            tp, name = k.split(':', 1)
            if tp == 'arg':
                arg_params[name] = v
            if tp == 'aux':
                aux_params[name] = v
        return arg_params, aux_params
    elif isinstance(params, (tuple, list)) and len(params) == 2:
        return params[0], params[1]
    else:
        raise ValueError('Unsupported params provided. Must be either a path to the param file or'
                         ' a pair of dictionaries representing arg_params and aux_params')

def quantize_model(sym, arg_params, aux_params,
                   data_names=('data',), label_names=('softmax_label',),
                   ctx=cpu(), excluded_sym_names=None, calib_mode='entropy',
                   calib_data=None, num_calib_examples=None, calib_layer=None,
                   quantized_dtype='int8', logger=logging):
    """User-level API for generating a quantized model from a FP32 model w/ or w/o calibration.
    The backend quantized operators are only enabled for Linux systems. Please do not run
    inference using the quantized models on Windows for now.
    The quantization implementation adopts the TensorFlow's approach:
    https://www.tensorflow.org/performance/quantization.
    The calibration implementation borrows the idea of Nvidia's 8-bit Inference with TensorRT:
    http://on-demand.gputechconf.com/gtc/2017/presentation/s7310-8-bit-inference-with-tensorrt.pdf
    and adapts the method to MXNet.

    Parameters
    ----------
    sym : str or Symbol
        Defines the structure of a neural network for FP32 data types.
    arg_params : dict
        Dictionary of name to `NDArray`.
    aux_params : dict
        Dictionary of name to `NDArray`.
    data_names : a list of strs
        Data names required for creating a Module object to run forward propagation on the
        calibration dataset.
    label_names : a list of strs
        Label names required for creating a Module object to run forward propagation on the
        calibration dataset.
    ctx : Context
        Defines the device that users want to run forward propagation on the calibration
        dataset for collecting layer output statistics. Currently, only supports single context.
    excluded_sym_names : list of strings
        A list of strings representing the names of the symbols that users want to excluding
        from being quantized.
    calib_mode : str
        If calib_mode='none', no calibration will be used and the thresholds for
        requantization after the corresponding layers will be calculated at runtime by
        calling min and max operators. The quantized models generated in this
        mode are normally 10-20% slower than those with calibrations during inference.
        If calib_mode='naive', the min and max values of the layer outputs from a calibration
        dataset will be directly taken as the thresholds for quantization.
        If calib_mode='entropy' (default mode), the thresholds for quantization will be
        derived such that the KL divergence between the distributions of FP32 layer outputs and
        quantized layer outputs is minimized based upon the calibration dataset.
    calib_data : DataIter
        A data iterator initialized by the calibration dataset.
    num_calib_examples : int or None
        The maximum number of examples that user would like to use for calibration. If not provided,
        the whole calibration dataset will be used.
    calib_layer : function
        Given a layer's output name in string, return True or False for deciding whether to
        calibrate this layer. If yes, the statistics of the layer's output will be collected;
        otherwise, no information of the layer's output will be collected. If not provided,
        all the layers' outputs that need requantization will be collected.
    quantized_dtype : str
        The quantized destination type for input data. Currently support 'int8'
        , 'uint8' and 'auto'. 'auto' means automatically select output type according to calibration result.
        Default value is 'int8'.
    logger : Object
        A logging object for printing information during the process of quantization.

    Returns
    -------
    tuple
        A tuple of quantized symbol, quantized arg_params, and aux_params.
    -------
    """
    if excluded_sym_names is None:
        excluded_sym_names = []
    if not isinstance(excluded_sym_names, list):
        raise ValueError('excluded_sym_names must be a list of strings representing'
                         ' the names of the symbols that will not be quantized,'
                         ' while received type %s' % str(type(excluded_sym_names)))

    logger.info('Quantizing symbol')
    if quantized_dtype not in ('int8', 'uint8', 'auto'):
        raise ValueError('unknown quantized_dtype %s received,'
<<<<<<< HEAD
                         ' expected `int8` or `uint8`' % quantized_dtype)
    if quantized_dtype == 'uint8' and ctx != cpu():
        raise ValueError('currently, uint8 quantization is only supported by CPU,'
                         ' please switch to the context of CPU or int8 data type for GPU')
=======
                         ' expected `int8`, `uint8` or `auto`' % quantized_dtype)
>>>>>>> 3a6fe22b
    qsym = _quantize_symbol(sym, excluded_symbols=excluded_sym_names,
                            offline_params=list(arg_params.keys()),
                            quantized_dtype=quantized_dtype)

    th_dict = {}
    if calib_mode is not None and calib_mode != 'none':
        if not isinstance(ctx, Context):
            raise ValueError('currently only supports single ctx, while received %s' % str(ctx))
        if calib_data is None:
            raise ValueError('calib_data must be provided when calib_mode=%s' % calib_mode)
        if not isinstance(calib_data, DataIter):
            raise ValueError('calib_data must be of DataIter type when calib_mode=%s,'
                             ' while received type %s' % (calib_mode, str(type(calib_data))))

        mod = Module(symbol=sym, data_names=data_names, label_names=label_names, context=ctx)
        if len(calib_data.provide_label) > 0:
            mod.bind(for_training=False, data_shapes=calib_data.provide_data,
                     label_shapes=calib_data.provide_label)
        else:
            mod.bind(for_training=False, data_shapes=calib_data.provide_data)
        mod.set_params(arg_params, aux_params)
        if calib_mode == 'entropy':
            nd_dict, num_examples = _collect_layer_outputs(mod, calib_data,
                                                           include_layer=calib_layer,
                                                           max_num_examples=num_calib_examples,
                                                           logger=logger)
            logger.info('Collected layer outputs from FP32 model using %d examples' % num_examples)
            logger.info('Calculating optimal thresholds for quantization')
            th_dict = _get_optimal_thresholds(nd_dict, logger=logger)
        elif calib_mode == 'naive':
            th_dict, num_examples = _collect_layer_output_min_max(
                mod, calib_data, include_layer=calib_layer, max_num_examples=num_calib_examples,
                logger=logger)
            logger.info('Collected layer output min/max values from FP32 model using %d examples'
                        % num_examples)
        else:
            raise ValueError('unknown calibration mode %s received,'
                             ' expected `none`, `naive`, or `entropy`' % calib_mode)
        logger.info('Calibrating quantized symbol')
        qsym = _calibrate_quantized_sym(qsym, th_dict)

    logger.info('Quantizing parameters')
    qarg_params = _quantize_params(qsym, arg_params, th_dict)

    return qsym, qarg_params, aux_params<|MERGE_RESOLUTION|>--- conflicted
+++ resolved
@@ -492,14 +492,10 @@
     logger.info('Quantizing symbol')
     if quantized_dtype not in ('int8', 'uint8', 'auto'):
         raise ValueError('unknown quantized_dtype %s received,'
-<<<<<<< HEAD
-                         ' expected `int8` or `uint8`' % quantized_dtype)
+                         ' expected `int8`, `uint8` or `auto`' % quantized_dtype)
     if quantized_dtype == 'uint8' and ctx != cpu():
         raise ValueError('currently, uint8 quantization is only supported by CPU,'
                          ' please switch to the context of CPU or int8 data type for GPU')
-=======
-                         ' expected `int8`, `uint8` or `auto`' % quantized_dtype)
->>>>>>> 3a6fe22b
     qsym = _quantize_symbol(sym, excluded_symbols=excluded_sym_names,
                             offline_params=list(arg_params.keys()),
                             quantized_dtype=quantized_dtype)
