--- conflicted
+++ resolved
@@ -2784,7 +2784,6 @@
     return nodes
 
 
-<<<<<<< HEAD
 @mx_op.register("reverse")
 def convert_reverse(node, **kwargs):
     """Map MXNet's reverse operator attributes to ONNX
@@ -2823,7 +2822,10 @@
         make_node('Transpose', [name+'_gather'], [name+'_data_reversed'], perm=perm),
         make_node('Reshape', [name+'_data_reversed', name+'_shape'], [name], name=name)
         ]
-=======
+
+    return nodes
+
+
 @mx_op.register('repeat')
 def convert_repeat(node, **kwargs):
     """Map MXNet's repeat operator attributes to onnx's Tile operator.
@@ -2899,6 +2901,5 @@
             make_node('Mul', [name+'_shape', name+'_add'], [name+'_new_shape']),
             make_node('Reshape', [name+'_tile', name+'_new_shape'], [name], name=name)
             ]
->>>>>>> aa00f4b3
 
     return nodes