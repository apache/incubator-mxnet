# Licensed to the Apache Software Foundation (ASF) under one
# or more contributor license agreements.  See the NOTICE file
# distributed with this work for additional information
# regarding copyright ownership.  The ASF licenses this file
# to you under the Apache License, Version 2.0 (the
# "License"); you may not use this file except in compliance
# with the License.  You may obtain a copy of the License at
#
#   http://www.apache.org/licenses/LICENSE-2.0
#
# Unless required by applicable law or agreed to in writing,
# software distributed under the License is distributed on an
# "AS IS" BASIS, WITHOUT WARRANTIES OR CONDITIONS OF ANY
# KIND, either express or implied.  See the License for the
# specific language governing permissions and limitations
# under the License.
#
# Based on
#  https://github.com/NVIDIA/mxnet_to_onnx/blob/master/mx2onnx_converter/
# mx2onnx_converter_functions.py
#  Copyright (c) 2017, NVIDIA CORPORATION. All rights reserved.
#
#  Redistribution and use in source and binary forms, with or without
#  modification, are permitted provided that the following conditions
#  are met:
#  * Redistributions of source code must retain the above copyright
#    notice, this list of conditions and the following disclaimer.
#  * Redistributions in binary form must reproduce the above copyright
#    notice, this list of conditions and the following disclaimer in the
#    documentation and/or other materials provided with the distribution.
#  * Neither the name of NVIDIA CORPORATION nor the names of its
#    contributors may be used to endorse or promote products derived
#    from this software without specific prior written permission.
#
#  THIS SOFTWARE IS PROVIDED BY THE COPYRIGHT HOLDERS ``AS IS'' AND ANY
#  EXPRESS OR IMPLIED WARRANTIES, INCLUDING, BUT NOT LIMITED TO, THE
#  IMPLIED WARRANTIES OF MERCHANTABILITY AND FITNESS FOR A PARTICULAR
#  PURPOSE ARE DISCLAIMED.  IN NO EVENT SHALL THE COPYRIGHT OWNER OR
#  CONTRIBUTORS BE LIABLE FOR ANY DIRECT, INDIRECT, INCIDENTAL, SPECIAL,
#  EXEMPLARY, OR CONSEQUENTIAL DAMAGES (INCLUDING, BUT NOT LIMITED TO,
#  PROCUREMENT OF SUBSTITUTE GOODS OR SERVICES; LOSS OF USE, DATA, OR
#  PROFITS; OR BUSINESS INTERRUPTION) HOWEVER CAUSED AND ON ANY THEORY
#  OF LIABILITY, WHETHER IN CONTRACT, STRICT LIABILITY, OR TORT
#  (INCLUDING NEGLIGENCE OR OTHERWISE) ARISING IN ANY WAY OUT OF THE USE
#  OF THIS SOFTWARE, EVEN IF ADVISED OF THE POSSIBILITY OF SUCH DAMAGE.

# coding: utf-8
# pylint: disable=too-many-locals,no-else-return,too-many-lines
# pylint: disable=anomalous-backslash-in-string,eval-used
"""
Conversion Functions for common layers.
Add new functions here with a decorator.
"""

import re
import logging
import numpy as np
from .export_onnx import MXNetGraph as mx_op
try:
    import onnx
except ImportError:
    onnx = None


def parse_helper(attrs, attrs_name, alt_value=None):
    """Helper function to parse operator attributes in required format."""
    tuple_re = re.compile(r'\([0-9L|,| ]+\)')
    if not attrs:
        return alt_value
    attrs_str = None if attrs.get(attrs_name) is None else str(attrs.get(attrs_name))
    if attrs_str is None:
        return alt_value
    attrs_match = tuple_re.search(attrs_str)
    if attrs_match is not None:
        if attrs_match.span() == (0, len(attrs_str)):
            dims = eval(attrs_str)
            return dims
        else:
            raise AttributeError("Malformed %s dimensions: %s" % (attrs_name, str(attrs_str)))
    return alt_value

def transform_padding(pad_width):
    """Helper function to convert padding format for pad operator.
    """
    num_pad_values = len(pad_width)
    onnx_pad_width = [0]*num_pad_values

    start_index = 0
    # num_pad_values will always be multiple of 2
    end_index = int(num_pad_values/2)
    for idx in range(0, num_pad_values):
        if idx % 2 == 0:
            onnx_pad_width[start_index] = pad_width[idx]
            start_index += 1
        else:
            onnx_pad_width[end_index] = pad_width[idx]
            end_index += 1

    return onnx_pad_width


def convert_string_to_list(string_val):
    """Helper function to convert string to list.
     Used to convert shape attribute string to list format.
    """
    result_list = []

    list_string = string_val.split(',')
    for val in list_string:
        val = str(val.strip())
        val = val.replace("(", "")
        val = val.replace(")", "")
        val = val.replace("L", "")
        val = val.replace("[", "")
        val = val.replace("]", "")
        if val == "None":
            result_list.append(None)
        elif val != "":
            result_list.append(int(val))

    return result_list

def get_boolean_attribute_value(attrs, attr_name):
    """ Helper function to convert a string version
    of Boolean attributes to integer for ONNX.
    Takes attribute dictionary and attr_name as
    parameters.
    """
    return 1 if attrs.get(attr_name, 0) in ["True", "1"] else 0

def get_inputs(node, kwargs):
    """Helper function to get inputs"""
    name = node["name"]
    outputs_lookup = kwargs["outputs_lookup"]
    inputs = node["inputs"]
    attrs = node.get("attrs", {})

    input_nodes = []
    for ip in inputs:
        input_node_name = outputs_lookup[ip[0]][ip[1]]
        input_nodes.append(input_node_name)

    return name, input_nodes, attrs

def create_basic_op_node(op_name, node, kwargs):
    """Helper function to create a basic operator
    node that doesn't contain op specific attrs"""
    name, input_nodes, _ = get_inputs(node, kwargs)

    node = onnx.helper.make_node(
        op_name,
        input_nodes,
        [name],
        name=name
    )
    return [node]

def create_const_scalar_node(input_name, value, kwargs):
    """Helper function to create a tensor value node and a
    initializer tensor node with constant value."""
    from onnx.helper import make_tensor, make_tensor_value_info
    initializer = kwargs["initializer"]
    input_type = onnx.mapping.NP_TYPE_TO_TENSOR_TYPE[value.dtype]
    value_node = make_tensor_value_info(input_name, input_type, ())
    tensor_node = make_tensor(input_name, input_type, (), (value,))
    initializer.append(tensor_node)
    return value_node

def create_const_node(input_name, value, kwargs):
    """Helper function to create a tensor value node and a
    initializer tensor node with constant value."""
    from onnx.helper import make_tensor, make_tensor_value_info
    initializer = kwargs["initializer"]
    input_type = onnx.mapping.NP_TYPE_TO_TENSOR_TYPE[value.dtype]
    input_shape = value.shape
    value_node = make_tensor_value_info(input_name, input_type, input_shape)
    tensor_node = make_tensor(input_name, input_type, input_shape, value)
    initializer.append(tensor_node)
    return value_node

def create_tensor(tensor_list, tensor_name, initializer, dtype='int64'):
    """Helper function to create a tensor value node and a
    initializer tensor node with constant value."""
    tensor_np = np.array(tensor_list, dtype=dtype)
    data_type = onnx.mapping.NP_TYPE_TO_TENSOR_TYPE[tensor_np.dtype]
    dims = np.shape(tensor_np)
    tensor_node = onnx.helper.make_tensor_value_info(tensor_name, data_type, dims)
    if dtype == np.float16:
        tensor_np = tensor_np.view(dtype=np.uint16)
    initializer.append(
        onnx.helper.make_tensor(
            name=tensor_name,
            data_type=data_type,
            dims=dims,
            vals=tensor_np.flatten().tolist(),
            raw=False
        )
    )
    return tensor_node

@mx_op.register("null")
def convert_weights_and_inputs(node, **kwargs):
    """Helper function to convert weights and inputs.
    """
    name, _, _ = get_inputs(node, kwargs)

    if kwargs["is_input"] is False:
        weights = kwargs["weights"]
        initializer = kwargs["initializer"]
        np_arr = weights[name]
        data_type = onnx.mapping.NP_TYPE_TO_TENSOR_TYPE[np_arr.dtype]
        dims = np.shape(np_arr)

        tensor_node = onnx.helper.make_tensor_value_info(name, data_type, dims)

        initializer.append(
            onnx.helper.make_tensor(
                name=name,
                data_type=data_type,
                dims=dims,
                vals=np_arr.flatten().tolist(),
                raw=False
            )
        )

        return [tensor_node]
    else:
        tval_node = onnx.helper.make_tensor_value_info(name, kwargs["in_type"], kwargs["in_shape"])
        return [tval_node]


@mx_op.register("Convolution")
def convert_convolution(node, **kwargs):
    """Map MXNet's convolution operator attributes to onnx's Conv operator
    and return the created node.
    """
    name, input_nodes, attrs = get_inputs(node, kwargs)

    kernel_dims = list(parse_helper(attrs, "kernel"))
    stride_dims = list(parse_helper(attrs, "stride", [1, 1]))
    pad_dims = list(parse_helper(attrs, "pad", [0, 0]))
    num_group = int(attrs.get("num_group", 1))
    dilations = list(parse_helper(attrs, "dilate", [1, 1]))

    pad_dims = pad_dims + pad_dims

    conv_node = onnx.helper.make_node(
        "Conv",
        inputs=input_nodes,
        outputs=[name],
        kernel_shape=kernel_dims,
        strides=stride_dims,
        dilations=dilations,
        pads=pad_dims,
        group=num_group,
        name=name
    )

    return [conv_node]


@mx_op.register("Deconvolution")
def convert_deconvolution(node, **kwargs):
    """Map MXNet's deconvolution operator attributes to onnx's ConvTranspose operator
    and return the created node.
    """
    name, inputs, attrs = get_inputs(node, kwargs)

    kernel_dims = list(parse_helper(attrs, "kernel"))
    stride_dims = list(parse_helper(attrs, "stride", [1, 1]))
    pad_dims = list(parse_helper(attrs, "pad", [0, 0]))
    num_group = int(attrs.get("num_group", 1))
    dilations = list(parse_helper(attrs, "dilate", [1, 1]))
    adj_dims = list(parse_helper(attrs, "adj", [0, 0]))

    pad_dims = pad_dims + pad_dims

    deconv_node = onnx.helper.make_node(
        "ConvTranspose",
        inputs=inputs,
        outputs=[name],
        kernel_shape=kernel_dims,
        strides=stride_dims,
        dilations=dilations,
        output_padding=adj_dims,
        pads=pad_dims,
        group=num_group,
        name=name
    )

    return [deconv_node]


@mx_op.register("Crop")
def convert_crop(node, **kwargs):
    """Map MXNet's crop operator attributes to onnx's Crop operator
    and return the created node.
    """
    name, inputs, attrs = get_inputs(node, kwargs)
    num_inputs = len(inputs)

    y, x = list(parse_helper(attrs, "offset", [0, 0]))
    h, w = list(parse_helper(attrs, "h_w", [0, 0]))
    if num_inputs > 1:
        h, w = kwargs["out_shape"][-2:]
    border = [x, y, x + w, y + h]

    crop_node = onnx.helper.make_node(
        "Crop",
        inputs=[inputs[0]],
        outputs=[name],
        border=border,
        scale=[1, 1],
        name=name
    )

    logging.warning(
        "Using an experimental ONNX operator: Crop. " \
        "Its definition can change.")

    return [crop_node]


@mx_op.register("FullyConnected")
def convert_fully_connected(node, **kwargs):
    """Map MXNet's FullyConnected operator attributes to onnx's Gemm operator
    and return the created node.
    """
    from onnx.helper import make_node
    name, input_nodes, attrs = get_inputs(node, kwargs)

    input_type = kwargs['in_type']
    dtype = onnx.mapping.TENSOR_TYPE_TO_NP_TYPE[input_type]
    flatten = get_boolean_attribute_value(attrs, 'flatten')
    no_bias = get_boolean_attribute_value(attrs, 'no_bias')
    num_hidden = int(attrs.get('num_hidden'))

    nodes = []
    if flatten:
        nodes += [
            make_node('Flatten', [input_nodes[0]], [name+'_data_flattened'])
            ]
    else:
        nodes += [
            make_node('Shape', [input_nodes[0]], [name+'_orig_shape']),
            make_node('Shape', [name+'_orig_shape'], [name+'_dim']),
            make_node('Flatten', [input_nodes[0]], [name+'_data_flattened'], axis=-1),
            ]

    in_nodes = [name+'_data_flattened', input_nodes[1]]

    if no_bias:
        nodes.append(create_const_scalar_node(name+'_bias', np.array([0], dtype=dtype), kwargs))
        in_nodes.append(name+'_bias')
    else:
        in_nodes.append(input_nodes[2])

    if flatten:
        nodes += [
            make_node('Gemm', in_nodes, [name], alpha=1.0, beta=1.0, transA=0, transB=1, name=name)
            ]
    else:
        nodes += [
            make_node('Gemm', in_nodes, [name+'_gemm'], alpha=1.0, beta=1.0, transA=0, transB=1),
            create_tensor([0], name+'_0', kwargs['initializer']),
            create_tensor([1], name+'_1', kwargs['initializer']),
            create_tensor([num_hidden], name+'_num_hidden', kwargs['initializer']),
            make_node('Sub', [name+'_dim', name+'_1'], [name+'dim_minus_1']),
            make_node('Slice', [name+'_orig_shape', name+'_0', name+'dim_minus_1'],
                      [name+'_shape_sliced']),
            make_node('Concat', [name+'_shape_sliced', name+'_num_hidden'],
                      [name+'_shape_new'], axis=0),
            make_node('Reshape', [name+'_gemm', name+'_shape_new'], [name], name=name)
            ]

    return nodes


@mx_op.register("BatchNorm")
def convert_batchnorm(node, **kwargs):
    """Map MXNet's BatchNorm operator attributes to onnx's BatchNormalization operator
    and return the created node.
    """
    name, input_nodes, attrs = get_inputs(node, kwargs)

    momentum = float(attrs.get("momentum", 0.9))
    eps = float(attrs.get("eps", 0.001))

    bn_node = onnx.helper.make_node(
        "BatchNormalization",
        input_nodes,
        [name],
        name=name,
        epsilon=eps,
        momentum=momentum
        # MXNet computes mean and variance per channel for batchnorm.
        # Default for onnx is across all spatial features. Relying on default
        # ONNX behavior of spatial=1 for ONNX opset 8 and below. As the spatial
        # attribute is deprecated in opset 9 and above, not explicitly encoding it.
    )
    return [bn_node]


@mx_op.register("tanh")
def convert_tanh(node, **kwargs):
    """Map MXNet's tanh operator attributes to onnx's Tanh operator
    and return the created node.
    """
    return create_basic_op_node('Tanh', node, kwargs)

@mx_op.register("cos")
def convert_cos(node, **kwargs):
    """Map MXNet's cos operator attributes to onnx's Cos operator
    and return the created node.
    """
    return create_basic_op_node('Cos', node, kwargs)

@mx_op.register("sin")
def convert_sin(node, **kwargs):
    """Map MXNet's sin operator attributes to onnx's Sin operator
    and return the created node.
    """
    return create_basic_op_node('Sin', node, kwargs)

@mx_op.register("tan")
def convert_tan(node, **kwargs):
    """Map MXNet's tan operator attributes to onnx's tan operator
    and return the created node.
    """
    return create_basic_op_node('Tan', node, kwargs)

@mx_op.register("arccos")
def convert_acos(node, **kwargs):
    """Map MXNet's acos operator attributes to onnx's acos operator
    and return the created node.
    """
    return create_basic_op_node('Acos', node, kwargs)

@mx_op.register("arcsin")
def convert_asin(node, **kwargs):
    """Map MXNet's asin operator attributes to onnx's asin operator
    and return the created node.
    """
    return create_basic_op_node('Asin', node, kwargs)

@mx_op.register("arctan")
def convert_atan(node, **kwargs):
    """Map MXNet's atan operator attributes to onnx's atan operator
    and return the created node.
    """
    return create_basic_op_node('Atan', node, kwargs)

#Basic neural network functions
@mx_op.register("sigmoid")
def convert_sigmoid(node, **kwargs):
    """Map MXNet's sigmoid operator attributes to onnx's Sigmoid operator
    and return the created node.
    """
    return create_basic_op_node('Sigmoid', node, kwargs)

@mx_op.register("relu")
def convert_relu(node, **kwargs):
    """Map MXNet's relu operator attributes to onnx's Relu operator
    and return the created node.
    """
    return create_basic_op_node('Relu', node, kwargs)

@mx_op.register("Activation")
def convert_activation(node, **kwargs):
    """Map MXNet's Activation operator attributes to onnx's Tanh/Relu operator
    and return the created node.
    """
    name, input_nodes, attrs = get_inputs(node, kwargs)

    act_type = attrs["act_type"]

    # Creating a dictionary here, but if this titlecase pattern
    # mxnet_name.title()
    act_types = {
        "tanh": "Tanh",
        "relu": "Relu",
        "sigmoid": "Sigmoid",
        "softrelu": "Softplus",
        "softsign": "Softsign"
    }

    act_name = act_types.get(act_type)
    if act_name:
        node = onnx.helper.make_node(
            act_name,
            input_nodes,
            [name],
            name=name
        )
    else:
        raise AttributeError(
            "Activation %s not implemented or recognized in the converter" % act_type
        )

    return [node]


@mx_op.register("Pad")
def convert_pad(node, **kwargs):
    """Map MXNet's pad operator attributes to onnx's Pad operator
    and return the created node.
    """
    from onnx.helper import make_node
    opset_version = kwargs["opset_version"]
    name, input_nodes, attrs = get_inputs(node, kwargs)

    mxnet_pad_width = convert_string_to_list(attrs.get("pad_width"))
    onnx_pad_width = transform_padding(mxnet_pad_width)

    pad_mode = attrs.get("mode")
    pad_value = np.float32(attrs.get("constant_value", 0.0))

    if opset_version >= 11:
        # starting with opset 11, pads and constant_value are inputs instead of attributes
        nodes = [
            create_const_node(name+"_pads", np.array(onnx_pad_width, dtype='int64'), kwargs)
        ]

        if pad_mode == "constant":
            nodes += [
                create_const_scalar_node(name+"_const", pad_value, kwargs),
                make_node("Pad", [input_nodes[0], name+"_pads", name+"_const"], [name], mode=pad_mode, name=name)
            ]
        else:
            nodes += [
                make_node("Pad", [input_nodes[0], name+"_pads"], [name], mode=pad_mode, name=name)
            ]
        return nodes
    else:
        if pad_mode == "constant":
            node = onnx.helper.make_node(
                'Pad',
                inputs=input_nodes,
                outputs=[name],
                mode='constant',
                value=pad_value,
                pads=onnx_pad_width,
                name=name
            )
        else:
            node = onnx.helper.make_node(
                'Pad',
                inputs=input_nodes,
                outputs=[name],
                mode=pad_mode,
                pads=onnx_pad_width,
                name=name
            )
        return [node]


def create_helper_trans_node(node_name, input_node):
    """create extra transpose node for dot operator"""
    trans_node = onnx.helper.make_node(
        'Transpose',
        inputs=[input_node],
        outputs=[node_name],
        name=node_name
    )
    return trans_node


@mx_op.register("dot")
def convert_dot(node, **kwargs):
    """Map MXNet's dot operator attributes to onnx's
    MatMul and Transpose operators based on the values set for
    transpose_a, transpose_b attributes."""
    name, input_nodes, attrs = get_inputs(node, kwargs)

    trans_a = get_boolean_attribute_value(attrs, "transpose_a")
    trans_b = get_boolean_attribute_value(attrs, "transpose_b")

    nodes = []
    input_nodes = []
    if trans_a:
        nodes.append(create_helper_trans_node(name+"_a", input_nodes[0]))
        input_nodes.append(name+"_a")
    else:
        input_nodes.append(input_nodes[0])

    if trans_b:
        nodes.append(create_helper_trans_node(name+"_b", input_nodes[1]))
        input_nodes.append(name+"_b")
    else:
        input_nodes.append(input_nodes[1])

    nodes.appennd(onnx.helper.make_node('MatMul', input_nodes, [name], name=name))
    return nodes


@mx_op.register("_linalg_gemm2")
def convert_linalg_gemm2(node, **kwargs):
    """Map MXNet's _linalg_gemm2 operator attributes to onnx's
    MatMul and Transpose operators based on the values set for
    transpose_a, transpose_b attributes.
    Return multiple nodes created.
    """
    name, input_nodes, attrs = get_inputs(node, kwargs)

    # Getting the attributes and assigning default values.
    alpha = float(attrs.get("alpha", 1.0))
    trans_a = get_boolean_attribute_value(attrs, "transpose_a")
    trans_b = get_boolean_attribute_value(attrs, "transpose_b")

    op_name = "transpose" + str(kwargs["idx"])

    if alpha == 1.0 and trans_a == 0 and trans_b == 0:
        matmul_node = onnx.helper.make_node(
            'MatMul',
            inputs=input_nodes,
            outputs=[name],
            name=name
        )
        return [matmul_node]
    elif trans_a == 1 and trans_b == 0:
        op_name = "transpose" + str(kwargs["idx"])
        node_name = op_name+"_a"
        trans_a_node = onnx.helper.make_node(
            'Transpose',
            inputs=[input_nodes[0]],
            outputs=[op_name+"_a"],
            name=node_name
        )

        matmul_node = onnx.helper.make_node(
            'MatMul',
            inputs=[node_name, input_nodes[1]],
            outputs=[name],
            name=name
        )
        return [trans_a_node, matmul_node]

    elif trans_a == 0 and trans_b == 1:
        node_name = op_name + "_b"
        trans_b_node = onnx.helper.make_node(
            'Transpose',
            inputs=[input_nodes[1]],
            outputs=[op_name+"_b"],
            name=node_name
        )

        matmul_node = onnx.helper.make_node(
            'MatMul',
            inputs=[input_nodes[0], node_name],
            outputs=[name],
            name=name
        )

        return [trans_b_node, matmul_node]
    else:
        node_name_a = op_name+"_a"
        trans_a_node = onnx.helper.make_node(
            'Transpose',
            inputs=[input_nodes[0]],
            outputs=[op_name+"_a"],
            name=node_name_a
        )

        node_name_b = op_name + "_b"
        trans_b_node = onnx.helper.make_node(
            'Transpose',
            inputs=[input_nodes[1]],
            outputs=[op_name+"_b"],
            name=node_name_b
        )

        matmul_node = onnx.helper.make_node(
            'MatMul',
            inputs=input_nodes,
            outputs=[name],
            name=name
        )

        return [trans_a_node, trans_b_node, matmul_node]


@mx_op.register("Pooling")
def convert_pooling(node, **kwargs):
    """Map MXNet's Pooling operator attributes to onnx's
    MaxPool/AveragePool/GlobalMaxPool/GlobalAveragePool operators
    based on the input node's attributes and return the created node.
    """
    opset_version = kwargs["opset_version"]
    name, input_nodes, attrs = get_inputs(node, kwargs)

    kernel = eval(attrs["kernel"])
    pool_type = attrs["pool_type"] if attrs.get("pool_type") else "max"
    stride = eval(attrs["stride"]) if attrs.get("stride") else (1, 1)
    global_pool = get_boolean_attribute_value(attrs, "global_pool")
    p_value = attrs.get('p_value', 'None')

    pooling_convention = attrs.get('pooling_convention', 'valid')
    ceil_mode = False
    if pooling_convention == 'full':
        if opset_version < 10:
            pooling_warning = "Pooling: ONNX lower than 1.5.0 doesn't support pooling_convention. " \
                              "This might lead to shape or accuracy issues. " \
                              "https://github.com/onnx/onnx/issues/549"
            logging.warning(pooling_warning)
        ceil_mode = True

    pad_dims = list(parse_helper(attrs, "pad", [0, 0]))
    pad_dims = pad_dims + pad_dims
    pool_types = {"max": "MaxPool", "avg": "AveragePool", "lp": "LpPool"}
    global_pool_types = {"max": "GlobalMaxPool", "avg": "GlobalAveragePool",
                         "lp": "GlobalLpPool"}

    if pool_type == 'lp' and p_value == 'None':
        raise AttributeError('ONNX requires a p value for LpPool and GlobalLpPool')

    if global_pool:
        if pool_type == 'lp':
            node = onnx.helper.make_node(
                global_pool_types[pool_type],
                input_nodes,  # input
                [name],
                p=int(p_value),
                name=name
            )
        else:
            node = onnx.helper.make_node(
                global_pool_types[pool_type],
                input_nodes,  # input
                [name],
                name=name
            )
    else:
        if pool_type == 'lp':
            node = onnx.helper.make_node(
                pool_types[pool_type],
                input_nodes,  # input
                [name],
                p=int(p_value),
                kernel_shape=kernel,
                pads=pad_dims,
                strides=stride,
                name=name
            )
        else:
            if opset_version >= 10:
                node = onnx.helper.make_node(
                    pool_types[pool_type],
                    input_nodes,  # input
                    [name],
                    kernel_shape=kernel,
                    pads=pad_dims,
                    strides=stride,
                    name=name,
                    ceil_mode=ceil_mode
                )
            else:
                node = onnx.helper.make_node(
                    pool_types[pool_type],
                    input_nodes,  # input
                    [name],
                    kernel_shape=kernel,
                    pads=pad_dims,
                    strides=stride,
                    name=name
                )

    return [node]


@mx_op.register("exp")
def convert_exp(node, **kwargs):
    """Map MXNet's exp operator attributes to onnx's Exp operator
    and return the created node.
    """
    return create_basic_op_node('Exp', node, kwargs)

@mx_op.register("_copy")
def convert_copy(node, **kwargs):
    """Map MXNet's _copy operator attributes to onnx's Identity operator
    and return the created node.
    """
    return create_basic_op_node('Identity', node, kwargs)

@mx_op.register("identity")
def convert_identity(node, **kwargs):
    """Map MXNet's identity operator attributes to onnx's ConstantFill operator
    and return the created node.
    """
    return create_basic_op_node('ConstantFill', node, kwargs)

@mx_op.register("InstanceNorm")
def convert_instancenorm(node, **kwargs):
    """Map MXNet's InstanceNorm operator attributes to onnx's InstanceNormalization operator
    based on the input node's attributes and return the created node.
    """
    name, input_nodes, attrs = get_inputs(node, kwargs)

    eps = float(attrs.get("eps", 0.001))

    node = onnx.helper.make_node(
        'InstanceNormalization',
        inputs=input_nodes,
        outputs=[name],
        name=name,
        epsilon=eps)

    return [node]

@mx_op.register("LeakyReLU")
def convert_leakyrelu(node, **kwargs):
    """Map MXNet's LeakyReLU operator attributes to onnx's Elu/LeakyRelu/PRelu operators
    based on the input node's attributes and return the created node.
    """
    from onnx.helper import make_node
    name, input_nodes, attrs = get_inputs(node, kwargs)

    act_type = attrs.get("act_type", "leaky")
    alpha = float(attrs.get("slope", 0.25))

    act_name = {"elu": "Elu", "leaky": "LeakyRelu", "prelu": "PRelu",
                "selu": "Selu"}

    if act_type in ("prelu", "selu"):
        node = onnx.helper.make_node(
            act_name[act_type],
            inputs=input_nodes,
            outputs=[name],
            name=name)
    elif act_type in ('gelu'):
        sqrt2 = np.float32(1.4142135623730951)
        nodes = [
            create_const_scalar_node(name+"_sqrt2", sqrt2, kwargs),
            make_node("Div", [input_nodes[0], name+"_sqrt2"], [name+"_div0_out"]),
            make_node("Erf", [name+"_div0_out"], [name+"_erf0_out"]),
            create_const_scalar_node(name+"_one", np.float32(1.0), kwargs),
            create_const_scalar_node(name+"_half", np.float32(0.5), kwargs),
            make_node("Add", [name+"_erf0_out", name+"_one"], [name+"_add0_out"]),
            make_node("Mul", [input_nodes[0], name+"_add0_out"], [name+"_mul0_out"]),
            make_node("Mul", [name+"_mul0_out", name+"_half"], [name], name=name)
        ]
        return nodes
    else:
        node = onnx.helper.make_node(
            act_name[act_type],
            inputs=input_nodes,
            outputs=[name],
            name=name,
            alpha=alpha)

    return [node]


@mx_op.register("softmax")
def convert_softmax(node, **kwargs):
    """Map MXNet's softmax operator attributes to onnx's Softmax operator
    and return the created node.
    """
    from onnx.helper import make_node
    from onnx import TensorProto
    name, input_nodes, attrs = get_inputs(node, kwargs)

    axis = int(attrs.get("axis", -1))
    temperature = str(attrs.get("temperature", 'None'))
    if temperature == 'None':
        temperature = 1.
    else:
        temperature = float(temperature)

    use_length = str(attrs.get("use_length", 'None'))
    input_type = kwargs["in_type"]
    dtype = onnx.mapping.TENSOR_TYPE_TO_NP_TYPE[input_type]
    data = input_nodes[0]

    # use op set 11 ONNX Softmax
    if axis == -1 and temperature == 'None':
        nodes = []
        if use_length == "True":
            nodes += [
                create_const_scalar_node(name+"_0_s", np.int64(0), kwargs),
                create_const_scalar_node(name+"_1_s", np.int64(1), kwargs),
                create_tensor([np.finfo(dtype).min], name+"_mask_val", kwargs["initializer"],
                              dtype=dtype),
                create_tensor([], name+"_void", kwargs["initializer"]),
                create_tensor([1], name+"_1", kwargs["initializer"]),
                make_node("Shape", [data], [name+"_shape"]),
                make_node("Shape", [name+"_shape"], [name+"_dim"]),
                make_node("Sub", [name+"_dim", name+"_1"], [name+"_dim_m1"]),
                make_node("Slice", [name+"_shape", name+"_dim_m1", name+"_dim"],
                          [name+"_dim_last_"]),
                make_node("Reshape", [name+"_dim_last_", name+"_void"], [name+"_dim_last"]),
                make_node("Range", [name+"_0_s", name+"_dim_last", name+"_1_s"], [name+"_range"]),
                make_node("Cast", [input_nodes[1]], [name+"_len"], to=int(TensorProto.INT64)),
                make_node("Unsqueeze", [name+"_len"], [name+"_len_unsqueezed"], axes=(-1,)),
                make_node("Less", [name+"_range", name+"_len_unsqueezed"], [name+"_less"]),
                make_node("Where", [name+'_less', data, name+"_mask_val"], [name+"_data_masked"])
            ]
            data = name+"_data_masked"

        nodes += [
            make_node("Softmax", [data], [name], axis=-1)
        ]

        return nodes

    nodes = [
        create_tensor([temperature], name+"_tmp", kwargs["initializer"], dtype=dtype),
        make_node("Div", [data, name+"_tmp"], [name+'_data']),
        make_node("Exp", [name+'_data'], [name+"_exp_out"]),
        make_node("ReduceSum", [name+"_exp_out"], [name+"_rsum_out"], axes=[axis], keepdims=1)
    ]
    if len(input_nodes) == 1:
        nodes += [
            make_node("Div", [name+"_exp_out", name+"_rsum_out"], [name], name=name)
        ]
        return nodes
    elif use_length == "True":
        length = input_nodes[1]

        nodes += [
            # const nodes
            create_tensor([axis], name+"_axis", kwargs["initializer"]),
            create_tensor([], name+"_void", kwargs["initializer"]),
            create_tensor([0], name+"_0", kwargs["initializer"]),
            create_tensor([1], name+"_1", kwargs["initializer"]),
            create_const_scalar_node(name+'_-1_s', np.int64(-1), kwargs),
            create_const_scalar_node(name+'_0_s', np.int64(0), kwargs),
            create_const_scalar_node(name+'_1_s', np.int64(1), kwargs),
            # cast data type
            make_node("Cast", [length], [name+"_length"], to=int(TensorProto.INT64)),
            make_node("Cast", [name+"_0"], [name+"_0_itype"], to=input_type),
            make_node("Cast", [name+"_1"], [name+"_1_itype"], to=input_type),
            # softmax output
            make_node("Div", [name+"_exp_out", name+"_rsum_out"], [name+"_div1_out"]),
            # update axis
            make_node("Shape", [data], [name+"_shape0_out"]),
            make_node("Shape", [name+"_shape0_out"], [name+"_in_dim"]),
            make_node("Add", [name+"_in_dim", name+"_axis"], [name+"_dim+axis"]),
            make_node("Less", [name+"_axis", name+"_0_s"], [name+"_less0_out"]),
            make_node("Where", [name+"_less0_out", name+"_dim+axis", name+"_axis"], [name+"_final_axis"]),
            # data mask
            make_node("Add", [name+"_final_axis", name+"_1_s"], [name+"_final_axis+1"]),
            make_node("Slice", [name+"_shape0_out", name+"_final_axis", name+"_final_axis+1"], [name+"_axis_dim"]),
            make_node("Reshape", [name+"_axis_dim", name+"_void"], [name+"_axis_dim_s"]),
            make_node("Range", [name+"_0_s", name+"_axis_dim_s", name+"_1_s"], [name+"_range0_out"]),
            # one hot for axis
            make_node("Reshape", [name+"_in_dim", name+"_void"], [name+"_in_dim_s"]),
            make_node("Range", [name+"_0_s", name+"_in_dim_s", name+"_1_s"], [name+"_range1_out"]),
            make_node("Equal", [name+"_range1_out", name+"_final_axis"], [name+"_equal_out"]),
            make_node("Cast", [name+"_equal_out"], [name+"_one_hot"], to=int(TensorProto.INT64)),
            # reshape data mask for less
            make_node("Sub", [name+"_axis_dim_s", name+"_1_s"], [name+"_sub0_out"]),
            make_node("Mul", [name+"_one_hot", name+"_sub0_out"], [name+"_mul0_out"]),
            make_node("Add", [name+"_mul0_out", name+"_1_s"], [name+"_add0_out"]),
            make_node('Reshape', [name+"_range0_out", name+"_add0_out"], [name+"_reshape0_out"]),
            # reshape length for less
            make_node("Mul", [name+"_one_hot", name+"_-1_s"], [name+"_mul1_out"]),
            make_node("Add", [name+"_mul1_out", name+"_1_s"], [name+"_add1_out"]),
            make_node("Sub", [name+"_shape0_out", name+"_1_s"], [name+"_sub1_out"]),
            make_node("Mul", [name+"_add1_out", name+"_sub1_out"], [name+"_mul2_out"]),
            make_node("Add", [name+"_mul2_out", name+"_1_s"], [name+"_add2_out"]),
            make_node('Reshape', [name+"_length", name+"_add2_out"], [name+"_reshape1_out"]),
            # mask output
            make_node("Less", [name+"_reshape0_out", name+"_reshape1_out"], [name+"_less_out"]),
            make_node("Cast", [name+"_less_out"], [name+"_mask"], to=input_type),
            make_node("Mul", [name+"_div1_out", name+"_mask"], [name+"_mul3_out"]),
            make_node("ReduceSum", [name+"_mul3_out"], [name+"_rsum1_out"], axes=[axis], keepdims=1),
            make_node("Equal", [name+"_rsum1_out", name+"_0_itype"], [name+"_equal1_out"]),
            make_node("Where", [name+"_equal1_out", name+"_1_itype", name+"_rsum1_out"], [name+"_where_out"]),
            make_node("Div", [name+"_mul3_out", name+"_where_out"], [name], name=name)
        ]
        return nodes

    else:
        raise NotImplementedError("use_length must be true when both data and length are paased in.")

# There's also mx.sym.softmax(), which doesn't do cross-entropy loss,
# just softmax for inference - hence the name convert_softmax_output.
@mx_op.register("SoftmaxOutput")
def convert_softmax_output(node, **kwargs):
    """Map MXNet's SoftmaxOutput operator attributes to onnx's Softmax operator
    and return the created node.
    """
    name = node["name"]

    input1 = kwargs["outputs_lookup"][node["inputs"][0][0]][node["inputs"][0][1]]

    softmax_node = onnx.helper.make_node(
        "Softmax",
        [input1],
        [name],
        axis=1,
        name=name
    )

    return [softmax_node]

@mx_op.register("LogisticRegressionOutput")
def convert_logistic_regression_output(node, **kwargs):
    """Map MXNet's SoftmaxOutput operator attributes to onnx's Softmax operator
    and return the created node.
    """
    name = node["name"]
    input1 = kwargs["outputs_lookup"][node["inputs"][0][0]][node["inputs"][0][1]]

    sigmoid_node = onnx.helper.make_node(
        "Sigmoid",
        [input1],
        [name],
        name=name
    )
    return [sigmoid_node]

@mx_op.register("BlockGrad")
def convert_blockgrad(node, **kwargs):
    """ Skip operator  """
    return create_basic_op_node('ConstantFill', node, kwargs)

@mx_op.register("MakeLoss")
def convert_makeloss(node, **kwargs):
    """ Skip operator  """
    return create_basic_op_node('ConstantFill', node, kwargs)

@mx_op.register("Concat")
def convert_concat(node, **kwargs):
    """Map MXNet's Concat operator attributes to onnx's Concat operator
    and return the created node.
    """
    name, input_nodes, attrs = get_inputs(node, kwargs)

    axis = int(attrs.get("dim", 1))
    concat_node = onnx.helper.make_node(
        "Concat",
        input_nodes,
        [name],
        axis=axis,
        name=name
    )
    return [concat_node]


@mx_op.register("transpose")
def convert_transpose(node, **kwargs):
    """Map MXNet's transpose operator attributes to onnx's Transpose operator
    and return the created node.
    """
    name, input_nodes, attrs = get_inputs(node, kwargs)

    axes = attrs.get("axes", ())
    if axes:
        axes = tuple(map(int, re.findall(r'\d+', axes)))

        transpose_node = onnx.helper.make_node(
            "Transpose",
            input_nodes,
            [name],
            perm=axes,
            name=name
        )
    else:
        transpose_node = onnx.helper.make_node(
            "Transpose",
            input_nodes,
            [name],
            name=name
        )

    return [transpose_node]


@mx_op.register("LRN")
def convert_lrn(node, **kwargs):
    """Map MXNet's LRN operator attributes to onnx's LRN operator
    and return the created node.
    """
    name, input_nodes, attrs = get_inputs(node, kwargs)

    alpha = float(attrs.get("alpha", 0.0001))
    beta = float(attrs.get("beta", 0.75))
    bias = float(attrs.get("knorm", 1.0))
    size = int(attrs.get("nsize"))

    lrn_node = onnx.helper.make_node(
        "LRN",
        inputs=input_nodes,
        outputs=[name],
        name=name,
        alpha=alpha,
        beta=beta,
        bias=bias,
        size=size
    )

    return [lrn_node]


@mx_op.register("L2Normalization")
def convert_l2normalization(node, **kwargs):
    """Map MXNet's L2Normalization operator attributes to onnx's LpNormalization operator
    and return the created node.
    """
    name, input_nodes, attrs = get_inputs(node, kwargs)

    mode = attrs.get("mode", "instance")

    if mode != "channel":
        raise AttributeError("L2Normalization: ONNX currently supports channel mode only")

    l2norm_node = onnx.helper.make_node(
        "LpNormalization",
        input_nodes,
        [name],
        axis=1,  # channel only
        name=name
    )
    return [l2norm_node]


@mx_op.register("Dropout")
def convert_dropout(node, **kwargs):
    """Map MXNet's Dropout operator attributes to onnx's Dropout operator
    and return the created node.
    """
    from onnx.helper import make_node
    name, input_nodes, attrs = get_inputs(node, kwargs)
    opset_version = kwargs["opset_version"]

    probability = float(attrs.get("p", 0.5))

    if opset_version >= 12:
        # opset >= 12 requires the ratio to be an input
        nodes = [
            create_const_scalar_node(name+"_ratio0", np.float32(probability), kwargs),
            make_node("Dropout", [input_nodes[0], name+"_ratio0"], [name], name=name)
        ]
        return nodes
    else:
        return [make_node("Dropout", input_nodes, [name], ratio=probability, name=name)]


@mx_op.register("Flatten")
def convert_flatten(node, **kwargs):
    """Map MXNet's Flatten operator attributes to onnx's Flatten operator
    and return the created node.
    """
    return create_basic_op_node('Flatten', node, kwargs)

@mx_op.register("clip")
def convert_clip(node, **kwargs):
    """Map MXNet's Clip operator attributes to onnx's Clip operator
    and return the created node.
    """
    from onnx.helper import make_node
    name, input_nodes, attrs = get_inputs(node, kwargs)
    opset_version = kwargs["opset_version"]

    a_min = float(attrs.get('a_min', -np.inf))
    a_max = float(attrs.get('a_max', np.inf))

    if opset_version >= 11:
        # opset >= 11 requires min/max to be inputs
        nodes = [
            create_const_scalar_node(name+"_min", np.float32(a_min), kwargs),
            create_const_scalar_node(name+"_max", np.float32(a_max), kwargs),
            make_node("Clip", [input_nodes[0], name+"_min", name+"_max"], [name], name=name)
        ]
    else:
        nodes = [
            make_node("Clip", input_nodes, [name], name=name, min=a_min, max=a_max)
        ]
    return nodes


def scalar_op_helper(node, op_name, **kwargs):
    """Helper function for scalar arithmetic operations"""
    name, input_nodes, attrs = get_inputs(node, kwargs)
    from onnx import numpy_helper
    input_type = kwargs["in_type"]
    scalar_value = np.array([attrs.get("scalar", 1)],
                            dtype=onnx.mapping.TENSOR_TYPE_TO_NP_TYPE[input_type])

    initializer = kwargs["initializer"]
    flag = True
    # If the input value is in initializer, just multiply with scalar input
    # and create a new initializer
    for i in initializer:
        if i.name == input_nodes[0]:
            if op_name == 'Mul':
                new_initializer = numpy_helper.to_array(i) * scalar_value[0]
            elif op_name == 'Sub':
                if name.startswith("_rminusscalar"):
                    new_initializer = scalar_value[0] - numpy_helper.to_array(i)
                else:
                    new_initializer = numpy_helper.to_array(i) - scalar_value[0]
            elif op_name == 'Add':
                new_initializer = numpy_helper.to_array(i) + scalar_value[0]
            elif op_name == 'Div':
                if name.startswith("_rdivscalar"):
                    new_initializer = scalar_value[0] / numpy_helper.to_array(i)
                else:
                    new_initializer = numpy_helper.to_array(i) / scalar_value[0]
            elif op_name == 'Pow':
                new_initializer = numpy_helper.to_array(i) ** scalar_value[0]
            flag = False
            break

    # else create a new tensor of the scalar value, add it in initializer
    if flag is True:
        dims = np.shape(scalar_value)

        scalar_op_name = "scalar_op" + str(kwargs["idx"])
        tensor_node = onnx.helper.make_tensor_value_info(scalar_op_name, input_type, dims)

        initializer.append(
            onnx.helper.make_tensor(
                name=scalar_op_name,
                data_type=input_type,
                dims=dims,
                vals=scalar_value,
                raw=False,
            )
        )

        mul_node = onnx.helper.make_node(
            op_name,
            [input_nodes[0], scalar_op_name],
            [name],
            name=name
        )

        return [tensor_node, mul_node]
    else:
        data_type = onnx.mapping.NP_TYPE_TO_TENSOR_TYPE[new_initializer.dtype]
        dims = np.shape(new_initializer)

        new_a_node = input_nodes[0] + str(kwargs["idx"])
        tensor_node = onnx.helper.make_tensor_value_info(new_a_node, data_type, dims)

        initializer.append(
            onnx.helper.make_tensor(
                name=new_a_node,
                data_type=data_type,
                dims=dims,
                vals=new_initializer,
                raw=False,
            )
        )
        return [tensor_node]

# Convert scalar value into node and pass it as input to mul_node
@mx_op.register("_mul_scalar")
def convert_mul_scalar(node, **kwargs):
    """Map MXNet's _mul_scalar operator attributes to onnx's Mul operator.
    Creates a new node for the input scalar value, adds it to the initializer
    and return multiple created nodes.
    """
    return scalar_op_helper(node, 'Mul', **kwargs)


# Convert scalar value into node and pass it as input to mul_node
@mx_op.register("_minus_scalar")
def convert_minus_scalar(node, **kwargs):
    """Map MXNet's _minus_scalar operator attributes to onnx's Minus operator.
    Creates a new node for the input scalar value, adds it to the initializer
    and return multiple created nodes.
    """
    return scalar_op_helper(node, 'Sub', **kwargs)

@mx_op.register("_rminus_scalar")
def convert_rminus_scalar(node, **kwargs):
    """Map MXNet's _rminus_scalar operator attributes to onnx's Sub operator.
    Creates a new node for the input scalar value, adds it to the initializer
    and return multiple created nodes.
    """
    return scalar_op_helper(node, 'Sub', **kwargs)

# Convert scalar value into node and pass it as input to mul_node
@mx_op.register("_plus_scalar")
def convert_add_scalar(node, **kwargs):
    """Map MXNet's _plus_scalar operator attributes to onnx's Add operator.
    Creates a new node for the input scalar value, adds it to the initializer
    and return multiple created nodes.
    """
    return scalar_op_helper(node, 'Add', **kwargs)

# Convert scalar value into node and pass it as input to mul_node
@mx_op.register("_div_scalar")
def convert_div_scalar(node, **kwargs):
    """Map MXNet's _div_scalar operator attributes to onnx's Div operator.
    Creates a new node for the input scalar value, adds it to the initializer
    and return multiple created nodes.
    """
    return scalar_op_helper(node, 'Div', **kwargs)

@mx_op.register("_rdiv_scalar")
def convert_rdiv_scalar(node, **kwargs):
    """Map MXNet's _rdiv_scalar operator attributes to onnx's Div operator.
    Creates a new node for the input scalar value, adds it to the initializer
    and return multiple created nodes.
    """
    return scalar_op_helper(node, 'Div', **kwargs)

@mx_op.register("_power_scalar")
def convert_pow_scalar(node, **kwargs):
    """Map MXNet's _pow_scalar operator attributes to onnx's Pow operator.
    Creates a new node for the input scalar value, adds it to the initializer
    and return multiple created nodes.
    """
    return scalar_op_helper(node, 'Pow', **kwargs)

# Sorting and Searching
@mx_op.register("argmax")
def convert_argmax(node, **kwargs):
    """Map MXNet's argmax operator attributes to onnx's ArgMax operator
    and return the created node.
    """
    name, input_nodes, attrs = get_inputs(node, kwargs)

    axis = int(attrs.get("axis"))
    keepdims = get_boolean_attribute_value(attrs, "keepdims")

    node = onnx.helper.make_node(
        'ArgMax',
        inputs=input_nodes,
        axis=axis,
        keepdims=keepdims,
        outputs=[name],
        name=name
    )
    return [node]

@mx_op.register("argmin")
def convert_argmin(node, **kwargs):
    """Map MXNet's argmin operator attributes to onnx's ArgMin operator
    and return the created node.
    """
    name, input_nodes, attrs = get_inputs(node, kwargs)

    axis = int(attrs.get("axis"))
    keepdims = get_boolean_attribute_value(attrs, "keepdims")

    node = onnx.helper.make_node(
        'ArgMin',
        inputs=input_nodes,
        axis=axis,
        keepdims=keepdims,
        outputs=[name],
        name=name
    )
    return [node]

@mx_op.register("_maximum")
def convert_maximum(node, **kwargs):
    """Map MXNet's _maximum operator attributes to onnx's Max operator
    and return the created node.
    """
    return create_basic_op_node('Max', node, kwargs)


@mx_op.register("_minimum")
def convert_minimum(node, **kwargs):
    """Map MXNet's _minimum operator attributes to onnx's Min operator
    and return the created node.
    """
    return create_basic_op_node('Min', node, kwargs)

@mx_op.register("min")
def convert_min(node, **kwargs):
    """Map MXNet's min operator attributes to onnx's ReduceMin operator
    and return the created node.
    """
    name, input_nodes, attrs = get_inputs(node, kwargs)

    mx_axis = attrs.get("axis", None)
    axes = convert_string_to_list(str(mx_axis)) if mx_axis is not None else None

    keepdims = get_boolean_attribute_value(attrs, "keepdims")

    if axes is not None:
        node = onnx.helper.make_node(
            'ReduceMin',
            inputs=input_nodes,
            outputs=[name],
            axes=axes,
            keepdims=keepdims,
            name=name
        )

        return [node]
    else:
        node = onnx.helper.make_node(
            'ReduceMin',
            inputs=input_nodes,
            outputs=[name],
            keepdims=keepdims,
            name=name
        )

        return [node]


@mx_op.register("max")
def convert_max(node, **kwargs):
    """Map MXNet's max operator attributes to onnx's ReduceMax operator
    and return the created node.
    """
    name, input_nodes, attrs = get_inputs(node, kwargs)

    mx_axis = attrs.get("axis", None)
    axes = convert_string_to_list(str(mx_axis)) if mx_axis is not None else None

    keepdims = get_boolean_attribute_value(attrs, "keepdims")

    if axes is not None:
        node = onnx.helper.make_node(
            'ReduceMax',
            inputs=input_nodes,
            outputs=[name],
            axes=axes,
            keepdims=keepdims,
            name=name
        )

        return [node]
    else:
        node = onnx.helper.make_node(
            'ReduceMax',
            inputs=input_nodes,
            outputs=[name],
            keepdims=keepdims,
            name=name
        )

        return [node]


@mx_op.register("mean")
def convert_mean(node, **kwargs):
    """Map MXNet's mean operator attributes to onnx's ReduceMean operator
    and return the created node.
    """
    name, input_nodes, attrs = get_inputs(node, kwargs)

    mx_axis = attrs.get("axis", None)
    axes = convert_string_to_list(str(mx_axis)) if mx_axis is not None else None

    keepdims = get_boolean_attribute_value(attrs, "keepdims")

    if axes is not None:
        node = onnx.helper.make_node(
            'ReduceMean',
            inputs=input_nodes,
            outputs=[name],
            axes=axes,
            keepdims=keepdims,
            name=name
        )

        return [node]
    else:
        node = onnx.helper.make_node(
            'ReduceMean',
            inputs=input_nodes,
            outputs=[name],
            keepdims=keepdims,
            name=name
        )

        return [node]


@mx_op.register("prod")
def convert_prod(node, **kwargs):
    """Map MXNet's prod operator attributes to onnx's ReduceProd operator
    and return the created node.
    """
    name, input_nodes, attrs = get_inputs(node, kwargs)

    mx_axis = attrs.get("axis", None)
    axes = convert_string_to_list(str(mx_axis)) if mx_axis is not None else None

    keepdims = get_boolean_attribute_value(attrs, "keepdims")

    if axes is not None:
        node = onnx.helper.make_node(
            'ReduceProd',
            inputs=input_nodes,
            outputs=[name],
            axes=axes,
            keepdims=keepdims,
            name=name
        )

        return [node]
    else:
        node = onnx.helper.make_node(
            'ReduceProd',
            inputs=input_nodes,
            outputs=[name],
            keepdims=keepdims,
            name=name
        )

        return [node]


# Arithmetic Operations
@mx_op.register("elemwise_add")
def convert_elementwise_add(node, **kwargs):
    """Map MXNet's elemwise_add operator attributes to onnx's Add operator
    and return the created node.
    """
    return create_basic_op_node('Add', node, kwargs)


@mx_op.register("broadcast_add")
def covert_broadcast_add(node, **kwargs):
    """Map MXNet's broadcast_add operator attributes to onnx's Add operator
    and return the created node.
    """
    return create_basic_op_node('Add', node, kwargs)


@mx_op.register("elemwise_sub")
def convert_elementwise_sub(node, **kwargs):
    """Map MXNet's elemwise_sub operator attributes to onnx's Sub operator
    and return the created node.
    """
    return create_basic_op_node('Sub', node, kwargs)

@mx_op.register("broadcast_sub")
def covert_broadcast_sub(node, **kwargs):
    """Map MXNet's broadcast_sub operator attributes to onnx's Sub operator
    and return the created node.
    """
    return create_basic_op_node('Sub', node, kwargs)

@mx_op.register("elemwise_mul")
def convert_elemwise_mul(node, **kwargs):
    """Map MXNet's elemwise_mul operator attributes to onnx's Mul operator
    and return the created node.
    """
    return create_basic_op_node('Mul', node, kwargs)

@mx_op.register("broadcast_mul")
def convert_broadcast_mul(node, **kwargs):
    """Map MXNet's broadcast_mul operator attributes to onnx's Mul operator
    and return the created node.
    """
    return create_basic_op_node('Mul', node, kwargs)

@mx_op.register("broadcast_minimum")
def convert_broadcast_min(node, **kwargs):
    """Map MXNet's broadcast_minimum operator attributes to onnx's Min operator
    and return the created node.
    """
    return create_basic_op_node('Min', node, kwargs)

@mx_op.register("elemwise_div")
def convert_elemwise_div(node, **kwargs):
    """Map MXNet's elemwise_div operator attributes to onnx's Div operator
    and return the created node.
    """
    return create_basic_op_node('Div', node, kwargs)

@mx_op.register("broadcast_div")
def convert_broadcast_div(node, **kwargs):
    """Map MXNet's broadcast_div operator attributes to onnx's Div operator
    and return the created node.
    """
    return create_basic_op_node('Div', node, kwargs)

@mx_op.register("negative")
def convert_negative(node, **kwargs):
    """Map MXNet's negative operator attributes to onnx's Neg operator
    and return the created node.
    """
    return create_basic_op_node('Neg', node, kwargs)

@mx_op.register("abs")
def convert_abs(node, **kwargs):
    """Map MXNet's abs operator attributes to onnx's Abs operator
    and return the created node.
    """
    return create_basic_op_node('Abs', node, kwargs)

@mx_op.register("add_n")
def convert_addn(node, **kwargs):
    """Map MXNet's add_n operator attributes to onnx's Sum operator
    and return the created node.
    """
    return create_basic_op_node('Sum', node, kwargs)

 # Rounding
@mx_op.register("ceil")
def convert_ceil(node, **kwargs):
    """Map MXNet's ceil operator attributes to onnx's Ceil operator
    and return the created node.
    """
    return create_basic_op_node('Ceil', node, kwargs)

@mx_op.register("floor")
def convert_floor(node, **kwargs):
    """Map MXNet's floor operator attributes to onnx's Floor operator
    and return the created node.
    """
    return create_basic_op_node('Floor', node, kwargs)


# Changing shape and type.
@mx_op.register("Reshape")
def convert_reshape(node, **kwargs):
    """Map MXNet's Reshape operator attributes to onnx's Reshape operator.
    Converts output shape attribute to output shape tensor
    and return multiple created nodes.
    """
    from onnx.helper import make_node

    name, input_nodes, attrs = get_inputs(node, kwargs)

    reverse = attrs.get('reverse', 'False')
    targ_shape = convert_string_to_list(attrs["shape"])

    # In general -2, -3, -4 in the target shape are not supoorted, but there are
    # a few special cases that we can convert to supported scenarios

    # If -2 and -3 are not used, then we can just remove the -4
    if -4 in targ_shape and -3 not in targ_shape and -2 not in targ_shape and reverse != 'True':
        targ_shape = [i for i in targ_shape if i != -4]

    if targ_shape == [-3, 0] and reverse != 'True':
        targ_shape = [-1, 0]
        reverse = 'True'

    if targ_shape == [0, 0, -3, -3] and reverse != 'True':
        nodes = [
            make_node('Shape', [input_nodes[0]], [name+'_shape']),
            make_node('Split', [name+'_shape'], [name+'_dim0', name+'_dim1', name+'_dim2',
                                                 name+'_dim3', name+'_dim4', name+'_dim5'],
                      axis=0),
            make_node('Mul', [name+'_dim2', name+'_dim3'], [name+'_mul_1']),
            make_node('Mul', [name+'_dim4', name+'_dim5'], [name+'_mul_2']),
            make_node('Concat', [name+'_dim0', name+'_dim1', name+'_mul_1', name+'_mul_2'],
                      [name+'_shape_new'], axis=0),
            make_node('Reshape', [input_nodes[0], name+'_shape_new'], [name], name=name)
        ]
        return nodes

    not_supported_shape = [-2, -3, -4]
    for val in targ_shape:
        if val in not_supported_shape:
            raise AttributeError("Reshape: Shape value not supported in ONNX", val)

    nodes = [
        create_tensor(targ_shape, name+'_targ_shape', kwargs['initializer'])
        ]

    if reverse == 'False':
        nodes += [
            make_node('Reshape', [input_nodes[0], name+'_targ_shape'], [name], name=name)
            ]
    else:
        nodes += [
            create_tensor([0], name+'_0', kwargs['initializer']),
            create_tensor([1], name+'_1', kwargs['initializer']),
            make_node('Shape', [name+'_targ_shape'], [name+'_targ_dim']),
            make_node('Shape', [input_nodes[0]], [name+'_orig_shape']),
            make_node('Shape', [name+'_orig_shape'], [name+'_orig_dim']),
            make_node('Sub', [name+'_targ_dim', name+'_orig_dim'], [name+'_dim_diff']),
            make_node('Abs', [name+'_dim_diff'], [name+'_pad_len']),
            make_node('Less', [name+'_targ_dim', name+'_orig_dim'], [name+'_targ_less_orig']),
            make_node('Less', [name+'_orig_dim', name+'_targ_dim'], [name+'_orig_less_targ']),
            make_node('Where', [name+'_targ_less_orig', name+'_pad_len', name+'_0'],
                      [name+'_targ_pad_len']),
            make_node('Where', [name+'_orig_less_targ', name+'_pad_len', name+'_0'],
                      [name+'_orig_pad_len']),
            make_node('Concat', [name+'_targ_pad_len', name+'_0'], [name+'_targ_pads'], axis=0),
            make_node('Concat', [name+'_orig_pad_len', name+'_0'], [name+'_orig_pads'], axis=0),
            make_node('Pad', [name+'_targ_shape', name+'_targ_pads', name+'_1'],
                      [name+'_targ_shape_padded'], mode='constant'),
            make_node('Pad', [name+'_orig_shape', name+'_orig_pads', name+'_1'],
                      [name+'_orig_shape_padded'], mode='constant'),
            make_node('Equal', [name+'_targ_shape_padded', name+'_0'],
                      [name+'_targ_shape_0_mask']),
            make_node('Where', [name+'_targ_shape_0_mask', name+'_orig_shape_padded',
                                name+'_targ_shape_padded'], [name+'_targ_shape_new']),
            make_node('Shape', [name+'_targ_shape_new'], [name+'_targ_new_dim']),
            make_node('Slice', [name+'_targ_shape_new', name+'_targ_pad_len',
                                name+'_targ_new_dim'], [name+'_targ_shape_final']),
            make_node('Reshape', [input_nodes[0], name+'_targ_shape_final'], [name], name=name)
            ]

    return nodes

@mx_op.register("Cast")
def convert_cast(node, **kwargs):
    """Map MXNet's Cast operator attributes to onnx's Cast operator
    and return the created node.
    """
    name, input_nodes, attrs = get_inputs(node, kwargs)

    dtype = attrs.get('dtype')
    to_dtype = onnx.mapping.NP_TYPE_TO_TENSOR_TYPE[np.dtype(dtype)]
    nodes = [
        onnx.helper.make_node("Cast", input_nodes, [name], to=to_dtype, name=name)
    ]
    return nodes


@mx_op.register("slice_axis")
def convert_slice_axis(node, **kwargs):
    """Map MXNet's slice_axis operator attributes to onnx's Slice operator
    and return the created node.
    """
    from onnx.helper import make_node
    name, input_nodes, attrs = get_inputs(node, kwargs)

    axis = int(attrs.get("axis"))
    begin = int(attrs.get("begin"))
    end = attrs.get("end", None)

    nodes = [
        create_tensor([axis], name+'_axis', kwargs["initializer"]),
        create_tensor([begin], name+'_begin', kwargs["initializer"])
    ]
    if not end or end == 'None':
        # ONNX doesn't support None for ends. Since ends=None depicts
        # length of dimension, passing dimension in this case.
        nodes += [
            create_tensor([axis+1], name+"_axis_plus_1", kwargs["initializer"]),
            make_node('Shape', [input_nodes[0]], [name+"_data_shape"]),
            make_node('Slice', [name+'_data_shape', name+'_axis', name+'_axis_plus_1'],
                      [name+"_end"])
        ]
    else:
        nodes += [
            create_tensor([int(end)], name+'_end', kwargs["initializer"])
        ]

    nodes += [
        make_node('Slice', [input_nodes[0], name+'_begin', name+'_end', name+'_axis'],
                  [name], name=name)
    ]

    return nodes


@mx_op.register("SliceChannel")
def convert_slice_channel(node, **kwargs):
    """Map MXNet's SliceChannel operator attributes to onnx's Squeeze or Split
    operator based on squeeze_axis attribute
    and return the created node.
    """
    name, input_nodes, attrs = get_inputs(node, kwargs)

    opset_version = kwargs['opset_version']
    if opset_version < 11:
        raise AttributeError('ONNX opset 11 or greater is required to export this operator')

    num_outputs = int(attrs.get("num_outputs"))
    axis = int(attrs.get("axis", 1))
    squeeze_axis = int(attrs.get("squeeze_axis", 0))

    if squeeze_axis == 1 and num_outputs == 1:
        node = onnx.helper.make_node(
            "Squeeze",
            input_nodes,
            [name],
            axes=[axis],
            name=name,
        )
        return [node]
    elif squeeze_axis == 0 and num_outputs > 1:
        node = onnx.helper.make_node(
            "Split",
            input_nodes,
            [name+str(i) for i in range(num_outputs)],
            axis=axis,
            name=name
        )
        return [node]
    else:
        raise NotImplementedError("SliceChannel operator with num_outputs>1 and"
                                  "squeeze_axis true is not implemented.")


@mx_op.register("expand_dims")
def convert_expand_dims(node, **kwargs):
    """Map MXNet's expand_dims operator attributes to onnx's Unsqueeze operator
    and return the created node.
    """
    name, input_nodes, attrs = get_inputs(node, kwargs)

    axis = int(attrs.get("axis"))

    node = onnx.helper.make_node(
        "Unsqueeze",
        input_nodes,
        [name],
        axes=[axis],
        name=name,
    )
    return [node]

@mx_op.register("squeeze")
def convert_squeeze(node, **kwargs):
    """Map MXNet's squeeze operator attributes to onnx's squeeze operator
    and return the created node.
    """
    name, input_nodes, attrs = get_inputs(node, kwargs)

    axis = attrs.get("axis", None)
    if not axis:
        raise AttributeError("Squeeze: Missing axis attribute: ONNX currently requires axis to "
                             "be specified for squeeze operator")
    axis = convert_string_to_list(axis)

    node = onnx.helper.make_node(
        "Squeeze",
        input_nodes,
        [name],
        axes=axis,
        name=name,
    )
    return [node]


@mx_op.register("log")
def convert_log(node, **kwargs):
    """Map MXNet's log operator attributes to onnx's Log operator
    and return the created node.
    """
    return create_basic_op_node('Log', node, kwargs)

@mx_op.register("reciprocal")
def convert_reciprocal(node, **kwargs):
    """Map MXNet's reciprocal operator attributes to onnx's Reciprocal operator
    and return the created node.
    """
    return create_basic_op_node('Reciprocal', node, kwargs)

@mx_op.register("_power")
def convert_power(node, **kwargs):
    """Map MXNet's _power operator attributes to onnx's Pow operator
    and return the created node.
    """
    return create_basic_op_node('Pow', node, kwargs)

@mx_op.register("broadcast_power")
def convert_broadcast_power(node, **kwargs):
    """Map MXNet's _power operator attributes to onnx's Pow operator
    and return the created node.
    """
    return create_basic_op_node('Pow', node, kwargs)

@mx_op.register("sqrt")
def convert_sqrt(node, **kwargs):
    """Map MXNet's sqrt operator attributes to onnx's Sqrt operator
    and return the created node.
    """
    return create_basic_op_node('Sqrt', node, kwargs)

@mx_op.register("depth_to_space")
def convert_depthtospace(node, **kwargs):
    """Map MXNet's depth_to_space operator attributes to onnx's
    DepthToSpace operator and return the created node.
    """
    name, input_nodes, attrs = get_inputs(node, kwargs)

    blksize = int(attrs.get("block_size", 0))

    node = onnx.helper.make_node(
        "DepthToSpace",
        input_nodes,
        [name],
        blocksize=blksize,
        name=name,
    )
    return [node]

@mx_op.register("space_to_depth")
def convert_spacetodepth(node, **kwargs):
    """Map MXNet's space_to_depth operator attributes to onnx's
    SpaceToDepth operator and return the created node.
    """
    name, input_nodes, attrs = get_inputs(node, kwargs)

    blksize = int(attrs.get("block_size", 0))

    node = onnx.helper.make_node(
        "SpaceToDepth",
        input_nodes,
        [name],
        blocksize=blksize,
        name=name,
    )
    return [node]

@mx_op.register("square")
def convert_square(node, **kwargs):
    """Map MXNet's square operator attributes to onnx's Pow operator
    and return the created node.
    """
    name, input_nodes, _ = get_inputs(node, kwargs)

    initializer = kwargs["initializer"]
    data_type = onnx.mapping.NP_TYPE_TO_TENSOR_TYPE[np.dtype('int64')]

    power2_name = "square_tensor" + str(kwargs["idx"])
    tensor_node = onnx.helper.make_tensor_value_info(power2_name, data_type, (1,))
    initializer.append(
        onnx.helper.make_tensor(
            name=power2_name,
            data_type=data_type,
            dims=(1,),
            vals=[2],
            raw=False,
        )
    )

    input_nodes.append(power2_name)

    node = onnx.helper.make_node(
        "Pow",
        input_nodes,
        [name],
        name=name
    )
    return [tensor_node, node]

@mx_op.register("sum")
def convert_sum(node, **kwargs):
    """Map MXNet's sum operator attributes to onnx's ReduceSum operator
    and return the created node.
    """
    name, input_nodes, attrs = get_inputs(node, kwargs)

    mx_axis = attrs.get("axis", None)
    axes = convert_string_to_list(str(mx_axis)) if mx_axis is not None else None

    keepdims = get_boolean_attribute_value(attrs, "keepdims")

    if axes:
        node = onnx.helper.make_node(
            'ReduceSum',
            inputs=input_nodes,
            outputs=[name],
            axes=axes,
            keepdims=keepdims,
            name=name
        )
    else:
        node = onnx.helper.make_node(
            'ReduceSum',
            inputs=input_nodes,
            outputs=[name],
            keepdims=keepdims,
            name=name
        )
    return [node]


@mx_op.register("shape_array")
def convert_shape(node, **kwargs):
    """Map MXNet's shape_array operator attributes to onnx's Shape operator
    and return the created node.
    """
    return create_basic_op_node('Shape', node, kwargs)


@mx_op.register("hard_sigmoid")
def convert_hardsigmoid(node, **kwargs):
    """Map MXNet's hard_sigmoid operator attributes to onnx's HardSigmoid operator
    and return the created node.
    """
    name, input_nodes, attrs = get_inputs(node, kwargs)

    # Converting to float32
    alpha = float(attrs.get("alpha", 0.2))
    beta = float(attrs.get("beta", 0.5))

    node = onnx.helper.make_node(
        'HardSigmoid',
        input_nodes,
        [name],
        alpha=alpha,
        beta=beta,
        name=name
    )
    return [node]

@mx_op.register("broadcast_lesser")
def convert_broadcast_lesser(node, **kwargs):
    """Map MXNet's broadcast_lesser operator attributes to onnx's Less operator
    and return the created node.
    """
    return create_basic_op_node('Less', node, kwargs)

@mx_op.register("broadcast_greater")
def convert_broadcast_greater(node, **kwargs):
    """Map MXNet's broadcast_greater operator attributes to onnx's Greater operator
    and return the created node.
    """
    return create_basic_op_node('Greater', node, kwargs)

@mx_op.register("broadcast_equal")
def convert_broadcast_equal(node, **kwargs):
    """Map MXNet's broadcast_equal operator attributes to onnx's Equal operator
    and return the created node.
    """
    from onnx.helper import make_node
    name, input_nodes, _ = get_inputs(node, kwargs)
    input_type = kwargs['in_type']

    nodes = [
        make_node("Equal", input_nodes, [name+"_equal"]),
        make_node("Cast", [name+"_equal"], [name], name=name, to=int(input_type))
    ]
    return nodes


@mx_op.register("broadcast_logical_and")
def convert_broadcast_logical_and(node, **kwargs):
    """Map MXNet's broadcast logical and operator attributes to onnx's Add operator
    and return the created node.
    """
    return create_basic_op_node('And', node, kwargs)


@mx_op.register("broadcast_logical_or")
def convert_broadcast_logical_or(node, **kwargs):
    """Map MXNet's broadcast logical or operator attributes to onnx's Or operator
    and return the created node.
    """
    return create_basic_op_node('Or', node, kwargs)


@mx_op.register("broadcast_logical_xor")
def convert_broadcast_logical_xor(node, **kwargs):
    """Map MXNet's broadcast logical xor operator attributes to onnx's Xor operator
    and return the created node.
    """
    return create_basic_op_node('Xor', node, kwargs)


@mx_op.register("logical_not")
def convert_logical_not(node, **kwargs):
    """Map MXNet's logical not operator attributes to onnx's Not operator
    and return the created node.
    """
    return create_basic_op_node('Not', node, kwargs)


@mx_op.register("size_array")
def convert_size(node, **kwargs):
    """Map MXNet's size_array operator attributes to onnx's Size operator
    and return the created node.
    """
    return create_basic_op_node('Size', node, kwargs)


@mx_op.register("log_softmax")
def convert_logsoftmax(node, **kwargs):
    """Map MXNet's log_softmax operator attributes to onnx's LogSoftMax operator
    and return the created node.
    """
    name, input_nodes, attrs = get_inputs(node, kwargs)

    # Converting to int
    axis = int(attrs.get("axis", -1))
    temp = attrs.get("temperature", 'None')
    if temp != 'None':
        raise AttributeError("LogSoftMax: ONNX supports only temperature=None")

    node = onnx.helper.make_node(
        'LogSoftmax',
        input_nodes,
        [name],
        axis=axis,
        name=name
    )
    return [node]

@mx_op.register("norm")
def convert_norm(node, **kwargs):
    """Map MXNet's norm operator attributes to onnx's ReduceL1 and ReduceL2 operators
    and return the created node.
    """
    name, input_nodes, attrs = get_inputs(node, kwargs)

    mx_axis = attrs.get("axis", None)
    axes = convert_string_to_list(str(mx_axis)) if mx_axis else None

    keepdims = get_boolean_attribute_value(attrs, "keepdims")
    ord = int(attrs.get("ord", 2))

    onnx_op_name = "ReduceL1" if ord == 1 else "ReduceL2"

    if axes:
        reduce_node = onnx.helper.make_node(
            onnx_op_name,
            input_nodes,
            [name],
            axes=axes,
            keepdims=keepdims,
            name=name
        )
        return [reduce_node]
    else:
        reduce_node = onnx.helper.make_node(
            onnx_op_name,
            input_nodes,
            [name],
            keepdims=keepdims,
            name=name
        )
        return [reduce_node]

@mx_op.register("_sample_multinomial")
def convert_multinomial(node, **kwargs):
    """Map MXNet's multinomial operator attributes to onnx's
    Multinomial operator and return the created node.
    """
    name, input_nodes, attrs = get_inputs(node, kwargs)
    dtype = onnx.mapping.NP_TYPE_TO_TENSOR_TYPE[np.dtype(attrs.get("dtype", 'int32'))]
    sample_size = convert_string_to_list(attrs.get("shape", '1'))
    if len(sample_size) < 2:
        sample_size = sample_size[-1]
    else:
        raise AttributeError("ONNX currently supports integer sample_size only")
    node = onnx.helper.make_node(
        "Multinomial",
        input_nodes,
        [name],
        dtype=dtype,
        sample_size=sample_size,
        name=name,
    )
    return [node]


@mx_op.register("_random_uniform")
def convert_random_uniform(node, **kwargs):
    """Map MXNet's random_uniform operator attributes to onnx's RandomUniform
    operator and return the created node.
    """
    name, input_nodes, attrs = get_inputs(node, kwargs)

    # Converting to float32
    low = float(attrs.get("low", 0))
    high = float(attrs.get("high", 1.0))
    shape = convert_string_to_list(attrs.get('shape', '[]'))
    dtype = onnx.mapping.NP_TYPE_TO_TENSOR_TYPE[np.dtype(attrs.get('dtype', 'float32'))]

    node = onnx.helper.make_node(
        'RandomUniform',
        input_nodes,
        [name],
        low=low,
        high=high,
        dtype=dtype,
        shape=shape,
        name=name
    )
    return [node]


@mx_op.register("_random_normal")
def convert_random_normal(node, **kwargs):
    """Map MXNet's random_normal operator attributes to onnx's RandomNormal
    operator and return the created node.
    """
    name, input_nodes, attrs = get_inputs(node, kwargs)

    # Converting to float32
    mean = float(attrs.get("loc", 0))
    scale = float(attrs.get("scale", 1.0))
    shape = convert_string_to_list(attrs.get('shape', '[]'))
    dtype = onnx.mapping.NP_TYPE_TO_TENSOR_TYPE[np.dtype(attrs.get('dtype', 'float32'))]

    node = onnx.helper.make_node(
        'RandomNormal',
        input_nodes,
        [name],
        mean=mean,
        scale=scale,
        dtype=dtype,
        shape=shape,
        name=name
    )
    return [node]


@mx_op.register("ROIPooling")
def convert_roipooling(node, **kwargs):
    """Map MXNet's ROIPooling operator attributes to onnx's MaxRoiPool
    operator and return the created node.
    """
    name, input_nodes, attrs = get_inputs(node, kwargs)

    pooled_shape = convert_string_to_list(attrs.get('pooled_size'))
    scale = float(attrs.get("spatial_scale"))

    node = onnx.helper.make_node(
        'MaxRoiPool',
        input_nodes,
        [name],
        pooled_shape=pooled_shape,
        spatial_scale=scale,
        name=name
    )
    return [node]


@mx_op.register("tile")
def convert_tile(node, **kwargs):
    """Map MXNet's Tile operator attributes to onnx's Tile
    operator and return the created node.
    """
    name, input_nodes, attrs = get_inputs(node, kwargs)

    reps_list = convert_string_to_list(attrs["reps"])

    initializer = kwargs["initializer"]
    reps_shape_np = np.array(reps_list, dtype='int64')
    data_type = onnx.mapping.NP_TYPE_TO_TENSOR_TYPE[reps_shape_np.dtype]
    dims = np.shape(reps_shape_np)

    output_shape_name = "reps_attr_tensor" + str(kwargs["idx"])
    tensor_node = onnx.helper.make_tensor_value_info(output_shape_name, data_type, dims)

    initializer.append(
        onnx.helper.make_tensor(
            name=output_shape_name,
            data_type=data_type,
            dims=dims,
            vals=reps_list,
            raw=False,
        )
    )

    input_nodes.append(output_shape_name)
    tile_node = onnx.helper.make_node(
        "Tile",
        input_nodes,
        [name],
        name=name
    )

    return [tensor_node, tile_node]


@mx_op.register("broadcast_to")
def convert_broadcast_to(node, **kwargs):
    """Map MXNet's broadcast_to operator attributes to onnx's Expand
    operator and return the created node.
    """
    name, input_nodes, attrs = get_inputs(node, kwargs)

    shape_list = convert_string_to_list(attrs["shape"])

    initializer = kwargs["initializer"]
    output_shape_np = np.array(shape_list, dtype='int64')
    data_type = onnx.mapping.NP_TYPE_TO_TENSOR_TYPE[output_shape_np.dtype]
    dims = np.shape(output_shape_np)

    output_shape_name = "expand_attr_tensor" + str(kwargs["idx"])
    tensor_node = onnx.helper.make_tensor_value_info(output_shape_name, data_type, dims)

    initializer.append(
        onnx.helper.make_tensor(
            name=output_shape_name,
            data_type=data_type,
            dims=dims,
            vals=shape_list,
            raw=False,
        )
    )

    input_nodes.append(output_shape_name)
    expand_node = onnx.helper.make_node(
        "Expand",
        input_nodes,
        [name],
        name=name
    )

    return [tensor_node, expand_node]


@mx_op.register('topk')
def convert_topk(node, **kwargs):
    """Map MXNet's topk operator attributes to onnx's TopK operator
    and return the created node.
    """
    from onnx.helper import make_node
    name, input_nodes, attrs = get_inputs(node, kwargs)

    opset_version = kwargs['opset_version']
    if opset_version < 11:
        raise AttributeError('ONNX opset 11 or greater is required to export this operator')

    axis = int(attrs.get('axis', '-1'))
    k = int(attrs.get('k', '1'))
    ret_type = attrs.get('ret_typ', 'indices')
    is_ascend = int(attrs.get('is_ascend', '0'))
    dtype = attrs.get('dtype', 'float32')

    if ret_type == 'mask':
        raise NotImplementedError('topk does not currently support ret_type==\'mask\'')

    nodes = [
        create_tensor([k], name+'_k', kwargs['initializer']),
        ]

    if ret_type == 'both':
        if dtype == 'int64':
            nodes += [
                make_node('TopK', [input_nodes[0], name+'_k'], [name+'0', name+'1'], axis=axis,
                          largest=(0 if is_ascend else 1), sorted=1),
                ]
        else:
            nodes += [
                make_node('TopK', [input_nodes[0], name+'_k'], [name+'0', name+'_1_i'], axis=axis,
                          largest=(0 if is_ascend else 1), sorted=1),
                make_node('Cast', [name+'_1_i'], [name+'1'],
                          to=onnx.mapping.NP_TYPE_TO_TENSOR_TYPE[np.dtype(dtype)])
                ]
    elif ret_type == 'value':
        nodes += [
            make_node('TopK', [input_nodes[0], name+'_k'], [name+'0', name+'_'], axis=axis,
                      largest=(0 if is_ascend else 1), sorted=1),
            ]
    else:
        if dtype == 'int64':
            nodes += [
                make_node('TopK', [input_nodes[0], name+'_k'], [name+'_', name], axis=axis,
                          largest=(0 if is_ascend else 1), sorted=1),
                ]
        else:
            nodes += [
                make_node('TopK', [input_nodes[0], name+'_k'], [name+'__', name+'_tmp'], axis=axis,
                          largest=(0 if is_ascend else 1), sorted=1),
                make_node('Cast', [name+'_tmp'], [name],
                          to=onnx.mapping.NP_TYPE_TO_TENSOR_TYPE[np.dtype(dtype)])
                ]

    return nodes


@mx_op.register("take")
def convert_take(node, **kwargs):
    """Map MXNet's Take operator attributes to onnx's Gather operator.
    """
    name, input_nodes, attrs = get_inputs(node, kwargs)

    axis = int(attrs.get('axis', 0))

    node = onnx.helper.make_node(
        "Gather",
        input_nodes,
        [name],
        axis=axis,
        name=name,
    )
    return [node]


@mx_op.register("LayerNorm")
def convert_layer_norm(node, **kwargs):
    """Map MXNet's LayerNorm operator attributes to onnx operators.
    """
    from onnx.helper import make_node
    from onnx import TensorProto
    name, input_nodes, attrs = get_inputs(node, kwargs)
    axes = int(attrs.get('axis', -1))
    eps = attrs.get('eps', 9.99999975e-06)


    nodes = [
        create_tensor([axes], name+"_axes", kwargs["initializer"]),
        create_tensor([axes+1], name+"_axes+1", kwargs["initializer"]),
        create_tensor([], name+"_void", kwargs["initializer"]),
        create_const_scalar_node(name+'_0_s', np.int64(0), kwargs),
        create_const_scalar_node(name+'_1_s', np.int64(1), kwargs),
        create_const_scalar_node(name+"_2_s", np.int64(2), kwargs),
        create_const_scalar_node(name+"_eps", np.float32(eps), kwargs),
        make_node("ReduceMean", [input_nodes[0]], [name+"_rm0_out"], axes=[axes]),
        make_node("Sub", [input_nodes[0], name+"_rm0_out"], [name+"_sub0_out"]),
        make_node("Pow", [name+"_sub0_out", name+"_2_s"], [name+"_pow0_out"]),
        make_node("ReduceMean", [name+"_pow0_out"], [name+"_rm1_out"], axes=[axes]),
        make_node("Add", [name+"_rm1_out", name+"_eps"], [name+"_add0_out"]),
        make_node("Sqrt", [name+"_add0_out"], [name+"_sqrt0_out"]),
        make_node("Div", [name+"_sub0_out", name+"_sqrt0_out"], [name+"_div0_out"]),
    ]

    if axes == -1:
        nodes += [
            make_node("Mul", [name+"_div0_out", input_nodes[1]], [name+"_mul0_out"]),
            make_node("Add", [name+"_mul0_out", input_nodes[2]], [name], name=name)
        ]
    else:
        nodes += [
            make_node("Shape", [input_nodes[0]], [name+"_shape0_out"]),
            make_node("Shape", [name+"_shape0_out"], [name+"_in_dim"]),
            make_node("Reshape", [name+"_in_dim", name+"_void"], [name+"_in_dim_s"]),
            make_node("Range", [name+"_0_s", name+"_in_dim_s", name+"_1_s"], [name+"_range"]),
            make_node("Equal", [name+"_range", name+"_axes"], [name+"_equal"]),
            make_node("Cast", [name+"_equal"], [name+"_one_hot"], to=int(TensorProto.INT64)),
            make_node("Slice", [name+"_shape0_out", name+"_axes", name+"_axes+1"], [name+"_slice_out"]),
            make_node("Reshape", [name+"_slice_out", name+"_void"], [name+"_slice_out_s"]),
            make_node("Sub", [name+"_slice_out_s", name+"_1_s"], [name+"_sub1_out"]),
            make_node("Mul", [name+"_one_hot", name+"_sub1_out"], [name+"_mul0_out"]),
            make_node("Add", [name+"_mul0_out", name+"_1_s"], [name+"_add1_out"]),
            make_node('Reshape', [input_nodes[1], name+"_add1_out"], [name+"gamma_exp"]),
            make_node('Reshape', [input_nodes[2], name+"_add1_out"], [name+"beta_exp"]),
            make_node('Expand', [name+"gamma_exp", name+"_shape0_out"], [name+"gamma_exp1"]),
            make_node('Expand', [name+"beta_exp", name+"_shape0_out"], [name+"beta_exp1"]),
            make_node("Mul", [name+"_div0_out", name+"gamma_exp1"], [name+"_mul1_out"]),
            make_node("Add", [name+"_mul1_out", name+"beta_exp1"], [name], name=name)
        ]
    return nodes


@mx_op.register("_contrib_interleaved_matmul_selfatt_qk")
def convert_matmul_selfatt_qk(node, **kwargs):
    """Map MXNet's _contrib_interleaved_matmul_selfatt_qk operator
    """
    from onnx.helper import make_node
    from onnx import TensorProto
    name, input_nodes, attrs = get_inputs(node, kwargs)

    heads = int(attrs.get('heads'))

    # a, b, c, d, e are seq_len, batch_size, num_heads, 3, head_dim respectively
    nodes = [
        create_tensor([0], name+"_0", kwargs["initializer"]),
        create_tensor([1], name+"_1", kwargs["initializer"]),
        create_tensor([1], name+"_1_f", kwargs["initializer"], dtype='float32'),
        create_tensor([2], name+"_2", kwargs["initializer"]),
        create_tensor([3], name+"_3", kwargs["initializer"]),
        create_tensor([heads], name+"_c", kwargs["initializer"]),
        create_tensor([3], name+"_d", kwargs["initializer"]),
        make_node('Shape', [input_nodes[0]], [name+"_data_shape"]),
        make_node('Slice', [name+'_data_shape', name+'_0', name+'_1'], [name+"_a"]),
        make_node('Slice', [name+'_data_shape', name+'_1', name+'_2'], [name+"_b"]),
        make_node('Slice', [name+'_data_shape', name+'_2', name+'_3'], [name+"_cde"]),
        make_node('Div', [name+'_cde', name+'_c'], [name+'_de']),
        make_node('Div', [name+'_de', name+'_d'], [name+'_e']),
        make_node('Cast', [name+'_e'], [name+'_e_f'], to=int(TensorProto.FLOAT)),
        make_node('Sqrt', [name+'_e_f'], [name+'_sqrt_e']),
        make_node('Div', [name+'_1_f', name+'_sqrt_e'], [name+'_1_over_sqrt_e']),
        make_node('Mul', [name+'_b', name+'_c'], [name+'_bc']),

        make_node("Concat", [name+'_a', name+'_b', name+'_c', name+'_d', name+'_e'], \
            [name+'_shape0'], axis=0),
        make_node("Concat", [name+'_0', name+'_0', name+'_0', name+'_0', name+'_0'], \
            [name+'_slice_start0'], axis=0),
        make_node("Concat", [name+'_a', name+'_b', name+'_c', name+'_1', name+'_e'], \
            [name+'_slice_end0'], axis=0),
        make_node("Concat", [name+'_a', name+'_b', name+'_c', name+'_e'], \
            [name+'_shape1'], axis=0),
        make_node("Concat", [name+'_bc', name+'_a', name+'_e'], \
            [name+'_shape2'], axis=0),
        make_node("Concat", [name+'_0', name+'_0', name+'_0', name+'_1', name+'_0'], \
            [name+'_slice_start1'], axis=0),
        make_node("Concat", [name+'_a', name+'_b', name+'_c', name+'_2', name+'_e'], \
            [name+'_slice_end1'], axis=0),

        make_node('Reshape', [input_nodes[0], name+'_shape0'], [name+'_reshape0_out']),
        make_node('Slice', [name+'_reshape0_out', name+'_slice_start0', name+'_slice_end0'], \
            [name+'_slice0_out']),
        make_node('Reshape', [name+'_slice0_out', name+'_shape1'], [name+'_reshape1_out']),
        make_node('Transpose', [name+'_reshape1_out'], [name+'_transpose0_out'], \
            perm=(1, 2, 0, 3)),
        make_node('Reshape', [name+'_transpose0_out', name+'_shape2'], [name+'_reshape2_out']),
        make_node('Mul', [name+'_reshape2_out', name+'_1_over_sqrt_e'], [name+'_mul0_out']),
        make_node('Slice', [name+'_reshape0_out', name+'_slice_start1', name+'_slice_end1'], \
            [name+'_slice1_out']),
        make_node('Reshape', [name+'_slice1_out', name+'_shape1'], [name+'_reshape3_out']),
        make_node('Transpose', [name+'_reshape3_out'], [name+'_transpose1_out'], \
            perm=(1, 2, 0, 3)),
        make_node('Reshape', [name+'_transpose1_out', name+'_shape2'], [name+'_reshape4_out']),
        make_node('Transpose', [name+'_reshape4_out'], [name+'_transpose2_out'], \
            perm=(0, 2, 1)),
        make_node('MatMul', [name+'_mul0_out', name+'_transpose2_out'], [name], name=name)
        ]

    return nodes

@mx_op.register("_contrib_interleaved_matmul_selfatt_valatt")
def convert_contrib_interleaved_matmul_selfatt_valatt(node, **kwargs):
    """Map MXNet's _contrib_interleaved_matmul_selfatt_valatt operator attributes to onnx's operator.
    """
    from onnx.helper import make_node
    name, input_nodes, attrs = get_inputs(node, kwargs)
    qkv = input_nodes[0]
    att = input_nodes[1]
    num_heads = int(attrs.get('heads'))


    nodes = [
        create_tensor([num_heads], name+"_const_num_heads", kwargs["initializer"]),
        create_tensor([0], name+"_const_0", kwargs["initializer"]),
        create_tensor([1], name+"_const_1", kwargs["initializer"]),
        create_tensor([2], name+"_const_2", kwargs["initializer"]),
        create_tensor([3], name+"_const_3", kwargs["initializer"]),
        create_tensor([4], name+"_const_4", kwargs["initializer"]),
        create_tensor([5], name+"_const_5", kwargs["initializer"]),
        create_tensor([0, 0, num_heads, 3, -1], name+"_reshape0_shape", kwargs["initializer"]),
        create_tensor([0, 0, 0, 2, 0], name+"_slice_start", kwargs["initializer"]),
        create_tensor([0, 0, 0, -1], name+"_reshape1_shape", kwargs["initializer"]),
        create_tensor([0, 0, -1], name+"_reshape4_shape", kwargs["initializer"]),
        make_node("Shape", [qkv], [name+"_shape_qkv"]),
        make_node("Slice", [name+"_shape_qkv", name+"_const_0", name+"_const_1"], [name+"_qkv_d0"]),
        make_node("Slice", [name+"_shape_qkv", name+"_const_1", name+"_const_2"], [name+"_qkv_d1"]),
        make_node("Slice", [name+"_shape_qkv", name+"_const_2", name+"_const_3"], [name+"_qkv_d2"]),
        make_node('Mul', [name+"_qkv_d1", name+'_const_num_heads'], [name+'_mul_out']),
        make_node("Reshape", [qkv, name+"_reshape0_shape"], [name+"_reshape0_output"]),
        make_node("Shape", [name+"_reshape0_output"], [name+"_shape_reshape0"]),
        make_node("Slice", [name+"_shape_reshape0", name+"_const_4", name+"_const_5"], [name+"_d4"]),
        make_node("Concat", [name+"_mul_out", name+"_qkv_d0", name+"_d4"], [name+"_reshape2_shape"], axis=0),
        make_node("Concat", [name+"_qkv_d1", name+"_const_num_heads", name+"_qkv_d0", name+"_d4"], \
            [name+"_reshape3_shape"], axis=0),
        make_node("Concat", [name+"_qkv_d0", name+"_qkv_d1", name+"_qkv_d2", name+"_const_3", name+"_d4"], \
            [name+"_slice_end"], axis=0),
        make_node("Slice", [name+"_reshape0_output", name+"_slice_start", name+"_slice_end"], [name+"_slice_output"]),
        make_node("Reshape", [name+"_slice_output", name+"_reshape1_shape"], [name+"_reshape1_output"]),
        make_node("Transpose", [name+"_reshape1_output"], [name+"_transpose0_output"], perm=[1, 2, 0, 3]),
        make_node("Reshape", [name+"_transpose0_output", name+"_reshape2_shape"], [name+"_reshape2_output"]),
        make_node("MatMul", [att, name+"_reshape2_output"], [name+"_matmul_output"]),
        make_node("Reshape", [name+"_matmul_output", name+"_reshape3_shape"], [name+"_reshape3_output"]),
        make_node("Transpose", [name+"_reshape3_output"], [name+"_transpose2_output"], perm=[2, 0, 1, 3]),
        make_node("Reshape", [name+"_transpose2_output", name+"_reshape4_shape"], [name], name=name)
    ]
    return nodes

@mx_op.register("broadcast_axis")
def convert_broadcast_axis(node, **kwargs):
    """Map MXNet's broadcast_axis
    """
    from onnx.helper import make_node
    from onnx import TensorProto
    name, input_nodes, attrs = get_inputs(node, kwargs)

    axis = convert_string_to_list(attrs.get('axis', '()'))
    size = convert_string_to_list(attrs.get('size', '()'))
    assert len(axis) == len(size)

    shape_name = name+'_shape_0'
    nodes = [
        create_tensor([0], name+'_0', kwargs["initializer"]),
        create_tensor([1], name+'_1', kwargs["initializer"]),
        create_tensor([], name+'_void', kwargs["initializer"]),
        create_const_scalar_node(name+'_0_s', np.int64(0), kwargs),
        create_const_scalar_node(name+'_1_s', np.int64(1), kwargs),
        make_node('Shape', [input_nodes[0]], [shape_name]),
        make_node('Shape', [shape_name], [name+'_in_dim']),
        make_node('Reshape', [name+'_in_dim', name+'_void'], [name+'_in_dim_s']),
        make_node('Range', [name+'_0_s', name+'_in_dim_s', name+'_1_s'], [name+'_range']),
    ]

    for i, axis in enumerate(axis):
        if axis not in (0, 1):
            nodes += [create_tensor([axis], name+'_'+str(axis), kwargs["initializer"])]
        nodes += [
            create_tensor([size[i]-1], name+'_size_'+str(i), kwargs["initializer"]),
            make_node('Equal', [name+'_range', name+'_'+str(axis)], [name+'_equal_'+str(i)]),
            make_node('Cast', [name+'_equal_'+str(i)], [name+'_cast_'+str(i)], to=int(TensorProto.INT64)),
            make_node('Mul', [name+'_size_'+str(i), name+'_cast_'+str(i)], [name+'_mul_'+str(i)]),
            make_node('Add', [name+'_mul_'+str(i), name+'_1'], [name+'_add_'+str(i)]),
            make_node('Mul', [name+'_add_'+str(i), shape_name], [name+'_shape_'+str(i+1)])
        ]
        shape_name = name+'_shape_'+str(i+1)

    nodes += [make_node('Expand', [input_nodes[0], shape_name], [name], name=name)]

    return nodes


@mx_op.register("SequenceMask")
def convert_sequencemask(node, **kwargs):
    """Map MXNet's SequenceMask operator
    """
    from onnx.helper import make_node
    from onnx import TensorProto

    name, input_nodes, attrs = get_inputs(node, kwargs)

    use_sequence_length = attrs.get('use_sequence_length', 'False')
    mask_val = float(attrs.get('value', '0'))
    axis = int(attrs.get('axis', '0'))

    if(use_sequence_length == 'False'):
        return [make_node('Identity', [input_nodes[0]], [name], name=name)]

    nodes = [
        create_tensor([], name+'_void', kwargs["initializer"]),
        create_tensor([0], name+'_0', kwargs["initializer"]),
        create_tensor([1], name+'_1', kwargs["initializer"]),
        create_tensor([2], name+'_2', kwargs["initializer"]),
        create_const_scalar_node(name+'_0_s', np.int64(0), kwargs),
        create_const_scalar_node(name+'_1_s', np.int64(1), kwargs),
        create_const_scalar_node(name+'_2_s', np.int64(2), kwargs),
        create_tensor([mask_val], name+'_mask_val', kwargs["initializer"], dtype='float32'),
        make_node('Shape', [input_nodes[0]], [name+'_in_shape']),
        make_node('Slice', [name+'_in_shape', name+'_0', name+'_1'], [name+'_slice_0']),
        make_node('Slice', [name+'_in_shape', name+'_1', name+'_2'], [name+'_slice_1']),
        make_node('Concat', [name+'_slice_0', name+'_1'], [name+'_shape_0'], axis=0),
        make_node('Shape', [name+'_in_shape'], [name+'_in_dim']),
        make_node('Reshape', [name+'_in_dim', name+'_void'], [name+'_in_dim_s']),
        make_node('Range', [name+'_0_s', name+'_in_dim_s', name+'_1_s'], [name+'_range_0']),
        make_node('Less', [name+'_range_0', name+'_2'], [name+'_less_0']),
        make_node('Where', [name+'_less_0', name+'_in_shape', name+'_1'], [name+'_shape_1'])
    ]

    if(axis == 0):
        nodes += [
            make_node('Reshape', [name+'_slice_0', name+'_void'], [name+'_max_len']),
            make_node('Range', [name+'_0_s', name+'_max_len', name+'_1_s'], [name+'_range_1']),
            make_node('Reshape', [name+'_range_1', name+'_shape_0'], [name+"_reshape_0"]),
            make_node('Cast', [input_nodes[1]], [name+'_cast'], to=int(TensorProto.INT64)),
            make_node('Less', [name+'_reshape_0', name+'_cast'], [name+'_less_1']),
            make_node('Reshape', [name+'_less_1', name+'_shape_1'], [name+"_reshape_1"]),
            make_node('Where', [name+'_reshape_1', input_nodes[0], name+'_mask_val'], [name], name=name),
        ]
    else:
        nodes += [
            make_node('Reshape', [name+'_slice_1', name+'_void'], [name+'_max_len']),
            make_node('Range', [name+'_0_s', name+'_max_len', name+'_1_s'], [name+'_range_1']),
            make_node('Reshape', [input_nodes[1], name+'_shape_0'], [name+"_reshape_0"]),
            make_node('Cast', [name+"_reshape_0"], [name+'_cast'], to=int(TensorProto.INT64)),
            make_node('Less', [name+'_range_1', name+'_cast'], [name+'_less_1']),
            make_node('Reshape', [name+'_less_1', name+'_shape_1'], [name+"_reshape_1"]),
            make_node('Where', [name+'_reshape_1', input_nodes[0], name+'_mask_val'], [name], name=name),
        ]
    return nodes


@mx_op.register("Embedding")
def convert_embedding(node, **kwargs):
    """Map MXNet's Embedding operator attributes to onnx's
    Gather operator."""
    from onnx.helper import make_node
    from onnx import TensorProto

    name, input_nodes, attrs = get_inputs(node, kwargs)
    axis = int(attrs.get('axis', 0))

    nodes = [
        make_node('Cast', [input_nodes[0]], [name+'_indices_casted'], to=int(TensorProto.INT64)),
        make_node('Gather', [input_nodes[1], name+'_indices_casted'], [name], axis=axis, name=name)
        ]
    return nodes

@mx_op.register("stack")
def convert_stack(node, **kwargs):
    """Map MXNet's stack operator to onnx operators.
    """
    name, input_nodes, attrs = get_inputs(node, kwargs)
    axis = int(attrs.get('axis', 0))
    idx = 0
    nodes = []
    for input_node in input_nodes:
        nodes.append(onnx.helper.make_node(
            "Unsqueeze",
            inputs=[input_node],
            outputs=[name+"_unsqueeze"+str(idx)],
            axes=[axis]
        ))
        idx += 1

    nodes.append(onnx.helper.make_node(
        "Concat",
        inputs=[name+"_unsqueeze"+str(i) for i in range(len(nodes))],
        outputs=[name],
        name=name,
        axis=axis
    ))
    return nodes


@mx_op.register("slice")
def convert_slice(node, **kwargs):
    """Map MXNet's slice operator to onnx Slice operator."""
    from onnx.helper import make_node

    name, input_nodes, attrs = get_inputs(node, kwargs)

    starts = convert_string_to_list(attrs.get('begin'))
    ends = convert_string_to_list(attrs.get('end'))
    steps = convert_string_to_list(attrs.get('step', '[]'))

    assert len(starts) == len(ends)
    if len(steps) == 0 or (len(steps) == 1 and steps[0] is None):
        steps = [1 for x in starts]
    else:
        assert len(steps) == len(starts)
    steps = [1 if x is None else x for x in steps]
    for i, s in enumerate(steps):
        if s < 0:
            raise NotImplementedError('slice operator does not support negative steps yet')
        if starts[i] is None:
            starts[i] = 0
        if ends[i] is None:
            ends[i] = 2**63-1

    nodes = [
        create_const_scalar_node(name+'_0_s', np.int64(0), kwargs),
        create_const_scalar_node(name+'_1_s', np.int64(1), kwargs),
        create_const_scalar_node(name+'_len_s', np.int64(len(starts)), kwargs),
        make_node('Range', [name+'_0_s', name+'_len_s', name+'_1_s'], [name+'_axes']),
        create_tensor(starts, name+'_starts', kwargs['initializer']),
        create_tensor(ends, name+'_ends', kwargs['initializer']),
        create_tensor(steps, name+'_steps', kwargs['initializer']),
        make_node("Slice", [input_nodes[0], name+'_starts', name+'_ends', name+'_axes',
                            name+'_steps'], [name], name=name)
    ]

    return nodes


@mx_op.register("zeros_like")
def convert_zeros_like(node, **kwargs):
    """Map MXNet's zeros_like operator attributes to onnx's ConstantOfShape operator.
    """
    from onnx.helper import make_node, make_tensor
    name, input_nodes, attrs = get_inputs(node, kwargs)
    dtype = attrs.get('dtype')
    if dtype is not None:
        data_type = onnx.mapping.NP_TYPE_TO_TENSOR_TYPE[np.dtype(dtype)]
    else:
        data_type = kwargs['in_type']

    # create tensor with shape of input
    tensor_value = make_tensor(name+"_zero", data_type, [1], [0])
    nodes = [
        make_node("Shape", [input_nodes[0]], [name+"_shape"]),
        make_node("ConstantOfShape", [name+"_shape"], [name], name=name, value=tensor_value)
    ]
    return nodes


@mx_op.register("ones_like")
def convert_ones_like(node, **kwargs):
    """Map MXNet's ones_like operator attributes to onnx's ConstantOfShape operator.
    """
    from onnx.helper import make_node, make_tensor
    name, input_nodes, attrs = get_inputs(node, kwargs)
    dtype = attrs.get('dtype')
    if dtype is not None:
        data_type = onnx.mapping.NP_TYPE_TO_TENSOR_TYPE[np.dtype(dtype)]
    else:
        data_type = kwargs['in_type']
    # create tensor with shape of input
    tensor_value = make_tensor(name+"_one", data_type, [1], [1])
    nodes = [
        make_node("Shape", [input_nodes[0]], [name+"_shape"]),
        make_node("ConstantOfShape", [name+"_shape"], [name], name=name, value=tensor_value)
    ]
    return nodes


@mx_op.register("_contrib_arange_like")
def convert_arange_like(node, **kwargs):
    """Map MXNet's arange_like operator attributes to onnx's Range and Reshape operators.
    """
    from onnx.helper import make_node
    name, input_nodes, attrs = get_inputs(node, kwargs)

    opset_version = kwargs['opset_version']
    if opset_version < 11:
        raise AttributeError("ONNX opset 11 or greater is required to export this operator")

    input_type = kwargs['in_type']
    dtype = onnx.mapping.TENSOR_TYPE_TO_NP_TYPE[input_type]
    axis = attrs.get('axis', 'None')
    start = attrs.get('start', 0.)
    step = attrs.get('step', 1.)
    repeat = int(attrs.get('repeat', 1))
    if repeat != 1:
        raise NotImplementedError("arange_like operator with repeat != 1 not yet implemented.")

    nodes = [
        create_const_scalar_node(name+"_start", np.array([start], dtype=dtype), kwargs),
        create_const_scalar_node(name+"_step", np.array([step], dtype=dtype), kwargs),
        create_const_scalar_node(name+"_half_step", np.array([float(step)*0.5], dtype=dtype), kwargs),
        create_tensor([], name+'_void', kwargs["initializer"])
    ]
    if axis == 'None':
        # output will be same shape as input
        nodes += [
            make_node('Shape', [input_nodes[0]], [name+"_shape0_out"]),
            make_node("ReduceProd", [name+"_shape0_out"], [name+"_redprod0_out"]),
            make_node('Reshape', [name+'_redprod0_out', name+'_void'], [name+'_reshape0_out']),
            make_node("Cast", [name+"_reshape0_out"], [name+"_cast0_out"], to=input_type),
            make_node("Mul", [name+"_cast0_out", name+"_step"], [name+"_mul0_out"]),
            make_node("Add", [name+"_mul0_out", name+"_start"], [name+"_add1_out"]),
            make_node("Sub", [name+"_add1_out", name+"_half_step"], [name+"_sub0_out"]),
            make_node("Range", [name+"_start", name+"_sub0_out", name+"_step"], [name+"_range0_out"]),
            make_node("Reshape", [name+"_range0_out", name+"_shape0_out"], [name], name=name)
        ]
    else:
        # determine shape of axis
        nodes += [
            create_tensor([int(axis)], name+"_axis_start", kwargs["initializer"], dtype='int64'),
            create_tensor([int(axis)+1], name+"_axis_end", kwargs["initializer"], dtype='int64'),
            make_node('Shape', [input_nodes[0]], [name+"_shape0_out"]),
            make_node('Slice', [name+"_shape0_out", name+"_axis_start", name+"_axis_end"], [name+"_slice0_out"]),
            make_node("ReduceProd", [name+"_slice0_out"], [name+"_reprod0_out"]),
            make_node('Reshape', [name+'_reprod0_out', name+'_void'], [name+'_reshape0_out']),
            make_node("Cast", [name+"_reshape0_out"], [name+"_cast0_out"], to=input_type),
            make_node("Mul", [name+"_cast0_out", name+"_step"], [name+"_mul0_out"]),
            make_node("Add", [name+"_mul0_out", name+"_start"], [name+"_add1_out"]),
            make_node("Sub", [name+"_add1_out", name+"_half_step"], [name+"_sub0_out"]),
            make_node("Range", [name+"_start", name+"_sub0_out", name+"_step"], [name], name=name)
        ]

    return nodes


@mx_op.register("_contrib_BilinearResize2D")
def convert_contrib_BilinearResize2D(node, **kwargs):
    """Map MXNet's contrib_BilinearResize2D operator attributes to onnx.
    """
    from onnx.helper import make_node
    from onnx import TensorProto
    name, input_nodes, attrs = get_inputs(node, kwargs)

    opset_version = kwargs['opset_version']
    if opset_version < 11:
        raise AttributeError("ONNX opset 11 or greater is required to export this operator")

    height = int(attrs.get('height', 0))
    width = int(attrs.get('width', 0))

    scale_height = float(attrs.get('scale_height', 0))
    scale_width = float(attrs.get('scale_width', 0))

    if height * width == 0 and scale_height * scale_width == 0:
        raise AttributeError('height, width or scale_height, scale_width cannot be 0')

    mode = attrs.get('mode', 'size')
    if mode != 'size':
        raise NotImplementedError('contrib_BilinearResize2D with mode other than "size" is \
                                   not supported')

    nodes = [
        create_tensor([], name+'_roi', kwargs['initializer'], dtype='float32'),
        ]

    if scale_height == 0:
        nodes += [
            create_tensor([0], name+'_0', kwargs['initializer']),
            create_tensor([2], name+'_2', kwargs['initializer']),
            create_tensor([height, width], name+'_h_w', kwargs['initializer'], dtype='int64'),
            make_node('Shape', [input_nodes[0]], [name+'_shape']),
            make_node('Slice', [name+'_shape', name+'_0', name+'_2'], [name+'_shape_01']),
            make_node('Concat', [name+'_shape_01', name+'_h_w'], [name+'_new_shape'], axis=0),
            make_node('Cast', [name+'_shape'], [name+'_shape_f'], to=int(TensorProto.FLOAT)),
            make_node('Cast', [name+'_new_shape'], [name+'_new_shape_f'],
                      to=int(TensorProto.FLOAT)),
            make_node('Div', [name+'_new_shape_f', name+'_shape_f'], [name+'_scales']),
            make_node('Resize', [input_nodes[0], name+'_roi', name+'_scales'], [name],
                      mode='linear', coordinate_transformation_mode='align_corners', name=name)
            ]
    else:
        nodes += [
            create_tensor([1, 1, scale_height, scale_width], name+'_scales', kwargs['initializer'],
                          dtype='float32'),
            make_node('Resize', [input_nodes[0], name+'_roi', name+'_scales'], [name],
                      mode='linear', coordinate_transformation_mode='align_corners', name=name)
            ]

    return nodes


@mx_op.register("_arange")
def convert_arange(node, **kwargs):
    """Map MXNet's arange operator attributes to onnx's Range operator.
    """
    from onnx.helper import make_node
    name, _, attrs = get_inputs(node, kwargs)

    opset_version = kwargs['opset_version']
    if opset_version < 11:
        raise AttributeError("ONNX opset 11 or greater is required to export this operator")

    start = attrs.get('start', 0.)
    stop = attrs.get('stop')
    step = attrs.get('step', 1.)
    dtype = attrs.get('dtype', 'float32')
    repeat = int(attrs.get('repeat', 1))

    if stop == 'None':
        stop = start
        start = 0

    if repeat != 1:
        raise NotImplementedError("arange operator with repeat != 1 not yet implemented.")

    nodes = [
        create_const_scalar_node(name+"_start", np.array([start], dtype=dtype), kwargs),
        create_const_scalar_node(name+"_stop", np.array([stop], dtype=dtype), kwargs),
        create_const_scalar_node(name+"_step", np.array([step], dtype=dtype), kwargs),
        make_node("Range", [name+"_start", name+"_stop", name+"_step"], [name], name=name)
    ]

    return nodes


@mx_op.register("reverse")
def convert_reverse(node, **kwargs):
    """Map MXNet's reverse operator attributes to ONNX
    """
    from onnx.helper import make_node
    name, input_nodes, attrs = get_inputs(node, kwargs)

    axis = int(attrs.get('axis', 0))

    # Transpose takes perm as a parameter, so we must 'pad' the input to a known dim (10 here)
    perm = [i for i in range(10)]
    perm[0], perm[axis] = axis, 0

    nodes = [
        create_tensor([10], name+'_10', kwargs['initializer']),
        create_tensor([0], name+'_0', kwargs['initializer']),
        create_tensor([1], name+'_1', kwargs['initializer']),
        create_tensor([-1], name+'_m1', kwargs['initializer']),
        create_tensor([axis], name+'_axis', kwargs['initializer']),
        create_tensor([axis+1], name+'_axis_p1', kwargs['initializer']),
        create_tensor([], name+'_void', kwargs['initializer']),
        create_const_scalar_node(name+'_m1_s', np.array([-1], dtype='int64'), kwargs),
        make_node('Shape', [input_nodes[0]], [name+'_shape']),
        make_node('Shape', [name+'_shape'], [name+'_dim']),
        make_node('Sub', [name+'_10', name+'_dim'], [name+'_sub']),
        make_node('Concat', [name+'_0', name+'_sub'], [name+'_concat'], axis=0),
        make_node('Pad', [name+'_shape', name+'_concat', name+'_1'], [name+'_shape_10_dim']),
        make_node('Reshape', [input_nodes[0], name+'_shape_10_dim'], [name+'_data_10_dim']),
        make_node('Transpose', [name+'_data_10_dim'], [name+'_data_t'], perm=perm),
        make_node('Slice', [name+'_shape', name+'_axis', name+'_axis_p1'], [name+'_axis_len']),
        make_node('Sub', [name+'_axis_len', name+'_1'], [name+'_axis_len_m1']),
        make_node('Reshape', [name+'_axis_len_m1', name+'_void'], [name+'_axis_len_m1_s']),
        make_node('Range', [name+'_axis_len_m1_s', name+'_m1_s', name+'_m1_s'], [name+'_indices']),
        make_node('Gather', [name+'_data_t', name+'_indices'], [name+'_gather']),
        make_node('Transpose', [name+'_gather'], [name+'_data_reversed'], perm=perm),
        make_node('Reshape', [name+'_data_reversed', name+'_shape'], [name], name=name)
        ]

    return nodes


@mx_op.register('repeat')
def convert_repeat(node, **kwargs):
    """Map MXNet's repeat operator attributes to onnx's Tile operator.
    """
    from onnx.helper import make_node
    from onnx import TensorProto
    name, input_nodes, attrs = get_inputs(node, kwargs)

    opset_version = kwargs['opset_version']
    if opset_version < 11:
        raise AttributeError('ONNX opset 11 or greater is required to export this operator')

    repeats = int(attrs.get('repeats', 1))
    axis = attrs.get('axis', 'None')

    if repeats <= 0:
        raise NotImplementedError('repeat operator does not support parameter repeats==0')

    nodes = []
    if axis == 'None':
        nodes += [
            create_tensor([repeats], name+'_rep', kwargs['initializer']),
            create_tensor([1, repeats], name+'_repeats', kwargs['initializer']),
            make_node('Shape', [input_nodes[0]], [name+'_shape']),
            make_node('ReduceProd', [name+'_shape'], [name+'_size']),
            make_node('Reshape', [input_nodes[0], name+'_size'], [name+'_flat']),
            make_node('Unsqueeze', [name+'_flat'], [name+'_unsqueeze'], axes=[-1]),
            make_node('Tile', [name+'_unsqueeze', name+'_repeats'], [name+'_tile']),
            make_node('Mul', [name+'_size', name+'_rep'], [name+'_new_size']),
            make_node('Reshape', [name+'_tile', name+'_new_size'], [name], name=name)
            ]
    else:
        axis = int(axis)
        repeats -= 1
        nodes += [
            create_tensor([repeats], name+'_repeats', kwargs['initializer']),
            create_tensor([1], name+'_1', kwargs['initializer']),
            create_tensor([0], name+'_0', kwargs['initializer']),
            create_tensor([], name+'_void', kwargs['initializer']),
            create_tensor([axis], name+'_axis', kwargs['initializer']),
            make_node('Shape', [input_nodes[0]], [name+'_shape']),
            make_node('Shape', [name+'_shape'], [name+'_dim']),
            make_node('Reshape', [name+'_dim', name+'_void'], [name+'_dim_s']),
            make_node('Range', [name+'_0', name+'_dim_s', name+'_1'], [name+'_range'])
            ]
        if axis < 0:
            nodes += [
                make_node('Add', [name+'_axis', name+'_dim'], [name+'_true_axis']),
                make_node('Equal', [name+'_range', name+'_true_axis'], [name+'_one_hot'])
                ]
        else:
            nodes += [
                make_node('Equal', [name+'_range', name+'_axis'], [name+'_one_hot'])
                ]
        nodes += [
            make_node('Cast', [name+'_one_hot'], [name+'_one_hot_int'], to=int(TensorProto.INT64)),
            make_node('Mul', [name+'_repeats', name+'_one_hot_int'], [name+'_mul']),
            make_node('Add', [name+'_mul', name+'_1'], [name+'_add']),
            make_node('Concat', [name+'_1', name+'_add'], [name+'_repeats_tensor'], axis=0)
            ]
        if axis == -1:
            nodes += [
                make_node('Concat', [name+'_shape', name+'_1'], [name+'_unsqueeze_shape'], axis=0),
                make_node('Reshape', [input_nodes[0], name+'_unsqueeze_shape'],
                          [name+'_unsqueeze'])
                ]
        else:
            nodes += [
                make_node('Unsqueeze', [input_nodes[0]], [name+'_unsqueeze'], axes=[axis+1])
                ]
        nodes += [
            make_node('Tile', [name+'_unsqueeze', name+'_repeats_tensor'], [name+'_tile']),
            make_node('Mul', [name+'_shape', name+'_add'], [name+'_new_shape']),
            make_node('Reshape', [name+'_tile', name+'_new_shape'], [name], name=name)
            ]

    return nodes


@mx_op.register('_contrib_box_nms')
def convert_contrib_box_nms(node, **kwargs):
    """Map MXNet's _contrib_box_nms operator to ONNX
    """
    from onnx.helper import make_node
    name, input_nodes, attrs = get_inputs(node, kwargs)

    opset_version = kwargs['opset_version']
    if opset_version < 11:
        raise AttributeError('ONNX opset 11 or greater is required to export this operator')

    input_type = kwargs['in_type']
    dtype = onnx.mapping.TENSOR_TYPE_TO_NP_TYPE[input_type]

    overlap_thresh = float(attrs.get('overlap_thresh', '0.5'))
    valid_thresh = float(attrs.get('valid_thresh', '0'))
    topk = int(attrs.get('topk', '-1'))
    coord_start = int(attrs.get('coord_start', '2'))
    score_index = int(attrs.get('score_index', '1'))
    id_index = int(attrs.get('id_index', '-1'))
    background_id = int(attrs.get('background_id', '-1'))
    in_format = attrs.get('in_format', 'corner')
    out_format = attrs.get('out_format', 'corner')

    center_point_box = 0 if in_format == 'corner' else 1

    if in_format != out_format:
        raise NotImplementedError('box_nms does not currently support in_fomat != out_format')

    if background_id != -1:
        raise NotImplementedError('box_nms does not currently support background_id != -1')

    if id_index != -1:
        raise NotImplementedError('box_nms does not currently support id_index != -1')

    nodes = [
        create_tensor([coord_start], name+'_cs', kwargs['initializer']),
        create_tensor([coord_start+4], name+'_cs_p4', kwargs['initializer']),
        create_tensor([score_index], name+'_si', kwargs['initializer']),
        create_tensor([score_index+1], name+'_si_p1', kwargs['initializer']),
        create_tensor([topk], name+'_topk', kwargs['initializer']),
        create_tensor([overlap_thresh], name+'_ot', kwargs['initializer'], dtype=np.float32),
        create_tensor([valid_thresh], name+'_vt', kwargs['initializer'], dtype=np.float32),
        create_tensor([-1], name+'_m1', kwargs['initializer']),
        create_tensor([-1], name+'_m1_f', kwargs['initializer'], dtype=dtype),
        create_tensor([0], name+'_0', kwargs['initializer']),
        create_tensor([1], name+'_1', kwargs['initializer']),
        create_tensor([2], name+'_2', kwargs['initializer']),
        create_tensor([3], name+'_3', kwargs['initializer']),
        create_tensor([], name+'_void', kwargs['initializer']),
        create_tensor([0, 1, -1], name+'_scores_shape', kwargs['initializer']),
        create_tensor([0, 0, 1, 0], name+'_pad', kwargs['initializer']),
        create_tensor([0, -1], name+'_bat_spat_helper', kwargs['initializer']),
        make_node('Shape', [input_nodes[0]], [name+'_shape']),
        make_node('Shape', [name+'_shape'], [name+'_dim']),
        make_node('Sub', [name+'_dim', name+'_2'], [name+'_dim_m2']),
        make_node('Slice', [name+'_shape', name+'_dim_m2', name+'_dim'], [name+'_shape_last2']),
        make_node('Concat', [name+'_m1', name+'_shape_last2'], [name+'_shape_3d'], axis=0),
        make_node('Reshape', [input_nodes[0], name+'_shape_3d'], [name+'_data_3d']),
        make_node('Slice', [name+'_data_3d', name+'_cs', name+'_cs_p4', name+'_m1'],
                  [name+'_boxes']),
        make_node('Slice', [name+'_data_3d', name+'_si', name+'_si_p1', name+'_m1'],
                  [name+'_scores_raw']),
        make_node('Reshape', [name+'_scores_raw', name+'_scores_shape'], [name+'_scores']),
        make_node('Shape', [name+'_scores'], [name+'_scores_shape_actual']),
        make_node('NonMaxSuppression',
                  [name+'_boxes', name+'_scores', name+'_topk', name+'_ot', name+'_vt'],
                  [name+'_nms'], center_point_box=center_point_box),
        make_node('Slice', [name+'_nms', name+'_0', name+'_3', name+'_m1', name+'_2'],
                  [name+'_nms_sliced']),
        make_node('GatherND', [name+'_data_3d', name+'_nms_sliced'], [name+'_candidates']),
        make_node('Pad', [name+'_candidates', name+'_pad', name+'_m1_f'], [name+'_cand_padded']),
        make_node('Shape', [name+'_nms'], [name+'_nms_shape']),
        make_node('Slice', [name+'_nms_shape', name+'_0', name+'_1'], [name+'_cand_cnt']),
        make_node('Reshape', [name+'_cand_cnt', name+'_void'], [name+'_cc_s']),
        make_node('Range', [name+'_0', name+'_cc_s', name+'_1'], [name+'_cand_indices']),
        make_node('Slice', [name+'_scores_shape_actual', name+'_0', name+'_3', name+'_m1',
                            name+'_2'], [name+'_shape_bat_spat']),
        make_node('Slice', [name+'_shape_bat_spat', name+'_1', name+'_2'], [name+'_spat_dim']),
        make_node('Expand', [name+'_cand_cnt', name+'_shape_bat_spat'], [name+'_base_indices']),
        make_node('ScatterND', [name+'_base_indices', name+'_nms_sliced', name+'_cand_indices'],
                  [name+'_indices']),
        make_node('TopK', [name+'_indices', name+'_spat_dim'], [name+'_indices_sorted', name+'__'],
                  largest=0, axis=-1, sorted=1),
        make_node('Gather', [name+'_cand_padded', name+'_indices_sorted'], [name+'_gather']),
        make_node('Reshape', [name+'_gather', name+'_shape'], [name+'0'])
        ]

    return nodes


@mx_op.register("_greater_scalar")
def convert_greater_scalar(node, **kwargs):
    """Map MXNet's greater_scalar operator attributes to onnx's Greater
    operator and return the created node.
    """
    from onnx.helper import make_node, make_tensor
    name, input_nodes, attrs = get_inputs(node, kwargs)

    scalar = float(attrs.get('scalar'))
    input_type = kwargs['in_type']
    dtype = onnx.mapping.TENSOR_TYPE_TO_NP_TYPE[input_type]

    if str(dtype).startswith('int'):
        scalar = int(scalar)
    else:
        if dtype == 'float16':
            # when using float16, we must convert it to np.uint16 view first
            # pylint: disable=too-many-function-args
            scalar = np.float16(scalar).view(np.uint16)

    tensor_value = make_tensor(name+"_scalar", input_type, [1], [scalar])
    nodes = [
        make_node("Shape", [input_nodes[0]], [name+"_shape"]),
        make_node("ConstantOfShape", [name+"_shape"], [name+"_rhs"], value=tensor_value),
        make_node("Greater", [input_nodes[0], name+"_rhs"], [name+"_gt"]),
        make_node("Cast", [name+"_gt"], [name], to=input_type, name=name)
    ]
    return nodes


@mx_op.register("_lesser_scalar")
def convert_lesser_scalar(node, **kwargs):
    """Map MXNet's lesser_scalar operator attributes to onnx's Less
    operator and return the created node.
    """
    from onnx.helper import make_node, make_tensor
    name, input_nodes, attrs = get_inputs(node, kwargs)

    scalar = float(attrs.get('scalar'))
    input_type = kwargs['in_type']
    dtype = onnx.mapping.TENSOR_TYPE_TO_NP_TYPE[input_type]

    if str(dtype).startswith('int'):
        scalar = int(scalar)
    else:
        if dtype == 'float16':
            # when using float16, we must convert it to np.uint16 view first
            # pylint: disable=too-many-function-args
            scalar = np.float16(scalar).view(np.uint16)

    tensor_value = make_tensor(name+"_scalar", input_type, [1], [scalar])
    nodes = [
        make_node("Shape", [input_nodes[0]], [name+"_shape"]),
        make_node("ConstantOfShape", [name+"_shape"], [name+"_rhs"], value=tensor_value),
        make_node("Less", [input_nodes[0], name+"_rhs"], [name+"_lt"]),
        make_node("Cast", [name+"_lt"], [name], to=input_type, name=name)
    ]
    return nodes


@mx_op.register("where")
def convert_where(node, **kwargs):
    """Map MXNet's where operator attributes to onnx's Where
    operator and return the created node.
    """
    from onnx.helper import make_node
    from onnx import TensorProto
    name, input_nodes, _ = get_inputs(node, kwargs)
    nodes = [
        make_node("Cast", [input_nodes[0]], [name+"_bool"], to=int(TensorProto.BOOL)),
        make_node("Where", [name+"_bool", input_nodes[1], input_nodes[2]], [name], name=name)
    ]
    return nodes


@mx_op.register('_maximum_scalar')
def convert_maximum_scalar(node, **kwargs):
    """Map MXNet's _maximum_scalar
    """
    from onnx.helper import make_node
    name, input_nodes, attrs = get_inputs(node, kwargs)

    input_type = int(kwargs['in_type'])
    dtype = onnx.mapping.TENSOR_TYPE_TO_NP_TYPE[input_type]

    scalar = None
    if 'float' in str(dtype):
        scalar = float(attrs.get('scalar', '0'))
    else:
        scalar = int(attrs.get('scalar', '0'))

    nodes = [
        create_tensor([scalar], name+'_scalar', kwargs['initializer'], dtype=dtype),
        make_node('Max', [input_nodes[0], name+'_scalar'], [name], name=name)
        ]

    return nodes


@mx_op.register("_contrib_box_decode")
def convert_contrib_box_decode(node, **kwargs):
    """Map MXNet's _contrib_box_decode operator attributes to onnx's operator.
    """
    from onnx.helper import make_node
    name, input_nodes, attrs = get_inputs(node, kwargs)

    data = input_nodes[0]
    anchors = input_nodes[1]
    input_type = kwargs['in_type']
    fmt = attrs.get('format', 'center')
    std0 = float(attrs.get('std0', '1.'))
    std1 = float(attrs.get('std1', '1.'))
    std2 = float(attrs.get('std2', '1.'))
    std3 = float(attrs.get('std3', '1.'))
    clip = float(attrs.get('clip', '-1.'))

    if fmt not in ['center', 'corner']:
        raise NotImplementedError("format must be either corner or center.")

    nodes = [
        create_tensor([0], name+'_0', kwargs["initializer"]),
        create_tensor([2], name+'_2', kwargs["initializer"]),
        create_tensor([4], name+'_4', kwargs["initializer"]),
        create_tensor([2], name+'_2f', kwargs["initializer"], dtype='float32'),
        create_tensor([clip], name+'_clip', kwargs["initializer"], dtype='float32'),
        create_tensor([std0, std1, std2, std3], name+'_std_1d', kwargs["initializer"], dtype='float32'),
        create_tensor([1, 4], name+'_std_shape', kwargs["initializer"]),
        make_node("Cast", [data], [name+'_data'], to=int(onnx.TensorProto.FLOAT)),
        make_node("Cast", [anchors], [name+'_anchors'], to=int(onnx.TensorProto.FLOAT)),
        make_node('Reshape', [name+'_std_1d', name+'_std_shape'], [name+'_std']),
        make_node("Mul", [name+'_data', name+'_std'], [name+'_mul0_out']),
        make_node('Slice', [name+'_mul0_out', name+'_0', name+'_2', name+'_2'], [name+'_data_xy']),
        make_node('Slice', [name+'_mul0_out', name+'_2', name+'_4', name+'_2'], [name+'_data_wh']),
    ]

    if fmt == 'corner':
        nodes += [
            make_node('Slice', [name+'_anchors', name+'_0', name+'_2', name+'_2'], [name+'_slice0_out']),
            make_node('Slice', [name+'_anchors', name+'_2', name+'_4', name+'_2'], [name+'_slice1_out']),
            make_node('Sub', [name+'_slice1_out', name+'_slice0_out'], [name+'_anchor_wh']),
            make_node('Div', [name+'_anchor_wh', name+'_2f'], [name+'_div0_out']),
            make_node("Add", [name+'_slice0_out', name+'_div0_out'], [name+'_anchor_xy']),
        ]
    else:
        nodes += [
            make_node('Slice', [name+'_anchors', name+'_0', name+'_2', name+'_2'], [name+'_anchor_xy']),
            make_node('Slice', [name+'_anchors', name+'_2', name+'_4', name+'_2'], [name+'_anchor_wh']),
        ]

    nodes += [
        make_node("Mul", [name+'_data_xy', name+'_anchor_wh'], [name+'_mul1_out']),
        make_node("Add", [name+'_mul1_out', name+'_anchor_xy'], [name+'_add0_out']),
    ]

    if clip > 0.:
        nodes += [
            make_node("Less", [name+"_data_wh", name+"_clip"], [name+"_less0_out"]),
            make_node('Where', [name+'_less0_out', name+'_data_wh', name+'_clip'], [name+'_where0_out']),
            make_node("Exp", [name+'_where0_out'], [name+'_exp0_out']),
        ]
    else:
        nodes += [
            make_node("Exp", [name+'_data_wh'], [name+'_exp0_out']),
        ]

    nodes += [
        make_node("Mul", [name+'_exp0_out', name+'_anchor_wh'], [name+'_mul2_out']),
        make_node('Div', [name+'_mul2_out', name+'_2f'], [name+'_div1_out']),
        make_node('Sub', [name+'_add0_out', name+'_div1_out'], [name+'_sub0_out']),
        make_node('Add', [name+'_add0_out', name+'_div1_out'], [name+'_add1_out']),
        make_node('Concat', [name+'_sub0_out', name+'_add1_out'], [name+'concat0_out'], axis=2),
        make_node("Cast", [name+'concat0_out'], [name], to=input_type, name=name)
    ]

    return nodes

@mx_op.register("_contrib_AdaptiveAvgPooling2D")
def convert_contrib_AdaptiveAvgPooling2D(node, **kwargs):
    """Map MXNet's _contrib_BilinearResize2D operator attributes to onnx's operator.
    """
    from onnx.helper import make_node
    name, input_nodes, attrs = get_inputs(node, kwargs)

    output_size = attrs.get('output_size', '1')
    output_size = convert_string_to_list(output_size)

    if len(output_size) <= 2:
        if output_size[0] != 1 or (len(output_size) == 2 and output_size[1] != 1):
            raise NotImplementedError("_contrib_AdaptiveAvgPooling2D operator with output_size != 1 \
                                not yet implemented.")
    nodes = [
        make_node("GlobalAveragePool", [input_nodes[0]], [name], name=name)
    ]

    return nodes


@mx_op.register('broadcast_mod')
def convert_broadcast_mod(node, **kwargs):
    """Map MXNet's broadcast_mod operator
    """
    from onnx.helper import make_node
    name, input_nodes, _ = get_inputs(node, kwargs)

    # The behavior of MXNet mod is a mixture of np.mod and np.fmod
    # note: the behavior when divison by 0 is supposed to be platform dependent
    #       but here we set the result to 0 to be consistent with MXNet
    nodes = [
        make_node('Sub', [input_nodes[1], input_nodes[1]], [name+'_zero']),
        make_node('Mod', [input_nodes[0], input_nodes[1]], [name+'_mod'], fmod=1),
        make_node('Less', [input_nodes[0], name+'_zero'], [name+'_mask_0']),
        make_node('Less', [input_nodes[1], name+'_zero'], [name+'_mask_1']),
        make_node('Equal', [name+'_mod', name+'_zero'], [name+'_mask_2_']),
        make_node('Not', [name+'_mask_2_'], [name+'_mask_2']),
        make_node('Xor', [name+'_mask_0', name+'_mask_1'], [name+'_mask_']),
        make_node('And', [name+'_mask_', name+'_mask_2'], [name+'_mask']),
        make_node('Where', [name+'_mask', input_nodes[1], name+'_zero'], [name+'_adjustment']),
        make_node('Add', [name+'_mod', name+'_adjustment'], [name+'_adjusted']),
        make_node('Equal', [input_nodes[1], name+'_zero'], [name+'_mask_div_0']),
        make_node('Where', [name+'_mask_div_0', name+'_zero', name+'_adjusted'], [name], name=name)
        ]

    return nodes


@mx_op.register("reshape_like")
def convert_reshape_like(node, **kwargs):
    """Map MXNet's reshape_like operator attributes to onnx's operator.
    """
    from onnx.helper import make_node
    name, input_nodes, attrs = get_inputs(node, kwargs)

    lhs = input_nodes[0]
    rhs = input_nodes[1]

    lhs_begin = str(attrs.get('lhs_begin', '0'))
    rhs_begin = str(attrs.get('rhs_begin', '0'))
    lhs_end = str(attrs.get('lhs_end', 'None'))
    rhs_end = str(attrs.get('rhs_end', 'None'))

    if lhs_begin == 'None' or rhs_begin == 'None':
        raise NotImplementedError("lhs_begin and rhs_begin should not be None.")

    lhs_begin = int(lhs_begin)
    rhs_begin = int(rhs_begin)

    # basic case
    if lhs_begin == 0 and lhs_end == 'None' and rhs_begin == 0 and rhs_end == 'None':
        nodes = [
            make_node('Shape', [rhs], [name+'_shape_rhs']),
            make_node('Reshape', [lhs, name+'_shape_rhs'], [name], name=name)
        ]
        return nodes

    nodes = [
        create_tensor([0], name+'_0', kwargs["initializer"]),
        make_node('Shape', [lhs], [name+'_lhs_shape']),
        make_node('Shape', [name+'_lhs_shape'], [name+'_lhs_dim']),
        make_node('Shape', [rhs], [name+'_rhs_shape']),
        make_node('Shape', [name+'_rhs_shape'], [name+'_rhs_dim']),
    ]

    if lhs_begin >= 0:
        nodes += [
            create_tensor([lhs_begin], name+'_lhs_begin', kwargs["initializer"]),
        ]
    else:
        nodes += [
            create_tensor([lhs_begin], name+'_lhs_begin_neg', kwargs["initializer"]),
            make_node('Add', [name+'_lhs_dim', name+'_lhs_begin_neg'], [name+'_lhs_begin']),
        ]

    if rhs_begin >= 0:
        nodes += [
            create_tensor([rhs_begin], name+'_rhs_begin', kwargs["initializer"]),
        ]
    else:
        nodes += [
            create_tensor([rhs_begin], name+'_rhs_begin_neg', kwargs["initializer"]),
            make_node('Add', [name+'_rhs_dim', name+'_rhs_begin_neg'], [name+'_rhs_begin']),
        ]

    if lhs_end == 'None':
        nodes += [
            make_node('Add', [name+'_lhs_dim', name+'_0'], [name+'_lhs_end']),
        ]
    else:
        lhs_end = int(lhs_end)
        if lhs_end >= 0:
            nodes += [
                create_tensor([lhs_end], name+'_lhs_end', kwargs["initializer"]),
            ]
        else:
            nodes += [
                create_tensor([lhs_end], name+'_lhs_end_neg', kwargs["initializer"]),
                make_node('Add', [name+'_lhs_dim', name+'_lhs_end_neg'], [name+'_lhs_end']),
            ]

    if rhs_end == 'None':
        nodes += [
            make_node('Add', [name+'_rhs_dim', name+'_0'], [name+'_rhs_end']),
        ]
    else:
        rhs_end = int(rhs_end)
        if rhs_end >= 0:
            nodes += [
                create_tensor([rhs_end], name+'_rhs_end', kwargs["initializer"]),
            ]
        else:
            nodes += [
                create_tensor([rhs_end], name+'_rhs_end_neg', kwargs["initializer"]),
                make_node('Add', [name+'_rhs_dim', name+'_rhs_end_neg'], [name+'_rhs_end']),
            ]

    nodes += [
        make_node('Slice', [name+'_lhs_shape', name+'_0', name+'_lhs_begin'], [name+'_slice0_out']),
        make_node('Slice', [name+'_rhs_shape', name+'_rhs_begin', name+'_rhs_end'], [name+'_slice1_out']),
        make_node('Concat', [name+'_slice0_out', name+'_slice1_out'], [name+'_concat0_out'], axis=0),
        make_node('Slice', [name+'_lhs_shape', name+'_lhs_end', name+'_lhs_dim'], [name+'_slice2_out']),
        make_node('Concat', [name+'_concat0_out', name+'_slice2_out'], [name+'_concat1_out'], axis=0),
        make_node('Reshape', [lhs, name+'_concat1_out'], [name], name=name)
    ]

    return nodes


@mx_op.register("gather_nd")
def convert_gather_nd(node, **kwargs):
    """Map MXNet's gather_ND operator attributes to onnx's operator.
    """
    from onnx.helper import make_node
    name, input_nodes, _ = get_inputs(node, kwargs)

    data = input_nodes[0]
    indices = input_nodes[1]

    # Onnx Transpose operator takes perm as a parameter, so we need to 'pad'
    # the input to a known dim (10 here)
    perm = [9] + [i for i in range(1, 9)] + [0]

    nodes = [
        create_tensor([0], name+'_0', kwargs['initializer']),
        create_tensor([1], name+'_1', kwargs['initializer']),
        create_tensor([10], name+'_10', kwargs['initializer']),
        # Generate 10-d filter
        make_node('Shape', [indices], [name+'_indices_shape']),
        make_node('Shape', [name+'_indices_shape'], [name+'_indices_dim']),
        make_node('Sub', [name+'_10', name+'_indices_dim'], [name+'_sub0_out']),
        make_node('Concat', [name+'_0', name+'_sub0_out'], [name+'_concat0_out'], axis=0),
        make_node('Pad', [name+'_indices_shape', name+'_concat0_out', name+'_1'], [name+'_shape_10_dim']),
        make_node('Reshape', [indices, name+'_shape_10_dim'], [name+'_indices_10_dim']),
        make_node('Transpose', [name+'_indices_10_dim'], [name+'_transpose0_output'], perm=perm),
        # Reshape filter to acutall dim for GatherND computation
        make_node('Slice', [name+'_indices_shape', name+'_0', name+'_1'],
                  [name+'_slice0_out']),
        make_node('Slice', [name+'_indices_shape', name+'_1', name+'_indices_dim'],
                  [name+'_slice1_out']),
        make_node('Concat', [name+'_slice1_out', name+'_slice0_out'], [name+'_concat1_out'], axis=0),
        make_node('Reshape', [name+'_transpose0_output', name+'_concat1_out'], [name+'_reshape0_out']),
        # Cast data type for indicies
        make_node('Cast', [name+'_reshape0_out'], [name+'_cast0_out'], to=int(onnx.TensorProto.INT64)),
        make_node('GatherND', [data, name+'_cast0_out'], [name], name=name)
    ]

    return nodes


@mx_op.register('UpSampling')
def convert_upsampling(node, **kwargs):
    """Map MXNet's UpSampling operator to onnx.
    """
    from onnx.helper import make_node
    name, input_nodes, attrs = get_inputs(node, kwargs)

    scale = int(attrs.get('scale', '1'))
    sample_type = attrs.get('sample_type')
    num_args = int(attrs.get('num_args', '1'))

    if num_args > 1:
        raise NotImplementedError('Upsampling conversion does not currently support num_args > 1')

    if sample_type != 'nearest':
        raise NotImplementedError('Upsampling conversion does not currently support \
                                   sample_type != nearest')

    nodes = [
        create_tensor([], name+'_roi', kwargs['initializer'], dtype='float32'),
        create_tensor([1, 1, scale, scale], name+'_scales', kwargs['initializer'],
                      dtype='float32'),
        make_node('Resize', [input_nodes[0], name+'_roi', name+'_scales'], [name], mode='nearest',
                  coordinate_transformation_mode='half_pixel')
        ]

    return nodes


@mx_op.register('SwapAxis')
def convert_swapaxis(node, **kwargs):
    """Map MXNet's SwapAxis operator
    """
    from onnx.helper import make_node
    name, input_nodes, attrs = get_inputs(node, kwargs)

    dim1 = int(attrs.get('dim1', '0'))
    dim2 = int(attrs.get('dim2', '0'))

    if dim1 < 0 or dim2 < 0:
        raise NotImplementedError('SwapAxis conversion does not support dim1 < 0\
                                   or dim2 < 0')

    indices = [[dim1], [dim2]]
    vals = [dim2, dim1]
    perm = [i for i in range(10)]
    perm[dim1], perm[dim2] = dim2, dim1

    nodes = [
        create_tensor(indices, name+'_ind', kwargs['initializer']),
        create_tensor(indices[::-1], name+'_ind_rev', kwargs['initializer']),
        create_tensor(vals, name+'_vals', kwargs['initializer']),
        create_tensor(perm, name+'_perm', kwargs['initializer']),
        create_tensor([0], name+'_0', kwargs['initializer']),
        create_tensor([1], name+'_1', kwargs['initializer']),
        create_tensor([10], name+'_10', kwargs['initializer']),
        make_node('Shape', [input_nodes[0]], [name+'_shape']),
        make_node('Shape', [name+'_shape'], [name+'_dim']),
        make_node('Sub', [name+'_10', name+'_dim'], [name+'_sub']),
        make_node('ScatterND', [name+'_perm', name+'_ind', name+'_vals'],
                  [name+'_perm_new']),
        make_node('GatherND', [name+'_shape', name+'_ind'], [name+'_gather']),
        make_node('ScatterND', [name+'_shape', name+'_ind_rev', name+'_gather'],
                  [name+'_shape_new']),
        make_node('Concat', [name+'_0', name+'_sub'], [name+'_pad'], axis=0),
        make_node('Pad', [name+'_shape', name+'_pad', name+'_1'], [name+'_shape_padded']),
        make_node('Reshape', [input_nodes[0], name+'_shape_padded'], [name+'_data_padded']),
        make_node('Transpose', [name+'_data_padded'], [name+'_trans'], perm=perm),
        make_node('Reshape', [name+'_trans', name+'_shape_new'], [name])
        ]

    return nodes


@mx_op.register('slice_like')
def convert_slice_like(node, **kwargs):
    """Map MXNet's slice_like operator to onnx Slice operator."""
    from onnx.helper import make_node, make_tensor
    from onnx import TensorProto

    name, input_nodes, attrs = get_inputs(node, kwargs)

    axes = convert_string_to_list(attrs.get('axes', 'None'))
    zero = make_tensor(name+'_zero', TensorProto.INT64, [1], [0])

    nodes = []
    if axes == [None]:
        nodes += [
            make_node('Shape', [input_nodes[1]], [name+'_shape_1']),
            make_node('Shape', [name+'_shape_1'], [name+'_dim_1']),
            make_node('ConstantOfShape', [name+'_dim_1'], [name+'_starts'], value=zero),
            make_node('Slice', [input_nodes[0], name+'_starts', name+'_shape_1'], [name])
            ]
    else:
        axes = [[i] for i in axes]
        nodes += [
            create_tensor([0], name+'_0', kwargs['initializer']),
            create_tensor(axes, name+'_axes_', kwargs['initializer']),
            make_node('Shape', [input_nodes[0]], [name+'_shape_0']),
            make_node('Shape', [input_nodes[1]], [name+'_shape_1']),
            make_node('Shape', [name+'_shape_0'], [name+'_dim_0']),
            make_node('Less', [name+'_axes_', name+'_0'], [name+'_less']),
            make_node('Cast', [name+'_less'], [name+'_mask'], to=int(TensorProto.INT64)),
            make_node('Mul', [name+'_mask', name+'_dim_0'], [name+'_mul']),
            make_node('Add', [name+'_axes_', name+'_mul'], [name+'_axes']),
            make_node('ConstantOfShape', [name+'_dim_0'], [name+'_starts'], value=zero),
            make_node('GatherND', [name+'_shape_1', name+'_axes'], [name+'_gather']),
            make_node('ScatterND', [name+'_shape_0', name+'_axes', name+'_gather'],
                      [name+'_ends']),
            make_node('Slice', [input_nodes[0], name+'_starts', name+'_ends'], [name])
            ]

    return nodes


@mx_op.register("broadcast_like")
def convert_broadcast_like(node, **kwargs):
    """Map MXNet's broadcast_like operator attributes to onnx's operator.
    """
    from onnx.helper import make_node
    name, input_nodes, attrs = get_inputs(node, kwargs)

    lhs = input_nodes[0]
    rhs = input_nodes[1]
    lhs_axes = convert_string_to_list(str(attrs.get('lhs_axes', 'None')))
    rhs_axes = convert_string_to_list(str(attrs.get('rhs_axes', 'None')))

    if lhs_axes[0] is None or rhs_axes[0] is None:
        nodes = [
            make_node('Shape', [rhs], [name+'_rhs_shape']),
            make_node('Expand', [lhs, name+'_rhs_shape'], [name], name=name)
        ]
        return nodes

    lhs_axes = [[i] for i in lhs_axes]
    rhs_axes = [[i] for i in rhs_axes]

    nodes = [
        create_tensor([0], name+'_0', kwargs['initializer']),
        create_tensor(lhs_axes, name+'_lhs_axes', kwargs['initializer']),
        create_tensor(rhs_axes, name+'_rhs_axes', kwargs['initializer']),
        make_node('Shape', [lhs], [name+'_lhs_shape']),
        make_node('Shape', [rhs], [name+'_rhs_shape']),
        make_node('Shape', [name+'_lhs_shape'], [name+'_lhs_dim']),
        make_node('Less', [name+'_lhs_axes', name+'_0'], [name+'_less']),
        make_node('Cast', [name+'_less'], [name+'_mask'], to=int(onnx.TensorProto.INT64)),
        make_node('Mul', [name+'_mask', name+'_lhs_dim'], [name+'_mul']),
        make_node('Add', [name+'_lhs_axes', name+'_mul'], [name+'_lhs_axes_positive']),
        make_node('GatherND', [name+'_rhs_shape', name+'_rhs_axes'], [name+'_gather']),
        make_node('ScatterND', [name+'_lhs_shape', name+'_lhs_axes_positive', name+'_gather'],
                  [name+'_scatter']),
        make_node('Expand', [lhs, name+'_scatter'], [name], name=name)
    ]

    return nodes


<<<<<<< HEAD
@mx_op.register('_contrib_ROIAlign')
def convert_contrib_roialign(node, **kwargs):
    """Map MXNet's _contrib_ROIAlign
    """
    from onnx.helper import make_node
    from onnx import TensorProto
    name, input_nodes, attrs = get_inputs(node, kwargs)

    pooled_size = convert_string_to_list(str(attrs.get('pooled_size')))
    spatial_scale = float(attrs.get('spatial_scale'))
    sample_ratio = int(attrs.get('sample_ratio', '0'))
    position_sensitive = attrs.get('position_sensitive', 'False')
    aligned = attrs.get('aligned', 'False')

    if position_sensitive != 'False':
        raise NotImplementedError('_contrib_ROIAlign does not currently support \
                                   position_sensitive!=False')
    if aligned != 'False':
        raise NotImplementedError('_contrib_ROIAlign does not currently support \
                                   aligned!=False')

    _ = create_tensor([0], name+'_0', kwargs['initializer']),
    _ = create_tensor([1], name+'_1', kwargs['initializer']),
    _ = create_tensor([5], name+'_5', kwargs['initializer']),

    nodes = [
        make_node('Slice', [input_nodes[1], name+'_1', name+'_5', name+'_1'], [name+'_rois']),
        make_node('Slice', [input_nodes[1], name+'_0', name+'_1', name+'_1'], [name+'_inds__']),
        make_node('Squeeze', [name+'_inds__'], [name+'_inds_'], axes=(1,)),
        make_node('Cast', [name+'_inds_'], [name+'_inds'], to=int(TensorProto.INT64)),
        make_node('RoiAlign', [input_nodes[0], name+'_rois', name+'_inds'], [name],
                  mode='avg', output_height=pooled_size[0], output_width=pooled_size[1],
                  sampling_ratio=sample_ratio, spatial_scale=spatial_scale)
    ]

=======
@mx_op.register("batch_dot")
def convert_batch_dot(node, **kwargs):
    """Map MXNet's batch_dot operator attributes to onnx's operator.
    """
    from onnx.helper import make_node
    name, input_nodes, attrs = get_inputs(node, kwargs)

    lhs = input_nodes[0]
    rhs = input_nodes[1]
    transpose_a = str(attrs.get('transpose_a', 'False'))
    transpose_b = str(attrs.get('transpose_b', 'False'))
    perm = [0, 2, 1]

    if transpose_a == 'False' and transpose_b == 'False':
        nodes = [
            make_node('MatMul', [lhs, rhs], [name]),
        ]
        return nodes

    nodes = [
        create_tensor([-2], name+'_-2', kwargs['initializer']),
        create_tensor([-1], name+'_-1', kwargs['initializer']),
        create_tensor([0], name+'_0', kwargs['initializer']),
        create_tensor([100], name+'_100', kwargs['initializer']),
    ]

    if transpose_a != 'False' and transpose_b == 'False':
        nodes += [
            make_node('Shape', [lhs], [name+'_lhs_shape']),
            make_node('Shape', [name+'_lhs_shape'], [name+'_lhs_dim']),
            make_node('Slice', [name+'_lhs_shape', name+'_0', name+'_-2'],
                      [name+'_lhs_slice0']),
            make_node('Slice', [name+'_lhs_shape', name+'_-2', name+'_100'],
                      [name+'_lhs_slice1']),
            make_node('Concat', [name+'_-1', name+'_lhs_slice1'], [name+'_lhs_concat1'], axis=0),
            make_node('Reshape', [lhs, name+'_lhs_concat1'], [name+'_lhs_3d']),
            make_node('Transpose', [name+'_lhs_3d'], [name+'_lhs_3d_transpose'], perm=perm),
            make_node('Shape', [name+'_lhs_3d_transpose'], [name+'_lhs_shape_3d']),
            make_node('Slice', [name+'_lhs_shape_3d', name+'_-2', name+'_100'],
                      [name+'_lhs_slice2']),
            make_node('Concat', [name+'_lhs_slice0', name+'_lhs_slice2'], [name+'_lhs_concat2'], axis=0),
            make_node('Reshape', [name+'_lhs_3d_transpose', name+'_lhs_concat2'], [name+'_lhs']),
            make_node('MatMul', [name+'_lhs', rhs], [name]),
        ]

    elif transpose_a == 'False' and transpose_b != 'False':
        nodes += [
            make_node('Shape', [rhs], [name+'_rhs_shape']),
            make_node('Shape', [name+'_rhs_shape'], [name+'_rhs_dim']),
            make_node('Slice', [name+'_rhs_shape', name+'_0', name+'_-2'],
                      [name+'_rhs_slice0']),
            make_node('Slice', [name+'_rhs_shape', name+'_-2', name+'_100'],
                      [name+'_rhs_slice1']),
            make_node('Concat', [name+'_-1', name+'_rhs_slice1'], [name+'_rhs_concat1'], axis=0),
            make_node('Reshape', [rhs, name+'_rhs_concat1'], [name+'_rhs_3d']),
            make_node('Transpose', [name+'_rhs_3d'], [name+'_rhs_3d_transpose'], perm=perm),
            make_node('Shape', [name+'_rhs_3d_transpose'], [name+'_rhs_shape_3d']),
            make_node('Slice', [name+'_rhs_shape_3d', name+'_-2', name+'_100'],
                      [name+'_rhs_slice2']),
            make_node('Concat', [name+'_rhs_slice0', name+'_rhs_slice2'], [name+'_rhs_concat2'], axis=0),
            make_node('Reshape', [name+'_rhs_3d_transpose', name+'_rhs_concat2'], [name+'_rhs']),
            make_node('MatMul', [lhs, name+'_rhs'], [name]),
        ]

    else:
        nodes += [
            make_node('Shape', [lhs], [name+'_lhs_shape']),
            make_node('Shape', [name+'_lhs_shape'], [name+'_lhs_dim']),
            make_node('Slice', [name+'_lhs_shape', name+'_0', name+'_-2'],
                      [name+'_lhs_slice0']),
            make_node('Slice', [name+'_lhs_shape', name+'_-2', name+'_100'],
                      [name+'_lhs_slice1']),
            make_node('Concat', [name+'_-1', name+'_lhs_slice1'], [name+'_lhs_concat1'], axis=0),
            make_node('Reshape', [lhs, name+'_lhs_concat1'], [name+'_lhs_3d']),
            make_node('Transpose', [name+'_lhs_3d'], [name+'_lhs_3d_transpose'], perm=perm),
            make_node('Shape', [name+'_lhs_3d_transpose'], [name+'_lhs_shape_3d']),
            make_node('Slice', [name+'_lhs_shape_3d', name+'_-2', name+'_100'],
                      [name+'_lhs_slice2']),
            make_node('Concat', [name+'_lhs_slice0', name+'_lhs_slice2'], [name+'_lhs_concat2'], axis=0),
            make_node('Reshape', [name+'_lhs_3d_transpose', name+'_lhs_concat2'], [name+'_lhs']),

            make_node('Shape', [rhs], [name+'_rhs_shape']),
            make_node('Shape', [name+'_rhs_shape'], [name+'_rhs_dim']),
            make_node('Slice', [name+'_rhs_shape', name+'_0', name+'_-2'],
                      [name+'_rhs_slice0']),
            make_node('Slice', [name+'_rhs_shape', name+'_-2', name+'_100'],
                      [name+'_rhs_slice1']),
            make_node('Concat', [name+'_-1', name+'_rhs_slice1'], [name+'_rhs_concat1'], axis=0),
            make_node('Reshape', [rhs, name+'_rhs_concat1'], [name+'_rhs_3d']),
            make_node('Transpose', [name+'_rhs_3d'], [name+'_rhs_3d_transpose'], perm=perm),
            make_node('Shape', [name+'_rhs_3d_transpose'], [name+'_rhs_shape_3d']),
            make_node('Slice', [name+'_rhs_shape_3d', name+'_-2', name+'_100'],
                      [name+'_rhs_slice2']),
            make_node('Concat', [name+'_rhs_slice0', name+'_rhs_slice2'], [name+'_rhs_concat2'], axis=0),
            make_node('Reshape', [name+'_rhs_3d_transpose', name+'_rhs_concat2'], [name+'_rhs']),
            make_node('MatMul', [name+'_lhs', name+'_rhs'], [name]),
        ]

>>>>>>> 787416b2
    return nodes<|MERGE_RESOLUTION|>--- conflicted
+++ resolved
@@ -3643,7 +3643,6 @@
     return nodes
 
 
-<<<<<<< HEAD
 @mx_op.register('_contrib_ROIAlign')
 def convert_contrib_roialign(node, **kwargs):
     """Map MXNet's _contrib_ROIAlign
@@ -3665,9 +3664,9 @@
         raise NotImplementedError('_contrib_ROIAlign does not currently support \
                                    aligned!=False')
 
-    _ = create_tensor([0], name+'_0', kwargs['initializer']),
-    _ = create_tensor([1], name+'_1', kwargs['initializer']),
-    _ = create_tensor([5], name+'_5', kwargs['initializer']),
+    _ = create_tensor([0], name+'_0', kwargs['initializer'])
+    _ = create_tensor([1], name+'_1', kwargs['initializer'])
+    _ = create_tensor([5], name+'_5', kwargs['initializer'])
 
     nodes = [
         make_node('Slice', [input_nodes[1], name+'_1', name+'_5', name+'_1'], [name+'_rois']),
@@ -3679,7 +3678,9 @@
                   sampling_ratio=sample_ratio, spatial_scale=spatial_scale)
     ]
 
-=======
+    return nodes
+
+
 @mx_op.register("batch_dot")
 def convert_batch_dot(node, **kwargs):
     """Map MXNet's batch_dot operator attributes to onnx's operator.
@@ -3778,5 +3779,4 @@
             make_node('MatMul', [name+'_lhs', name+'_rhs'], [name]),
         ]
 
->>>>>>> 787416b2
     return nodes