# Licensed to the Apache Software Foundation (ASF) under one
# or more contributor license agreements.  See the NOTICE file
# distributed with this work for additional information
# regarding copyright ownership.  The ASF licenses this file
# to you under the Apache License, Version 2.0 (the
# "License"); you may not use this file except in compliance
# with the License.  You may obtain a copy of the License at
#
#   http://www.apache.org/licenses/LICENSE-2.0
#
# Unless required by applicable law or agreed to in writing,
# software distributed under the License is distributed on an
# "AS IS" BASIS, WITHOUT WARRANTIES OR CONDITIONS OF ANY
# KIND, either express or implied.  See the License for the
# specific language governing permissions and limitations
# under the License.
#
# Based on
#  https://github.com/NVIDIA/mxnet_to_onnx/blob/master/mx2onnx_converter/
# mx2onnx_converter_functions.py
#  Copyright (c) 2017, NVIDIA CORPORATION. All rights reserved.
#
#  Redistribution and use in source and binary forms, with or without
#  modification, are permitted provided that the following conditions
#  are met:
#  * Redistributions of source code must retain the above copyright
#    notice, this list of conditions and the following disclaimer.
#  * Redistributions in binary form must reproduce the above copyright
#    notice, this list of conditions and the following disclaimer in the
#    documentation and/or other materials provided with the distribution.
#  * Neither the name of NVIDIA CORPORATION nor the names of its
#    contributors may be used to endorse or promote products derived
#    from this software without specific prior written permission.
#
#  THIS SOFTWARE IS PROVIDED BY THE COPYRIGHT HOLDERS ``AS IS'' AND ANY
#  EXPRESS OR IMPLIED WARRANTIES, INCLUDING, BUT NOT LIMITED TO, THE
#  IMPLIED WARRANTIES OF MERCHANTABILITY AND FITNESS FOR A PARTICULAR
#  PURPOSE ARE DISCLAIMED.  IN NO EVENT SHALL THE COPYRIGHT OWNER OR
#  CONTRIBUTORS BE LIABLE FOR ANY DIRECT, INDIRECT, INCIDENTAL, SPECIAL,
#  EXEMPLARY, OR CONSEQUENTIAL DAMAGES (INCLUDING, BUT NOT LIMITED TO,
#  PROCUREMENT OF SUBSTITUTE GOODS OR SERVICES; LOSS OF USE, DATA, OR
#  PROFITS; OR BUSINESS INTERRUPTION) HOWEVER CAUSED AND ON ANY THEORY
#  OF LIABILITY, WHETHER IN CONTRACT, STRICT LIABILITY, OR TORT
#  (INCLUDING NEGLIGENCE OR OTHERWISE) ARISING IN ANY WAY OUT OF THE USE
#  OF THIS SOFTWARE, EVEN IF ADVISED OF THE POSSIBILITY OF SUCH DAMAGE.

# coding: utf-8
# pylint: disable=too-many-locals,no-else-return,too-many-lines
# pylint: disable=anomalous-backslash-in-string,eval-used
# pylint: disable=too-many-function-args
"""
Conversion Functions for common layers.
Add new functions here with a decorator.
"""

import re
import logging
import numpy as np
from .export_onnx import MXNetGraph as mx_op
try:
    import onnx
except ImportError:
    onnx = None


def parse_helper(attrs, attrs_name, alt_value=None):
    """Helper function to parse operator attributes in required format."""
    tuple_re = re.compile(r'\([0-9L|,| ]+\)')
    if not attrs:
        return alt_value
    attrs_str = None if attrs.get(attrs_name) is None else str(attrs.get(attrs_name))
    if attrs_str is None:
        return alt_value
    attrs_match = tuple_re.search(attrs_str)
    if attrs_match is not None:
        if attrs_match.span() == (0, len(attrs_str)):
            dims = eval(attrs_str)
            return dims
        else:
            raise AttributeError("Malformed %s dimensions: %s" % (attrs_name, str(attrs_str)))
    return alt_value

def transform_padding(pad_width):
    """Helper function to convert padding format for pad operator.
    """
    num_pad_values = len(pad_width)
    onnx_pad_width = [0]*num_pad_values

    start_index = 0
    # num_pad_values will always be multiple of 2
    end_index = int(num_pad_values/2)
    for idx in range(0, num_pad_values):
        if idx % 2 == 0:
            onnx_pad_width[start_index] = pad_width[idx]
            start_index += 1
        else:
            onnx_pad_width[end_index] = pad_width[idx]
            end_index += 1

    return onnx_pad_width


def convert_string_to_list(string_val):
    """Helper function to convert string to list.
     Used to convert shape attribute string to list format.
    """
    result_list = []

    list_string = string_val.split(',')
    for val in list_string:
        val = str(val.strip())
        val = val.replace("(", "")
        val = val.replace(")", "")
        val = val.replace("L", "")
        val = val.replace("[", "")
        val = val.replace("]", "")
        if val == "None":
            result_list.append(None)
        elif val != "":
            result_list.append(int(val))

    return result_list

def get_boolean_attribute_value(attrs, attr_name):
    """ Helper function to convert a string version
    of Boolean attributes to integer for ONNX.
    Takes attribute dictionary and attr_name as
    parameters.
    """
    return 1 if attrs.get(attr_name, 0) in ["True", "1"] else 0

def get_inputs(node, kwargs):
    """Helper function to get inputs"""
    name = node["name"]
    outputs_lookup = kwargs["outputs_lookup"]
    inputs = node["inputs"]
    attrs = node.get("attrs", {})

    input_nodes = []
    for ip in inputs:
        input_node_name = outputs_lookup[ip[0]][ip[1]]
        input_nodes.append(input_node_name)

    return name, input_nodes, attrs

def create_basic_op_node(op_name, node, kwargs):
    """Helper function to create a basic operator
    node that doesn't contain op specific attrs"""
    name, input_nodes, _ = get_inputs(node, kwargs)

    node = onnx.helper.make_node(
        op_name,
        input_nodes,
        [name],
        name=name
    )
    return [node]

def create_const_scalar_node(input_name, value, kwargs):
    """Helper function to create a tensor value node and a
    initializer tensor node with constant value."""
    from onnx.helper import make_tensor
    initializer = kwargs["initializer"]
    input_type = onnx.mapping.NP_TYPE_TO_TENSOR_TYPE[value.dtype]
    tensor_node = make_tensor(input_name, input_type, (), ([value]))
    initializer.append(tensor_node)

def create_const_node(input_name, value, kwargs):
    """Helper function to create a tensor value node and a
    initializer tensor node with constant value."""
    from onnx.helper import make_tensor
    initializer = kwargs["initializer"]
    input_type = onnx.mapping.NP_TYPE_TO_TENSOR_TYPE[value.dtype]
    input_shape = value.shape
    tensor_node = make_tensor(input_name, input_type, input_shape, value)
    initializer.append(tensor_node)

def create_tensor(tensor_list, tensor_name, initializer, dtype='int64'):
    """Helper function to create a tensor value node and a
    initializer tensor node with constant value."""
    tensor_np = np.array(tensor_list, dtype=dtype)
    data_type = onnx.mapping.NP_TYPE_TO_TENSOR_TYPE[tensor_np.dtype]
    dims = np.shape(tensor_np)
    if dtype == np.float16:
        tensor_np = tensor_np.view(dtype=np.uint16)
    initializer.append(
        onnx.helper.make_tensor(
            name=tensor_name,
            data_type=data_type,
            dims=dims,
            vals=tensor_np.flatten().tolist(),
            raw=False
        )
    )

@mx_op.register("null")
def convert_weights_and_inputs(node, **kwargs):
    """Helper function to convert weights and inputs.
    """
    name, _, _ = get_inputs(node, kwargs)

    if kwargs["is_input"] is False:
        weights = kwargs["weights"]
        initializer = kwargs["initializer"]
        np_arr = weights[name]
        data_type = onnx.mapping.NP_TYPE_TO_TENSOR_TYPE[np_arr.dtype]
        dims = np.shape(np_arr)

        tensor_node = onnx.helper.make_tensor_value_info(name, data_type, dims)

        initializer.append(
            onnx.helper.make_tensor(
                name=name,
                data_type=data_type,
                dims=dims,
                vals=np_arr.flatten().tolist(),
                raw=False
            )
        )

        return [tensor_node]
    else:
        tval_node = onnx.helper.make_tensor_value_info(name, kwargs["in_type"], kwargs["in_shape"])
        return [tval_node]


@mx_op.register('Convolution')
def convert_convolution(node, **kwargs):
    """Map MXNet's convolution operator attributes to onnx's Conv operator
    and return the created node.
    """
    from onnx.helper import make_node
    name, input_nodes, attrs = get_inputs(node, kwargs)

    kernel = convert_string_to_list(attrs.get('kernel', '()'))
    stride = convert_string_to_list(attrs.get('stride', '()'))
    dilate = convert_string_to_list(attrs.get('dilate', '()'))
    pad = convert_string_to_list(attrs.get('pad', '()'))
    num_group = int(attrs.get('num_group', 1))
    no_bias = attrs.get('no_bias', 'False')
    layout = attrs.get('layout', 'NCHW')

    if layout not in ['NCHW', 'NCDHW']:
        raise NotImplementedError('Convolution currently does not support layout not in '
                                  '[\'NCHW\', \'NCDHW\']')

    if no_bias == 'True':
        assert len(input_nodes) == 2, 'Convolution takes 2 input if no_bias==True'
    else:
        assert len(input_nodes) == 3, 'Convolution takes 3 input if no_bias==False'

    kwargs_ = {}
    if kernel:
        kwargs_['kernel_shape'] = tuple(kernel)
    if pad:
        kwargs_['pads'] = tuple(pad) + tuple(pad)
    if stride:
        kwargs_['strides'] = stride
    if dilate:
        kwargs_['dilations'] = dilate

    nodes = [
        make_node('Conv', input_nodes, [name], group=num_group, **kwargs_)
    ]

    return nodes


@mx_op.register("Deconvolution")
def convert_deconvolution(node, **kwargs):
    """Map MXNet's deconvolution operator attributes to onnx's ConvTranspose operator
    and return the created node.
    """
    name, inputs, attrs = get_inputs(node, kwargs)

    kernel_dims = list(parse_helper(attrs, "kernel"))
    stride_dims = list(parse_helper(attrs, "stride", [1, 1]))
    pad_dims = list(parse_helper(attrs, "pad", [0, 0]))
    num_group = int(attrs.get("num_group", 1))
    dilations = list(parse_helper(attrs, "dilate", [1, 1]))
    adj_dims = list(parse_helper(attrs, "adj", [0, 0]))

    pad_dims = pad_dims + pad_dims

    deconv_node = onnx.helper.make_node(
        "ConvTranspose",
        inputs=inputs,
        outputs=[name],
        kernel_shape=kernel_dims,
        strides=stride_dims,
        dilations=dilations,
        output_padding=adj_dims,
        pads=pad_dims,
        group=num_group,
        name=name
    )

    return [deconv_node]


@mx_op.register("Crop")
def convert_crop(node, **kwargs):
    """Map MXNet's crop operator attributes to onnx's Crop operator
    and return the created node.
    """
    name, inputs, attrs = get_inputs(node, kwargs)
    num_inputs = len(inputs)

    y, x = list(parse_helper(attrs, "offset", [0, 0]))
    h, w = list(parse_helper(attrs, "h_w", [0, 0]))
    if num_inputs > 1:
        h, w = kwargs["out_shape"][-2:]
    border = [x, y, x + w, y + h]

    crop_node = onnx.helper.make_node(
        "Crop",
        inputs=[inputs[0]],
        outputs=[name],
        border=border,
        scale=[1, 1],
        name=name
    )

    logging.warning(
        "Using an experimental ONNX operator: Crop. " \
        "Its definition can change.")

    return [crop_node]


@mx_op.register("FullyConnected")
def convert_fully_connected(node, **kwargs):
    """Map MXNet's FullyConnected operator attributes to onnx's Gemm operator
    and return the created node.
    """
    from onnx.helper import make_node
    name, input_nodes, attrs = get_inputs(node, kwargs)

    input_type = kwargs['in_type']
    dtype = onnx.mapping.TENSOR_TYPE_TO_NP_TYPE[input_type]
    flatten = get_boolean_attribute_value(attrs, 'flatten')
    no_bias = get_boolean_attribute_value(attrs, 'no_bias')
    num_hidden = int(attrs.get('num_hidden'))

    nodes = []
    if flatten:
        nodes += [
            make_node('Flatten', [input_nodes[0]], [name+'_data_flattened'])
        ]
    else:
        nodes += [
            make_node('Shape', [input_nodes[0]], [name+'_orig_shape']),
            make_node('Shape', [name+'_orig_shape'], [name+'_dim']),
            make_node('Flatten', [input_nodes[0]], [name+'_data_flattened'], axis=-1),
        ]

    in_nodes = [name+'_data_flattened', input_nodes[1]]

    if no_bias:
        create_const_scalar_node(name+'_bias', np.int32(0).astype(dtype), kwargs)
        in_nodes.append(name+'_bias')
    else:
        in_nodes.append(input_nodes[2])

    if flatten:
        nodes += [
            make_node('Gemm', in_nodes, [name], alpha=1.0, beta=1.0, transA=0, transB=1, name=name)
        ]
    else:
        create_tensor([0], name+'_0', kwargs['initializer'])
        create_tensor([1], name+'_1', kwargs['initializer'])
        create_tensor([num_hidden], name+'_num_hidden', kwargs['initializer'])
        nodes += [
            make_node('Gemm', in_nodes, [name+'_gemm'], alpha=1.0, beta=1.0, transA=0, transB=1),
            make_node('Sub', [name+'_dim', name+'_1'], [name+'dim_minus_1']),
            make_node('Slice', [name+'_orig_shape', name+'_0', name+'dim_minus_1'],
                      [name+'_shape_sliced']),
            make_node('Concat', [name+'_shape_sliced', name+'_num_hidden'],
                      [name+'_shape_new'], axis=0),
            make_node('Reshape', [name+'_gemm', name+'_shape_new'], [name], name=name)
        ]

    return nodes


@mx_op.register("BatchNorm")
def convert_batchnorm(node, **kwargs):
    """Map MXNet's BatchNorm operator attributes to onnx's BatchNormalization operator
    and return the created node.
    """
    name, input_nodes, attrs = get_inputs(node, kwargs)

    momentum = float(attrs.get("momentum", 0.9))
    eps = float(attrs.get("eps", 0.001))
    axis = int(attrs.get("axis", 1))

    if axis != 1:
        raise NotImplementedError("batchnorm axis != 1 is currently not supported.")

    bn_node = onnx.helper.make_node(
        "BatchNormalization",
        input_nodes,
        [name],
        name=name,
        epsilon=eps,
        momentum=momentum
        # MXNet computes mean and variance per channel for batchnorm.
        # Default for onnx is across all spatial features. Relying on default
        # ONNX behavior of spatial=1 for ONNX opset 8 and below. As the spatial
        # attribute is deprecated in opset 9 and above, not explicitly encoding it.
    )
    return [bn_node]


@mx_op.register("tanh")
def convert_tanh(node, **kwargs):
    """Map MXNet's tanh operator attributes to onnx's Tanh operator
    and return the created node.
    """
    return create_basic_op_node('Tanh', node, kwargs)

@mx_op.register("cos")
def convert_cos(node, **kwargs):
    """Map MXNet's cos operator attributes to onnx's Cos operator
    and return the created node.
    """
    return create_basic_op_node('Cos', node, kwargs)

@mx_op.register("sin")
def convert_sin(node, **kwargs):
    """Map MXNet's sin operator attributes to onnx's Sin operator
    and return the created node.
    """
    return create_basic_op_node('Sin', node, kwargs)

@mx_op.register("tan")
def convert_tan(node, **kwargs):
    """Map MXNet's tan operator attributes to onnx's tan operator
    and return the created node.
    """
    return create_basic_op_node('Tan', node, kwargs)

@mx_op.register("arccos")
def convert_acos(node, **kwargs):
    """Map MXNet's acos operator attributes to onnx's acos operator
    and return the created node.
    """
    return create_basic_op_node('Acos', node, kwargs)

@mx_op.register("arcsin")
def convert_asin(node, **kwargs):
    """Map MXNet's asin operator attributes to onnx's asin operator
    and return the created node.
    """
    return create_basic_op_node('Asin', node, kwargs)

@mx_op.register("arctan")
def convert_atan(node, **kwargs):
    """Map MXNet's atan operator attributes to onnx's atan operator
    and return the created node.
    """
    return create_basic_op_node('Atan', node, kwargs)

#Basic neural network functions
@mx_op.register("sigmoid")
def convert_sigmoid(node, **kwargs):
    """Map MXNet's sigmoid operator attributes to onnx's Sigmoid operator
    and return the created node.
    """
    return create_basic_op_node('Sigmoid', node, kwargs)

@mx_op.register("relu")
def convert_relu(node, **kwargs):
    """Map MXNet's relu operator attributes to onnx's Relu operator
    and return the created node.
    """
    return create_basic_op_node('Relu', node, kwargs)

@mx_op.register("Activation")
def convert_activation(node, **kwargs):
    """Map MXNet's Activation operator attributes to onnx's Tanh/Relu operator
    and return the created node.
    """
    name, input_nodes, attrs = get_inputs(node, kwargs)

    act_type = attrs["act_type"]

    # Creating a dictionary here, but if this titlecase pattern
    # mxnet_name.title()
    act_types = {
        "tanh": "Tanh",
        "relu": "Relu",
        "sigmoid": "Sigmoid",
        "softrelu": "Softplus",
        "softsign": "Softsign"
    }

    act_name = act_types.get(act_type)
    if act_name:
        node = onnx.helper.make_node(
            act_name,
            input_nodes,
            [name],
            name=name
        )
    else:
        raise AttributeError(
            "Activation %s not implemented or recognized in the converter" % act_type
        )

    return [node]


@mx_op.register("Pad")
def convert_pad(node, **kwargs):
    """Map MXNet's pad operator attributes to onnx's Pad operator
    and return the created node.
    """
    from onnx.helper import make_node
    opset_version = kwargs["opset_version"]
    name, input_nodes, attrs = get_inputs(node, kwargs)

    mxnet_pad_width = convert_string_to_list(attrs.get("pad_width"))
    onnx_pad_width = transform_padding(mxnet_pad_width)

    pad_mode = attrs.get("mode")
    pad_value = np.float32(attrs.get("constant_value", 0.0))

    if opset_version >= 11:
        # starting with opset 11, pads and constant_value are inputs instead of attributes
        create_const_node(name+"_pads", np.array(onnx_pad_width, dtype='int64'), kwargs)
        nodes = []
        if pad_mode == "constant":
            create_const_scalar_node(name+"_const", pad_value, kwargs)
            nodes += [
                make_node("Pad", [input_nodes[0], name+"_pads", name+"_const"], [name], mode=pad_mode, name=name)
            ]
        else:
            nodes += [
                make_node("Pad", [input_nodes[0], name+"_pads"], [name], mode=pad_mode, name=name)
            ]
        return nodes
    else:
        if pad_mode == "constant":
            node = onnx.helper.make_node(
                'Pad',
                inputs=input_nodes,
                outputs=[name],
                mode='constant',
                value=pad_value,
                pads=onnx_pad_width,
                name=name
            )
        else:
            node = onnx.helper.make_node(
                'Pad',
                inputs=input_nodes,
                outputs=[name],
                mode=pad_mode,
                pads=onnx_pad_width,
                name=name
            )
        return [node]


def create_helper_trans_node(node_name, input_node):
    """create extra transpose node for dot operator"""
    trans_node = onnx.helper.make_node(
        'Transpose',
        inputs=[input_node],
        outputs=[node_name],
        name=node_name
    )
    return trans_node


@mx_op.register("dot")
def convert_dot(node, **kwargs):
    """Map MXNet's dot operator attributes to onnx's
    MatMul and Transpose operators based on the values set for
    transpose_a, transpose_b attributes."""
    name, input_nodes, attrs = get_inputs(node, kwargs)

    trans_a = get_boolean_attribute_value(attrs, "transpose_a")
    trans_b = get_boolean_attribute_value(attrs, "transpose_b")

    nodes = []
    input_nodes = []
    if trans_a:
        nodes.append(create_helper_trans_node(name+"_a", input_nodes[0]))
        input_nodes.append(name+"_a")
    else:
        input_nodes.append(input_nodes[0])

    if trans_b:
        nodes.append(create_helper_trans_node(name+"_b", input_nodes[1]))
        input_nodes.append(name+"_b")
    else:
        input_nodes.append(input_nodes[1])

    nodes.appennd(onnx.helper.make_node('MatMul', input_nodes, [name], name=name))
    return nodes


@mx_op.register("_linalg_gemm2")
def convert_linalg_gemm2(node, **kwargs):
    """Map MXNet's _linalg_gemm2 operator attributes to onnx's
    MatMul and Transpose operators based on the values set for
    transpose_a, transpose_b attributes.
    Return multiple nodes created.
    """
    name, input_nodes, attrs = get_inputs(node, kwargs)

    # Getting the attributes and assigning default values.
    alpha = float(attrs.get("alpha", 1.0))
    trans_a = get_boolean_attribute_value(attrs, "transpose_a")
    trans_b = get_boolean_attribute_value(attrs, "transpose_b")

    op_name = "transpose" + str(kwargs["idx"])

    if alpha == 1.0 and trans_a == 0 and trans_b == 0:
        matmul_node = onnx.helper.make_node(
            'MatMul',
            inputs=input_nodes,
            outputs=[name],
            name=name
        )
        return [matmul_node]
    elif trans_a == 1 and trans_b == 0:
        op_name = "transpose" + str(kwargs["idx"])
        node_name = op_name+"_a"
        trans_a_node = onnx.helper.make_node(
            'Transpose',
            inputs=[input_nodes[0]],
            outputs=[op_name+"_a"],
            name=node_name
        )

        matmul_node = onnx.helper.make_node(
            'MatMul',
            inputs=[node_name, input_nodes[1]],
            outputs=[name],
            name=name
        )
        return [trans_a_node, matmul_node]

    elif trans_a == 0 and trans_b == 1:
        node_name = op_name + "_b"
        trans_b_node = onnx.helper.make_node(
            'Transpose',
            inputs=[input_nodes[1]],
            outputs=[op_name+"_b"],
            name=node_name
        )

        matmul_node = onnx.helper.make_node(
            'MatMul',
            inputs=[input_nodes[0], node_name],
            outputs=[name],
            name=name
        )

        return [trans_b_node, matmul_node]
    else:
        node_name_a = op_name+"_a"
        trans_a_node = onnx.helper.make_node(
            'Transpose',
            inputs=[input_nodes[0]],
            outputs=[op_name+"_a"],
            name=node_name_a
        )

        node_name_b = op_name + "_b"
        trans_b_node = onnx.helper.make_node(
            'Transpose',
            inputs=[input_nodes[1]],
            outputs=[op_name+"_b"],
            name=node_name_b
        )

        matmul_node = onnx.helper.make_node(
            'MatMul',
            inputs=input_nodes,
            outputs=[name],
            name=name
        )

        return [trans_a_node, trans_b_node, matmul_node]


@mx_op.register('Pooling')
def convert_pooling(node, **kwargs):
    """Map MXNet's Pooling operator attributes to onnx's
    MaxPool/AveragePool/GlobalMaxPool/GlobalAveragePool operators
    """
    from onnx.helper import make_node
    name, input_nodes, attrs = get_inputs(node, kwargs)

    kernel = convert_string_to_list(attrs.get('kernel', '()'))
    pool_type = attrs.get('pool_type', 'max')
    global_pool = attrs.get('global_pool', 'False')
    _ = attrs.get('cudnn_off', 'False')
    pooling_convention = attrs.get('pooling_convention', 'valid')
    stride = convert_string_to_list(attrs.get('stride', '()'))
    pad = convert_string_to_list(attrs.get('pad', '()'))
    p_value = int(attrs.get('p_value', '0'))
    count_include_pad = attrs.get('count_include_pad', 'True')
    layout = attrs.get('layout', 'NCHW')

    if pooling_convention == 'same':
        raise NotImplementedError('Pooling currently does not support '
                                  'pooling_convention==\'same\'')
    if pool_type == 'sum':
        raise NotImplementedError('Pooling currently does not support pool_type==\'sum\'')
    if pool_type == 'lp' and global_pool == 'False' and pooling_convention != 'valid':
        raise NotImplementedError('Pooling currently does not support '
                                  'pooling_convention!=\'valid\' when pool_type==\'lp\' and global_pool==False')

    if layout not in ['NCHW', 'NCDHW']:
        raise NotImplementedError('Pooling currently does not support layout not in '
                                  '[\'NCHW\', \'NCDHW\']')

    kwargs_ = {}
    if kernel:
        kwargs_['kernel_shape'] = tuple(kernel)
    if pad:
        kwargs_['pads'] = tuple(pad) + tuple(pad)
    if stride:
        kwargs_['strides'] = stride

    ceil_mode = 1 if pooling_convention == 'full' else 0
    count_include_pad = 1 if count_include_pad == 'True' else 0

    nodes = []
    if pool_type == 'avg' and global_pool == 'False':
        nodes += [
            make_node('AveragePool', [input_nodes[0]], [name], ceil_mode=ceil_mode,
                      count_include_pad=count_include_pad, **kwargs_)
        ]
    elif pool_type == 'max' and global_pool == 'False':
        nodes += [
            make_node('MaxPool', [input_nodes[0]], [name], ceil_mode=ceil_mode, **kwargs_)
        ]
    elif pool_type == 'lp' and global_pool == 'False':
        nodes += [
            make_node('LpPool', [input_nodes[0]], [name], p=p_value, **kwargs_)
        ]
    elif pool_type == 'avg' and global_pool == 'True':
        nodes += [
            make_node('GlobalAveragePool', [input_nodes[0]], [name])
        ]
    elif pool_type == 'max' and global_pool == 'True':
        nodes += [
            make_node('GlobalMaxPool', [input_nodes[0]], [name])
        ]
    elif pool_type == 'lp' and global_pool == 'True':
        nodes += [
            make_node('GlobalLpPool', [input_nodes[0]], [name], p=p_value)
        ]
    else:
        raise NotImplementedError('Unknown parameter values in Pooling')

    return nodes


@mx_op.register("exp")
def convert_exp(node, **kwargs):
    """Map MXNet's exp operator attributes to onnx's Exp operator
    and return the created node.
    """
    return create_basic_op_node('Exp', node, kwargs)

@mx_op.register("_copy")
def convert_copy(node, **kwargs):
    """Map MXNet's _copy operator attributes to onnx's Identity operator
    and return the created node.
    """
    return create_basic_op_node('Identity', node, kwargs)

@mx_op.register("identity")
def convert_identity(node, **kwargs):
    """Map MXNet's identity operator attributes to onnx's Identity operator
    and return the created node.
    """
    return create_basic_op_node('Identity', node, kwargs)

@mx_op.register("InstanceNorm")
def convert_instancenorm(node, **kwargs):
    """Map MXNet's InstanceNorm operator attributes to onnx's InstanceNormalization operator
    based on the input node's attributes and return the created node.
    """
    name, input_nodes, attrs = get_inputs(node, kwargs)

    eps = float(attrs.get("eps", 0.001))

    node = onnx.helper.make_node(
        'InstanceNormalization',
        inputs=input_nodes,
        outputs=[name],
        name=name,
        epsilon=eps)

    return [node]

@mx_op.register("LeakyReLU")
def convert_leakyrelu(node, **kwargs):
    """Map MXNet's LeakyReLU operator attributes to onnx's Elu/LeakyRelu/PRelu operators
    based on the input node's attributes and return the created node.
    """
    from onnx.helper import make_node
    name, input_nodes, attrs = get_inputs(node, kwargs)

    act_type = attrs.get("act_type", "leaky")
    alpha = float(attrs.get("slope", 0.25))

    act_name = {"elu": "Elu", "leaky": "LeakyRelu", "prelu": "PRelu",
                "selu": "Selu"}

    if act_type in ("prelu", "selu"):
        node = onnx.helper.make_node(
            act_name[act_type],
            inputs=input_nodes,
            outputs=[name],
            name=name)
    elif act_type in ('gelu'):
        sqrt2 = np.float32(1.4142135623730951)
        create_const_scalar_node(name+"_sqrt2", sqrt2, kwargs)
        create_const_scalar_node(name+"_one", np.float32(1.0), kwargs)
        create_const_scalar_node(name+"_half", np.float32(0.5), kwargs)
        nodes = [
            make_node("Div", [input_nodes[0], name+"_sqrt2"], [name+"_div0_out"]),
            make_node("Erf", [name+"_div0_out"], [name+"_erf0_out"]),
            make_node("Add", [name+"_erf0_out", name+"_one"], [name+"_add0_out"]),
            make_node("Mul", [input_nodes[0], name+"_add0_out"], [name+"_mul0_out"]),
            make_node("Mul", [name+"_mul0_out", name+"_half"], [name], name=name)
        ]
        return nodes
    else:
        node = onnx.helper.make_node(
            act_name[act_type],
            inputs=input_nodes,
            outputs=[name],
            name=name,
            alpha=alpha)

    return [node]


@mx_op.register("softmax")
def convert_softmax(node, **kwargs):
    """Map MXNet's softmax operator attributes to onnx's Softmax operator
    and return the created node.
    """
    from onnx.helper import make_node
    from onnx import TensorProto
    name, input_nodes, attrs = get_inputs(node, kwargs)

    axis = int(attrs.get("axis", -1))
    temperature = str(attrs.get("temperature", 'None'))
    if temperature == 'None':
        temperature = 1.
    else:
        temperature = float(temperature)

    use_length = str(attrs.get("use_length", 'None'))
    input_type = kwargs["in_type"]
    dtype = onnx.mapping.TENSOR_TYPE_TO_NP_TYPE[input_type]
    data = input_nodes[0]

    # use op set 11 ONNX Softmax
    if axis == -1 and temperature == 1.:
        nodes = []
        if use_length == "True":
            # magic number, this is fp16 min
            create_tensor([-65500.0], name+"_mask_val", kwargs["initializer"], dtype=dtype)
            create_tensor([1], name+"_1", kwargs["initializer"])
            create_const_scalar_node(name+"_0_s", np.int64(0), kwargs)
            create_const_scalar_node(name+"_1_s", np.int64(1), kwargs)
            nodes += [
                make_node("Shape", [data], [name+"_shape"]),
                make_node("Shape", [name+"_shape"], [name+"_dim"]),
                make_node("Sub", [name+"_dim", name+"_1"], [name+"_dim_m1"]),
                make_node("Slice", [name+"_shape", name+"_dim_m1", name+"_dim"],
                          [name+"_dim_last_"]),
                make_node("Squeeze", [name+"_dim_last_"], [name+"_dim_last"]),
                make_node("Range", [name+"_0_s", name+"_dim_last", name+"_1_s"], [name+"_range"]),
                make_node("Cast", [input_nodes[1]], [name+"_len"], to=int(TensorProto.INT64)),
                make_node("Unsqueeze", [name+"_len"], [name+"_len_unsqueezed"], axes=(-1,)),
                make_node("Less", [name+"_range", name+"_len_unsqueezed"], [name+"_less"]),
                make_node("Where", [name+'_less', data, name+"_mask_val"], [name+"_data_masked"])
            ]
            data = name+"_data_masked"

        nodes += [
            make_node("Softmax", [data], [name], axis=-1)
        ]

        return nodes

    create_tensor([temperature], name+"_tmp", kwargs["initializer"], dtype=dtype)
    nodes = [
        make_node("Div", [data, name+"_tmp"], [name+'_data']),
        make_node("Exp", [name+'_data'], [name+"_exp_out"]),
        make_node("ReduceSum", [name+"_exp_out"], [name+"_rsum_out"], axes=[axis], keepdims=1)
    ]
    if len(input_nodes) == 1:
        nodes += [
            make_node("Div", [name+"_exp_out", name+"_rsum_out"], [name], name=name)
        ]
        return nodes
    elif use_length == "True":
        length = input_nodes[1]

        create_tensor([axis], name+"_axis", kwargs["initializer"])
        create_tensor([0], name+"_0", kwargs["initializer"])
        create_tensor([1], name+"_1", kwargs["initializer"])
        create_const_scalar_node(name+'_-1_s', np.int64(-1), kwargs)
        create_const_scalar_node(name+'_0_s', np.int64(0), kwargs)
        create_const_scalar_node(name+'_1_s', np.int64(1), kwargs)
        nodes += [
            # cast data type
            make_node("Cast", [length], [name+"_length"], to=int(TensorProto.INT64)),
            make_node("Cast", [name+"_0"], [name+"_0_itype"], to=input_type),
            make_node("Cast", [name+"_1"], [name+"_1_itype"], to=input_type),
            # softmax output
            make_node("Div", [name+"_exp_out", name+"_rsum_out"], [name+"_div1_out"]),
            # update axis
            make_node("Shape", [data], [name+"_shape0_out"]),
            make_node("Shape", [name+"_shape0_out"], [name+"_in_dim"]),
            make_node("Add", [name+"_in_dim", name+"_axis"], [name+"_dim+axis"]),
            make_node("Less", [name+"_axis", name+"_0_s"], [name+"_less0_out"]),
            make_node("Where", [name+"_less0_out", name+"_dim+axis", name+"_axis"], [name+"_final_axis"]),
            # data mask
            make_node("Add", [name+"_final_axis", name+"_1_s"], [name+"_final_axis+1"]),
            make_node("Slice", [name+"_shape0_out", name+"_final_axis", name+"_final_axis+1"], [name+"_axis_dim"]),
            make_node("Squeeze", [name+"_axis_dim"], [name+"_axis_dim_s"]),
            make_node("Range", [name+"_0_s", name+"_axis_dim_s", name+"_1_s"], [name+"_range0_out"]),
            # one hot for axis
            make_node("Squeeze", [name+"_in_dim"], [name+"_in_dim_s"]),
            make_node("Range", [name+"_0_s", name+"_in_dim_s", name+"_1_s"], [name+"_range1_out"]),
            make_node("Equal", [name+"_range1_out", name+"_final_axis"], [name+"_equal_out"]),
            make_node("Cast", [name+"_equal_out"], [name+"_one_hot"], to=int(TensorProto.INT64)),
            # reshape data mask for less
            make_node("Sub", [name+"_axis_dim_s", name+"_1_s"], [name+"_sub0_out"]),
            make_node("Mul", [name+"_one_hot", name+"_sub0_out"], [name+"_mul0_out"]),
            make_node("Add", [name+"_mul0_out", name+"_1_s"], [name+"_add0_out"]),
            make_node('Reshape', [name+"_range0_out", name+"_add0_out"], [name+"_reshape0_out"]),
            # reshape length for less
            make_node("Mul", [name+"_one_hot", name+"_-1_s"], [name+"_mul1_out"]),
            make_node("Add", [name+"_mul1_out", name+"_1_s"], [name+"_add1_out"]),
            make_node("Sub", [name+"_shape0_out", name+"_1_s"], [name+"_sub1_out"]),
            make_node("Mul", [name+"_add1_out", name+"_sub1_out"], [name+"_mul2_out"]),
            make_node("Add", [name+"_mul2_out", name+"_1_s"], [name+"_add2_out"]),
            make_node('Reshape', [name+"_length", name+"_add2_out"], [name+"_reshape1_out"]),
            # mask output
            make_node("Less", [name+"_reshape0_out", name+"_reshape1_out"], [name+"_less_out"]),
            make_node("Cast", [name+"_less_out"], [name+"_mask"], to=input_type),
            make_node("Mul", [name+"_div1_out", name+"_mask"], [name+"_mul3_out"]),
            make_node("ReduceSum", [name+"_mul3_out"], [name+"_rsum1_out"], axes=[axis], keepdims=1),
            make_node("Equal", [name+"_rsum1_out", name+"_0_itype"], [name+"_equal1_out"]),
            make_node("Where", [name+"_equal1_out", name+"_1_itype", name+"_rsum1_out"], [name+"_where_out"]),
            make_node("Div", [name+"_mul3_out", name+"_where_out"], [name], name=name)
        ]
        return nodes

    else:
        raise NotImplementedError("use_length must be true when both data and length are paased in.")

# There's also mx.sym.softmax(), which doesn't do cross-entropy loss,
# just softmax for inference - hence the name convert_softmax_output.
@mx_op.register("SoftmaxOutput")
def convert_softmax_output(node, **kwargs):
    """Map MXNet's SoftmaxOutput operator attributes to onnx's Softmax operator
    and return the created node.
    """
    name = node["name"]

    input1 = kwargs["outputs_lookup"][node["inputs"][0][0]][node["inputs"][0][1]]

    softmax_node = onnx.helper.make_node(
        "Softmax",
        [input1],
        [name],
        axis=1,
        name=name
    )

    return [softmax_node]

@mx_op.register("LogisticRegressionOutput")
def convert_logistic_regression_output(node, **kwargs):
    """Map MXNet's SoftmaxOutput operator attributes to onnx's Softmax operator
    and return the created node.
    """
    name = node["name"]
    input1 = kwargs["outputs_lookup"][node["inputs"][0][0]][node["inputs"][0][1]]

    sigmoid_node = onnx.helper.make_node(
        "Sigmoid",
        [input1],
        [name],
        name=name
    )
    return [sigmoid_node]

@mx_op.register("BlockGrad")
def convert_blockgrad(node, **kwargs):
    """ Skip operator  """
    return create_basic_op_node('Identity', node, kwargs)

@mx_op.register("MakeLoss")
def convert_makeloss(node, **kwargs):
    """ Skip operator  """
    return create_basic_op_node('Identity', node, kwargs)

@mx_op.register("Concat")
def convert_concat(node, **kwargs):
    """Map MXNet's Concat operator attributes to onnx's Concat operator
    and return the created node.
    """
    name, input_nodes, attrs = get_inputs(node, kwargs)

    axis = int(attrs.get("dim", 1))
    concat_node = onnx.helper.make_node(
        "Concat",
        input_nodes,
        [name],
        axis=axis,
        name=name
    )
    return [concat_node]


@mx_op.register("transpose")
def convert_transpose(node, **kwargs):
    """Map MXNet's transpose operator attributes to onnx's Transpose operator
    and return the created node.
    """
    name, input_nodes, attrs = get_inputs(node, kwargs)

    axes = attrs.get("axes", ())
    if axes:
        axes = tuple(map(int, re.findall(r'\d+', axes)))

        transpose_node = onnx.helper.make_node(
            "Transpose",
            input_nodes,
            [name],
            perm=axes,
            name=name
        )
    else:
        transpose_node = onnx.helper.make_node(
            "Transpose",
            input_nodes,
            [name],
            name=name
        )

    return [transpose_node]


@mx_op.register("LRN")
def convert_lrn(node, **kwargs):
    """Map MXNet's LRN operator attributes to onnx's LRN operator
    and return the created node.
    """
    name, input_nodes, attrs = get_inputs(node, kwargs)

    alpha = float(attrs.get("alpha", 0.0001))
    beta = float(attrs.get("beta", 0.75))
    bias = float(attrs.get("knorm", 1.0))
    size = int(attrs.get("nsize"))

    lrn_node = onnx.helper.make_node(
        "LRN",
        inputs=input_nodes,
        outputs=[name],
        name=name,
        alpha=alpha,
        beta=beta,
        bias=bias,
        size=size
    )

    return [lrn_node]


@mx_op.register("L2Normalization")
def convert_l2normalization(node, **kwargs):
    """Map MXNet's L2Normalization operator attributes to onnx's LpNormalization operator
    and return the created node.
    """
    name, input_nodes, attrs = get_inputs(node, kwargs)

    mode = attrs.get("mode", "instance")

    if mode != "channel":
        raise AttributeError("L2Normalization: ONNX currently supports channel mode only")

    l2norm_node = onnx.helper.make_node(
        "LpNormalization",
        input_nodes,
        [name],
        axis=1,  # channel only
        name=name
    )
    return [l2norm_node]


@mx_op.register("Dropout")
def convert_dropout(node, **kwargs):
    """Map MXNet's Dropout operator attributes to onnx's Dropout operator
    and return the created node.
    """
    from onnx.helper import make_node
    name, input_nodes, attrs = get_inputs(node, kwargs)

    _ = float(attrs.get("p", 0.5))
    _ = convert_string_to_list(attrs.get("axes", "None"))
    mode = attrs.get('mode', 'training')

    if mode != 'training':
        raise NotImplementedError("Dropout does not currently support mode!=\'training\'")

    nodes = [
        make_node('Identity', [input_nodes[0]], [name])
    ]

    return nodes


@mx_op.register("Flatten")
def convert_flatten(node, **kwargs):
    """Map MXNet's Flatten operator attributes to onnx's Flatten operator
    and return the created node.
    """
    return create_basic_op_node('Flatten', node, kwargs)

@mx_op.register("clip")
def convert_clip(node, **kwargs):
    """Map MXNet's Clip operator attributes to onnx's Clip operator
    and return the created node.
    """
    from onnx.helper import make_node
    name, input_nodes, attrs = get_inputs(node, kwargs)
    opset_version = kwargs["opset_version"]

    a_min = float(attrs.get('a_min', -np.inf))
    a_max = float(attrs.get('a_max', np.inf))

    if opset_version >= 11:
        # opset >= 11 requires min/max to be inputs
        create_const_scalar_node(name+"_min", np.float32(a_min), kwargs)
        create_const_scalar_node(name+"_max", np.float32(a_max), kwargs)
        nodes = [
            make_node("Clip", [input_nodes[0], name+"_min", name+"_max"], [name], name=name)
        ]
    else:
        nodes = [
            make_node("Clip", input_nodes, [name], name=name, min=a_min, max=a_max)
        ]
    return nodes


def scalar_op_helper(node, op_name, **kwargs):
    """Helper function for scalar arithmetic operations"""
    name, input_nodes, attrs = get_inputs(node, kwargs)
    from onnx import numpy_helper
    input_type = kwargs["in_type"]
    scalar_value = np.array([attrs.get("scalar", 1)],
                            dtype=onnx.mapping.TENSOR_TYPE_TO_NP_TYPE[input_type])

    initializer = kwargs["initializer"]
    flag = True
    # If the input value is in initializer, just multiply with scalar input
    # and create a new initializer
    for i in initializer:
        if i.name == input_nodes[0]:
            if op_name == 'Mul':
                new_initializer = numpy_helper.to_array(i) * scalar_value[0]
            elif op_name == 'Sub':
                if name.startswith("_rminusscalar"):
                    new_initializer = scalar_value[0] - numpy_helper.to_array(i)
                else:
                    new_initializer = numpy_helper.to_array(i) - scalar_value[0]
            elif op_name == 'Add':
                new_initializer = numpy_helper.to_array(i) + scalar_value[0]
            elif op_name == 'Div':
                if name.startswith("_rdivscalar"):
                    new_initializer = scalar_value[0] / numpy_helper.to_array(i)
                else:
                    new_initializer = numpy_helper.to_array(i) / scalar_value[0]
            elif op_name == 'Pow':
                new_initializer = numpy_helper.to_array(i) ** scalar_value[0]
            flag = False
            break

    # else create a new tensor of the scalar value, add it in initializer
    if flag is True:
        dims = np.shape(scalar_value)

        scalar_op_name = "scalar_op" + str(kwargs["idx"])
        tensor_node = onnx.helper.make_tensor_value_info(scalar_op_name, input_type, dims)

        initializer.append(
            onnx.helper.make_tensor(
                name=scalar_op_name,
                data_type=input_type,
                dims=dims,
                vals=scalar_value,
                raw=False,
            )
        )

        mul_node = onnx.helper.make_node(
            op_name,
            [input_nodes[0], scalar_op_name],
            [name],
            name=name
        )

        return [tensor_node, mul_node]
    else:
        data_type = onnx.mapping.NP_TYPE_TO_TENSOR_TYPE[new_initializer.dtype]
        dims = np.shape(new_initializer)

        new_a_node = input_nodes[0] + str(kwargs["idx"])
        tensor_node = onnx.helper.make_tensor_value_info(new_a_node, data_type, dims)

        initializer.append(
            onnx.helper.make_tensor(
                name=new_a_node,
                data_type=data_type,
                dims=dims,
                vals=new_initializer,
                raw=False,
            )
        )
        return [tensor_node]

# Convert scalar value into node and pass it as input to mul_node
@mx_op.register("_mul_scalar")
def convert_mul_scalar(node, **kwargs):
    """Map MXNet's _mul_scalar operator attributes to onnx's Mul operator.
    Creates a new node for the input scalar value, adds it to the initializer
    and return multiple created nodes.
    """
    return scalar_op_helper(node, 'Mul', **kwargs)


# Convert scalar value into node and pass it as input to mul_node
@mx_op.register("_minus_scalar")
def convert_minus_scalar(node, **kwargs):
    """Map MXNet's _minus_scalar operator attributes to onnx's Minus operator.
    Creates a new node for the input scalar value, adds it to the initializer
    and return multiple created nodes.
    """
    return scalar_op_helper(node, 'Sub', **kwargs)

@mx_op.register("_rminus_scalar")
def convert_rminus_scalar(node, **kwargs):
    """Map MXNet's _rminus_scalar operator attributes to onnx's Sub operator.
    Creates a new node for the input scalar value, adds it to the initializer
    and return multiple created nodes.
    """
    return scalar_op_helper(node, 'Sub', **kwargs)

# Convert scalar value into node and pass it as input to mul_node
@mx_op.register("_plus_scalar")
def convert_add_scalar(node, **kwargs):
    """Map MXNet's _plus_scalar operator attributes to onnx's Add operator.
    Creates a new node for the input scalar value, adds it to the initializer
    and return multiple created nodes.
    """
    return scalar_op_helper(node, 'Add', **kwargs)

# Convert scalar value into node and pass it as input to mul_node
@mx_op.register("_div_scalar")
def convert_div_scalar(node, **kwargs):
    """Map MXNet's _div_scalar operator attributes to onnx's Div operator.
    Creates a new node for the input scalar value, adds it to the initializer
    and return multiple created nodes.
    """
    return scalar_op_helper(node, 'Div', **kwargs)

@mx_op.register("_rdiv_scalar")
def convert_rdiv_scalar(node, **kwargs):
    """Map MXNet's _rdiv_scalar operator attributes to onnx's Div operator.
    Creates a new node for the input scalar value, adds it to the initializer
    and return multiple created nodes.
    """
    return scalar_op_helper(node, 'Div', **kwargs)

@mx_op.register("_power_scalar")
def convert_pow_scalar(node, **kwargs):
    """Map MXNet's _pow_scalar operator attributes to onnx's Pow operator.
    Creates a new node for the input scalar value, adds it to the initializer
    and return multiple created nodes.
    """
    return scalar_op_helper(node, 'Pow', **kwargs)

# Sorting and Searching
@mx_op.register("argmax")
def convert_argmax(node, **kwargs):
    """Map MXNet's argmax operator attributes to onnx's ArgMax operator
    and return the created node.
    """
    name, input_nodes, attrs = get_inputs(node, kwargs)

    axis = int(attrs.get("axis"))
    keepdims = get_boolean_attribute_value(attrs, "keepdims")

    node = onnx.helper.make_node(
        'ArgMax',
        inputs=input_nodes,
        axis=axis,
        keepdims=keepdims,
        outputs=[name],
        name=name
    )
    return [node]

@mx_op.register("argmin")
def convert_argmin(node, **kwargs):
    """Map MXNet's argmin operator attributes to onnx's ArgMin operator
    and return the created node.
    """
    name, input_nodes, attrs = get_inputs(node, kwargs)

    axis = int(attrs.get("axis"))
    keepdims = get_boolean_attribute_value(attrs, "keepdims")

    node = onnx.helper.make_node(
        'ArgMin',
        inputs=input_nodes,
        axis=axis,
        keepdims=keepdims,
        outputs=[name],
        name=name
    )
    return [node]

@mx_op.register("_maximum")
def convert_maximum(node, **kwargs):
    """Map MXNet's _maximum operator attributes to onnx's Max operator
    and return the created node.
    """
    return create_basic_op_node('Max', node, kwargs)


@mx_op.register("_minimum")
def convert_minimum(node, **kwargs):
    """Map MXNet's _minimum operator attributes to onnx's Min operator
    and return the created node.
    """
    return create_basic_op_node('Min', node, kwargs)

@mx_op.register("min")
def convert_min(node, **kwargs):
    """Map MXNet's min operator attributes to onnx's ReduceMin operator
    and return the created node.
    """
    name, input_nodes, attrs = get_inputs(node, kwargs)

    mx_axis = attrs.get("axis", None)
    axes = convert_string_to_list(str(mx_axis)) if mx_axis is not None else None

    keepdims = get_boolean_attribute_value(attrs, "keepdims")

    if axes is not None:
        node = onnx.helper.make_node(
            'ReduceMin',
            inputs=input_nodes,
            outputs=[name],
            axes=axes,
            keepdims=keepdims,
            name=name
        )

        return [node]
    else:
        node = onnx.helper.make_node(
            'ReduceMin',
            inputs=input_nodes,
            outputs=[name],
            keepdims=keepdims,
            name=name
        )

        return [node]


@mx_op.register("max")
def convert_max(node, **kwargs):
    """Map MXNet's max operator attributes to onnx's ReduceMax operator
    and return the created node.
    """
    name, input_nodes, attrs = get_inputs(node, kwargs)

    mx_axis = attrs.get("axis", None)
    axes = convert_string_to_list(str(mx_axis)) if mx_axis is not None else None

    keepdims = get_boolean_attribute_value(attrs, "keepdims")

    if axes is not None:
        node = onnx.helper.make_node(
            'ReduceMax',
            inputs=input_nodes,
            outputs=[name],
            axes=axes,
            keepdims=keepdims,
            name=name
        )

        return [node]
    else:
        node = onnx.helper.make_node(
            'ReduceMax',
            inputs=input_nodes,
            outputs=[name],
            keepdims=keepdims,
            name=name
        )

        return [node]


@mx_op.register("mean")
def convert_mean(node, **kwargs):
    """Map MXNet's mean operator attributes to onnx's ReduceMean operator
    and return the created node.
    """
    name, input_nodes, attrs = get_inputs(node, kwargs)

    mx_axis = attrs.get("axis", None)
    axes = convert_string_to_list(str(mx_axis)) if mx_axis is not None else None

    keepdims = get_boolean_attribute_value(attrs, "keepdims")

    if axes is not None:
        node = onnx.helper.make_node(
            'ReduceMean',
            inputs=input_nodes,
            outputs=[name],
            axes=axes,
            keepdims=keepdims,
            name=name
        )

        return [node]
    else:
        node = onnx.helper.make_node(
            'ReduceMean',
            inputs=input_nodes,
            outputs=[name],
            keepdims=keepdims,
            name=name
        )

        return [node]


@mx_op.register("prod")
def convert_prod(node, **kwargs):
    """Map MXNet's prod operator attributes to onnx's ReduceProd operator
    and return the created node.
    """
    name, input_nodes, attrs = get_inputs(node, kwargs)

    mx_axis = attrs.get("axis", None)
    axes = convert_string_to_list(str(mx_axis)) if mx_axis is not None else None

    keepdims = get_boolean_attribute_value(attrs, "keepdims")

    if axes is not None:
        node = onnx.helper.make_node(
            'ReduceProd',
            inputs=input_nodes,
            outputs=[name],
            axes=axes,
            keepdims=keepdims,
            name=name
        )

        return [node]
    else:
        node = onnx.helper.make_node(
            'ReduceProd',
            inputs=input_nodes,
            outputs=[name],
            keepdims=keepdims,
            name=name
        )

        return [node]


# Arithmetic Operations
@mx_op.register("elemwise_add")
def convert_elementwise_add(node, **kwargs):
    """Map MXNet's elemwise_add operator attributes to onnx's Add operator
    and return the created node.
    """
    return create_basic_op_node('Add', node, kwargs)


@mx_op.register("broadcast_add")
def covert_broadcast_add(node, **kwargs):
    """Map MXNet's broadcast_add operator attributes to onnx's Add operator
    and return the created node.
    """
    return create_basic_op_node('Add', node, kwargs)


@mx_op.register("elemwise_sub")
def convert_elementwise_sub(node, **kwargs):
    """Map MXNet's elemwise_sub operator attributes to onnx's Sub operator
    and return the created node.
    """
    return create_basic_op_node('Sub', node, kwargs)

@mx_op.register("broadcast_sub")
def covert_broadcast_sub(node, **kwargs):
    """Map MXNet's broadcast_sub operator attributes to onnx's Sub operator
    and return the created node.
    """
    return create_basic_op_node('Sub', node, kwargs)

@mx_op.register("elemwise_mul")
def convert_elemwise_mul(node, **kwargs):
    """Map MXNet's elemwise_mul operator attributes to onnx's Mul operator
    and return the created node.
    """
    return create_basic_op_node('Mul', node, kwargs)

@mx_op.register("broadcast_mul")
def convert_broadcast_mul(node, **kwargs):
    """Map MXNet's broadcast_mul operator attributes to onnx's Mul operator
    and return the created node.
    """
    return create_basic_op_node('Mul', node, kwargs)

@mx_op.register("broadcast_minimum")
def convert_broadcast_min(node, **kwargs):
    """Map MXNet's broadcast_minimum operator attributes to onnx's Min operator
    and return the created node.
    """
    return create_basic_op_node('Min', node, kwargs)

@mx_op.register("elemwise_div")
def convert_elemwise_div(node, **kwargs):
    """Map MXNet's elemwise_div operator attributes to onnx's Div operator
    and return the created node.
    """
    return create_basic_op_node('Div', node, kwargs)

@mx_op.register("broadcast_div")
def convert_broadcast_div(node, **kwargs):
    """Map MXNet's broadcast_div operator attributes to onnx's Div operator
    and return the created node.
    """
    return create_basic_op_node('Div', node, kwargs)

@mx_op.register("negative")
def convert_negative(node, **kwargs):
    """Map MXNet's negative operator attributes to onnx's Neg operator
    and return the created node.
    """
    return create_basic_op_node('Neg', node, kwargs)

@mx_op.register("abs")
def convert_abs(node, **kwargs):
    """Map MXNet's abs operator attributes to onnx's Abs operator
    and return the created node.
    """
    return create_basic_op_node('Abs', node, kwargs)

@mx_op.register("add_n")
def convert_addn(node, **kwargs):
    """Map MXNet's add_n operator attributes to onnx's Sum operator
    and return the created node.
    """
    return create_basic_op_node('Sum', node, kwargs)

 # Rounding
@mx_op.register("ceil")
def convert_ceil(node, **kwargs):
    """Map MXNet's ceil operator attributes to onnx's Ceil operator
    and return the created node.
    """
    return create_basic_op_node('Ceil', node, kwargs)

@mx_op.register("floor")
def convert_floor(node, **kwargs):
    """Map MXNet's floor operator attributes to onnx's Floor operator
    and return the created node.
    """
    return create_basic_op_node('Floor', node, kwargs)


# Changing shape and type.
@mx_op.register("Reshape")
def convert_reshape(node, **kwargs):
    """Map MXNet's Reshape operator attributes to onnx's Reshape operator.
    Converts output shape attribute to output shape tensor
    and return multiple created nodes.
    """
    from onnx.helper import make_node

    name, input_nodes, attrs = get_inputs(node, kwargs)

    reverse = attrs.get('reverse', 'False')
    targ_shape = convert_string_to_list(attrs["shape"])

    # In general -2, -3, -4 in the target shape are not supoorted, but there are
    # a few special cases that we can convert to supported scenarios

    # If -2 and -3 are not used and there is no 0 to the right of -4, then we can just remove -4
    if -4 in targ_shape and -3 not in targ_shape and -2 not in targ_shape and reverse != 'True':
        if 0 not in targ_shape:
            targ_shape = [i for i in targ_shape if i != -4]
        else:
            # index of first -4
            ind_4 = targ_shape.index(-4)
            # index of last 0
            ind0 = len(targ_shape) - 1 - targ_shape[::-1].index(0)
            if ind_4 > ind0:
                targ_shape = [i for i in targ_shape if i != -4]

    if targ_shape == [-3, 0] and reverse != 'True':
        targ_shape = [-1, 0]
        reverse = 'True'

    if targ_shape == [0, 0, -3, -3] and reverse != 'True':
        nodes = [
            make_node('Shape', [input_nodes[0]], [name+'_shape']),
            make_node('Split', [name+'_shape'], [name+'_dim0', name+'_dim1', name+'_dim2',
                                                 name+'_dim3', name+'_dim4', name+'_dim5'],
                      axis=0),
            make_node('Mul', [name+'_dim2', name+'_dim3'], [name+'_mul_1']),
            make_node('Mul', [name+'_dim4', name+'_dim5'], [name+'_mul_2']),
            make_node('Concat', [name+'_dim0', name+'_dim1', name+'_mul_1', name+'_mul_2'],
                      [name+'_shape_new'], axis=0),
            make_node('Reshape', [input_nodes[0], name+'_shape_new'], [name], name=name)
        ]
        return nodes

    if targ_shape == [0, -4, -1, 4, 0, 0] and reverse != 'True':
        create_tensor([4], name+'_4', kwargs['initializer'])
        nodes = [
            make_node('Shape', [input_nodes[0]], [name+'_shape']),
            make_node('Split', [name+'_shape'], [name+'_dim0', name+'_dim1', name+'_dim2',
                                                 name+'_dim3'], axis=0),
            make_node('Div', [name+'_dim1', name+'_4'], [name+'_div']),
            make_node('Concat', [name+'_dim0', name+'_div', name+'_4', name+'_dim2', name+'_dim3'],
                      [name+'_shape_new'], axis=0),
            make_node('Reshape', [input_nodes[0], name+'_shape_new'], [name], name=name)
        ]
        return nodes

    if targ_shape == [0, 0, -4, 2, 2, 0, 0] and reverse != 'True':
        create_tensor([2], name+'_2', kwargs['initializer'])
        nodes = [
            make_node('Shape', [input_nodes[0]], [name+'_shape']),
            make_node('Split', [name+'_shape'], [name+'_dim0', name+'_dim1', name+'_dim2',
                                                 name+'_dim3', name+'_dim4'], axis=0),
            make_node('Concat', [name+'_dim0', name+'_dim1', name+'_2', name+'_2',
                                 name+'_dim3', name+'_dim4'], [name+'_shape_new'], axis=0),
            make_node('Reshape', [input_nodes[0], name+'_shape_new'], [name], name=name)
        ]
        return nodes

    if targ_shape == [-4, 1, -1, 0, 0, 0] and reverse != 'True':
        create_tensor([1], name+'_1', kwargs['initializer'])
        create_tensor([-1], name+'_m1', kwargs['initializer'])
        nodes = [
            make_node('Shape', [input_nodes[0]], [name+'_shape']),
            make_node('Split', [name+'_shape'], [name+'_dim0', name+'_dim1', name+'_dim2',
                                                 name+'_dim3'], axis=0),
            make_node('Concat', [name+'_1', name+'_m1', name+'_dim1', name+'_dim2', name+'_dim3'],
                      [name+'_shape_new'], axis=0),
            make_node('Reshape', [input_nodes[0], name+'_shape_new'], [name], name=name)
        ]
        return nodes

    if targ_shape == [-4, 1, 1000, 0, 0] and reverse != 'True':
        create_tensor([1], name+'_1', kwargs['initializer'])
        create_tensor([1000], name+'_1000', kwargs['initializer'])
        nodes = [
            make_node('Shape', [input_nodes[0]], [name+'_shape']),
            make_node('Split', [name+'_shape'], [name+'_dim0', name+'_dim1', name+'_dim2'], axis=0),
            make_node('Concat', [name+'_1', name+'_1000', name+'_dim1', name+'_dim2'],
                      [name+'_shape_new'], axis=0),
            make_node('Reshape', [input_nodes[0], name+'_shape_new'], [name], name=name)
        ]
        return nodes

    not_supported_shape = [-2, -3, -4]
    for val in targ_shape:
        if val in not_supported_shape:
            raise AttributeError("Reshape: Shape value not supported in ONNX", val)

    create_tensor(targ_shape, name+'_targ_shape', kwargs['initializer'])

    nodes = []
    if reverse == 'False':
        nodes += [
            make_node('Reshape', [input_nodes[0], name+'_targ_shape'], [name], name=name)
            ]
    else:
        create_tensor([0], name+'_0', kwargs['initializer'])
        create_tensor([1], name+'_1', kwargs['initializer'])
        nodes += [
            make_node('Shape', [name+'_targ_shape'], [name+'_targ_dim']),
            make_node('Shape', [input_nodes[0]], [name+'_orig_shape']),
            make_node('Shape', [name+'_orig_shape'], [name+'_orig_dim']),
            make_node('Sub', [name+'_targ_dim', name+'_orig_dim'], [name+'_dim_diff']),
            make_node('Abs', [name+'_dim_diff'], [name+'_pad_len']),
            make_node('Less', [name+'_targ_dim', name+'_orig_dim'], [name+'_targ_less_orig']),
            make_node('Less', [name+'_orig_dim', name+'_targ_dim'], [name+'_orig_less_targ']),
            make_node('Where', [name+'_targ_less_orig', name+'_pad_len', name+'_0'],
                      [name+'_targ_pad_len']),
            make_node('Where', [name+'_orig_less_targ', name+'_pad_len', name+'_0'],
                      [name+'_orig_pad_len']),
            make_node('Concat', [name+'_targ_pad_len', name+'_0'], [name+'_targ_pads'], axis=0),
            make_node('Concat', [name+'_orig_pad_len', name+'_0'], [name+'_orig_pads'], axis=0),
            make_node('Pad', [name+'_targ_shape', name+'_targ_pads', name+'_1'],
                      [name+'_targ_shape_padded'], mode='constant'),
            make_node('Pad', [name+'_orig_shape', name+'_orig_pads', name+'_1'],
                      [name+'_orig_shape_padded'], mode='constant'),
            make_node('Equal', [name+'_targ_shape_padded', name+'_0'],
                      [name+'_targ_shape_0_mask']),
            make_node('Where', [name+'_targ_shape_0_mask', name+'_orig_shape_padded',
                                name+'_targ_shape_padded'], [name+'_targ_shape_new']),
            make_node('Shape', [name+'_targ_shape_new'], [name+'_targ_new_dim']),
            make_node('Slice', [name+'_targ_shape_new', name+'_targ_pad_len',
                                name+'_targ_new_dim'], [name+'_targ_shape_final']),
            make_node('Reshape', [input_nodes[0], name+'_targ_shape_final'], [name], name=name)
            ]

    return nodes

@mx_op.register("Cast")
def convert_cast(node, **kwargs):
    """Map MXNet's Cast operator attributes to onnx's Cast operator
    and return the created node.
    """
    name, input_nodes, attrs = get_inputs(node, kwargs)

    dtype = attrs.get('dtype')
    to_dtype = onnx.mapping.NP_TYPE_TO_TENSOR_TYPE[np.dtype(dtype)]
    nodes = [
        onnx.helper.make_node("Cast", input_nodes, [name], to=to_dtype, name=name)
    ]
    return nodes


@mx_op.register("slice_axis")
def convert_slice_axis(node, **kwargs):
    """Map MXNet's slice_axis operator attributes to onnx's Slice operator
    and return the created node.
    """
    from onnx.helper import make_node
    name, input_nodes, attrs = get_inputs(node, kwargs)

    axis = int(attrs.get("axis"))
    begin = int(attrs.get("begin"))
    end = attrs.get("end", None)

    nodes = []
    create_tensor([axis], name+'_axis', kwargs["initializer"])
    create_tensor([begin], name+'_begin', kwargs["initializer"])
    if not end or end == 'None':
        # ONNX doesn't support None for ends. Since ends=None depicts
        # length of dimension, passing dimension in this case.
        nodes += [
            make_node('Shape', [input_nodes[0]], [name+"_data_shape"])
        ]
        # corner case when end = None and axis = -1
        if axis == -1:
            create_tensor([-1], name+'_-1', kwargs["initializer"])
            nodes += [
                make_node('Shape', [name+'_data_shape'], [name+'_data_dim']),
                make_node('Add', [name+'_data_dim', name+'_-1'], [name+'_axis_max']),
                make_node('Slice', [name+'_data_shape', name+'_axis_max', name+'_data_dim'], [name+'_end']),
            ]
        else:
            create_tensor([axis+1], name+"_axis_plus_1", kwargs["initializer"])
            nodes += [
                make_node('Slice', [name+'_data_shape', name+'_axis', name+'_axis_plus_1'],
                          [name+"_end"])
            ]
    else:
        create_tensor([int(end)], name+'_end', kwargs["initializer"])

    nodes += [
        make_node('Slice', [input_nodes[0], name+'_begin', name+'_end', name+'_axis'],
                  [name], name=name)
        ]

    return nodes


@mx_op.register('SliceChannel')
def convert_slice_channel(node, **kwargs):
    """Map MXNet's SliceChannel operator attributes to onnx's Squeeze or Split
    operator based on squeeze_axis attribute
    and return the created node.
    """
    from onnx.helper import make_node
    name, input_nodes, attrs = get_inputs(node, kwargs)

    num_outputs = int(attrs.get('num_outputs'))
    axis = int(attrs.get('axis', 1))
    squeeze_axis = attrs.get('squeeze_axis', 'False')

    create_tensor([axis], name+'_axis', kwargs['initializer'])
    create_tensor([axis+1], name+'axis_p1', kwargs['initializer'])

    nodes = []
    if squeeze_axis in ['True', '1']:
        nodes += [
            make_node('Split', [input_nodes[0]], [name+str(i)+'_' for i in range(num_outputs)],
                      axis=axis)
        ]
        for i in range(num_outputs):
            nodes += [
                make_node('Squeeze', [name+str(i)+'_'], [name+str(i)], axes=[axis])
            ]
    else:
        nodes += [
            make_node('Split', [input_nodes[0]], [name+str(i) for i in range(num_outputs)],
                      axis=axis)
        ]

    return nodes

@mx_op.register("expand_dims")
def convert_expand_dims(node, **kwargs):
    """Map MXNet's expand_dims operator attributes to onnx's Unsqueeze operator
    and return the created node.
    """
    name, input_nodes, attrs = get_inputs(node, kwargs)

    axis = int(attrs.get("axis"))

    node = onnx.helper.make_node(
        "Unsqueeze",
        input_nodes,
        [name],
        axes=[axis],
        name=name,
    )
    return [node]

@mx_op.register("squeeze")
def convert_squeeze(node, **kwargs):
    """Map MXNet's squeeze operator attributes to onnx's squeeze operator
    and return the created node.
    """
    name, input_nodes, attrs = get_inputs(node, kwargs)

    axis = attrs.get("axis", None)
    if not axis:
        node = onnx.helper.make_node(
            "Squeeze",
            input_nodes,
            [name],
            name=name
        )
    else:
        axis = convert_string_to_list(axis)

        node = onnx.helper.make_node(
            "Squeeze",
            input_nodes,
            [name],
            axes=axis,
            name=name,
        )
    return [node]


@mx_op.register("log")
def convert_log(node, **kwargs):
    """Map MXNet's log operator attributes to onnx's Log operator
    and return the created node.
    """
    return create_basic_op_node('Log', node, kwargs)

@mx_op.register("reciprocal")
def convert_reciprocal(node, **kwargs):
    """Map MXNet's reciprocal operator attributes to onnx's Reciprocal operator
    and return the created node.
    """
    return create_basic_op_node('Reciprocal', node, kwargs)

@mx_op.register("_power")
def convert_power(node, **kwargs):
    """Map MXNet's _power operator attributes to onnx's Pow operator
    and return the created node.
    """
    return create_basic_op_node('Pow', node, kwargs)

@mx_op.register("broadcast_power")
def convert_broadcast_power(node, **kwargs):
    """Map MXNet's _power operator attributes to onnx's Pow operator
    and return the created node.
    """
    return create_basic_op_node('Pow', node, kwargs)

@mx_op.register("sqrt")
def convert_sqrt(node, **kwargs):
    """Map MXNet's sqrt operator attributes to onnx's Sqrt operator
    and return the created node.
    """
    return create_basic_op_node('Sqrt', node, kwargs)

@mx_op.register("depth_to_space")
def convert_depthtospace(node, **kwargs):
    """Map MXNet's depth_to_space operator attributes to onnx's
    DepthToSpace operator and return the created node.
    """
    name, input_nodes, attrs = get_inputs(node, kwargs)

    blksize = int(attrs.get("block_size", 0))

    node = onnx.helper.make_node(
        "DepthToSpace",
        input_nodes,
        [name],
        blocksize=blksize,
        name=name,
    )
    return [node]

@mx_op.register("space_to_depth")
def convert_spacetodepth(node, **kwargs):
    """Map MXNet's space_to_depth operator attributes to onnx's
    SpaceToDepth operator and return the created node.
    """
    name, input_nodes, attrs = get_inputs(node, kwargs)

    blksize = int(attrs.get("block_size", 0))

    node = onnx.helper.make_node(
        "SpaceToDepth",
        input_nodes,
        [name],
        blocksize=blksize,
        name=name,
    )
    return [node]

@mx_op.register("square")
def convert_square(node, **kwargs):
    """Map MXNet's square operator attributes to onnx's Pow operator
    and return the created node.
    """
    name, input_nodes, _ = get_inputs(node, kwargs)

    initializer = kwargs["initializer"]
    data_type = onnx.mapping.NP_TYPE_TO_TENSOR_TYPE[np.dtype('int64')]

    power2_name = "square_tensor" + str(kwargs["idx"])
    tensor_node = onnx.helper.make_tensor_value_info(power2_name, data_type, (1,))
    initializer.append(
        onnx.helper.make_tensor(
            name=power2_name,
            data_type=data_type,
            dims=(1,),
            vals=[2],
            raw=False,
        )
    )

    input_nodes.append(power2_name)

    node = onnx.helper.make_node(
        "Pow",
        input_nodes,
        [name],
        name=name
    )
    return [tensor_node, node]

@mx_op.register("sum")
def convert_sum(node, **kwargs):
    """Map MXNet's sum operator attributes to onnx's ReduceSum operator
    and return the created node.
    """
    name, input_nodes, attrs = get_inputs(node, kwargs)

    mx_axis = attrs.get("axis", None)
    axes = convert_string_to_list(str(mx_axis)) if mx_axis is not None else None

    keepdims = get_boolean_attribute_value(attrs, "keepdims")

    if axes:
        node = onnx.helper.make_node(
            'ReduceSum',
            inputs=input_nodes,
            outputs=[name],
            axes=axes,
            keepdims=keepdims,
            name=name
        )
    else:
        node = onnx.helper.make_node(
            'ReduceSum',
            inputs=input_nodes,
            outputs=[name],
            keepdims=keepdims,
            name=name
        )
    return [node]


@mx_op.register("shape_array")
def convert_shape(node, **kwargs):
    """Map MXNet's shape_array operator attributes to onnx's Shape operator
    and return the created node.
    """
    return create_basic_op_node('Shape', node, kwargs)


@mx_op.register("hard_sigmoid")
def convert_hardsigmoid(node, **kwargs):
    """Map MXNet's hard_sigmoid operator attributes to onnx's HardSigmoid operator
    and return the created node.
    """
    name, input_nodes, attrs = get_inputs(node, kwargs)

    # Converting to float32
    alpha = float(attrs.get("alpha", 0.2))
    beta = float(attrs.get("beta", 0.5))

    node = onnx.helper.make_node(
        'HardSigmoid',
        input_nodes,
        [name],
        alpha=alpha,
        beta=beta,
        name=name
    )
    return [node]

@mx_op.register("broadcast_lesser")
def convert_broadcast_lesser(node, **kwargs):
    """Map MXNet's broadcast_lesser operator attributes to onnx's Less operator
    and return the created node.
    """
    return create_basic_op_node('Less', node, kwargs)

@mx_op.register("broadcast_greater")
def convert_broadcast_greater(node, **kwargs):
    """Map MXNet's broadcast_greater operator attributes to onnx's Greater operator
    and return the created node.
    """
    return create_basic_op_node('Greater', node, kwargs)

@mx_op.register("broadcast_equal")
def convert_broadcast_equal(node, **kwargs):
    """Map MXNet's broadcast_equal operator attributes to onnx's Equal operator
    and return the created node.
    """
    from onnx.helper import make_node
    name, input_nodes, _ = get_inputs(node, kwargs)
    input_type = kwargs['in_type']

    nodes = [
        make_node("Equal", input_nodes, [name+"_equal"]),
        make_node("Cast", [name+"_equal"], [name], name=name, to=int(input_type))
    ]
    return nodes


@mx_op.register("broadcast_logical_and")
def convert_broadcast_logical_and(node, **kwargs):
    """Map MXNet's broadcast logical and operator attributes to onnx's Add operator
    and return the created node.
    """
    return create_basic_op_node('And', node, kwargs)


@mx_op.register("broadcast_logical_or")
def convert_broadcast_logical_or(node, **kwargs):
    """Map MXNet's broadcast logical or operator attributes to onnx's Or operator
    and return the created node.
    """
    return create_basic_op_node('Or', node, kwargs)


@mx_op.register("broadcast_logical_xor")
def convert_broadcast_logical_xor(node, **kwargs):
    """Map MXNet's broadcast logical xor operator attributes to onnx's Xor operator
    and return the created node.
    """
    return create_basic_op_node('Xor', node, kwargs)


@mx_op.register("logical_not")
def convert_logical_not(node, **kwargs):
    """Map MXNet's logical not operator attributes to onnx's Not operator
    and return the created node.
    """
    return create_basic_op_node('Not', node, kwargs)


@mx_op.register("size_array")
def convert_size(node, **kwargs):
    """Map MXNet's size_array operator attributes to onnx's Size operator
    and return the created node.
    """
    return create_basic_op_node('Size', node, kwargs)


@mx_op.register("log_softmax")
def convert_logsoftmax(node, **kwargs):
    """Map MXNet's log_softmax operator attributes to onnx's LogSoftMax operator
    and return the created node.
    """
    name, input_nodes, attrs = get_inputs(node, kwargs)

    # Converting to int
    axis = int(attrs.get("axis", -1))
    temp = attrs.get("temperature", 'None')
    if temp != 'None':
        raise AttributeError("LogSoftMax: ONNX supports only temperature=None")

    node = onnx.helper.make_node(
        'LogSoftmax',
        input_nodes,
        [name],
        axis=axis,
        name=name
    )
    return [node]

@mx_op.register("norm")
def convert_norm(node, **kwargs):
    """Map MXNet's norm operator attributes to onnx's ReduceL1 and ReduceL2 operators
    and return the created node.
    """
    name, input_nodes, attrs = get_inputs(node, kwargs)

    mx_axis = attrs.get("axis", None)
    axes = convert_string_to_list(str(mx_axis)) if mx_axis else None

    keepdims = get_boolean_attribute_value(attrs, "keepdims")
    ord = int(attrs.get("ord", 2))

    onnx_op_name = "ReduceL1" if ord == 1 else "ReduceL2"

    if axes:
        reduce_node = onnx.helper.make_node(
            onnx_op_name,
            input_nodes,
            [name],
            axes=axes,
            keepdims=keepdims,
            name=name
        )
        return [reduce_node]
    else:
        reduce_node = onnx.helper.make_node(
            onnx_op_name,
            input_nodes,
            [name],
            keepdims=keepdims,
            name=name
        )
        return [reduce_node]

@mx_op.register("_sample_multinomial")
def convert_multinomial(node, **kwargs):
    """Map MXNet's multinomial operator attributes to onnx's
    Multinomial operator and return the created node.
    """
    name, input_nodes, attrs = get_inputs(node, kwargs)
    dtype = onnx.mapping.NP_TYPE_TO_TENSOR_TYPE[np.dtype(attrs.get("dtype", 'int32'))]
    sample_size = convert_string_to_list(attrs.get("shape", '1'))
    if len(sample_size) < 2:
        sample_size = sample_size[-1]
    else:
        raise AttributeError("ONNX currently supports integer sample_size only")
    node = onnx.helper.make_node(
        "Multinomial",
        input_nodes,
        [name],
        dtype=dtype,
        sample_size=sample_size,
        name=name,
    )
    return [node]


@mx_op.register("_random_uniform")
def convert_random_uniform(node, **kwargs):
    """Map MXNet's random_uniform operator attributes to onnx's RandomUniform
    operator and return the created node.
    """
    name, input_nodes, attrs = get_inputs(node, kwargs)

    # Converting to float32
    low = float(attrs.get("low", 0))
    high = float(attrs.get("high", 1.0))
    shape = convert_string_to_list(attrs.get('shape', '[]'))
    dtype = onnx.mapping.NP_TYPE_TO_TENSOR_TYPE[np.dtype(attrs.get('dtype', 'float32'))]

    node = onnx.helper.make_node(
        'RandomUniform',
        input_nodes,
        [name],
        low=low,
        high=high,
        dtype=dtype,
        shape=shape,
        name=name
    )
    return [node]


@mx_op.register("_random_normal")
def convert_random_normal(node, **kwargs):
    """Map MXNet's random_normal operator attributes to onnx's RandomNormal
    operator and return the created node.
    """
    name, input_nodes, attrs = get_inputs(node, kwargs)

    # Converting to float32
    mean = float(attrs.get("loc", 0))
    scale = float(attrs.get("scale", 1.0))
    shape = convert_string_to_list(attrs.get('shape', '[]'))
    dtype = onnx.mapping.NP_TYPE_TO_TENSOR_TYPE[np.dtype(attrs.get('dtype', 'float32'))]

    node = onnx.helper.make_node(
        'RandomNormal',
        input_nodes,
        [name],
        mean=mean,
        scale=scale,
        dtype=dtype,
        shape=shape,
        name=name
    )
    return [node]


@mx_op.register("ROIPooling")
def convert_roipooling(node, **kwargs):
    """Map MXNet's ROIPooling operator attributes to onnx's MaxRoiPool
    operator and return the created node.
    """
    name, input_nodes, attrs = get_inputs(node, kwargs)

    pooled_shape = convert_string_to_list(attrs.get('pooled_size'))
    scale = float(attrs.get("spatial_scale"))

    node = onnx.helper.make_node(
        'MaxRoiPool',
        input_nodes,
        [name],
        pooled_shape=pooled_shape,
        spatial_scale=scale,
        name=name
    )
    return [node]


@mx_op.register("tile")
def convert_tile(node, **kwargs):
    """Map MXNet's Tile operator attributes to onnx's Tile
    operator and return the created node.
    """
    from onnx.helper import make_node
    name, input_nodes, attrs = get_inputs(node, kwargs)

    data = input_nodes[0]
    reps = convert_string_to_list(attrs["reps"])

    create_tensor([0], name+'_0', kwargs['initializer'])
    create_tensor([1], name+'_1', kwargs['initializer'])
    create_tensor(reps, name+'_reps', kwargs['initializer'], dtype='int64')
    create_tensor([len(reps)], name+'_reps_len', kwargs['initializer'])

    nodes = [
        make_node('Shape', [data], [name+'_data_shape']),
        make_node('Shape', [name+'_data_shape'], [name+'_data_dim']),
        make_node('Max', [name+'_data_dim', name+'_reps_len'], [name+'_max']),
        make_node('Sub', [name+'_max', name+'_data_dim'], [name+'_data_diff']),
        make_node('Concat', [name+'_data_diff', name+'_0'], [name+'_concat0_out'], axis=0),
        make_node('Pad', [name+'_data_shape', name+'_concat0_out', name+'_1'], [name+'_data_shape_pad']),
        make_node('Reshape', [data, name+'_data_shape_pad'], [name+'_data']),
        make_node('Sub', [name+'_max', name+'_reps_len'], [name+'_reps_diff']),
        make_node('Concat', [name+'_reps_diff', name+'_0'], [name+'_concat1_out'], axis=0),
        make_node('Pad', [name+'_reps', name+'_concat1_out', name+'_1'], [name+'_reps_pad']),
        make_node('Tile', [name+'_data', name+'_reps_pad'], [name], name=name),
    ]

    return nodes


@mx_op.register("broadcast_to")
def convert_broadcast_to(node, **kwargs):
    """Map MXNet's broadcast_to operator attributes to onnx's Expand
    operator and return the created node.
    """
    name, input_nodes, attrs = get_inputs(node, kwargs)

    shape_list = convert_string_to_list(attrs["shape"])

    initializer = kwargs["initializer"]
    output_shape_np = np.array(shape_list, dtype='int64')
    data_type = onnx.mapping.NP_TYPE_TO_TENSOR_TYPE[output_shape_np.dtype]
    dims = np.shape(output_shape_np)

    output_shape_name = "expand_attr_tensor" + str(kwargs["idx"])
    tensor_node = onnx.helper.make_tensor_value_info(output_shape_name, data_type, dims)

    initializer.append(
        onnx.helper.make_tensor(
            name=output_shape_name,
            data_type=data_type,
            dims=dims,
            vals=shape_list,
            raw=False,
        )
    )

    input_nodes.append(output_shape_name)
    expand_node = onnx.helper.make_node(
        "Expand",
        input_nodes,
        [name],
        name=name
    )

    return [tensor_node, expand_node]


@mx_op.register('topk')
def convert_topk(node, **kwargs):
    """Map MXNet's topk operator attributes to onnx's TopK operator
    and return the created node.
    """
    from onnx.helper import make_node
    name, input_nodes, attrs = get_inputs(node, kwargs)

    opset_version = kwargs['opset_version']
    if opset_version < 11:
        raise AttributeError('ONNX opset 11 or greater is required to export this operator')

    axis = int(attrs.get('axis', '-1'))
    k = int(attrs.get('k', '1'))
    ret_type = attrs.get('ret_typ', 'indices')
    is_ascend = attrs.get('is_ascend', 'False')
    is_ascend = is_ascend in ['1', 'True']
    dtype = attrs.get('dtype', 'float32')

    if ret_type == 'mask':
        raise NotImplementedError('topk does not currently support ret_type==\'mask\'')

    create_tensor([k], name+'_k', kwargs['initializer'])

    nodes = []

    if ret_type == 'both':
        if dtype == 'int64':
            nodes += [
                make_node('TopK', [input_nodes[0], name+'_k'], [name+'0', name+'1'], axis=axis,
                          largest=(not is_ascend), sorted=1),
            ]
        else:
            nodes += [
                make_node('TopK', [input_nodes[0], name+'_k'], [name+'0', name+'_1_i'], axis=axis,
                          largest=(not is_ascend), sorted=1),
                make_node('Cast', [name+'_1_i'], [name+'1'],
                          to=onnx.mapping.NP_TYPE_TO_TENSOR_TYPE[np.dtype(dtype)])
            ]
    elif ret_type == 'value':
        nodes += [
            make_node('TopK', [input_nodes[0], name+'_k'], [name+'0', name+'_'], axis=axis,
                      largest=(not is_ascend), sorted=1),
        ]
    else:
        if dtype == 'int64':
            nodes += [
                make_node('TopK', [input_nodes[0], name+'_k'], [name+'_', name], axis=axis,
                          largest=(not is_ascend), sorted=1),
            ]
        else:
            nodes += [
                make_node('TopK', [input_nodes[0], name+'_k'], [name+'__', name+'_tmp'], axis=axis,
                          largest=(not is_ascend), sorted=1),
                make_node('Cast', [name+'_tmp'], [name],
                          to=onnx.mapping.NP_TYPE_TO_TENSOR_TYPE[np.dtype(dtype)])
            ]

    return nodes


@mx_op.register("take")
def convert_take(node, **kwargs):
    """Map MXNet's Take operator attributes to onnx's Gather operator.
    """
    from onnx.helper import make_node
    from onnx import TensorProto
    name, input_nodes, attrs = get_inputs(node, kwargs)
    axis = int(attrs.get('axis', 0))
    mode = str(attrs.get('mode', 'clip'))

    data = input_nodes[0]
    indices = input_nodes[1]

    nodes = [
        make_node('Cast', [indices], [name+'_indices'], to=int(TensorProto.INT64)),
    ]

    if mode == 'raise':
        nodes += [
            make_node('Gather', [data, name+'_indices'], [name], axis=axis, name=name)
        ]

        return nodes

    create_tensor([-1], name+'_-1', kwargs["initializer"])
    nodes += [
        make_node('Shape', [data], [name+'_data_shape']),
    ]

    # corner case
    if axis == -1:
        nodes += [
            make_node('Shape', [name+'_data_shape'], [name+'_data_dim']),
            make_node('Add', [name+'_data_dim', name+'_-1'], [name+'_axis_max']),
            make_node('Slice', [name+'_data_shape', name+'_axis_max', name+'_data_dim'], [name+'_slice0_out']),
        ]

    else:
        create_tensor([axis], name+'_axis', kwargs["initializer"])
        create_tensor([axis+1], name+'_axis+1', kwargs["initializer"])
        nodes += [
            make_node('Slice', [name+'_data_shape', name+'_axis', name+'_axis+1'], [name+'_slice0_out']),
        ]

    if mode == 'clip':
        create_tensor([0], name+'_0', kwargs["initializer"])
        nodes += [
            make_node('Add', [name+'_slice0_out', name+'_-1'], [name+'_max']),
            make_node('Greater', [name+'_indices', name+'_max'], [name+'_max_mask']),
            make_node('Where', [name+'_max_mask', name+'_max', name+'_indices'], [name+'_where0_out']),
            make_node('Less', [name+'_indices', name+'_0'], [name+'_min_mask']),
            make_node('Where', [name+'_min_mask', name+'_0', name+'_where0_out'], [name+'_where1_out']),
            make_node('Gather', [data, name+'_where1_out'], [name], axis=axis, name=name)
        ]

    elif mode == 'wrap':
        nodes += [
            make_node('Mod', [name+'_indices', name+'_slice0_out'], [name+'_mod0_out']),
            make_node('Gather', [data, name+'_mod0_out'], [name], axis=axis, name=name)
        ]

    else:
        raise NotImplementedError("mode must be clip, wrap or raise.")

    return nodes


@mx_op.register("LayerNorm")
def convert_layer_norm(node, **kwargs):
    """Map MXNet's LayerNorm operator attributes to onnx operators.
    """
    from onnx.helper import make_node
    from onnx import TensorProto
    name, input_nodes, attrs = get_inputs(node, kwargs)
    axes = int(attrs.get('axis', -1))
    eps = attrs.get('eps', 9.99999975e-06)

    input_type = int(kwargs['in_type'])
    dtype = onnx.mapping.TENSOR_TYPE_TO_NP_TYPE[input_type]

    create_tensor([axes], name+"_axes", kwargs["initializer"])
    create_tensor([axes+1], name+"_axes+1", kwargs["initializer"])
    create_const_scalar_node(name+'_0_s', np.int64(0), kwargs)
    create_const_scalar_node(name+'_1_s', np.int64(1), kwargs)
    create_const_scalar_node(name+"_2_s", np.int64(2).astype(dtype), kwargs)
    create_const_scalar_node(name+"_eps", np.float32(eps), kwargs)

    nodes = [
        make_node("ReduceMean", [input_nodes[0]], [name+"_rm0_out"], axes=[axes]),
        make_node("Sub", [input_nodes[0], name+"_rm0_out"], [name+"_sub0_out"]),
        make_node("Pow", [name+"_sub0_out", name+"_2_s"], [name+"_pow0_out"]),
        make_node("ReduceMean", [name+"_pow0_out"], [name+"_rm1_out"], axes=[axes]),
        make_node("Add", [name+"_rm1_out", name+"_eps"], [name+"_add0_out"]),
        make_node("Sqrt", [name+"_add0_out"], [name+"_sqrt0_out"]),
        make_node("Div", [name+"_sub0_out", name+"_sqrt0_out"], [name+"_div0_out"]),
    ]

    if axes == -1:
        nodes += [
            make_node("Mul", [name+"_div0_out", input_nodes[1]], [name+"_mul0_out"]),
            make_node("Add", [name+"_mul0_out", input_nodes[2]], [name], name=name)
        ]
    else:
        nodes += [
            make_node("Shape", [input_nodes[0]], [name+"_shape0_out"]),
            make_node("Shape", [name+"_shape0_out"], [name+"_in_dim"]),
            make_node("Squeeze", [name+"_in_dim"], [name+"_in_dim_s"]),
            make_node("Range", [name+"_0_s", name+"_in_dim_s", name+"_1_s"], [name+"_range"]),
            make_node("Equal", [name+"_range", name+"_axes"], [name+"_equal"]),
            make_node("Cast", [name+"_equal"], [name+"_one_hot"], to=int(TensorProto.INT64)),
            make_node("Slice", [name+"_shape0_out", name+"_axes", name+"_axes+1"], [name+"_slice_out"]),
            make_node("Squeeze", [name+"_slice_out"], [name+"_slice_out_s"]),
            make_node("Sub", [name+"_slice_out_s", name+"_1_s"], [name+"_sub1_out"]),
            make_node("Mul", [name+"_one_hot", name+"_sub1_out"], [name+"_mul0_out"]),
            make_node("Add", [name+"_mul0_out", name+"_1_s"], [name+"_add1_out"]),
            make_node('Reshape', [input_nodes[1], name+"_add1_out"], [name+"gamma_exp"]),
            make_node('Reshape', [input_nodes[2], name+"_add1_out"], [name+"beta_exp"]),
            make_node('Expand', [name+"gamma_exp", name+"_shape0_out"], [name+"gamma_exp1"]),
            make_node('Expand', [name+"beta_exp", name+"_shape0_out"], [name+"beta_exp1"]),
            make_node("Mul", [name+"_div0_out", name+"gamma_exp1"], [name+"_mul1_out"]),
            make_node("Add", [name+"_mul1_out", name+"beta_exp1"], [name], name=name)
        ]

    return nodes


@mx_op.register("_contrib_interleaved_matmul_selfatt_qk")
def convert_matmul_selfatt_qk(node, **kwargs):
    """Map MXNet's _contrib_interleaved_matmul_selfatt_qk operator
    """
    from onnx.helper import make_node
    from onnx import TensorProto
    name, input_nodes, attrs = get_inputs(node, kwargs)

    heads = int(attrs.get('heads'))

    # a, b, c, d, e are seq_len, batch_size, num_heads, 3, head_dim respectively
    create_tensor([0], name+"_0", kwargs["initializer"])
    create_tensor([1], name+"_1", kwargs["initializer"])
    create_tensor([1], name+"_1_f", kwargs["initializer"], dtype='float32')
    create_tensor([2], name+"_2", kwargs["initializer"])
    create_tensor([3], name+"_3", kwargs["initializer"])
    create_tensor([heads], name+"_c", kwargs["initializer"])
    create_tensor([3], name+"_d", kwargs["initializer"])
    nodes = [
        make_node('Shape', [input_nodes[0]], [name+"_data_shape"]),
        make_node('Slice', [name+'_data_shape', name+'_0', name+'_1'], [name+"_a"]),
        make_node('Slice', [name+'_data_shape', name+'_1', name+'_2'], [name+"_b"]),
        make_node('Slice', [name+'_data_shape', name+'_2', name+'_3'], [name+"_cde"]),
        make_node('Div', [name+'_cde', name+'_c'], [name+'_de']),
        make_node('Div', [name+'_de', name+'_d'], [name+'_e']),
        make_node('Cast', [name+'_e'], [name+'_e_f'], to=int(TensorProto.FLOAT)),
        make_node('Sqrt', [name+'_e_f'], [name+'_sqrt_e']),
        make_node('Div', [name+'_1_f', name+'_sqrt_e'], [name+'_1_over_sqrt_e']),
        make_node('Mul', [name+'_b', name+'_c'], [name+'_bc']),

        make_node("Concat", [name+'_a', name+'_b', name+'_c', name+'_d', name+'_e'], \
            [name+'_shape0'], axis=0),
        make_node("Concat", [name+'_0', name+'_0', name+'_0', name+'_0', name+'_0'], \
            [name+'_slice_start0'], axis=0),
        make_node("Concat", [name+'_a', name+'_b', name+'_c', name+'_1', name+'_e'], \
            [name+'_slice_end0'], axis=0),
        make_node("Concat", [name+'_a', name+'_b', name+'_c', name+'_e'], \
            [name+'_shape1'], axis=0),
        make_node("Concat", [name+'_bc', name+'_a', name+'_e'], \
            [name+'_shape2'], axis=0),
        make_node("Concat", [name+'_0', name+'_0', name+'_0', name+'_1', name+'_0'], \
            [name+'_slice_start1'], axis=0),
        make_node("Concat", [name+'_a', name+'_b', name+'_c', name+'_2', name+'_e'], \
            [name+'_slice_end1'], axis=0),

        make_node('Reshape', [input_nodes[0], name+'_shape0'], [name+'_reshape0_out']),
        make_node('Slice', [name+'_reshape0_out', name+'_slice_start0', name+'_slice_end0'], \
            [name+'_slice0_out']),
        make_node('Reshape', [name+'_slice0_out', name+'_shape1'], [name+'_reshape1_out']),
        make_node('Transpose', [name+'_reshape1_out'], [name+'_transpose0_out'], \
            perm=(1, 2, 0, 3)),
        make_node('Reshape', [name+'_transpose0_out', name+'_shape2'], [name+'_reshape2_out']),
        make_node('Mul', [name+'_reshape2_out', name+'_1_over_sqrt_e'], [name+'_mul0_out']),
        make_node('Slice', [name+'_reshape0_out', name+'_slice_start1', name+'_slice_end1'], \
            [name+'_slice1_out']),
        make_node('Reshape', [name+'_slice1_out', name+'_shape1'], [name+'_reshape3_out']),
        make_node('Transpose', [name+'_reshape3_out'], [name+'_transpose1_out'], \
            perm=(1, 2, 0, 3)),
        make_node('Reshape', [name+'_transpose1_out', name+'_shape2'], [name+'_reshape4_out']),
        make_node('Transpose', [name+'_reshape4_out'], [name+'_transpose2_out'], \
            perm=(0, 2, 1)),
        make_node('MatMul', [name+'_mul0_out', name+'_transpose2_out'], [name], name=name)
    ]

    return nodes

@mx_op.register("_contrib_interleaved_matmul_selfatt_valatt")
def convert_contrib_interleaved_matmul_selfatt_valatt(node, **kwargs):
    """Map MXNet's _contrib_interleaved_matmul_selfatt_valatt operator attributes to onnx's operator.
    """
    from onnx.helper import make_node
    name, input_nodes, attrs = get_inputs(node, kwargs)
    qkv = input_nodes[0]
    att = input_nodes[1]
    num_heads = int(attrs.get('heads'))

    create_tensor([num_heads], name+"_const_num_heads", kwargs["initializer"])
    create_tensor([0], name+"_const_0", kwargs["initializer"])
    create_tensor([1], name+"_const_1", kwargs["initializer"])
    create_tensor([2], name+"_const_2", kwargs["initializer"])
    create_tensor([3], name+"_const_3", kwargs["initializer"])
    create_tensor([4], name+"_const_4", kwargs["initializer"])
    create_tensor([5], name+"_const_5", kwargs["initializer"])
    create_tensor([0, 0, num_heads, 3, -1], name+"_reshape0_shape", kwargs["initializer"])
    create_tensor([0, 0, 0, 2, 0], name+"_slice_start", kwargs["initializer"])
    create_tensor([0, 0, 0, -1], name+"_reshape1_shape", kwargs["initializer"])
    create_tensor([0, 0, -1], name+"_reshape4_shape", kwargs["initializer"])

    nodes = [
        make_node("Shape", [qkv], [name+"_shape_qkv"]),
        make_node("Slice", [name+"_shape_qkv", name+"_const_0", name+"_const_1"], [name+"_qkv_d0"]),
        make_node("Slice", [name+"_shape_qkv", name+"_const_1", name+"_const_2"], [name+"_qkv_d1"]),
        make_node("Slice", [name+"_shape_qkv", name+"_const_2", name+"_const_3"], [name+"_qkv_d2"]),
        make_node('Mul', [name+"_qkv_d1", name+'_const_num_heads'], [name+'_mul_out']),
        make_node("Reshape", [qkv, name+"_reshape0_shape"], [name+"_reshape0_output"]),
        make_node("Shape", [name+"_reshape0_output"], [name+"_shape_reshape0"]),
        make_node("Slice", [name+"_shape_reshape0", name+"_const_4", name+"_const_5"], [name+"_d4"]),
        make_node("Concat", [name+"_mul_out", name+"_qkv_d0", name+"_d4"], [name+"_reshape2_shape"], axis=0),
        make_node("Concat", [name+"_qkv_d1", name+"_const_num_heads", name+"_qkv_d0", name+"_d4"], \
            [name+"_reshape3_shape"], axis=0),
        make_node("Concat", [name+"_qkv_d0", name+"_qkv_d1", name+"_qkv_d2", name+"_const_3", name+"_d4"], \
            [name+"_slice_end"], axis=0),
        make_node("Slice", [name+"_reshape0_output", name+"_slice_start", name+"_slice_end"], [name+"_slice_output"]),
        make_node("Reshape", [name+"_slice_output", name+"_reshape1_shape"], [name+"_reshape1_output"]),
        make_node("Transpose", [name+"_reshape1_output"], [name+"_transpose0_output"], perm=[1, 2, 0, 3]),
        make_node("Reshape", [name+"_transpose0_output", name+"_reshape2_shape"], [name+"_reshape2_output"]),
        make_node("MatMul", [att, name+"_reshape2_output"], [name+"_matmul_output"]),
        make_node("Reshape", [name+"_matmul_output", name+"_reshape3_shape"], [name+"_reshape3_output"]),
        make_node("Transpose", [name+"_reshape3_output"], [name+"_transpose2_output"], perm=[2, 0, 1, 3]),
        make_node("Reshape", [name+"_transpose2_output", name+"_reshape4_shape"], [name], name=name)
    ]
    return nodes


@mx_op.register("broadcast_axis")
def convert_broadcast_axis(node, **kwargs):
    """Map MXNet's broadcast_axis
    """
    from onnx.helper import make_node
    from onnx import TensorProto
    name, input_nodes, attrs = get_inputs(node, kwargs)

    axis = convert_string_to_list(attrs.get('axis', '()'))
    size = convert_string_to_list(attrs.get('size', '()'))
    assert len(axis) == len(size)

    shape_name = name+'_shape_0'

    create_tensor([0], name+'_0', kwargs["initializer"])
    create_tensor([1], name+'_1', kwargs["initializer"])
    create_const_scalar_node(name+'_0_s', np.int64(0), kwargs)
    create_const_scalar_node(name+'_1_s', np.int64(1), kwargs)

    nodes = [
        make_node('Shape', [input_nodes[0]], [shape_name]),
        make_node('Shape', [shape_name], [name+'_in_dim']),
        make_node('Squeeze', [name+'_in_dim'], [name+'_in_dim_s']),
        make_node('Range', [name+'_0_s', name+'_in_dim_s', name+'_1_s'], [name+'_range']),
    ]

    for i, axis in enumerate(axis):
        if axis not in (0, 1):
            create_tensor([axis], name+'_'+str(axis), kwargs["initializer"])
        create_tensor([size[i]-1], name+'_size_'+str(i), kwargs["initializer"])
        nodes += [
            make_node('Equal', [name+'_range', name+'_'+str(axis)], [name+'_equal_'+str(i)]),
            make_node('Cast', [name+'_equal_'+str(i)], [name+'_cast_'+str(i)], to=int(TensorProto.INT64)),
            make_node('Mul', [name+'_size_'+str(i), name+'_cast_'+str(i)], [name+'_mul_'+str(i)]),
            make_node('Add', [name+'_mul_'+str(i), name+'_1'], [name+'_add_'+str(i)]),
            make_node('Mul', [name+'_add_'+str(i), shape_name], [name+'_shape_'+str(i+1)])
        ]
        shape_name = name+'_shape_'+str(i+1)

    nodes += [
        make_node('Expand', [input_nodes[0], shape_name], [name], name=name)
    ]

    return nodes


@mx_op.register("SequenceMask")
def convert_sequencemask(node, **kwargs):
    """Map MXNet's SequenceMask operator
    """
    from onnx.helper import make_node
    from onnx import TensorProto

    name, input_nodes, attrs = get_inputs(node, kwargs)

    use_sequence_length = attrs.get('use_sequence_length', 'False')
    mask_val = float(attrs.get('value', '0'))
    axis = int(attrs.get('axis', '0'))

    if(use_sequence_length == 'False'):
        return [make_node('Identity', [input_nodes[0]], [name], name=name)]

    create_tensor([0], name+'_0', kwargs["initializer"])
    create_tensor([1], name+'_1', kwargs["initializer"])
    create_tensor([2], name+'_2', kwargs["initializer"])
    create_const_scalar_node(name+'_0_s', np.int64(0), kwargs)
    create_const_scalar_node(name+'_1_s', np.int64(1), kwargs)
    create_const_scalar_node(name+'_2_s', np.int64(2), kwargs)
    create_tensor([mask_val], name+'_mask_val', kwargs["initializer"], dtype='float32')

    nodes = [
        make_node('Shape', [input_nodes[0]], [name+'_in_shape']),
        make_node('Slice', [name+'_in_shape', name+'_0', name+'_1'], [name+'_slice_0']),
        make_node('Slice', [name+'_in_shape', name+'_1', name+'_2'], [name+'_slice_1']),
        make_node('Concat', [name+'_slice_0', name+'_1'], [name+'_shape_0'], axis=0),
        make_node('Shape', [name+'_in_shape'], [name+'_in_dim']),
        make_node('Squeeze', [name+'_in_dim'], [name+'_in_dim_s']),
        make_node('Range', [name+'_0_s', name+'_in_dim_s', name+'_1_s'], [name+'_range_0']),
        make_node('Less', [name+'_range_0', name+'_2'], [name+'_less_0']),
        make_node('Where', [name+'_less_0', name+'_in_shape', name+'_1'], [name+'_shape_1'])
    ]

    if(axis == 0):
        nodes += [
            make_node('Squeeze', [name+'_slice_0'], [name+'_max_len']),
            make_node('Range', [name+'_0_s', name+'_max_len', name+'_1_s'], [name+'_range_1']),
            make_node('Reshape', [name+'_range_1', name+'_shape_0'], [name+"_reshape_0"]),
            make_node('Cast', [input_nodes[1]], [name+'_cast'], to=int(TensorProto.INT64)),
            make_node('Less', [name+'_reshape_0', name+'_cast'], [name+'_less_1']),
            make_node('Reshape', [name+'_less_1', name+'_shape_1'], [name+"_reshape_1"]),
            make_node('Where', [name+'_reshape_1', input_nodes[0], name+'_mask_val'], [name], name=name),
        ]
    else:
        nodes += [
            make_node('Squeeze', [name+'_slice_1'], [name+'_max_len']),
            make_node('Range', [name+'_0_s', name+'_max_len', name+'_1_s'], [name+'_range_1']),
            make_node('Reshape', [input_nodes[1], name+'_shape_0'], [name+"_reshape_0"]),
            make_node('Cast', [name+"_reshape_0"], [name+'_cast'], to=int(TensorProto.INT64)),
            make_node('Less', [name+'_range_1', name+'_cast'], [name+'_less_1']),
            make_node('Reshape', [name+'_less_1', name+'_shape_1'], [name+"_reshape_1"]),
            make_node('Where', [name+'_reshape_1', input_nodes[0], name+'_mask_val'], [name], name=name),
        ]
    return nodes


@mx_op.register("Embedding")
def convert_embedding(node, **kwargs):
    """Map MXNet's Embedding operator attributes to onnx's
    Gather operator."""
    from onnx.helper import make_node
    from onnx import TensorProto

    name, input_nodes, attrs = get_inputs(node, kwargs)
    axis = int(attrs.get('axis', 0))

    nodes = [
        make_node('Cast', [input_nodes[0]], [name+'_indices_casted'], to=int(TensorProto.INT64)),
        make_node('Gather', [input_nodes[1], name+'_indices_casted'], [name], axis=axis, name=name)
    ]

    return nodes


@mx_op.register("stack")
def convert_stack(node, **kwargs):
    """Map MXNet's stack operator to onnx operators.
    """
    name, input_nodes, attrs = get_inputs(node, kwargs)
    axis = int(attrs.get('axis', 0))
    idx = 0
    nodes = []
    for input_node in input_nodes:
        nodes.append(onnx.helper.make_node(
            "Unsqueeze",
            inputs=[input_node],
            outputs=[name+"_unsqueeze"+str(idx)],
            axes=[axis]
        ))
        idx += 1

    nodes.append(onnx.helper.make_node(
        "Concat",
        inputs=[name+"_unsqueeze"+str(i) for i in range(len(nodes))],
        outputs=[name],
        name=name,
        axis=axis
    ))
    return nodes


@mx_op.register("slice")
def convert_slice(node, **kwargs):
    """Map MXNet's slice operator to onnx Slice operator."""
    from onnx.helper import make_node

    name, input_nodes, attrs = get_inputs(node, kwargs)

    starts = convert_string_to_list(attrs.get('begin'))
    ends = convert_string_to_list(attrs.get('end'))
    steps = convert_string_to_list(attrs.get('step', '[]'))

    assert len(starts) == len(ends)
    if len(steps) == 0 or (len(steps) == 1 and steps[0] is None):
        steps = [1 for x in starts]
    else:
        assert len(steps) == len(starts)
    steps = [1 if x is None else x for x in steps]
    for i, s in enumerate(steps):
        if s < 0:
            raise NotImplementedError('slice operator does not support negative steps yet')
        if starts[i] is None:
            starts[i] = 0
        if ends[i] is None:
            ends[i] = 2**63-1

    create_const_scalar_node(name+'_0_s', np.int64(0), kwargs)
    create_const_scalar_node(name+'_1_s', np.int64(1), kwargs)
    create_const_scalar_node(name+'_len_s', np.int64(len(starts)), kwargs)
    create_tensor(starts, name+'_starts', kwargs['initializer'])
    create_tensor(ends, name+'_ends', kwargs['initializer'])
    create_tensor(steps, name+'_steps', kwargs['initializer'])

    nodes = [
        make_node('Range', [name+'_0_s', name+'_len_s', name+'_1_s'], [name+'_axes']),
        make_node("Slice", [input_nodes[0], name+'_starts', name+'_ends', name+'_axes',
                            name+'_steps'], [name], name=name)
    ]

    return nodes


@mx_op.register("_zeros")
def convert_zeros(node, **kwargs):
    """Map MXNet's zeros operator attributes to onnx's ConstantOfShape operator.
    """
    from onnx.helper import make_node, make_tensor
    name, _, attrs = get_inputs(node, kwargs)
    dtype = attrs.get('dtype')
    data_type = onnx.mapping.NP_TYPE_TO_TENSOR_TYPE[np.dtype(dtype)]
    shape = convert_string_to_list(attrs.get('shape'))
    create_tensor(shape, name+'_shape', kwargs['initializer'])
    tensor_value = make_tensor(name+'_zero', data_type, [1], [0])
    nodes = [
        make_node('ConstantOfShape', [name+'_shape'], [name], name=name, value=tensor_value)
    ]
    return nodes


@mx_op.register("_ones")
def convert_ones(node, **kwargs):
    """Map MXNet's ones operator attributes to onnx's ConstantOfShape operator.
    """
    from onnx.helper import make_node, make_tensor
    name, _, attrs = get_inputs(node, kwargs)
    dtype = attrs.get('dtype')
    data_type = onnx.mapping.NP_TYPE_TO_TENSOR_TYPE[np.dtype(dtype)]
    shape = convert_string_to_list(attrs.get('shape'))
    create_tensor(shape, name+'_shape', kwargs['initializer'])
    tensor_value = make_tensor(name+'_one', data_type, [1], [1])
    nodes = [
        make_node('ConstantOfShape', [name+'_shape'], [name], name=name, value=tensor_value)
    ]
    return nodes


@mx_op.register("zeros_like")
def convert_zeros_like(node, **kwargs):
    """Map MXNet's zeros_like operator attributes to onnx's ConstantOfShape operator.
    """
    from onnx.helper import make_node, make_tensor
    name, input_nodes, attrs = get_inputs(node, kwargs)
    dtype = attrs.get('dtype')
    if dtype is not None:
        data_type = onnx.mapping.NP_TYPE_TO_TENSOR_TYPE[np.dtype(dtype)]
    else:
        data_type = kwargs['in_type']

    # create tensor with shape of input
    tensor_value = make_tensor(name+"_zero", data_type, [1], [0])
    nodes = [
        make_node("Shape", [input_nodes[0]], [name+"_shape"]),
        make_node("ConstantOfShape", [name+"_shape"], [name], name=name, value=tensor_value)
    ]
    return nodes


@mx_op.register("ones_like")
def convert_ones_like(node, **kwargs):
    """Map MXNet's ones_like operator attributes to onnx's ConstantOfShape operator.
    """
    from onnx.helper import make_node, make_tensor
    name, input_nodes, attrs = get_inputs(node, kwargs)
    dtype = attrs.get('dtype')
    if dtype is not None:
        data_type = onnx.mapping.NP_TYPE_TO_TENSOR_TYPE[np.dtype(dtype)]
    else:
        data_type = kwargs['in_type']
    # create tensor with shape of input
    tensor_value = make_tensor(name+"_one", data_type, [1], [1])
    nodes = [
        make_node("Shape", [input_nodes[0]], [name+"_shape"]),
        make_node("ConstantOfShape", [name+"_shape"], [name], name=name, value=tensor_value)
    ]
    return nodes


@mx_op.register("_contrib_arange_like")
def convert_arange_like(node, **kwargs):
    """Map MXNet's arange_like operator attributes to onnx's Range and Reshape operators.
    """
    from onnx.helper import make_node
    name, input_nodes, attrs = get_inputs(node, kwargs)

    opset_version = kwargs['opset_version']
    if opset_version < 11:
        raise AttributeError("ONNX opset 11 or greater is required to export this operator")

    input_type = kwargs['in_type']
    dtype = onnx.mapping.TENSOR_TYPE_TO_NP_TYPE[input_type]
    axis = attrs.get('axis', 'None')
    start = attrs.get('start', 0.)
    step = attrs.get('step', 1.)
    repeat = int(attrs.get('repeat', 1))
    if repeat != 1:
        raise NotImplementedError("arange_like operator with repeat != 1 not yet implemented.")

    create_const_scalar_node(name+"_start", np.dtype(dtype).type(start), kwargs)
    create_const_scalar_node(name+"_step", np.dtype(dtype).type(step), kwargs)
    create_const_scalar_node(name+"_half_step", np.dtype(dtype).type(float(step)*0.5), kwargs)

    nodes = []
    if axis == 'None':
        # output will be same shape as input
        nodes += [
            make_node('Shape', [input_nodes[0]], [name+"_shape0_out"]),
            make_node("ReduceProd", [name+"_shape0_out"], [name+"_redprod0_out"]),
            make_node('Squeeze', [name+'_redprod0_out'], [name+'_reshape0_out']),
            make_node("Cast", [name+"_reshape0_out"], [name+"_cast0_out"], to=input_type),
            make_node("Mul", [name+"_cast0_out", name+"_step"], [name+"_mul0_out"]),
            make_node("Add", [name+"_mul0_out", name+"_start"], [name+"_add1_out"]),
            make_node("Sub", [name+"_add1_out", name+"_half_step"], [name+"_sub0_out"]),
            make_node("Range", [name+"_start", name+"_sub0_out", name+"_step"], [name+"_range0_out"]),
            make_node("Reshape", [name+"_range0_out", name+"_shape0_out"], [name], name=name)
        ]
    else:
        # determine shape of axis
        create_tensor([int(axis)], name+"_axis_start", kwargs["initializer"], dtype='int64')
        create_tensor([int(axis)+1], name+"_axis_end", kwargs["initializer"], dtype='int64')
        nodes += [
            make_node('Shape', [input_nodes[0]], [name+"_shape0_out"]),
            make_node('Slice', [name+"_shape0_out", name+"_axis_start", name+"_axis_end"], [name+"_slice0_out"]),
            make_node("ReduceProd", [name+"_slice0_out"], [name+"_reprod0_out"]),
            make_node('Squeeze', [name+'_reprod0_out'], [name+'_reshape0_out']),
            make_node("Cast", [name+"_reshape0_out"], [name+"_cast0_out"], to=input_type),
            make_node("Mul", [name+"_cast0_out", name+"_step"], [name+"_mul0_out"]),
            make_node("Add", [name+"_mul0_out", name+"_start"], [name+"_add1_out"]),
            make_node("Sub", [name+"_add1_out", name+"_half_step"], [name+"_sub0_out"]),
            make_node("Range", [name+"_start", name+"_sub0_out", name+"_step"], [name], name=name)
        ]

    return nodes


@mx_op.register("_contrib_BilinearResize2D")
def convert_contrib_BilinearResize2D(node, **kwargs):
    """Map MXNet's contrib_BilinearResize2D operator attributes to onnx.
    """
    from onnx.helper import make_node
    from onnx import TensorProto
    name, input_nodes, attrs = get_inputs(node, kwargs)

    opset_version = kwargs['opset_version']
    if opset_version < 11:
        raise AttributeError("ONNX opset 11 or greater is required to export this operator")

    height = int(attrs.get('height', 0))
    width = int(attrs.get('width', 0))

    scale_height = float(attrs.get('scale_height', 0))
    scale_width = float(attrs.get('scale_width', 0))

    if height * width == 0 and scale_height * scale_width == 0:
        raise AttributeError('height, width or scale_height, scale_width cannot be 0')

    mode = attrs.get('mode', 'size')
    if mode != 'size':
        raise NotImplementedError('contrib_BilinearResize2D with mode other than "size" is \
                                   not supported')

    create_tensor([], name+'_roi', kwargs['initializer'], dtype='float32')

    nodes = []
    if scale_height == 0:
        create_tensor([0], name+'_0', kwargs['initializer'])
        create_tensor([2], name+'_2', kwargs['initializer'])
        create_tensor([height, width], name+'_h_w', kwargs['initializer'], dtype='int64')
        nodes += [
            make_node('Shape', [input_nodes[0]], [name+'_shape']),
            make_node('Slice', [name+'_shape', name+'_0', name+'_2'], [name+'_shape_01']),
            make_node('Concat', [name+'_shape_01', name+'_h_w'], [name+'_new_shape'], axis=0),
            make_node('Cast', [name+'_shape'], [name+'_shape_f'], to=int(TensorProto.FLOAT)),
            make_node('Cast', [name+'_new_shape'], [name+'_new_shape_f'],
                      to=int(TensorProto.FLOAT)),
            make_node('Div', [name+'_new_shape_f', name+'_shape_f'], [name+'_scales']),
            make_node('Resize', [input_nodes[0], name+'_roi', name+'_scales'], [name],
                      mode='linear', coordinate_transformation_mode='align_corners', name=name)
        ]
    else:
        create_tensor([1, 1, scale_height, scale_width], name+'_scales', kwargs['initializer'],
                      dtype='float32')
        nodes += [
            make_node('Resize', [input_nodes[0], name+'_roi', name+'_scales'], [name],
                      mode='linear', coordinate_transformation_mode='align_corners', name=name)
        ]

    return nodes


@mx_op.register("_arange")
def convert_arange(node, **kwargs):
    """Map MXNet's arange operator attributes to onnx's Range operator.
    """
    from onnx.helper import make_node
    name, _, attrs = get_inputs(node, kwargs)

    opset_version = kwargs['opset_version']
    if opset_version < 11:
        raise AttributeError("ONNX opset 11 or greater is required to export this operator")

    start = attrs.get('start', 0.)
    stop = attrs.get('stop')
    step = attrs.get('step', 1.)
    dtype = attrs.get('dtype', 'float32')
    repeat = int(attrs.get('repeat', 1))

    if stop == 'None':
        stop = start
        start = 0

    if repeat != 1:
        raise NotImplementedError("arange operator with repeat != 1 not yet implemented.")

    create_const_scalar_node(name+"_start", np.dtype(dtype).type(start), kwargs)
    create_const_scalar_node(name+"_stop", np.dtype(dtype).type(stop), kwargs)
    create_const_scalar_node(name+"_step", np.dtype(dtype).type(step), kwargs)

    nodes = [
        make_node("Range", [name+"_start", name+"_stop", name+"_step"], [name], name=name)
    ]

    return nodes


@mx_op.register("reverse")
def convert_reverse(node, **kwargs):
    """Map MXNet's reverse operator attributes to ONNX
    """
    from onnx.helper import make_node
    name, input_nodes, attrs = get_inputs(node, kwargs)

    axis = int(attrs.get('axis', 0))

    # Transpose takes perm as a parameter, so we must 'pad' the input to a known dim (10 here)
    perm = [i for i in range(10)]
    perm[0], perm[axis] = axis, 0

    create_tensor([10], name+'_10', kwargs['initializer'])
    create_tensor([0], name+'_0', kwargs['initializer'])
    create_tensor([1], name+'_1', kwargs['initializer'])
    create_tensor([-1], name+'_m1', kwargs['initializer'])
    create_tensor([axis], name+'_axis', kwargs['initializer'])
    create_tensor([axis+1], name+'_axis_p1', kwargs['initializer'])
    create_const_scalar_node(name+'_m1_s', np.int64(-1), kwargs)

    nodes = [
        make_node('Shape', [input_nodes[0]], [name+'_shape']),
        make_node('Shape', [name+'_shape'], [name+'_dim']),
        make_node('Sub', [name+'_10', name+'_dim'], [name+'_sub']),
        make_node('Concat', [name+'_0', name+'_sub'], [name+'_concat'], axis=0),
        make_node('Pad', [name+'_shape', name+'_concat', name+'_1'], [name+'_shape_10_dim']),
        make_node('Reshape', [input_nodes[0], name+'_shape_10_dim'], [name+'_data_10_dim']),
        make_node('Transpose', [name+'_data_10_dim'], [name+'_data_t'], perm=perm),
        make_node('Slice', [name+'_shape', name+'_axis', name+'_axis_p1'], [name+'_axis_len']),
        make_node('Sub', [name+'_axis_len', name+'_1'], [name+'_axis_len_m1']),
        make_node('Squeeze', [name+'_axis_len_m1'], [name+'_axis_len_m1_s']),
        make_node('Range', [name+'_axis_len_m1_s', name+'_m1_s', name+'_m1_s'], [name+'_indices']),
        make_node('Gather', [name+'_data_t', name+'_indices'], [name+'_gather']),
        make_node('Transpose', [name+'_gather'], [name+'_data_reversed'], perm=perm),
        make_node('Reshape', [name+'_data_reversed', name+'_shape'], [name], name=name)
    ]

    return nodes


@mx_op.register('repeat')
def convert_repeat(node, **kwargs):
    """Map MXNet's repeat operator attributes to onnx's Tile operator.
    """
    from onnx.helper import make_node
    from onnx import TensorProto
    name, input_nodes, attrs = get_inputs(node, kwargs)

    opset_version = kwargs['opset_version']
    if opset_version < 11:
        raise AttributeError('ONNX opset 11 or greater is required to export this operator')

    repeats = int(attrs.get('repeats', 1))
    axis = attrs.get('axis', 'None')

    if repeats <= 0:
        raise NotImplementedError('repeat operator does not support parameter repeats==0')

    nodes = []
    if axis == 'None':
        create_tensor([repeats], name+'_rep', kwargs['initializer'])
        create_tensor([1, repeats], name+'_repeats', kwargs['initializer'])
        nodes += [
            make_node('Shape', [input_nodes[0]], [name+'_shape']),
            make_node('ReduceProd', [name+'_shape'], [name+'_size']),
            make_node('Reshape', [input_nodes[0], name+'_size'], [name+'_flat']),
            make_node('Unsqueeze', [name+'_flat'], [name+'_unsqueeze'], axes=[-1]),
            make_node('Tile', [name+'_unsqueeze', name+'_repeats'], [name+'_tile']),
            make_node('Mul', [name+'_size', name+'_rep'], [name+'_new_size']),
            make_node('Reshape', [name+'_tile', name+'_new_size'], [name], name=name)
        ]
    else:
        axis = int(axis)
        repeats -= 1
        create_tensor([repeats], name+'_repeats', kwargs['initializer'])
        create_tensor([1], name+'_1', kwargs['initializer'])
        create_tensor([0], name+'_0', kwargs['initializer'])
        create_tensor([axis], name+'_axis', kwargs['initializer'])
        create_const_scalar_node(name+"_0_s", np.int64(0), kwargs)
        create_const_scalar_node(name+"_1_s", np.int64(1), kwargs)
        nodes += [
            make_node('Shape', [input_nodes[0]], [name+'_shape']),
            make_node('Shape', [name+'_shape'], [name+'_dim']),
            make_node('Squeeze', [name+'_dim'], [name+'_dim_s']),
            make_node('Range', [name+'_0_s', name+'_dim_s', name+'_1_s'], [name+'_range'])
        ]
        if axis < 0:
            nodes += [
                make_node('Add', [name+'_axis', name+'_dim'], [name+'_true_axis']),
                make_node('Equal', [name+'_range', name+'_true_axis'], [name+'_one_hot'])
                ]
        else:
            nodes += [
                make_node('Equal', [name+'_range', name+'_axis'], [name+'_one_hot'])
                ]
        nodes += [
            make_node('Cast', [name+'_one_hot'], [name+'_one_hot_int'], to=int(TensorProto.INT64)),
            make_node('Mul', [name+'_repeats', name+'_one_hot_int'], [name+'_mul']),
            make_node('Add', [name+'_mul', name+'_1'], [name+'_add']),
            make_node('Concat', [name+'_1', name+'_add'], [name+'_repeats_tensor'], axis=0)
            ]
        if axis == -1:
            nodes += [
                make_node('Concat', [name+'_shape', name+'_1'], [name+'_unsqueeze_shape'], axis=0),
                make_node('Reshape', [input_nodes[0], name+'_unsqueeze_shape'],
                          [name+'_unsqueeze'])
                ]
        else:
            nodes += [
                make_node('Unsqueeze', [input_nodes[0]], [name+'_unsqueeze'], axes=[axis+1])
                ]
        nodes += [
            make_node('Tile', [name+'_unsqueeze', name+'_repeats_tensor'], [name+'_tile']),
            make_node('Mul', [name+'_shape', name+'_add'], [name+'_new_shape']),
            make_node('Reshape', [name+'_tile', name+'_new_shape'], [name], name=name)
            ]

    return nodes


@mx_op.register('_contrib_box_nms')
def convert_contrib_box_nms(node, **kwargs):
    """Map MXNet's _contrib_box_nms operator to ONNX
    """
    from onnx.helper import make_node
    name, input_nodes, attrs = get_inputs(node, kwargs)

    opset_version = kwargs['opset_version']
    if opset_version < 11:
        raise AttributeError('ONNX opset 11 or greater is required to export this operator')

    input_type = kwargs['in_type']
    dtype = onnx.mapping.TENSOR_TYPE_TO_NP_TYPE[input_type]

    overlap_thresh = float(attrs.get('overlap_thresh', '0.5'))
    valid_thresh = float(attrs.get('valid_thresh', '0'))
    topk = int(attrs.get('topk', '-1'))
    coord_start = int(attrs.get('coord_start', '2'))
    score_index = int(attrs.get('score_index', '1'))
    id_index = int(attrs.get('id_index', '-1'))
    force_suppress = attrs.get('force_suppress', 'True')
    background_id = int(attrs.get('background_id', '-1'))
    in_format = attrs.get('in_format', 'corner')
    out_format = attrs.get('out_format', 'corner')

    center_point_box = 0 if in_format == 'corner' else 1

    if in_format != out_format:
        raise NotImplementedError('box_nms does not currently support in_fomat != out_format')

    if background_id != -1:
        raise NotImplementedError('box_nms does not currently support background_id != -1')

    if id_index != -1 or force_suppress == 'False':
        logging.warning('box_nms: id_idex != -1 or/and force_suppress == False detected. '
                        'However, due to ONNX limitations, boxes of different categories will NOT '
                        'be exempted from suppression. This might lead to different behavior than '
                        'native MXNet')

    create_tensor([coord_start], name+'_cs', kwargs['initializer'])
    create_tensor([coord_start+4], name+'_cs_p4', kwargs['initializer'])
    create_tensor([score_index], name+'_si', kwargs['initializer'])
    create_tensor([score_index+1], name+'_si_p1', kwargs['initializer'])
    create_tensor([topk], name+'_topk', kwargs['initializer'])
    create_tensor([overlap_thresh], name+'_ot', kwargs['initializer'], dtype=np.float32)
    create_tensor([valid_thresh], name+'_vt', kwargs['initializer'], dtype=np.float32)
    create_tensor([-1], name+'_m1', kwargs['initializer'])
    create_tensor([-1], name+'_m1_f', kwargs['initializer'], dtype=dtype)
    create_tensor([0], name+'_0', kwargs['initializer'])
    create_tensor([1], name+'_1', kwargs['initializer'])
    create_tensor([2], name+'_2', kwargs['initializer'])
    create_tensor([3], name+'_3', kwargs['initializer'])
    create_tensor([0, 1, -1], name+'_scores_shape', kwargs['initializer'])
    create_tensor([0, 0, 1, 0], name+'_pad', kwargs['initializer'])
    create_tensor([0, -1], name+'_bat_spat_helper', kwargs['initializer'])
    create_const_scalar_node(name+"_0_s", np.int64(0), kwargs)
    create_const_scalar_node(name+"_1_s", np.int64(1), kwargs)

    nodes = [
        make_node('Shape', [input_nodes[0]], [name+'_shape']),
        make_node('Shape', [name+'_shape'], [name+'_dim']),
        make_node('Sub', [name+'_dim', name+'_2'], [name+'_dim_m2']),
        make_node('Slice', [name+'_shape', name+'_dim_m2', name+'_dim'], [name+'_shape_last2']),
        make_node('Concat', [name+'_m1', name+'_shape_last2'], [name+'_shape_3d'], axis=0),
        make_node('Reshape', [input_nodes[0], name+'_shape_3d'], [name+'_data_3d']),
        make_node('Slice', [name+'_data_3d', name+'_cs', name+'_cs_p4', name+'_m1'],
                  [name+'_boxes']),
        make_node('Slice', [name+'_data_3d', name+'_si', name+'_si_p1', name+'_m1'],
                  [name+'_scores_raw']),
        make_node('Reshape', [name+'_scores_raw', name+'_scores_shape'], [name+'_scores']),
        make_node('Shape', [name+'_scores'], [name+'_scores_shape_actual']),
        make_node('NonMaxSuppression',
                  [name+'_boxes', name+'_scores', name+'_topk', name+'_ot', name+'_vt'],
                  [name+'_nms'], center_point_box=center_point_box),
        make_node('Slice', [name+'_nms', name+'_0', name+'_3', name+'_m1', name+'_2'],
                  [name+'_nms_sliced']),
        make_node('GatherND', [name+'_data_3d', name+'_nms_sliced'], [name+'_candidates']),
        make_node('Pad', [name+'_candidates', name+'_pad', name+'_m1_f'], [name+'_cand_padded']),
        make_node('Shape', [name+'_nms'], [name+'_nms_shape']),
        make_node('Slice', [name+'_nms_shape', name+'_0', name+'_1'], [name+'_cand_cnt']),
        make_node('Squeeze', [name+'_cand_cnt'], [name+'_cc_s']),
        make_node('Range', [name+'_0_s', name+'_cc_s', name+'_1_s'], [name+'_cand_indices']),
        make_node('Slice', [name+'_scores_shape_actual', name+'_0', name+'_3', name+'_m1',
                            name+'_2'], [name+'_shape_bat_spat']),
        make_node('Slice', [name+'_shape_bat_spat', name+'_1', name+'_2'], [name+'_spat_dim']),
        make_node('Expand', [name+'_cand_cnt', name+'_shape_bat_spat'], [name+'_base_indices']),
        make_node('ScatterND', [name+'_base_indices', name+'_nms_sliced', name+'_cand_indices'],
                  [name+'_indices']),
        make_node('TopK', [name+'_indices', name+'_spat_dim'], [name+'_indices_sorted', name+'__'],
                  largest=0, axis=-1, sorted=1),
        make_node('Gather', [name+'_cand_padded', name+'_indices_sorted'], [name+'_gather']),
        make_node('Reshape', [name+'_gather', name+'_shape'], [name+'0'])
    ]

    return nodes


@mx_op.register("_greater_scalar")
def convert_greater_scalar(node, **kwargs):
    """Map MXNet's greater_scalar operator attributes to onnx's Greater
    operator and return the created node.
    """
    from onnx.helper import make_node, make_tensor
    name, input_nodes, attrs = get_inputs(node, kwargs)

    scalar = float(attrs.get('scalar'))
    input_type = kwargs['in_type']
    dtype = onnx.mapping.TENSOR_TYPE_TO_NP_TYPE[input_type]

    if str(dtype).startswith('int'):
        scalar = int(scalar)
    else:
        if dtype == 'float16':
            # when using float16, we must convert it to np.uint16 view first
            scalar = np.float16(scalar).view(np.uint16)

    tensor_value = make_tensor(name+"_scalar", input_type, [1], [scalar])
    nodes = [
        make_node("Constant", [], [name+"_rhs"], value=tensor_value),
        make_node("Greater", [input_nodes[0], name+"_rhs"], [name+"_gt"]),
        make_node("Cast", [name+"_gt"], [name], to=input_type, name=name)
    ]
    return nodes


@mx_op.register("_lesser_scalar")
def convert_lesser_scalar(node, **kwargs):
    """Map MXNet's lesser_scalar operator attributes to onnx's Less
    operator and return the created node.
    """
    from onnx.helper import make_node, make_tensor
    name, input_nodes, attrs = get_inputs(node, kwargs)

    scalar = float(attrs.get('scalar'))
    input_type = kwargs['in_type']
    dtype = onnx.mapping.TENSOR_TYPE_TO_NP_TYPE[input_type]

    if str(dtype).startswith('int'):
        scalar = int(scalar)
    else:
        if dtype == 'float16':
            # when using float16, we must convert it to np.uint16 view first
            scalar = np.float16(scalar).view(np.uint16)

    tensor_value = make_tensor(name+"_scalar", input_type, [1], [scalar])
    nodes = [
        make_node("Constant", [], [name+"_rhs"], value=tensor_value),
        make_node("Less", [input_nodes[0], name+"_rhs"], [name+"_lt"]),
        make_node("Cast", [name+"_lt"], [name], to=input_type, name=name)
    ]
    return nodes


@mx_op.register("_equal_scalar")
def convert_equal_scalar(node, **kwargs):
    """Map MXNet's equal_scalar operator attributes to onnx.
    """
    from onnx.helper import make_node, make_tensor
    name, input_nodes, attrs = get_inputs(node, kwargs)

    scalar = float(attrs.get('scalar'))
    input_type = kwargs['in_type']
    dtype = onnx.mapping.TENSOR_TYPE_TO_NP_TYPE[input_type]

    if str(dtype).startswith('int'):
        scalar = int(scalar)
    else:
        if dtype == 'float16':
            # when using float16, we must convert it to np.uint16 view first
            scalar = np.float16(scalar).view(np.uint16)

    tensor_value = make_tensor(name+"_scalar", input_type, [1], [scalar])
    nodes = [
        make_node("Constant", [], [name+"_rhs"], value=tensor_value),
        make_node("Equal", [input_nodes[0], name+"_rhs"], [name+"_eq"]),
        make_node("Cast", [name+"_eq"], [name], to=input_type, name=name)
    ]
    return nodes


@mx_op.register("where")
def convert_where(node, **kwargs):
    """Map MXNet's where operator attributes to onnx's Where
    operator and return the created node.
    """
    from onnx.helper import make_node
    from onnx import TensorProto
    name, input_nodes, _ = get_inputs(node, kwargs)
    nodes = [
        make_node("Cast", [input_nodes[0]], [name+"_bool"], to=int(TensorProto.BOOL)),
        make_node("Where", [name+"_bool", input_nodes[1], input_nodes[2]], [name], name=name)
    ]
    return nodes


@mx_op.register('_maximum_scalar')
def convert_maximum_scalar(node, **kwargs):
    """Map MXNet's _maximum_scalar
    """
    from onnx.helper import make_node
    name, input_nodes, attrs = get_inputs(node, kwargs)

    input_type = int(kwargs['in_type'])
    dtype = onnx.mapping.TENSOR_TYPE_TO_NP_TYPE[input_type]

    scalar = None
    if 'float' in str(dtype):
        scalar = float(attrs.get('scalar', '0'))
    else:
        scalar = int(attrs.get('scalar', '0'))

    create_tensor([scalar], name+'_scalar', kwargs['initializer'], dtype=dtype)
    nodes = [
        make_node('Max', [input_nodes[0], name+'_scalar'], [name], name=name)
    ]

    return nodes

@mx_op.register('_minimum_scalar')
def convert_minimum_scalar(node, **kwargs):
    """Map MXNet's _minimum_scalar
    """
    from onnx.helper import make_node
    name, input_nodes, attrs = get_inputs(node, kwargs)

    input_type = int(kwargs['in_type'])
    dtype = onnx.mapping.TENSOR_TYPE_TO_NP_TYPE[input_type]

    scalar = None
    if 'float' in str(dtype):
        scalar = float(attrs.get('scalar', '0'))
    else:
        scalar = int(attrs.get('scalar', '0'))

    create_tensor([scalar], name+'_scalar', kwargs['initializer'], dtype=dtype)
    nodes = [
        make_node('Min', [input_nodes[0], name+'_scalar'], [name], name=name)
    ]

    return nodes

@mx_op.register("_contrib_box_decode")
def convert_contrib_box_decode(node, **kwargs):
    """Map MXNet's _contrib_box_decode operator attributes to onnx's operator.
    """
    from onnx.helper import make_node
    name, input_nodes, attrs = get_inputs(node, kwargs)

    data = input_nodes[0]
    anchors = input_nodes[1]
    input_type = kwargs['in_type']
    fmt = attrs.get('format', 'center')
    std0 = float(attrs.get('std0', '1.'))
    std1 = float(attrs.get('std1', '1.'))
    std2 = float(attrs.get('std2', '1.'))
    std3 = float(attrs.get('std3', '1.'))
    clip = float(attrs.get('clip', '-1.'))

    if fmt not in ['center', 'corner']:
        raise NotImplementedError("format must be either corner or center.")

    create_tensor([0], name+'_0', kwargs["initializer"])
    create_tensor([2], name+'_2', kwargs["initializer"])
    create_tensor([4], name+'_4', kwargs["initializer"])
    create_tensor([2], name+'_2f', kwargs["initializer"], dtype='float32')
    create_tensor([clip], name+'_clip', kwargs["initializer"], dtype='float32')
    create_tensor([std0, std1, std2, std3], name+'_std_1d', kwargs["initializer"], dtype='float32')
    create_tensor([1, 4], name+'_std_shape', kwargs["initializer"])

    nodes = [
        make_node("Cast", [data], [name+'_data'], to=int(onnx.TensorProto.FLOAT)),
        make_node("Cast", [anchors], [name+'_anchors'], to=int(onnx.TensorProto.FLOAT)),
        make_node('Reshape', [name+'_std_1d', name+'_std_shape'], [name+'_std']),
        make_node("Mul", [name+'_data', name+'_std'], [name+'_mul0_out']),
        make_node('Slice', [name+'_mul0_out', name+'_0', name+'_2', name+'_2'], [name+'_data_xy']),
        make_node('Slice', [name+'_mul0_out', name+'_2', name+'_4', name+'_2'], [name+'_data_wh']),
    ]

    if fmt == 'corner':
        nodes += [
            make_node('Slice', [name+'_anchors', name+'_0', name+'_2', name+'_2'], [name+'_slice0_out']),
            make_node('Slice', [name+'_anchors', name+'_2', name+'_4', name+'_2'], [name+'_slice1_out']),
            make_node('Sub', [name+'_slice1_out', name+'_slice0_out'], [name+'_anchor_wh']),
            make_node('Div', [name+'_anchor_wh', name+'_2f'], [name+'_div0_out']),
            make_node("Add", [name+'_slice0_out', name+'_div0_out'], [name+'_anchor_xy']),
        ]
    else:
        nodes += [
            make_node('Slice', [name+'_anchors', name+'_0', name+'_2', name+'_2'], [name+'_anchor_xy']),
            make_node('Slice', [name+'_anchors', name+'_2', name+'_4', name+'_2'], [name+'_anchor_wh']),
        ]

    nodes += [
        make_node("Mul", [name+'_data_xy', name+'_anchor_wh'], [name+'_mul1_out']),
        make_node("Add", [name+'_mul1_out', name+'_anchor_xy'], [name+'_add0_out']),
    ]

    if clip > 0.:
        nodes += [
            make_node("Less", [name+"_data_wh", name+"_clip"], [name+"_less0_out"]),
            make_node('Where', [name+'_less0_out', name+'_data_wh', name+'_clip'], [name+'_where0_out']),
            make_node("Exp", [name+'_where0_out'], [name+'_exp0_out']),
        ]
    else:
        nodes += [
            make_node("Exp", [name+'_data_wh'], [name+'_exp0_out']),
        ]

    nodes += [
        make_node("Mul", [name+'_exp0_out', name+'_anchor_wh'], [name+'_mul2_out']),
        make_node('Div', [name+'_mul2_out', name+'_2f'], [name+'_div1_out']),
        make_node('Sub', [name+'_add0_out', name+'_div1_out'], [name+'_sub0_out']),
        make_node('Add', [name+'_add0_out', name+'_div1_out'], [name+'_add1_out']),
        make_node('Concat', [name+'_sub0_out', name+'_add1_out'], [name+'concat0_out'], axis=2),
        make_node("Cast", [name+'concat0_out'], [name], to=input_type, name=name)
    ]

    return nodes

@mx_op.register("_contrib_AdaptiveAvgPooling2D")
def convert_contrib_AdaptiveAvgPooling2D(node, **kwargs):
    """Map MXNet's _contrib_BilinearResize2D operator attributes to onnx's operator.
    """
    from onnx.helper import make_node
    name, input_nodes, attrs = get_inputs(node, kwargs)

    output_size = attrs.get('output_size', '1')
    output_size = convert_string_to_list(output_size)

    if len(output_size) <= 2:
        if output_size[0] != 1 or (len(output_size) == 2 and output_size[1] != 1):
            raise NotImplementedError("_contrib_AdaptiveAvgPooling2D operator with output_size != 1 \
                                not yet implemented.")
    nodes = [
        make_node("GlobalAveragePool", [input_nodes[0]], [name], name=name)
    ]

    return nodes


@mx_op.register('broadcast_mod')
def convert_broadcast_mod(node, **kwargs):
    """Map MXNet's broadcast_mod operator
    """
    from onnx.helper import make_node
    name, input_nodes, _ = get_inputs(node, kwargs)

    # The behavior of MXNet mod is a mixture of np.mod and np.fmod
    # note: the behavior when divison by 0 is supposed to be platform dependent
    #       but here we set the result to 0 to be consistent with MXNet
    nodes = [
        make_node('Sub', [input_nodes[1], input_nodes[1]], [name+'_zero']),
        make_node('Mod', [input_nodes[0], input_nodes[1]], [name+'_mod'], fmod=1),
        make_node('Less', [input_nodes[0], name+'_zero'], [name+'_mask_0']),
        make_node('Less', [input_nodes[1], name+'_zero'], [name+'_mask_1']),
        make_node('Equal', [name+'_mod', name+'_zero'], [name+'_mask_2_']),
        make_node('Not', [name+'_mask_2_'], [name+'_mask_2']),
        make_node('Xor', [name+'_mask_0', name+'_mask_1'], [name+'_mask_']),
        make_node('And', [name+'_mask_', name+'_mask_2'], [name+'_mask']),
        make_node('Where', [name+'_mask', input_nodes[1], name+'_zero'], [name+'_adjustment']),
        make_node('Add', [name+'_mod', name+'_adjustment'], [name+'_adjusted']),
        make_node('Equal', [input_nodes[1], name+'_zero'], [name+'_mask_div_0']),
        make_node('Where', [name+'_mask_div_0', name+'_zero', name+'_adjusted'], [name], name=name)
        ]

    return nodes


@mx_op.register("reshape_like")
def convert_reshape_like(node, **kwargs):
    """Map MXNet's reshape_like operator attributes to onnx's operator.
    """
    from onnx.helper import make_node
    name, input_nodes, attrs = get_inputs(node, kwargs)

    lhs = input_nodes[0]
    rhs = input_nodes[1]

    lhs_begin = str(attrs.get('lhs_begin', '0'))
    rhs_begin = str(attrs.get('rhs_begin', '0'))
    lhs_end = str(attrs.get('lhs_end', 'None'))
    rhs_end = str(attrs.get('rhs_end', 'None'))

    if lhs_begin == 'None' or rhs_begin == 'None':
        raise NotImplementedError("lhs_begin and rhs_begin should not be None.")

    lhs_begin = int(lhs_begin)
    rhs_begin = int(rhs_begin)

    # basic case
    if lhs_begin == 0 and lhs_end == 'None' and rhs_begin == 0 and rhs_end == 'None':
        nodes = [
            make_node('Shape', [rhs], [name+'_shape_rhs']),
            make_node('Reshape', [lhs, name+'_shape_rhs'], [name], name=name)
        ]
        return nodes

    create_tensor([0], name+'_0', kwargs["initializer"])
    nodes = [
        make_node('Shape', [lhs], [name+'_lhs_shape']),
        make_node('Shape', [name+'_lhs_shape'], [name+'_lhs_dim']),
        make_node('Shape', [rhs], [name+'_rhs_shape']),
        make_node('Shape', [name+'_rhs_shape'], [name+'_rhs_dim']),
    ]

    if lhs_begin >= 0:
        create_tensor([lhs_begin], name+'_lhs_begin', kwargs["initializer"])
    else:
        create_tensor([lhs_begin], name+'_lhs_begin_neg', kwargs["initializer"])
        nodes += [
            make_node('Add', [name+'_lhs_dim', name+'_lhs_begin_neg'], [name+'_lhs_begin']),
        ]

    if rhs_begin >= 0:
        create_tensor([rhs_begin], name+'_rhs_begin', kwargs["initializer"])
    else:
        create_tensor([rhs_begin], name+'_rhs_begin_neg', kwargs["initializer"])
        nodes += [
            make_node('Add', [name+'_rhs_dim', name+'_rhs_begin_neg'], [name+'_rhs_begin']),
        ]

    if lhs_end == 'None':
        nodes += [
            make_node('Add', [name+'_lhs_dim', name+'_0'], [name+'_lhs_end']),
        ]
    else:
        lhs_end = int(lhs_end)
        if lhs_end >= 0:
            create_tensor([lhs_end], name+'_lhs_end', kwargs["initializer"])
        else:
            create_tensor([lhs_end], name+'_lhs_end_neg', kwargs["initializer"])
            nodes += [
                make_node('Add', [name+'_lhs_dim', name+'_lhs_end_neg'], [name+'_lhs_end']),
            ]

    if rhs_end == 'None':
        nodes += [
            make_node('Add', [name+'_rhs_dim', name+'_0'], [name+'_rhs_end']),
        ]
    else:
        rhs_end = int(rhs_end)
        if rhs_end >= 0:
            create_tensor([rhs_end], name+'_rhs_end', kwargs["initializer"])
        else:
            create_tensor([rhs_end], name+'_rhs_end_neg', kwargs["initializer"])
            nodes += [
                make_node('Add', [name+'_rhs_dim', name+'_rhs_end_neg'], [name+'_rhs_end']),
            ]

    nodes += [
        make_node('Slice', [name+'_lhs_shape', name+'_0', name+'_lhs_begin'], [name+'_slice0_out']),
        make_node('Slice', [name+'_rhs_shape', name+'_rhs_begin', name+'_rhs_end'], [name+'_slice1_out']),
        make_node('Concat', [name+'_slice0_out', name+'_slice1_out'], [name+'_concat0_out'], axis=0),
        make_node('Slice', [name+'_lhs_shape', name+'_lhs_end', name+'_lhs_dim'], [name+'_slice2_out']),
        make_node('Concat', [name+'_concat0_out', name+'_slice2_out'], [name+'_concat1_out'], axis=0),
        make_node('Reshape', [lhs, name+'_concat1_out'], [name], name=name)
    ]

    return nodes


@mx_op.register("gather_nd")
def convert_gather_nd(node, **kwargs):
    """Map MXNet's gather_ND operator attributes to onnx's operator.
    """
    from onnx.helper import make_node
    name, input_nodes, _ = get_inputs(node, kwargs)

    data = input_nodes[0]
    indices = input_nodes[1]

    # Onnx Transpose operator takes perm as a parameter, so we need to 'pad'
    # the input to a known dim (10 here)
    perm = [9] + [i for i in range(1, 9)] + [0]

    create_tensor([0], name+'_0', kwargs['initializer'])
    create_tensor([1], name+'_1', kwargs['initializer'])
    create_tensor([10], name+'_10', kwargs['initializer'])
    nodes = [
        # Generate 10-d filter
        make_node('Shape', [indices], [name+'_indices_shape']),
        make_node('Shape', [name+'_indices_shape'], [name+'_indices_dim']),
        make_node('Sub', [name+'_10', name+'_indices_dim'], [name+'_sub0_out']),
        make_node('Concat', [name+'_0', name+'_sub0_out'], [name+'_concat0_out'], axis=0),
        make_node('Pad', [name+'_indices_shape', name+'_concat0_out', name+'_1'], [name+'_shape_10_dim']),
        make_node('Reshape', [indices, name+'_shape_10_dim'], [name+'_indices_10_dim']),
        make_node('Transpose', [name+'_indices_10_dim'], [name+'_transpose0_output'], perm=perm),
        # Reshape filter to acutall dim for GatherND computation
        make_node('Slice', [name+'_indices_shape', name+'_0', name+'_1'],
                  [name+'_slice0_out']),
        make_node('Slice', [name+'_indices_shape', name+'_1', name+'_indices_dim'],
                  [name+'_slice1_out']),
        make_node('Concat', [name+'_slice1_out', name+'_slice0_out'], [name+'_concat1_out'], axis=0),
        make_node('Reshape', [name+'_transpose0_output', name+'_concat1_out'], [name+'_reshape0_out']),
        # Cast data type for indicies
        make_node('Cast', [name+'_reshape0_out'], [name+'_cast0_out'], to=int(onnx.TensorProto.INT64)),
        make_node('GatherND', [data, name+'_cast0_out'], [name], name=name)
    ]

    return nodes


@mx_op.register('UpSampling')
def convert_upsampling(node, **kwargs):
    """Map MXNet's UpSampling operator to onnx.
    """
    from onnx.helper import make_node
    name, input_nodes, attrs = get_inputs(node, kwargs)

    scale = int(attrs.get('scale', '1'))
    sample_type = attrs.get('sample_type')
    num_args = int(attrs.get('num_args', '1'))

    if num_args > 1:
        raise NotImplementedError('Upsampling conversion does not currently support num_args > 1')

    if sample_type != 'nearest':
        raise NotImplementedError('Upsampling conversion does not currently support \
                                   sample_type != nearest')

    create_tensor([], name+'_roi', kwargs['initializer'], dtype='float32')
    create_tensor([1, 1, scale, scale], name+'_scales', kwargs['initializer'],
                  dtype='float32')
    nodes = [
        make_node('Resize', [input_nodes[0], name+'_roi', name+'_scales'], [name], mode='nearest',
                  coordinate_transformation_mode='half_pixel')
    ]

    return nodes


@mx_op.register('SwapAxis')
def convert_swapaxis(node, **kwargs):
    """Map MXNet's SwapAxis operator
    """
    from onnx.helper import make_node
    name, input_nodes, attrs = get_inputs(node, kwargs)

    dim1 = int(attrs.get('dim1', '0'))
    dim2 = int(attrs.get('dim2', '0'))

    if dim1 < 0 or dim2 < 0:
        raise NotImplementedError('SwapAxis conversion does not support dim1 < 0\
                                   or dim2 < 0')

    indices = [[dim1], [dim2]]
    vals = [dim2, dim1]
    perm = [i for i in range(10)]
    perm[dim1], perm[dim2] = dim2, dim1

    create_tensor(indices, name+'_ind', kwargs['initializer'])
    create_tensor(indices[::-1], name+'_ind_rev', kwargs['initializer'])
    create_tensor(vals, name+'_vals', kwargs['initializer'])
    create_tensor(perm, name+'_perm', kwargs['initializer'])
    create_tensor([0], name+'_0', kwargs['initializer'])
    create_tensor([1], name+'_1', kwargs['initializer'])
    create_tensor([10], name+'_10', kwargs['initializer'])

    nodes = [
        make_node('Shape', [input_nodes[0]], [name+'_shape']),
        make_node('Shape', [name+'_shape'], [name+'_dim']),
        make_node('Sub', [name+'_10', name+'_dim'], [name+'_sub']),
        make_node('ScatterND', [name+'_perm', name+'_ind', name+'_vals'],
                  [name+'_perm_new']),
        make_node('GatherND', [name+'_shape', name+'_ind'], [name+'_gather']),
        make_node('ScatterND', [name+'_shape', name+'_ind_rev', name+'_gather'],
                  [name+'_shape_new']),
        make_node('Concat', [name+'_0', name+'_sub'], [name+'_pad'], axis=0),
        make_node('Pad', [name+'_shape', name+'_pad', name+'_1'], [name+'_shape_padded']),
        make_node('Reshape', [input_nodes[0], name+'_shape_padded'], [name+'_data_padded']),
        make_node('Transpose', [name+'_data_padded'], [name+'_trans'], perm=perm),
        make_node('Reshape', [name+'_trans', name+'_shape_new'], [name])
    ]

    return nodes


@mx_op.register('slice_like')
def convert_slice_like(node, **kwargs):
    """Map MXNet's slice_like operator to onnx Slice operator."""
    from onnx.helper import make_node, make_tensor
    from onnx import TensorProto

    name, input_nodes, attrs = get_inputs(node, kwargs)

    axes = convert_string_to_list(attrs.get('axes', 'None'))
    zero = make_tensor(name+'_zero', TensorProto.INT64, [1], [0])

    nodes = []
    if axes == [None]:
        nodes += [
            make_node('Shape', [input_nodes[1]], [name+'_shape_1']),
            make_node('Shape', [name+'_shape_1'], [name+'_dim_1']),
            make_node('ConstantOfShape', [name+'_dim_1'], [name+'_starts'], value=zero),
            make_node('Slice', [input_nodes[0], name+'_starts', name+'_shape_1'], [name])
        ]
    else:
        axes = [[i] for i in axes]
        create_tensor([0], name+'_0', kwargs['initializer'])
        create_tensor(axes, name+'_axes_', kwargs['initializer'])
        nodes += [
            make_node('Shape', [input_nodes[0]], [name+'_shape_0']),
            make_node('Shape', [input_nodes[1]], [name+'_shape_1']),
            make_node('Shape', [name+'_shape_0'], [name+'_dim_0']),
            make_node('Less', [name+'_axes_', name+'_0'], [name+'_less']),
            make_node('Cast', [name+'_less'], [name+'_mask'], to=int(TensorProto.INT64)),
            make_node('Mul', [name+'_mask', name+'_dim_0'], [name+'_mul']),
            make_node('Add', [name+'_axes_', name+'_mul'], [name+'_axes']),
            make_node('ConstantOfShape', [name+'_dim_0'], [name+'_starts'], value=zero),
            make_node('GatherND', [name+'_shape_1', name+'_axes'], [name+'_gather']),
            make_node('ScatterND', [name+'_shape_0', name+'_axes', name+'_gather'],
                      [name+'_ends']),
            make_node('Slice', [input_nodes[0], name+'_starts', name+'_ends'], [name])
            ]

    return nodes


@mx_op.register("broadcast_like")
def convert_broadcast_like(node, **kwargs):
    """Map MXNet's broadcast_like operator attributes to onnx's operator.
    """
    from onnx.helper import make_node
    name, input_nodes, attrs = get_inputs(node, kwargs)

    lhs = input_nodes[0]
    rhs = input_nodes[1]
    lhs_axes = convert_string_to_list(str(attrs.get('lhs_axes', 'None')))
    rhs_axes = convert_string_to_list(str(attrs.get('rhs_axes', 'None')))

    if lhs_axes[0] is None or rhs_axes[0] is None:
        nodes = [
            make_node('Shape', [rhs], [name+'_rhs_shape']),
            make_node('Expand', [lhs, name+'_rhs_shape'], [name], name=name)
        ]
        return nodes

    lhs_axes = [[i] for i in lhs_axes]
    rhs_axes = [[i] for i in rhs_axes]

    create_tensor([0], name+'_0', kwargs['initializer'])
    create_tensor(lhs_axes, name+'_lhs_axes', kwargs['initializer'])
    create_tensor(rhs_axes, name+'_rhs_axes', kwargs['initializer'])

    nodes = [
        make_node('Shape', [lhs], [name+'_lhs_shape']),
        make_node('Shape', [rhs], [name+'_rhs_shape']),
        make_node('Shape', [name+'_lhs_shape'], [name+'_lhs_dim']),
        make_node('Less', [name+'_lhs_axes', name+'_0'], [name+'_less']),
        make_node('Cast', [name+'_less'], [name+'_mask'], to=int(onnx.TensorProto.INT64)),
        make_node('Mul', [name+'_mask', name+'_lhs_dim'], [name+'_mul']),
        make_node('Add', [name+'_lhs_axes', name+'_mul'], [name+'_lhs_axes_positive']),
        make_node('GatherND', [name+'_rhs_shape', name+'_rhs_axes'], [name+'_gather']),
        make_node('ScatterND', [name+'_lhs_shape', name+'_lhs_axes_positive', name+'_gather'],
                  [name+'_scatter']),
        make_node('Expand', [lhs, name+'_scatter'], [name], name=name)
    ]

    return nodes


@mx_op.register('_contrib_ROIAlign')
def convert_contrib_roialign(node, **kwargs):
    """Map MXNet's _contrib_ROIAlign
    """
    from onnx.helper import make_node
    from onnx import TensorProto
    name, input_nodes, attrs = get_inputs(node, kwargs)

    pooled_size = convert_string_to_list(str(attrs.get('pooled_size')))
    spatial_scale = float(attrs.get('spatial_scale'))
    sample_ratio = int(attrs.get('sample_ratio', '0'))
    position_sensitive = attrs.get('position_sensitive', 'False')
    aligned = attrs.get('aligned', 'False')

    if position_sensitive != 'False':
        raise NotImplementedError('_contrib_ROIAlign does not currently support \
                                   position_sensitive!=False')
    if aligned != 'False':
        raise NotImplementedError('_contrib_ROIAlign does not currently support \
                                   aligned!=False')

    create_tensor([0], name+'_0', kwargs['initializer'])
    create_tensor([1], name+'_1', kwargs['initializer'])
    create_tensor([5], name+'_5', kwargs['initializer'])

    nodes = [
        make_node('Slice', [input_nodes[1], name+'_1', name+'_5', name+'_1'], [name+'_rois']),
        make_node('Slice', [input_nodes[1], name+'_0', name+'_1', name+'_1'], [name+'_inds__']),
        make_node('Squeeze', [name+'_inds__'], [name+'_inds_'], axes=(1,)),
        make_node('Cast', [name+'_inds_'], [name+'_inds'], to=int(TensorProto.INT64)),
        make_node('RoiAlign', [input_nodes[0], name+'_rois', name+'_inds'], [name],
                  mode='avg', output_height=pooled_size[0], output_width=pooled_size[1],
                  sampling_ratio=sample_ratio, spatial_scale=spatial_scale)
    ]

    return nodes


@mx_op.register("batch_dot")
def convert_batch_dot(node, **kwargs):
    """Map MXNet's batch_dot operator attributes to onnx's operator.
    """
    from onnx.helper import make_node
    name, input_nodes, attrs = get_inputs(node, kwargs)

    lhs = input_nodes[0]
    rhs = input_nodes[1]
    transpose_a = str(attrs.get('transpose_a', 'False'))
    transpose_b = str(attrs.get('transpose_b', 'False'))
    perm = [0, 2, 1]

    if transpose_a == 'False' and transpose_b == 'False':
        nodes = [
            make_node('MatMul', [lhs, rhs], [name]),
        ]
        return nodes

    create_tensor([-2], name+'_-2', kwargs['initializer'])
    create_tensor([-1], name+'_-1', kwargs['initializer'])
    create_tensor([0], name+'_0', kwargs['initializer'])
    create_tensor([100], name+'_100', kwargs['initializer'])

    nodes = []
    if transpose_a != 'False' and transpose_b == 'False':
        nodes += [
            make_node('Shape', [lhs], [name+'_lhs_shape']),
            make_node('Shape', [name+'_lhs_shape'], [name+'_lhs_dim']),
            make_node('Slice', [name+'_lhs_shape', name+'_0', name+'_-2'],
                      [name+'_lhs_slice0']),
            make_node('Slice', [name+'_lhs_shape', name+'_-2', name+'_100'],
                      [name+'_lhs_slice1']),
            make_node('Concat', [name+'_-1', name+'_lhs_slice1'], [name+'_lhs_concat1'], axis=0),
            make_node('Reshape', [lhs, name+'_lhs_concat1'], [name+'_lhs_3d']),
            make_node('Transpose', [name+'_lhs_3d'], [name+'_lhs_3d_transpose'], perm=perm),
            make_node('Shape', [name+'_lhs_3d_transpose'], [name+'_lhs_shape_3d']),
            make_node('Slice', [name+'_lhs_shape_3d', name+'_-2', name+'_100'],
                      [name+'_lhs_slice2']),
            make_node('Concat', [name+'_lhs_slice0', name+'_lhs_slice2'], [name+'_lhs_concat2'], axis=0),
            make_node('Reshape', [name+'_lhs_3d_transpose', name+'_lhs_concat2'], [name+'_lhs']),
            make_node('MatMul', [name+'_lhs', rhs], [name]),
        ]

    elif transpose_a == 'False' and transpose_b != 'False':
        nodes += [
            make_node('Shape', [rhs], [name+'_rhs_shape']),
            make_node('Shape', [name+'_rhs_shape'], [name+'_rhs_dim']),
            make_node('Slice', [name+'_rhs_shape', name+'_0', name+'_-2'],
                      [name+'_rhs_slice0']),
            make_node('Slice', [name+'_rhs_shape', name+'_-2', name+'_100'],
                      [name+'_rhs_slice1']),
            make_node('Concat', [name+'_-1', name+'_rhs_slice1'], [name+'_rhs_concat1'], axis=0),
            make_node('Reshape', [rhs, name+'_rhs_concat1'], [name+'_rhs_3d']),
            make_node('Transpose', [name+'_rhs_3d'], [name+'_rhs_3d_transpose'], perm=perm),
            make_node('Shape', [name+'_rhs_3d_transpose'], [name+'_rhs_shape_3d']),
            make_node('Slice', [name+'_rhs_shape_3d', name+'_-2', name+'_100'],
                      [name+'_rhs_slice2']),
            make_node('Concat', [name+'_rhs_slice0', name+'_rhs_slice2'], [name+'_rhs_concat2'], axis=0),
            make_node('Reshape', [name+'_rhs_3d_transpose', name+'_rhs_concat2'], [name+'_rhs']),
            make_node('MatMul', [lhs, name+'_rhs'], [name]),
        ]

    else:
        nodes += [
            make_node('Shape', [lhs], [name+'_lhs_shape']),
            make_node('Shape', [name+'_lhs_shape'], [name+'_lhs_dim']),
            make_node('Slice', [name+'_lhs_shape', name+'_0', name+'_-2'],
                      [name+'_lhs_slice0']),
            make_node('Slice', [name+'_lhs_shape', name+'_-2', name+'_100'],
                      [name+'_lhs_slice1']),
            make_node('Concat', [name+'_-1', name+'_lhs_slice1'], [name+'_lhs_concat1'], axis=0),
            make_node('Reshape', [lhs, name+'_lhs_concat1'], [name+'_lhs_3d']),
            make_node('Transpose', [name+'_lhs_3d'], [name+'_lhs_3d_transpose'], perm=perm),
            make_node('Shape', [name+'_lhs_3d_transpose'], [name+'_lhs_shape_3d']),
            make_node('Slice', [name+'_lhs_shape_3d', name+'_-2', name+'_100'],
                      [name+'_lhs_slice2']),
            make_node('Concat', [name+'_lhs_slice0', name+'_lhs_slice2'], [name+'_lhs_concat2'], axis=0),
            make_node('Reshape', [name+'_lhs_3d_transpose', name+'_lhs_concat2'], [name+'_lhs']),

            make_node('Shape', [rhs], [name+'_rhs_shape']),
            make_node('Shape', [name+'_rhs_shape'], [name+'_rhs_dim']),
            make_node('Slice', [name+'_rhs_shape', name+'_0', name+'_-2'],
                      [name+'_rhs_slice0']),
            make_node('Slice', [name+'_rhs_shape', name+'_-2', name+'_100'],
                      [name+'_rhs_slice1']),
            make_node('Concat', [name+'_-1', name+'_rhs_slice1'], [name+'_rhs_concat1'], axis=0),
            make_node('Reshape', [rhs, name+'_rhs_concat1'], [name+'_rhs_3d']),
            make_node('Transpose', [name+'_rhs_3d'], [name+'_rhs_3d_transpose'], perm=perm),
            make_node('Shape', [name+'_rhs_3d_transpose'], [name+'_rhs_shape_3d']),
            make_node('Slice', [name+'_rhs_shape_3d', name+'_-2', name+'_100'],
                      [name+'_rhs_slice2']),
            make_node('Concat', [name+'_rhs_slice0', name+'_rhs_slice2'], [name+'_rhs_concat2'], axis=0),
            make_node('Reshape', [name+'_rhs_3d_transpose', name+'_rhs_concat2'], [name+'_rhs']),
            make_node('MatMul', [name+'_lhs', name+'_rhs'], [name]),
        ]

    return nodes


@mx_op.register("log2")
def convert_log2(node, **kwargs):
    """Map MXNet's log2 operator attributes to onnx's operator.
    """
    from onnx.helper import make_node, make_tensor
    name, input_nodes, _ = get_inputs(node, kwargs)

    input_type = kwargs["in_type"]
    dtype = onnx.mapping.TENSOR_TYPE_TO_NP_TYPE[input_type]

    ln2 = np.array([0.693147180559945309], dtype=dtype)
    if dtype == 'float16':
        ln2 = ln2.view(dtype=np.uint16)
    ln2v = make_tensor(name+'_ln2', input_type, [1], ln2)

    nodes = [
        make_node('Log', [input_nodes[0]], [name+'_log']),
        make_node('Constant', [], [name+'_ln2'], value=ln2v),
        make_node('Div', [name+'_log', name+'_ln2'], [name], name=name)
    ]

    return nodes


@mx_op.register('argsort')
def convert_argsort(node, **kwargs):
    """Map MXNet's argsort operator attributes to onnx's TopK operator
    """
    from onnx.helper import make_node
    name, input_nodes, attrs = get_inputs(node, kwargs)

    opset_version = kwargs['opset_version']
    if opset_version < 11:
        raise AttributeError('ONNX opset 11 or greater is required to export this operator')

    axis = int(attrs.get('axis', '-1'))
    is_ascend = attrs.get('is_ascend', 'True')
    is_ascend = is_ascend in ['True', '1']
    dtype = attrs.get('dtype', 'float32')

    create_tensor([axis], name+'_axis', kwargs['initializer'])
    nodes = [
        make_node('Shape', [input_nodes[0]], [name+'_shape']),
        make_node('Gather', [name+'_shape', name+'_axis'], [name+'_k'])
    ]
    if dtype == 'int64':
        nodes += [
            make_node('TopK', [input_nodes[0], name+'_k'], [name+'_', name], axis=axis,
                      largest=(not is_ascend), sorted=1),
        ]
    else:
        nodes += [
            make_node('TopK', [input_nodes[0], name+'_k'], [name+'_', name+'_temp'], axis=axis,
                      largest=(not is_ascend), sorted=1),
            make_node('Cast', [name+'_temp'], [name],
                      to=onnx.mapping.NP_TYPE_TO_TENSOR_TYPE[np.dtype(dtype)])
        ]

    return nodes


<<<<<<< HEAD
@mx_op.register('one_hot')
def convert_one_hot(node, **kwargs):
    """Map MXNet's one_hot operator attributes to onnx's OneHot operator
    """
    from onnx.helper import make_node
    name, input_nodes, attrs = get_inputs(node, kwargs)

    depth = int(attrs.get('depth'))
    on_value = float(attrs.get('on_value', 1.))
    off_value = float(attrs.get('off_value', 0.))
    dtype = attrs.get('dtype', 'float32')

    create_tensor([off_value, on_value], name+'_values', kwargs['initializer'], dtype=dtype)
    create_tensor([depth], name+'_depth', kwargs['initializer'])
    nodes = [
        make_node('OneHot', [input_nodes[0], name+'_depth', name+'_values'], [name], name=name)
    ]

    return nodes

@mx_op.register('_random_uniform_like')
def convert_random_uniform_like(node, **kwargs):
    """Map MXNet's random_uniform_like operator attributes to onnx's RandomUniformLike operator
    """
    from onnx.helper import make_node
    name, input_nodes, attrs = get_inputs(node, kwargs)

    low = float(attrs.get('low', 0.))
    high = float(attrs.get('high', 1.))
    dtype = attrs.get('dtype', 'float32')

    nodes = [
        make_node('RandomUniformLike', [input_nodes[0]], [name], name=name,
                  dtype=onnx.mapping.NP_TYPE_TO_TENSOR_TYPE[np.dtype(dtype)],
                  low=low, high=high)
    ]
=======
@mx_op.register('SequenceReverse')
def convert_sequence_reverse(node, **kwargs):
    """Map MXNet's SequenceReverse op
    """
    from onnx.helper import make_node
    from onnx import TensorProto
    name, input_nodes, attrs = get_inputs(node, kwargs)

    batch_axis = 1
    time_axis = 0
    use_sequence_length = attrs.get('use_sequence_length', 'False')

    nodes = []
    if use_sequence_length == 'False':
        nodes += [
            make_node('Shape', [input_nodes[0]], [name+'_shape']),
            make_node('Split', [name+'_shape'], [name+'_dim0', name+'_dim1', name+'_dim2']),
            make_node('Expand', [name+'_dim0', name+'_dim1'], [name+'_seq_len']),
            make_node('ReverseSequence', [input_nodes[0], name+'_seq_len'], [name],
                      batch_axis=batch_axis, time_axis=time_axis)
        ]
    else:
        nodes += [
            make_node('Cast', [input_nodes[1]], [name+'_seq_len'], to=int(TensorProto.INT64)),
            make_node('ReverseSequence', [input_nodes[0], name+'_seq_len'], [name],
                      batch_axis=batch_axis, time_axis=time_axis)
        ]
>>>>>>> b31c5c88

    return nodes<|MERGE_RESOLUTION|>--- conflicted
+++ resolved
@@ -4035,7 +4035,6 @@
     return nodes
 
 
-<<<<<<< HEAD
 @mx_op.register('one_hot')
 def convert_one_hot(node, **kwargs):
     """Map MXNet's one_hot operator attributes to onnx's OneHot operator
@@ -4056,6 +4055,7 @@
 
     return nodes
 
+
 @mx_op.register('_random_uniform_like')
 def convert_random_uniform_like(node, **kwargs):
     """Map MXNet's random_uniform_like operator attributes to onnx's RandomUniformLike operator
@@ -4072,7 +4072,10 @@
                   dtype=onnx.mapping.NP_TYPE_TO_TENSOR_TYPE[np.dtype(dtype)],
                   low=low, high=high)
     ]
-=======
+
+    return nodes
+
+
 @mx_op.register('SequenceReverse')
 def convert_sequence_reverse(node, **kwargs):
     """Map MXNet's SequenceReverse op
@@ -4100,6 +4103,5 @@
             make_node('ReverseSequence', [input_nodes[0], name+'_seq_len'], [name],
                       batch_axis=batch_axis, time_axis=time_axis)
         ]
->>>>>>> b31c5c88
 
     return nodes