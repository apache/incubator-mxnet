# Licensed to the Apache Software Foundation (ASF) under one
# or more contributor license agreements.  See the NOTICE file
# distributed with this work for additional information
# regarding copyright ownership.  The ASF licenses this file
# to you under the Apache License, Version 2.0 (the
# "License"); you may not use this file except in compliance
# with the License.  You may obtain a copy of the License at
#
#   http://www.apache.org/licenses/LICENSE-2.0
#
# Unless required by applicable law or agreed to in writing,
# software distributed under the License is distributed on an
# "AS IS" BASIS, WITHOUT WARRANTIES OR CONDITIONS OF ANY
# KIND, either express or implied.  See the License for the
# specific language governing permissions and limitations
# under the License.
#
# Based on
#  https://github.com/NVIDIA/mxnet_to_onnx/blob/master/mx2onnx_converter/
# mx2onnx_converter_functions.py
#  Copyright (c) 2017, NVIDIA CORPORATION. All rights reserved.
#
#  Redistribution and use in source and binary forms, with or without
#  modification, are permitted provided that the following conditions
#  are met:
#  * Redistributions of source code must retain the above copyright
#    notice, this list of conditions and the following disclaimer.
#  * Redistributions in binary form must reproduce the above copyright
#    notice, this list of conditions and the following disclaimer in the
#    documentation and/or other materials provided with the distribution.
#  * Neither the name of NVIDIA CORPORATION nor the names of its
#    contributors may be used to endorse or promote products derived
#    from this software without specific prior written permission.
#
#  THIS SOFTWARE IS PROVIDED BY THE COPYRIGHT HOLDERS ``AS IS'' AND ANY
#  EXPRESS OR IMPLIED WARRANTIES, INCLUDING, BUT NOT LIMITED TO, THE
#  IMPLIED WARRANTIES OF MERCHANTABILITY AND FITNESS FOR A PARTICULAR
#  PURPOSE ARE DISCLAIMED.  IN NO EVENT SHALL THE COPYRIGHT OWNER OR
#  CONTRIBUTORS BE LIABLE FOR ANY DIRECT, INDIRECT, INCIDENTAL, SPECIAL,
#  EXEMPLARY, OR CONSEQUENTIAL DAMAGES (INCLUDING, BUT NOT LIMITED TO,
#  PROCUREMENT OF SUBSTITUTE GOODS OR SERVICES; LOSS OF USE, DATA, OR
#  PROFITS; OR BUSINESS INTERRUPTION) HOWEVER CAUSED AND ON ANY THEORY
#  OF LIABILITY, WHETHER IN CONTRACT, STRICT LIABILITY, OR TORT
#  (INCLUDING NEGLIGENCE OR OTHERWISE) ARISING IN ANY WAY OUT OF THE USE
#  OF THIS SOFTWARE, EVEN IF ADVISED OF THE POSSIBILITY OF SUCH DAMAGE.

# coding: utf-8
# pylint: disable=too-many-locals,no-else-return,too-many-lines
# pylint: disable=anomalous-backslash-in-string,eval-used
"""
Conversion Functions for common layers.
Add new functions here with a decorator.
"""

import re
import logging
import numpy as np
from .export_onnx import MXNetGraph as mx_op
try:
    import onnx
except ImportError:
    onnx = None


def parse_helper(attrs, attrs_name, alt_value=None):
    """Helper function to parse operator attributes in required format."""
    tuple_re = re.compile(r'\([0-9L|,| ]+\)')
    if not attrs:
        return alt_value
    attrs_str = None if attrs.get(attrs_name) is None else str(attrs.get(attrs_name))
    if attrs_str is None:
        return alt_value
    attrs_match = tuple_re.search(attrs_str)
    if attrs_match is not None:
        if attrs_match.span() == (0, len(attrs_str)):
            dims = eval(attrs_str)
            return dims
        else:
            raise AttributeError("Malformed %s dimensions: %s" % (attrs_name, str(attrs_str)))
    return alt_value

def transform_padding(pad_width):
    """Helper function to convert padding format for pad operator.
    """
    num_pad_values = len(pad_width)
    onnx_pad_width = [0]*num_pad_values

    start_index = 0
    # num_pad_values will always be multiple of 2
    end_index = int(num_pad_values/2)
    for idx in range(0, num_pad_values):
        if idx % 2 == 0:
            onnx_pad_width[start_index] = pad_width[idx]
            start_index += 1
        else:
            onnx_pad_width[end_index] = pad_width[idx]
            end_index += 1

    return onnx_pad_width


def convert_string_to_list(string_val):
    """Helper function to convert string to list.
     Used to convert shape attribute string to list format.
    """
    result_list = []

    list_string = string_val.split(',')
    for val in list_string:
        val = str(val.strip())
        val = val.replace("(", "")
        val = val.replace(")", "")
        val = val.replace("L", "")
        val = val.replace("[", "")
        val = val.replace("]", "")
        if val == "None":
            result_list.append(None)
        elif val != "":
            result_list.append(int(val))

    return result_list

def get_boolean_attribute_value(attrs, attr_name):
    """ Helper function to convert a string version
    of Boolean attributes to integer for ONNX.
    Takes attribute dictionary and attr_name as
    parameters.
    """
    return 1 if attrs.get(attr_name, 0) in ["True", "1"] else 0

def get_inputs(node, kwargs):
    """Helper function to get inputs"""
    name = node["name"]
    proc_nodes = kwargs["proc_nodes"]
    index_lookup = kwargs["index_lookup"]
    inputs = node["inputs"]
    attrs = node.get("attrs", {})

    input_nodes = []
    for ip in inputs:
        input_node_id = index_lookup[ip[0]]
        input_nodes.append(proc_nodes[input_node_id].name)

    return name, input_nodes, attrs

def create_basic_op_node(op_name, node, kwargs):
    """Helper function to create a basic operator
    node that doesn't contain op specific attrs"""
    name, input_nodes, _ = get_inputs(node, kwargs)

    node = onnx.helper.make_node(
        op_name,
        input_nodes,
        [name],
        name=name
    )
    return [node]

def create_const_scalar_node(input_name, value, kwargs):
    """Helper function to create a tensor value node and a
    initializer tensor node with constant value."""
    from onnx.helper import make_tensor, make_tensor_value_info
    initializer = kwargs["initializer"]
    input_type = onnx.mapping.NP_TYPE_TO_TENSOR_TYPE[value.dtype]
    value_node = make_tensor_value_info(input_name, input_type, ())
    tensor_node = make_tensor(input_name, input_type, (), (value,))
    initializer.append(tensor_node)
    return value_node

def create_const_node(input_name, value, kwargs):
    """Helper function to create a tensor value node and a
    initializer tensor node with constant value."""
    from onnx.helper import make_tensor, make_tensor_value_info
    initializer = kwargs["initializer"]
    input_type = onnx.mapping.NP_TYPE_TO_TENSOR_TYPE[value.dtype]
    input_shape = value.shape
    value_node = make_tensor_value_info(input_name, input_type, input_shape)
    tensor_node = make_tensor(input_name, input_type, input_shape, value)
    initializer.append(tensor_node)
    return value_node

def create_tensor(tensor_list, tensor_name, initializer, dtype='int64'):
    """Helper function to create a tensor value node and a
    initializer tensor node with constant value."""
    tensor_np = np.array(tensor_list, dtype=dtype)
    data_type = onnx.mapping.NP_TYPE_TO_TENSOR_TYPE[tensor_np.dtype]
    dims = np.shape(tensor_np)
    tensor_node = onnx.helper.make_tensor_value_info(tensor_name, data_type, dims)
    if dtype == np.float16:
        tensor_list = tensor_np.view(dtype=np.uint16).flatten().tolist()
    initializer.append(
        onnx.helper.make_tensor(
            name=tensor_name,
            data_type=data_type,
            dims=dims,
            vals=tensor_list,
            raw=False
        )
    )
    return tensor_node

@mx_op.register("null")
def convert_weights_and_inputs(node, **kwargs):
    """Helper function to convert weights and inputs.
    """
    name, _, _ = get_inputs(node, kwargs)

    if kwargs["is_input"] is False:
        weights = kwargs["weights"]
        initializer = kwargs["initializer"]
        np_arr = weights[name]
        data_type = onnx.mapping.NP_TYPE_TO_TENSOR_TYPE[np_arr.dtype]
        dims = np.shape(np_arr)

        tensor_node = onnx.helper.make_tensor_value_info(name, data_type, dims)

        initializer.append(
            onnx.helper.make_tensor(
                name=name,
                data_type=data_type,
                dims=dims,
                vals=np_arr.flatten().tolist(),
                raw=False
            )
        )

        return [tensor_node]
    else:
        tval_node = onnx.helper.make_tensor_value_info(name, kwargs["in_type"], kwargs["in_shape"])
        return [tval_node]


@mx_op.register("Convolution")
def convert_convolution(node, **kwargs):
    """Map MXNet's convolution operator attributes to onnx's Conv operator
    and return the created node.
    """
    name, input_nodes, attrs = get_inputs(node, kwargs)

    kernel_dims = list(parse_helper(attrs, "kernel"))
    stride_dims = list(parse_helper(attrs, "stride", [1, 1]))
    pad_dims = list(parse_helper(attrs, "pad", [0, 0]))
    num_group = int(attrs.get("num_group", 1))
    dilations = list(parse_helper(attrs, "dilate", [1, 1]))

    pad_dims = pad_dims + pad_dims

    conv_node = onnx.helper.make_node(
        "Conv",
        inputs=input_nodes,
        outputs=[name],
        kernel_shape=kernel_dims,
        strides=stride_dims,
        dilations=dilations,
        pads=pad_dims,
        group=num_group,
        name=name
    )

    return [conv_node]


@mx_op.register("Deconvolution")
def convert_deconvolution(node, **kwargs):
    """Map MXNet's deconvolution operator attributes to onnx's ConvTranspose operator
    and return the created node.
    """
    name, inputs, attrs = get_inputs(node, kwargs)

    kernel_dims = list(parse_helper(attrs, "kernel"))
    stride_dims = list(parse_helper(attrs, "stride", [1, 1]))
    pad_dims = list(parse_helper(attrs, "pad", [0, 0]))
    num_group = int(attrs.get("num_group", 1))
    dilations = list(parse_helper(attrs, "dilate", [1, 1]))
    adj_dims = list(parse_helper(attrs, "adj", [0, 0]))

    pad_dims = pad_dims + pad_dims

    deconv_node = onnx.helper.make_node(
        "ConvTranspose",
        inputs=inputs,
        outputs=[name],
        kernel_shape=kernel_dims,
        strides=stride_dims,
        dilations=dilations,
        output_padding=adj_dims,
        pads=pad_dims,
        group=num_group,
        name=name
    )

    return [deconv_node]


@mx_op.register("Crop")
def convert_crop(node, **kwargs):
    """Map MXNet's crop operator attributes to onnx's Crop operator
    and return the created node.
    """
    name, inputs, attrs = get_inputs(node, kwargs)
    num_inputs = len(inputs)

    y, x = list(parse_helper(attrs, "offset", [0, 0]))
    h, w = list(parse_helper(attrs, "h_w", [0, 0]))
    if num_inputs > 1:
        h, w = kwargs["out_shape"][-2:]
    border = [x, y, x + w, y + h]

    crop_node = onnx.helper.make_node(
        "Crop",
        inputs=[inputs[0]],
        outputs=[name],
        border=border,
        scale=[1, 1],
        name=name
    )

    logging.warning(
        "Using an experimental ONNX operator: Crop. " \
        "Its definition can change.")

    return [crop_node]


@mx_op.register("FullyConnected")
def convert_fully_connected(node, **kwargs):
    """Map MXNet's FullyConnected operator attributes to onnx's Gemm operator
    and return the created node.
    """
    from onnx.helper import make_node
    name, input_nodes, attrs = get_inputs(node, kwargs)

    input_type = kwargs['in_type']
    dtype = onnx.mapping.TENSOR_TYPE_TO_NP_TYPE[input_type]
    flatten = get_boolean_attribute_value(attrs, 'flatten')
    no_bias = get_boolean_attribute_value(attrs, 'no_bias')
    num_hidden = int(attrs.get('num_hidden'))

    nodes = []
    if flatten:
        nodes += [
            make_node('Flatten', [input_nodes[0]], [name+'_data_flattened'])
            ]
    else:
        nodes += [
            make_node('Shape', [input_nodes[0]], [name+'_orig_shape']),
            make_node('Shape', [name+'_orig_shape'], [name+'_dim']),
            make_node('Flatten', [input_nodes[0]], [name+'_data_flattened'], axis=-1),
            ]

    in_nodes = [name+'_data_flattened', input_nodes[1]]

    if no_bias:
        nodes.append(create_const_scalar_node(name+'_bias', np.array([0], dtype=dtype), kwargs))
        in_nodes.append(name+'_bias')
    else:
        in_nodes.append(input_nodes[2])

    if flatten:
        nodes += [
            make_node('Gemm', in_nodes, [name], alpha=1.0, beta=1.0, transA=0, transB=1, name=name)
            ]
    else:
        nodes += [
            make_node('Gemm', in_nodes, [name+'_gemm'], alpha=1.0, beta=1.0, transA=0, transB=1),
            create_tensor([0], name+'_0', kwargs['initializer']),
            create_tensor([1], name+'_1', kwargs['initializer']),
            create_tensor([num_hidden], name+'_num_hidden', kwargs['initializer']),
            make_node('Sub', [name+'_dim', name+'_1'], [name+'dim_minus_1']),
            make_node('Slice', [name+'_orig_shape', name+'_0', name+'dim_minus_1'],
                      [name+'_shape_sliced']),
            make_node('Concat', [name+'_shape_sliced', name+'_num_hidden'],
                      [name+'_shape_new'], axis=0),
            make_node('Reshape', [name+'_gemm', name+'_shape_new'], [name], name=name)
            ]

    return nodes


@mx_op.register("BatchNorm")
def convert_batchnorm(node, **kwargs):
    """Map MXNet's BatchNorm operator attributes to onnx's BatchNormalization operator
    and return the created node.
    """
    name, input_nodes, attrs = get_inputs(node, kwargs)

    momentum = float(attrs.get("momentum", 0.9))
    eps = float(attrs.get("eps", 0.001))

    bn_node = onnx.helper.make_node(
        "BatchNormalization",
        input_nodes,
        [name],
        name=name,
        epsilon=eps,
        momentum=momentum
        # MXNet computes mean and variance per channel for batchnorm.
        # Default for onnx is across all spatial features. Relying on default
        # ONNX behavior of spatial=1 for ONNX opset 8 and below. As the spatial
        # attribute is deprecated in opset 9 and above, not explicitly encoding it.
    )
    return [bn_node]


@mx_op.register("tanh")
def convert_tanh(node, **kwargs):
    """Map MXNet's tanh operator attributes to onnx's Tanh operator
    and return the created node.
    """
    return create_basic_op_node('Tanh', node, kwargs)

@mx_op.register("cos")
def convert_cos(node, **kwargs):
    """Map MXNet's cos operator attributes to onnx's Cos operator
    and return the created node.
    """
    return create_basic_op_node('Cos', node, kwargs)

@mx_op.register("sin")
def convert_sin(node, **kwargs):
    """Map MXNet's sin operator attributes to onnx's Sin operator
    and return the created node.
    """
    return create_basic_op_node('Sin', node, kwargs)

@mx_op.register("tan")
def convert_tan(node, **kwargs):
    """Map MXNet's tan operator attributes to onnx's tan operator
    and return the created node.
    """
    return create_basic_op_node('Tan', node, kwargs)

@mx_op.register("arccos")
def convert_acos(node, **kwargs):
    """Map MXNet's acos operator attributes to onnx's acos operator
    and return the created node.
    """
    return create_basic_op_node('Acos', node, kwargs)

@mx_op.register("arcsin")
def convert_asin(node, **kwargs):
    """Map MXNet's asin operator attributes to onnx's asin operator
    and return the created node.
    """
    return create_basic_op_node('Asin', node, kwargs)

@mx_op.register("arctan")
def convert_atan(node, **kwargs):
    """Map MXNet's atan operator attributes to onnx's atan operator
    and return the created node.
    """
    return create_basic_op_node('Atan', node, kwargs)

#Basic neural network functions
@mx_op.register("sigmoid")
def convert_sigmoid(node, **kwargs):
    """Map MXNet's sigmoid operator attributes to onnx's Sigmoid operator
    and return the created node.
    """
    return create_basic_op_node('Sigmoid', node, kwargs)

@mx_op.register("relu")
def convert_relu(node, **kwargs):
    """Map MXNet's relu operator attributes to onnx's Relu operator
    and return the created node.
    """
    return create_basic_op_node('Relu', node, kwargs)

@mx_op.register("Activation")
def convert_activation(node, **kwargs):
    """Map MXNet's Activation operator attributes to onnx's Tanh/Relu operator
    and return the created node.
    """
    name, input_nodes, attrs = get_inputs(node, kwargs)

    act_type = attrs["act_type"]

    # Creating a dictionary here, but if this titlecase pattern
    # mxnet_name.title()
    act_types = {
        "tanh": "Tanh",
        "relu": "Relu",
        "sigmoid": "Sigmoid",
        "softrelu": "Softplus",
        "softsign": "Softsign"
    }

    act_name = act_types.get(act_type)
    if act_name:
        node = onnx.helper.make_node(
            act_name,
            input_nodes,
            [name],
            name=name
        )
    else:
        raise AttributeError(
            "Activation %s not implemented or recognized in the converter" % act_type
        )

    return [node]


@mx_op.register("Pad")
def convert_pad(node, **kwargs):
    """Map MXNet's pad operator attributes to onnx's Pad operator
    and return the created node.
    """
    from onnx.helper import make_node
    opset_version = kwargs["opset_version"]
    name, input_nodes, attrs = get_inputs(node, kwargs)

    mxnet_pad_width = convert_string_to_list(attrs.get("pad_width"))
    onnx_pad_width = transform_padding(mxnet_pad_width)

    pad_mode = attrs.get("mode")
    pad_value = np.float32(attrs.get("constant_value", 0.0))

    if opset_version >= 11:
        # starting with opset 11, pads and constant_value are inputs instead of attributes
        nodes = [
            create_const_node(name+"_pads", np.array(onnx_pad_width, dtype='int64'), kwargs)
        ]

        if pad_mode == "constant":
            nodes += [
                create_const_scalar_node(name+"_const", pad_value, kwargs),
                make_node("Pad", [input_nodes[0], name+"_pads", name+"_const"], [name], mode=pad_mode, name=name)
            ]
        else:
            nodes += [
                make_node("Pad", [input_nodes[0], name+"_pads"], [name], mode=pad_mode, name=name)
            ]
        return nodes
    else:
        if pad_mode == "constant":
            node = onnx.helper.make_node(
                'Pad',
                inputs=input_nodes,
                outputs=[name],
                mode='constant',
                value=pad_value,
                pads=onnx_pad_width,
                name=name
            )
        else:
            node = onnx.helper.make_node(
                'Pad',
                inputs=input_nodes,
                outputs=[name],
                mode=pad_mode,
                pads=onnx_pad_width,
                name=name
            )
        return [node]


def create_helper_trans_node(node_name, input_node):
    """create extra transpose node for dot operator"""
    trans_node = onnx.helper.make_node(
        'Transpose',
        inputs=[input_node],
        outputs=[node_name],
        name=node_name
    )
    return trans_node


@mx_op.register("dot")
def convert_dot(node, **kwargs):
    """Map MXNet's dot operator attributes to onnx's
    MatMul and Transpose operators based on the values set for
    transpose_a, transpose_b attributes."""
    name, input_nodes, attrs = get_inputs(node, kwargs)

    trans_a = get_boolean_attribute_value(attrs, "transpose_a")
    trans_b = get_boolean_attribute_value(attrs, "transpose_b")

    nodes = []
    input_nodes = []
    if trans_a:
        nodes.append(create_helper_trans_node(name+"_a", input_nodes[0]))
        input_nodes.append(name+"_a")
    else:
        input_nodes.append(input_nodes[0])

    if trans_b:
        nodes.append(create_helper_trans_node(name+"_b", input_nodes[1]))
        input_nodes.append(name+"_b")
    else:
        input_nodes.append(input_nodes[1])

    nodes.appennd(onnx.helper.make_node('MatMul', input_nodes, [name], name=name))
    return nodes


@mx_op.register("_linalg_gemm2")
def convert_linalg_gemm2(node, **kwargs):
    """Map MXNet's _linalg_gemm2 operator attributes to onnx's
    MatMul and Transpose operators based on the values set for
    transpose_a, transpose_b attributes.
    Return multiple nodes created.
    """
    name, input_nodes, attrs = get_inputs(node, kwargs)

    # Getting the attributes and assigning default values.
    alpha = float(attrs.get("alpha", 1.0))
    trans_a = get_boolean_attribute_value(attrs, "transpose_a")
    trans_b = get_boolean_attribute_value(attrs, "transpose_b")

    op_name = "transpose" + str(kwargs["idx"])

    if alpha == 1.0 and trans_a == 0 and trans_b == 0:
        matmul_node = onnx.helper.make_node(
            'MatMul',
            inputs=input_nodes,
            outputs=[name],
            name=name
        )
        return [matmul_node]
    elif trans_a == 1 and trans_b == 0:
        op_name = "transpose" + str(kwargs["idx"])
        node_name = op_name+"_a"
        trans_a_node = onnx.helper.make_node(
            'Transpose',
            inputs=[input_nodes[0]],
            outputs=[op_name+"_a"],
            name=node_name
        )

        matmul_node = onnx.helper.make_node(
            'MatMul',
            inputs=[node_name, input_nodes[1]],
            outputs=[name],
            name=name
        )
        return [trans_a_node, matmul_node]

    elif trans_a == 0 and trans_b == 1:
        node_name = op_name + "_b"
        trans_b_node = onnx.helper.make_node(
            'Transpose',
            inputs=[input_nodes[1]],
            outputs=[op_name+"_b"],
            name=node_name
        )

        matmul_node = onnx.helper.make_node(
            'MatMul',
            inputs=[input_nodes[0], node_name],
            outputs=[name],
            name=name
        )

        return [trans_b_node, matmul_node]
    else:
        node_name_a = op_name+"_a"
        trans_a_node = onnx.helper.make_node(
            'Transpose',
            inputs=[input_nodes[0]],
            outputs=[op_name+"_a"],
            name=node_name_a
        )

        node_name_b = op_name + "_b"
        trans_b_node = onnx.helper.make_node(
            'Transpose',
            inputs=[input_nodes[1]],
            outputs=[op_name+"_b"],
            name=node_name_b
        )

        matmul_node = onnx.helper.make_node(
            'MatMul',
            inputs=input_nodes,
            outputs=[name],
            name=name
        )

        return [trans_a_node, trans_b_node, matmul_node]


@mx_op.register("Pooling")
def convert_pooling(node, **kwargs):
    """Map MXNet's Pooling operator attributes to onnx's
    MaxPool/AveragePool/GlobalMaxPool/GlobalAveragePool operators
    based on the input node's attributes and return the created node.
    """
    opset_version = kwargs["opset_version"]
    name, input_nodes, attrs = get_inputs(node, kwargs)

    kernel = eval(attrs["kernel"])
    pool_type = attrs["pool_type"] if attrs.get("pool_type") else "max"
    stride = eval(attrs["stride"]) if attrs.get("stride") else (1, 1)
    global_pool = get_boolean_attribute_value(attrs, "global_pool")
    p_value = attrs.get('p_value', 'None')

    pooling_convention = attrs.get('pooling_convention', 'valid')
    ceil_mode = False
    if pooling_convention == 'full':
        if opset_version < 10:
            pooling_warning = "Pooling: ONNX lower than 1.5.0 doesn't support pooling_convention. " \
                              "This might lead to shape or accuracy issues. " \
                              "https://github.com/onnx/onnx/issues/549"
            logging.warning(pooling_warning)
        ceil_mode = True

    pad_dims = list(parse_helper(attrs, "pad", [0, 0]))
    pad_dims = pad_dims + pad_dims
    pool_types = {"max": "MaxPool", "avg": "AveragePool", "lp": "LpPool"}
    global_pool_types = {"max": "GlobalMaxPool", "avg": "GlobalAveragePool",
                         "lp": "GlobalLpPool"}

    if pool_type == 'lp' and p_value == 'None':
        raise AttributeError('ONNX requires a p value for LpPool and GlobalLpPool')

    if global_pool:
        if pool_type == 'lp':
            node = onnx.helper.make_node(
                global_pool_types[pool_type],
                input_nodes,  # input
                [name],
                p=int(p_value),
                name=name
            )
        else:
            node = onnx.helper.make_node(
                global_pool_types[pool_type],
                input_nodes,  # input
                [name],
                name=name
            )
    else:
        if pool_type == 'lp':
            node = onnx.helper.make_node(
                pool_types[pool_type],
                input_nodes,  # input
                [name],
                p=int(p_value),
                kernel_shape=kernel,
                pads=pad_dims,
                strides=stride,
                name=name
            )
        else:
            if opset_version >= 10:
                node = onnx.helper.make_node(
                    pool_types[pool_type],
                    input_nodes,  # input
                    [name],
                    kernel_shape=kernel,
                    pads=pad_dims,
                    strides=stride,
                    name=name,
                    ceil_mode=ceil_mode
                )
            else:
                node = onnx.helper.make_node(
                    pool_types[pool_type],
                    input_nodes,  # input
                    [name],
                    kernel_shape=kernel,
                    pads=pad_dims,
                    strides=stride,
                    name=name
                )

    return [node]


@mx_op.register("exp")
def convert_exp(node, **kwargs):
    """Map MXNet's exp operator attributes to onnx's Exp operator
    and return the created node.
    """
    return create_basic_op_node('Exp', node, kwargs)

@mx_op.register("_copy")
def convert_copy(node, **kwargs):
    """Map MXNet's _copy operator attributes to onnx's Identity operator
    and return the created node.
    """
    return create_basic_op_node('Identity', node, kwargs)

@mx_op.register("identity")
def convert_identity(node, **kwargs):
    """Map MXNet's identity operator attributes to onnx's ConstantFill operator
    and return the created node.
    """
    return create_basic_op_node('ConstantFill', node, kwargs)

@mx_op.register("InstanceNorm")
def convert_instancenorm(node, **kwargs):
    """Map MXNet's InstanceNorm operator attributes to onnx's InstanceNormalization operator
    based on the input node's attributes and return the created node.
    """
    name, input_nodes, attrs = get_inputs(node, kwargs)

    eps = float(attrs.get("eps", 0.001))

    node = onnx.helper.make_node(
        'InstanceNormalization',
        inputs=input_nodes,
        outputs=[name],
        name=name,
        epsilon=eps)

    return [node]

@mx_op.register("LeakyReLU")
def convert_leakyrelu(node, **kwargs):
    """Map MXNet's LeakyReLU operator attributes to onnx's Elu/LeakyRelu/PRelu operators
    based on the input node's attributes and return the created node.
    """
    from onnx.helper import make_node
    name, input_nodes, attrs = get_inputs(node, kwargs)

    act_type = attrs.get("act_type", "leaky")
    alpha = float(attrs.get("slope", 0.25))

    act_name = {"elu": "Elu", "leaky": "LeakyRelu", "prelu": "PRelu",
                "selu": "Selu"}

    if act_type in ("prelu", "selu"):
        node = onnx.helper.make_node(
            act_name[act_type],
            inputs=input_nodes,
            outputs=[name],
            name=name)
    elif act_type in ('gelu'):
        sqrt2 = np.float32(1.4142135623730951)
        nodes = [
            create_const_scalar_node(name+"_sqrt2", sqrt2, kwargs),
            make_node("Div", [input_nodes[0], name+"_sqrt2"], [name+"_div0_out"]),
            make_node("Erf", [name+"_div0_out"], [name+"_erf0_out"]),
            create_const_scalar_node(name+"_one", np.float32(1.0), kwargs),
            create_const_scalar_node(name+"_half", np.float32(0.5), kwargs),
            make_node("Add", [name+"_erf0_out", name+"_one"], [name+"_add0_out"]),
            make_node("Mul", [input_nodes[0], name+"_add0_out"], [name+"_mul0_out"]),
            make_node("Mul", [name+"_mul0_out", name+"_half"], [name], name=name)
        ]
        return nodes
    else:
        node = onnx.helper.make_node(
            act_name[act_type],
            inputs=input_nodes,
            outputs=[name],
            name=name,
            alpha=alpha)

    return [node]


@mx_op.register("softmax")
def convert_softmax(node, **kwargs):
    """Map MXNet's softmax operator attributes to onnx's Softmax operator
    and return the created node.
    """
    from onnx.helper import make_node
    from onnx import TensorProto
    name, input_nodes, attrs = get_inputs(node, kwargs)

    axis = int(attrs.get("axis", -1))
    temperature = str(attrs.get("temperature", 'None'))
    if temperature == 'None':
        temperature = 1.
    else:
        temperature = float(temperature)

    use_length = str(attrs.get("use_length", 'None'))
    input_type = kwargs["in_type"]
    dtype = onnx.mapping.TENSOR_TYPE_TO_NP_TYPE[input_type]
    data = input_nodes[0]

    nodes = [
        create_tensor([temperature], name+"_tmp", kwargs["initializer"], dtype=dtype),
        make_node("Div", [data, name+"_tmp"], [name+'_data']),
        make_node("Exp", [name+'_data'], [name+"_exp_out"]),
        make_node("ReduceSum", [name+"_exp_out"], [name+"_rsum_out"], axes=[axis], keepdims=1)
    ]
    if len(input_nodes) == 1:
        nodes += [
            make_node("Div", [name+"_exp_out", name+"_rsum_out"], [name], name=name)
        ]
        return nodes
    elif use_length == "True":
        length = input_nodes[1]

        nodes += [
            # const nodes
            create_tensor([axis], name+"_axis", kwargs["initializer"]),
            create_tensor([], name+"_void", kwargs["initializer"]),
            create_tensor([0], name+"_0", kwargs["initializer"]),
            create_tensor([1], name+"_1", kwargs["initializer"]),
            create_const_scalar_node(name+'_-1_s', np.int64(-1), kwargs),
            create_const_scalar_node(name+'_0_s', np.int64(0), kwargs),
            create_const_scalar_node(name+'_1_s', np.int64(1), kwargs),
            # cast data type
            make_node("Cast", [length], [name+"_length"], to=int(TensorProto.INT64)),
            make_node("Cast", [name+"_0"], [name+"_0_itype"], to=input_type),
            make_node("Cast", [name+"_1"], [name+"_1_itype"], to=input_type),
            # softmax output
            make_node("Div", [name+"_exp_out", name+"_rsum_out"], [name+"_div1_out"]),
            # update axis
            make_node("Shape", [data], [name+"_shape0_out"]),
            make_node("Shape", [name+"_shape0_out"], [name+"_in_dim"]),
            make_node("Add", [name+"_in_dim", name+"_axis"], [name+"_dim+axis"]),
            make_node("Less", [name+"_axis", name+"_0_s"], [name+"_less0_out"]),
            make_node("Where", [name+"_less0_out", name+"_dim+axis", name+"_axis"], [name+"_final_axis"]),
            # data mask
            make_node("Add", [name+"_final_axis", name+"_1_s"], [name+"_final_axis+1"]),
            make_node("Slice", [name+"_shape0_out", name+"_final_axis", name+"_final_axis+1"], [name+"_axis_dim"]),
            make_node("Reshape", [name+"_axis_dim", name+"_void"], [name+"_axis_dim_s"]),
            make_node("Range", [name+"_0_s", name+"_axis_dim_s", name+"_1_s"], [name+"_range0_out"]),
            # one hot for axis
            make_node("Reshape", [name+"_in_dim", name+"_void"], [name+"_in_dim_s"]),
            make_node("Range", [name+"_0_s", name+"_in_dim_s", name+"_1_s"], [name+"_range1_out"]),
            make_node("Equal", [name+"_range1_out", name+"_final_axis"], [name+"_equal_out"]),
            make_node("Cast", [name+"_equal_out"], [name+"_one_hot"], to=int(TensorProto.INT64)),
            # reshape data mask for less
            make_node("Sub", [name+"_axis_dim_s", name+"_1_s"], [name+"_sub0_out"]),
            make_node("Mul", [name+"_one_hot", name+"_sub0_out"], [name+"_mul0_out"]),
            make_node("Add", [name+"_mul0_out", name+"_1_s"], [name+"_add0_out"]),
            make_node('Reshape', [name+"_range0_out", name+"_add0_out"], [name+"_reshape0_out"]),
            # reshape length for less
            make_node("Mul", [name+"_one_hot", name+"_-1_s"], [name+"_mul1_out"]),
            make_node("Add", [name+"_mul1_out", name+"_1_s"], [name+"_add1_out"]),
            make_node("Sub", [name+"_shape0_out", name+"_1_s"], [name+"_sub1_out"]),
            make_node("Mul", [name+"_add1_out", name+"_sub1_out"], [name+"_mul2_out"]),
            make_node("Add", [name+"_mul2_out", name+"_1_s"], [name+"_add2_out"]),
            make_node('Reshape', [name+"_length", name+"_add2_out"], [name+"_reshape1_out"]),
            # mask output
            make_node("Less", [name+"_reshape0_out", name+"_reshape1_out"], [name+"_less_out"]),
            make_node("Cast", [name+"_less_out"], [name+"_mask"], to=input_type),
            make_node("Mul", [name+"_div1_out", name+"_mask"], [name+"_mul3_out"]),
            make_node("ReduceSum", [name+"_mul3_out"], [name+"_rsum1_out"], axes=[axis], keepdims=1),
            make_node("Equal", [name+"_rsum1_out", name+"_0_itype"], [name+"_equal1_out"]),
            make_node("Where", [name+"_equal1_out", name+"_1_itype", name+"_rsum1_out"], [name+"_where_out"]),
            make_node("Div", [name+"_mul3_out", name+"_where_out"], [name], name=name)
        ]
        return nodes

    else:
        raise NotImplementedError("use_length must be true when both data and length are paased in.")

# There's also mx.sym.softmax(), which doesn't do cross-entropy loss,
# just softmax for inference - hence the name convert_softmax_output.
@mx_op.register("SoftmaxOutput")
def convert_softmax_output(node, **kwargs):
    """Map MXNet's SoftmaxOutput operator attributes to onnx's Softmax operator
    and return the created node.
    """
    name = node["name"]

    input1_idx = kwargs["index_lookup"][node["inputs"][0][0]]
    input1 = kwargs["proc_nodes"][input1_idx]

    softmax_node = onnx.helper.make_node(
        "Softmax",
        [input1.name],
        [name],
        axis=1,
        name=name
    )

    return [softmax_node]

@mx_op.register("LogisticRegressionOutput")
def convert_logistic_regression_output(node, **kwargs):
    """Map MXNet's SoftmaxOutput operator attributes to onnx's Softmax operator
    and return the created node.
    """
    name = node["name"]
    input1_idx = kwargs["index_lookup"][node["inputs"][0][0]]
    input1 = kwargs["proc_nodes"][input1_idx]
    sigmoid_node = onnx.helper.make_node(
        "Sigmoid",
        [input1.name],
        [name],
        name=name
    )
    return [sigmoid_node]

@mx_op.register("BlockGrad")
def convert_blockgrad(node, **kwargs):
    """ Skip operator  """
    return create_basic_op_node('ConstantFill', node, kwargs)

@mx_op.register("MakeLoss")
def convert_makeloss(node, **kwargs):
    """ Skip operator  """
    return create_basic_op_node('ConstantFill', node, kwargs)

@mx_op.register("Concat")
def convert_concat(node, **kwargs):
    """Map MXNet's Concat operator attributes to onnx's Concat operator
    and return the created node.
    """
    name, input_nodes, attrs = get_inputs(node, kwargs)

    axis = int(attrs.get("dim", 1))
    concat_node = onnx.helper.make_node(
        "Concat",
        input_nodes,
        [name],
        axis=axis,
        name=name
    )
    return [concat_node]


@mx_op.register("transpose")
def convert_transpose(node, **kwargs):
    """Map MXNet's transpose operator attributes to onnx's Transpose operator
    and return the created node.
    """
    name, input_nodes, attrs = get_inputs(node, kwargs)

    axes = attrs.get("axes", ())
    if axes:
        axes = tuple(map(int, re.findall(r'\d+', axes)))

        transpose_node = onnx.helper.make_node(
            "Transpose",
            input_nodes,
            [name],
            perm=axes,
            name=name
        )
    else:
        transpose_node = onnx.helper.make_node(
            "Transpose",
            input_nodes,
            [name],
            name=name
        )

    return [transpose_node]


@mx_op.register("LRN")
def convert_lrn(node, **kwargs):
    """Map MXNet's LRN operator attributes to onnx's LRN operator
    and return the created node.
    """
    name, input_nodes, attrs = get_inputs(node, kwargs)

    alpha = float(attrs.get("alpha", 0.0001))
    beta = float(attrs.get("beta", 0.75))
    bias = float(attrs.get("knorm", 1.0))
    size = int(attrs.get("nsize"))

    lrn_node = onnx.helper.make_node(
        "LRN",
        inputs=input_nodes,
        outputs=[name],
        name=name,
        alpha=alpha,
        beta=beta,
        bias=bias,
        size=size
    )

    return [lrn_node]


@mx_op.register("L2Normalization")
def convert_l2normalization(node, **kwargs):
    """Map MXNet's L2Normalization operator attributes to onnx's LpNormalization operator
    and return the created node.
    """
    name, input_nodes, attrs = get_inputs(node, kwargs)

    mode = attrs.get("mode", "instance")

    if mode != "channel":
        raise AttributeError("L2Normalization: ONNX currently supports channel mode only")

    l2norm_node = onnx.helper.make_node(
        "LpNormalization",
        input_nodes,
        [name],
        axis=1,  # channel only
        name=name
    )
    return [l2norm_node]


@mx_op.register("Dropout")
def convert_dropout(node, **kwargs):
    """Map MXNet's Dropout operator attributes to onnx's Dropout operator
    and return the created node.
    """
    from onnx.helper import make_node
    name, input_nodes, attrs = get_inputs(node, kwargs)
    opset_version = kwargs["opset_version"]

    probability = float(attrs.get("p", 0.5))

    if opset_version >= 12:
        # opset >= 12 requires the ratio to be an input
        nodes = [
            create_const_scalar_node(name+"_ratio0", np.float32(probability), kwargs),
            make_node("Dropout", [input_nodes[0], name+"_ratio0"], [name], name=name)
        ]
        return nodes
    else:
        return [make_node("Dropout", input_nodes, [name], ratio=probability, name=name)]


@mx_op.register("Flatten")
def convert_flatten(node, **kwargs):
    """Map MXNet's Flatten operator attributes to onnx's Flatten operator
    and return the created node.
    """
    return create_basic_op_node('Flatten', node, kwargs)

@mx_op.register("clip")
def convert_clip(node, **kwargs):
    """Map MXNet's Clip operator attributes to onnx's Clip operator
    and return the created node.
    """
    from onnx.helper import make_node
    name, input_nodes, attrs = get_inputs(node, kwargs)
    opset_version = kwargs["opset_version"]

    a_min = float(attrs.get('a_min', -np.inf))
    a_max = float(attrs.get('a_max', np.inf))

    if opset_version >= 11:
        # opset >= 11 requires min/max to be inputs
        nodes = [
            create_const_scalar_node(name+"_min", np.float32(a_min), kwargs),
            create_const_scalar_node(name+"_max", np.float32(a_max), kwargs),
            make_node("Clip", [input_nodes[0], name+"_min", name+"_max"], [name], name=name)
        ]
    else:
        nodes = [
            make_node("Clip", input_nodes, [name], name=name, min=a_min, max=a_max)
        ]
    return nodes


def scalar_op_helper(node, op_name, **kwargs):
    """Helper function for scalar arithmetic operations"""
    name, input_nodes, attrs = get_inputs(node, kwargs)
    from onnx import numpy_helper
    input_type = kwargs["in_type"]
    scalar_value = np.array([attrs.get("scalar", 1)],
                            dtype=onnx.mapping.TENSOR_TYPE_TO_NP_TYPE[input_type])

    initializer = kwargs["initializer"]
    flag = True
    # If the input value is in initializer, just multiply with scalar input
    # and create a new initializer
    for i in initializer:
        if i.name == input_nodes[0]:
            if op_name == 'Mul':
                new_initializer = numpy_helper.to_array(i) * scalar_value[0]
            elif op_name == 'Sub':
                if name.startswith("_rminusscalar"):
                    new_initializer = scalar_value[0] - numpy_helper.to_array(i)
                else:
                    new_initializer = numpy_helper.to_array(i) - scalar_value[0]
            elif op_name == 'Add':
                new_initializer = numpy_helper.to_array(i) + scalar_value[0]
            elif op_name == 'Div':
                if name.startswith("_rdivscalar"):
                    new_initializer = scalar_value[0] / numpy_helper.to_array(i)
                else:
                    new_initializer = numpy_helper.to_array(i) / scalar_value[0]
            elif op_name == 'Pow':
                new_initializer = numpy_helper.to_array(i) ** scalar_value[0]
            flag = False
            break

    # else create a new tensor of the scalar value, add it in initializer
    if flag is True:
        dims = np.shape(scalar_value)

        scalar_op_name = "scalar_op" + str(kwargs["idx"])
        tensor_node = onnx.helper.make_tensor_value_info(scalar_op_name, input_type, dims)

        initializer.append(
            onnx.helper.make_tensor(
                name=scalar_op_name,
                data_type=input_type,
                dims=dims,
                vals=scalar_value,
                raw=False,
            )
        )

        mul_node = onnx.helper.make_node(
            op_name,
            [input_nodes[0], scalar_op_name],
            [name],
            name=name
        )

        return [tensor_node, mul_node]
    else:
        data_type = onnx.mapping.NP_TYPE_TO_TENSOR_TYPE[new_initializer.dtype]
        dims = np.shape(new_initializer)

        new_a_node = input_nodes[0] + str(kwargs["idx"])
        tensor_node = onnx.helper.make_tensor_value_info(new_a_node, data_type, dims)

        initializer.append(
            onnx.helper.make_tensor(
                name=new_a_node,
                data_type=data_type,
                dims=dims,
                vals=new_initializer,
                raw=False,
            )
        )
        return [tensor_node]

# Convert scalar value into node and pass it as input to mul_node
@mx_op.register("_mul_scalar")
def convert_mul_scalar(node, **kwargs):
    """Map MXNet's _mul_scalar operator attributes to onnx's Mul operator.
    Creates a new node for the input scalar value, adds it to the initializer
    and return multiple created nodes.
    """
    return scalar_op_helper(node, 'Mul', **kwargs)


# Convert scalar value into node and pass it as input to mul_node
@mx_op.register("_minus_scalar")
def convert_minus_scalar(node, **kwargs):
    """Map MXNet's _minus_scalar operator attributes to onnx's Minus operator.
    Creates a new node for the input scalar value, adds it to the initializer
    and return multiple created nodes.
    """
    return scalar_op_helper(node, 'Sub', **kwargs)

@mx_op.register("_rminus_scalar")
def convert_rminus_scalar(node, **kwargs):
    """Map MXNet's _rminus_scalar operator attributes to onnx's Sub operator.
    Creates a new node for the input scalar value, adds it to the initializer
    and return multiple created nodes.
    """
    return scalar_op_helper(node, 'Sub', **kwargs)

# Convert scalar value into node and pass it as input to mul_node
@mx_op.register("_plus_scalar")
def convert_add_scalar(node, **kwargs):
    """Map MXNet's _plus_scalar operator attributes to onnx's Add operator.
    Creates a new node for the input scalar value, adds it to the initializer
    and return multiple created nodes.
    """
    return scalar_op_helper(node, 'Add', **kwargs)

# Convert scalar value into node and pass it as input to mul_node
@mx_op.register("_div_scalar")
def convert_div_scalar(node, **kwargs):
    """Map MXNet's _div_scalar operator attributes to onnx's Div operator.
    Creates a new node for the input scalar value, adds it to the initializer
    and return multiple created nodes.
    """
    return scalar_op_helper(node, 'Div', **kwargs)

@mx_op.register("_rdiv_scalar")
def convert_rdiv_scalar(node, **kwargs):
    """Map MXNet's _rdiv_scalar operator attributes to onnx's Div operator.
    Creates a new node for the input scalar value, adds it to the initializer
    and return multiple created nodes.
    """
    return scalar_op_helper(node, 'Div', **kwargs)

@mx_op.register("_power_scalar")
def convert_pow_scalar(node, **kwargs):
    """Map MXNet's _pow_scalar operator attributes to onnx's Pow operator.
    Creates a new node for the input scalar value, adds it to the initializer
    and return multiple created nodes.
    """
    return scalar_op_helper(node, 'Pow', **kwargs)

# Sorting and Searching
@mx_op.register("argmax")
def convert_argmax(node, **kwargs):
    """Map MXNet's argmax operator attributes to onnx's ArgMax operator
    and return the created node.
    """
    name, input_nodes, attrs = get_inputs(node, kwargs)

    axis = int(attrs.get("axis"))
    keepdims = get_boolean_attribute_value(attrs, "keepdims")

    node = onnx.helper.make_node(
        'ArgMax',
        inputs=input_nodes,
        axis=axis,
        keepdims=keepdims,
        outputs=[name],
        name=name
    )
    return [node]

@mx_op.register("argmin")
def convert_argmin(node, **kwargs):
    """Map MXNet's argmin operator attributes to onnx's ArgMin operator
    and return the created node.
    """
    name, input_nodes, attrs = get_inputs(node, kwargs)

    axis = int(attrs.get("axis"))
    keepdims = get_boolean_attribute_value(attrs, "keepdims")

    node = onnx.helper.make_node(
        'ArgMin',
        inputs=input_nodes,
        axis=axis,
        keepdims=keepdims,
        outputs=[name],
        name=name
    )
    return [node]

@mx_op.register("_maximum")
def convert_maximum(node, **kwargs):
    """Map MXNet's _maximum operator attributes to onnx's Max operator
    and return the created node.
    """
    return create_basic_op_node('Max', node, kwargs)


@mx_op.register("_minimum")
def convert_minimum(node, **kwargs):
    """Map MXNet's _minimum operator attributes to onnx's Min operator
    and return the created node.
    """
    return create_basic_op_node('Min', node, kwargs)

@mx_op.register("min")
def convert_min(node, **kwargs):
    """Map MXNet's min operator attributes to onnx's ReduceMin operator
    and return the created node.
    """
    name, input_nodes, attrs = get_inputs(node, kwargs)

    mx_axis = attrs.get("axis", None)
    axes = convert_string_to_list(str(mx_axis)) if mx_axis is not None else None

    keepdims = get_boolean_attribute_value(attrs, "keepdims")

    if axes is not None:
        node = onnx.helper.make_node(
            'ReduceMin',
            inputs=input_nodes,
            outputs=[name],
            axes=axes,
            keepdims=keepdims,
            name=name
        )

        return [node]
    else:
        node = onnx.helper.make_node(
            'ReduceMin',
            inputs=input_nodes,
            outputs=[name],
            keepdims=keepdims,
            name=name
        )

        return [node]


@mx_op.register("max")
def convert_max(node, **kwargs):
    """Map MXNet's max operator attributes to onnx's ReduceMax operator
    and return the created node.
    """
    name, input_nodes, attrs = get_inputs(node, kwargs)

    mx_axis = attrs.get("axis", None)
    axes = convert_string_to_list(str(mx_axis)) if mx_axis is not None else None

    keepdims = get_boolean_attribute_value(attrs, "keepdims")

    if axes is not None:
        node = onnx.helper.make_node(
            'ReduceMax',
            inputs=input_nodes,
            outputs=[name],
            axes=axes,
            keepdims=keepdims,
            name=name
        )

        return [node]
    else:
        node = onnx.helper.make_node(
            'ReduceMax',
            inputs=input_nodes,
            outputs=[name],
            keepdims=keepdims,
            name=name
        )

        return [node]


@mx_op.register("mean")
def convert_mean(node, **kwargs):
    """Map MXNet's mean operator attributes to onnx's ReduceMean operator
    and return the created node.
    """
    name, input_nodes, attrs = get_inputs(node, kwargs)

    mx_axis = attrs.get("axis", None)
    axes = convert_string_to_list(str(mx_axis)) if mx_axis is not None else None

    keepdims = get_boolean_attribute_value(attrs, "keepdims")

    if axes is not None:
        node = onnx.helper.make_node(
            'ReduceMean',
            inputs=input_nodes,
            outputs=[name],
            axes=axes,
            keepdims=keepdims,
            name=name
        )

        return [node]
    else:
        node = onnx.helper.make_node(
            'ReduceMean',
            inputs=input_nodes,
            outputs=[name],
            keepdims=keepdims,
            name=name
        )

        return [node]


@mx_op.register("prod")
def convert_prod(node, **kwargs):
    """Map MXNet's prod operator attributes to onnx's ReduceProd operator
    and return the created node.
    """
    name, input_nodes, attrs = get_inputs(node, kwargs)

    mx_axis = attrs.get("axis", None)
    axes = convert_string_to_list(str(mx_axis)) if mx_axis is not None else None

    keepdims = get_boolean_attribute_value(attrs, "keepdims")

    if axes is not None:
        node = onnx.helper.make_node(
            'ReduceProd',
            inputs=input_nodes,
            outputs=[name],
            axes=axes,
            keepdims=keepdims,
            name=name
        )

        return [node]
    else:
        node = onnx.helper.make_node(
            'ReduceProd',
            inputs=input_nodes,
            outputs=[name],
            keepdims=keepdims,
            name=name
        )

        return [node]


# Arithmetic Operations
@mx_op.register("elemwise_add")
def convert_elementwise_add(node, **kwargs):
    """Map MXNet's elemwise_add operator attributes to onnx's Add operator
    and return the created node.
    """
    return create_basic_op_node('Add', node, kwargs)


@mx_op.register("broadcast_add")
def covert_broadcast_add(node, **kwargs):
    """Map MXNet's broadcast_add operator attributes to onnx's Add operator
    and return the created node.
    """
    return create_basic_op_node('Add', node, kwargs)


@mx_op.register("elemwise_sub")
def convert_elementwise_sub(node, **kwargs):
    """Map MXNet's elemwise_sub operator attributes to onnx's Sub operator
    and return the created node.
    """
    return create_basic_op_node('Sub', node, kwargs)

@mx_op.register("broadcast_sub")
def covert_broadcast_sub(node, **kwargs):
    """Map MXNet's broadcast_sub operator attributes to onnx's Sub operator
    and return the created node.
    """
    return create_basic_op_node('Sub', node, kwargs)

@mx_op.register("elemwise_mul")
def convert_elemwise_mul(node, **kwargs):
    """Map MXNet's elemwise_mul operator attributes to onnx's Mul operator
    and return the created node.
    """
    return create_basic_op_node('Mul', node, kwargs)

@mx_op.register("broadcast_mul")
def convert_broadcast_mul(node, **kwargs):
    """Map MXNet's broadcast_mul operator attributes to onnx's Mul operator
    and return the created node.
    """
    return create_basic_op_node('Mul', node, kwargs)

@mx_op.register("elemwise_div")
def convert_elemwise_div(node, **kwargs):
    """Map MXNet's elemwise_div operator attributes to onnx's Div operator
    and return the created node.
    """
    return create_basic_op_node('Div', node, kwargs)

@mx_op.register("broadcast_div")
def convert_broadcast_div(node, **kwargs):
    """Map MXNet's broadcast_div operator attributes to onnx's Div operator
    and return the created node.
    """
    return create_basic_op_node('Div', node, kwargs)

@mx_op.register("negative")
def convert_negative(node, **kwargs):
    """Map MXNet's negative operator attributes to onnx's Neg operator
    and return the created node.
    """
    return create_basic_op_node('Neg', node, kwargs)

@mx_op.register("abs")
def convert_abs(node, **kwargs):
    """Map MXNet's abs operator attributes to onnx's Abs operator
    and return the created node.
    """
    return create_basic_op_node('Abs', node, kwargs)

@mx_op.register("add_n")
def convert_addn(node, **kwargs):
    """Map MXNet's add_n operator attributes to onnx's Sum operator
    and return the created node.
    """
    return create_basic_op_node('Sum', node, kwargs)

 # Rounding
@mx_op.register("ceil")
def convert_ceil(node, **kwargs):
    """Map MXNet's ceil operator attributes to onnx's Ceil operator
    and return the created node.
    """
    return create_basic_op_node('Ceil', node, kwargs)

@mx_op.register("floor")
def convert_floor(node, **kwargs):
    """Map MXNet's floor operator attributes to onnx's Floor operator
    and return the created node.
    """
    return create_basic_op_node('Floor', node, kwargs)

# Changing shape and type.
@mx_op.register("Reshape")
def convert_reshape(node, **kwargs):
    """Map MXNet's Reshape operator attributes to onnx's Reshape operator.
    Converts output shape attribute to output shape tensor
    and return multiple created nodes.
    """
    from onnx.helper import make_node

    name, input_nodes, attrs = get_inputs(node, kwargs)

    reverse = attrs.get('reverse', 'False')
    targ_shape = convert_string_to_list(attrs["shape"])

    not_supported_shape = [-2, -3, -4]
    for val in targ_shape:
        if val in not_supported_shape:
            raise AttributeError("Reshape: Shape value not supported in ONNX", val)

    nodes = [
        create_tensor(targ_shape, name+'_targ_shape', kwargs['initializer'])
        ]

    if reverse == 'False':
        nodes += [
            make_node('Reshape', [input_nodes[0], name+'_targ_shape'], [name], name=name)
            ]
    else:
        nodes += [
            create_tensor([0], name+'_0', kwargs['initializer']),
            create_tensor([1], name+'_1', kwargs['initializer']),
            make_node('Shape', [name+'_targ_shape'], [name+'_targ_dim']),
            make_node('Shape', [input_nodes[0]], [name+'_orig_shape']),
            make_node('Shape', [name+'_orig_shape'], [name+'_orig_dim']),
            make_node('Sub', [name+'_targ_dim', name+'_orig_dim'], [name+'_dim_diff']),
            make_node('Abs', [name+'_dim_diff'], [name+'_pad_len']),
            make_node('Less', [name+'_targ_dim', name+'_orig_dim'], [name+'_targ_less_orig']),
            make_node('Less', [name+'_orig_dim', name+'_targ_dim'], [name+'_orig_less_targ']),
            make_node('Where', [name+'_targ_less_orig', name+'_pad_len', name+'_0'],
                      [name+'_targ_pad_len']),
            make_node('Where', [name+'_orig_less_targ', name+'_pad_len', name+'_0'],
                      [name+'_orig_pad_len']),
            make_node('Concat', [name+'_targ_pad_len', name+'_0'], [name+'_targ_pads'], axis=0),
            make_node('Concat', [name+'_orig_pad_len', name+'_0'], [name+'_orig_pads'], axis=0),
            make_node('Pad', [name+'_targ_shape', name+'_targ_pads', name+'_1'],
                      [name+'_targ_shape_padded'], mode='constant'),
            make_node('Pad', [name+'_orig_shape', name+'_orig_pads', name+'_1'],
                      [name+'_orig_shape_padded'], mode='constant'),
            make_node('Equal', [name+'_targ_shape_padded', name+'_0'],
                      [name+'_targ_shape_0_mask']),
            make_node('Where', [name+'_targ_shape_0_mask', name+'_orig_shape_padded',
                                name+'_targ_shape_padded'], [name+'_targ_shape_new']),
            make_node('Shape', [name+'_targ_shape_new'], [name+'_targ_new_dim']),
            make_node('Slice', [name+'_targ_shape_new', name+'_targ_pad_len',
                                name+'_targ_new_dim'], [name+'_targ_shape_final']),
            make_node('Reshape', [input_nodes[0], name+'_targ_shape_final'], [name], name=name)
            ]

    return nodes

@mx_op.register("Cast")
def convert_cast(node, **kwargs):
    """Map MXNet's Cast operator attributes to onnx's Cast operator
    and return the created node.
    """
    name, input_nodes, attrs = get_inputs(node, kwargs)

    dtype = attrs.get('dtype')
    to_dtype = onnx.mapping.NP_TYPE_TO_TENSOR_TYPE[np.dtype(dtype)]
    nodes = [
        onnx.helper.make_node("Cast", input_nodes, [name], to=to_dtype, name=name)
    ]
    return nodes


@mx_op.register("slice_axis")
def convert_slice_axis(node, **kwargs):
    """Map MXNet's slice_axis operator attributes to onnx's Slice operator
    and return the created node.
    """
    from onnx.helper import make_node
    name, input_nodes, attrs = get_inputs(node, kwargs)

    axis = int(attrs.get("axis"))
    begin = int(attrs.get("begin"))
    end = attrs.get("end", None)

    nodes = [
        create_tensor([axis], name+'_axis', kwargs["initializer"]),
        create_tensor([begin], name+'_begin', kwargs["initializer"])
    ]
    if not end or end == 'None':
        # ONNX doesn't support None for ends. Since ends=None depicts
        # length of dimension, passing dimension in this case.
        nodes += [
            create_tensor([axis+1], name+"_axis_plus_1", kwargs["initializer"]),
            make_node('Shape', [input_nodes[0]], [name+"_data_shape"]),
            make_node('Slice', [name+'_data_shape', name+'_axis', name+'_axis_plus_1'],
                      [name+"_end"])
        ]
    else:
        nodes += [
            create_tensor([int(end)], name+'_end', kwargs["initializer"])
        ]

    nodes += [
        make_node('Slice', [input_nodes[0], name+'_begin', name+'_end', name+'_axis'],
                  [name], name=name)
    ]

    return nodes


@mx_op.register("SliceChannel")
def convert_slice_channel(node, **kwargs):
    """Map MXNet's SliceChannel operator attributes to onnx's Squeeze or Split
    operator based on squeeze_axis attribute
    and return the created node.
    """
    name, input_nodes, attrs = get_inputs(node, kwargs)

    num_outputs = int(attrs.get("num_outputs"))
    axis = int(attrs.get("axis", 1))
    squeeze_axis = int(attrs.get("squeeze_axis", 0))

    if squeeze_axis == 1 and num_outputs == 1:
        node = onnx.helper.make_node(
            "Squeeze",
            input_nodes,
            [name],
            axes=[axis],
            name=name,
        )
        return [node]
    elif squeeze_axis == 0 and num_outputs > 1:
        in_shape = kwargs.get('in_shape')[0]
        split = in_shape[axis] // num_outputs
        node = onnx.helper.make_node(
            "Split",
            input_nodes,
            [name+'_output'+str(i) for i in range(num_outputs)],
            axis=axis,
            split=[split for _ in range(num_outputs)],
            name=name,
        )
        return [node]
    else:
        raise NotImplementedError("SliceChannel operator with num_outputs>1 and"
                                  "squeeze_axis true is not implemented.")


@mx_op.register("expand_dims")
def convert_expand_dims(node, **kwargs):
    """Map MXNet's expand_dims operator attributes to onnx's Unsqueeze operator
    and return the created node.
    """
    name, input_nodes, attrs = get_inputs(node, kwargs)

    axis = int(attrs.get("axis"))

    node = onnx.helper.make_node(
        "Unsqueeze",
        input_nodes,
        [name],
        axes=[axis],
        name=name,
    )
    return [node]

@mx_op.register("squeeze")
def convert_squeeze(node, **kwargs):
    """Map MXNet's squeeze operator attributes to onnx's squeeze operator
    and return the created node.
    """
    name, input_nodes, attrs = get_inputs(node, kwargs)

    axis = attrs.get("axis", None)
    if not axis:
        raise AttributeError("Squeeze: Missing axis attribute: ONNX currently requires axis to "
                             "be specified for squeeze operator")
    axis = convert_string_to_list(axis)

    node = onnx.helper.make_node(
        "Squeeze",
        input_nodes,
        [name],
        axes=axis,
        name=name,
    )
    return [node]


@mx_op.register("log")
def convert_log(node, **kwargs):
    """Map MXNet's log operator attributes to onnx's Log operator
    and return the created node.
    """
    return create_basic_op_node('Log', node, kwargs)

@mx_op.register("reciprocal")
def convert_reciprocal(node, **kwargs):
    """Map MXNet's reciprocal operator attributes to onnx's Reciprocal operator
    and return the created node.
    """
    return create_basic_op_node('Reciprocal', node, kwargs)

@mx_op.register("_power")
def convert_power(node, **kwargs):
    """Map MXNet's _power operator attributes to onnx's Pow operator
    and return the created node.
    """
    return create_basic_op_node('Pow', node, kwargs)

@mx_op.register("broadcast_power")
def convert_broadcast_power(node, **kwargs):
    """Map MXNet's _power operator attributes to onnx's Pow operator
    and return the created node.
    """
    return create_basic_op_node('Pow', node, kwargs)

@mx_op.register("sqrt")
def convert_sqrt(node, **kwargs):
    """Map MXNet's sqrt operator attributes to onnx's Sqrt operator
    and return the created node.
    """
    return create_basic_op_node('Sqrt', node, kwargs)

@mx_op.register("depth_to_space")
def convert_depthtospace(node, **kwargs):
    """Map MXNet's depth_to_space operator attributes to onnx's
    DepthToSpace operator and return the created node.
    """
    name, input_nodes, attrs = get_inputs(node, kwargs)

    blksize = int(attrs.get("block_size", 0))

    node = onnx.helper.make_node(
        "DepthToSpace",
        input_nodes,
        [name],
        blocksize=blksize,
        name=name,
    )
    return [node]

@mx_op.register("space_to_depth")
def convert_spacetodepth(node, **kwargs):
    """Map MXNet's space_to_depth operator attributes to onnx's
    SpaceToDepth operator and return the created node.
    """
    name, input_nodes, attrs = get_inputs(node, kwargs)

    blksize = int(attrs.get("block_size", 0))

    node = onnx.helper.make_node(
        "SpaceToDepth",
        input_nodes,
        [name],
        blocksize=blksize,
        name=name,
    )
    return [node]

@mx_op.register("square")
def convert_square(node, **kwargs):
    """Map MXNet's square operator attributes to onnx's Pow operator
    and return the created node.
    """
    name, input_nodes, _ = get_inputs(node, kwargs)

    initializer = kwargs["initializer"]
    data_type = onnx.mapping.NP_TYPE_TO_TENSOR_TYPE[np.dtype('int64')]

    power2_name = "square_tensor" + str(kwargs["idx"])
    tensor_node = onnx.helper.make_tensor_value_info(power2_name, data_type, (1,))
    initializer.append(
        onnx.helper.make_tensor(
            name=power2_name,
            data_type=data_type,
            dims=(1,),
            vals=[2],
            raw=False,
        )
    )

    input_nodes.append(power2_name)

    node = onnx.helper.make_node(
        "Pow",
        input_nodes,
        [name],
        name=name
    )
    return [tensor_node, node]

@mx_op.register("sum")
def convert_sum(node, **kwargs):
    """Map MXNet's sum operator attributes to onnx's ReduceSum operator
    and return the created node.
    """
    name, input_nodes, attrs = get_inputs(node, kwargs)

    mx_axis = attrs.get("axis", None)
    axes = convert_string_to_list(str(mx_axis)) if mx_axis is not None else None

    keepdims = get_boolean_attribute_value(attrs, "keepdims")

    if axes:
        node = onnx.helper.make_node(
            'ReduceSum',
            inputs=input_nodes,
            outputs=[name],
            axes=axes,
            keepdims=keepdims,
            name=name
        )
    else:
        node = onnx.helper.make_node(
            'ReduceSum',
            inputs=input_nodes,
            outputs=[name],
            keepdims=keepdims,
            name=name
        )
    return [node]


@mx_op.register("shape_array")
def convert_shape(node, **kwargs):
    """Map MXNet's shape_array operator attributes to onnx's Shape operator
    and return the created node.
    """
    return create_basic_op_node('Shape', node, kwargs)


@mx_op.register("hard_sigmoid")
def convert_hardsigmoid(node, **kwargs):
    """Map MXNet's hard_sigmoid operator attributes to onnx's HardSigmoid operator
    and return the created node.
    """
    name, input_nodes, attrs = get_inputs(node, kwargs)

    # Converting to float32
    alpha = float(attrs.get("alpha", 0.2))
    beta = float(attrs.get("beta", 0.5))

    node = onnx.helper.make_node(
        'HardSigmoid',
        input_nodes,
        [name],
        alpha=alpha,
        beta=beta,
        name=name
    )
    return [node]

@mx_op.register("broadcast_lesser")
def convert_broadcast_lesser(node, **kwargs):
    """Map MXNet's broadcast_lesser operator attributes to onnx's Less operator
    and return the created node.
    """
    return create_basic_op_node('Less', node, kwargs)

@mx_op.register("broadcast_greater")
def convert_broadcast_greater(node, **kwargs):
    """Map MXNet's broadcast_greater operator attributes to onnx's Greater operator
    and return the created node.
    """
    return create_basic_op_node('Greater', node, kwargs)

@mx_op.register("broadcast_equal")
def convert_broadcast_equal(node, **kwargs):
    """Map MXNet's broadcast_equal operator attributes to onnx's Equal operator
    and return the created node.
    """
    return create_basic_op_node('Equal', node, kwargs)


@mx_op.register("broadcast_logical_and")
def convert_broadcast_logical_and(node, **kwargs):
    """Map MXNet's broadcast logical and operator attributes to onnx's Add operator
    and return the created node.
    """
    return create_basic_op_node('And', node, kwargs)


@mx_op.register("broadcast_logical_or")
def convert_broadcast_logical_or(node, **kwargs):
    """Map MXNet's broadcast logical or operator attributes to onnx's Or operator
    and return the created node.
    """
    return create_basic_op_node('Or', node, kwargs)


@mx_op.register("broadcast_logical_xor")
def convert_broadcast_logical_xor(node, **kwargs):
    """Map MXNet's broadcast logical xor operator attributes to onnx's Xor operator
    and return the created node.
    """
    return create_basic_op_node('Xor', node, kwargs)


@mx_op.register("logical_not")
def convert_logical_not(node, **kwargs):
    """Map MXNet's logical not operator attributes to onnx's Not operator
    and return the created node.
    """
    return create_basic_op_node('Not', node, kwargs)


@mx_op.register("size_array")
def convert_size(node, **kwargs):
    """Map MXNet's size_array operator attributes to onnx's Size operator
    and return the created node.
    """
    return create_basic_op_node('Size', node, kwargs)


@mx_op.register("log_softmax")
def convert_logsoftmax(node, **kwargs):
    """Map MXNet's log_softmax operator attributes to onnx's LogSoftMax operator
    and return the created node.
    """
    name, input_nodes, attrs = get_inputs(node, kwargs)

    # Converting to int
    axis = int(attrs.get("axis", -1))
    temp = attrs.get("temperature", 'None')
    if temp != 'None':
        raise AttributeError("LogSoftMax: ONNX supports only temperature=None")

    node = onnx.helper.make_node(
        'LogSoftmax',
        input_nodes,
        [name],
        axis=axis,
        name=name
    )
    return [node]

@mx_op.register("norm")
def convert_norm(node, **kwargs):
    """Map MXNet's norm operator attributes to onnx's ReduceL1 and ReduceL2 operators
    and return the created node.
    """
    name, input_nodes, attrs = get_inputs(node, kwargs)

    mx_axis = attrs.get("axis", None)
    axes = convert_string_to_list(str(mx_axis)) if mx_axis else None

    keepdims = get_boolean_attribute_value(attrs, "keepdims")
    ord = int(attrs.get("ord", 2))

    onnx_op_name = "ReduceL1" if ord == 1 else "ReduceL2"

    if axes:
        reduce_node = onnx.helper.make_node(
            onnx_op_name,
            input_nodes,
            [name],
            axes=axes,
            keepdims=keepdims,
            name=name
        )
        return [reduce_node]
    else:
        reduce_node = onnx.helper.make_node(
            onnx_op_name,
            input_nodes,
            [name],
            keepdims=keepdims,
            name=name
        )
        return [reduce_node]

@mx_op.register("_sample_multinomial")
def convert_multinomial(node, **kwargs):
    """Map MXNet's multinomial operator attributes to onnx's
    Multinomial operator and return the created node.
    """
    name, input_nodes, attrs = get_inputs(node, kwargs)
    dtype = onnx.mapping.NP_TYPE_TO_TENSOR_TYPE[np.dtype(attrs.get("dtype", 'int32'))]
    sample_size = convert_string_to_list(attrs.get("shape", '1'))
    if len(sample_size) < 2:
        sample_size = sample_size[-1]
    else:
        raise AttributeError("ONNX currently supports integer sample_size only")
    node = onnx.helper.make_node(
        "Multinomial",
        input_nodes,
        [name],
        dtype=dtype,
        sample_size=sample_size,
        name=name,
    )
    return [node]


@mx_op.register("_random_uniform")
def convert_random_uniform(node, **kwargs):
    """Map MXNet's random_uniform operator attributes to onnx's RandomUniform
    operator and return the created node.
    """
    name, input_nodes, attrs = get_inputs(node, kwargs)

    # Converting to float32
    low = float(attrs.get("low", 0))
    high = float(attrs.get("high", 1.0))
    shape = convert_string_to_list(attrs.get('shape', '[]'))
    dtype = onnx.mapping.NP_TYPE_TO_TENSOR_TYPE[np.dtype(attrs.get('dtype', 'float32'))]

    node = onnx.helper.make_node(
        'RandomUniform',
        input_nodes,
        [name],
        low=low,
        high=high,
        dtype=dtype,
        shape=shape,
        name=name
    )
    return [node]


@mx_op.register("_random_normal")
def convert_random_normal(node, **kwargs):
    """Map MXNet's random_normal operator attributes to onnx's RandomNormal
    operator and return the created node.
    """
    name, input_nodes, attrs = get_inputs(node, kwargs)

    # Converting to float32
    mean = float(attrs.get("loc", 0))
    scale = float(attrs.get("scale", 1.0))
    shape = convert_string_to_list(attrs.get('shape', '[]'))
    dtype = onnx.mapping.NP_TYPE_TO_TENSOR_TYPE[np.dtype(attrs.get('dtype', 'float32'))]

    node = onnx.helper.make_node(
        'RandomNormal',
        input_nodes,
        [name],
        mean=mean,
        scale=scale,
        dtype=dtype,
        shape=shape,
        name=name
    )
    return [node]


@mx_op.register("ROIPooling")
def convert_roipooling(node, **kwargs):
    """Map MXNet's ROIPooling operator attributes to onnx's MaxRoiPool
    operator and return the created node.
    """
    name, input_nodes, attrs = get_inputs(node, kwargs)

    pooled_shape = convert_string_to_list(attrs.get('pooled_size'))
    scale = float(attrs.get("spatial_scale"))

    node = onnx.helper.make_node(
        'MaxRoiPool',
        input_nodes,
        [name],
        pooled_shape=pooled_shape,
        spatial_scale=scale,
        name=name
    )
    return [node]


@mx_op.register("tile")
def convert_tile(node, **kwargs):
    """Map MXNet's Tile operator attributes to onnx's Tile
    operator and return the created node.
    """
    name, input_nodes, attrs = get_inputs(node, kwargs)

    reps_list = convert_string_to_list(attrs["reps"])

    initializer = kwargs["initializer"]
    reps_shape_np = np.array(reps_list, dtype='int64')
    data_type = onnx.mapping.NP_TYPE_TO_TENSOR_TYPE[reps_shape_np.dtype]
    dims = np.shape(reps_shape_np)

    output_shape_name = "reps_attr_tensor" + str(kwargs["idx"])
    tensor_node = onnx.helper.make_tensor_value_info(output_shape_name, data_type, dims)

    initializer.append(
        onnx.helper.make_tensor(
            name=output_shape_name,
            data_type=data_type,
            dims=dims,
            vals=reps_list,
            raw=False,
        )
    )

    input_nodes.append(output_shape_name)
    tile_node = onnx.helper.make_node(
        "Tile",
        input_nodes,
        [name],
        name=name
    )

    return [tensor_node, tile_node]


@mx_op.register("broadcast_to")
def convert_broadcast_to(node, **kwargs):
    """Map MXNet's broadcast_to operator attributes to onnx's Expand
    operator and return the created node.
    """
    name, input_nodes, attrs = get_inputs(node, kwargs)

    shape_list = convert_string_to_list(attrs["shape"])

    initializer = kwargs["initializer"]
    output_shape_np = np.array(shape_list, dtype='int64')
    data_type = onnx.mapping.NP_TYPE_TO_TENSOR_TYPE[output_shape_np.dtype]
    dims = np.shape(output_shape_np)

    output_shape_name = "expand_attr_tensor" + str(kwargs["idx"])
    tensor_node = onnx.helper.make_tensor_value_info(output_shape_name, data_type, dims)

    initializer.append(
        onnx.helper.make_tensor(
            name=output_shape_name,
            data_type=data_type,
            dims=dims,
            vals=shape_list,
            raw=False,
        )
    )

    input_nodes.append(output_shape_name)
    expand_node = onnx.helper.make_node(
        "Expand",
        input_nodes,
        [name],
        name=name
    )

    return [tensor_node, expand_node]


@mx_op.register("topk")
def convert_topk(node, **kwargs):
    """Map MXNet's topk operator attributes to onnx's TopK operator
    and return the created node.
    """
    from onnx.helper import make_node
    name, input_nodes, attrs = get_inputs(node, kwargs)

    axis = int(attrs.get('axis', '-1'))
    k = int(attrs.get('k', '1'))
    ret_type = attrs.get('ret_typ')
    outputs = [name]

    if ret_type and ret_type == 'both':
        outputs.append(name + '_output1')
    else:
        raise NotImplementedError("ONNX expects both value and indices as output")

    opset_version = kwargs['opset_version']
    if opset_version >= 10:
        nodes = [
            create_const_scalar_node(name+"_k", np.int64(k), kwargs),
            make_node("TopK", [input_nodes[0], name+"_k"], outputs, axis=axis, name=name)
        ]
        return nodes
    else:
        return [make_node("TopK", input_nodes, outputs, axis=axis, k=k, name=name)]


@mx_op.register("take")
def convert_take(node, **kwargs):
    """Map MXNet's Take operator attributes to onnx's Gather operator.
    """
    name, input_nodes, attrs = get_inputs(node, kwargs)

    axis = int(attrs.get('axis', 0))

    node = onnx.helper.make_node(
        "Gather",
        input_nodes,
        [name],
        axis=axis,
        name=name,
    )
    return [node]


@mx_op.register("LayerNorm")
def convert_layer_norm(node, **kwargs):
    """Map MXNet's LayerNorm operator attributes to onnx operators.
    """
    from onnx.helper import make_node
    from onnx import TensorProto
    name, input_nodes, attrs = get_inputs(node, kwargs)
    axes = int(attrs.get('axis', -1))
    eps = attrs.get('eps', 9.99999975e-06)


    nodes = [
        create_tensor([axes], name+"_axes", kwargs["initializer"]),
        create_tensor([axes+1], name+"_axes+1", kwargs["initializer"]),
        create_tensor([], name+"_void", kwargs["initializer"]),
        create_const_scalar_node(name+'_0_s', np.int64(0), kwargs),
        create_const_scalar_node(name+'_1_s', np.int64(1), kwargs),
        create_const_scalar_node(name+"_2_s", np.int64(2), kwargs),
        create_const_scalar_node(name+"_eps", np.float32(eps), kwargs),
        make_node("ReduceMean", [input_nodes[0]], [name+"_rm0_out"], axes=[axes]),
        make_node("Sub", [input_nodes[0], name+"_rm0_out"], [name+"_sub0_out"]),
        make_node("Pow", [name+"_sub0_out", name+"_2_s"], [name+"_pow0_out"]),
        make_node("ReduceMean", [name+"_pow0_out"], [name+"_rm1_out"], axes=[axes]),
        make_node("Add", [name+"_rm1_out", name+"_eps"], [name+"_add0_out"]),
        make_node("Sqrt", [name+"_add0_out"], [name+"_sqrt0_out"]),
        make_node("Div", [name+"_sub0_out", name+"_sqrt0_out"], [name+"_div0_out"]),
    ]

    if axes == -1:
        nodes += [
            make_node("Mul", [name+"_div0_out", input_nodes[1]], [name+"_mul0_out"]),
            make_node("Add", [name+"_mul0_out", input_nodes[2]], [name], name=name)
        ]
    else:
        nodes += [
            make_node("Shape", [input_nodes[0]], [name+"_shape0_out"]),
            make_node("Shape", [name+"_shape0_out"], [name+"_in_dim"]),
            make_node("Reshape", [name+"_in_dim", name+"_void"], [name+"_in_dim_s"]),
            make_node("Range", [name+"_0_s", name+"_in_dim_s", name+"_1_s"], [name+"_range"]),
            make_node("Equal", [name+"_range", name+"_axes"], [name+"_equal"]),
            make_node("Cast", [name+"_equal"], [name+"_one_hot"], to=int(TensorProto.INT64)),
            make_node("Slice", [name+"_shape0_out", name+"_axes", name+"_axes+1"], [name+"_slice_out"]),
            make_node("Reshape", [name+"_slice_out", name+"_void"], [name+"_slice_out_s"]),
            make_node("Sub", [name+"_slice_out_s", name+"_1_s"], [name+"_sub1_out"]),
            make_node("Mul", [name+"_one_hot", name+"_sub1_out"], [name+"_mul0_out"]),
            make_node("Add", [name+"_mul0_out", name+"_1_s"], [name+"_add1_out"]),
            make_node('Reshape', [input_nodes[1], name+"_add1_out"], [name+"gamma_exp"]),
            make_node('Reshape', [input_nodes[2], name+"_add1_out"], [name+"beta_exp"]),
            make_node('Expand', [name+"gamma_exp", name+"_shape0_out"], [name+"gamma_exp1"]),
            make_node('Expand', [name+"beta_exp", name+"_shape0_out"], [name+"beta_exp1"]),
            make_node("Mul", [name+"_div0_out", name+"gamma_exp1"], [name+"_mul1_out"]),
            make_node("Add", [name+"_mul1_out", name+"beta_exp1"], [name], name=name)
        ]
    return nodes


@mx_op.register("_contrib_interleaved_matmul_selfatt_qk")
def convert_matmul_selfatt_qk(node, **kwargs):
    """Map MXNet's _contrib_interleaved_matmul_selfatt_qk operator
    """
    from onnx.helper import make_node
    from onnx import TensorProto
    name, input_nodes, attrs = get_inputs(node, kwargs)

    heads = int(attrs.get('heads'))

    # a, b, c, d, e are seq_len, batch_size, num_heads, 3, head_dim respectively
    nodes = [
        create_tensor([0], name+"_0", kwargs["initializer"]),
        create_tensor([1], name+"_1", kwargs["initializer"]),
        create_tensor([1], name+"_1_f", kwargs["initializer"], dtype='float32'),
        create_tensor([2], name+"_2", kwargs["initializer"]),
        create_tensor([3], name+"_3", kwargs["initializer"]),
        create_tensor([heads], name+"_c", kwargs["initializer"]),
        create_tensor([3], name+"_d", kwargs["initializer"]),
        make_node('Shape', [input_nodes[0]], [name+"_data_shape"]),
        make_node('Slice', [name+'_data_shape', name+'_0', name+'_1'], [name+"_a"]),
        make_node('Slice', [name+'_data_shape', name+'_1', name+'_2'], [name+"_b"]),
        make_node('Slice', [name+'_data_shape', name+'_2', name+'_3'], [name+"_cde"]),
        make_node('Div', [name+'_cde', name+'_c'], [name+'_de']),
        make_node('Div', [name+'_de', name+'_d'], [name+'_e']),
        make_node('Cast', [name+'_e'], [name+'_e_f'], to=int(TensorProto.FLOAT)),
        make_node('Sqrt', [name+'_e_f'], [name+'_sqrt_e']),
        make_node('Div', [name+'_1_f', name+'_sqrt_e'], [name+'_1_over_sqrt_e']),
        make_node('Mul', [name+'_b', name+'_c'], [name+'_bc']),

        make_node("Concat", [name+'_a', name+'_b', name+'_c', name+'_d', name+'_e'], \
            [name+'_shape0'], axis=0),
        make_node("Concat", [name+'_0', name+'_0', name+'_0', name+'_0', name+'_0'], \
            [name+'_slice_start0'], axis=0),
        make_node("Concat", [name+'_a', name+'_b', name+'_c', name+'_1', name+'_e'], \
            [name+'_slice_end0'], axis=0),
        make_node("Concat", [name+'_a', name+'_b', name+'_c', name+'_e'], \
            [name+'_shape1'], axis=0),
        make_node("Concat", [name+'_bc', name+'_a', name+'_e'], \
            [name+'_shape2'], axis=0),
        make_node("Concat", [name+'_0', name+'_0', name+'_0', name+'_1', name+'_0'], \
            [name+'_slice_start1'], axis=0),
        make_node("Concat", [name+'_a', name+'_b', name+'_c', name+'_2', name+'_e'], \
            [name+'_slice_end1'], axis=0),

        make_node('Reshape', [input_nodes[0], name+'_shape0'], [name+'_reshape0_out']),
        make_node('Slice', [name+'_reshape0_out', name+'_slice_start0', name+'_slice_end0'], \
            [name+'_slice0_out']),
        make_node('Reshape', [name+'_slice0_out', name+'_shape1'], [name+'_reshape1_out']),
        make_node('Transpose', [name+'_reshape1_out'], [name+'_transpose0_out'], \
            perm=(1, 2, 0, 3)),
        make_node('Reshape', [name+'_transpose0_out', name+'_shape2'], [name+'_reshape2_out']),
        make_node('Mul', [name+'_reshape2_out', name+'_1_over_sqrt_e'], [name+'_mul0_out']),
        make_node('Slice', [name+'_reshape0_out', name+'_slice_start1', name+'_slice_end1'], \
            [name+'_slice1_out']),
        make_node('Reshape', [name+'_slice1_out', name+'_shape1'], [name+'_reshape3_out']),
        make_node('Transpose', [name+'_reshape3_out'], [name+'_transpose1_out'], \
            perm=(1, 2, 0, 3)),
        make_node('Reshape', [name+'_transpose1_out', name+'_shape2'], [name+'_reshape4_out']),
        make_node('Transpose', [name+'_reshape4_out'], [name+'_transpose2_out'], \
            perm=(0, 2, 1)),
        make_node('MatMul', [name+'_mul0_out', name+'_transpose2_out'], [name], name=name)
        ]

    return nodes

@mx_op.register("_contrib_interleaved_matmul_selfatt_valatt")
def convert_contrib_interleaved_matmul_selfatt_valatt(node, **kwargs):
    """Map MXNet's _contrib_interleaved_matmul_selfatt_valatt operator attributes to onnx's operator.
    """
    from onnx.helper import make_node
    name, input_nodes, attrs = get_inputs(node, kwargs)
    qkv = input_nodes[0]
    att = input_nodes[1]
    num_heads = int(attrs.get('heads'))


    nodes = [
        create_tensor([num_heads], name+"_const_num_heads", kwargs["initializer"]),
        create_tensor([0], name+"_const_0", kwargs["initializer"]),
        create_tensor([1], name+"_const_1", kwargs["initializer"]),
        create_tensor([2], name+"_const_2", kwargs["initializer"]),
        create_tensor([3], name+"_const_3", kwargs["initializer"]),
        create_tensor([4], name+"_const_4", kwargs["initializer"]),
        create_tensor([5], name+"_const_5", kwargs["initializer"]),
        create_tensor([0, 0, num_heads, 3, -1], name+"_reshape0_shape", kwargs["initializer"]),
        create_tensor([0, 0, 0, 2, 0], name+"_slice_start", kwargs["initializer"]),
        create_tensor([0, 0, 0, -1], name+"_reshape1_shape", kwargs["initializer"]),
        create_tensor([0, 0, -1], name+"_reshape4_shape", kwargs["initializer"]),
        make_node("Shape", [qkv], [name+"_shape_qkv"]),
        make_node("Slice", [name+"_shape_qkv", name+"_const_0", name+"_const_1"], [name+"_qkv_d0"]),
        make_node("Slice", [name+"_shape_qkv", name+"_const_1", name+"_const_2"], [name+"_qkv_d1"]),
        make_node("Slice", [name+"_shape_qkv", name+"_const_2", name+"_const_3"], [name+"_qkv_d2"]),
        make_node('Mul', [name+"_qkv_d1", name+'_const_num_heads'], [name+'_mul_out']),
        make_node("Reshape", [qkv, name+"_reshape0_shape"], [name+"_reshape0_output"]),
        make_node("Shape", [name+"_reshape0_output"], [name+"_shape_reshape0"]),
        make_node("Slice", [name+"_shape_reshape0", name+"_const_4", name+"_const_5"], [name+"_d4"]),
        make_node("Concat", [name+"_mul_out", name+"_qkv_d0", name+"_d4"], [name+"_reshape2_shape"], axis=0),
        make_node("Concat", [name+"_qkv_d1", name+"_const_num_heads", name+"_qkv_d0", name+"_d4"], \
            [name+"_reshape3_shape"], axis=0),
        make_node("Concat", [name+"_qkv_d0", name+"_qkv_d1", name+"_qkv_d2", name+"_const_3", name+"_d4"], \
            [name+"_slice_end"], axis=0),
        make_node("Slice", [name+"_reshape0_output", name+"_slice_start", name+"_slice_end"], [name+"_slice_output"]),
        make_node("Reshape", [name+"_slice_output", name+"_reshape1_shape"], [name+"_reshape1_output"]),
        make_node("Transpose", [name+"_reshape1_output"], [name+"_transpose0_output"], perm=[1, 2, 0, 3]),
        make_node("Reshape", [name+"_transpose0_output", name+"_reshape2_shape"], [name+"_reshape2_output"]),
        make_node("MatMul", [att, name+"_reshape2_output"], [name+"_matmul_output"]),
        make_node("Reshape", [name+"_matmul_output", name+"_reshape3_shape"], [name+"_reshape3_output"]),
        make_node("Transpose", [name+"_reshape3_output"], [name+"_transpose2_output"], perm=[2, 0, 1, 3]),
        make_node("Reshape", [name+"_transpose2_output", name+"_reshape4_shape"], [name], name=name)
    ]
    return nodes

@mx_op.register("broadcast_axis")
def convert_broadcast_axis(node, **kwargs):
    """Map MXNet's broadcast_axis
    """
    from onnx.helper import make_node
    from onnx import TensorProto
    name, input_nodes, attrs = get_inputs(node, kwargs)

    axis = convert_string_to_list(attrs.get('axis', '()'))
    size = convert_string_to_list(attrs.get('size', '()'))
    assert len(axis) == len(size)

    shape_name = name+'_shape_0'
    nodes = [
        create_tensor([0], name+'_0', kwargs["initializer"]),
        create_tensor([1], name+'_1', kwargs["initializer"]),
        create_tensor([], name+'_void', kwargs["initializer"]),
        create_const_scalar_node(name+'_0_s', np.int64(0), kwargs),
        create_const_scalar_node(name+'_1_s', np.int64(1), kwargs),
        make_node('Shape', [input_nodes[0]], [shape_name]),
        make_node('Shape', [shape_name], [name+'_in_dim']),
        make_node('Reshape', [name+'_in_dim', name+'_void'], [name+'_in_dim_s']),
        make_node('Range', [name+'_0_s', name+'_in_dim_s', name+'_1_s'], [name+'_range']),
    ]

    for i, axis in enumerate(axis):
        if axis not in (0, 1):
            nodes += [create_tensor([axis], name+'_'+str(axis), kwargs["initializer"])]
        nodes += [
            create_tensor([size[i]-1], name+'_size_'+str(i), kwargs["initializer"]),
            make_node('Equal', [name+'_range', name+'_'+str(axis)], [name+'_equal_'+str(i)]),
            make_node('Cast', [name+'_equal_'+str(i)], [name+'_cast_'+str(i)], to=int(TensorProto.INT64)),
            make_node('Mul', [name+'_size_'+str(i), name+'_cast_'+str(i)], [name+'_mul_'+str(i)]),
            make_node('Add', [name+'_mul_'+str(i), name+'_1'], [name+'_add_'+str(i)]),
            make_node('Mul', [name+'_add_'+str(i), shape_name], [name+'_shape_'+str(i+1)])
        ]
        shape_name = name+'_shape_'+str(i+1)

    nodes += [make_node('Expand', [input_nodes[0], shape_name], [name], name=name)]

    return nodes


@mx_op.register("SequenceMask")
def convert_sequencemask(node, **kwargs):
    """Map MXNet's SequenceMask operator
    """
    from onnx.helper import make_node
    from onnx import TensorProto

    name, input_nodes, attrs = get_inputs(node, kwargs)

    use_sequence_length = attrs.get('use_sequence_length', 'False')
    mask_val = float(attrs.get('value', '0'))
    axis = int(attrs.get('axis', '0'))

    if(use_sequence_length == 'False'):
        return [make_node('Identity', [input_nodes[0]], [name], name=name)]

    nodes = [
        create_tensor([], name+'_void', kwargs["initializer"]),
        create_tensor([0], name+'_0', kwargs["initializer"]),
        create_tensor([1], name+'_1', kwargs["initializer"]),
        create_tensor([2], name+'_2', kwargs["initializer"]),
        create_const_scalar_node(name+'_0_s', np.int64(0), kwargs),
        create_const_scalar_node(name+'_1_s', np.int64(1), kwargs),
        create_const_scalar_node(name+'_2_s', np.int64(2), kwargs),
        create_tensor([mask_val], name+'_mask_val', kwargs["initializer"], dtype='float32'),
        make_node('Shape', [input_nodes[0]], [name+'_in_shape']),
        make_node('Slice', [name+'_in_shape', name+'_0', name+'_1'], [name+'_slice_0']),
        make_node('Slice', [name+'_in_shape', name+'_1', name+'_2'], [name+'_slice_1']),
        make_node('Concat', [name+'_slice_0', name+'_1'], [name+'_shape_0'], axis=0),
        make_node('Shape', [name+'_in_shape'], [name+'_in_dim']),
        make_node('Reshape', [name+'_in_dim', name+'_void'], [name+'_in_dim_s']),
        make_node('Range', [name+'_0_s', name+'_in_dim_s', name+'_1_s'], [name+'_range_0']),
        make_node('Less', [name+'_range_0', name+'_2'], [name+'_less_0']),
        make_node('Where', [name+'_less_0', name+'_in_shape', name+'_1'], [name+'_shape_1'])
    ]

    if(axis == 0):
        nodes += [
            make_node('Reshape', [name+'_slice_0', name+'_void'], [name+'_max_len']),
            make_node('Range', [name+'_0_s', name+'_max_len', name+'_1_s'], [name+'_range_1']),
            make_node('Reshape', [name+'_range_1', name+'_shape_0'], [name+"_reshape_0"]),
            make_node('Cast', [input_nodes[1]], [name+'_cast'], to=int(TensorProto.INT64)),
            make_node('Less', [name+'_reshape_0', name+'_cast'], [name+'_less_1']),
            make_node('Reshape', [name+'_less_1', name+'_shape_1'], [name+"_reshape_1"]),
            make_node('Where', [name+'_reshape_1', input_nodes[0], name+'_mask_val'], [name], name=name),
        ]
    else:
        nodes += [
            make_node('Reshape', [name+'_slice_1', name+'_void'], [name+'_max_len']),
            make_node('Range', [name+'_0_s', name+'_max_len', name+'_1_s'], [name+'_range_1']),
            make_node('Reshape', [input_nodes[1], name+'_shape_0'], [name+"_reshape_0"]),
            make_node('Cast', [name+"_reshape_0"], [name+'_cast'], to=int(TensorProto.INT64)),
            make_node('Less', [name+'_range_1', name+'_cast'], [name+'_less_1']),
            make_node('Reshape', [name+'_less_1', name+'_shape_1'], [name+"_reshape_1"]),
            make_node('Where', [name+'_reshape_1', input_nodes[0], name+'_mask_val'], [name], name=name),
        ]
    return nodes


@mx_op.register("Embedding")
def convert_embedding(node, **kwargs):
    """Map MXNet's Embedding operator attributes to onnx's
    Gather operator."""
    from onnx.helper import make_node
    from onnx import TensorProto

    name, input_nodes, attrs = get_inputs(node, kwargs)
    axis = int(attrs.get('axis', 0))

    nodes = [
        make_node('Cast', [input_nodes[0]], [name+'_indices_casted'], to=int(TensorProto.INT64)),
        make_node('Gather', [input_nodes[1], name+'_indices_casted'], [name], axis=axis, name=name)
        ]
    return nodes

@mx_op.register("stack")
def convert_stack(node, **kwargs):
    """Map MXNet's stack operator to onnx operators.
    """
    name, input_nodes, attrs = get_inputs(node, kwargs)
    axis = int(attrs.get('axis', 0))
    idx = 0
    nodes = []
    for input_node in input_nodes:
        nodes.append(onnx.helper.make_node(
            "Unsqueeze",
            inputs=[input_node],
            outputs=[name+"_unsqueeze"+str(idx)],
            axes=[axis]
        ))
        idx += 1

    nodes.append(onnx.helper.make_node(
        "Concat",
        inputs=[name+"_unsqueeze"+str(i) for i in range(len(nodes))],
        outputs=[name],
        name=name,
        axis=axis
    ))
    return nodes


@mx_op.register("slice")
def convert_slice(node, **kwargs):
    """Map MXNet's slice operator to onnx Slice operator."""
    from onnx.helper import make_node

    name, input_nodes, attrs = get_inputs(node, kwargs)

    starts = convert_string_to_list(attrs.get('begin'))
    ends = convert_string_to_list(attrs.get('end'))
    steps = convert_string_to_list(attrs.get('step', '[]'))

    assert len(starts) == len(ends)
    if len(steps) == 0 or (len(steps) == 1 and steps[0] is None):
        steps = [1 for x in starts]
    else:
        assert len(steps) == len(starts)
    steps = [1 if x is None else x for x in steps]
    for i, s in enumerate(steps):
        if s < 0:
            raise NotImplementedError('slice operator does not support negative steps yet')
        if starts[i] is None:
            starts[i] = 0
        if ends[i] is None:
            ends[i] = 2**63-1

    nodes = [
        create_const_scalar_node(name+'_0_s', np.int64(0), kwargs),
        create_const_scalar_node(name+'_1_s', np.int64(1), kwargs),
        create_const_scalar_node(name+'_len_s', np.int64(len(starts)), kwargs),
        make_node('Range', [name+'_0_s', name+'_len_s', name+'_1_s'], [name+'_axes']),
        create_tensor(starts, name+'_starts', kwargs['initializer']),
        create_tensor(ends, name+'_ends', kwargs['initializer']),
        create_tensor(steps, name+'_steps', kwargs['initializer']),
        make_node("Slice", [input_nodes[0], name+'_starts', name+'_ends', name+'_axes',
                            name+'_steps'], [name], name=name)
    ]

    return nodes


@mx_op.register("zeros_like")
def convert_zeros_like(node, **kwargs):
    """Map MXNet's zeros_like operator attributes to onnx's ConstantOfShape operator.
    """
    from onnx.helper import make_node, make_tensor
    name, input_nodes, _ = get_inputs(node, kwargs)

    # create tensor with shape of input
    tensor_value = make_tensor(name+"_zero", kwargs['in_type'], [1], [0])
    nodes = [
        make_node("Shape", [input_nodes[0]], [name+"_shape"]),
        make_node("ConstantOfShape", [name+"_shape"], [name], name=name, value=tensor_value)
    ]
    return nodes


@mx_op.register("ones_like")
def convert_ones_like(node, **kwargs):
    """Map MXNet's ones_like operator attributes to onnx's ConstantOfShape operator.
    """
    from onnx.helper import make_node, make_tensor
    name, input_nodes, _ = get_inputs(node, kwargs)

    # create tensor with shape of input
    tensor_value = make_tensor(name+"_one", kwargs['in_type'], [1], [1])
    nodes = [
        make_node("Shape", [input_nodes[0]], [name+"_shape"]),
        make_node("ConstantOfShape", [name+"_shape"], [name], name=name, value=tensor_value)
    ]
    return nodes


@mx_op.register("_contrib_arange_like")
def convert_arange_like(node, **kwargs):
    """Map MXNet's arange_like operator attributes to onnx's Range and Reshape operators.
    """
    from onnx.helper import make_node
    name, input_nodes, attrs = get_inputs(node, kwargs)

    opset_version = kwargs['opset_version']
    if opset_version < 11:
        raise AttributeError("ONNX opset 11 or greater is required to export this operator")

    input_type = kwargs['in_type']
    dtype = onnx.mapping.TENSOR_TYPE_TO_NP_TYPE[input_type]
    axis = attrs.get('axis', 'None')
    start = attrs.get('start', 0.)
    step = attrs.get('step', 1.)
    repeat = int(attrs.get('repeat', 1))
    if repeat != 1:
        raise NotImplementedError("arange_like operator with repeat != 1 not yet implemented.")

    nodes = [
        create_const_scalar_node(name+"_start", np.array([start], dtype=dtype), kwargs),
        create_const_scalar_node(name+"_step", np.array([step], dtype=dtype), kwargs),
        create_const_scalar_node(name+"_half_step", np.array([float(step)*0.5], dtype=dtype), kwargs),
        create_tensor([], name+'_void', kwargs["initializer"])
    ]
    if axis == 'None':
        # output will be same shape as input
        nodes += [
            make_node('Shape', [input_nodes[0]], [name+"_shape0_out"]),
            make_node("ReduceProd", [name+"_shape0_out"], [name+"_redprod0_out"]),
            make_node('Reshape', [name+'_redprod0_out', name+'_void'], [name+'_reshape0_out']),
            make_node("Cast", [name+"_reshape0_out"], [name+"_cast0_out"], to=input_type),
            make_node("Mul", [name+"_cast0_out", name+"_step"], [name+"_mul0_out"]),
            make_node("Add", [name+"_mul0_out", name+"_start"], [name+"_add1_out"]),
            make_node("Sub", [name+"_add1_out", name+"_half_step"], [name+"_sub0_out"]),
            make_node("Range", [name+"_start", name+"_sub0_out", name+"_step"], [name+"_range0_out"]),
            make_node("Reshape", [name+"_range0_out", name+"_shape0_out"], [name], name=name)
        ]
    else:
        # determine shape of axis
        nodes += [
            create_tensor([int(axis)], name+"_axis_start", kwargs["initializer"], dtype='int64'),
            create_tensor([int(axis)+1], name+"_axis_end", kwargs["initializer"], dtype='int64'),
            make_node('Shape', [input_nodes[0]], [name+"_shape0_out"]),
            make_node('Slice', [name+"_shape0_out", name+"_axis_start", name+"_axis_end"], [name+"_slice0_out"]),
            make_node("ReduceProd", [name+"_slice0_out"], [name+"_reprod0_out"]),
            make_node('Reshape', [name+'_reprod0_out', name+'_void'], [name+'_reshape0_out']),
            make_node("Cast", [name+"_reshape0_out"], [name+"_cast0_out"], to=input_type),
            make_node("Mul", [name+"_cast0_out", name+"_step"], [name+"_mul0_out"]),
            make_node("Add", [name+"_mul0_out", name+"_start"], [name+"_add1_out"]),
            make_node("Sub", [name+"_add1_out", name+"_half_step"], [name+"_sub0_out"]),
            make_node("Range", [name+"_start", name+"_sub0_out", name+"_step"], [name], name=name)
        ]

    return nodes


@mx_op.register("_contrib_BilinearResize2D")
def convert_contrib_BilinearResize2D(node, **kwargs):
    """Map MXNet's contrib_BilinearResize2D operator attributes to onnx.
    """
    from onnx.helper import make_node
    from onnx import TensorProto
    name, input_nodes, attrs = get_inputs(node, kwargs)

    opset_version = kwargs['opset_version']
    if opset_version < 11:
        raise AttributeError("ONNX opset 11 or greater is required to export this operator")

    height = int(attrs.get('height', 0))
    width = int(attrs.get('width', 0))

    scale_height = float(attrs.get('scale_height', 0))
    scale_width = float(attrs.get('scale_width', 0))

    if height * width == 0 and scale_height * scale_width == 0:
        raise AttributeError('height, width or scale_height, scale_width cannot be 0')

    mode = attrs.get('mode', 'size')
    if mode != 'size':
        raise NotImplementedError('contrib_BilinearResize2D with mode other than "size" is \
                                   not supported')

    nodes = [
        create_tensor([], name+'_roi', kwargs['initializer'], dtype='float32'),
        ]

    if scale_height == 0:
        nodes += [
            create_tensor([0], name+'_0', kwargs['initializer']),
            create_tensor([2], name+'_2', kwargs['initializer']),
            create_tensor([height, width], name+'_h_w', kwargs['initializer'], dtype='int64'),
            make_node('Shape', [input_nodes[0]], [name+'_shape']),
            make_node('Slice', [name+'_shape', name+'_0', name+'_2'], [name+'_shape_01']),
            make_node('Concat', [name+'_shape_01', name+'_h_w'], [name+'_new_shape'], axis=0),
            make_node('Cast', [name+'_shape'], [name+'_shape_f'], to=int(TensorProto.FLOAT)),
            make_node('Cast', [name+'_new_shape'], [name+'_new_shape_f'],
                      to=int(TensorProto.FLOAT)),
            make_node('Div', [name+'_new_shape_f', name+'_shape_f'], [name+'_scales']),
            make_node('Resize', [input_nodes[0], name+'_roi', name+'_scales'], [name],
                      mode='linear', coordinate_transformation_mode='align_corners', name=name)
            ]
    else:
        nodes += [
            create_tensor([1, 1, scale_height, scale_width], name+'_scales', kwargs['initializer'],
                          dtype='float32'),
            make_node('Resize', [input_nodes[0], name+'_roi', name+'_scales'], [name],
                      mode='linear', coordinate_transformation_mode='align_corners', name=name)
            ]

    return nodes


@mx_op.register("_arange")
def convert_arange(node, **kwargs):
    """Map MXNet's arange operator attributes to onnx's Range operator.
    """
    from onnx.helper import make_node
    name, _, attrs = get_inputs(node, kwargs)

    opset_version = kwargs['opset_version']
    if opset_version < 11:
        raise AttributeError("ONNX opset 11 or greater is required to export this operator")

    start = attrs.get('start', 0.)
    stop = attrs.get('stop')
    step = attrs.get('step', 1.)
    dtype = attrs.get('dtype', 'float32')
    repeat = int(attrs.get('repeat', 1))
    if repeat != 1:
        raise NotImplementedError("arange operator with repeat != 1 not yet implemented.")

    nodes = [
        create_const_scalar_node(name+"_start", np.array([start], dtype=dtype), kwargs),
        create_const_scalar_node(name+"_stop", np.array([stop], dtype=dtype), kwargs),
        create_const_scalar_node(name+"_step", np.array([step], dtype=dtype), kwargs),
        make_node("Range", [name+"_start", name+"_stop", name+"_step"], [name], name=name)
    ]

    return nodes


@mx_op.register("reverse")
def convert_reverse(node, **kwargs):
    """Map MXNet's reverse operator attributes to ONNX
    """
    from onnx.helper import make_node
    name, input_nodes, attrs = get_inputs(node, kwargs)

    axis = int(attrs.get('axis', 0))

    # Transpose takes perm as a parameter, so we must 'pad' the input to a known dim (10 here)
    perm = [i for i in range(10)]
    perm[0], perm[axis] = axis, 0

    nodes = [
        create_tensor([10], name+'_10', kwargs['initializer']),
        create_tensor([0], name+'_0', kwargs['initializer']),
        create_tensor([1], name+'_1', kwargs['initializer']),
        create_tensor([-1], name+'_m1', kwargs['initializer']),
        create_tensor([axis], name+'_axis', kwargs['initializer']),
        create_tensor([axis+1], name+'_axis_p1', kwargs['initializer']),
        create_tensor([], name+'_void', kwargs['initializer']),
        create_const_scalar_node(name+'_m1_s', np.array([-1], dtype='int64'), kwargs),
        make_node('Shape', [input_nodes[0]], [name+'_shape']),
        make_node('Shape', [name+'_shape'], [name+'_dim']),
        make_node('Sub', [name+'_10', name+'_dim'], [name+'_sub']),
        make_node('Concat', [name+'_0', name+'_sub'], [name+'_concat'], axis=0),
        make_node('Pad', [name+'_shape', name+'_concat', name+'_1'], [name+'_shape_10_dim']),
        make_node('Reshape', [input_nodes[0], name+'_shape_10_dim'], [name+'_data_10_dim']),
        make_node('Transpose', [name+'_data_10_dim'], [name+'_data_t'], perm=perm),
        make_node('Slice', [name+'_shape', name+'_axis', name+'_axis_p1'], [name+'_axis_len']),
        make_node('Sub', [name+'_axis_len', name+'_1'], [name+'_axis_len_m1']),
        make_node('Reshape', [name+'_axis_len_m1', name+'_void'], [name+'_axis_len_m1_s']),
        make_node('Range', [name+'_axis_len_m1_s', name+'_m1_s', name+'_m1_s'], [name+'_indices']),
        make_node('Gather', [name+'_data_t', name+'_indices'], [name+'_gather']),
        make_node('Transpose', [name+'_gather'], [name+'_data_reversed'], perm=perm),
        make_node('Reshape', [name+'_data_reversed', name+'_shape'], [name], name=name)
        ]

    return nodes


@mx_op.register('repeat')
def convert_repeat(node, **kwargs):
    """Map MXNet's repeat operator attributes to onnx's Tile operator.
    """
    from onnx.helper import make_node
    from onnx import TensorProto
    name, input_nodes, attrs = get_inputs(node, kwargs)

    opset_version = kwargs['opset_version']
    if opset_version < 11:
        raise AttributeError('ONNX opset 11 or greater is required to export this operator')

    repeats = int(attrs.get('repeats', 1))
    axis = attrs.get('axis', 'None')

    if repeats <= 0:
        raise NotImplementedError('repeat operator does not support parameter repeats==0')

    nodes = []
    if axis == 'None':
        nodes += [
            create_tensor([repeats], name+'_rep', kwargs['initializer']),
            create_tensor([1, repeats], name+'_repeats', kwargs['initializer']),
            make_node('Shape', [input_nodes[0]], [name+'_shape']),
            make_node('ReduceProd', [name+'_shape'], [name+'_size']),
            make_node('Reshape', [input_nodes[0], name+'_size'], [name+'_flat']),
            make_node('Unsqueeze', [name+'_flat'], [name+'_unsqueeze'], axes=[-1]),
            make_node('Tile', [name+'_unsqueeze', name+'_repeats'], [name+'_tile']),
            make_node('Mul', [name+'_size', name+'_rep'], [name+'_new_size']),
            make_node('Reshape', [name+'_tile', name+'_new_size'], [name], name=name)
            ]
    else:
        axis = int(axis)
        repeats -= 1
        nodes += [
            create_tensor([repeats], name+'_repeats', kwargs['initializer']),
            create_tensor([1], name+'_1', kwargs['initializer']),
            create_tensor([0], name+'_0', kwargs['initializer']),
            create_tensor([], name+'_void', kwargs['initializer']),
            create_tensor([axis], name+'_axis', kwargs['initializer']),
            make_node('Shape', [input_nodes[0]], [name+'_shape']),
            make_node('Shape', [name+'_shape'], [name+'_dim']),
            make_node('Reshape', [name+'_dim', name+'_void'], [name+'_dim_s']),
            make_node('Range', [name+'_0', name+'_dim_s', name+'_1'], [name+'_range'])
            ]
        if axis < 0:
            nodes += [
                make_node('Add', [name+'_axis', name+'_dim'], [name+'_true_axis']),
                make_node('Equal', [name+'_range', name+'_true_axis'], [name+'_one_hot'])
                ]
        else:
            nodes += [
                make_node('Equal', [name+'_range', name+'_axis'], [name+'_one_hot'])
                ]
        nodes += [
            make_node('Cast', [name+'_one_hot'], [name+'_one_hot_int'], to=int(TensorProto.INT64)),
            make_node('Mul', [name+'_repeats', name+'_one_hot_int'], [name+'_mul']),
            make_node('Add', [name+'_mul', name+'_1'], [name+'_add']),
            make_node('Concat', [name+'_1', name+'_add'], [name+'_repeats_tensor'], axis=0)
            ]
        if axis == -1:
            nodes += [
                make_node('Concat', [name+'_shape', name+'_1'], [name+'_unsqueeze_shape'], axis=0),
                make_node('Reshape', [input_nodes[0], name+'_unsqueeze_shape'],
                          [name+'_unsqueeze'])
                ]
        else:
            nodes += [
                make_node('Unsqueeze', [input_nodes[0]], [name+'_unsqueeze'], axes=[axis+1])
                ]
        nodes += [
            make_node('Tile', [name+'_unsqueeze', name+'_repeats_tensor'], [name+'_tile']),
            make_node('Mul', [name+'_shape', name+'_add'], [name+'_new_shape']),
            make_node('Reshape', [name+'_tile', name+'_new_shape'], [name], name=name)
            ]

    return nodes

@mx_op.register("_greater_scalar")
def convert_greater_scalar(node, **kwargs):
    """Map MXNet's greater_scalar operator attributes to onnx's Greater
    operator and return the created node.
    """
    from onnx.helper import make_node, make_tensor
    name, input_nodes, attrs = get_inputs(node, kwargs)

    scalar = float(attrs.get('scalar'))
    input_type = kwargs['in_type']
    dtype = onnx.mapping.TENSOR_TYPE_TO_NP_TYPE[input_type]

    if str(dtype).startswith('int'):
        scalar = int(scalar)
    else:
        if dtype == 'float16':
            # when using float16, we must convert it to np.uint16 view first
            # pylint: disable=too-many-function-args
            scalar = np.float16(scalar).view(np.uint16)

    tensor_value = make_tensor(name+"_scalar", input_type, [1], [scalar])
    nodes = [
        make_node("Shape", [input_nodes[0]], [name+"_shape"]),
        make_node("ConstantOfShape", [name+"_shape"], [name+"_rhs"], value=tensor_value),
        make_node("Greater", [input_nodes[0], name+"_rhs"], [name+"_gt"]),
        make_node("Cast", [name+"_gt"], [name], to=input_type, name=name)
    ]
    return nodes


@mx_op.register("where")
def convert_where(node, **kwargs):
    """Map MXNet's where operator attributes to onnx's Where
    operator and return the created node.
    """
    from onnx.helper import make_node
    from onnx import TensorProto
    name, input_nodes, _ = get_inputs(node, kwargs)
    nodes = [
        make_node("Cast", [input_nodes[0]], [name+"_bool"], to=int(TensorProto.BOOL)),
        make_node("Where", [name+"_bool", input_nodes[1], input_nodes[2]], [name], name=name)
    ]
    return nodes


@mx_op.register('_maximum_scalar')
def convert_maximum_scalar(node, **kwargs):
    """Map MXNet's _maximum_scalar
    """
    from onnx.helper import make_node
    name, input_nodes, attrs = get_inputs(node, kwargs)

    input_type = int(kwargs['in_type'])
    dtype = onnx.mapping.TENSOR_TYPE_TO_NP_TYPE[input_type]

    scalar = None
    if 'float' in str(dtype):
        scalar = float(attrs.get('scalar', '0'))
    else:
        scalar = int(attrs.get('scalar', '0'))

    nodes = [
        create_tensor([scalar], name+'_scalar', kwargs['initializer'], dtype=dtype),
        make_node('Max', [input_nodes[0], name+'_scalar'], [name], name=name)
        ]

    return nodes


@mx_op.register("_contrib_box_decode")
def convert_contrib_box_decode(node, **kwargs):
    """Map MXNet's _contrib_box_decode operator attributes to onnx's operator.
    """
    from onnx.helper import make_node
    name, input_nodes, attrs = get_inputs(node, kwargs)

    data = input_nodes[0]
    anchors = input_nodes[1]
    input_type = kwargs['in_type']
    fmt = attrs.get('format', 'center')
    std0 = float(attrs.get('std0', '1.'))
    std1 = float(attrs.get('std1', '1.'))
    std2 = float(attrs.get('std2', '1.'))
    std3 = float(attrs.get('std3', '1.'))
    clip = float(attrs.get('clip', '-1.'))

    if fmt not in ['center', 'corner']:
        raise NotImplementedError("format must be either corner or center.")

    nodes = [
        create_tensor([0], name+'_0', kwargs["initializer"]),
        create_tensor([2], name+'_2', kwargs["initializer"]),
        create_tensor([4], name+'_4', kwargs["initializer"]),
        create_tensor([2], name+'_2f', kwargs["initializer"], dtype='float32'),
        create_tensor([clip], name+'_clip', kwargs["initializer"], dtype='float32'),
        create_tensor([std0, std1, std2, std3], name+'_std_1d', kwargs["initializer"], dtype='float32'),
        create_tensor([1, 4], name+'_std_shape', kwargs["initializer"]),
        make_node("Cast", [data], [name+'_data'], to=int(onnx.TensorProto.FLOAT)),
        make_node("Cast", [anchors], [name+'_anchors'], to=int(onnx.TensorProto.FLOAT)),
        make_node('Reshape', [name+'_std_1d', name+'_std_shape'], [name+'_std']),
        make_node("Mul", [name+'_data', name+'_std'], [name+'_mul0_out']),
        make_node('Slice', [name+'_mul0_out', name+'_0', name+'_2', name+'_2'], [name+'_data_xy']),
        make_node('Slice', [name+'_mul0_out', name+'_2', name+'_4', name+'_2'], [name+'_data_wh']),
    ]

    if fmt == 'corner':
        nodes += [
            make_node('Slice', [name+'_anchors', name+'_0', name+'_2', name+'_2'], [name+'_slice0_out']),
            make_node('Slice', [name+'_anchors', name+'_2', name+'_4', name+'_2'], [name+'_slice1_out']),
            make_node('Sub', [name+'_slice1_out', name+'_slice0_out'], [name+'_anchor_wh']),
            make_node('Div', [name+'_anchor_wh', name+'_2f'], [name+'_div0_out']),
            make_node("Add", [name+'_slice0_out', name+'_div0_out'], [name+'_anchor_xy']),
        ]
    else:
        nodes += [
            make_node('Slice', [name+'_anchors', name+'_0', name+'_2', name+'_2'], [name+'_anchor_xy']),
            make_node('Slice', [name+'_anchors', name+'_2', name+'_4', name+'_2'], [name+'_anchor_wh']),
        ]

    nodes += [
        make_node("Mul", [name+'_data_xy', name+'_anchor_wh'], [name+'_mul1_out']),
        make_node("Add", [name+'_mul1_out', name+'_anchor_xy'], [name+'_add0_out']),
    ]

    if clip > 0.:
        nodes += [
            make_node("Less", [name+"_data_wh", name+"_clip"], [name+"_less0_out"]),
            make_node('Where', [name+'_less0_out', name+'_data_wh', name+'_clip'], [name+'_where0_out']),
            make_node("Exp", [name+'_where0_out'], [name+'_exp0_out']),
        ]
    else:
        nodes += [
            make_node("Exp", [name+'_data_wh'], [name+'_exp0_out']),
        ]

    nodes += [
        make_node("Mul", [name+'_exp0_out', name+'_anchor_wh'], [name+'_mul2_out']),
        make_node('Div', [name+'_mul2_out', name+'_2f'], [name+'_div1_out']),
        make_node('Sub', [name+'_add0_out', name+'_div1_out'], [name+'_sub0_out']),
        make_node('Add', [name+'_add0_out', name+'_div1_out'], [name+'_add1_out']),
        make_node('Concat', [name+'_sub0_out', name+'_add1_out'], [name+'concat0_out'], axis=2),
        make_node("Cast", [name+'concat0_out'], [name], to=input_type, name=name)
    ]

    return nodes

@mx_op.register("_contrib_AdaptiveAvgPooling2D")
def convert_contrib_AdaptiveAvgPooling2D(node, **kwargs):
    """Map MXNet's _contrib_BilinearResize2D operator attributes to onnx's operator.
    """
    from onnx.helper import make_node
    name, input_nodes, attrs = get_inputs(node, kwargs)

    output_size = attrs.get('output_size', '1')
    output_size = convert_string_to_list(output_size)

    if len(output_size) <= 2:
        if output_size[0] != 1 or (len(output_size) == 2 and output_size[1] != 1):
            raise NotImplementedError("_contrib_AdaptiveAvgPooling2D operator with output_size != 1 \
                                not yet implemented.")
    nodes = [
        make_node("GlobalAveragePool", [input_nodes[0]], [name], name=name)
    ]
<<<<<<< HEAD
=======
    return nodes


@mx_op.register("reshape_like")
def convert_reshape_like(node, **kwargs):
    """Map MXNet's reshape_like operator attributes to onnx's operator.
    """
    from onnx.helper import make_node
    name, input_nodes, attrs = get_inputs(node, kwargs)

    lhs = input_nodes[0]
    rhs = input_nodes[1]

    lhs_begin = str(attrs.get('lhs_begin', '0'))
    rhs_begin = str(attrs.get('rhs_begin', '0'))
    lhs_end = str(attrs.get('lhs_end', 'None'))
    rhs_end = str(attrs.get('rhs_end', 'None'))

    if lhs_begin == 'None' or rhs_begin == 'None':
        raise NotImplementedError("lhs_begin and rhs_begin should not be None.")

    lhs_begin = int(lhs_begin)
    rhs_begin = int(rhs_begin)

    # basic case
    if lhs_begin == 0 and lhs_end == 'None' and rhs_begin == 0 and rhs_end == 'None':
        nodes = [
            make_node('Shape', [rhs], [name+'_shape_rhs']),
            make_node('Reshape', [lhs, name+'_shape_rhs'], [name], name=name)
        ]
        return nodes

    nodes = [
        create_tensor([0], name+'_0', kwargs["initializer"]),
        make_node('Shape', [lhs], [name+'_lhs_shape']),
        make_node('Shape', [name+'_lhs_shape'], [name+'_lhs_dim']),
        make_node('Shape', [rhs], [name+'_rhs_shape']),
        make_node('Shape', [name+'_rhs_shape'], [name+'_rhs_dim']),
    ]

    if lhs_begin >= 0:
        nodes += [
            create_tensor([lhs_begin], name+'_lhs_begin', kwargs["initializer"]),
        ]
    else:
        nodes += [
            create_tensor([lhs_begin], name+'_lhs_begin_neg', kwargs["initializer"]),
            make_node('Add', [name+'_lhs_dim', name+'_lhs_begin_neg'], [name+'_lhs_begin']),
        ]

    if rhs_begin >= 0:
        nodes += [
            create_tensor([rhs_begin], name+'_rhs_begin', kwargs["initializer"]),
        ]
    else:
        nodes += [
            create_tensor([rhs_begin], name+'_rhs_begin_neg', kwargs["initializer"]),
            make_node('Add', [name+'_rhs_dim', name+'_rhs_begin_neg'], [name+'_rhs_begin']),
        ]

    if lhs_end == 'None':
        nodes += [
            make_node('Add', [name+'_lhs_dim', name+'_0'], [name+'_lhs_end']),
        ]
    else:
        lhs_end = int(lhs_end)
        if lhs_end >= 0:
            nodes += [
                create_tensor([lhs_end], name+'_lhs_end', kwargs["initializer"]),
            ]
        else:
            nodes += [
                create_tensor([lhs_end], name+'_lhs_end_neg', kwargs["initializer"]),
                make_node('Add', [name+'_lhs_dim', name+'_lhs_end_neg'], [name+'_lhs_end']),
            ]

    if rhs_end == 'None':
        nodes += [
            make_node('Add', [name+'_rhs_dim', name+'_0'], [name+'_rhs_end']),
        ]
    else:
        rhs_end = int(rhs_end)
        if rhs_end >= 0:
            nodes += [
                create_tensor([rhs_end], name+'_rhs_end', kwargs["initializer"]),
            ]
        else:
            nodes += [
                create_tensor([rhs_end], name+'_rhs_end_neg', kwargs["initializer"]),
                make_node('Add', [name+'_rhs_dim', name+'_rhs_end_neg'], [name+'_rhs_end']),
            ]

    nodes += [
        make_node('Slice', [name+'_lhs_shape', name+'_0', name+'_lhs_begin'], [name+'_slice0_out']),
        make_node('Slice', [name+'_rhs_shape', name+'_rhs_begin', name+'_rhs_end'], [name+'_slice1_out']),
        make_node('Concat', [name+'_slice0_out', name+'_slice1_out'], [name+'_concat0_out'], axis=0),
        make_node('Slice', [name+'_lhs_shape', name+'_lhs_end', name+'_lhs_dim'], [name+'_slice2_out']),
        make_node('Concat', [name+'_concat0_out', name+'_slice2_out'], [name+'_concat1_out'], axis=0),
        make_node('Reshape', [lhs, name+'_concat1_out'], [name], name=name)
    ]
>>>>>>> 0e595171

    return nodes<|MERGE_RESOLUTION|>--- conflicted
+++ resolved
@@ -3074,8 +3074,7 @@
     nodes = [
         make_node("GlobalAveragePool", [input_nodes[0]], [name], name=name)
     ]
-<<<<<<< HEAD
-=======
+
     return nodes
 
 
@@ -3176,6 +3175,5 @@
         make_node('Concat', [name+'_concat0_out', name+'_slice2_out'], [name+'_concat1_out'], axis=0),
         make_node('Reshape', [lhs, name+'_concat1_out'], [name], name=name)
     ]
->>>>>>> 0e595171
 
     return nodes