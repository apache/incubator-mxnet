--- conflicted
+++ resolved
@@ -66,15 +66,6 @@
     -------
     model_metadata : dict
         A dictionary object mapping various metadata to its corresponding value.
-<<<<<<< HEAD
-=======
-        The dictionary will have the following template.
-        {
-            'input_tensor_data' : <list of tuples representing the shape of the input paramters>,
-            'output_tensor_data' : <list of tuples representing the shape of the output
-                                    of the model>
-        }
->>>>>>> 632f5140
     """
     graph = GraphProto()
     try:
@@ -83,9 +74,36 @@
         raise ImportError("Onnx and protobuf need to be installed. "
                           + "Instructions to install - https://github.com/onnx/onnx")
     model_proto = onnx.load(model_file)
-<<<<<<< HEAD
 
-=======
->>>>>>> 632f5140
+    metadata = graph.get_graph_metadata(model_proto.graph)
+    return metadata
+
+def get_model_metadata(model_file):
+    """
+    Returns the name and shape information of input and output tensors of the given ONNX model file.
+
+    Parameters
+    ----------
+    model_file : str
+        ONNX model file name
+
+    Returns
+    -------
+    model_metadata : dict
+        A dictionary object mapping various metadata to its corresponding value.
+        The dictionary will have the following template.
+        {
+            'input_tensor_data' : <list of tuples representing the shape of the input paramters>,
+            'output_tensor_data' : <list of tuples representing the shape of the output
+                                    of the model>
+        }
+    """
+    graph = GraphProto()
+    try:
+        import onnx
+    except ImportError:
+        raise ImportError("Onnx and protobuf need to be installed. "
+                          + "Instructions to install - https://github.com/onnx/onnx")
+    model_proto = onnx.load(model_file)
     metadata = graph.get_graph_metadata(model_proto.graph)
     return metadata