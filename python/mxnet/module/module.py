# Licensed to the Apache Software Foundation (ASF) under one
# or more contributor license agreements.  See the NOTICE file
# distributed with this work for additional information
# regarding copyright ownership.  The ASF licenses this file
# to you under the Apache License, Version 2.0 (the
# "License"); you may not use this file except in compliance
# with the License.  You may obtain a copy of the License at
#
#   http://www.apache.org/licenses/LICENSE-2.0
#
# Unless required by applicable law or agreed to in writing,
# software distributed under the License is distributed on an
# "AS IS" BASIS, WITHOUT WARRANTIES OR CONDITIONS OF ANY
# KIND, either express or implied.  See the License for the
# specific language governing permissions and limitations
# under the License.

# pylint: disable=too-many-instance-attributes, too-many-arguments, protected-access, too-many-branches
# pylint: disable=too-many-public-methods
"""A `Module` implement the `BaseModule` API by wrapping a `Symbol` and one or
more `Executor` for data parallelization.
"""

import logging
import warnings

from .. import context as ctx
from .. import optimizer as opt

from .executor_group import DataParallelExecutorGroup
from ..model import _create_kvstore, _initialize_kvstore, _update_params, _update_params_on_kvstore
from ..model import load_checkpoint
from ..initializer import Uniform, InitDesc
from ..io import DataDesc
from ..ndarray import zeros

from .base_module import BaseModule, _check_input_names, _parse_data_desc

class Module(BaseModule):
    """Module is a basic module that wrap a `Symbol`. It is functionally the same
    as the `FeedForward` model, except under the module API.

    Parameters
    ----------
    symbol : Symbol
    data_names : list of str
        Defaults to `('data')` for a typical model used in image classification.
    label_names : list of str
        Defaults to `('softmax_label')` for a typical model used in image
        classification.
    logger : Logger
        Defaults to `logging`.
    context : Context or list of Context
        Defaults to ``mx.cpu()``.
    work_load_list : list of number
        Default ``None``, indicating uniform workload.
    fixed_param_names: list of str
        Default ``None``, indicating no network parameters are fixed.
    state_names : list of str
        states are similar to data and label, but not provided by data iterator.
        Instead they are initialized to 0 and can be set by `set_states()`.
<<<<<<< HEAD
    compression_params : dict
        Specifies type of gradient compression and additional arguments depending
        on the type of compression being used. For example, 2bit compression requires a threshold.
        Arguments would then be {'type':'2bit', 'threshold':0.5}
        See mxnet.KVStore.set_gradient_compression method for more details on gradient compression.
    """
    def __init__(self, symbol, data_names=('data',), label_names=('softmax_label',),
                 logger=logging, context=ctx.cpu(), work_load_list=None,
                 fixed_param_names=None, state_names=None, compression_params=None):
=======
    group2ctxs : list of dict of str to context
        Default is `None`. Mapping the `ctx_group` attribute to the context assignment.
    """
    def __init__(self, symbol, data_names=('data',), label_names=('softmax_label',),
                 logger=logging, context=ctx.cpu(), work_load_list=None,
                 fixed_param_names=None, state_names=None, group2ctxs=None):
>>>>>>> 710bf4e6
        super(Module, self).__init__(logger=logger)

        if isinstance(context, ctx.Context):
            context = [context]
        self._context = context
        if work_load_list is None:
            work_load_list = [1] * len(self._context)
        assert len(work_load_list) == len(self._context)
        self._work_load_list = work_load_list

        self._group2ctxs = group2ctxs

        self._symbol = symbol

        data_names = list(data_names) if data_names is not None else []
        label_names = list(label_names) if label_names is not None else []
        state_names = list(state_names) if state_names is not None else []
        fixed_param_names = list(fixed_param_names) if fixed_param_names is not None else []

        _check_input_names(symbol, data_names, "data", True)
        _check_input_names(symbol, label_names, "label", False)
        _check_input_names(symbol, state_names, "state", True)
        _check_input_names(symbol, fixed_param_names, "fixed_param", True)

        arg_names = symbol.list_arguments()
        input_names = data_names + label_names + state_names
        self._param_names = [x for x in arg_names if x not in input_names]
        self._fixed_param_names = fixed_param_names
        self._aux_names = symbol.list_auxiliary_states()
        self._data_names = data_names
        self._label_names = label_names
        self._state_names = state_names
        self._output_names = symbol.list_outputs()

        self._arg_params = None
        self._aux_params = None
        self._params_dirty = False

        self._compression_params = compression_params
        self._optimizer = None
        self._kvstore = None
        self._update_on_kvstore = None
        self._updater = None
        self._preload_opt_states = None
        self._grad_req = None

        self._exec_group = None
        self._data_shapes = None
        self._label_shapes = None

    @staticmethod
    def load(prefix, epoch, load_optimizer_states=False, **kwargs):
        """Creates a model from previously saved checkpoint.

        Parameters
        ----------
        prefix : str
            path prefix of saved model files. You should have
            "prefix-symbol.json", "prefix-xxxx.params", and
            optionally "prefix-xxxx.states", where xxxx is the
            epoch number.
        epoch : int
            epoch to load.
        load_optimizer_states : bool
            whether to load optimizer states. Checkpoint needs
            to have been made with save_optimizer_states=True.
        data_names : list of str
            Default is `('data')` for a typical model used in image classification.
        label_names : list of str
            Default is `('softmax_label')` for a typical model used in image
            classification.
        logger : Logger
            Default is `logging`.
        context : Context or list of Context
            Default is ``cpu()``.
        work_load_list : list of number
            Default ``None``, indicating uniform workload.
        fixed_param_names: list of str
            Default ``None``, indicating no network parameters are fixed.
        """
        sym, args, auxs = load_checkpoint(prefix, epoch)
        mod = Module(symbol=sym, **kwargs)
        mod._arg_params = args
        mod._aux_params = auxs
        mod.params_initialized = True
        if load_optimizer_states:
            mod._preload_opt_states = '%s-%04d.states'%(prefix, epoch)
        return mod

    def save_checkpoint(self, prefix, epoch, save_optimizer_states=False):
        """Saves current progress to checkpoint.
        Use `mx.callback.module_checkpoint` as `epoch_end_callback` to save during training.

        Parameters
        ----------
        prefix : str
            The file prefix to checkpoint to.
        epoch : int
            The current epoch number.
        save_optimizer_states : bool
            Whether to save optimizer states to continue training.
        """
        self._symbol.save('%s-symbol.json'%prefix)
        param_name = '%s-%04d.params' % (prefix, epoch)
        self.save_params(param_name)
        logging.info('Saved checkpoint to \"%s\"', param_name)
        if save_optimizer_states:
            state_name = '%s-%04d.states' % (prefix, epoch)
            self.save_optimizer_states(state_name)
            logging.info('Saved optimizer state to \"%s\"', state_name)

    def _reset_bind(self):
        """Internal function to reset binded state."""
        self.binded = False
        self._exec_group = None
        self._data_shapes = None
        self._label_shapes = None

    @property
    def data_names(self):
        """A list of names for data required by this module."""
        return self._data_names

    @property
    def label_names(self):
        """A list of names for labels required by this module."""
        return self._label_names

    @property
    def output_names(self):
        """A list of names for the outputs of this module."""
        return self._output_names

    @property
    def data_shapes(self):
        """Gets data shapes.

        Returns
        -------
        A list of `(name, shape)` pairs.
        """
        assert self.binded
        return self._data_shapes

    @property
    def label_shapes(self):
        """Gets label shapes.

        Returns
        -------
        A list of `(name, shape)` pairs.
            The return value could be ``None`` if
            the module does not need labels, or if the module is not bound for
            training (in this case, label information is not available).
        """
        assert self.binded
        return self._label_shapes

    @property
    def output_shapes(self):
        """Gets output shapes.

        Returns
        -------
        A list of `(name, shape)` pairs.
        """
        assert self.binded
        return self._exec_group.get_output_shapes()

    def get_params(self):
        """Gets current parameters.

        Returns
        -------
        `(arg_params, aux_params)`
            A pair of dictionaries each mapping parameter names to NDArray values.
        """
        assert self.binded and self.params_initialized

        if self._params_dirty:
            self._sync_params_from_devices()
        return (self._arg_params, self._aux_params)

    def init_params(self, initializer=Uniform(0.01), arg_params=None, aux_params=None,
                    allow_missing=False, force_init=False, allow_extra=False):
        """Initializes the parameters and auxiliary states.

        Parameters
        ----------
        initializer : Initializer
            Called to initialize parameters if needed.
        arg_params : dict
            If not ``None``, should be a dictionary of existing arg_params. Initialization
            will be copied from that.
        aux_params : dict
            If not ``None``, should be a dictionary of existing aux_params. Initialization
            will be copied from that.
        allow_missing : bool
            If ``True``, params could contain missing values, and the initializer will be
            called to fill those missing params.
        force_init : bool
            If ``True``, will force re-initialize even if already initialized.
        allow_extra : boolean, optional
            Whether allow extra parameters that are not needed by symbol.
            If this is True, no error will be thrown when arg_params or aux_params
            contain extra parameters that is not needed by the executor.
        """
        if self.params_initialized and not force_init:
            warnings.warn("Parameters already initialized and force_init=False. "
                          "init_params call ignored.", stacklevel=2)
            return
        assert self.binded, 'call bind before initializing the parameters'

        def _impl(name, arr, cache):
            """Internal helper for parameter initialization"""
            if cache is not None:
                if name in cache:
                    cache_arr = cache[name]

                    # just in case the cached array is just the target itself
                    if cache_arr is not arr:
                        cache_arr.copyto(arr)
                else:
                    if not allow_missing:
                        raise RuntimeError("%s is not presented" % name)
                    if initializer is not None:
                        initializer(name, arr)
            else:
                initializer(name, arr)

        attrs = self._symbol.attr_dict()
        for name, arr in self._arg_params.items():
            desc = InitDesc(name, attrs.get(name, None))
            _impl(desc, arr, arg_params)

        for name, arr in self._aux_params.items():
            desc = InitDesc(name, attrs.get(name, None))
            _impl(desc, arr, aux_params)

        self.params_initialized = True
        self._params_dirty = False

        # copy the initialized parameters to devices
        self._exec_group.set_params(self._arg_params, self._aux_params,
                                    allow_extra=allow_extra)

    def set_params(self, arg_params, aux_params, allow_missing=False, force_init=True,
                   allow_extra=False):
        """Assigns parameter and aux state values.

        Parameters
        ----------
        arg_params : dict
            Dictionary of name to `NDArray`.
        aux_params : dict
            Dictionary of name to `NDArray`.
        allow_missing : bool
            If ``True``, params could contain missing values, and the initializer will be
            called to fill those missing params.
        force_init : bool
            If ``True``, will force re-initialize even if already initialized.
        allow_extra : boolean, optional
            Whether allow extra parameters that are not needed by symbol.
            If this is True, no error will be thrown when arg_params or aux_params
            contain extra parameters that is not needed by the executor.
        Examples
        --------
        >>> # An example of setting module parameters.
        >>> sym, arg_params, aux_params = mx.model.load_checkpoint(model_prefix, n_epoch_load)
        >>> mod.set_params(arg_params=arg_params, aux_params=aux_params)
        """
        if not allow_missing:
            self.init_params(initializer=None, arg_params=arg_params, aux_params=aux_params,
                             allow_missing=allow_missing, force_init=force_init,
                             allow_extra=allow_extra)
            return

        if self.params_initialized and not force_init:
            warnings.warn("Parameters already initialized and force_init=False. "
                          "set_params call ignored.", stacklevel=2)
            return

        self._exec_group.set_params(arg_params, aux_params, allow_extra=allow_extra)

        # because we didn't update self._arg_params, they are dirty now.
        self._params_dirty = True
        self.params_initialized = True

    def bind(self, data_shapes, label_shapes=None, for_training=True,
             inputs_need_grad=False, force_rebind=False, shared_module=None,
             grad_req='write'):
        """Binds the symbols to construct executors. This is necessary before one
        can perform computation with the module.

        Parameters
        ----------
        data_shapes : list of (str, tuple)
            Typically is ``data_iter.provide_data``.
        label_shapes : list of (str, tuple)
            Typically is ``data_iter.provide_label``.
        for_training : bool
            Default is ``True``. Whether the executors should be bound for training.
        inputs_need_grad : bool
            Default is ``False``. Whether the gradients to the input data need to be computed.
            Typically this is not needed. But this might be needed when implementing composition
            of modules.
        force_rebind : bool
            Default is ``False``. This function does nothing if the executors are already
            bound. But with this ``True``, the executors will be forced to rebind.
        shared_module : Module
            Default is ``None``. This is used in bucketing. When not ``None``, the shared module
            essentially corresponds to a different bucket -- a module with different symbol
            but with the same sets of parameters (e.g. unrolled RNNs with different lengths).
        """
        # force rebinding is typically used when one want to switch from
        # training to prediction phase.
        if force_rebind:
            self._reset_bind()

        if self.binded:
            self.logger.warning('Already bound, ignoring bind()')
            return

        self.for_training = for_training
        self.inputs_need_grad = inputs_need_grad
        self.binded = True
        self._grad_req = grad_req

        if not for_training:
            assert not inputs_need_grad
        else:
            pass
            # this is not True, as some module might not contains a loss function
            # that consumes the labels
            # assert label_shapes is not None

        self._data_shapes, self._label_shapes = _parse_data_desc(
            self.data_names, self.label_names, data_shapes, label_shapes)

        if shared_module is not None:
            assert isinstance(shared_module, Module) and \
                    shared_module.binded and shared_module.params_initialized
            shared_group = shared_module._exec_group
            assert len(shared_group.execs) >= len(self._context)
        else:
            shared_group = None

        self._exec_group = DataParallelExecutorGroup(self._symbol, self._context,
                                                     self._work_load_list, self._data_shapes,
                                                     self._label_shapes, self._param_names,
                                                     for_training, inputs_need_grad,
                                                     shared_group, logger=self.logger,
                                                     fixed_param_names=self._fixed_param_names,
                                                     grad_req=grad_req, group2ctxs=self._group2ctxs,
                                                     state_names=self._state_names)
        self._total_exec_bytes = self._exec_group._total_exec_bytes
        if shared_module is not None:
            self.params_initialized = True
            self._arg_params = shared_module._arg_params
            self._aux_params = shared_module._aux_params
        elif self.params_initialized:
            # if the parameters are already initialized, we are re-binding
            # so automatically copy the already initialized params
            self._exec_group.set_params(self._arg_params, self._aux_params)
        else:
            assert self._arg_params is None and self._aux_params is None
            param_arrays = [
                zeros(shape=x[0].shape, dtype=x[0].dtype, stype=x[0].stype)
                for x in self._exec_group.param_arrays
            ]
            self._arg_params = {name:arr for name, arr in zip(self._param_names, param_arrays)}

            aux_arrays = [
                zeros(x[0].shape, dtype=x[0].dtype)
                for x in self._exec_group.aux_arrays
            ]
            self._aux_params = {name:arr for name, arr in zip(self._aux_names, aux_arrays)}

        if shared_module is not None and shared_module.optimizer_initialized:
            self.borrow_optimizer(shared_module)

    def reshape(self, data_shapes, label_shapes=None):
        """Reshapes the module for new input shapes.

        Parameters
        ----------
        data_shapes : list of (str, tuple)
            Typically is ``data_iter.provide_data``.
        label_shapes : list of (str, tuple)
            Typically is ``data_iter.provide_label``.
        """
        assert self.binded
        self._data_shapes, self._label_shapes = _parse_data_desc(
            self.data_names, self.label_names, data_shapes, label_shapes)

        self._exec_group.reshape(self._data_shapes, self._label_shapes)

    def init_optimizer(self, kvstore='local', optimizer='sgd',
                       optimizer_params=(('learning_rate', 0.01),), force_init=False):
        """Installs and initializes optimizers.

        Parameters
        ----------
        kvstore : str or KVStore
            Default `'local'`.
        optimizer : str or Optimizer
            Default `'sgd'`
        optimizer_params : dict
            Default `(('learning_rate', 0.01),)`. The default value is not a dictionary,
            just to avoid pylint warning of dangerous default values.
        force_init : bool
            Default ``False``, indicating whether we should force re-initializing the
            optimizer in the case an optimizer is already installed.
        """
        assert self.binded and self.params_initialized

        if self.optimizer_initialized and not force_init:
            self.logger.warning('optimizer already initialized, ignoring...')
            return

        if self._params_dirty:
            self._sync_params_from_devices()

        (kvstore, update_on_kvstore) = \
                _create_kvstore(kvstore, len(self._context), self._arg_params)

        batch_size = self._exec_group.batch_size
        if kvstore and 'dist' in kvstore.type and '_sync' in kvstore.type:
            batch_size *= kvstore.num_workers
        rescale_grad = 1.0/batch_size

        if isinstance(optimizer, str):
            idx2name = {}
            if update_on_kvstore:
                idx2name.update(enumerate(self._exec_group.param_names))
            else:
                for k in range(len(self._context)):
                    idx2name.update({i*len(self._context)+k: n
                                     for i, n in enumerate(self._exec_group.param_names)})
            optimizer_params = dict(optimizer_params)
            if 'rescale_grad' not in optimizer_params:
                optimizer_params['rescale_grad'] = rescale_grad
            optimizer = opt.create(optimizer,
                                   sym=self.symbol, param_idx2name=idx2name,
                                   **optimizer_params)
        else:
            assert isinstance(optimizer, opt.Optimizer)
            if optimizer.rescale_grad != rescale_grad:
                #pylint: disable=no-member
                warnings.warn(
                    "Optimizer created manually outside Module but rescale_grad " +
                    "is not normalized to 1.0/batch_size/num_workers (%s vs. %s). "%(
                        optimizer.rescale_grad, rescale_grad) +
                    "Is this intended?", stacklevel=2)

        self._optimizer = optimizer
        self._kvstore = kvstore
        self._update_on_kvstore = update_on_kvstore
        self._updater = None

        if kvstore:
            if self._compression_params:
                kvstore.set_gradient_compression(self._compression_params)
            # copy initialized local parameters to kvstore
            _initialize_kvstore(kvstore=kvstore,
                                param_arrays=self._exec_group.param_arrays,
                                arg_params=self._arg_params,
                                param_names=self._param_names,
                                update_on_kvstore=update_on_kvstore)
        if update_on_kvstore:
            kvstore.set_optimizer(self._optimizer)
        else:
            self._updater = opt.get_updater(optimizer)

        self.optimizer_initialized = True

        if self._preload_opt_states is not None:
            self.load_optimizer_states(self._preload_opt_states)
            self._preload_opt_states = None

    def borrow_optimizer(self, shared_module):
        """Borrows optimizer from a shared module. Used in bucketing, where exactly the same
        optimizer (esp. kvstore) is used.

        Parameters
        ----------
        shared_module : Module
        """
        assert shared_module.optimizer_initialized
        self._optimizer = shared_module._optimizer
        self._kvstore = shared_module._kvstore
        self._update_on_kvstore = shared_module._update_on_kvstore
        self._updater = shared_module._updater
        self.optimizer_initialized = True

    def forward(self, data_batch, is_train=None):
        """Forward computation. It supports data batches with different shapes, such as
        different batch sizes or different image sizes.
        If reshaping of data batch relates to modification of symbol or module, such as
        changing image layout ordering or switching from training to predicting, module
        rebinding is required.

        See Also
        ----------
        :meth:`BaseModule.forward`.

        Parameters
        ----------
        data_batch : DataBatch
            Could be anything with similar API implemented.
        is_train : bool
            Default is ``None``, which means ``is_train`` takes the value of ``self.for_training``.
        """
        assert self.binded and self.params_initialized

        curr_data_shapes = tuple(i.shape for i in self._data_shapes)
        new_data_shapes = tuple(i.shape for i in data_batch.data)

        if curr_data_shapes != new_data_shapes:
            if hasattr(data_batch, "provide_data") and data_batch.provide_data:
                new_dshape = data_batch.provide_data
            else:
                new_dshape = [DataDesc(i.name, shape, i.dtype, i.layout) \
                              for i, shape in zip(self._data_shapes, new_data_shapes)]

            if hasattr(data_batch, "provide_label") and data_batch.provide_label:
                new_lshape = data_batch.provide_label
            elif hasattr(data_batch, "label") and data_batch.label:
                new_lshape = [DataDesc(i.name, j.shape, i.dtype, i.layout) \
                              for i, j in zip(self._label_shapes, data_batch.label)]
            else:
                new_lshape = None

            self.reshape(new_dshape, new_lshape)

        self._exec_group.forward(data_batch, is_train)

    def backward(self, out_grads=None):
        """Backward computation.

        See Also
        ----------
        :meth:`BaseModule.backward`.

        Parameters
        ----------
        out_grads : NDArray or list of NDArray, optional
            Gradient on the outputs to be propagated back.
            This parameter is only needed when bind is called
            on outputs that are not a loss function.
        """
        assert self.binded and self.params_initialized
        self._exec_group.backward(out_grads=out_grads)

    def update(self):
        """Updates parameters according to the installed optimizer and the gradients computed
        in the previous forward-backward batch.

        See Also
        ----------
        :meth:`BaseModule.update`.
        """
        assert self.binded and self.params_initialized and self.optimizer_initialized

        self._params_dirty = True
        if self._update_on_kvstore:
            _update_params_on_kvstore(self._exec_group.param_arrays,
                                      self._exec_group.grad_arrays,
                                      self._kvstore, self._exec_group.param_names)
        else:
            _update_params(self._exec_group.param_arrays,
                           self._exec_group.grad_arrays,
                           updater=self._updater,
                           num_device=len(self._context),
                           kvstore=self._kvstore,
                           param_names=self._exec_group.param_names)

    def get_outputs(self, merge_multi_context=True):
        """Gets outputs of the previous forward computation.

        If ``merge_multi_context`` is ``True``, it is like ``[out1, out2]``. Otherwise, it
        is like ``[[out1_dev1, out1_dev2], [out2_dev1, out2_dev2]]``. All the output
        elements are `NDArray`. When `merge_multi_context` is `False`, those `NDArray`
        might live on different devices.

        Parameters
        ----------
        merge_multi_context : bool
            Default is ``True``. In the case when data-parallelism is used, the outputs
            will be collected from multiple devices. A ``True`` value indicate that we
            should merge the collected results so that they look like from a single
            executor.

        Returns
        -------
        list of NDArray or list of list of NDArray
            Output.
        """
        assert self.binded and self.params_initialized
        return self._exec_group.get_outputs(merge_multi_context=merge_multi_context)

    def get_input_grads(self, merge_multi_context=True):
        """Gets the gradients with respect to the inputs of the module.

        If ``merge_multi_context`` is ``True``, it is like ``[grad1, grad2]``. Otherwise, it
        is like ``[[grad1_dev1, grad1_dev2], [grad2_dev1, grad2_dev2]]``. All the output
        elements are `NDArray`.

        Parameters
        ----------
        merge_multi_context : bool
            Default is ``True``. In the case when data-parallelism is used, the outputs
            will be collected from multiple devices. A ``True`` value indicate that we
            should merge the collected results so that they look like from a single
            executor.

        Returns
        -------
        list of NDArray or list of list of NDArray
              Input gradients
        """
        assert self.binded and self.params_initialized and self.inputs_need_grad
        return self._exec_group.get_input_grads(merge_multi_context=merge_multi_context)

    def get_states(self, merge_multi_context=True):
        """Gets states from all devices.

        If `merge_multi_context` is ``True``, it is like ``[out1, out2]``. Otherwise, it
        is like ``[[out1_dev1, out1_dev2], [out2_dev1, out2_dev2]]``. All the output
        elements are `NDArray`.

        Parameters
        ----------
        merge_multi_context : bool
            Default is ``True``. In the case when data-parallelism is used, the states
            will be collected from multiple devices. A ``True`` value indicate that we
            should merge the collected results so that they look like from a single
            executor.

        Returns
        -------
        list of NDArray or list of list of NDArray
            States
        """
        assert self.binded and self.params_initialized
        return self._exec_group.get_states(merge_multi_context=merge_multi_context)

    def set_states(self, states=None, value=None):
        """Sets value for states. Only one of the states & value can be specified.

        Parameters
        ----------
        states : list of list of NDArrays
            source states arrays formatted like ``[[state1_dev1, state1_dev2],
            [state2_dev1, state2_dev2]]``.
        value : number
            a single scalar value for all state arrays.
        """
        assert self.binded and self.params_initialized
        self._exec_group.set_states(states, value)

    def update_metric(self, eval_metric, labels):
        """Evaluates and accumulates evaluation metric on outputs of the last forward computation.

        See Also
        ----------
        :meth:`BaseModule.update_metric`.

        Parameters
        ----------
        eval_metric : EvalMetric
        labels : list of NDArray
            Typically ``data_batch.label``.
        """
        self._exec_group.update_metric(eval_metric, labels)

    def _sync_params_from_devices(self):
        """Synchronizes parameters from devices to CPU. This function should be called after
        calling `update` that updates the parameters on the devices, before one can read the
        latest parameters from ``self._arg_params`` and ``self._aux_params``.
        """
        self._exec_group.get_params(self._arg_params, self._aux_params)
        self._params_dirty = False

    def save_optimizer_states(self, fname):
        """Saves optimizer (updater) state to a file.

        Parameters
        ----------
        fname : str
            Path to output states file.
        """
        assert self.optimizer_initialized

        if self._update_on_kvstore:
            self._kvstore.save_optimizer_states(fname)
        else:
            with open(fname, 'wb') as fout:
                fout.write(self._updater.get_states())

    def load_optimizer_states(self, fname):
        """Loads optimizer (updater) state from a file.

        Parameters
        ----------
        fname : str
            Path to input states file.
        """
        assert self.optimizer_initialized

        if self._update_on_kvstore:
            self._kvstore.load_optimizer_states(fname)
        else:
            self._updater.set_states(open(fname, 'rb').read())

    def install_monitor(self, mon):
        """Installs monitor on all executors. """
        assert self.binded
        self._exec_group.install_monitor(mon)<|MERGE_RESOLUTION|>--- conflicted
+++ resolved
@@ -59,7 +59,8 @@
     state_names : list of str
         states are similar to data and label, but not provided by data iterator.
         Instead they are initialized to 0 and can be set by `set_states()`.
-<<<<<<< HEAD
+    group2ctxs : list of dict of str to context
+        Default is `None`. Mapping the `ctx_group` attribute to the context assignment.
     compression_params : dict
         Specifies type of gradient compression and additional arguments depending
         on the type of compression being used. For example, 2bit compression requires a threshold.
@@ -68,15 +69,8 @@
     """
     def __init__(self, symbol, data_names=('data',), label_names=('softmax_label',),
                  logger=logging, context=ctx.cpu(), work_load_list=None,
-                 fixed_param_names=None, state_names=None, compression_params=None):
-=======
-    group2ctxs : list of dict of str to context
-        Default is `None`. Mapping the `ctx_group` attribute to the context assignment.
-    """
-    def __init__(self, symbol, data_names=('data',), label_names=('softmax_label',),
-                 logger=logging, context=ctx.cpu(), work_load_list=None,
-                 fixed_param_names=None, state_names=None, group2ctxs=None):
->>>>>>> 710bf4e6
+                 fixed_param_names=None, state_names=None, group2ctxs=None,
+                 compression_params=None):
         super(Module, self).__init__(logger=logger)
 
         if isinstance(context, ctx.Context):
