--- conflicted
+++ resolved
@@ -1,4 +1,3 @@
-<<<<<<< HEAD
 # Licensed to the Apache Software Foundation (ASF) under one
 # or more contributor license agreements.  See the NOTICE file
 # distributed with this work for additional information
@@ -18,17 +17,10 @@
 
 # coding: utf-8
 # pylint: disable=wildcard-import
-"""Distribution Classes."""
+"""Distribution classes."""
 
 from .distribution import *
 
 from .exp_family import *
 
 from .normal import *
-=======
-from .distribution import Distribution
-
-from .exp_family import ExponentialFamily
-
-from .normal import Normal
->>>>>>> a172adc1
