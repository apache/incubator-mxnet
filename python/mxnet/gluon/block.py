--- conflicted
+++ resolved
@@ -99,17 +99,10 @@
             return self
         self._local._old_scope = getattr(_BlockScope._current, "value", None)
         _BlockScope._current.value = self
-<<<<<<< HEAD
-        self._local._name_scope = _name.Prefix(self._block.prefix)
+        self._local._name_scope = _name.Prefix(block.prefix)
         self._local._name_scope.__enter__()
-        self._local._profiler_scope = _profiler.Scope(self._block._profiler_scope_name)
+        self._local._profiler_scope = _profiler.Scope(block._profiler_scope_name)
         self._local._profiler_scope.__enter__()
-=======
-        self._name_scope = _name.Prefix(block.prefix)
-        self._name_scope.__enter__()
-        self._profiler_scope = _profiler.Scope(block._profiler_scope_name)
-        self._profiler_scope.__enter__()
->>>>>>> 3e676fc2
         return self
 
     def __exit__(self, ptype, value, trace):
