# Licensed to the Apache Software Foundation (ASF) under one
# or more contributor license agreements.  See the NOTICE file
# distributed with this work for additional information
# regarding copyright ownership.  The ASF licenses this file
# to you under the Apache License, Version 2.0 (the
# "License"); you may not use this file except in compliance
# with the License.  You may obtain a copy of the License at
#
#   http://www.apache.org/licenses/LICENSE-2.0
#
# Unless required by applicable law or agreed to in writing,
# software distributed under the License is distributed on an
# "AS IS" BASIS, WITHOUT WARRANTIES OR CONDITIONS OF ANY
# KIND, either express or implied.  See the License for the
# specific language governing permissions and limitations
# under the License.

# coding: utf-8
# pylint: disable= arguments-differ, too-many-lines, reimported
"""Base container class for all neural network models."""
__all__ = ['Block', 'HybridBlock', 'SymbolBlock']

import copy
import warnings
import weakref
from collections import OrderedDict, defaultdict
import contextlib
import contextvars

import re
import numpy as np

from ..base import mx_real_t, MXNetError, NDArrayHandle, py_str
from .. import symbol, ndarray, initializer, autograd, _deferred_compute as dc, name as _name, \
    profiler as _profiler, context as _context
from ..symbol.numpy import _symbol as np_symbol
from ..symbol import Symbol
from ..ndarray import NDArray
from .parameter import Parameter, DeferredInitializationError
from .utils import _indent, _brief_print_list, HookHandle, shape_is_known
from .utils import _check_same_symbol_type, _check_all_np_ndarrays
from .. import numpy_extension as _mx_npx
from .. import numpy as _mx_np, ndarray as nd
from .. util import is_np_array, np_shape, np_array


_naming_counter = contextvars.ContextVar('namecounter')
_prefix = contextvars.ContextVar('prefix', default='')


@contextlib.contextmanager
def _block_scope(block):
    """Append the classname of the current Block to the symbolic and memory profiler name scopes."""
    name = type(block).__name__.lower()
    counter = _naming_counter.get(None)
    if counter is not None:
        count = counter.get(name, 0)
        counter[name] = count + 1
        name = '%s%d'%(name, count)
    counter_token = _naming_counter.set({})
    prefix_token = _prefix.set(_prefix.get() + name + '_')
    with _name.Prefix(_prefix.get()):
        with _profiler.scope(name + ':'):
            yield
    _naming_counter.reset(counter_token)
    _prefix.reset(prefix_token)


def _gather_type_ctx_info(args):
    """Analyze the elements inside the nested args object and find:
        - If there exists ndarray
        - If there exists symbol
        - All contexts appearing in args

    Parameters
    ----------
    args : list or NDArray or Symbol
        Could be a nested architecture.

    Returns
    -------
    has_symbol : bool
        Whether the elements in args contains symbols
    has_ndarray : bool
        Whether the elements in args contains ndarrays
    ctx_set : set of mxnet.context.Context
        Contains all possible contexts of the inner ndarrays in args. Can be empty if there is no
        ndarray inside args.
    first_ctx : mxnet.context.Context or None
        Context of the first appeared NDArray (for backward-compatibility)
    """
    if isinstance(args, NDArray):
        return False, True, {args.ctx}, args.ctx
    elif isinstance(args, Symbol):
        return True, False, set(), None
    elif isinstance(args, (list, tuple)):
        has_symbol = False
        has_ndarray = False
        ctx_set = set()
        first_ctx = None
        for ele in args:
            ele_has_sym, ele_has_nd, ele_ctx_set, ele_first_ctx =\
                _gather_type_ctx_info(ele)
            has_symbol = has_symbol or ele_has_sym
            has_ndarray = has_ndarray or ele_has_nd
            if first_ctx is None and ele_first_ctx is not None:
                first_ctx = ele_first_ctx
            ctx_set = ctx_set | ele_ctx_set
            if has_symbol and has_ndarray:
                break
        return has_symbol, has_ndarray, ctx_set, first_ctx
    else:
        return False, False, set(), None


def _flatten(args, inout_str):
    """Parse the arguments into a flattened list + an additional format array.
    The format array stores the structure of the original arguments to help reconstruct the inputs.

    Parameters
    ----------
    args : NDArray, Symbol, or (nested) list of Symbol or NDArray
        We allow None inside the args.
    inout_str : str
        The name of the HybridBlock

    Returns
    -------
    flat : list of Symbol or NDArray
        The flatten version of the input args.
    fmts : (nested) list of ints
        Stores the format information of the original structured args.
    """
    if isinstance(args, NDArray):
        return [args], int(0)
    if isinstance(args, Symbol):
        length = len(args.list_outputs())
        length = length if length > 1 else 0
        return [args], int(length)
    if args is None:
        return [None], int(-1)

    if not isinstance(args, (list, tuple)):
        raise ValueError("When hybridized, the input of HybridBlock {}"
                         " must be (nested) list of Symbol"
                         " or NDArray, "
                         "but got {} of type {}".format(inout_str, str(args), str(type(args))))
    flat = []
    fmts = []
    for i in args:
        arg, fmt = _flatten(i, inout_str)
        flat.extend(arg)
        fmts.append(fmt)
    return flat, fmts


def _regroup(args, fmt):
    """Reconstruct the structured arguments based on the flattened version.

    Parameters
    ----------
    args : NDArray, Symbol, or (nested) list of Symbol or NDArray
        We allow None inside the args.
    fmt : (nested) list of ints
        Stores the format information of the original structured args.

    Returns
    -------
    ret : NDArray, Symbol, or (nested) list of Symbol or NDArray

    """
    def _merger(args, fmt):
        """Recursive call to merge the arguments"""
        if isinstance(fmt, int):
            if fmt < -1:
                raise ValueError("Unsupported encoded format {}.".format(fmt))
            if fmt == 0:
                return args[0], args[1:]
            if fmt == -1:
                if args[0] is not None:
                    raise ValueError('We do not support passing types that are not None'
                                     ' when the initial HybridBlock has received NoneType and'
                                     ' has been hybridized.'
                                     ' Received arg = {}, fmt = {}.'.format(args[0], fmt))
                return None, args[1:]
            else:
                return args[:fmt], args[fmt:]

        if not isinstance(args, (list, tuple)):
            raise ValueError("When hybridized, the output of HybridBlock must be (nested)"
                             " list of Symbol or NDArray, "
                             "but got {} of type {}".format(args, type(args)))
        ret = []
        for i in fmt:
            res, args = _merger(args, i)
            ret.append(res)
        return ret, args
    return _merger(args, fmt)[0]


class Block:
    """Base class for all neural network layers and models. Your models should
    subclass this class.

    :py:class:`Block` can be nested recursively in a tree structure. You can create and
    assign child :py:class:`Block` as regular attributes::

        import mxnet as mx
        from mxnet.gluon import Block, nn

        class Model(Block):
            def __init__(self, **kwargs):
                super(Model, self).__init__(**kwargs)
                self.dense0 = nn.Dense(20)
                self.dense1 = nn.Dense(20)

            def forward(self, x):
                x = mx.nd.relu(self.dense0(x))
                return mx.nd.relu(self.dense1(x))

        model = Model()
        model.initialize(ctx=mx.cpu(0))
        model(mx.nd.zeros((10, 10), ctx=mx.cpu(0)))


    Child :py:class:`Block` assigned this way will be registered and :py:meth:`collect_params`
    will collect their Parameters recursively. You can also manually register
    child blocks with :py:meth:`register_child`.

    """
    def __init__(self):
        self._children = OrderedDict()
        self._reg_params = {}
        self._forward_hooks = OrderedDict()
        self._forward_pre_hooks = OrderedDict()

    def __repr__(self):
        s = '{name}(\n{modstr}\n)'
        modstr = '\n'.join(['  ({key}): {block}'.format(key=key,
                                                        block=_indent(block.__repr__(), 2))
                            for key, block in self.__dict__.items() if isinstance(block, Block)])
        return s.format(name=self.__class__.__name__, modstr=modstr)

    def __setattr__(self, name, value):
        """Registers parameters."""

        if hasattr(self, name):
            existing = getattr(self, name)
            if isinstance(existing, (Parameter, Block)) and not isinstance(value, type(existing)):
                raise TypeError('Changing attribute type for {name} from {type1} to {type2}' \
                                'is not allowed.'.format(
                                    name=name, type1=type(existing), type2=type(value)))

        if isinstance(value, Block):
            self.register_child(value, name)
        elif isinstance(value, Parameter):
            self._reg_params[name] = value

        super(Block, self).__setattr__(name, value)

    def _check_container_with_block(self):
        children = set(self._children.values())
        def _find_unregistered_block_in_container(data):
            # Find whether a nested container structure contains Blocks
            if isinstance(data, (list, tuple)):
                for ele in data:
                    if _find_unregistered_block_in_container(ele):
                        return True
                return False
            elif isinstance(data, dict):
                for _, v in data.items():
                    if _find_unregistered_block_in_container(v):
                        return True
                return False
            elif isinstance(data, Block):
                return not data in (c() for c in children)
            else:
                return False
        for k, v in self.__dict__.items():
            if isinstance(v, (list, tuple, dict)) and not (k.startswith('__') or k == '_children'):
                if _find_unregistered_block_in_container(v):
                    warnings.warn('"{name}" is an unregistered container with Blocks. '
                                  'Note that Blocks inside the list, tuple or dict will not be '
                                  'registered automatically. Make sure to register them using '
                                  'register_child() or switching to '
                                  'nn.Sequential/nn.HybridSequential instead. '
                                  .format(name=self.__class__.__name__ + "." + k), stacklevel=3)

    def _alias(self):
        return self.__class__.__name__.lower()

    @property
    def params(self):
        """Returns this :py:class:`Block`'s parameter dictionary (does not include its
        children's parameters)."""
        return self._reg_params

    def collect_params(self, select=None):
        """Returns a :py:class:`Dict` containing this :py:class:`Block` and all of its
        children's Parameters(default), also can returns the select :py:class:`Dict`
        which match some given regular expressions.

        For example, collect the specified parameters in ['conv1.weight', 'conv1.bias', 'fc.weight',
        'fc.bias']::

            model.collect_params('conv1.weight|conv1.bias|fc.weight|fc.bias')

        or collect all parameters whose names end with 'weight' or 'bias', this can be done
        using regular expressions::

            model.collect_params('.*weight|.*bias')

        Parameters
        ----------
        select : str
            regular expressions

        Returns
        -------
        The selected :py:class:`Dict`
        """
        # We need to check here because blocks inside containers are not supported.
        self._check_container_with_block()
        return self._collect_params_with_prefix(select=select)

    def _collect_params_with_prefix(self, prefix='', select=None):
        if prefix:
            prefix += '.'
        if select is None:
            ret = {prefix + key : val for key, val in self._reg_params.items()}
        else:
            pattern = re.compile(select)
            ret = {prefix + key : val for key, val in self._reg_params.items() if pattern.match(prefix + key)}

        for name, child in self._children.items():
            ret.update(child()._collect_params_with_prefix(prefix + name, select))
        return ret

    def save_parameters(self, filename, deduplicate=False):
        """Save parameters to file.

        Saved parameters can only be loaded with `load_parameters`. Note that this
        method only saves parameters, not model structure. If you want to save
        model structures, please use :py:meth:`HybridBlock.export`.

        Parameters
        ----------
        filename : str
            Path to file.
        deduplicate : bool, default False
            If True, save shared parameters only once. Otherwise, if a Block
            contains multiple sub-blocks that share parameters, each of the
            shared parameters will be separately saved for every sub-block.

        References
        ----------
        `Saving and Loading Gluon Models \
        <https://mxnet.apache.org/api/python/docs/tutorials/packages/gluon/blocks/save_load_params.html>`_
        """
        params = self._collect_params_with_prefix()

        if deduplicate:
            # Shared parameters are stored only a single time as of MXNet 1.6.
            # Shared parameters are registered under multiple prefixes returned by
            # _collect_params_with_prefix. We select a single one and only store
            # it. In load_parameters it is sufficient for a shared parameter to
            # only set it for a single prefix.
            reverse_params = {v: k for k, v in params.items()}
            params = {v: k for k, v in reverse_params.items()}

        arg_dict = {key: val._reduce() for key, val in params.items()}
        save_fn = _mx_npx.save if is_np_array() else ndarray.save
        save_fn(filename, arg_dict)

    def load_parameters(self, filename, ctx=None, allow_missing=False,
                        ignore_extra=False, cast_dtype=False, dtype_source='current'):
        """Load parameters from file previously saved by `save_parameters`.

        Parameters
        ----------
        filename : str
            Path to parameter file.
        ctx : Context or list of Context, default cpu()
            Context(s) to initialize loaded parameters on.
        allow_missing : bool, default False
            Whether to silently skip loading parameters not represents in the file.
        ignore_extra : bool, default False
            Whether to silently ignore parameters from the file that are not
            present in this Block.
        cast_dtype : bool, default False
            Cast the data type of the NDArray loaded from the checkpoint to the dtype
            provided by the Parameter if any.
        dtype_source : str, default 'current'
            must be in {'current', 'saved'}
            Only valid if cast_dtype=True, specify the source of the dtype for casting
            the parameters
        References
        ----------
        `Saving and Loading Gluon Models \
        <https://mxnet.apache.org/api/python/docs/tutorials/packages/gluon/blocks/save_load_params.html>`_
        """
        if is_np_array():
            # failure may happen when loading parameters saved as NDArrays within
            # NumPy semantics. Check the failure type and recover from it if it happens.
            try:
                loaded = _mx_npx.load(filename)
            except MXNetError as e:
                err_msg = str(e)
                if 'is_np_shape' in err_msg:
                    # Loading failure due to parameters saved without numpy semantics.
                    # Temporarily disable numpy semantics and load parameters. After it's
                    # done, resume the numpy semantics. This is fine because the cases
                    # numpy ndarray covers is a superset of the legacy ndarray's.
                    with np_array(False):
                        with np_shape(False):
                            loaded_nds = ndarray.load(filename)
                    assert isinstance(loaded_nds, dict),\
                        'expecting a dict type, got {}'.format(str(type(loaded_nds)))
                    loaded = {k: loaded_nds[k].as_np_ndarray() for k in loaded_nds}
                else:
                    raise ValueError(err_msg)
        else:
            loaded = ndarray.load(filename)

        if not loaded:
            return
        full_dict = {'params': loaded, 'filename': filename}
        self.load_dict(full_dict, ctx, allow_missing, ignore_extra, cast_dtype, dtype_source)

    def load_dict(self, param_dict, ctx=None, allow_missing=False,
                  ignore_extra=False, cast_dtype=False, dtype_source="current"):
        """Load parameters from dict

        Parameters
        ----------
        param_dict : dict
            Dictionary containing model parameters
        ctx : Context or list of Context
            Context(s) initialize loaded parameters on.
        allow_missing : bool, default False
            Whether to silently skip loading parameters not represented in the file.
        ignore_extra : bool, default False
            Whether to silently ignore parameters from the file that are not
            present in this dict.
        cast_dtype : bool, default False
            Cast the data type of the NDArray loaded from the checkpoint to the dtype
            provided by the Parameter if any
        dtype_source : str, default 'current'
            must be in {'current', 'saved'}
            Only valid if cast_dtype=True, specify the source of the dtype for casting
            the parameters
        """
        if isinstance(param_dict.get('filename'), str):
            # pass from load_parameters
            filename = param_dict['filename']
            param_dict = param_dict['params']
        else:
            filename = None
        params = self.collect_params()
        error_str = "file: %s" % (filename) if filename else "param_dict"
        loaded = {k[4:] if k.startswith('arg:') or k.startswith('aux:') else k: v \
                  for k, v in param_dict.items()}

        if not allow_missing:
            params_inv = defaultdict(list)
            for k, v in params.items():
                params_inv[v].append(k)

            for name, param in params.items():
                assert any(p in loaded for p in params_inv[param]), \
                    "Parameter '%s' is missing in '%s', which contains parameters: %s. " \
                    "Set allow_missing=True to ignore missing parameters."%(
                        name, error_str, _brief_print_list(loaded.keys()))

        if ctx is None:
            ctx = _context.current_context()
        for name in loaded:
            if not ignore_extra and name not in params:
                raise ValueError(
                    "Parameter '%s' loaded from '%s' is not present in Dict, " \
                    "which contains parameters %s. Set ignore_extra=True to ignore. "%(
                        name, error_str, _brief_print_list(params.keys())))
            if name in params:
                param = loaded[name]
                if isinstance(param, np.ndarray):
                    param = _mx_np.array(param) if is_np_array() else nd.array(param)
                params[name]._load_init(param, ctx, cast_dtype=cast_dtype, dtype_source=dtype_source)

    def register_child(self, block, name=None):
        """Registers block as a child of self. :py:class:`Block` s assigned to self as
        attributes will be registered automatically."""
        if name is None:
            name = str(len(self._children))
        self._children[name] = weakref.ref(block)

    def register_forward_pre_hook(self, hook):
        r"""Registers a forward pre-hook on the block.

        The hook function is called immediately before :func:`forward`.
        It should not modify the input or output.

        Parameters
        ----------
        hook : callable
            The forward hook function of form `hook(block, input) -> None`.

        Returns
        -------
        :class:`mxnet.gluon.utils.HookHandle`
        """
        handle = HookHandle()
        handle.attach(self._forward_pre_hooks, hook)
        return handle

    def register_forward_hook(self, hook):
        r"""Registers a forward hook on the block.

        The hook function is called immediately after :func:`forward`.
        It should not modify the input or output.

        Parameters
        ----------
        hook : callable
            The forward hook function of form `hook(block, input, output) -> None`.

        Returns
        -------
        :class:`mxnet.gluon.utils.HookHandle`
        """
        handle = HookHandle()
        handle.attach(self._forward_hooks, hook)
        return handle

    def apply(self, fn):
        r"""Applies ``fn`` recursively to every child block as well as self.

        Parameters
        ----------
        fn : callable
            Function to be applied to each submodule, of form `fn(block)`.

        Returns
        -------
        this block
        """
        for cld in self._children.values():
            cld().apply(fn)
        fn(self)
        return self

    def initialize(self, init=initializer.Uniform(), ctx=None, verbose=False,
                   force_reinit=False):
        """Initializes :py:class:`Parameter` s of this :py:class:`Block` and its children.

        Parameters
        ----------
        init : Initializer
            Global default Initializer to be used when :py:meth:`Parameter.init` is ``None``.
            Otherwise, :py:meth:`Parameter.init` takes precedence.
        ctx : Context or list of Context
            Keeps a copy of Parameters on one or many context(s).
        verbose : bool, default False
            Whether to verbosely print out details on initialization.
        force_reinit : bool, default False
            Whether to force re-initialization if parameter is already initialized.
        """
        params = self.collect_params()
        if verbose:
            init.set_verbosity(verbose=verbose)
        for v in params.values():
            v.initialize(None, ctx, init, force_reinit=force_reinit)

    def hybridize(self, active=True, **kwargs):
        """ Please refer description of HybridBlock hybridize().
        """
        for cld in self._children.values():
            cld().hybridize(active, **kwargs)

    def cast(self, dtype):
        """Cast this Block to use another data type.

        Parameters
        ----------
        dtype : str or numpy.dtype
            The new data type.
        """
        for child in self._children.values():
            child().cast(dtype)
        for _, param in self.params.items():
            param.cast(dtype)

    def zero_grad(self):
        """Sets all Parameters' gradient buffer to 0."""
        # collect gradient arrays for each ctx
        arrays = defaultdict(list)
        params = self.collect_params()
        for p in params.values():
            if p.grad_req == 'null' or p._grad is None:
                continue
            for g in p.list_grad():
                if g.stype == 'row_sparse':
                    ndarray.zeros_like(g, out=g)
                else:
                    arrays[g.ctx].append(g)

        if len(arrays) == 0:
            return

        if is_np_array():
            for arr in arrays.values():
                for ele in arr:
                    ele[()] = 0
        else:
            for arr in arrays.values():
                ndarray.reset_arrays(*arr, num_arrays=len(arr))

    def reset_ctx(self, ctx):
        """Re-assign all Parameters to other contexts.

        Parameters
        ----------
        ctx : Context or list of Context, default :py:meth:`context.current_context()`.
            Assign Parameter to given context. If ctx is a list of Context, a
            copy will be made for each context.
        """
        params = self.collect_params()
        for i in params.values():
            i.reset_ctx(ctx)

    def setattr(self, name, value):
        """Set an attribute to a new value for all Parameters.

        For example, set grad_req to null if you don't need gradient w.r.t a
        model's Parameters::

            model.setattr('grad_req', 'null')

        or change the learning rate multiplier::

            model.setattr('lr_mult', 0.5)

        Parameters
        ----------
        name : str
            Name of the attribute.
        value : valid type for attribute name
            The new value for the attribute.
        """
        params = self.collect_params()
        for i in params.values():
            setattr(i, name, value)

    def share_parameters(self, shared):
        """Share parameters recursively inside the model.

        For example, if you want ``dense1`` to share ``dense0``'s weights, you can do::

            dense0 = nn.Dense(20)
            dense1 = nn.Dense(20)
            dense1.share_parameters(dense0.collect_params())

        which equals to
            dense1.weight = dense0.weight
            dense1.bias = dense0.bias

        Note that unlike the `load_parameters` or `load_dict` functions,
        `share_parameters` results in the `Parameter` object being shared (or
        tied) between the models, whereas `load_parameters` or `load_dict` only
        set the value of the data dictionary of a model. If you call
        `load_parameters` or `load_dict` after `share_parameters`, the loaded
        value will be reflected in all networks that use the shared (or tied)
        `Parameter` object.

        Parameters
        ----------
        shared : Dict
            Dict of the shared parameters.

        Returns
        -------
        this block
        """
        if shared is None:
            return self
        if not isinstance(shared, (dict, OrderedDict)):
            raise ValueError("'shared' should be in type of Dict. Get type {}!".format(type(shared)))
        shared_set = set(shared.keys())
        self._shared_parameters(shared, shared_set)
        if len(shared_set) > 0:
            for name in shared_set:
                warnings.warn("Parameter name {} is not in the current model!".format(name))
        return self

    def _shared_parameters(self, shared, shared_set, prefix=""):
        if prefix:
            prefix += '.'
        for name in self._reg_params:
            key = prefix + name
            if shared.get(key) is not None:
                setattr(self, name, shared[key])
                shared_set.remove(key)
        for name, child in self._children.items():
            child()._shared_parameters(shared, shared_set, prefix + name)

    def __call__(self, *args):
        """Calls forward. Only accepts positional arguments."""
        for hook in self._forward_pre_hooks.values():
            hook(self, args)

        out = self.forward(*args)

        for hook in self._forward_hooks.values():
            hook(self, args, out)
        if _mx_npx.is_np_array():
            _check_all_np_ndarrays(out)
        return out

    def forward(self, *args):
        """Overrides to implement forward computation using :py:class:`NDArray`. Only
        accepts positional arguments.

        Parameters
        ----------
        *args : list of NDArray
            Input tensors.
        """
        # pylint: disable= invalid-name
        raise NotImplementedError

    def register_op_hook(self, callback, monitor_all=False):
        """Install callback monitor.

        Parameters
        ----------
        callback : function
            Function called to inspect the values of the intermediate outputs
            of blocks after hybridization. It takes 3 parameters:
            name of the tensor being inspected (str)
            name of the operator producing or consuming that tensor (str)
            tensor being inspected (NDArray).
        monitor_all : bool, default False
            If True, monitor both input and output, otherwise monitor output only.
        """
        for cld in self._children.values():
            cld().register_op_hook(callback, monitor_all)

    def summary(self, *inputs):
        """Print the summary of the model's output and parameters.

        The network must have been initialized, and must not have been hybridized.

        Parameters
        ----------
        inputs : object
            Any input that the model supports. For any tensor in the input, only
            :class:`mxnet.ndarray.NDArray` is supported.
        """
        summary = OrderedDict()
        seen = set()
        hooks = []

        def _get_shape_str(args):
            def flatten(args):
                if not isinstance(args, (list, tuple)):
                    return [args], int(0)
                flat = []
                fmts = []
                for i in args:
                    arg, fmt = flatten(i)
                    flat.extend(arg)
                    fmts.append(fmt)
                return flat, fmts

            def regroup(args, fmt):
                if isinstance(fmt, int):
                    if fmt == 0:
                        return args[0], args[1:]
                    return args[:fmt], args[fmt:]
                ret = []
                for i in fmt:
                    res, args = regroup(args, i)
                    ret.append(res)
                return ret, args

            flat_args, fmts = flatten(args)
            flat_arg_shapes = [x.shape if isinstance(x, ndarray.NDArray) else x
                               for x in flat_args]
            shapes = regroup(flat_arg_shapes, fmts)[0]
            if isinstance(shapes, list):
                shape_str = str(shapes)[1:-1]
            else:
                shape_str = str(shapes)
            return shape_str.replace('L', '')

        def _register_summary_hook(block):
            assert not isinstance(block, HybridBlock) or not block._active, \
                    '"{}" must not be hybridized to print summary.'.format(type(block).__name__)
            def _summary_hook(block, _, outputs):
                class_name = block.__class__.__name__
                block_idx = len(summary) - 1

                m_key = '%s-%i' % (class_name, block_idx+1)
                summary[m_key] = OrderedDict()
                summary[m_key]['output_shape'] = _get_shape_str(outputs)

                params = 0
                summary[m_key]['trainable'] = 0
                summary[m_key]['shared'] = 0
                for p in block.params.values():
                    params += p.data().size
                    summary[m_key]['trainable'] += 0 if p.grad_req == 'null' else p.data().size
                    if p in seen:
                        summary[m_key]['shared'] += p.data().size
                    else:
                        seen.add(p)
                summary[m_key]['n_params'] = params

            from .nn.basic_layers import Sequential, HybridSequential
            if not isinstance(block, (Sequential, HybridSequential)):
                hooks.append(block.register_forward_hook(_summary_hook))

        summary['Input'] = OrderedDict()
        summary['Input']['output_shape'] = _get_shape_str(inputs)
        summary['Input']['n_params'] = 0
        summary['Input']['trainable'] = 0
        summary['Input']['shared'] = 0

        try:
            self.apply(_register_summary_hook)
            self(*inputs)

            line_format = '{:>20}  {:>42} {:>15}'
            print('-'*80)
            print(line_format.format('Layer (type)', 'Output Shape', 'Param #'))
            print('='*80)
            total_params = 0
            trainable_params = 0
            shared_params = 0
            for layer in summary:
                print(line_format.format(layer,
                                         str(summary[layer]['output_shape']),
                                         summary[layer]['n_params']))
                total_params += summary[layer]['n_params']
                trainable_params += summary[layer]['trainable']
                shared_params += summary[layer]['shared']
            print('='*80)
            print('Parameters in forward computation graph, duplicate included')
            print('   Total params: ' + str(total_params))
            print('   Trainable params: ' + str(trainable_params))
            print('   Non-trainable params: ' + str(total_params - trainable_params))
            print('Shared params in forward computation graph: ' + str(shared_params))
            print('Unique parameters in model: ' + str(total_params - shared_params))
            print('-'*80)
        finally:
            for h in hooks:
                h.detach()


class HybridBlock(Block):
    """`HybridBlock` supports forwarding with both Symbol and NDArray.

    `HybridBlock` is similar to `Block`, with a few differences::

        import mxnet as mx
        from mxnet.gluon import HybridBlock, nn

        class Model(HybridBlock):
            def __init__(self, **kwargs):
                super(Model, self).__init__(**kwargs)
                self.dense0 = nn.Dense(20)
                self.dense1 = nn.Dense(20)

            def forward(self, x):
                x = nd.relu(self.dense0(x))
                return nd.relu(self.dense1(x))

        model = Model()
        model.initialize(ctx=mx.cpu(0))
        model.hybridize()
        model(mx.nd.zeros((10, 10), ctx=mx.cpu(0)))

    Forward computation in :py:class:`HybridBlock` must be static to work with :py:class:`Symbol` s,
    i.e. you cannot call :py:meth:`NDArray.asnumpy`, :py:attr:`NDArray.shape`,
    :py:attr:`NDArray.dtype`, `NDArray` indexing (`x[i]`) etc on tensors.
    Also, you cannot use branching or loop logic that bases on non-constant
    expressions like random numbers or intermediate results, since they change
    the graph structure for each iteration.

    Before activating with :py:meth:`hybridize()`, :py:class:`HybridBlock` works just like normal
    :py:class:`Block`. After activation, :py:class:`HybridBlock` will create a symbolic graph
    representing the forward computation and cache it. On subsequent forwards,
    the cached graph will be used instead of :py:meth:`hybrid_forward`.

    Please see references for detailed tutorial.

    References
    ----------
        `Hybrid - Faster training and easy deployment
        <https://mxnet.io/tutorials/gluon/hybrid.html>`_
    """
    def __init__(self):
        super(HybridBlock, self).__init__()
        self._cached_graph = ()
        self._cached_op = None
        self._out_format = None
        self._in_format = None
        self._called_infer_shape_already = False
        self._active = False
        self._flags = []
        self._callback = None
        self._monitor_all = False
        self._backend = None
        self._backend_opts = {}

    def __setattr__(self, name, value):
        """Registers parameters."""
        super(HybridBlock, self).__setattr__(name, value)
        if isinstance(value, HybridBlock):
            if self._active:
                warnings.warn("Currently the model has been hybridized. Automatically deactivate the hybridization \
                               when changing the children blocks.")
                self._active = False
            self._clear_cached_op()

    def _get_graph_v1(self, *args):
        if not self._cached_graph:
            flatten_args, self._in_format = _flatten(args, "input")
            flatten_inputs = []
            symbol_inputs = []
            cnt = 0
            real_arg_num = sum([ele is not None for ele in flatten_args])
            if real_arg_num == 0:
                raise ValueError('All args are None and we do not support such a case.'
                                 ' Received args={}'.format(args))
            for arg in flatten_args:
                if arg is not None:
                    if real_arg_num > 1:
                        arg_sym = symbol.var('data{}'.format(cnt))
                    else:
                        arg_sym = symbol.var('data')
                    if isinstance(arg, _mx_np.ndarray):
                        arg_sym = arg_sym.as_np_ndarray()
                    cnt += 1
                    flatten_inputs.append(arg_sym)
                    symbol_inputs.append(arg_sym)
                else:
                    flatten_inputs.append(None)
            grouped_inputs = _regroup(flatten_inputs, self._in_format)

            params = {i: j.var() for i, j in self._reg_params.items()}
            with _block_scope(self):
                out = self.hybrid_forward(symbol, *grouped_inputs, **params)  # pylint: disable=no-value-for-parameter
            out, self._out_format = _flatten(out, "output")

            self._cached_graph = symbol_inputs, symbol.Group(out, _check_same_symbol_type(out))

        return self._cached_graph

    def _get_graph_v2(self, *args):
        if not self._cached_graph:
            flatten_args, self._in_format = _flatten(args, "input")
            flatten_args = [ele.detach() if ele is not None else None for ele in flatten_args]
            real_args = [ele for ele in flatten_args if ele is not None]
            if len(real_args) == 0:
                raise ValueError('All args are None and we do not support such a case.'
                                 ' Received args={}'.format(args))
            if len(real_args) == 1:
                arg_names = ['data']
            else:
                arg_names = ['data{}'.format(i) for i, ele in enumerate(real_args)]
            symbol_inputs = [
                symbol.var(name).as_np_ndarray()
                if isinstance(arg, _mx_np.ndarray) else symbol.var(name)
                for arg, name in zip(real_args, arg_names)
            ]
            dc.set_variable(real_args, symbol_inputs)
            args = _regroup(flatten_args, self._in_format)
            with autograd.pause(), dc.context():
                out = super().__call__(*args)
            flatten_out, self._out_format = _flatten(out, "output")
            symbol_outputs = dc.get_symbol(flatten_out, sym_cls=type(symbol_inputs[0]))
            self._cached_graph = symbol_inputs, symbol_outputs
        return self._cached_graph

    def _get_graph(self, *args):
        if not self._cached_graph:
            if self.hybrid_forward.__func__ is not HybridBlock.hybrid_forward:  # Gluon 1
                return self._get_graph_v1(*args)
            else:  # Gluon 2 based on deferred compute mode
                return self._get_graph_v2(*args)
        return self._cached_graph

    def _build_cache(self, *args):
        data, out = self._get_graph(*args)
        data_names = {data.name: i for i, data in enumerate(data)}
        params = {p.var().name: p for p in self.collect_params().values()}
        param_serialization_names = {p.var().name: n for n, p in self.collect_params().items()}
        param_names = set(params.keys())
        input_names = out.list_inputs()
        expected_names = set(input_names)
        for name in expected_names:
            assert name in param_names or name in data_names, \
                "Unknown input to HybridBlock: %s" %name

        used_data_names = [i for i in data_names if i in expected_names]
        if len(used_data_names) != len(data_names):
            unused = ', '.join(['%d-th'%i for name, i in data_names.items()
                                if name not in expected_names])
            warnings.warn("The %s input to HybridBlock is not used by any "
                          "computation. Is this intended?"%unused, stacklevel=4)

        used_param_names = [i for i in param_names if i in expected_names]
        if len(used_param_names) != len(param_names):
            unused = ', '.join(list(param_names - set(used_param_names)))
            warnings.warn("Parameter %s is not used by any computation. "
                          "Is this intended?"%unused, stacklevel=4)

        args, _ = _flatten(args, "input")
        try:
            for name in input_names:
                if name in params:
                    params[name].data()
        except DeferredInitializationError:
            self._deferred_infer_shape(*args)
            for name in input_names:
                if name in params:
                    params[name]._finish_deferred_init()

        arg_dict, aux_dict = dict(), dict()
        if self._backend:
            ctx = args[0].context
            # get list of params in the order of out.list_arguments
            arg_dict.update({name:args[data_names[name]] if name in data_names.keys() else params[name].data()
                             for name in out.list_arguments()})
            aux_dict.update({name:args[data_names[name]] if name in data_names.keys() else params[name].data()
                             for name in out.list_auxiliary_states()})
            # Partition the graph.
            out = out.optimize_for(self._backend, arg_dict, aux_dict, ctx, **self._backend_opts)

            #update cached graph with partitioned graph
            self._cached_graph = data, out

        input_names = out.list_inputs()
        data_indices = []
        param_indices = []

        # In the default case, _cached_ops_args contains all the parameters from params (the sets are identical)
        # In the case of Partition API optimized graph _cached_ops_args might contain some parameters from params,
        # might contain some new parameters created during optimization and added to `arg_dict/aux_dict`,
        # and might not contain some parameters that were deleted during optimization.
        self._cached_op_args = []
        for i, name in enumerate(input_names):
            triple = None
            if name in data_names:
                data_indices.append(i)
                triple = (True, name, data_names[name])
            else:
                param_indices.append(i)
                if name in params:
                    param = params[name]
                    serialization_name = param_serialization_names[name]  # HybridBlock.export
                else:
                    # The param is missing from the original params dictionary, which means the param must have
                    # been added by the Partition API backend
                    if name in arg_dict or name:
                        param_data = arg_dict[name]
                    elif name in aux_dict:
                        param_data = aux_dict[name]
                    else:
                        raise RuntimeError('A parameter was added to the graph during optimization but it was not '
                                           'added to the parameter dicts.\n'
                                           'Please check the backend.')

                    param = Parameter(name)
                    param._var_name = name
                    serialization_name = name  # HybridBlock.export
                    param._load_init(param_data, args[0].context)
                triple = (False, serialization_name, param)

            self._cached_op_args.append(triple)

        flags = [('data_indices', data_indices), ('param_indices', param_indices)] + \
                self._flags
        self._cached_op = ndarray.CachedOp(out, flags)


    def _deferred_infer_shape(self, *args):
        try:
            self.infer_shape(*args)
        except Exception as e:
            error_msg = "Deferred initialization failed because shape"\
                        " cannot be inferred. {}".format(e)
            raise ValueError(error_msg)

    def _call_cached_op(self, *args):
        if self._cached_op is None:
            self._build_cache(*args)
        assert self._cached_op, "Gluon failed to build the cache. " \
                                "This should never happen. " \
                                "Please submit an issue on Github" \
                                " https://github.com/apache/incubator-mxnet."
        if self._callback:
            self._cached_op._register_op_hook(self._callback, self._monitor_all)
            if len(self._flags) >= 2 and (self._flags[1] or self._flags[0]):
                warnings.warn("register_op_hook is experimental when static_alloc=True / static_shape=True "
                              " and may not work correctly")

        args, fmt = _flatten(args, "input")
        if fmt != self._in_format:
            # Do not raise in the case that the fmt or stored_fmt ends with None and
            # We are relying on the default values.
            if len(self._in_format) > len(fmt):
                valid = all([self._in_format[i] == -1
                             for i in range(len(fmt), len(self._in_format))])
                valid = valid and (fmt == self._in_format[:len(fmt)])
            elif len(self._in_format) < len(fmt):
                valid = all([fmt[i] == -1
                             for i in range(len(self._in_format), len(fmt))])
                valid = valid and (fmt[:len(self._in_format)] == self._in_format)
            else:
                valid = False
            if not valid:
                raise ValueError("The argument structure of HybridBlock does not match"
                                 " the cached version. Stored format = {}, input format = {}"
                                 .format(fmt, self._in_format))

        args_without_none = [ele for ele in args if ele is not None]
        cargs = [args_without_none[i] if is_arg else i.data()
                 for is_arg, name, i in self._cached_op_args]
        out = self._cached_op(*cargs)
        if isinstance(out, NDArray):
            out = [out]
        return _regroup(out, self._out_format)

    def optimize_for(self, x, *args, backend=None, backend_opts=None, clear=True, **kwargs):
        """Partitions the current HybridBlock and optimizes it for a given backend
        without executing a forward pass. Modifies the HybridBlock in-place.

        Immediately partitions a HybridBlock using the specified backend. Combines
        the work done in the hybridize API with part of the work done in the forward
        pass without calling the CachedOp. Can be used in place of hybridize,
        afterwards `export` can be called or inference can be run. See README.md in
        example/extensions/lib_subgraph/README.md for more details.

        Examples
        --------
        # partition and then export to file
        block.optimize_for(x, backend='myPart')
        block.export('partitioned')

        # partition and then run inference
        block.optimize_for(x, backend='myPart')
        block(x)

        Parameters
        ----------
        x : NDArray
            first input to model
        *args : NDArray
            other inputs to model
        backend : str
            The name of backend, as registered in `SubgraphBackendRegistry`, default None
        backend_opts : dict of user-specified options to pass to the backend for partitioning, optional
            Passed on to `PrePartition` and `PostPartition` functions of `SubgraphProperty`
        clear : clears any previous optimizations
        static_alloc : bool, default False
            Statically allocate memory to improve speed. Memory usage may increase.
        static_shape : bool, default False
            Optimize for invariant input shapes between iterations. Must also
            set static_alloc to True. Change of input shapes is still allowed
            but slower.
        """

        # do hybrize API call
        self.hybridize(True, backend, backend_opts, clear, **kwargs)

        # do part of forward API call
        has_symbol, has_ndarray, ctx_set, _ = _gather_type_ctx_info([x] + list(args))
        if has_symbol:
            raise ValueError('Inputs must be NDArrays for the optimize_for API'
                             ' Please check the type of the args.\n')
        if not has_symbol and not has_ndarray:
            raise ValueError('In HybridBlock, there must be one NDArray as input.'
                             ' Please check the type of the args.\n')
        if len(ctx_set) > 1:
            raise ValueError('Find multiple contexts in the input, '
                             'After hybridized, the HybridBlock only supports one input '
                             'context. You can print the ele.ctx in the '
                             'input arguments to inspect their contexts. '
                             'Find all contexts = {}'.format(ctx_set))

        self._build_cache(x, *args)
        assert self._cached_op, "Gluon failed to build the cache. " \
                                "This should never happen. " \
                                "Please submit an issue on Github" \
                                " https://github.com/apache/incubator-mxnet."
        # do not actually call the cached_op

    def _clear_cached_op(self):
        self._cached_graph = ()
        self._cached_op = None

    def register_child(self, block, name=None):
        if not isinstance(block, HybridBlock):
            raise ValueError(
                "Children of HybridBlock must also be HybridBlock, " \
                "but %s has type %s. If you are using Sequential, " \
                "please try HybridSequential instead."%(
                    str(block), str(type(block))))
        super(HybridBlock, self).register_child(block, name)
        if self._active:
            warnings.warn("Currently the model has been hybridized. Automatically deactivate the hybridization \
                           when adding new children block.")
            self._active = False
        self._clear_cached_op()

    def hybridize(self, active=True, backend=None, backend_opts=None, clear=True, **kwargs):
        """Activates or deactivates :py:class:`HybridBlock` s recursively. Has no effect on
        non-hybrid children.

        Parameters
        ----------
        active : bool, default True
            Whether to turn hybrid on or off.
        backend : str
            The name of backend, as registered in `SubgraphBackendRegistry`, default None
        backend_opts : dict of user-specified options to pass to the backend for partitioning, optional
            Passed on to `PrePartition` and `PostPartition` functions of `SubgraphProperty`
        clear : clears any previous optimizations
        static_alloc : bool, default False
            Statically allocate memory to improve speed. Memory usage may increase.
        static_shape : bool, default False
            Optimize for invariant input shapes between iterations. Must also
            set static_alloc to True. Change of input shapes is still allowed
            but slower.
        """

        self._backend = backend
        if backend_opts is not None:
            assert isinstance(backend_opts, dict), \
            "HybridBlock hybridize requires backend_opts to be a dictionary."
            self._backend_opts = backend_opts

        self._active = active
        self._flags = list(kwargs.items())
        if clear:
            self._clear_cached_op()
        if active and self._forward_hooks or self._forward_pre_hooks:
            warnings.warn('"{block}" is being hybridized while still having forward hook/pre-hook. '
                          'If "{block}" is a child of HybridBlock, the hooks will not take effect.'
                          .format(block=self))
        super(HybridBlock, self).hybridize(active, **kwargs)

    def cast(self, dtype):
        if self._active:
            warnings.warn("Currently the model has been hybridized. Automatically deactivate the hybridization \
                           when cast the block to use another data type.")
            self._active = False
        self._clear_cached_op()
        super(HybridBlock, self).cast(dtype)

    def _infer_attrs(self, infer_fn, attr, *args):
        """Generic infer attributes."""
        inputs, out = self._get_graph(*args)
        args, _ = _flatten(args, "input")
        args_without_none = [ele for ele in args if ele is not None]
        with warnings.catch_warnings(record=True) as w:
            arg_attrs, _, aux_attrs = getattr(out, infer_fn)(
                **{i.name: getattr(j, attr) for i, j in zip(inputs, args_without_none)})
            if arg_attrs is None:
                raise ValueError(w[0].message)
        sdict = {i: j for i, j in zip(out.list_arguments(), arg_attrs)}
        sdict.update({name : attr for name, attr in \
             zip(out.list_auxiliary_states(), aux_attrs)})
        for i in self.collect_params().values():
            setattr(i, attr, sdict[i.var().name])

    def infer_shape(self, *args):
        """Infers shape of Parameters from inputs."""
        if self.hybrid_forward.__func__ is not HybridBlock.hybrid_forward:
            # Gluon 1 based on F:  hybrid_forward is defined by user
            self._infer_attrs('infer_shape', 'shape', *args)
        else:
            # In Gluon 2, users must implement infer_shape, if any deferred
            # initialized parameters are associated with the HybridBlock
            params = [p for p in self._reg_params.values() if not shape_is_known(p.shape)]
            if params:
                params_str = ", ".join("{} ({})".format(p.name, p.shape) for p in params)
                raise RuntimeError(
                    "{name} has parameters with unknown shape. You need to either specify the shape "
                    "in __init__ or implement {name}.infer_shape to set the parameter shapes "
                    "based on the first input. Parameters with unknown shapes are {params}".format(
                        name=type(self).__name__, params=params_str))

    def infer_type(self, *args):
        """Infers data type of Parameters from inputs."""
        self._infer_attrs('infer_type', 'dtype', *args)

    def export(self, path, epoch=0, remove_amp_cast=True):
        """Export HybridBlock to json format that can be loaded by
        `gluon.SymbolBlock.imports` or the C++ interface.

        .. note:: When there are only one input, it will have name `data`. When there
                  Are more than one inputs, they will be named as `data0`, `data1`, etc.

        Parameters
        ----------
        path : str
            Path to save model. Two files `path-symbol.json` and `path-xxxx.params`
            will be created, where xxxx is the 4 digits epoch number.
        epoch : int
            Epoch number of saved model.
        remove_amp_cast : bool, optional
<<<<<<< HEAD
            Whether to remove the amp_cast and amp_multicast operators, before exporting the model.
=======
            Whether to remove the amp_cast and amp_multicast operators, before saving the model.
>>>>>>> 74edcde1
        Returns
        -------
        symbol_filename : str
            Filename to which model symbols were saved, including `path` prefix.
        params_filename : str
            Filename to which model parameters were saved, including `path` prefix.
        """
        if not self._cached_graph:
            raise RuntimeError(
                "Please first call block.hybridize() and then run forward with "
                "this block at least once before calling export.")
        sym = copy.copy(self._cached_graph[1])

        # Deduplicate params (shared parameters use the same input symbol)
        reverse_params = {v: k for k, v in self.collect_params().items()}
        params = {v: k for k, v in reverse_params.items()}

        # In export we have global information on the structure of the graph
        # can rename the symbol inputs to human-readable, deterministic names.
        # That's not true in general, which is why internally random unique identifiers are used.
        rename_map = {param.var().name: name for name, param in params.items()}
        for var in sym.get_inputs():
            if var.name in rename_map:
                var._set_attr(name=rename_map[var.name])

        sym_filename = '%s-symbol.json'%path
        sym.save(sym_filename, remove_amp_cast=remove_amp_cast)

        arg_names = set(sym.list_arguments())
        aux_names = set(sym.list_auxiliary_states())
        arg_dict = {}
<<<<<<< HEAD
        for name, param in self.collect_params().items():
            if name in arg_names:
                arg_dict['arg:%s'%name] = param._reduce()
            else:
                if name.endswith('running_mean') or name.endswith('running_var') \
                    or name.endswith('moving_mean') or name.endswith('moving_var'):
                    assert name in aux_names
                    arg_dict['aux:%s'%name] = param._reduce()
                else:
                    warnings.warn('Parameter "{name}" is ignored in saving '
                                  'as it is not found in the graph. '
                                  .format(name=name), stacklevel=3)
=======
        for is_arg, name, param in self._cached_op_args:
            if not is_arg:
                if name in arg_names:
                    arg_dict['arg:{}'.format(name)] = param._reduce()
                else:
                    assert name in aux_names
                    arg_dict['aux:{}'.format(name)] = param._reduce()
>>>>>>> 74edcde1
        save_fn = _mx_npx.save if is_np_array() else ndarray.save
        params_filename = '%s-%04d.params'%(path, epoch)
        save_fn(params_filename, arg_dict)
        return (sym_filename, params_filename)

    def register_op_hook(self, callback, monitor_all=False):
        """Install op hook for block recursively.

        Parameters
        ----------
        callback : function
            Function called to inspect the values of the intermediate outputs
            of blocks after hybridization. It takes 3 parameters:
            name of the tensor being inspected (str)
            name of the operator producing or consuming that tensor (str)
            tensor being inspected (NDArray).
        monitor_all : bool, default False
            If True, monitor both input and output, otherwise monitor output only.
        """
        def c_callback(name, op_name, array):
            """wrapper for user callback"""
            import ctypes
            array = ctypes.cast(array, NDArrayHandle)
            array = NDArray(array, writable=False)
            name = py_str(name)
            op_name = py_str(op_name)
            callback(name, op_name, array)

        self._callback = c_callback
        self._monitor_all = monitor_all
        for cld in self._children.values():
            cld()._callback = c_callback
            cld()._monitor_all = monitor_all

    def __call__(self, x, *args):
        if self.hybrid_forward.__func__ is not HybridBlock.hybrid_forward:
            # Gluon 1 based on F:  hybrid_forward is defined by user
            return super().__call__(x, *args)
        else:  # Gluon 2 based on deferred compute mode
            assert self.forward is not HybridBlock.forward, (
                'Must either define {name}.forward or {name}.hybrid_forward. '
                'Defining {name}.hybrid_forward is deprecated.'.format(name=type(self).__name__))

            if not self._called_infer_shape_already:
                self.infer_shape(x, *args)
                for p in self._reg_params.values():
                    p._finish_deferred_init()
                self._called_infer_shape_already = True

            if not self._active:
                # Normal imperative computation of forward()
                return super().__call__(x, *args)

            if dc.is_deferred_compute():
                # Deferred compute is already enabled. This typically means that the current
                # HybridBlock is a child block of a HybridBlock that has been hybridized.
                return super().__call__(x, *args)

            return self._call_cached_op(x, *args)

    def forward(self, x, *args):
        """Defines the forward computation. Arguments can be either
        :py:class:`NDArray` or :py:class:`Symbol`."""

        has_symbol, has_ndarray, ctx_set, first_ctx = _gather_type_ctx_info([x] + list(args))
        if has_symbol and has_ndarray:
            raise ValueError('In HybridBlock, we do not support mixed NDArrays and Symbols'
                             ' types for the input. Please check the type of the args.\n')
        if not has_symbol and not has_ndarray:
            raise ValueError('In HybridBlock, there must be one NDArray or one Symbol in the input.'
                             ' Please check the type of the args.\n')
        if has_ndarray:
            ctx = first_ctx
            if self._active and not dc.is_deferred_compute():
                # Do not call CachedOp if not hybridized or inside deferred compute mode.
                if len(ctx_set) > 1:
                    raise ValueError('Find multiple contexts in the input, '
                                     'After hybridized, the HybridBlock only supports one input '
                                     'context. You can print the ele.ctx in the '
                                     'input arguments to inspect their contexts. '
                                     'Find all contexts = {}'.format(ctx_set))
                with ctx:
                    return self._call_cached_op(x, *args)
            with ctx:
                try:
                    params = {k: v.data(ctx) for k, v in self._reg_params.items()}
                except DeferredInitializationError:
                    self._deferred_infer_shape(x, *args)
                    for _, v in self.params.items():
                        v._finish_deferred_init()
                    params = {k: v.data(ctx) for k, v in self._reg_params.items()}

                return self.hybrid_forward(ndarray, x, *args, **params)

        params = {i: j.var() for i, j in self._reg_params.items()}
        with _block_scope(self):
            return self.hybrid_forward(symbol, x, *args, **params)

    def hybrid_forward(self, F, x, *args, **kwargs):
        """Overrides to construct symbolic graph for this `Block`.

        Parameters
        ----------
        x : Symbol or NDArray
            The first input tensor.
        *args : list of Symbol or list of NDArray
            Additional input tensors.
        """
        # pylint: disable= invalid-name
        raise NotImplementedError

    def reset_ctx(self, ctx):
        """Re-assign all Parameters to other contexts. If the Block is hybridized, it will reset the _cached_op_args.

        Parameters
        ----------
        ctx : Context or list of Context, default :py:meth:`context.current_context()`.
            Assign Parameter to given context. If ctx is a list of Context, a
            copy will be made for each context.
        """
        params = self.collect_params()
        if self._cached_op:
            for p in self._cached_op_args:
                # resetting parameters creating by the partitioning backend
                if p.name not in params:
                    p.reset_ctx(ctx)
        for p in params.values():
            p.reset_ctx(ctx)

class SymbolBlock(HybridBlock):
    """Construct block from symbol. This is useful for using pre-trained models
    as feature extractors. For example, you may want to extract the output
    from fc2 layer in AlexNet.

    Parameters
    ----------
    outputs : Symbol or list of Symbol
        The desired output for SymbolBlock.
    inputs : Symbol or list of Symbol
        The Variables in output's argument that should be used as inputs.
    params : dict
        Parameter dictionary for arguments and auxililary states of outputs
        that are not inputs.

    Examples
    --------
    >>> # To extract the feature from fc1 and fc2 layers of AlexNet:
    >>> alexnet = gluon.model_zoo.vision.alexnet(pretrained=True, ctx=mx.cpu())
    >>> inputs = mx.sym.var('data')
    >>> out = alexnet(inputs)
    >>> internals = out.get_internals()
    >>> print(internals.list_outputs())
    ['data', ..., 'features_9_act_fwd_output', ..., 'features_11_act_fwd_output', ...]
    >>> outputs = [internals['features_9_act_fwd_output'],
                   internals['features_11_act_fwd_output']]
    >>> # Create SymbolBlock that shares parameters with alexnet
    >>> feat_model = gluon.SymbolBlock(outputs, inputs, params=alexnet.collect_params())
    >>> x = mx.nd.random.normal(shape=(16, 3, 224, 224))
    >>> print(feat_model(x))
    """
    @staticmethod
    def imports(symbol_file, input_names, param_file=None, ctx=None):
        """Import model previously saved by `gluon.HybridBlock.export`
        as a `gluon.SymbolBlock` for use in Gluon.

        Parameters
        ----------
        symbol_file : str
            Path to symbol file.
        input_names : list of str
            List of input variable names
        param_file : str, optional
            Path to parameter file.
        ctx : Context, default None
            The context to initialize `gluon.SymbolBlock` on.

        Returns
        -------
        gluon.SymbolBlock
            `gluon.SymbolBlock` loaded from symbol and parameter files.

        Examples
        --------
        >>> net1 = gluon.model_zoo.vision.resnet18_v1(pretrained=True)
        >>> net1.hybridize()
        >>> x = mx.nd.random.normal(shape=(1, 3, 32, 32))
        >>> out1 = net1(x)
        >>> net1.export('net1', epoch=1)
        >>>
        >>> net2 = gluon.SymbolBlock.imports(
        ...     'net1-symbol.json', ['data'], 'net1-0001.params')
        >>> out2 = net2(x)
        """
        if is_np_array():
            sym = np_symbol.load(symbol_file)
        else:
            sym = symbol.load(symbol_file)
        if isinstance(input_names, str):
            input_names = [input_names]
        if param_file is None:
            # Get a valid type inference by using fp32
            inputs = [symbol.var(i, dtype=mx_real_t) for i in input_names]
        else:
            # Do not specify type, rely on saved params type instead
            inputs = [symbol.var(i).as_np_ndarray() if is_np_array() else symbol.var(i) for i in input_names]
        ret = SymbolBlock(sym, inputs)
        if param_file is not None:
            ret.load_parameters(param_file, ctx=ctx, cast_dtype=True, dtype_source='saved')
        return ret

    def __repr__(self):
        s = '{name}(\n{modstr}\n)'
        modstr = '\n'.join(['{block} : {numinputs} -> {numoutputs}'.format(block=self._cached_graph[1],
                                                                           numinputs=len(self._cached_graph[0]),
                                                                           numoutputs=len(self._cached_graph[1].
                                                                                          list_outputs()))])
        return s.format(name=self.__class__.__name__,
                        modstr=modstr)

    def __init__(self, outputs, inputs, params=None):
        super(SymbolBlock, self).__init__()

        if isinstance(inputs, symbol.Symbol) and len(inputs.list_outputs()) == 1:
            inputs = [inputs]
        if isinstance(outputs, (list, tuple)) and len(outputs) == 1:
            outputs = outputs[0]

        syms, self._in_format = _flatten(inputs, "input")
        out, self._out_format = _flatten(outputs, "output")
        input_names = set()
        for i in syms:
            assert len(i.get_internals().list_outputs()) == 1, \
                "Input symbols must be variable, but %s is an output of operators"%str(i)
            input_names.add(i.name)

        # check if any symbol is row_sparse
        row_sparse_storage = ndarray.ndarray._STORAGE_TYPE_STR_TO_ID['row_sparse']

        for i in out:
            for j in i.get_internals():
                assert(j.attr("__storage_type__") != str(row_sparse_storage)), \
                    "SymbolBlock doesn't support Parameter '%s' because its storage " \
                    "type is 'row_sparse'." % j.name
        if len(out) > 1:
            out = symbol.Group(out, _check_same_symbol_type(out))
        else:
            out = out[0]

        # Infer type of parameters. Without this, every parameter will be created with
        # default type i.e., fp32
        arg_params = out.list_arguments()
        aux_params = out.list_auxiliary_states()

        arg_types, aux_types = _infer_param_types(syms, out, arg_params, aux_params)

        if params is None:
            params = {}
        unused_params = set(params.keys()) - set(arg_params) - set(aux_params)
        if len(unused_params) > 0:
            raise ValueError('{} params are unused by the model.'.format(unused_params))
        self._reg_params = params

        for i, arg in enumerate(arg_params):
            if arg in self._reg_params:
                self._reg_params[arg]._check_and_setattr(allow_deferred_init=True, dtype=arg_types[i])
                if self._reg_params[arg]._var is None:
                    self._reg_params[arg]._var_name = arg
            elif arg not in input_names:
                self._reg_params[arg] = Parameter(name=arg, allow_deferred_init=True, dtype=arg_types[i])
                self._reg_params[arg]._var_name = arg
        for i, aux in enumerate(aux_params):
            if aux in self._reg_params:
                self._reg_params[aux]._check_and_setattr(grad_req='null', allow_deferred_init=True,
                                                         dtype=aux_types[i])
                if self._reg_params[aux]._var is None:
                    self._reg_params[aux]._var_name = aux
            elif aux not in input_names:
                self._reg_params[aux] = Parameter(name=aux, grad_req='null',
                                                  allow_deferred_init=True, dtype=aux_types[i])
                self._reg_params[aux]._var_name = aux

        self._cached_graph = syms, out

    def forward(self, x, *args):
        if dc.is_deferred_compute():
            raise RuntimeError('Calling a SymbolBlock from within HybridBlock '
                               'is not yet supported in Gluon 2.')

        if isinstance(x, NDArray):
            with x.ctx:
                return self._call_cached_op(x, *args)

        assert isinstance(x, Symbol), \
            "HybridBlock requires the first argument to forward be either " \
            "Symbol or NDArray, but got %s"%type(x)
        args, in_fmt = _flatten([x] + list(args), "input")
        assert in_fmt == self._in_format, "Invalid input format"
        ret = copy.copy(self._cached_graph[1])
        ret._compose(**{k.name: v for k, v in zip(self._cached_graph[0], args)})
        return _regroup(list(ret), self._out_format)

    def _clear_cached_op(self):
        tmp = self._cached_graph
        super(SymbolBlock, self)._clear_cached_op()
        self._cached_graph = tmp

    def cast(self, dtype):
        self._clear_cached_op()
        super(SymbolBlock, self).cast(dtype)
        if np.dtype(dtype).name == 'float16':
            # correct BatchNorm types back to float32 due to its special requirement
            out = self._cached_graph[1]
            params_list = out.get_internals().list_inputs()
            for node in params_list:
                if node.endswith('running_var'):
                    prefix = node[:-11]
                    sibs = [prefix + t for t in ('running_mean', 'gamma', 'beta')]
                    is_bn = all(p in params_list for p in sibs)
                    if is_bn:
                        self.params.get(node).cast('float32')
                        for sib in sibs:
                            self.params.get(sib).cast('float32')
                if node.endswith('moving_var'):
                    # another convention used
                    prefix = node[:-10]
                    sibs = [prefix + t for t in ('moving_mean', 'gamma', 'beta')]
                    is_bn = all(p in params_list for p in sibs)
                    if is_bn:
                        self.params.get(node).cast('float32')
                        for sib in sibs:
                            self.params.get(sib).cast('float32')

    def hybrid_forward(self, F, x, *args, **kwargs):
        raise NotImplementedError

def _infer_param_types(in_params, out_params, arg_params, aux_params, default_dtype=mx_real_t):
    """Utility function that helps in inferring DType of args and auxs params
    from given input param.

    Parameters
    ----------
    in_params: List of Symbol
        List of input symbol variables.
    out_params: Symbol
        Output symbol variable.
    arg_params: List of Str
        List of names of argument parametrs.
    aux_params: List of Str
        List of names of auxiliary parameters.
    default_dtype: numpy.dtype or str, default 'float32'
        Default data type for arg_params and aux_params, if unable to infer the type.

    Returns
    -------
    arg_types: List of numpy.dtype
        List of arg_params type. Order is same as arg_params.
        Defaults to 'float32', if unable to infer type.
    aux_types: List of numpy.dtype
        List of aux_params type. Order is same as aux_params.
        Defaults to 'float32', if unable to infer type.
    """
    arg_types = None
    aux_types = None

    # Get Input symbol details. This will be used to infer types of
    # other parameters.
    input_sym_names = [in_param.name for in_param in in_params]

    # Try to infer input types. If not successful, we will set default dtype.
    # If successful, we will try to infer other params in the graph.
    input_sym_arg_types = []
    can_infer_input_type = True
    for in_param in in_params:
        input_sym_arg_type = in_param.infer_type()[0]
        if not input_sym_arg_type or len(input_sym_arg_type) < 1:
            can_infer_input_type = False
            break
        else:
            input_sym_arg_types.append(in_param.infer_type()[0][0])

    # Try to infer types of other parameters.
    if can_infer_input_type:
        params = {k:v for k, v in zip(input_sym_names, input_sym_arg_types)}
        try:
            arg_types, _, aux_types = out_params.infer_type(**params)
        except MXNetError:
            # Cannot infer type with current input
            arg_types, aux_types = None, None

    if arg_types is None or len(arg_types) != len(arg_params):
        arg_types = []
        for _ in arg_params:
            arg_types.append(default_dtype)

    if aux_types is None or len(aux_types) != len(aux_params):
        aux_types = []
        for _ in aux_params:
            aux_types.append(default_dtype)

    return (arg_types, aux_types)<|MERGE_RESOLUTION|>--- conflicted
+++ resolved
@@ -1311,11 +1311,7 @@
         epoch : int
             Epoch number of saved model.
         remove_amp_cast : bool, optional
-<<<<<<< HEAD
-            Whether to remove the amp_cast and amp_multicast operators, before exporting the model.
-=======
             Whether to remove the amp_cast and amp_multicast operators, before saving the model.
->>>>>>> 74edcde1
         Returns
         -------
         symbol_filename : str
@@ -1347,7 +1343,6 @@
         arg_names = set(sym.list_arguments())
         aux_names = set(sym.list_auxiliary_states())
         arg_dict = {}
-<<<<<<< HEAD
         for name, param in self.collect_params().items():
             if name in arg_names:
                 arg_dict['arg:%s'%name] = param._reduce()
@@ -1360,15 +1355,6 @@
                     warnings.warn('Parameter "{name}" is ignored in saving '
                                   'as it is not found in the graph. '
                                   .format(name=name), stacklevel=3)
-=======
-        for is_arg, name, param in self._cached_op_args:
-            if not is_arg:
-                if name in arg_names:
-                    arg_dict['arg:{}'.format(name)] = param._reduce()
-                else:
-                    assert name in aux_names
-                    arg_dict['aux:{}'.format(name)] = param._reduce()
->>>>>>> 74edcde1
         save_fn = _mx_npx.save if is_np_array() else ndarray.save
         params_filename = '%s-%04d.params'%(path, epoch)
         save_fn(params_filename, arg_dict)
