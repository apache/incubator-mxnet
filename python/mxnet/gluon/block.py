# Licensed to the Apache Software Foundation (ASF) under one
# or more contributor license agreements.  See the NOTICE file
# distributed with this work for additional information
# regarding copyright ownership.  The ASF licenses this file
# to you under the Apache License, Version 2.0 (the
# "License"); you may not use this file except in compliance
# with the License.  You may obtain a copy of the License at
#
#   http://www.apache.org/licenses/LICENSE-2.0
#
# Unless required by applicable law or agreed to in writing,
# software distributed under the License is distributed on an
# "AS IS" BASIS, WITHOUT WARRANTIES OR CONDITIONS OF ANY
# KIND, either express or implied.  See the License for the
# specific language governing permissions and limitations
# under the License.

# coding: utf-8
# pylint: disable= arguments-differ, too-many-lines
"""Base container class for all neural network models."""
__all__ = ['Block', 'HybridBlock', 'SymbolBlock']

import threading
import copy
import warnings
import re
from collections import OrderedDict

<<<<<<< HEAD

=======
>>>>>>> d60e105c
from ..base import mx_real_t, MXNetError
from .. import symbol, ndarray, initializer
from ..symbol import Symbol
from ..ndarray import NDArray
from .. import name as _name
from .parameter import Parameter, ParameterDict, DeferredInitializationError
from .utils import _indent, _brief_print_list, HookHandle
from .utils import _check_same_symbol_type, _check_all_np_ndarrays
from .. import numpy_extension as _mx_npx
from .. import numpy as _mx_np, numpy_extension as _mx_npx
from .. util import is_np_array, np_shape, np_array


class _BlockScope(object):
    """Scope for collecting child `Block` s."""
    _current = threading.local()

    def __init__(self, block):
        self._block = block
        self._counter = {}
        self._old_scope = None
        self._name_scope = None

    @staticmethod
    def create(prefix, params, hint):
        """Creates prefix and params for new `Block`."""
        current = getattr(_BlockScope._current, "value", None)
        if current is None:
            if prefix is None:
                if not hasattr(_name.NameManager._current, "value"):
                    _name.NameManager._current.value = _name.NameManager()
                prefix = _name.NameManager._current.value.get(None, hint) + '_'
            if params is None:
                params = ParameterDict(prefix)
            else:
                params = ParameterDict(params.prefix, params)
            return prefix, params

        if prefix is None:
            count = current._counter.get(hint, 0)
            prefix = '%s%d_'%(hint, count)
            current._counter[hint] = count + 1
        if params is None:
            parent = current._block.params
            params = ParameterDict(parent.prefix+prefix, parent._shared)
        else:
            params = ParameterDict(params.prefix, params)
        return current._block.prefix+prefix, params

    def __enter__(self):
        if self._block._empty_prefix:
            return self
        self._old_scope = getattr(_BlockScope._current, "value", None)
        _BlockScope._current.value = self
        self._name_scope = _name.Prefix(self._block.prefix)
        self._name_scope.__enter__()
        return self

    def __exit__(self, ptype, value, trace):
        if self._block._empty_prefix:
            return
        self._name_scope.__exit__(ptype, value, trace)
        self._name_scope = None
        _BlockScope._current.value = self._old_scope


def _flatten(args, inout_str):
    if isinstance(args, NDArray):
        return [args], int(0)
    if isinstance(args, Symbol):
        length = len(args.list_outputs())
        length = length if length > 1 else 0
        return [args], int(length)

    assert isinstance(args, (list, tuple)), \
        "HybridBlock %s must be (nested) list of Symbol or NDArray, " \
        "but got %s of type %s"%(inout_str, str(args), str(type(args)))
    flat = []
    fmts = []
    for i in args:
        arg, fmt = _flatten(i, inout_str)
        flat.extend(arg)
        fmts.append(fmt)
    return flat, fmts


def _regroup(args, fmt):
    if isinstance(fmt, int):
        if fmt == 0:
            return args[0], args[1:]
        return args[:fmt], args[fmt:]

    assert isinstance(args, (list, tuple)), \
        "HybridBlock output must be (nested) list of Symbol or NDArray, " \
        "but got %s of type %s"%(str(args), str(type(args)))
    ret = []
    for i in fmt:
        res, args = _regroup(args, i)
        ret.append(res)
    return ret, args


class Block(object):
    """Base class for all neural network layers and models. Your models should
    subclass this class.

    :py:class:`Block` can be nested recursively in a tree structure. You can create and
    assign child :py:class:`Block` as regular attributes::

        from mxnet.gluon import Block, nn
        from mxnet import ndarray as F

        class Model(Block):
            def __init__(self, **kwargs):
                super(Model, self).__init__(**kwargs)
                # use name_scope to give child Blocks appropriate names.
                with self.name_scope():
                    self.dense0 = nn.Dense(20)
                    self.dense1 = nn.Dense(20)

            def forward(self, x):
                x = F.relu(self.dense0(x))
                return F.relu(self.dense1(x))

        model = Model()
        model.initialize(ctx=mx.cpu(0))
        model(F.zeros((10, 10), ctx=mx.cpu(0)))


    Child :py:class:`Block` assigned this way will be registered and :py:meth:`collect_params`
    will collect their Parameters recursively. You can also manually register
    child blocks with :py:meth:`register_child`.

    Parameters
    ----------
    prefix : str
        Prefix acts like a name space. All children blocks created in parent block's
        :py:meth:`name_scope` will have parent block's prefix in their name.
        Please refer to
        `naming tutorial <http://mxnet.incubator.apache.org/tutorials/gluon/naming.html>`_
        for more info on prefix and naming.
    params : ParameterDict or None
        :py:class:`ParameterDict` for sharing weights with the new :py:class:`Block`. For example,
        if you want ``dense1`` to share ``dense0``'s weights, you can do::

            dense0 = nn.Dense(20)
            dense1 = nn.Dense(20, params=dense0.collect_params())
    """
    def __init__(self, prefix=None, params=None):
        self._empty_prefix = prefix == ''
        self._prefix, self._params = _BlockScope.create(prefix, params, self._alias())
        self._name = self._prefix[:-1] if self._prefix.endswith('_') else self._prefix
        self._scope = _BlockScope(self)
        self._children = OrderedDict()
        self._reg_params = {}
        self._forward_hooks = OrderedDict()
        self._forward_pre_hooks = OrderedDict()

    def __repr__(self):
        s = '{name}(\n{modstr}\n)'
        modstr = '\n'.join(['  ({key}): {block}'.format(key=key,
                                                        block=_indent(block.__repr__(), 2))
                            for key, block in self.__dict__.items() if isinstance(block, Block)])
        return s.format(name=self.__class__.__name__, modstr=modstr)

    def __setattr__(self, name, value):
        """Registers parameters."""

        if hasattr(self, name):
            existing = getattr(self, name)
            if isinstance(existing, (Parameter, Block)) and not isinstance(value, type(existing)):
                raise TypeError('Changing attribute type for {name} from {type1} to {type2}' \
                                'is not allowed.'.format(
                                    name=name, type1=type(existing), type2=type(value)))

        if isinstance(value, Block):
            self.register_child(value, name)
        elif isinstance(value, Parameter):
            assert name not in self._reg_params, \
                "Overriding Parameter attribute %s is not allowed. " \
                "If you want to share parameters between blocks, please set " \
                "'params' at Block construction instead."
            self._reg_params[name] = value

        super(Block, self).__setattr__(name, value)

    def _check_container_with_block(self):
        children = set(self._children.values())
        def _find_unregistered_block_in_container(data):
            # Find whether a nested container structure contains Blocks
            if isinstance(data, (list, tuple)):
                for ele in data:
                    if _find_unregistered_block_in_container(ele):
                        return True
                return False
            elif isinstance(data, dict):
                for _, v in data.items():
                    if _find_unregistered_block_in_container(v):
                        return True
                return False
            elif isinstance(data, Block):
                return not data in children
            else:
                return False
        for k, v in self.__dict__.items():
            if isinstance(v, (list, tuple, dict)) and not (k.startswith('__') or k == '_children'):
                if _find_unregistered_block_in_container(v):
                    warnings.warn('"{name}" is an unregistered container with Blocks. '
                                  'Note that Blocks inside the list, tuple or dict will not be '
                                  'registered automatically. Make sure to register them using '
                                  'register_child() or switching to '
                                  'nn.Sequential/nn.HybridSequential instead. '
                                  .format(name=self.__class__.__name__ + "." + k), stacklevel=3)

    def _alias(self):
        return self.__class__.__name__.lower()

    @property
    def prefix(self):
        """Prefix of this :py:class:`Block`."""
        return self._prefix

    @property
    def name(self):
        """Name of this :py:class:`Block`, without '_' in the end."""
        return self._name

    def name_scope(self):
        """Returns a name space object managing a child :py:class:`Block` and parameter
        names. Should be used within a ``with`` statement::

            with self.name_scope():
                self.dense = nn.Dense(20)

        Please refer to
        `naming tutorial <http://mxnet.incubator.apache.org/tutorials/gluon/naming.html>`_
        for more info on prefix and naming.
        """
        return self._scope

    @property
    def params(self):
        """Returns this :py:class:`Block`'s parameter dictionary (does not include its
        children's parameters)."""
        return self._params

    def collect_params(self, select=None):
        """Returns a :py:class:`ParameterDict` containing this :py:class:`Block` and all of its
        children's Parameters(default), also can returns the select :py:class:`ParameterDict`
        which match some given regular expressions.

        For example, collect the specified parameters in ['conv1_weight', 'conv1_bias', 'fc_weight',
        'fc_bias']::

            model.collect_params('conv1_weight|conv1_bias|fc_weight|fc_bias')

        or collect all parameters whose names end with 'weight' or 'bias', this can be done
        using regular expressions::

            model.collect_params('.*weight|.*bias')

        Parameters
        ----------
        select : str
            regular expressions

        Returns
        -------
        The selected :py:class:`ParameterDict`
        """
        # We need to check here because blocks inside containers are not supported.
        self._check_container_with_block()
        ret = ParameterDict(self._params.prefix)
        if not select:
            ret.update(self.params)
        else:
            pattern = re.compile(select)
            ret.update({name:value for name, value in self.params.items() if pattern.match(name)})
        for cld in self._children.values():
            ret.update(cld.collect_params(select=select))
        return ret

    def _collect_params_with_prefix(self, prefix=''):
        if prefix:
            prefix += '.'
        ret = {prefix + key : val for key, val in self._reg_params.items()}
        for name, child in self._children.items():
            ret.update(child._collect_params_with_prefix(prefix + name))
        return ret

    def save_parameters(self, filename):
        """Save parameters to file.

        Saved parameters can only be loaded with `load_parameters`. Note that this
        method only saves parameters, not model structure. If you want to save
        model structures, please use :py:meth:`HybridBlock.export`.

        Parameters
        ----------
        filename : str
            Path to file.

        References
        ----------
        `Saving and Loading Gluon Models \
        <https://mxnet.incubator.apache.org/tutorials/gluon/save_load_params.html>`_
        """
        params = self._collect_params_with_prefix()
        arg_dict = {key : val._reduce() for key, val in params.items()}
        save_fn = _mx_npx.save if is_np_array() else ndarray.save
        save_fn(filename, arg_dict)

    def save_params(self, filename):
        """[Deprecated] Please use save_parameters. Note that if you want load
        from SymbolBlock later, please use export instead.

        Save parameters to file.

        filename : str
            Path to file.
        """
        warnings.warn("save_params is deprecated. Please use save_parameters. "
                      "Note that if you want load from SymbolBlock later, please "
                      "use export instead. For details, see "
                      "https://mxnet.incubator.apache.org/tutorials/gluon/save_lo"
                      "ad_params.html")
        try:
            self.collect_params().save(filename, strip_prefix=self.prefix)
        except ValueError as e:
            raise ValueError('%s\nsave_params is deprecated. Using ' \
                              'save_parameters may resolve this error.'%e.message)

    def load_parameters(self, filename, ctx=None, allow_missing=False,
                        ignore_extra=False, cast_dtype=False, dtype_source='current'):
        """Load parameters from file previously saved by `save_parameters`.

        Parameters
        ----------
        filename : str
            Path to parameter file.
        ctx : Context or list of Context, default cpu()
            Context(s) to initialize loaded parameters on.
        allow_missing : bool, default False
            Whether to silently skip loading parameters not represents in the file.
        ignore_extra : bool, default False
            Whether to silently ignore parameters from the file that are not
            present in this Block.
        cast_dtype : bool, default False
            Cast the data type of the NDArray loaded from the checkpoint to the dtype
            provided by the Parameter if any.
        dtype_source : str, default 'current'
            must be in {'current', 'saved'}
            Only valid if cast_dtype=True, specify the source of the dtype for casting
            the parameters
        References
        ----------
        `Saving and Loading Gluon Models \
        <https://mxnet.incubator.apache.org/tutorials/gluon/save_load_params.html>`_
        """
        if is_np_array():
            # failure may happen when loading parameters saved as NDArrays within
            # NumPy semantics. Check the failure type and recover from it if it happens.
            try:
                loaded = _mx_npx.load(filename)
            except MXNetError as e:
                err_msg = str(e)
                if 'is_np_shape' in err_msg:
                    # Loading failure due to parameters saved without numpy semantics.
                    # Temporarily disable numpy semantics and load parameters. After it's
                    # done, resume the numpy semantics. This is fine because the cases
                    # numpy ndarray covers is a superset of the legacy ndarray's.
                    with np_array(False):
                        with np_shape(False):
                            loaded_nds = ndarray.load(filename)
                    assert isinstance(loaded_nds, dict),\
                        'expecting a dict type, got {}'.format(str(type(loaded_nds)))
                    loaded = {k: loaded_nds[k].as_np_ndarray() for k in loaded_nds}
                else:
                    raise ValueError(err_msg)
        else:
            loaded = ndarray.load(filename)
        params = self._collect_params_with_prefix()
        if not loaded and not params:
            return

        if not any('.' in i for i in loaded.keys()):
            # legacy loading
            del loaded
            self.collect_params().load(
                filename, ctx, allow_missing, ignore_extra, self.prefix,
                cast_dtype=cast_dtype, dtype_source=dtype_source)
            return

        if not allow_missing:
            for name in params.keys():
                assert name in loaded, \
                    "Parameter '%s' is missing in file '%s', which contains parameters: %s. " \
                    "Set allow_missing=True to ignore missing parameters."%(
                        name, filename, _brief_print_list(loaded.keys()))
        for name in loaded:
            if not ignore_extra and name not in params:
                raise ValueError(
                    "Parameter '%s' loaded from file '%s' is not present in ParameterDict, " \
                    "which contains parameters %s. Set ignore_extra=True to ignore. "%(
                        name, filename, _brief_print_list(self._params.keys())))
            if name in params:
                params[name]._load_init(loaded[name], ctx, cast_dtype=cast_dtype, dtype_source=dtype_source)

    def load_params(self, filename, ctx=None, allow_missing=False,
                    ignore_extra=False):
        """[Deprecated] Please use load_parameters.

        Load parameters from file.

        filename : str
            Path to parameter file.
        ctx : Context or list of Context, default cpu()
            Context(s) to initialize loaded parameters on.
        allow_missing : bool, default False
            Whether to silently skip loading parameters not represents in the file.
        ignore_extra : bool, default False
            Whether to silently ignore parameters from the file that are not
            present in this Block.
        """
        warnings.warn("load_params is deprecated. Please use load_parameters.")
        self.load_parameters(filename, ctx, allow_missing, ignore_extra)

    def register_child(self, block, name=None):
        """Registers block as a child of self. :py:class:`Block` s assigned to self as
        attributes will be registered automatically."""
        if name is None:
            name = str(len(self._children))
        self._children[name] = block

    def register_forward_pre_hook(self, hook):
        r"""Registers a forward pre-hook on the block.

        The hook function is called immediately before :func:`forward`.
        It should not modify the input or output.

        Parameters
        ----------
        hook : callable
            The forward hook function of form `hook(block, input) -> None`.

        Returns
        -------
        :class:`mxnet.gluon.utils.HookHandle`
        """
        handle = HookHandle()
        handle.attach(self._forward_pre_hooks, hook)
        return handle

    def register_forward_hook(self, hook):
        r"""Registers a forward hook on the block.

        The hook function is called immediately after :func:`forward`.
        It should not modify the input or output.

        Parameters
        ----------
        hook : callable
            The forward hook function of form `hook(block, input, output) -> None`.

        Returns
        -------
        :class:`mxnet.gluon.utils.HookHandle`
        """
        handle = HookHandle()
        handle.attach(self._forward_hooks, hook)
        return handle

    def apply(self, fn):
        r"""Applies ``fn`` recursively to every child block as well as self.

        Parameters
        ----------
        fn : callable
            Function to be applied to each submodule, of form `fn(block)`.

        Returns
        -------
        this block
        """
        for cld in self._children.values():
            cld.apply(fn)
        fn(self)
        return self

    def initialize(self, init=initializer.Uniform(), ctx=None, verbose=False,
                   force_reinit=False):
        """Initializes :py:class:`Parameter` s of this :py:class:`Block` and its children.
        Equivalent to ``block.collect_params().initialize(...)``

        Parameters
        ----------
        init : Initializer
            Global default Initializer to be used when :py:meth:`Parameter.init` is ``None``.
            Otherwise, :py:meth:`Parameter.init` takes precedence.
        ctx : Context or list of Context
            Keeps a copy of Parameters on one or many context(s).
        verbose : bool, default False
            Whether to verbosely print out details on initialization.
        force_reinit : bool, default False
            Whether to force re-initialization if parameter is already initialized.
        """
        self.collect_params().initialize(init, ctx, verbose, force_reinit)

    def hybridize(self, active=True, **kwargs):
        """Activates or deactivates :py:class:`HybridBlock` s recursively. Has no effect on
        non-hybrid children.

        Parameters
        ----------
        active : bool, default True
            Whether to turn hybrid on or off.
        static_alloc : bool, default False
            Statically allocate memory to improve speed. Memory usage may increase.
        static_shape : bool, default False
            Optimize for invariant input shapes between iterations. Must also
            set static_alloc to True. Change of input shapes is still allowed
            but slower.
        """
        for cld in self._children.values():
            cld.hybridize(active, **kwargs)

    def cast(self, dtype):
        """Cast this Block to use another data type.

        Parameters
        ----------
        dtype : str or numpy.dtype
            The new data type.
        """
        for child in self._children.values():
            child.cast(dtype)
        for _, param in self.params.items():
            param.cast(dtype)

    def __call__(self, *args):
        """Calls forward. Only accepts positional arguments."""
        for hook in self._forward_pre_hooks.values():
            hook(self, args)

        out = self.forward(*args)

        for hook in self._forward_hooks.values():
            hook(self, args, out)
        if _mx_npx.is_np_array():
            _check_all_np_ndarrays(out)
        return out

    def forward(self, *args):
        """Overrides to implement forward computation using :py:class:`NDArray`. Only
        accepts positional arguments.

        Parameters
        ----------
        *args : list of NDArray
            Input tensors.
        """
        # pylint: disable= invalid-name
        raise NotImplementedError

    def summary(self, *inputs):
        """Print the summary of the model's output and parameters.

        The network must have been initialized, and must not have been hybridized.

        Parameters
        ----------
        inputs : object
            Any input that the model supports. For any tensor in the input, only
            :class:`mxnet.ndarray.NDArray` is supported.
        """
        summary = OrderedDict()
        seen = set()
        hooks = []

        def _get_shape_str(args):
            def flatten(args):
                if not isinstance(args, (list, tuple)):
                    return [args], int(0)
                flat = []
                fmts = []
                for i in args:
                    arg, fmt = flatten(i)
                    flat.extend(arg)
                    fmts.append(fmt)
                return flat, fmts

            def regroup(args, fmt):
                if isinstance(fmt, int):
                    if fmt == 0:
                        return args[0], args[1:]
                    return args[:fmt], args[fmt:]
                ret = []
                for i in fmt:
                    res, args = regroup(args, i)
                    ret.append(res)
                return ret, args

            flat_args, fmts = flatten(args)
            flat_arg_shapes = [x.shape if isinstance(x, ndarray.NDArray) else x
                               for x in flat_args]
            shapes = regroup(flat_arg_shapes, fmts)[0]
            if isinstance(shapes, list):
                shape_str = str(shapes)[1:-1]
            else:
                shape_str = str(shapes)
            return shape_str.replace('L', '')

        def _register_summary_hook(block):
            assert not isinstance(block, HybridBlock) or not block._active, \
                    '"{}" must not be hybridized to print summary.'.format(block.name)
            def _summary_hook(block, _, outputs):
                class_name = block.__class__.__name__
                block_idx = len(summary) - 1

                m_key = '%s-%i' % (class_name, block_idx+1)
                summary[m_key] = OrderedDict()
                summary[m_key]['output_shape'] = _get_shape_str(outputs)

                params = 0
                summary[m_key]['trainable'] = 0
                summary[m_key]['shared'] = 0
                for p in block.params.values():
                    params += p.data().size
                    summary[m_key]['trainable'] += 0 if p.grad_req == 'null' else p.data().size
                    if p in seen:
                        summary[m_key]['shared'] += p.data().size
                    else:
                        seen.add(p)
                summary[m_key]['n_params'] = params

            from .nn.basic_layers import Sequential, HybridSequential
            if not isinstance(block, (Sequential, HybridSequential)):
                hooks.append(block.register_forward_hook(_summary_hook))

        summary['Input'] = OrderedDict()
        summary['Input']['output_shape'] = _get_shape_str(inputs)
        summary['Input']['n_params'] = 0
        summary['Input']['trainable'] = 0
        summary['Input']['shared'] = 0

        try:
            self.apply(_register_summary_hook)
            self(*inputs)

            line_format = '{:>20}  {:>42} {:>15}'
            print('-'*80)
            print(line_format.format('Layer (type)', 'Output Shape', 'Param #'))
            print('='*80)
            total_params = 0
            trainable_params = 0
            shared_params = 0
            for layer in summary:
                print(line_format.format(layer,
                                         str(summary[layer]['output_shape']),
                                         summary[layer]['n_params']))
                total_params += summary[layer]['n_params']
                trainable_params += summary[layer]['trainable']
                shared_params += summary[layer]['shared']
            print('='*80)
            print('Parameters in forward computation graph, duplicate included')
            print('   Total params: ' + str(total_params))
            print('   Trainable params: ' + str(trainable_params))
            print('   Non-trainable params: ' + str(total_params - trainable_params))
            print('Shared params in forward computation graph: ' + str(shared_params))
            print('Unique parameters in model: ' + str(total_params - shared_params))
            print('-'*80)
        finally:
            for h in hooks:
                h.detach()


class HybridBlock(Block):
    """`HybridBlock` supports forwarding with both Symbol and NDArray.

    `HybridBlock` is similar to `Block`, with a few differences::

        import mxnet as mx
        from mxnet.gluon import HybridBlock, nn

        class Model(HybridBlock):
            def __init__(self, **kwargs):
                super(Model, self).__init__(**kwargs)
                # use name_scope to give child Blocks appropriate names.
                with self.name_scope():
                    self.dense0 = nn.Dense(20)
                    self.dense1 = nn.Dense(20)

            def hybrid_forward(self, F, x):
                x = F.relu(self.dense0(x))
                return F.relu(self.dense1(x))

        model = Model()
        model.initialize(ctx=mx.cpu(0))
        model.hybridize()
        model(mx.nd.zeros((10, 10), ctx=mx.cpu(0)))

    Forward computation in :py:class:`HybridBlock` must be static to work with :py:class:`Symbol` s,
    i.e. you cannot call :py:meth:`NDArray.asnumpy`, :py:attr:`NDArray.shape`,
    :py:attr:`NDArray.dtype`, `NDArray` indexing (`x[i]`) etc on tensors.
    Also, you cannot use branching or loop logic that bases on non-constant
    expressions like random numbers or intermediate results, since they change
    the graph structure for each iteration.

    Before activating with :py:meth:`hybridize()`, :py:class:`HybridBlock` works just like normal
    :py:class:`Block`. After activation, :py:class:`HybridBlock` will create a symbolic graph
    representing the forward computation and cache it. On subsequent forwards,
    the cached graph will be used instead of :py:meth:`hybrid_forward`.

    Please see references for detailed tutorial.

    References
    ----------
        `Hybrid - Faster training and easy deployment
        <http://mxnet.io/tutorials/gluon/hybrid.html>`_
    """
    def __init__(self, prefix=None, params=None):
        super(HybridBlock, self).__init__(prefix=prefix, params=params)
        self._cached_graph = ()
        self._cached_op = None
        self._out_format = None
        self._in_format = None
        self._active = False
        self._flags = []

    def __setattr__(self, name, value):
        """Registers parameters."""
        super(HybridBlock, self).__setattr__(name, value)
        if isinstance(value, HybridBlock):
            self._clear_cached_op()

    def _get_graph(self, *args):
        if not self._cached_graph:
            args, self._in_format = _flatten(args, "input")
            if len(args) > 1:
                inputs = [symbol.var('data%d' % i).as_np_ndarray()
                          if isinstance(args[i], _mx_np.ndarray)
                          else symbol.var('data%d' % i) for i in range(len(args))]
            else:
                inputs = [symbol.var('data').as_np_ndarray()
                          if isinstance(args[0], _mx_np.ndarray)
                          else symbol.var('data')]
            grouped_inputs = _regroup(inputs, self._in_format)[0]

            params = {i: j.var() for i, j in self._reg_params.items()}
            with self.name_scope():
                out = self.hybrid_forward(symbol, *grouped_inputs, **params)  # pylint: disable=no-value-for-parameter
            out, self._out_format = _flatten(out, "output")

            self._cached_graph = inputs, symbol.Group(out, _check_same_symbol_type(out))

        return self._cached_graph

    def _build_cache(self, *args):
        data, out = self._get_graph(*args)
        data_names = {data.name : i for i, data in enumerate(data)}
        params = self.collect_params()
        input_names = out.list_inputs()

        param_names = set(params.keys())
        expected_names = set(input_names)
        for name in expected_names:
            assert name in param_names or name in data_names, \
                "Unknown input to HybridBlock: %s"%name

        used_data_names = [i for i in data_names if i in expected_names]
        if len(used_data_names) != len(data_names):
            unused = ', '.join(['%d-th'%i for name, i in data_names.items()
                                if name not in expected_names])
            warnings.warn("The %s input to HybridBlock is not used by any "
                          "computation. Is this intended?"%unused, stacklevel=4)

        used_param_names = [i for i in param_names if i in expected_names]
        if len(used_param_names) != len(param_names):
            unused = ', '.join(list(param_names - set(used_param_names)))
            warnings.warn("Parameter %s is not used by any computation. "
                          "Is this intended?"%unused, stacklevel=4)

        data_indices = []
        param_indices = []
        self._cached_op_args = []
        for i, name in enumerate(input_names):
            if name in data_names:
                data_indices.append(i)
                self._cached_op_args.append((True, data_names[name]))
            else:
                param_indices.append(i)
                self._cached_op_args.append((False, params[name]))
        flags = [('data_indices', data_indices), ('param_indices', param_indices)] + \
                self._flags
        self._cached_op = ndarray.CachedOp(out, flags)

    def _deferred_infer_shape(self, *args):
        try:
            self.infer_shape(*args)
        except Exception as e:
            error_msg = "Deferred initialization failed because shape"\
                        " cannot be inferred. {}".format(e)
            raise ValueError(error_msg)

    def _call_cached_op(self, *args):
        if self._cached_op is None:
            self._build_cache(*args)

        args, fmt = _flatten(args, "input")
        assert fmt == self._in_format, "Invalid input format"
        try:
            cargs = [args[i] if is_arg else i.data()
                     for is_arg, i in self._cached_op_args]
        except DeferredInitializationError:
            self._deferred_infer_shape(*args)
            cargs = []
            for is_arg, i in self._cached_op_args:
                if is_arg:
                    cargs.append(args[i])
                else:
                    i._finish_deferred_init()
                    cargs.append(i.data())
        out = self._cached_op(*cargs)
        if isinstance(out, NDArray):
            out = [out]
        return _regroup(out, self._out_format)[0]

    def _clear_cached_op(self):
        self._cached_graph = ()
        self._cached_op = None

    def register_child(self, block, name=None):
        if not isinstance(block, HybridBlock):
            raise ValueError(
                "Children of HybridBlock must also be HybridBlock, " \
                "but %s has type %s. If you are using Sequential, " \
                "please try HybridSequential instead."%(
                    str(block), str(type(block))))
        super(HybridBlock, self).register_child(block, name)
        self._clear_cached_op()

    def hybridize(self, active=True, **kwargs):
        self._active = active
        self._flags = list(kwargs.items())
        self._clear_cached_op()
        if active and self._forward_hooks or self._forward_pre_hooks:
            warnings.warn('"{}" is being hybridized while still having forward hook/pre-hook. '
                          'If "{}" is a child of HybridBlock, the hooks will not take effect.')
        super(HybridBlock, self).hybridize(active, **kwargs)

    def cast(self, dtype):
        self._clear_cached_op()
        super(HybridBlock, self).cast(dtype)

    def _infer_attrs(self, infer_fn, attr, *args):
        """Generic infer attributes."""
        inputs, out = self._get_graph(*args)
        args, _ = _flatten(args, "input")
        with warnings.catch_warnings(record=True) as w:
            arg_attrs, _, aux_attrs = getattr(out, infer_fn)(
                **{i.name: getattr(j, attr) for i, j in zip(inputs, args)})
            if arg_attrs is None:
                raise ValueError(w[0].message)
        sdict = {i: j for i, j in zip(out.list_arguments(), arg_attrs)}
        sdict.update({name : attr for name, attr in \
             zip(out.list_auxiliary_states(), aux_attrs)})
        for i in self.collect_params().values():
            setattr(i, attr, sdict[i.name])

    def infer_shape(self, *args):
        """Infers shape of Parameters from inputs."""
        self._infer_attrs('infer_shape', 'shape', *args)

    def infer_type(self, *args):
        """Infers data type of Parameters from inputs."""
        self._infer_attrs('infer_type', 'dtype', *args)

    def export(self, path, epoch=0, remove_amp_cast=True):
        """Export HybridBlock to json format that can be loaded by
        `SymbolBlock.imports`, `mxnet.mod.Module` or the C++ interface.

        .. note:: When there are only one input, it will have name `data`. When there
                  Are more than one inputs, they will be named as `data0`, `data1`, etc.

        Parameters
        ----------
        path : str
            Path to save model. Two files `path-symbol.json` and `path-xxxx.params`
            will be created, where xxxx is the 4 digits epoch number.
        epoch : int
            Epoch number of saved model.
        """
        if not self._cached_graph:
            raise RuntimeError(
                "Please first call block.hybridize() and then run forward with "
                "this block at least once before calling export.")
        sym = self._cached_graph[1]
        sym.save('%s-symbol.json'%path, remove_amp_cast=remove_amp_cast)

        arg_names = set(sym.list_arguments())
        aux_names = set(sym.list_auxiliary_states())
        arg_dict = {}
        for name, param in self.collect_params().items():
            if name in arg_names:
                arg_dict['arg:%s'%name] = param._reduce()
            else:
                assert name in aux_names
                arg_dict['aux:%s'%name] = param._reduce()
        save_fn = _mx_npx.save if is_np_array() else ndarray.save
        save_fn('%s-%04d.params'%(path, epoch), arg_dict)

    def forward(self, x, *args):
        """Defines the forward computation. Arguments can be either
        :py:class:`NDArray` or :py:class:`Symbol`."""
        if isinstance(x, NDArray):
            with x.context as ctx:
                if self._active:
                    return self._call_cached_op(x, *args)

                try:
                    params = {i: j.data(ctx) for i, j in self._reg_params.items()}
                except DeferredInitializationError:
                    self._deferred_infer_shape(x, *args)
                    for _, i in self.params.items():
                        i._finish_deferred_init()
                    params = {i: j.data(ctx) for i, j in self._reg_params.items()}

                return self.hybrid_forward(ndarray, x, *args, **params)

        assert isinstance(x, Symbol), \
            "HybridBlock requires the first argument to forward be either " \
            "Symbol or NDArray, but got %s"%type(x)
        params = {i: j.var() for i, j in self._reg_params.items()}
        with self.name_scope():
            return self.hybrid_forward(symbol, x, *args, **params)

    def hybrid_forward(self, F, x, *args, **kwargs):
        """Overrides to construct symbolic graph for this `Block`.

        Parameters
        ----------
        x : Symbol or NDArray
            The first input tensor.
        *args : list of Symbol or list of NDArray
            Additional input tensors.
        """
        # pylint: disable= invalid-name
        raise NotImplementedError

def _common_prefix(names):
    """Get the common prefix for all names"""
    if not names:
        return ''
    prefix = names[0]
    for name in names:
        i = 0
        while i < len(prefix) and i < len(name) and prefix[i] == name[i]:
            i += 1
        prefix = prefix[:i]
    return prefix


class SymbolBlock(HybridBlock):
    """Construct block from symbol. This is useful for using pre-trained models
    as feature extractors. For example, you may want to extract the output
    from fc2 layer in AlexNet.

    Parameters
    ----------
    outputs : Symbol or list of Symbol
        The desired output for SymbolBlock.
    inputs : Symbol or list of Symbol
        The Variables in output's argument that should be used as inputs.
    params : ParameterDict
        Parameter dictionary for arguments and auxililary states of outputs
        that are not inputs.

    Examples
    --------
    >>> # To extract the feature from fc1 and fc2 layers of AlexNet:
    >>> alexnet = gluon.model_zoo.vision.alexnet(pretrained=True, ctx=mx.cpu(),
                                                 prefix='model_')
    >>> inputs = mx.sym.var('data')
    >>> out = alexnet(inputs)
    >>> internals = out.get_internals()
    >>> print(internals.list_outputs())
    ['data', ..., 'model_dense0_relu_fwd_output', ..., 'model_dense1_relu_fwd_output', ...]
    >>> outputs = [internals['model_dense0_relu_fwd_output'],
                   internals['model_dense1_relu_fwd_output']]
    >>> # Create SymbolBlock that shares parameters with alexnet
    >>> feat_model = gluon.SymbolBlock(outputs, inputs, params=alexnet.collect_params())
    >>> x = mx.nd.random.normal(shape=(16, 3, 224, 224))
    >>> print(feat_model(x))
    """
    @staticmethod
    def imports(symbol_file, input_names, param_file=None, ctx=None):
        """Import model previously saved by `HybridBlock.export` or
        `Module.save_checkpoint` as a SymbolBlock for use in Gluon.

        Parameters
        ----------
        symbol_file : str
            Path to symbol file.
        input_names : list of str
            List of input variable names
        param_file : str, optional
            Path to parameter file.
        ctx : Context, default None
            The context to initialize SymbolBlock on.

        Returns
        -------
        SymbolBlock
            SymbolBlock loaded from symbol and parameter files.

        Examples
        --------
        >>> net1 = gluon.model_zoo.vision.resnet18_v1(
        ...     prefix='resnet', pretrained=True)
        >>> net1.hybridize()
        >>> x = mx.nd.random.normal(shape=(1, 3, 32, 32))
        >>> out1 = net1(x)
        >>> net1.export('net1', epoch=1)
        >>>
        >>> net2 = gluon.SymbolBlock.imports(
        ...     'net1-symbol.json', ['data'], 'net1-0001.params')
        >>> out2 = net2(x)
        """
        sym = symbol.load(symbol_file)
        if isinstance(input_names, str):
            input_names = [input_names]
        if param_file is None:
            # Get a valid type inference by using fp32
            inputs = [symbol.var(i, dtype=mx_real_t) for i in input_names]
        else:
            # Do not specify type, rely on saved params type instead
            inputs = [symbol.var(i) for i in input_names]
        ret = SymbolBlock(sym, inputs)
        if param_file is not None:
            ret.collect_params().load(param_file, ctx=ctx, cast_dtype=True, dtype_source='saved')
        return ret

    def __repr__(self):
        s = '{name}(\n{modstr}\n)'
        modstr = '\n'.join(['{block} : {numinputs} -> {numoutputs}'.format(block=self._cached_graph[1],
                                                                           numinputs=len(self._cached_graph[0]),
                                                                           numoutputs=len(self._cached_graph[1].
                                                                                          list_outputs()))])
        return s.format(name=self.__class__.__name__,
                        modstr=modstr)

    def __init__(self, outputs, inputs, params=None):
        super(SymbolBlock, self).__init__(prefix=None, params=None)
        self._prefix = ''
        self._params = ParameterDict('', params)
        if isinstance(inputs, symbol.Symbol) and len(inputs.list_outputs()) == 1:
            inputs = [inputs]
        if isinstance(outputs, (list, tuple)) and len(outputs) == 1:
            outputs = outputs[0]

        syms, self._in_format = _flatten(inputs, "input")
        out, self._out_format = _flatten(outputs, "output")
        out = symbol.Group(out, _check_same_symbol_type(out))

        input_names = set()
        for i in syms:
            assert len(i.get_internals().list_outputs()) == 1, \
                "Input symbols must be variable, but %s is an output of operators"%str(i)
            input_names.add(i.name)

        # check if any symbol is row_sparse
        row_sparse_storage = ndarray.ndarray._STORAGE_TYPE_STR_TO_ID['row_sparse']
        for i in out:
            for j in i.get_internals():
                assert(j.attr("__storage_type__") != str(row_sparse_storage)), \
                    "SymbolBlock doesn't support Parameter '%s' because its storage " \
                    "type is 'row_sparse'." % j.name

        # Infer type of parameters. Without this, every parameter will be created with
        # default type i.e., fp32
        arg_params = out.list_arguments()
        aux_params = out.list_auxiliary_states()

        arg_types, aux_types = _infer_param_types(syms, out, arg_params, aux_params)

        for i, arg in enumerate(arg_params):
            if arg not in input_names:
                self.params.get(arg, allow_deferred_init=True, dtype=arg_types[i])

        for i, aux in enumerate(aux_params):
            if aux not in input_names:
                self.params.get(aux, grad_req='null', allow_deferred_init=True, dtype=aux_types[i])

        self._cached_graph = syms, out
        len_prefix = len(_common_prefix(list(self._params.keys())))
        self._reg_params = {key[len_prefix:]: val for key, val in self._params.items()}

    def forward(self, x, *args):
        if isinstance(x, NDArray):
            with x.context:
                return self._call_cached_op(x, *args)

        assert isinstance(x, Symbol), \
            "HybridBlock requires the first argument to forward be either " \
            "Symbol or NDArray, but got %s"%type(x)
        args, in_fmt = _flatten([x] + list(args), "input")
        assert in_fmt == self._in_format, "Invalid input format"
        ret = copy.copy(self._cached_graph[1])
        ret._compose(**{k.name: v for k, v in zip(self._cached_graph[0], args)})
        return _regroup(list(ret), self._out_format)[0]

    def _clear_cached_op(self):
        tmp = self._cached_graph
        super(SymbolBlock, self)._clear_cached_op()
        self._cached_graph = tmp

    def cast(self, dtype):
        self._clear_cached_op()
        super(SymbolBlock, self).cast(dtype)

    def hybrid_forward(self, F, x, *args, **kwargs):
        raise NotImplementedError

def _infer_param_types(in_params, out_params, arg_params, aux_params, default_dtype=mx_real_t):
    """Utility function that helps in inferring DType of args and auxs params
    from given input param.

    Parameters
    ----------
    in_params: List of Symbol
        List of input symbol variables.
    out_params: Symbol
        Output symbol variable.
    arg_params: List of Str
        List of names of argument parametrs.
    aux_params: List of Str
        List of names of auxiliary parameters.
    default_dtype: numpy.dtype or str, default 'float32'
        Default data type for arg_params and aux_params, if unable to infer the type.

    Returns
    -------
    arg_types: List of numpy.dtype
        List of arg_params type. Order is same as arg_params.
        Defaults to 'float32', if unable to infer type.
    aux_types: List of numpy.dtype
        List of aux_params type. Order is same as aux_params.
        Defaults to 'float32', if unable to infer type.
    """
    arg_types = None
    aux_types = None

    # Get Input symbol details. This will be used to infer types of
    # other parameters.
    input_sym_names = [in_param.name for in_param in in_params]

    # Try to infer input types. If not successful, we will set default dtype.
    # If successful, we will try to infer other params in the graph.
    input_sym_arg_types = []
    can_infer_input_type = True
    for in_param in in_params:
        input_sym_arg_type = in_param.infer_type()[0]
        if not input_sym_arg_type or len(input_sym_arg_type) < 1:
            can_infer_input_type = False
            break
        else:
            input_sym_arg_types.append(in_param.infer_type()[0][0])

    # Try to infer types of other parameters.
    if can_infer_input_type:
        params = {k:v for k, v in zip(input_sym_names, input_sym_arg_types)}
        try:
            arg_types, _, aux_types = out_params.infer_type(**params)
        except MXNetError:
            # Cannot infer type with current input
            arg_types, aux_types = None, None

    if arg_types is None or len(arg_types) != len(arg_params):
        arg_types = []
        for _ in arg_params:
            arg_types.append(default_dtype)

    if aux_types is None or len(aux_types) != len(aux_params):
        aux_types = []
        for _ in aux_params:
            aux_types.append(default_dtype)

    return (arg_types, aux_types)<|MERGE_RESOLUTION|>--- conflicted
+++ resolved
@@ -26,10 +26,6 @@
 import re
 from collections import OrderedDict
 
-<<<<<<< HEAD
-
-=======
->>>>>>> d60e105c
 from ..base import mx_real_t, MXNetError
 from .. import symbol, ndarray, initializer
 from ..symbol import Symbol
