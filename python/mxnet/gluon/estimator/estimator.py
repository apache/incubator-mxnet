# Licensed to the Apache Software Foundation (ASF) under one
# or more contributor license agreements.  See the NOTICE file
# distributed with this work for additional information
# regarding copyright ownership.  The ASF licenses this file
# to you under the Apache License, Version 2.0 (the
# "License"); you may not use this file except in compliance
# with the License.  You may obtain a copy of the License at
#
#   http://www.apache.org/licenses/LICENSE-2.0
#
# Unless required by applicable law or agreed to in writing,
# software distributed under the License is distributed on an
# "AS IS" BASIS, WITHOUT WARRANTIES OR CONDITIONS OF ANY
# KIND, either express or implied.  See the License for the
# specific language governing permissions and limitations
# under the License.

# coding: utf-8
# pylint: disable=wildcard-import
"""Gluon Estimator"""

import copy
import warnings
<<<<<<< HEAD
from mxnet import nd
import numpy as np
from .event_handler import LoggingHandler
=======

from .event_handler import EventHandler, LoggingHandler
>>>>>>> b1ef99ae
from ... import gluon, autograd
from ...context import Context, cpu, gpu, num_gpus
from ...metric import EvalMetric, Loss, Accuracy

__all__ = ['Estimator']


class Estimator(object):
    """Estimator Class for easy model training

    :py:class:`Estimator` can be used to facilitate the training & validation process


    Parameters
    ----------
    loss : gluon.loss.Loss or list of gluon.loss.Loss
        Loss(objective functions) to calculate during training
    metrics : EvalMetric or list of EvalMetric
        Metrics for evaluating models
    initializer : Initializer
        initializer to initialize the network
    trainer : Trainer
        Trainer to apply optimizer on network parameters
    context : Context or list of Context
        devices to run the training on
    """

    def __init__(self, net,
                 loss,
                 metrics=None,
                 initializer=None,
                 trainer=None,
                 context=None):

        self.net = net

        if isinstance(loss, gluon.loss.Loss):
            self.loss = [loss]
        elif isinstance(loss, list) and all([isinstance(l, gluon.loss.Loss) for l in loss]):
            self.loss = loss
        else:
            raise ValueError("loss must be a Loss or a list of Loss, "
                             "refer to gluon.loss.Loss:{}".format(loss))

        if isinstance(metrics, EvalMetric):
            self.train_metrics = [metrics]
        else:
            self.train_metrics = metrics or []
            if not all([isinstance(metric, EvalMetric) for metric in self.train_metrics]):
                raise ValueError("metrics must be a Metric or a list of Metric, "
                                 "refer to mxnet.metric.EvalMetric:{}".format(metrics))

        # Use default mx.metric.Accuracy() for gluon.loss.SoftmaxCrossEntropyLoss()
        if not self.train_metrics and any([isinstance(l, gluon.loss.SoftmaxCrossEntropyLoss) for l in self.loss]):
            self.train_metrics = [Accuracy()]

        # Use same metrics for validation
        self.val_metrics = copy.deepcopy(self.train_metrics)

        # store training statistics
        self.train_stats = {}

        # separate train and validation
        self.train_loss_metrics = []
        self.val_loss_metrics = []
        # using the metric wrapper for loss to record loss value
        for l in self.loss:
            self.train_loss_metrics.append(Loss(l.name))
            self.val_loss_metrics.append(Loss(l.name))

        # handle context
        if isinstance(context, Context):
            self.context = [context]
        elif isinstance(context, list) and all([isinstance(c, Context) for c in context]):
            self.context = context
        elif not context:
            if num_gpus() > 0:
                # only use 1 GPU by default
                if num_gpus() > 1:
                    warnings.warn("You have multiple GPUs, gpu(0) will be used by default."
                                  "To utilize all your GPUs, specify context as a list of gpus, "
                                  "e.g. context=[mx.gpu(0), mx.gpu(1)] ")
                self.context = [gpu(0)]
            else:
                self.context = [cpu()]
        else:
            raise ValueError("context must be a Context or a list of Context, "
                             "refer to mxnet.Context:{}".format(context))

        # initialize the network
        self.initializer = initializer
        if self.initializer:
            if self._is_initialized():
                # if already initialized, re-init with user specified initializer
                warnings.warn("Network already initialized, re-initializing with %s. "
                              "You don't need to pass initializer if you already "
                              "initialized your net." % type(self.initializer).__name__)
                self.net.initialize(init=self.initializer, ctx=self.context, force_reinit=True)
            else:
                # initialize with user specified initializer
                self.net.initialize(init=self.initializer, ctx=self.context, force_reinit=False)
        else:
            if not self._is_initialized():
                self.net.initialize(ctx=self.context)

        # handle trainer
        if not trainer:
            warnings.warn("No trainer specified, default SGD optimizer "
                          "with learning rate 0.001 is used.")
            self.trainer = gluon.Trainer(self.net.collect_params(),
                                         'sgd', {'learning_rate': 0.001})
        elif not isinstance(trainer, gluon.Trainer):
            raise ValueError("Trainer must be a Gluon Trainer instance, refer to "
                             "gluon.Trainer:{}".format(trainer))
        else:
            self.trainer = trainer

    def _is_initialized(self):
        param_dict = self.net.collect_params()
        for param in param_dict:
            try:
                param_dict[param].list_ctx()
            except RuntimeError:
                return False
        return True

    def _batch_fn(self, batch, ctx, is_iterator=False):
        if is_iterator:
            data = batch.data[0]
            label = batch.label[0]
        else:
            data = batch[0]
            label = batch[1]
        data = gluon.utils.split_and_load(data, ctx_list=ctx, batch_axis=0)
        label = gluon.utils.split_and_load(label, ctx_list=ctx, batch_axis=0)
        return data, label

    def _infer_data_info(self, data):
        """Retrieve the data information such as batch size,
        Number of batches, and total number of samples

        Parameters
        ----------
        data : DataLoader
            A DataLoader instance with data and/or label

        Returns
        -------
        num_batches: int
            Number of batches the data is divided into
        total_samples: int
            Total Number of samples
        batch_size: int
            Batch size
        """
        if isinstance(data, gluon.data.DataLoader):
            if isinstance(data._dataset, gluon.data.ArrayDataset):
                total_samples = data._dataset._data[0].shape[0]
            elif isinstance(data._dataset, nd.ndarray.NDArray):
                total_samples = data._dataset.shape[0]
            else:
                total_samples = len(data._dataset)

            if total_samples == 0:
                raise ValueError("DataLoader is Empty. Please refer to gluon.data.DataLoader "
                                 "for more detail on how to construct a DataLoader")
            for batch in data:
                batch_size = batch[0].shape[0]
                break
        else:
            raise ValueError("Please provide the data as gluon.data.DataLoader")
        num_batches = int(np.ceil(total_samples / batch_size))
        return num_batches, total_samples, batch_size

    def evaluate(self,
                 val_data,
                 batch_fn=None):
        """Evaluate model on validation data

         Parameters
         ----------
         val_data : DataLoader
             validation data with data and labels
         batch_fn : function
             custom batch function to extract data and label
             from a data batch and load into contexts(devices)
         """

        for metric in self.val_metrics + self.val_loss_metrics:
            metric.reset()

        for _, batch in enumerate(val_data):
            if not batch_fn:
                if isinstance(val_data, gluon.data.DataLoader):
                    data, label = self._batch_fn(batch, self.context)
                else:
                    raise ValueError("You are using a custom iteration, please also provide "
                                     "batch_fn to extract data and label. Alternatively, you "
                                     "can provide the data as gluon.data.DataLoader.")
            else:
                data, label = batch_fn(batch, self.context)
            pred = [self.net(x) for x in data]
            losses = []
            for loss in self.loss:
                losses.append([loss(y_hat, y) for y_hat, y in zip(pred, label)])
            # update metrics
            for metric in self.val_metrics:
                metric.update(label, pred)
                name, value = metric.get()
                self.train_stats['val_' + name] = value
            for loss, loss_metric, in zip(losses, self.val_loss_metrics):
                loss_metric.update(0, [l for l in loss])
                name, value = loss_metric.get()
                self.train_stats['val_' + name] = value

    def fit(self, train_data,
            val_data=None,
            epochs=1,
            batch_size=None,
            event_handlers=None,
            batch_fn=None):
        """Main training loop

        Parameters
        ----------
        train_data : DataLoader
            training data with data and labels
        val_data : DataLoader
            validation data with data and labels
        epochs : int, default 1
            number of epochs to iterate on the training data.
        batch_size : int
            number of samples per gradient update.
            default will be 32 per device
        event_handlers : EventHandler or list of EventHandler
            list of EventHandlers to apply during training
        batch_fn : function
            custom batch function to extract data and label
            from a data batch and load into contexts(devices)
        """

<<<<<<< HEAD
        self.epochs = epochs
        num_batches, total_samples, batch_size = self._infer_data_info(train_data)

        if isinstance(self.context, list):
            if batch_size < len(self.context):
                raise ValueError("Batch size is too small to be split and loaded into the list "
                                 "of devices you provided in context. Please provide the batch size value"
                                 "greater than the number of devices in your system")
=======
        self.max_epoch = epochs
        if not batch_size:
            self.batch_size = 32 * len(self.context)
        else:
            self.batch_size = batch_size
        self.stop_training = False
        self.samples = None
        self.batch_idx = 0
>>>>>>> b1ef99ae

        event_handlers = event_handlers or []
        # provide default logging handler
        if not event_handlers or \
                not any(isinstance(handler, LoggingHandler) for handler in event_handlers):
<<<<<<< HEAD
            event_handlers.append(LoggingHandler(self))
            warnings.warn("No Event Handler specified, default `LoggingHandler()` "
                          "is used with verbose=1. Please look at gluon.estimator.event_handler"
                          "for more detail.")
=======
            event_handlers.append(LoggingHandler())
>>>>>>> b1ef99ae

        train_begin, epoch_begin, batch_begin, \
        batch_end, epoch_end, train_end = self._categorize_handlers(event_handlers)

        # passing estimator to event handlers so they can access estimator information
        # when a event is triggered
        for handler in event_handlers:
            handler.estimator = self

        # training begin
        for handler in train_begin:
            handler.train_begin()

        for epoch in range(self.max_epoch):
            # epoch begin
            self.current_epoch = epoch

            for handler in epoch_begin:
                handler.epoch_begin()

            for metric in self.train_metrics + self.train_loss_metrics:
                metric.reset()

            current_batch_size = batch_size

            for i, batch in enumerate(train_data):
                if not batch_fn:
                    if isinstance(train_data, gluon.data.DataLoader):
                        data, label = self._batch_fn(batch, self.context)
                    else:
                        raise ValueError("You are using a custom iteration, please also provide "
                                         "batch_fn to extract data and label. Alternatively, you "
                                         "can provide the data as gluon.data.DataLoader")
                else:
                    data, label = batch_fn(batch, self.context)

                # batch begin
                for handler in batch_begin:
                    handler.batch_begin()

                with autograd.record():
                    pred = [self.net(x) for x in data]
                    losses = []
                    for loss in self.loss:
                        losses.append([loss(y_hat, y) for y_hat, y in zip(pred, label)])

                for loss in losses:
                    for l in loss:
                        l.backward()

                # update train metrics
                for metric in self.train_metrics:
                    metric.update(label, pred)
                    # get metric name and current value and update train stats
                    name, value = metric.get()
                    self.train_stats['train_' + name] = value

                # update loss
                for loss, loss_metric, in zip(losses, self.train_loss_metrics):
                    loss_metric.update(0, [l for l in loss])
<<<<<<< HEAD
                    self.train_stats['batch_' + loss_metric.name] = loss_metric.get()[1]

                # last batch size may be different from the rest
                if i == num_batches - 1:
                    current_batch_size = total_samples - (batch_size * i)
                    completed_samples = total_samples
                else:
                    completed_samples = batch_size * (i + 1)

                try:
                    self.train_stats['step'] = "{}/{}".format(completed_samples, total_samples)
                except AttributeError:
                    self.train_stats['step'] = i

                for trainer in self.trainers:
                    trainer.step(current_batch_size)
=======
                    name, value = loss_metric.get()
                    self.train_stats['train_' + name] = value

                self.batch_idx = i
                # record trained samples v.s. total samples if using Gluon DataLoader
                if isinstance(train_data, gluon.data.DataLoader):
                    self.samples = "{}/{}".format(self.batch_size * (i + 1), len(train_data._dataset))
>>>>>>> b1ef99ae

                self.trainer.step(self.batch_size)
                # batch end
                for handler in batch_end:
                    handler.batch_end()

            if val_data:
                self.evaluate(val_data, batch_fn)

            # epoch end
            for handler in epoch_end:
                handler.epoch_end()

            if self.stop_training:
                break

        # train end
        for handler in train_end:
            handler.train_end()

    def _categorize_handlers(self, event_handlers):
        """
        categorize handlers into 6 event lists to avoid calling empty methods
        for example, only event handlers with train_begin method
        implemented will be called at train begin
        """

        train_begin = []
        epoch_begin = []
        batch_begin = []
        batch_end = []
        epoch_end = []
        train_end = []
        for handler in event_handlers:
            if not handler.__class__.train_begin == EventHandler.train_begin:
                train_begin.append(handler)
            if not handler.__class__.epoch_begin == EventHandler.epoch_begin:
                epoch_begin.append(handler)
            if not handler.__class__.batch_begin == EventHandler.batch_begin:
                batch_begin.append(handler)
            if not handler.__class__.batch_end == EventHandler.batch_end:
                batch_end.append(handler)
            if not handler.__class__.epoch_end == EventHandler.epoch_end:
                epoch_end.append(handler)
            if not handler.__class__.train_end == EventHandler.train_end:
                train_end.append(handler)
        return train_begin, epoch_begin, batch_begin, batch_end, epoch_end, train_end<|MERGE_RESOLUTION|>--- conflicted
+++ resolved
@@ -21,14 +21,9 @@
 
 import copy
 import warnings
-<<<<<<< HEAD
 from mxnet import nd
 import numpy as np
-from .event_handler import LoggingHandler
-=======
-
 from .event_handler import EventHandler, LoggingHandler
->>>>>>> b1ef99ae
 from ... import gluon, autograd
 from ...context import Context, cpu, gpu, num_gpus
 from ...metric import EvalMetric, Loss, Accuracy
@@ -270,8 +265,7 @@
             from a data batch and load into contexts(devices)
         """
 
-<<<<<<< HEAD
-        self.epochs = epochs
+        self.max_epoch = epochs
         num_batches, total_samples, batch_size = self._infer_data_info(train_data)
 
         if isinstance(self.context, list):
@@ -279,29 +273,18 @@
                 raise ValueError("Batch size is too small to be split and loaded into the list "
                                  "of devices you provided in context. Please provide the batch size value"
                                  "greater than the number of devices in your system")
-=======
-        self.max_epoch = epochs
-        if not batch_size:
-            self.batch_size = 32 * len(self.context)
-        else:
-            self.batch_size = batch_size
         self.stop_training = False
         self.samples = None
         self.batch_idx = 0
->>>>>>> b1ef99ae
 
         event_handlers = event_handlers or []
         # provide default logging handler
         if not event_handlers or \
                 not any(isinstance(handler, LoggingHandler) for handler in event_handlers):
-<<<<<<< HEAD
-            event_handlers.append(LoggingHandler(self))
+            event_handlers.append(LoggingHandler())
             warnings.warn("No Event Handler specified, default `LoggingHandler()` "
                           "is used with verbose=1. Please look at gluon.estimator.event_handler"
                           "for more detail.")
-=======
-            event_handlers.append(LoggingHandler())
->>>>>>> b1ef99ae
 
         train_begin, epoch_begin, batch_begin, \
         batch_end, epoch_end, train_end = self._categorize_handlers(event_handlers)
@@ -362,7 +345,8 @@
                 # update loss
                 for loss, loss_metric, in zip(losses, self.train_loss_metrics):
                     loss_metric.update(0, [l for l in loss])
-<<<<<<< HEAD
+                    name, value = loss_metric.get()
+                    self.train_stats['train_' + name] = value
                     self.train_stats['batch_' + loss_metric.name] = loss_metric.get()[1]
 
                 # last batch size may be different from the rest
@@ -372,24 +356,10 @@
                 else:
                     completed_samples = batch_size * (i + 1)
 
-                try:
-                    self.train_stats['step'] = "{}/{}".format(completed_samples, total_samples)
-                except AttributeError:
-                    self.train_stats['step'] = i
-
-                for trainer in self.trainers:
-                    trainer.step(current_batch_size)
-=======
-                    name, value = loss_metric.get()
-                    self.train_stats['train_' + name] = value
-
                 self.batch_idx = i
-                # record trained samples v.s. total samples if using Gluon DataLoader
-                if isinstance(train_data, gluon.data.DataLoader):
-                    self.samples = "{}/{}".format(self.batch_size * (i + 1), len(train_data._dataset))
->>>>>>> b1ef99ae
-
-                self.trainer.step(self.batch_size)
+                self.samples = "{}/{}".format(completed_samples, total_samples)
+
+                self.trainer.step(current_batch_size)
                 # batch end
                 for handler in batch_end:
                     handler.batch_end()
