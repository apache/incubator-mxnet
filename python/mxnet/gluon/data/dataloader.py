--- conflicted
+++ resolved
@@ -409,11 +409,7 @@
 class _MultiWorkerIter(object):
     """Internal multi-worker iterator for DataLoader."""
     def __init__(self, worker_pool, batchify_fn, batch_sampler, pin_memory=False,
-<<<<<<< HEAD
-                 pin_device_id=0, worker_fn=_worker_fn, prefetch=0, dataset=None):
-=======
                  pin_device_id=0, worker_fn=_worker_fn, prefetch=0, dataset=None, data_loader=None):
->>>>>>> 75a9e187
         self._worker_pool = worker_pool
         self._batchify_fn = batchify_fn
         self._batch_sampler = batch_sampler
@@ -425,10 +421,7 @@
         self._pin_memory = pin_memory
         self._pin_device_id = pin_device_id
         self._dataset = dataset
-<<<<<<< HEAD
-=======
         self._data_loader = data_loader
->>>>>>> 75a9e187
         # pre-fetch
         for _ in range(prefetch):
             self._push_next()
@@ -590,12 +583,8 @@
                                 pin_memory=self._pin_memory, pin_device_id=self._pin_device_id,
                                 worker_fn=_thread_worker_fn if self._thread_pool else _worker_fn,
                                 prefetch=self._prefetch,
-<<<<<<< HEAD
-                                dataset=self._dataset if self._thread_pool else None)
-=======
                                 dataset=self._dataset if self._thread_pool else None,
                                 data_loader=self)
->>>>>>> 75a9e187
 
     def __len__(self):
         return len(self._batch_sampler)
