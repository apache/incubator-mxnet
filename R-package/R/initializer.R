--- conflicted
+++ resolved
@@ -58,32 +58,18 @@
     if (!endsWith(name, "weight")) {
       return (mx.init.internal.default(name = name, shape = shape, allow.unknown = allow.unknown))
     }
-    
+
     fan_out = shape[length(shape)]
     fan_in  = prod(shape[-length(shape)])
-<<<<<<< HEAD
-    
+
     factor_val <- switch(factor_type,
                          "avg" = (fan_in + fan_out) / 2,
                          "in" = fan_in,
                          "out" = fan_out,
                          stop("Not supported factor type. See usage of function mx.init.Xavier"))
 
-=======
-    factor_val  = 1
-    if (factor_type == "avg") {
-      factor_val = (fan_in + fan_out) / 2
-    } else if (factor_type == "in"){
-      factor_val = fan_in
-    } else if (factor_type == "out"){
-      factor_val = fan_out
-    } else {
-      stop("Not supported factor type. See usage of function mx.init.Xavier")
-    }
-    
->>>>>>> c11a6083
     scale = sqrt(magnitude / factor_val)
-    
+
     if (rnd_type == "uniform"){
       return(mx.nd.random.uniform(low = -scale, high = scale, shape = shape))
     } else if (rnd_type == "gaussian"){
