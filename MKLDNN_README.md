--- conflicted
+++ resolved
@@ -15,320 +15,4 @@
 <!--- specific language governing permissions and limitations -->
 <!--- under the License. -->
 
-<<<<<<< HEAD
-# Build/Install MXNet with MKL-DNN
-
-A better training and inference perforamce are expected to achieved on Intel-Architecture CPUs with MXNET built with [Intel MKL-DNN](https://github.com/intel/mkl-dnn) on multiple operating system, including Linux, Windows and MacOS.
-In the following sections, you will find building instructions for MXNET with Intel MKL-DNN on Linux, MacOS and Windows.
-
-The detailed performance data collected on Intel Xeon CPU with MXNET built with Intel MKL-DNN can be found at [here](https://mxnet.incubator.apache.org/faq/perf.html#intel-cpu).
-
-
-<h2 id="0">Contents</h2>
-
-* [1. Linux](#1)
-* [2. MacOS](#2)
-* [3. Windows](#3)
-* [4. Verify MXNet with python](#4)
-* [5. Enable MKL BLAS](#5)
-* [6. Enable graph optimization](#6)
-* [7. Quantization](#7)
-* [8. Support](#8)
-
-<h2 id="1">Linux</h2>
-
-### Prerequisites
-
-```
-sudo apt-get update
-sudo apt-get install -y build-essential git
-sudo apt-get install -y libopenblas-dev liblapack-dev
-sudo apt-get install -y libopencv-dev
-sudo apt-get install -y graphviz
-```
-
-### Clone MXNet sources
-
-```
-git clone --recursive https://github.com/apache/incubator-mxnet.git
-cd incubator-mxnet
-```
-
-### Build MXNet with MKL-DNN
-
-```
-make -j $(nproc) USE_OPENCV=1 USE_MKLDNN=1 USE_BLAS=mkl USE_INTEL_PATH=/opt/intel
-```
-
-If you don't have the full [MKL](https://software.intel.com/en-us/intel-mkl) library installation, you might use OpenBLAS as the blas library, by setting USE_BLAS=openblas.
-
-<h2 id="2">MacOS</h2>
-
-### Prerequisites
-
-Install the dependencies, required for MXNet, with the following commands:
-
-- [Homebrew](https://brew.sh/)
-- llvm (clang in macOS does not support OpenMP)
-- OpenCV (for computer vision operations)
-
-```
-# Paste this command in Mac terminal to install Homebrew
-/usr/bin/ruby -e "$(curl -fsSL https://raw.githubusercontent.com/Homebrew/install/master/install)"
-
-# install dependency
-brew update
-brew install pkg-config
-brew install graphviz
-brew tap homebrew/core
-brew install opencv
-brew tap homebrew/versions
-brew install llvm
-```
-
-### Clone MXNet sources
-
-```
-git clone --recursive https://github.com/apache/incubator-mxnet.git
-cd incubator-mxnet
-```
-
-### Build MXNet with MKL-DNN
-
-```
-LIBRARY_PATH=$(brew --prefix llvm)/lib/ make -j $(sysctl -n hw.ncpu) CC=$(brew --prefix llvm)/bin/clang++ CXX=$(brew --prefix llvm)/bin/clang++ USE_OPENCV=1 USE_OPENMP=1 USE_MKLDNN=1 USE_BLAS=apple USE_PROFILER=1
-```
-
-<h2 id="3">Windows</h2>
-
-On Windows, you can use [Micrsoft Visual Studio 2015](https://www.visualstudio.com/vs/older-downloads/) and [Microsoft Visual Studio 2017](https://www.visualstudio.com/downloads/) to compile MXNET with Intel MKL-DNN.
-[Micrsoft Visual Studio 2015](https://www.visualstudio.com/vs/older-downloads/) is recommended.
-
-**Visual Studio 2015**
-
-To build and install MXNet yourself, you need the following dependencies. Install the required dependencies:
-
-1. If [Microsoft Visual Studio 2015](https://www.visualstudio.com/vs/older-downloads/) is not already installed, download and install it. You can download and install the free community edition.
-2. Download and Install [CMake 3](https://cmake.org/) if it is not already installed.
-3. Download and install [OpenCV 3](http://sourceforge.net/projects/opencvlibrary/files/opencv-win/3.0.0/opencv-3.0.0.exe/download).
-4. Unzip the OpenCV package.
-5. Set the environment variable ```OpenCV_DIR``` to point to the ```OpenCV build directory``` (```C:\opencv\build\x64\vc14``` for example). Also, you need to add the OpenCV bin directory (```C:\opencv\build\x64\vc14\bin``` for example) to the ``PATH`` variable.
-6. If you have Intel Math Kernel Library (MKL) installed, set ```MKL_ROOT``` to point to ```MKL``` directory that contains the ```include``` and ```lib```. If you want to use MKL blas, you should set ```-DUSE_BLAS=mkl``` when cmake. Typically, you can find the directory in
-```C:\Program Files (x86)\IntelSWTools\compilers_and_libraries_2018\windows\mkl```.
-7. If you don't have the Intel Math Kernel Library (MKL) installed, download and install [OpenBLAS](http://sourceforge.net/projects/openblas/files/v0.2.14/). Note that you should also download ```mingw64.dll.zip`` along with openBLAS and add them to PATH.
-8. Set the environment variable ```OpenBLAS_HOME``` to point to the ```OpenBLAS``` directory that contains the ```include``` and ```lib``` directories. Typically, you can find the directory in ```C:\Program files (x86)\OpenBLAS\```. 
-
-After you have installed all of the required dependencies, build the MXNet source code:
-
-1. Download the MXNet source code from [GitHub](https://github.com/apache/incubator-mxnet). Don't forget to pull the submodules:
-```
-git clone --recursive https://github.com/apache/incubator-mxnet.git
-```
-
-2. Copy file `3rdparty/mkldnn/config_template.vcxproj` to incubator-mxnet root.
-
-3. Start a Visual Studio command prompt.
-
-4. Use [CMake 3](https://cmake.org/) to create a Visual Studio solution in ```./build``` or some other directory. Make sure to specify the architecture in the 
-[CMake 3](https://cmake.org/) command:
-```
-mkdir build
-cd build
-cmake -G "Visual Studio 14 Win64" .. -DUSE_CUDA=0 -DUSE_CUDNN=0 -DUSE_NVRTC=0 -DUSE_OPENCV=1 -DUSE_OPENMP=1 -DUSE_PROFILER=1 -DUSE_BLAS=open -DUSE_LAPACK=1 -DUSE_DIST_KVSTORE=0 -DCUDA_ARCH_NAME=All -DUSE_MKLDNN=1 -DCMAKE_BUILD_TYPE=Release
-```
-
-5. In Visual Studio, open the solution file,```.sln```, and compile it.
-These commands produce a library called ```libmxnet.dll``` in the ```./build/Release/``` or ```./build/Debug``` folder.
-Also ```libmkldnn.dll``` with be in the ```./build/3rdparty/mkldnn/src/Release/```
-
-6. Make sure that all the dll files used above(such as `libmkldnn.dll`, `libmklml.dll`, `libiomp5.dll`, `libopenblas.dll`, etc) are added to the system PATH. For convinence, you can put all of them to ```\windows\system32```. Or you will come across `Not Found Dependencies` when loading mxnet.
-
-**Visual Studio 2017**
-
-To build and install MXNet yourself using [Microsoft Visual Studio 2017](https://www.visualstudio.com/downloads/), you need the following dependencies. Install the required dependencies:
-
-1. If [Microsoft Visual Studio 2017](https://www.visualstudio.com/downloads/) is not already installed, download and install it. You can download and install the free community edition.
-2. Download and install [CMake 3](https://cmake.org/files/v3.11/cmake-3.11.0-rc4-win64-x64.msi) if it is not already installed.
-3. Download and install [OpenCV](https://sourceforge.net/projects/opencvlibrary/files/opencv-win/3.4.1/opencv-3.4.1-vc14_vc15.exe/download).
-4. Unzip the OpenCV package.
-5. Set the environment variable ```OpenCV_DIR``` to point to the ```OpenCV build directory``` (e.g., ```OpenCV_DIR = C:\utils\opencv\build```).
-6. If you don’t have the Intel Math Kernel Library (MKL) installed, download and install [OpenBlas](https://sourceforge.net/projects/openblas/files/v0.2.20/OpenBLAS%200.2.20%20version.zip/download).
-7. Set the environment variable ```OpenBLAS_HOME``` to point to the ```OpenBLAS``` directory that contains the ```include``` and ```lib``` directories (e.g., ```OpenBLAS_HOME = C:\utils\OpenBLAS```).
-
-After you have installed all of the required dependencies, build the MXNet source code:
-
-1. Start ```cmd``` in windows.
-
-2. Download the MXNet source code from GitHub by using following command:
-
-```r
-cd C:\
-git clone --recursive https://github.com/apache/incubator-mxnet.git
-```
-
-3. Copy file `3rdparty/mkldnn/config_template.vcxproj` to incubator-mxnet root.
-
-4. Follow [this link](https://docs.microsoft.com/en-us/visualstudio/install/modify-visual-studio) to modify ```Individual components```, and check ```VC++ 2017 version 15.4 v14.11 toolset```, and click ```Modify```.
-
-5. Change the version of the Visual studio 2017 to v14.11 using the following command (by default the VS2017 is installed in the following path):
-
-```r
-"C:\Program Files (x86)\Microsoft Visual Studio\2017\Community\VC\Auxiliary\Build\vcvars64.bat" -vcvars_ver=14.11
-```
-
-6. Create a build dir using the following command and go to the directory, for example:
-
-```r
-mkdir C:\build
-cd C:\build
-```
-
-7. CMake the MXNet source code by using following command:
-
-```r
-cmake -G "Visual Studio 15 2017 Win64" .. -T host=x64 -DUSE_CUDA=0 -DUSE_CUDNN=0 -DUSE_NVRTC=0 -DUSE_OPENCV=1 -DUSE_OPENMP=1 -DUSE_PROFILER=1 -DUSE_BLAS=open -DUSE_LAPACK=1 -DUSE_DIST_KVSTORE=0 -DCUDA_ARCH_NAME=All -DUSE_MKLDNN=1 -DCMAKE_BUILD_TYPE=Release
-```
-
-8. After the CMake successfully completed, compile the the MXNet source code by using following command:
-
-```r
-msbuild mxnet.sln /p:Configuration=Release;Platform=x64 /maxcpucount
-```
-
-9. Make sure that all the dll files used above(such as `libmkldnn.dll`, `libmklml.dll`, `libiomp5.dll`, `libopenblas.dll`, etc) are added to the system PATH. For convinence, you can put all of them to ```\windows\system32```. Or you will come across `Not Found Dependencies` when loading mxnet.
-
-<h2 id="4">Verify MXNet with python</h2>
-
-```
-cd python
-sudo python setup.py install
-python -c "import mxnet as mx;print((mx.nd.ones((2, 3))*2).asnumpy());"
-
-Expected Output:
-
-[[ 2.  2.  2.]
- [ 2.  2.  2.]]
-```
-
-### Verify whether MKL-DNN works
-
-After MXNet is installed, you can verify if MKL-DNN backend works well with a single Convolution layer.
-
-```
-import mxnet as mx
-import numpy as np
-
-num_filter = 32
-kernel = (3, 3)
-pad = (1, 1)
-shape = (32, 32, 256, 256)
-
-x = mx.sym.Variable('x')
-w = mx.sym.Variable('w')
-y = mx.sym.Convolution(data=x, weight=w, num_filter=num_filter, kernel=kernel, no_bias=True, pad=pad)
-exe = y.simple_bind(mx.cpu(), x=shape)
-
-exe.arg_arrays[0][:] = np.random.normal(size=exe.arg_arrays[0].shape)
-exe.arg_arrays[1][:] = np.random.normal(size=exe.arg_arrays[1].shape)
-
-exe.forward(is_train=False)
-o = exe.outputs[0]
-t = o.asnumpy()
-```
-
-More detailed debugging and profiling information can be logged by setting the environment variable 'MKLDNN_VERBOSE':
-```
-export MKLDNN_VERBOSE=1
-```
-For example, by running above code snippet, the following debugging logs providing more insights on MKL-DNN primitives `convolution` and `reorder`. That includes: Memory layout, infer shape and the time cost of primitive execution.
-```
-mkldnn_verbose,exec,reorder,jit:uni,undef,in:f32_nchw out:f32_nChw16c,num:1,32x32x256x256,6.47681
-mkldnn_verbose,exec,reorder,jit:uni,undef,in:f32_oihw out:f32_OIhw16i16o,num:1,32x32x3x3,0.0429688
-mkldnn_verbose,exec,convolution,jit:avx512_common,forward_inference,fsrc:nChw16c fwei:OIhw16i16o fbia:undef fdst:nChw16c,alg:convolution_direct,mb32_g1ic32oc32_ih256oh256kh3sh1dh0ph1_iw256ow256kw3sw1dw0pw1,9.98193
-mkldnn_verbose,exec,reorder,jit:uni,undef,in:f32_oihw out:f32_OIhw16i16o,num:1,32x32x3x3,0.0510254
-mkldnn_verbose,exec,reorder,jit:uni,undef,in:f32_nChw16c out:f32_nchw,num:1,32x32x256x256,20.4819
-```
-
-<h2 id="5">Enable MKL BLAS</h2>
-
-With MKL BLAS, the performace is expected to furtherly improved with variable range depending on the computation load of the models.
-You can redistribute not only dynamic libraries but also headers, examples and static libraries on accepting the license [Intel® Simplified license](https://software.intel.com/en-us/license/intel-simplified-software-license).
-Installing the full MKL installation enables MKL support for all operators under the linalg namespace.
-
-  1. Download and install the latest full MKL version following instructions on the [intel website.](https://software.intel.com/en-us/mkl)
-
-  2. Run `make -j ${nproc} USE_BLAS=mkl`
-
-  3. Navigate into the python directory
-
-  4. Run `sudo python setup.py install`
-
-### Verify whether MKL works
-
-After MXNet is installed, you can verify if MKL BLAS works well with a single dot layer.
-
-```
-import mxnet as mx
-import numpy as np
-
-shape_x = (1, 10, 8)
-shape_w = (1, 12, 8)
-
-x_npy = np.random.normal(0, 1, shape_x)
-w_npy = np.random.normal(0, 1, shape_w)
-
-x = mx.sym.Variable('x')
-w = mx.sym.Variable('w')
-y = mx.sym.batch_dot(x, w, transpose_b=True)
-exe = y.simple_bind(mx.cpu(), x=x_npy.shape, w=w_npy.shape)
-
-exe.forward(is_train=False)
-o = exe.outputs[0]
-t = o.asnumpy()
-```
-
-You can open the `MKL_VERBOSE` flag by setting environment variable:
-```
-export MKL_VERBOSE=1
-```
-Then by running above code snippet, you probably will get the following output message which means `SGEMM` primitive from MKL are called. Layout information and primitive execution performance are also demonstrated in the log message.
-```
-Numpy + Intel(R) MKL: THREADING LAYER: (null)
-Numpy + Intel(R) MKL: setting Intel(R) MKL to use INTEL OpenMP runtime
-Numpy + Intel(R) MKL: preloading libiomp5.so runtime
-MKL_VERBOSE Intel(R) MKL 2018.0 Update 1 Product build 20171007 for Intel(R) 64 architecture Intel(R) Advanced Vector Extensions 512 (Intel(R) AVX-512) enabled processors, Lnx 2.40GHz lp64 intel_thread NMICDev:0
-MKL_VERBOSE SGEMM(T,N,12,10,8,0x7f7f927b1378,0x1bc2140,8,0x1ba8040,8,0x7f7f927b1380,0x7f7f7400a280,12) 8.93ms CNR:OFF Dyn:1 FastMM:1 TID:0  NThr:40 WDiv:HOST:+0.000
-```
-
-<h2 id="6">Enable graph optimization</h2>
-
-Graph optimization by subgraph feature are available in master branch. You can build from source and then use below command to enable this *experimental* feature for better performance:
-
-```
-export MXNET_SUBGRAPH_BACKEND=MKLDNN
-```
-
-This limitations of this experimental feature are:
-
-- Use this feature only for inference. When training, be sure to turn the feature off by unsetting the `MXNET_SUBGRAPH_BACKEND` environment variable.
-
-- This feature will only run on the CPU, even if you're using a GPU-enabled build of MXNet. 
-
-- [MXNet Graph Optimization and Quantization Technical Information and Performance Details](https://cwiki.apache.org/confluence/display/MXNET/MXNet+Graph+Optimization+and+Quantization+based+on+subgraph+and+MKL-DNN).
-
-<h2 id="7">Quantization and Inference with INT8</h2>
-
-Benefiting from Intel® MKL-DNN, MXNet built with Intel® MKL-DNN brings outstanding performance improvement on quantization and inference with INT8 Intel® CPU Platform on Intel® Xeon® Scalable Platform.
-
-- [CNN Quantization Examples](https://github.com/apache/incubator-mxnet/tree/master/example/quantization).
-
-<h2 id="8">Next Steps and Support</h2>
-
-- For questions or support specific to MKL, visit the [Intel MKL](https://software.intel.com/en-us/mkl) website.
-
-- For questions or support specific to MKL, visit the [Intel MKLDNN](https://github.com/intel/mkl-dnn) website.
-
-- If you find bugs, please open an issue on GitHub for [MXNet with MKL](https://github.com/apache/incubator-mxnet/labels/MKL) or [MXNet with MKLDNN](https://github.com/apache/incubator-mxnet/labels/MKLDNN).
-=======
-File is moved to [docs/tutorials/mkldnn/MKLDNN_README.md](docs/tutorials/mkldnn/MKLDNN_README.md).
->>>>>>> 75a9e187
+File is moved to [docs/tutorials/mkldnn/MKLDNN_README.md](docs/tutorials/mkldnn/MKLDNN_README.md).