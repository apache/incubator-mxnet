--- conflicted
+++ resolved
@@ -48,12 +48,8 @@
 
 # MXNet CI
 dev_menu.py         @pllarroy
-<<<<<<< HEAD
-/ci/                @pllarroy @marcoabreu 
+/ci/                @pllarroy @marcoabreu @aaronmarkham
 /ci/publish/        @szha
-=======
-/ci/                @pllarroy @marcoabreu @aaronmarkham
->>>>>>> 1e058a31
 /docker/            @marcoabreu
 /tests/ci_build/    @marcoabreu
 Jenkinsfile         @marcoabreu
