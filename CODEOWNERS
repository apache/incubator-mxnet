--- conflicted
+++ resolved
@@ -17,28 +17,12 @@
 /perl-package/    @sergeykolychev
 /python/          @szha
 
-<<<<<<< HEAD
-# C++ base, broken down into components
-/include/         @cjolivier01
-/src/c_api/       @cjolivier01
-/src/common/      @cjolivier01
-/src/engine/      @cjolivier01
-/src/executor/    @cjolivier01
-/src/imperative/  @cjolivier01
-/src/io/          @cjolivier01
-/src/kvstore/     @cjolivier01 @rahul003
-/src/ndarray/     @cjolivier01
-/src/nnvm/        @cjolivier01
-/src/operator/    @cjolivier01
-/src/profiler/    @cjolivier01
-/src/storage/     @cjolivier01
-/tests/cpp/       @cjolivier01
+# C++ base
+/src/kvstore/     @rahul003
 
-=======
->>>>>>> 4fb5241b
 # CMake
-CMakeLists.txt    @szha
-/cmake/           @szha
+CMakeLists.txt    @szha @rahul003
+/cmake/           @szha @rahul003
 
 # MXNet CI
 /tests/ci_build/    @marcoabreu
