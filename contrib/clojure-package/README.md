--- conflicted
+++ resolved
@@ -105,17 +105,12 @@
 - Create a new project with `lein new my-mxnet`
 - Edit your `project.clj` and add one of the following entries to `:dependencies`, based on your system and the compute device you want to use:
 
-<<<<<<< HEAD
+
   - `[org.apache.mxnet.contrib.clojure/clojure-mxnet-linux-cpu "latest-version"]`
   - `[org.apache.mxnet.contrib.clojure/clojure-mxnet-linux-gpu "latest-version"]`
   - `[org.apache.mxnet.contrib.clojure/clojure-mxnet-osx-cpu "latest-version]`
 
 You can find the latest version out on [maven central](https://search.maven.org/search?q=clojure-mxnet)
-=======
-  - `[org.apache.mxnet.contrib.clojure/clojure-mxnet-linux-cpu "1.3.1"]`
-  - `[org.apache.mxnet.contrib.clojure/clojure-mxnet-linux-gpu "1.3.1"]`
-  - `[org.apache.mxnet.contrib.clojure/clojure-mxnet-osx-cpu "1.3.1"]`
->>>>>>> 449e17db
 
 After making this change and running `lein deps`, you should be able to run example code like this [NDArray Tutorial](https://github.com/apache/incubator-mxnet/blob/master/contrib/clojure-package/examples/tutorial/src/tutorial/ndarray.clj).
 
@@ -124,33 +119,23 @@
 With this option, you will install a Git revision of the Clojure package source and a [Scala package jar from Maven](https://search.maven.org/search?q=g:org.apache.mxnet) with native dependencies baked in.
 
 - Install additional dependencies as described in [the corresponding section for Option 1](#installing-additional-dependencies),
-<<<<<<< HEAD
+
 - Recursively clone the MXNet repository and checkout the desired version, (example 1.3.1). You should use the latest [version](https://search.maven.org/search?q=clojure-mxnet)), and a clone into the `~/mxnet` directory:
-=======
-- Recursively clone the MXNet repository and checkout the desired revision. Here we assume the `1.3.1` tag and a clone into the `~/mxnet` directory:
->>>>>>> 449e17db
 
   ```bash
   git clone --recursive https://github.com/apache/incubator-mxnet.git ~/mxnet
   cd ~/mxnet
   git tag --list  # Find the tag that matches the Scala package version
-<<<<<<< HEAD
 
   git checkout tags/version -b my_mxnet
-=======
-  git checkout tags/1.3.1 -b my_mxnet
->>>>>>> 449e17db
   git submodule update --init --recursive
   cd contrib/clojure
   ```
 
 - Edit `project.clj` to include the desired Scala jar from Maven:
 
-<<<<<<< HEAD
+
       [org.apache.mxnet/mxnet-full_2.11-linux-x86_64-cpu "latest-version”]
-=======
-      [org.apache.mxnet/mxnet-full_2.11-linux-x86_64-cpu "1.3.1”]
->>>>>>> 449e17db
 
 - Run `lein test`. All the tests should run without error.
 - At this point you can run `lein install` to build and install the Clojure jar locally.
@@ -194,11 +179,7 @@
   ```bash
   git clone --recursive https://github.com/apache/incubator-mxnet.git ~/mxnet
   cd ~/mxnet
-<<<<<<< HEAD
   git checkout tags/version -b my_mxnet  # this is optional
-=======
-  git checkout tags/1.3.1 -b my_mxnet  # this is optional
->>>>>>> 449e17db
   git submodule update --init --recursive
   ```
 
