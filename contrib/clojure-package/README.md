--- conflicted
+++ resolved
@@ -105,15 +105,11 @@
 - Create a new project with `lein new my-mxnet`
 - Edit your `project.clj` and add one of the following entries to `:dependencies`, based on your system and the compute device you want to use:
 
-<<<<<<< HEAD
-  - `[org.apache.mxnet.contrib.clojure/clojure-mxnet-linux-cpu "1.3.1"]`
-  - `[org.apache.mxnet.contrib.clojure/clojure-mxnet-linux-gpu "1.3.1"]`
-  - `[org.apache.mxnet.contrib.clojure/clojure-mxnet-osx-cpu "1.3.1"]`
-=======
-  - `[org.apache.mxnet.contrib.clojure/clojure-mxnet-linux-cpu "1.5.0"]`
-  - `[org.apache.mxnet.contrib.clojure/clojure-mxnet-linux-gpu "1.5.0"]`
-  - `[org.apache.mxnet.contrib.clojure/clojure-mxnet-osx-cpu "1.5.0"]`
->>>>>>> f6f84011
+  - `[org.apache.mxnet.contrib.clojure/clojure-mxnet-linux-cpu "latest-version"]`
+  - `[org.apache.mxnet.contrib.clojure/clojure-mxnet-linux-gpu "latest-version"]`
+  - `[org.apache.mxnet.contrib.clojure/clojure-mxnet-osx-cpu "latest-version]`
+
+You can find the latest version out on [maven central](https://search.maven.org/search?q=clojure-mxnet)
 
 After making this change and running `lein deps`, you should be able to run example code like this [NDArray Tutorial](https://github.com/apache/incubator-mxnet/blob/master/contrib/clojure-package/examples/tutorial/src/tutorial/ndarray.clj).
 
@@ -122,54 +118,65 @@
 With this option, you will install a Git revision of the Clojure package source and a [Scala package jar from Maven](https://search.maven.org/search?q=g:org.apache.mxnet) with native dependencies baked in.
 
 - Install additional dependencies as described in [the corresponding section for Option 1](#installing-additional-dependencies),
-<<<<<<< HEAD
-- Recursively clone the MXNet repository and checkout the desired revision. Here we assume the `1.3.1` tag and a clone into the `~/mxnet` directory:
-=======
-- Recursively clone the MXNet repository and checkout the desired revision. Here we assume the `1.5.0` tag and a clone into the `~/mxnet` directory:
->>>>>>> f6f84011
+- Recursively clone the MXNet repository and checkout the desired version, (example 1.3.1). You should use the latest [version](https://search.maven.org/search?q=clojure-mxnet)), and a clone into the `~/mxnet` directory:
 
   ```bash
   git clone --recursive https://github.com/apache/incubator-mxnet.git ~/mxnet
   cd ~/mxnet
   git tag --list  # Find the tag that matches the Scala package version
-<<<<<<< HEAD
-  git checkout tags/1.3.1 -b my_mxnet
-=======
-  git checkout tags/1.5.0 -b my_mxnet
->>>>>>> f6f84011
+
+  git checkout tags/version -b my_mxnet
   git submodule update --init --recursive
   cd contrib/clojure
   ```
 
 - Edit `project.clj` to include the desired Scala jar from Maven:
 
-<<<<<<< HEAD
-      [org.apache.mxnet/mxnet-full_2.11-linux-x86_64-cpu "1.3.1”]
-=======
-      [org.apache.mxnet/mxnet-full_2.11-linux-x86_64-cpu "1.5.0”]
->>>>>>> f6f84011
+      [org.apache.mxnet/mxnet-full_2.11-linux-x86_64-cpu "latest-version”]
 
 - Run `lein test`. All the tests should run without error.
 - At this point you can run `lein install` to build and install the Clojure jar locally.
 
 To run examples, you can now use `lein run` in any of the example directories, e.g., `examples/imclassification`. You can also specify the compute device, e.g., `lein run :cpu 2` (for 2 CPUs) or `lein run :gpu` (for 1 GPU).
 
-**Note:** Instead of a release tag, you can also use a development version of the Clojure package, e.g., Git `master`, together with the prebuilt Scala jar. In that case, however, breakage can happen at any point, for instance when the Scala development version adds, changes or removes an interface and the Clojure development version moves along. If you really need the most recent version, you should consider [installation option 3](#option-3-everything-from-source).
+#### Experimental: Using Scala Snapshot Jars
+**Note:** Instead of a release tag, you can also use a development version of the Clojure package, e.g., Git `master`, together with the prebuilt Scala jar. There is a snapshot repo available for the Scala jars on a nightly basis. You can use them in your project with adding a repository:
+
+```
+["snapshots" {:url "https://repository.apache.org/content/repositories/snapshots"
+                              ;; If a repository contains releases only setting
+                              ;; :snapshots to false will speed up dependencies.
+                              :snapshots true
+                              ;; Disable signing releases deployed to this repo.
+                              ;; (Not recommended.)
+                              :sign-releases false
+                              ;; You can also set the policies for how to handle
+                              ;; :checksum failures to :fail, :warn, or :ignore.
+                              :checksum :fail
+                              ;; How often should this repository be checked for
+                              ;; snapshot updates? (:daily, :always, or :never)
+                              :update :always
+                              ;; You can also apply them to releases only:
+                              :releases {:checksum :fail :update :always}}]
+```
+
+Then you should be able to run with your dependency:
+
+`[org.apache.mxnet/mxnet-full_2.11-osx-x86_64-cpu "latest-version-SNAPSHOT"]`
+
+
+In that case, however, breakage can happen at any point, for instance when the Scala development version adds, changes or removes an interface and the Clojure development version moves along. If you really need the most recent version, you should consider [installation option 3](#option-3-everything-from-source).
 
 ### Option 3: Everything from Source
 
 With this option, you will compile the core MXNet C++ package and jars for both Scala and Clojure language bindings from source. If you intend to make changes to the code in any of the parts, or if you simply want the latest and greatest features, this choice is for you.
 
-The first step is to recursively clone the MXNet repository and checkout the desired revision. Here we assume a clone into the `~/mxnet` directory:
+The first step is to recursively clone the MXNet repository and checkout the desired version, (example 1.3.1). You should use the latest [version](https://search.maven.org/search?q=clojure-mxnet)), and clone into the `~/mxnet` directory:
 
   ```bash
   git clone --recursive https://github.com/apache/incubator-mxnet.git ~/mxnet
   cd ~/mxnet
-<<<<<<< HEAD
-  git checkout tags/1.3.1 -b my_mxnet  # this is optional
-=======
-  git checkout tags/1.5.0 -b my_mxnet  # this is optional
->>>>>>> f6f84011
+  git checkout tags/version -b my_mxnet  # this is optional
   git submodule update --init --recursive
   ```
 
@@ -198,7 +205,7 @@
 
 #### Building the Clojure jar
  
-- Enter the `contrib/clojure` directory and edit the `project.clj` file. Add the Scala jar that was just created and installed, e.g., `[org.apache.mxnet/mxnet-full_2.11-osx-x86_64-cpu "1.5.0-SNAPSHOT"]`, to the `:dependencies`.
+- Enter the `contrib/clojure` directory and edit the `project.clj` file. Add the Scala jar that was just created and installed, e.g., `[org.apache.mxnet/mxnet-full_2.11-osx-x86_64-cpu "latest-version-SNAPSHOT"]`, to the `:dependencies`.
 - Run `lein test`. All the tests should run without an error.
 - Run `lein install` to build and install the Clojure jar locally.
 
