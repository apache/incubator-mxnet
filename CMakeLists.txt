--- conflicted
+++ resolved
@@ -75,7 +75,7 @@
 
 include_directories("include")
 include_directories("mshadow")
-<<<<<<< HEAD
+include_directories("cub")
 include_directories("nnvm/include")
 include_directories("dmlc-core/include")
 
@@ -89,12 +89,6 @@
   endif()
 endif()
 
-=======
-include_directories("cub")
-include_directories("nnvm/include")
-include_directories("dmlc-core/include")
-
->>>>>>> 0f6d5834
 if(USE_OPENCV)
   find_package(OpenCV QUIET COMPONENTS core highgui imgproc imgcodecs)
   if(NOT OpenCV_FOUND) # if not OpenCV 3.x, then imgcodecs are not found
@@ -298,7 +292,6 @@
   add_definitions(-DMXNET_USE_CUDA=1)
   add_definitions(-DMXNET_USE_NVRTC=1)
   if(CUDA_LIBRARY_PATH)
-<<<<<<< HEAD
     if(IS_CONTAINER_BUILD)
       # In case of building on a production-like build container which may not have Cuda installed
       if(NOT CMAKE_SYSTEM_HAS_CUDA)
@@ -311,9 +304,6 @@
       	endif()
       endif()
     endif()
-=======
-    link_directories(${CUDA_LIBRARY_PATH}/stubs)
->>>>>>> 0f6d5834
   endif()
 endif()
 
@@ -367,7 +357,6 @@
 	add_definitions(-DMXNET_USE_PROFILER)
 endif()
 
-<<<<<<< HEAD
 if(IS_CONTAINER_BUILD)
   # Do tests before chrpath so that we use the cuda stub driver
   add_subdirectory(tests)
@@ -403,32 +392,15 @@
 
 if(INSTALL_PYTHON_VERSIONS)
   message(STATUS "Installing for python versions: ${INSTALL_PYTHON_VERSIONS}")
-=======
-if(INSTALL_PYTHON_VERSIONS)
->>>>>>> 0f6d5834
   foreach(version ${INSTALL_PYTHON_VERSIONS})
     set(outdir ${CMAKE_LIBRARY_OUTPUT_DIRECTORY}/python${version}/site-packages/mxnet)
     add_custom_command(TARGET mxnet POST_BUILD
       COMMAND mkdir -p ${outdir}
-<<<<<<< HEAD
       COMMAND cp -ru ${CMAKE_CURRENT_SOURCE_DIR}/python/mxnet/* ${outdir}
-=======
-      COMMAND cp -rul ${CMAKE_CURRENT_SOURCE_DIR}/python/mxnet/* ${outdir}
->>>>>>> 0f6d5834
       )
   endforeach()
 endif()
 
-<<<<<<< HEAD
-#
-# Scala
-#
-#if(USE_SCALA)
-#  find_package(Scala REQUIRED)
-#endif()
-
-=======
->>>>>>> 0f6d5834
 # ---[ Linter target
 if(MSVC)
   find_package(PythonInterp)
