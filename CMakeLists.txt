cmake_minimum_required(VERSION 3.13)

# workaround to store CMAKE_CROSSCOMPILING because is getting reset by the project command
if(CMAKE_CROSSCOMPILING)
  set(__CMAKE_CROSSCOMPILING ${CMAKE_CROSSCOMPILING})
  set(__CMAKE_CROSSCOMPILING_OVERRIDE ON)
endif()

project(mxnet C CXX)

if(CMAKE_PROJECT_NAME STREQUAL PROJECT_NAME AND EXISTS ${CMAKE_CURRENT_SOURCE_DIR}/config.cmake)
  # Load config.cmake only if mxnet is not compiled as a dependency of another project
  include(${CMAKE_CURRENT_SOURCE_DIR}/config.cmake)
endif()

if(__CMAKE_CROSSCOMPILING_OVERRIDE)
  set(CMAKE_CROSSCOMPILING ${__CMAKE_CROSSCOMPILING})
endif()

include(${CMAKE_CURRENT_SOURCE_DIR}/cmake/Utils.cmake)

include(CMakeDependentOption)
#Some things have order. This must be put in front alone
option(USE_CUDA "Build with CUDA support"   ON)
set(MXNET_CUDA_ARCH "Auto" CACHE STRING "Target NVIDIA GPU achitecture.
Format: Auto | Common | All | LIST(ARCH_AND_PTX ...)
- \"Auto\" detects local machine GPU compute arch at runtime.
- \"Common\" and \"All\" cover common and entire subsets of architectures
- ARCH_AND_PTX : NAME | NUM.NUM | NUM.NUM(NUM.NUM) | NUM.NUM+PTX
- NAME: Fermi Kepler Maxwell Kepler+Tegra Kepler+Tesla Maxwell+Tegra Pascal Volta Turing
- NUM: Any number. Only those pairs are currently accepted by NVCC though:
       2.0 2.1 3.0 3.2 3.5 3.7 5.0 5.2 5.3 6.0 6.2 7.0 7.2 7.5")
option(USE_NCCL "Use NVidia NCCL with CUDA" OFF)
option(USE_OPENCV "Build with OpenCV support" ON)
option(USE_OPENMP "Build with Openmp support" ON)
cmake_dependent_option(USE_NVML "Build with nvml support if found" ON "USE_CUDA" OFF)
cmake_dependent_option(USE_CUDNN "Build with cudnn support" ON "USE_CUDA" OFF) # one could set CUDNN_ROOT for search path
cmake_dependent_option(USE_NVTX "Build with nvtx support if found" ON "USE_CUDA" OFF)
cmake_dependent_option(USE_SSE "Build with x86 SSE instruction support" ON "NOT ARM" OFF)
option(USE_F16C "Build with x86 F16C instruction support" ON) # autodetects support if ON
option(USE_LAPACK "Build with lapack support" ON)
option(USE_MKL_IF_AVAILABLE "Use MKL if found" ON)
if(USE_MKL_IF_AVAILABLE AND (NOT APPLE) AND (NOT MSVC) AND (CMAKE_HOST_SYSTEM_PROCESSOR STREQUAL "x86_64") AND (NOT CMAKE_CROSSCOMPILING))
  option(USE_MKLDNN "Build with MKL-DNN support" ON)
else()
  option(USE_MKLDNN "Build with MKL-DNN support" OFF)
endif()
if(NOT MSVC)
  option(USE_OPERATOR_TUNING  "Enable auto-tuning of operators" ON)
else()
  option(USE_OPERATOR_TUNING  "Enable auto-tuning of operators" OFF)
endif()
option(USE_GPERFTOOLS "Build with GPerfTools support" OFF)
option(USE_JEMALLOC "Build with Jemalloc support" OFF)
option(USE_LIBJPEG_TURBO "Use libjpeg-turbo" OFF)
option(USE_DIST_KVSTORE "Build with DIST_KVSTORE support" OFF)
option(USE_PLUGINS_WARPCTC "Use WARPCTC Plugins" OFF)
option(USE_PLUGIN_CAFFE "Use Caffe Plugin" OFF)
option(USE_CPP_PACKAGE "Build C++ Package" OFF)
option(USE_MXNET_LIB_NAMING "Use MXNet library naming conventions." ON)
option(USE_GPROF "Compile with gprof (profiling) flag" OFF)
option(USE_CXX14_IF_AVAILABLE "Build with C++14 if the compiler supports it" OFF)
option(USE_VTUNE "Enable use of Intel Amplifier XE (VTune)" OFF) # one could set VTUNE_ROOT for search path
option(USE_TVM_OP "Enable use of TVM operator build system." OFF)
option(ENABLE_CUDA_RTC "Build with CUDA runtime compilation support" ON)
option(BUILD_CPP_EXAMPLES "Build cpp examples" ON)
option(INSTALL_EXAMPLES "Install the example source files." OFF)
option(USE_SIGNAL_HANDLER "Print stack traces on segfaults." ON)
option(USE_TENSORRT "Enable inference optimization with TensorRT." OFF)
option(USE_ASAN "Enable Clang/GCC ASAN sanitizers." OFF)
cmake_dependent_option(ENABLE_TESTCOVERAGE "Enable compilation with test coverage metric output" OFF "NOT MSVC" OFF)
option(USE_INT64_TENSOR_SIZE "Use int64_t to represent the total number of elements in a tensor" OFF)
option(BUILD_CYTHON_MODULES "Build cython modules." OFF)
option(LOG_FATAL_THROW "Log exceptions but do not abort" ON)
cmake_dependent_option(USE_SPLIT_ARCH_DLL "Build a separate DLL for each Cuda arch (Windows only)." ON "MSVC" OFF)
cmake_dependent_option(USE_CCACHE "Attempt using CCache to wrap the compilation" ON "UNIX" OFF)


message(STATUS "CMAKE_CROSSCOMPILING ${CMAKE_CROSSCOMPILING}")
message(STATUS "CMAKE_HOST_SYSTEM_PROCESSOR ${CMAKE_HOST_SYSTEM_PROCESSOR}")
message(STATUS "CMAKE_SYSTEM_PROCESSOR ${CMAKE_SYSTEM_PROCESSOR}")

message(STATUS "CMAKE_SYSTEM_NAME ${CMAKE_SYSTEM_NAME}")

if(USE_TVM_OP)
  add_definitions(-DMXNET_USE_TVM_OP=1)
endif()

message(STATUS "CMake version '${CMAKE_VERSION}' using generator '${CMAKE_GENERATOR}'")
project(mxnet C CXX)
if(USE_CUDA)
  cmake_minimum_required(VERSION 3.13.2)  # CUDA 10 (Turing) detection available starting 3.13.2
  include(CheckLanguage)
  check_language(CUDA)
  if (NOT CMAKE_CUDA_COMPILER AND UNIX AND EXISTS "/usr/local/cuda/bin/nvcc")
    set(ENV{CUDACXX} "/usr/local/cuda/bin/nvcc")
    message(WARNING "CMAKE_CUDA_COMPILER guessed: " $ENV{CUDACXX} "\n"
      "Please fix your cuda installation: https://docs.nvidia.com/cuda/cuda-installation-guide-linux/index.html#mandatory-post")
  endif()
  enable_language(CUDA)
  set(CMAKE_CUDA_STANDARD 11)
  include(CheckCXXCompilerFlag)
  if(USE_CXX14_IF_AVAILABLE)
    check_cxx_compiler_flag("-std=c++14" SUPPORT_CXX14)
    if (SUPPORT_CXX14)
      set(CMAKE_CUDA_STANDARD 14)
    endif()
  endif()
  set(CMAKE_CUDA_STANDARD_REQUIRED ON)
endif()

if(UNIX)
  set(CMAKE_POSITION_INDEPENDENT_CODE ON)
endif()

if(USE_CCACHE)
  find_program(CCACHE_PROGRAM ccache)
  if(CCACHE_PROGRAM)
    set(CMAKE_C_COMPILER_LAUNCHER "${CCACHE_PROGRAM}")
    set(CMAKE_CXX_COMPILER_LAUNCHER "${CCACHE_PROGRAM}")
    set(CMAKE_CUDA_COMPILER_LAUNCHER "${CCACHE_PROGRAM}")
  else()
    message(STATUS "Could not find CCache. Consider installing CCache to speed up compilation.")
  endif()
endif()

if(MSVC)
  set(SYSTEM_ARCHITECTURE x86_64)
  enable_language(ASM_MASM)
else()
  execute_process(COMMAND uname -m COMMAND tr -d '\n' OUTPUT_VARIABLE SYSTEM_ARCHITECTURE)
endif()

if(CMAKE_BUILD_TYPE STREQUAL "Distribution" AND UNIX AND NOT APPLE)
  set(CMAKE_BUILD_WITH_INSTALL_RPATH ON)
  set(CMAKE_INSTALL_RPATH $\{ORIGIN\})
  # Enforce DT_PATH instead of DT_RUNPATH
  set(CMAKE_SHARED_LINKER_FLAGS "-Wl,--disable-new-dtags")
  set(CMAKE_EXE_LINKER_FLAGS "-Wl,--disable-new-dtags")
endif()

set(CMAKE_MODULE_PATH "${CMAKE_CURRENT_SOURCE_DIR}/cmake/upstream;${CMAKE_CURRENT_SOURCE_DIR}/cmake/Modules;${CMAKE_MODULE_PATH}")

SET(EXTRA_OPERATORS "" CACHE PATH "EXTRA OPERATORS PATH")

if("$ENV{VERBOSE}" STREQUAL "1")
  message(STATUS " Verbose Makefile ACTIVATED")
  set(CMAKE_VERBOSE_MAKEFILE ON)
endif()

#Switch off modern thread local for dmlc-core, please see: https://github.com/dmlc/dmlc-core/issues/571#issuecomment-543467484
add_definitions(-DDMLC_MODERN_THREAD_LOCAL=0)
# disable stack trace in exception by default.
add_definitions(-DDMLC_LOG_STACK_TRACE_SIZE=0)

if(MSVC)
  add_definitions(-DWIN32_LEAN_AND_MEAN)
  add_definitions(-DDMLC_USE_CXX11)
  add_definitions(-D_SCL_SECURE_NO_WARNINGS)
  add_definitions(-D_CRT_SECURE_NO_WARNINGS)
  add_definitions(-DMXNET_EXPORTS)
  add_definitions(-DNNVM_EXPORTS)
  add_definitions(-DDMLC_STRICT_CXX11)
  add_definitions(-DNOMINMAX)
  set(CMAKE_C_FLAGS "/MP")
  set(CMAKE_CXX_FLAGS "${CMAKE_C_FLAGS} /bigobj")
else()
  include(CheckCXXCompilerFlag)
  if(USE_CXX14_IF_AVAILABLE)
    check_cxx_compiler_flag("-std=c++14" SUPPORT_CXX14)
  endif()
  check_cxx_compiler_flag("-std=c++11"   SUPPORT_CXX11)
  check_cxx_compiler_flag("-std=c++0x"   SUPPORT_CXX0X)
  set(CMAKE_C_FLAGS "${CMAKE_C_FLAGS} -Wall -Wno-sign-compare")
  if(CMAKE_BUILD_TYPE STREQUAL "Debug")
    set(CMAKE_C_FLAGS "${CMAKE_C_FLAGS} -O0 -g")
    set(CMAKE_CXX_FLAGS "${CMAKE_CXX_FLAGS} -D_GLIBCXX_ASSERTIONS")
  elseif(CMAKE_BUILD_TYPE STREQUAL "RelWithDebInfo")
    add_definitions(-DNDEBUG=1)
    set(CMAKE_C_FLAGS "${CMAKE_C_FLAGS} -O3 -g")
    set(CMAKE_CXX_FLAGS "${CMAKE_CXX_FLAGS} -D_GLIBCXX_ASSERTIONS")
  else()
    add_definitions(-DNDEBUG=1)
    set(CMAKE_C_FLAGS "${CMAKE_C_FLAGS} -O3")
  endif()
  set(CMAKE_CXX_FLAGS "${CMAKE_CXX_FLAGS} ${CMAKE_C_FLAGS}")
  if(SUPPORT_CXX14)
    add_definitions(-DDMLC_USE_CXX11=1)
    add_definitions(-DDMLC_USE_CXX14=1)
    add_definitions(-DMSHADOW_IN_CXX11)
    set(CMAKE_CXX_FLAGS "${CMAKE_CXX_FLAGS} -std=c++14")
  elseif(SUPPORT_CXX11)
    add_definitions(-DDMLC_USE_CXX11=1)
    add_definitions(-DMSHADOW_IN_CXX11)
    set(CMAKE_CXX_FLAGS "${CMAKE_CXX_FLAGS} -std=c++11")
  elseif(SUPPORT_CXX0X)
    add_definitions(-DDMLC_USE_CXX11=1)
    add_definitions(-DMSHADOW_IN_CXX11)
    set(CMAKE_CXX_FLAGS "${CMAKE_CXX_FLAGS} -std=c++0x")
  endif()
endif(MSVC)

if(NOT mxnet_LINKER_LIBS)
  set(mxnet_LINKER_LIBS "")
endif(NOT mxnet_LINKER_LIBS)

if(USE_GPROF)
  message(STATUS "Using GPROF")
  set(CMAKE_C_FLAGS "${CMAKE_C_FLAGS} -fno-omit-frame-pointer -g -pg")
  set(CMAKE_CXX_FLAGS "${CMAKE_CXX_FLAGS} -fno-omit-frame-pointer -g -pg")
  set(CMAKE_LINK_LIBRARY_FILE_FLAG "${CMAKE_LINK_LIBRARY_FILE_FLAG} -g -pg")
endif()

if(USE_VTUNE)
  message(STATUS "Using VTUNE")
  if(NOT VTUNE_ROOT)
    set(VTUNE_ROOT /opt/intel/vtune_amplifier_xe_2017)
  endif()
  set(CMAKE_C_FLAGS "${CMAKE_C_FLAGS} -fno-omit-frame-pointer -g -pg")
  set(CMAKE_CXX_FLAGS "${CMAKE_CXX_FLAGS} -fno-omit-frame-pointer -g -pg")
  set(CMAKE_LINK_LIBRARY_FILE_FLAG "${CMAKE_LINK_LIBRARY_FILE_FLAG} -g -pg")
  add_definitions(-DMXNET_USE_VTUNE=1)
  include_directories(${VTUNE_ROOT}/include)
  list(APPEND mxnet_LINKER_LIBS ${VTUNE_ROOT}/lib64/libittnotify.a)
  list(APPEND mxnet_LINKER_LIBS dl)
endif()

if(USE_TENSORRT)
  message(STATUS "Using TensorRT")
  set(ONNX_PATH 3rdparty/onnx-tensorrt/third_party/onnx/build/)
  set(ONNX_TRT_PATH 3rdparty/onnx-tensorrt/build/)

  include_directories(${ONNX_PATH})
  include_directories(3rdparty/onnx-tensorrt/)
  include_directories(3rdparty/)
  include_directories(3rdparty/onnx-tensorrt/third_party/onnx/)
  add_definitions(-DMXNET_USE_TENSORRT=1)
  add_definitions(-DONNX_NAMESPACE=onnx)

  find_package(Protobuf REQUIRED)

  find_library(ONNX_LIBRARY NAMES libonnx.so REQUIRED
          PATHS ${ONNX_PATH}
          DOC "Path to onnx library.")
  find_library(ONNX_PROTO_LIBRARY NAMES libonnx_proto.so REQUIRED
          PATHS ${ONNX_PATH}
          DOC "Path to onnx_proto library.")
  find_library(ONNX_TRT_RUNTIME_LIBRARY NAMES libnvonnxparser_runtime.so REQUIRED
          PATHS ${ONNX_TRT_PATH}
          DOC "Path to onnx_proto library.")
  find_library(ONNX_TRT_PARSER_LIBRARY NAMES libnvonnxparser.so REQUIRED
          PATHS ${ONNX_TRT_PATH}
          DOC "Path to onnx_proto library.")

  list(APPEND mxnet_LINKER_LIBS libnvinfer.so ${ONNX_TRT_PARSER_LIBRARY} ${ONNX_TRT_RUNTIME_LIBRARY}
          ${ONNX_PROTO_LIBRARY} ${ONNX_LIBRARY} ${PROTOBUF_LIBRARY})
endif()

if(USE_MKLDNN)
  # CPU architecture (e.g., C5) can't run on another architecture (e.g., g3).
  if(MSVC)
    set(CMAKE_CXX_FLAGS_DEBUG "${CMAKE_CXX_FLAGS_DEBUG} /EHsc /MT")
    set(CMAKE_CXX_FLAGS_RELEASE "${CMAKE_CXX_FLAGS_RELEASE} /EHsc /Gy /MT")
  endif()

  set(MKLDNN_BUILD_TESTS OFF CACHE INTERNAL "" FORCE)
  set(MKLDNN_BUILD_EXAMPLES OFF CACHE INTERNAL "" FORCE)
  set(MKLDNN_ARCH_OPT_FLAGS "" CACHE INTERNAL "" FORCE)
  set(MKLDNN_ENABLE_JIT_PROFILING OFF CACHE INTERNAL "" FORCE)
  set(MKLDNN_LIBRARY_TYPE STATIC CACHE INTERNAL "" FORCE)
  set(DNNL_ENABLE_CONCURRENT_EXEC ON CACHE INTERNAL "" FORCE)

  if(NOT USE_OPENMP)
      set(MKLDNN_CPU_RUNTIME SEQ CACHE INTERNAL "" FORCE)
  endif()

  add_subdirectory(3rdparty/mkldnn)

  include_directories(3rdparty/mkldnn/include)
  include_directories(${PROJECT_BINARY_DIR}/3rdparty/mkldnn/include)
  add_definitions(-DMXNET_USE_MKLDNN=1)
  list(APPEND mxnet_LINKER_LIBS dnnl)
  set(INSTALL_MKLDNN ON)
endif()

# Allow Cuda compiles outside of src tree to find things in 'src' and 'include'
include_directories(${CMAKE_CURRENT_SOURCE_DIR}/include)
include_directories(${CMAKE_CURRENT_SOURCE_DIR}/src)

include(cmake/ChooseBlas.cmake)

if(USE_ASAN)
  set(CMAKE_C_FLAGS "${CMAKE_C_FLAGS} -fno-omit-frame-pointer -fsanitize=address")
  set(CMAKE_CXX_FLAGS "${CMAKE_CXX_FLAGS} -fno-omit-frame-pointer -fsanitize=address")
  set(CMAKE_LINKER_FLAGS "${CMAKE_LINKER_FLAGS} -fsanitize=address")
  set(GTEST_LIBRARIES "${GTEST_LIBRARIES} -fsanitize=address")
  list(APPEND mxnet_LINKER_LIBS asan)
endif()

list(APPEND mxnet_LINKER_LIBS ${mshadow_LINKER_LIBS})

foreach(var ${C_CXX_INCLUDE_DIRECTORIES})
    include_directories(${var})
endforeach()

include_directories("include")
include_directories("3rdparty/nvidia_cub")
include_directories("3rdparty/tvm/nnvm/include")
include_directories("3rdparty/tvm/include")
include_directories("3rdparty/dmlc-core/include")
include_directories("3rdparty/dlpack/include")

# commented out until PR goes through
#if(EXISTS ${CMAKE_CURRENT_SOURCE_DIR}/3rdparty/dlpack)
#  add_subdirectory(3rdparty/dlpack)
#endif()

# Prevent stripping out symbols (operator registrations, for example)
if(NOT MSVC AND NOT APPLE)
  set(BEGIN_WHOLE_ARCHIVE -Wl,--whole-archive)
  set(END_WHOLE_ARCHIVE -Wl,--no-whole-archive)
elseif(CMAKE_CXX_COMPILER_ID MATCHES "Clang")
  # using regular Clang or AppleClang
  set(BEGIN_WHOLE_ARCHIVE -Wl,-force_load)
endif()

if(UNIX)
  find_library(RTLIB rt)
  if(RTLIB)
    list(APPEND mxnet_LINKER_LIBS ${RTLIB})
  endif()
endif()

set(ALT_MALLOC_FLAGS "-fno-builtin-malloc -fno-builtin-calloc -fno-builtin-realloc -fno-builtin-free")

# ---[ gperftools
if(USE_GPERFTOOLS)
  find_package(Gperftools)
  if(GPERFTOOLS_FOUND)
    message(STATUS "Using Gperftools malloc (tcmalloc)")
    include_directories(${GPERFTOOLS_INCLUDE_DIR})
    set(CMAKE_C_FLAGS "${CMAKE_C_FLAGS} ${ALT_MALLOC_FLAGS}")
    set(CMAKE_CXX_FLAGS "${CMAKE_CXX_FLAGS} ${ALT_MALLOC_FLAGS}")
    set(mxnet_LINKER_LIBS ${mxnet_LINKER_LIBS} ${GPERFTOOLS_LIBRARIES})
    set(USE_JEMALLOC 0)
  endif()
endif()

# ---[ jemalloc
if(USE_JEMALLOC)
  if(GPERFTOOLS_FOUND)
    message(ERROR " Only one of USE_JEMALLOC and USE_GPERFTOOLS can be defined at once")
  endif()
  find_package(JeMalloc)
  if(JEMALLOC_FOUND)
    message(STATUS "Using JEMalloc malloc")
    add_definitions(-DUSE_JEMALLOC)
    set(CMAKE_C_FLAGS "${CMAKE_C_FLAGS} ${ALT_MALLOC_FLAGS}")
    set(CMAKE_CXX_FLAGS "${CMAKE_CXX_FLAGS} ${ALT_MALLOC_FLAGS}")
    include_directories(${JEMALLOC_INCLUDE_DIRS})
    set(mxnet_LINKER_LIBS ${mxnet_LINKER_LIBS} ${JEMALLOC_LIBRARIES})
  endif()
endif()

if(USE_LIBJPEG_TURBO)
  find_package(PkgConfig REQUIRED)
  pkg_search_module(TURBOJPEG REQUIRED libturbojpeg)
  include_directories(SYSTEM ${TURBOJPEG_INCLUDE_DIRS})
  list(APPEND mxnet_LINKER_LIBS ${TURBOJPEG_LINK_LIBRARIES})
  add_definitions(-DMXNET_USE_LIBJPEG_TURBO=1)
else()
  add_definitions(-DMXNET_USE_LIBJPEG_TURBO=0)
endif()

# ---[ OpenCV
if(USE_OPENCV)
  find_package(OpenCV COMPONENTS core highgui imgproc imgcodecs)
  if(NOT OpenCV_FOUND) # if not OpenCV 3.x, then imgcodecs are not found
    message(STATUS "OpenCV imgcodecs missing")
    find_package(OpenCV REQUIRED COMPONENTS core highgui imgproc)
  endif()
  include_directories(SYSTEM ${OpenCV_INCLUDE_DIRS})
  list(APPEND mxnet_LINKER_LIBS ${OpenCV_LIBS})
  message(STATUS "OpenCV ${OpenCV_VERSION} found (${OpenCV_CONFIG_PATH})")
  message(STATUS " OpenCV_LIBS=${OpenCV_LIBS}")
  add_definitions(-DMXNET_USE_OPENCV=1)
else(USE_OPENCV)
  message(STATUS "OpenCV Disabled")
  add_definitions(-DMXNET_USE_OPENCV=0)
endif()

# ---[ OpenMP
if(USE_OPENMP)

  function(load_omp)
    # Intel/llvm OpenMP: https://github.com/llvm-mirror/openmp
    set(OPENMP_STANDALONE_BUILD TRUE)
    set(LIBOMP_ENABLE_SHARED TRUE)
    set(CMAKE_BUILD_TYPE Release)
    set(OPENMP_ENABLE_LIBOMPTARGET OFF CACHE BOOL "LLVM OpenMP offloading support")  # Requires CMP0077 CMake 3.13
    add_subdirectory(${CMAKE_CURRENT_SOURCE_DIR}/3rdparty/openmp)
    # Disable warnings
    target_compile_options(omp PRIVATE
      $<$<OR:$<CXX_COMPILER_ID:Clang>,$<CXX_COMPILER_ID:AppleClang>,$<CXX_COMPILER_ID:GNU>>:-w>
      $<$<CXX_COMPILER_ID:MSVC>:/w>)
  endfunction()

  if(EXISTS ${CMAKE_CURRENT_SOURCE_DIR}/3rdparty/openmp/CMakeLists.txt
     AND SYSTEM_ARCHITECTURE STREQUAL "x86_64"
     AND NOT CMAKE_BUILD_TYPE STREQUAL "Distribution"
     AND NOT BLAS STREQUAL "MKL"
     AND NOT MSVC
     AND NOT CMAKE_CROSSCOMPILING)
    load_omp()
    list(APPEND mxnet_LINKER_LIBS omp)
    if(UNIX)
      list(APPEND mxnet_LINKER_LIBS pthread)
    endif()
    set(CMAKE_C_FLAGS "${CMAKE_C_FLAGS} ${OpenMP_C_FLAGS}")
    set(CMAKE_CXX_FLAGS "${CMAKE_CXX_FLAGS} ${OpenMP_CXX_FLAGS}")
    add_definitions(-DMXNET_USE_OPENMP=1)
  else()
    find_package(OpenMP REQUIRED)
    if(OPENMP_FOUND)
      set(CMAKE_C_FLAGS "${CMAKE_C_FLAGS} ${OpenMP_C_FLAGS}")
      set(CMAKE_CXX_FLAGS "${CMAKE_CXX_FLAGS} ${OpenMP_CXX_FLAGS}")
      if(NOT BLAS STREQUAL "MKL")
        # Linker flags for Intel OMP are already set in case MKL is used. Only set if not MKL
        set(CMAKE_SHARED_LINKER_FLAGS "${CMAKE_SHARED_LINKER_FLAGS} ${OpenMP_EXE_LINKER_FLAGS}")
        set(CMAKE_EXE_LINKER_FLAGS "${CMAKE_EXE_LINKER_FLAGS} ${OpenMP_EXE_LINKER_FLAGS}")
      endif()
      add_definitions(-DMXNET_USE_OPENMP=1)
    endif()
  endif()
elseif(UNIX AND NOT ANDROID)
  list(APPEND mxnet_LINKER_LIBS pthread)
endif()


# ---[ LAPack
if(USE_LAPACK)
  message("USE_LAPACK is ON")
  add_definitions(-DMXNET_USE_LAPACK=1)
  # In the CMAKE_BUILD_TYPE="Distribution" case, we link against Blas libraries
  # that already provide lapack symbols. Thus -llapack would be wrong.
  if (NOT MSVC AND NOT CMAKE_BUILD_TYPE STREQUAL "Distribution")
    list(APPEND mxnet_LINKER_LIBS lapack)
  endif()
endif()


# ---[ jemalloc
if(USE_JEMALLOC)
  find_package(JeMalloc)
  if(JEMALLOC_FOUND)
    add_definitions(-DUSE_JEMALLOC)
    include_directories(${JEMALLOC_INCLUDE_DIRS})
    set(mxnet_LINKER_LIBS ${mxnet_LINKER_LIBS} ${JEMALLOC_LIBRARIES})
  endif()
endif()

include(CTest)
set(GTEST_ROOT "${CMAKE_CURRENT_SOURCE_DIR}/3rdparty/googletest/googletest")
set(GTEST_INCLUDE_DIR ${GTEST_ROOT}/include)
set(GTEST_MAIN_LIBRARY gtest_main)
set(GTEST_LIBRARY gtest)

add_subdirectory(${GTEST_ROOT})
find_package(GTest REQUIRED)

# cudnn detection
if(USE_CUDNN)
  find_package(CUDNN)
  if(CUDNN_FOUND)
    add_definitions(-DUSE_CUDNN)
    include_directories(SYSTEM ${CUDNN_INCLUDE})
    list(APPEND mxnet_LINKER_LIBS ${CUDNN_LIBRARY})
  else()
    set(USE_CUDNN OFF)
  endif()
endif()

if(EXISTS ${CMAKE_CURRENT_SOURCE_DIR}/3rdparty/dmlc-core/cmake)
  add_subdirectory("3rdparty/dmlc-core")
endif()

FILE(GLOB_RECURSE SOURCE "src/*.cc" "src/*.h" "include/*.h")
FILE(GLOB_RECURSE CUDA "src/*.cu" "src/*.cuh")

# add nnvm to source
FILE(GLOB_RECURSE NNVMSOURCE
  3rdparty/tvm/nnvm/src/c_api/*.cc
  3rdparty/tvm/nnvm/src/core/*.cc
  3rdparty/tvm/nnvm/src/pass/*.cc
  3rdparty/tvm/nnvm/src/c_api/*.h
  3rdparty/tvm/nnvm/src/core/*.h
  3rdparty/tvm/nnvm/src/pass/*.h
  3rdparty/tvm/nnvm/include/*.h)
list(APPEND SOURCE ${NNVMSOURCE})

# add source group
FILE(GLOB_RECURSE GROUP_SOURCE "src/*.cc" "3rdparty/tvm/nnvm/*.cc" "plugin/*.cc")
FILE(GLOB_RECURSE GROUP_Include "src/*.h" "3rdparty/tvm/nnvm/*.h" "3rdparty/mshadow/mshadow/*.h" "plugin/*.h")
FILE(GLOB_RECURSE GROUP_CUDA "src/*.cu" "src/*.cuh" "3rdparty/mshadow/mshadow/*.cuh" "plugin/*.cu"
  "plugin/*.cuh" "3rdparty/nvidia_cub/cub/*.cuh")
assign_source_group("Source" ${GROUP_SOURCE})
assign_source_group("Include" ${GROUP_Include})
assign_source_group("CUDA" ${GROUP_CUDA})

if(USE_PLUGINS_WARPCTC)
    set(WARPCTC_INCLUDE  "" CACHE PATH "WARPCTC include")
    set(WARPCTC_LIB_DEBUG  "" CACHE FILEPATH "WARPCTC lib")
    set(WARPCTC_LIB_RELEASE  "" CACHE FILEPATH "WARPCTC lib")
    include_directories(SYSTEM ${WARPCTC_INCLUDE})
    list(APPEND mxnet_LINKER_LIBS ${WARPCTC_LIB})
    FILE(GLOB_RECURSE PLUGINS_SOURCE "plugin/warpctc/*.cc" "plugin/warpctc/*.h")
    FILE(GLOB_RECURSE PLUGINS_CUSRC "plugin/warpctc/*.cu")
    list(APPEND SOURCE ${PLUGINS_SOURCE})
    list(APPEND CUDA ${PLUGINS_CUSRC})
endif()

if(USE_OPERATOR_TUNING AND USE_OPENMP)
  add_definitions(-DMXNET_USE_OPERATOR_TUNING=1)
endif()

if(USE_PLUGIN_CAFFE)
  if(NOT USE_CUDA)
    set(CPU_ONLY ON)
    add_definitions(-DCPU_ONLY=1)
  endif()
  if(NOT DEFINED CAFFE_PATH)
    if(EXISTS ${CMAKE_CURRENT_SOURCE_DIR}/caffe)
      # Need newer FindCUDA.cmake that correctly handles -std=c++11
      cmake_minimum_required(VERSION 3.3)
      set(CAFFE_PATH ${CMAKE_CURRENT_SOURCE_DIR}/caffe)
    else()
      set(CAFFE_PATH $ENV{CAFFE_PATH})
    endif()
  endif()
  list(APPEND CMAKE_MODULE_PATH ${CAFFE_PATH}/cmake)
  include_directories(${CAFFE_PATH}/include)
  include_directories(${CAFFE_PATH}/build/src)
  include_directories(${CMAKE_BINARY_DIR}/caffe/include)
  link_directories(${CAFFE_PATH}/build/lib)
  if(NOT DEFINED CAFFE_PATH)
    message(FATAL_ERROR "Please set CAFFE_PATH to point to the caffe source installation")
  endif()
  FILE(GLOB_RECURSE PLUGINS_SOURCE "plugin/caffe/*.cc" "plugin/caffe/*.h")
  FILE(GLOB_RECURSE PLUGINS_CUSRC "plugin/caffe/*.cu")
  list(APPEND SOURCE ${PLUGINS_SOURCE})
  list(APPEND CUDA ${PLUGINS_CUSRC})
  include_directories(${CMAKE_BINARY_DIR}/include)
  add_definitions(-DMXNET_USE_CAFFE=1)
  list(APPEND mxnet_LINKER_LIBS
    protobuf boost_system boost_thread boost_filesystem
    gflags glog caffe
    ${Caffe_LINKER_LIBS}
)
endif()

if (NOT (EXTRA_OPERATORS STREQUAL ""))
    mxnet_source_group("Extra"   GLOB_RECURSE "${EXTRA_OPERATORS}/*.cc")
    mxnet_source_group("Extra\\Cuda"   GLOB_RECURSE "${EXTRA_OPERATORS}/*.cu")
    FILE(GLOB_RECURSE EXTRA_SRC "${EXTRA_OPERATORS}/*.cc")
    FILE(GLOB_RECURSE EXTRA_CUSRC "${EXTRA_OPERATORS}/*.cu")
    list(APPEND SOURCE ${EXTRA_SRC} ${EXTRA_CUSRC})
endif()

if(MSVC)
  foreach(flag_var
        CMAKE_CXX_FLAGS CMAKE_CXX_FLAGS_DEBUG CMAKE_CXX_FLAGS_RELEASE
        CMAKE_CXX_FLAGS_MINSIZEREL CMAKE_CXX_FLAGS_RELWITHDEBINFO)
    if(${flag_var} MATCHES "/MD")
      string(REGEX REPLACE "/MD" "/MT" ${flag_var} "${${flag_var}}")
    endif(${flag_var} MATCHES "/MD")
  endforeach(flag_var)
endif()

if(USE_CUDA)
  # CUDA_SELECT_NVCC_ARCH_FLAGS is not deprecated, though part of deprecated
  # FindCUDA https://gitlab.kitware.com/cmake/cmake/issues/19199
  include(${CMAKE_CURRENT_SOURCE_DIR}/cmake/upstream/select_compute_arch.cmake)
  CUDA_SELECT_NVCC_ARCH_FLAGS(CUDA_ARCH_FLAGS ${MXNET_CUDA_ARCH})
  message("-- CUDA: Using the following NVCC architecture flags ${CUDA_ARCH_FLAGS}")
  set(arch_code_list)
  foreach(arch_str ${CUDA_ARCH_FLAGS})
    if((arch_str MATCHES ".*sm_[0-9]+"))
      string( REGEX REPLACE  ".*sm_([0-9]+)" "\\1" arch_code ${arch_str} )
      list(APPEND arch_code_list ${arch_code})
    endif()
  endforeach()

  string(REPLACE ";" " " CUDA_ARCH_FLAGS_SPACES "${CUDA_ARCH_FLAGS}")

  find_package(CUDAToolkit REQUIRED cublas cufft cusolver curand
    OPTIONAL_COMPONENTS nvToolsExt nvrtc)

  list(APPEND mxnet_LINKER_LIBS CUDA::cudart CUDA::cublas CUDA::cufft CUDA::cusolver CUDA::curand)
  if(ENABLE_CUDA_RTC)
    if(CUDA_nvrtc_LIBRARY)
      list(APPEND mxnet_LINKER_LIBS CUDA::nvrtc cuda)
      add_definitions(-DMXNET_ENABLE_CUDA_RTC=1)
    else()
      message(FATAL_ERROR "ENABLE_CUDA_RTC=ON, but failed to find NVRTC. CMake will exit." )
    endif()
  endif()
  list(APPEND SOURCE ${CUDA})
  add_definitions(-DMXNET_USE_CUDA=1)

  if(UNIX)
    if(USE_NVML)
      find_package(NVML)
      if(NVML_FOUND)
        include_directories(${NVML_INCLUDE_DIRS})
        list(APPEND mxnet_LINKER_LIBS ${NVML_LIBRARIES})
        add_definitions(-DMXNET_USE_NVML=1)
      else()
        add_definitions(-DMXNET_USE_NVML=0)
        message(WARNING "Could not find NVML libraries")
      endif()
    endif()
  endif()
  if(USE_NCCL)
    find_package(NCCL)
    if(NCCL_FOUND)
      include_directories(${NCCL_INCLUDE_DIRS})
      list(APPEND mxnet_LINKER_LIBS ${NCCL_LIBRARIES})
      add_definitions(-DMXNET_USE_NCCL=1)
    else()
      add_definitions(-DMXNET_USE_NCCL=0)
      message(WARNING "Could not find NCCL libraries")
    endif()
  endif()
  if(UNIX)
    if(USE_NVTX AND CUDA_nvToolsExt_LIBRARY)
      list(APPEND mxnet_LINKER_LIBS CUDA::nvToolsExt)
      add_definitions(-DMXNET_USE_NVTX=1)
    else()
      message("Building without NVTX support.")
    endif()
  endif()

  include_directories(${CUDAToolkit_INCLUDE_DIRS})
  link_directories(${CUDAToolkit_LIBRARY_DIR})
endif()

# unsupported: if caffe is a subdirectory of mxnet, load its CMakeLists.txt as well
if(USE_PLUGIN_CAFFE)
  if(EXISTS ${CMAKE_CURRENT_SOURCE_DIR}/caffe)
    add_subdirectory(caffe)
  endif()
endif()


if(MSVC)
  set(CMAKE_CXX_FLAGS_DEBUG "${CMAKE_CXX_FLAGS_DEBUG} /EHsc")
  set(CMAKE_CXX_FLAGS_RELEASE "${CMAKE_CXX_FLAGS_RELEASE} /EHsc /Gy")
  set(CMAKE_CXX_FLAGS_MINSIZEREL "${CMAKE_CXX_FLAGS_MINSIZEREL} /EHsc /Gy")
  set(CMAKE_CXX_FLAGS_RELWITHDEBINFO "${CMAKE_CXX_FLAGS_RELWITHDEBINFO} /EHsc /Gy")
  set(CMAKE_SHARED_LINKER_FLAGS_RELEASE "${CMAKE_SHARED_LINKER_FLAGS_RELEASE} /OPT:REF /OPT:ICF")
  set(CMAKE_SHARED_LINKER_FLAGS_MINSIZEREL "${CMAKE_SHARED_LINKER_FLAGS_MINSIZEREL} /OPT:REF /OPT:ICF")
  set(CMAKE_SHARED_LINKER_FLAGS_RELWITHDEBINFO "${CMAKE_SHARED_LINKER_FLAGS_RELWITHDEBINFO} /OPT:REF /OPT:ICF")

endif()

# Add cmake targets
add_subdirectory("3rdparty/mshadow")

set(MXNET_INSTALL_TARGETS mxnet)
if(UNIX)
  string(APPEND CMAKE_CUDA_FLAGS " ${CUDA_ARCH_FLAGS_SPACES}")
  # Create dummy file since we want an empty shared library before linking
  set(DUMMY_SOURCE ${CMAKE_BINARY_DIR}/dummy.c)
  file(WRITE ${DUMMY_SOURCE} "")
  list(APPEND MXNET_INSTALL_TARGETS mxnet_static)
  add_library(mxnet_static STATIC ${SOURCE})
  target_link_libraries(mxnet_static PUBLIC mshadow)
  target_compile_definitions(mxnet_static PUBLIC DMLC_LOG_FATAL_THROW=$<BOOL:${LOG_FATAL_THROW}>)
  add_library(mxnet SHARED ${DUMMY_SOURCE})
  target_link_libraries(mxnet PRIVATE ${BEGIN_WHOLE_ARCHIVE} $<TARGET_FILE:mxnet_static> ${END_WHOLE_ARCHIVE})
  target_link_libraries(mxnet PRIVATE mxnet_static)
  target_link_libraries(mxnet_static PUBLIC ${CMAKE_DL_LIBS})
  set_target_properties(mxnet_static PROPERTIES OUTPUT_NAME mxnet)
  if(CMAKE_BUILD_TYPE STREQUAL "RelWithDebInfo")
    target_compile_options(mxnet_static PRIVATE "$<$<COMPILE_LANGUAGE:CXX>:-Werror>")
    # Ignore erroneous compiler warnings:
    # 1) variables used in '#pragma omp parallel' are considered unused
    target_compile_options(mxnet_static PRIVATE "$<$<COMPILE_LANGUAGE:CXX>:-Wno-error=unused-variable>")
    if(USE_CUDA)
      # Note: "=" is required to avoid breaking ccache
      string(APPEND CMAKE_CUDA_FLAGS " -Werror=cross-execution-space-call")
    endif()
  endif()
  if(ENABLE_TESTCOVERAGE)
    find_program(GCOV_PATH gcov REQUIRED)
    target_compile_options(mxnet_static PUBLIC "--coverage")
    target_link_libraries(mxnet_static PUBLIC gcov)
  endif()
elseif(MSVC)
  if(USE_CUDA)
    if(USE_SPLIT_ARCH_DLL)
      add_executable(gen_warp tools/windowsbuild/gen_warp.cpp)
      add_library(mxnet SHARED tools/windowsbuild/warp_dll.cpp ${CMAKE_BINARY_DIR}/warp_gen_cpp.cpp
                  ${CMAKE_BINARY_DIR}/warp_gen.asm)
      target_link_libraries(mxnet PRIVATE cudart Shlwapi)
      list(GET arch_code_list 0 mxnet_first_arch)
      foreach(arch ${arch_code_list})
        add_library(mxnet_${arch} SHARED ${SOURCE})
        target_link_libraries(mxnet_${arch} PUBLIC mshadow)
        target_compile_definitions(mxnet_${arch} PUBLIC DMLC_LOG_FATAL_THROW=$<BOOL:${LOG_FATAL_THROW}>)
        target_compile_options(
          mxnet_${arch}
          PRIVATE
          "$<$<COMPILE_LANGUAGE:CUDA>:--gpu-architecture=compute_${arch}>"
        )
        target_compile_options(
          mxnet_${arch}
          PRIVATE
          "$<$<COMPILE_LANGUAGE:CUDA>:--gpu-code=sm_${arch},compute_${arch}>"
        )
        target_compile_options(
<<<<<<< HEAD
          mxnet_${arch} 
=======
          mxnet_${arch}
>>>>>>> 664889a2
          PRIVATE "$<$<AND:$<CONFIG:DEBUG>,$<COMPILE_LANGUAGE:CUDA>>:-Xcompiler=-MTd -Gy /bigobj>")
        target_compile_options(
          mxnet_${arch}
          PRIVATE "$<$<AND:$<CONFIG:RELEASE>,$<COMPILE_LANGUAGE:CUDA>>:-Xcompiler=-MT -Gy /bigobj>")
      endforeach()

      add_custom_command(
        OUTPUT ${CMAKE_BINARY_DIR}/warp_gen_cpp.cpp ${CMAKE_BINARY_DIR}/warp_gen.asm
        COMMAND gen_warp $<TARGET_FILE:mxnet_${mxnet_first_arch}> WORKING_DIRECTORY ${CMAKE_BINARY_DIR}/ DEPENDS $<TARGET_FILE:mxnet_${mxnet_first_arch}>)
    else(USE_SPLIT_ARCH_DLL)
      string(REPLACE ";" " " NVCC_FLAGS_ARCH "${NVCC_FLAGS_ARCH}")
      set(CMAKE_CUDA_FLAGS " ${CUDA_ARCH_FLAGS_SPACES}")
      add_library(mxnet SHARED ${SOURCE})
      target_link_libraries(mxnet PUBLIC mshadow)
      target_compile_options(
          mxnet
          PRIVATE "$<$<AND:$<CONFIG:DEBUG>,$<COMPILE_LANGUAGE:CUDA>>:-Xcompiler=-MTd -Gy /bigobj>")
      target_compile_options(
          mxnet
          PRIVATE "$<$<AND:$<CONFIG:RELEASE>,$<COMPILE_LANGUAGE:CUDA>>:-Xcompiler=-MT -Gy /bigobj>")
    endif(USE_SPLIT_ARCH_DLL)
  else()
    add_library(mxnet SHARED ${SOURCE})
    target_compile_definitions(mxnet PUBLIC DMLC_LOG_FATAL_THROW=$<BOOL:${LOG_FATAL_THROW}>)
    target_link_libraries(mxnet PUBLIC mshadow)
  endif()
endif()

# extension libraries (custom operators, custom subgraphs) are built by default
add_library(customop_lib SHARED ${CMAKE_CURRENT_SOURCE_DIR}/example/extensions/lib_custom_op/gemm_lib.cc)
add_library(subgraph_lib SHARED ${CMAKE_CURRENT_SOURCE_DIR}/example/extensions/lib_subgraph/subgraph_lib.cc)
target_include_directories(customop_lib PUBLIC ${CMAKE_CURRENT_SOURCE_DIR}/include/mxnet)
target_include_directories(subgraph_lib PUBLIC ${CMAKE_CURRENT_SOURCE_DIR}/include/mxnet)
if(USE_CUDA)
  add_library(customop_gpu_lib SHARED ${CMAKE_CURRENT_SOURCE_DIR}/example/extensions/lib_custom_op/relu_lib.cu)
  target_include_directories(customop_gpu_lib PUBLIC ${CMAKE_CURRENT_SOURCE_DIR}/include/mxnet)
endif()
if(MSVC)
  target_compile_options(customop_lib PUBLIC /LD)
  target_compile_options(subgraph_lib PUBLIC /LD)
  set_target_properties(customop_lib PROPERTIES PREFIX "lib")
  set_target_properties(subgraph_lib PROPERTIES PREFIX "lib")
  if(USE_CUDA)
    target_compile_options(customop_gpu_lib PUBLIC "$<$<COMPILE_LANGUAGE:CUDA>:-Xcompiler=-fPIC>")
    set_target_properties(customop_gpu_lib PROPERTIES PREFIX "lib")
  endif()
endif()

if(USE_DIST_KVSTORE)
  add_subdirectory("3rdparty/ps-lite")
  add_definitions(-DMXNET_USE_DIST_KVSTORE)
  list(APPEND mxnet_LINKER_LIBS pslite)
endif()

if(USE_MKLDNN)
    add_custom_command(TARGET mxnet POST_BUILD
      COMMAND ${CMAKE_COMMAND} -E copy
      ${CMAKE_BINARY_DIR}/3rdparty/mkldnn/include/dnnl_config.h  ${CMAKE_SOURCE_DIR}/include/mkldnn/
      COMMAND ${CMAKE_COMMAND} -E copy
      ${CMAKE_BINARY_DIR}/3rdparty/mkldnn/include/dnnl_version.h  ${CMAKE_SOURCE_DIR}/include/mkldnn/)
endif()

function(BuildTVMOP)
  # scope the variables in BuildTVM.cmake to avoid conflict
  include(cmake/BuildTVM.cmake)
  add_subdirectory("3rdparty/tvm")
endfunction()

if(USE_TVM_OP)
  list(APPEND mxnet_LINKER_LIBS ${CMAKE_CURRENT_BINARY_DIR}/3rdparty/tvm/libtvm_runtime.so)
  BuildTVMOP()
  find_package(Python3 REQUIRED)
  set(TVM_OP_COMPILE_OPTIONS "-o${CMAKE_CURRENT_BINARY_DIR}" "--config" "${CMAKE_CURRENT_BINARY_DIR}/tvmop.conf" "-L" "${CMAKE_CURRENT_BINARY_DIR}/3rdparty/tvm")
  if(USE_CUDA)
    set(TVM_OP_COMPILE_OPTIONS "${TVM_OP_COMPILE_OPTIONS}" "--cuda-arch" "\"${CUDA_ARCH_FLAGS}\"")
  endif()

  add_custom_command(TARGET mxnet POST_BUILD
    COMMAND ${CMAKE_COMMAND} -E env
    PYTHONPATH="${CMAKE_CURRENT_SOURCE_DIR}/3rdparty/tvm/python:${CMAKE_CURRENT_SOURCE_DIR}/3rdparty/tvm/topi/python:${CMAKE_CURRENT_SOURCE_DIR}/contrib"
    LD_LIBRARY_PATH=${CMAKE_CURRENT_BINARY_DIR}:${CMAKE_CURRENT_BINARY_DIR}/3rdparty/tvm:$ENV{LD_LIBRARY_PATH}
    ${Python3_EXECUTABLE} ${CMAKE_CURRENT_SOURCE_DIR}/contrib/tvmop/compile.py ${TVM_OP_COMPILE_OPTIONS}
  )
endif()

if(USE_PLUGINS_WARPCTC)
  list(APPEND mxnet_LINKER_LIBS ${WARPCTC_LIB})
endif()

if(MSVC)
  if(USE_SPLIT_ARCH_DLL AND USE_CUDA)
    foreach(arch ${arch_code_list})
      target_link_libraries(mxnet_${arch} PUBLIC ${mxnet_LINKER_LIBS})
      target_link_libraries(mxnet_${arch} PUBLIC dmlc)
    endforeach()
  else()
    target_link_libraries(mxnet PUBLIC ${mxnet_LINKER_LIBS})
    target_link_libraries(mxnet PUBLIC dmlc)
  endif()
else()
  target_link_libraries(mxnet_static PUBLIC ${mxnet_LINKER_LIBS})
  target_link_libraries(mxnet PUBLIC dmlc)
endif()

if(USE_OPENCV AND OpenCV_VERSION_MAJOR GREATER 2)
  add_executable(im2rec "tools/im2rec.cc")
  if(MSVC)
    target_link_libraries(im2rec mxnet)
  else()
    target_link_libraries(im2rec ${BEGIN_WHOLE_ARCHIVE} mxnet_static ${END_WHOLE_ARCHIVE})
  endif()
  target_link_libraries(im2rec
    ${mxnet_LINKER_LIBS}
    ${OpenCV_LIBS}
    dmlc
    )
else()
    message(WARNING "OpenCV_VERSION_MAJOR: ${OpenCV_VERSION_MAJOR}, version 3 with imgcodecs \
    is required for im2rec, im2rec will not be available")
endif()


if(MSVC AND USE_MXNET_LIB_NAMING)
  set_target_properties(mxnet PROPERTIES OUTPUT_NAME "libmxnet")
endif()


include(GNUInstallDirs)
install(TARGETS ${MXNET_INSTALL_TARGETS}
  RUNTIME DESTINATION ${CMAKE_INSTALL_BINDIR}
  LIBRARY DESTINATION ${CMAKE_INSTALL_LIBDIR}
  ARCHIVE DESTINATION ${CMAKE_INSTALL_LIBDIR}
)

# NOTE: Public headers will be installed into ${CMAKE_INSTALL_PREFIX}/${CMAKE_INSTALL_INCLUDEDIR}, see
#       https://cmake.org/cmake/help/v3.0/variable/CMAKE_INSTALL_PREFIX.html
#       https://cmake.org/cmake/help/v3.0/module/GNUInstallDirs.html

install(DIRECTORY ${CMAKE_CURRENT_SOURCE_DIR}/3rdparty/dlpack/include/ DESTINATION ${CMAKE_INSTALL_INCLUDEDIR})
install(DIRECTORY ${CMAKE_CURRENT_SOURCE_DIR}/3rdparty/dmlc-core/include/ DESTINATION ${CMAKE_INSTALL_INCLUDEDIR})
if(USE_MKLDNN)
  install(DIRECTORY ${CMAKE_CURRENT_SOURCE_DIR}/3rdparty/mkldnn/include/ DESTINATION ${CMAKE_INSTALL_INCLUDEDIR})
endif()
install(DIRECTORY ${CMAKE_CURRENT_SOURCE_DIR}/3rdparty/mshadow/mshadow/ DESTINATION ${CMAKE_INSTALL_INCLUDEDIR}/mshadow)
install(DIRECTORY ${CMAKE_CURRENT_SOURCE_DIR}/include/mxnet/ DESTINATION ${CMAKE_INSTALL_INCLUDEDIR}/mxnet)
install(DIRECTORY ${CMAKE_CURRENT_SOURCE_DIR}/3rdparty/tvm/nnvm/include/ DESTINATION ${CMAKE_INSTALL_INCLUDEDIR})
if (INSTALL_EXAMPLES)
  install(DIRECTORY ${CMAKE_CURRENT_SOURCE_DIR}/example  DESTINATION ${CMAKE_INSTALL_DATADIR}/${PROJECT_NAME})
endif()

if (USE_SIGNAL_HANDLER)
    add_definitions(-DMXNET_USE_SIGNAL_HANDLER=1)
endif()

# AUTO_INSTALL_DIR -> Optional: specify post-build install direcory
if(AUTO_INSTALL_DIR)
  # ---[ Install Includes
  add_custom_command(TARGET mxnet POST_BUILD
    COMMAND ${CMAKE_COMMAND} -E copy_directory
    ${CMAKE_CURRENT_SOURCE_DIR}/include ${AUTO_INSTALL_DIR}/include
    )

  # ---[ Install Examples
  add_custom_command(TARGET mxnet POST_BUILD
    COMMAND ${CMAKE_COMMAND} -E copy_directory
    ${CMAKE_CURRENT_SOURCE_DIR}/example ${AUTO_INSTALL_DIR}/example
    )
endif()

if(INSTALL_PYTHON_VERSIONS)
  message(STATUS "Installing for python versions: ${INSTALL_PYTHON_VERSIONS}")
  foreach(version ${INSTALL_PYTHON_VERSIONS})
    set(outdir ${CMAKE_LIBRARY_OUTPUT_DIRECTORY}/python${version}/site-packages/mxnet)
    add_custom_command(TARGET mxnet POST_BUILD
      COMMAND mkdir -p ${outdir}
      COMMAND cp -ru ${CMAKE_CURRENT_SOURCE_DIR}/python/mxnet/* ${outdir}
      )
  endforeach()
endif()

if(USE_CPP_PACKAGE)
  add_subdirectory(cpp-package)
  target_compile_definitions(mxnet PUBLIC MXNET_USE_CPP_PACKAGE=1)
  if(BUILD_CPP_EXAMPLES)
    add_subdirectory(example/image-classification/predict-cpp)
  endif()
endif()

add_subdirectory(tests)

# ---[ Linter target
find_package(Python3)
set(LINT_DIRS "include src plugin cpp-package tests")
set(EXCLUDE_PATH "src/operator/contrib/ctc_include")
add_custom_target(mxnet_lint COMMAND ${CMAKE_COMMAND} -DMSVC=${MSVC} -DPYTHON_EXECUTABLE=${Python3_EXECUTABLE} -DLINT_DIRS=${LINT_DIRS} -DPROJECT_SOURCE_DIR=${CMAKE_CURRENT_SOURCE_DIR} -DPROJECT_NAME=mxnet -DEXCLUDE_PATH=${EXCLUDE_PATH} -P ${CMAKE_CURRENT_SOURCE_DIR}/3rdparty/dmlc-core/cmake/lint.cmake)

if(BUILD_CYTHON_MODULES)
  include(cmake/BuildCythonModules.cmake)
  add_cython_modules(3) # Build cython module for python3 if python3 is found
  if(NOT ${PYTHON3_FOUND})
    message(FATAL_ERROR "No python interpreter found to build cython modules")
  endif()
endif()<|MERGE_RESOLUTION|>--- conflicted
+++ resolved
@@ -719,11 +719,7 @@
           "$<$<COMPILE_LANGUAGE:CUDA>:--gpu-code=sm_${arch},compute_${arch}>"
         )
         target_compile_options(
-<<<<<<< HEAD
-          mxnet_${arch} 
-=======
           mxnet_${arch}
->>>>>>> 664889a2
           PRIVATE "$<$<AND:$<CONFIG:DEBUG>,$<COMPILE_LANGUAGE:CUDA>>:-Xcompiler=-MTd -Gy /bigobj>")
         target_compile_options(
           mxnet_${arch}
