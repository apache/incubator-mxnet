<<<<<<< HEAD
=======
#!/bin/bash
# Licensed to the Apache Software Foundation (ASF) under one
# or more contributor license agreements.  See the NOTICE file
# distributed with this work for additional information
# regarding copyright ownership.  The ASF licenses this file
# to you under the Apache License, Version 2.0 (the
# "License"); you may not use this file except in compliance
# with the License.  You may obtain a copy of the License at
#
#   http://www.apache.org/licenses/LICENSE-2.0
#
# Unless required by applicable law or agreed to in writing,
# software distributed under the License is distributed on an
# "AS IS" BASIS, WITHOUT WARRANTIES OR CONDITIONS OF ANY
# KIND, either express or implied.  See the License for the
# specific language governing permissions and limitations
# under the License.

>>>>>>> 3ae92306
MXNET_HOME=${PWD}
export LD_LIBRARY_PATH=${MXNET_HOME}/lib
export PERL5LIB=${MXNET_HOME}/perl5/lib/perl5

cd ${MXNET_HOME}/perl-package/AI-MXNetCAPI/
perl Makefile.PL INSTALL_BASE=${MXNET_HOME}/perl5
make install || exit -1

cd ${MXNET_HOME}/perl-package/AI-NNVMCAPI/
perl Makefile.PL INSTALL_BASE=${MXNET_HOME}/perl5
make install || exit -1

cd ${MXNET_HOME}/perl-package/AI-MXNet/
perl Makefile.PL INSTALL_BASE=${MXNET_HOME}/perl5
make test || exit -1<|MERGE_RESOLUTION|>--- conflicted
+++ resolved
@@ -1,5 +1,3 @@
-<<<<<<< HEAD
-=======
 #!/bin/bash
 # Licensed to the Apache Software Foundation (ASF) under one
 # or more contributor license agreements.  See the NOTICE file
@@ -18,7 +16,6 @@
 # specific language governing permissions and limitations
 # under the License.
 
->>>>>>> 3ae92306
 MXNET_HOME=${PWD}
 export LD_LIBRARY_PATH=${MXNET_HOME}/lib
 export PERL5LIB=${MXNET_HOME}/perl5/lib/perl5
