# Licensed to the Apache Software Foundation (ASF) under one
# or more contributor license agreements.  See the NOTICE file
# distributed with this work for additional information
# regarding copyright ownership.  The ASF licenses this file
# to you under the Apache License, Version 2.0 (the
# "License"); you may not use this file except in compliance
# with the License.  You may obtain a copy of the License at
#
#   http://www.apache.org/licenses/LICENSE-2.0
#
# Unless required by applicable law or agreed to in writing,
# software distributed under the License is distributed on an
# "AS IS" BASIS, WITHOUT WARRANTIES OR CONDITIONS OF ANY
# KIND, either express or implied.  See the License for the
# specific language governing permissions and limitations
# under the License.

# -*- coding: utf-8 -*-
# This is a python script that generates operator wrappers such as FullyConnected,
# based on current libmxnet.dll. This script is written so that we don't need to
# write new operator wrappers when new ones are added to the library.

from ctypes import *
from ctypes.util import find_library
import os
import logging
import platform
import re
import sys
import tempfile
import filecmp
import shutil
import codecs

def gen_enum_value(value):
    return 'k' + value[0].upper() + value[1:]

class EnumType:
    name = ''
    enumValues = []
    def __init__(self, typeName = 'ElementWiseOpType', \
                 typeString = "{'avg', 'max', 'sum'}"):
        self.name = typeName
        if (typeString[0] == '{'):  # is a enum type
            isEnum = True
            # parse enum
            self.enumValues = typeString[typeString.find('{') + 1:typeString.find('}')].split(',')
            for i in range(0, len(self.enumValues)):
                self.enumValues[i] = self.enumValues[i].strip().strip("'")
        else:
            logging.warn("trying to parse none-enum type as enum: %s" % typeString)
    def GetDefinitionString(self, indent = 0):
        indentStr = ' ' * indent
        ret = indentStr + 'enum class %s {\n' % self.name
        for i in range(0, len(self.enumValues)):
            ret = ret + indentStr + '  %s = %d' % (gen_enum_value(self.enumValues[i]), i)
            if (i != len(self.enumValues) -1):
                ret = ret + ","
            ret = ret + "\n"
        ret = ret + "};\n"
        return ret
    def GetDefaultValueString(self, value = ''):
        return self.name + "::" + gen_enum_value(value)
    def GetEnumStringArray(self, indent = 0):
        indentStr = ' ' * indent
        ret = indentStr + 'static const char *%sValues[] = {\n' % self.name
        for i in range(0, len(self.enumValues)):
            ret = ret + indentStr + '  "%s"' % self.enumValues[i]
            if (i != len(self.enumValues) -1):
                ret = ret + ","
            ret = ret + "\n"
        ret = ret + indentStr + "};\n"
        return ret
    def GetConvertEnumVariableToString(self, variable=''):
        return "%sValues[int(%s)]" % (self.name, variable)


class Arg:
    typeDict = {'boolean':'bool',\
        'Shape(tuple)':'Shape',\
        'Shape':'Shape',\
        'Symbol':'Symbol',\
        'NDArray':'Symbol',\
        'NDArray-or-Symbol':'Symbol',\
        'Symbol[]':'const std::vector<Symbol>&',\
        'Symbol or Symbol[]':'const std::vector<Symbol>&',\
        'NDArray[]':'const std::vector<Symbol>&',\
        'caffe-layer-parameter':'::caffe::LayerParameter',\
        'NDArray-or-Symbol[]':'const std::vector<Symbol>&',\
        'float':'mx_float',\
        'real_t':'mx_float',\
        'int':'int',\
        'long':'int64_t',\
        'int (non-negative)': 'uint32_t',\
        'long (non-negative)': 'uint64_t',\
<<<<<<< HEAD
=======
        'int or None':'dmlc::optional<int>',\
        'float or None':'dmlc::optional<float>',\
>>>>>>> 61f3dbc8
        'long':'int64_t',\
        'double':'double',\
        'string':'const std::string&',\
        'ptr':'void*',\
        'tuple of <int>':'nnvm::Tuple<int>',\
        'tuple of <long>':'nnvm::Tuple<int64_t>',\
        'tuple of <int (non-negative)>':'nnvm::Tuple<uint32_t>',\
        'tuple of <long (non-negative)>':'nnvm::Tuple<uint64_t>',\
        'tuple of <float>':'nnvm::Tuple<mx_float>',\
        'tuple of <double>':'nnvm::Tuple<double>',\
        }
    # add optional types
    for k, v in list(typeDict.items()):
        typeDict[k + ' or None'] = 'dmlc::optional<{}>'.format(v)
    name = ''
    type = ''
    description = ''
    isEnum = False
    enum = None
    hasDefault = False
    defaultString = ''
    def __init__(self, opName = '', argName = '', typeString = '', descString = ''):
        self.name = argName
        self.description = descString
        if (typeString[0] == '{'):  # is enum type
            self.isEnum = True
            self.enum = EnumType(self.ConstructEnumTypeName(opName, argName), typeString)
            self.type = self.enum.name
        else:
            try:
                self.type = self.typeDict[typeString.split(',')[0]]
            except:
                print('argument "%s" of operator "%s" has unknown type "%s"' % (argName, opName, typeString))
                pass
        if typeString.find('default=') != -1:
            self.hasDefault = True
            self.defaultString = typeString.split('default=')[1].strip().strip("'")
            if typeString.startswith('string'):
                self.defaultString = self.MakeCString(self.defaultString)
            elif self.isEnum:
                self.defaultString = self.enum.GetDefaultValueString(self.defaultString)
            elif self.defaultString == 'None':
                self.defaultString = self.type + '()'
            elif self.type == "bool":
                if self.defaultString == "1" or self.defaultString == "True":
                    self.defaultString = "true"
                else:
                    self.defaultString = "false"
            elif self.defaultString[0] == '(':
                self.defaultString = '{' + self.defaultString + '}'
            elif self.defaultString[0] == '[':
                self.defaultString = '{' + self.defaultString[1:-1] + '}'
            elif self.type == 'dmlc::optional<int>':
                self.defaultString = self.type + '(' + self.defaultString + ')'
            elif self.type == 'dmlc::optional<bool>':
                self.defaultString = self.type + '(' + self.defaultString + ')'
            elif typeString.startswith('caffe-layer-parameter'):
                self.defaultString = 'textToCaffeLayerParameter(' + self.MakeCString(self.defaultString) + ')'
                hasCaffe = True

    def MakeCString(self, str):
        str = str.replace('\n', "\\n")
        str = str.replace('\t', "\\t")
        return '\"' + str + '\"'

    def ConstructEnumTypeName(self, opName = '', argName = ''):
        a = opName[0].upper()
        # format ArgName so instead of act_type it returns ActType
        argNameWords = argName.split('_')
        argName = ''
        for an in argNameWords:
            argName = argName + an[0].upper() + an[1:]
        typeName = a + opName[1:] + argName
        return typeName

class Op:
    name = ''
    description = ''
    args = []

    def __init__(self, name = '', description = '', args = []):
        self.name = name
        self.description = description
        # add a 'name' argument
        nameArg = Arg(self.name, \
                      'symbol_name', \
                      'string', \
                      'name of the resulting symbol')
        args.insert(0, nameArg)
        # reorder arguments, put those with default value to the end
        orderedArgs = []
        for arg in args:
            if not arg.hasDefault:
                orderedArgs.append(arg)
        for arg in args:
            if arg.hasDefault:
                orderedArgs.append(arg)
        self.args = orderedArgs

    def WrapDescription(self, desc = ''):
        ret = []
        sentences = desc.split('.')
        lines = desc.split('\n')
        for line in lines:
          line = line.strip()
          if len(line) <= 80:
            ret.append(line.strip())
          else:
            while len(line) > 80:
              pos = line.rfind(' ', 0, 80)+1
              if pos <= 0:
                pos = line.find(' ')
              if pos < 0:
                pos = len(line)
              ret.append(line[:pos].strip())
              line = line[pos:]
        return ret

    def GenDescription(self, desc = '', \
                        firstLineHead = ' * \\brief ', \
                        otherLineHead = ' *        '):
        ret = ''
        descs = self.WrapDescription(desc)
        ret = ret + firstLineHead
        if len(descs) == 0:
          return ret.rstrip()
        ret = (ret + descs[0]).rstrip() + '\n'
        for i in range(1, len(descs)):
            ret = ret + (otherLineHead + descs[i]).rstrip() + '\n'
        return ret

    def GetOpDefinitionString(self, use_name, indent=0):
        ret = ''
        indentStr = ' ' * indent
        # define enums if any
        for arg in self.args:
            if arg.isEnum and use_name:
                # comments
                ret = ret + self.GenDescription(arg.description, \
                                        '/*! \\brief ', \
                                        ' *        ')
                ret = ret + " */\n"
                # definition
                ret = ret + arg.enum.GetDefinitionString(indent) + '\n'
        # create function comments
        ret = ret + self.GenDescription(self.description, \
                                        '/*!\n * \\brief ', \
                                        ' *        ')
        for arg in self.args:
            if arg.name != 'symbol_name' or use_name:
                ret = ret + self.GenDescription(arg.name + ' ' + arg.description, \
                                        ' * \\param ', \
                                        ' *        ')
        ret = ret + " * \\return new symbol\n"
        ret = ret + " */\n"
        # create function header
        declFirstLine = indentStr + 'inline Symbol %s(' % self.name
        ret = ret + declFirstLine
        argIndentStr = ' ' * len(declFirstLine)
        arg_start = 0 if use_name else 1
        if len(self.args) > arg_start:
            ret = ret + self.GetArgString(self.args[arg_start])
        for i in range(arg_start+1, len(self.args)):
            ret = ret + ',\n'
            ret = ret + argIndentStr + self.GetArgString(self.args[i])
        ret = ret + ') {\n'
        # create function body
        # if there is enum, generate static enum<->string mapping
        for arg in self.args:
            if arg.isEnum:
                ret = ret + arg.enum.GetEnumStringArray(indent + 2)
        # now generate code
        ret = ret + indentStr + '  return Operator(\"%s\")\n' % self.name
        for arg in self.args:   # set params
            if arg.type == 'Symbol' or \
                arg.type == 'const std::string&' or \
                arg.type == 'const std::vector<Symbol>&':
                continue
            v = arg.name
            if arg.isEnum:
                v = arg.enum.GetConvertEnumVariableToString(v)
            ret = ret + indentStr + ' ' * 11 + \
                '.SetParam(\"%s\", %s)\n' % (arg.name, v)
        #ret = ret[:-1]  # get rid of the last \n
        symbols = ''
        inputAlreadySet = False
        for arg in self.args:   # set inputs
            if arg.type != 'Symbol':
                continue
            inputAlreadySet = True
            #if symbols != '':
            #    symbols = symbols + ', '
            #symbols = symbols + arg.name
            ret = ret + indentStr + ' ' * 11 + \
                '.SetInput(\"%s\", %s)\n' % (arg.name, arg.name)
        for arg in self.args:   # set input arrays vector<Symbol>
            if arg.type != 'const std::vector<Symbol>&':
                continue
            if (inputAlreadySet):
                logging.error("op %s has both Symbol[] and Symbol inputs!" % self.name)
            inputAlreadySet = True
            symbols = arg.name
            ret = ret + '(%s)\n' % symbols
        ret = ret + indentStr + ' ' * 11
        if use_name:
            ret = ret + '.CreateSymbol(symbol_name);\n'
        else:
            ret = ret + '.CreateSymbol();\n'
        ret = ret + indentStr + '}\n'
        return ret

    def GetArgString(self, arg):
        ret = '%s %s' % (arg.type, arg.name)
        if arg.hasDefault:
            ret = ret + ' = ' + arg.defaultString
        return ret


def ParseAllOps():
    """
    MXNET_DLL int MXSymbolListAtomicSymbolCreators(mx_uint *out_size,
                                                   AtomicSymbolCreator **out_array);

    MXNET_DLL int MXSymbolGetAtomicSymbolInfo(AtomicSymbolCreator creator,
                                              const char **name,
                                              const char **description,
                                              mx_uint *num_args,
                                              const char ***arg_names,
                                              const char ***arg_type_infos,
                                              const char ***arg_descriptions,
                                              const char **key_var_num_args);
    """
    cdll.libmxnet = cdll.LoadLibrary(sys.argv[1])
    ListOP = cdll.libmxnet.MXSymbolListAtomicSymbolCreators
    GetOpInfo = cdll.libmxnet.MXSymbolGetAtomicSymbolInfo
    ListOP.argtypes=[POINTER(c_int), POINTER(POINTER(c_void_p))]
    GetOpInfo.argtypes=[c_void_p, \
        POINTER(c_char_p), \
        POINTER(c_char_p), \
        POINTER(c_int), \
        POINTER(POINTER(c_char_p)), \
        POINTER(POINTER(c_char_p)), \
        POINTER(POINTER(c_char_p)), \
        POINTER(c_char_p), \
        POINTER(c_char_p)
        ]

    nOps = c_int()
    opHandlers = POINTER(c_void_p)()
    r = ListOP(byref(nOps), byref(opHandlers))
    ret = ''
    ret2 = ''
    for i in range(0, nOps.value):
        handler = opHandlers[i]
        name = c_char_p()
        description = c_char_p()
        nArgs = c_int()
        argNames = POINTER(c_char_p)()
        argTypes = POINTER(c_char_p)()
        argDescs = POINTER(c_char_p)()
        varArgName = c_char_p()
        return_type = c_char_p()

        GetOpInfo(handler, byref(name), byref(description), \
            byref(nArgs), byref(argNames), byref(argTypes), \
            byref(argDescs), byref(varArgName), byref(return_type))

        decoded_name = name.value.decode('utf-8')
        if decoded_name.startswith('_'):
            if decoded_name.startswith('_backward'):
                continue

        args = []

        for i in range(0, nArgs.value):
            arg = Arg(decoded_name,
                      argNames[i].decode('utf-8'),
                      argTypes[i].decode('utf-8'),
                      argDescs[i].decode('utf-8'))
            args.append(arg)

        op = Op(decoded_name, description.value.decode('utf-8'), args)

        ret = ret + op.GetOpDefinitionString(True) + "\n"
        ret2 = ret2 + op.GetOpDefinitionString(False) + "\n"
    return ret + ret2

if __name__ == "__main__":
    #et = EnumType(typeName = 'MyET')
    #print(et.GetDefinitionString())
    #print(et.GetEnumStringArray())
    #arg = Arg()
    #print(arg.ConstructEnumTypeName('SoftmaxActivation', 'act_type'))
    #arg = Arg(opName = 'FullConnected', argName='act_type', \
    #    typeString="{'elu', 'leaky', 'prelu', 'rrelu'},optional, default='leaky'", \
    #    descString='Activation function to be applied.')
    #print(arg.isEnum)
    #print(arg.defaultString)
    #arg = Arg("fc", "alpha", "float, optional, default=0.0001", "alpha")
    #decl = "%s %s" % (arg.type, arg.name)
    #if arg.hasDefault:
    #    decl = decl + "=" + arg.defaultString
    #print(decl)

    temp_file_name = ""
    output_file = '../include/mxnet-cpp/op.h'
    try:
        # generate file header
        patternStr = ("/*!\n"
                      "*  Copyright (c) 2019 by Contributors\n"
                      "* \\file op.h\n"
                      "* \\brief definition of all the operators\n"
                      "* \\author Chuntao Hong, Xin Li\n"
                      "*/\n"
                      "\n"
                      "#ifndef MXNET_CPP_OP_H_\n"
                      "#define MXNET_CPP_OP_H_\n"
                      "\n"
                      "#include <string>\n"
                      "#include <vector>\n"
                      "#include \"mxnet-cpp/base.h\"\n"
                      "#include \"mxnet-cpp/shape.h\"\n"
                      "#include \"mxnet-cpp/op_util.h\"\n"
                      "#include \"mxnet-cpp/operator.h\"\n"
                      "#include \"dmlc/optional.h\"\n"
                      "#include \"nnvm/tuple.h\"\n"
                      "\n"
                      "namespace mxnet {\n"
                      "namespace cpp {\n"
                      "\n"
                      "%s"
                      "} //namespace cpp\n"
                      "} //namespace mxnet\n"
                      "#endif  // MXNET_CPP_OP_H_\n")

        # Generate a temporary file name
        tf = tempfile.NamedTemporaryFile()
        temp_file_name = tf.name
        tf.close()
        with codecs.open(temp_file_name, 'w', 'utf-8') as f:
            f.write(patternStr % ParseAllOps())
    except Exception as e:
      if (os.path.exists(output_file)):
        os.remove(output_file)
      if len(temp_file_name) > 0:
        os.remove(temp_file_name)
      raise(e)
    if os.path.exists(output_file):
      if not filecmp.cmp(temp_file_name, output_file):
          os.remove(output_file)
    if not os.path.exists(output_file):
      shutil.move(temp_file_name, output_file)<|MERGE_RESOLUTION|>--- conflicted
+++ resolved
@@ -87,17 +87,12 @@
         'NDArray[]':'const std::vector<Symbol>&',\
         'caffe-layer-parameter':'::caffe::LayerParameter',\
         'NDArray-or-Symbol[]':'const std::vector<Symbol>&',\
-        'float':'mx_float',\
-        'real_t':'mx_float',\
+        'float':'float',\
+        'real_t':'float',\
         'int':'int',\
         'long':'int64_t',\
         'int (non-negative)': 'uint32_t',\
         'long (non-negative)': 'uint64_t',\
-<<<<<<< HEAD
-=======
-        'int or None':'dmlc::optional<int>',\
-        'float or None':'dmlc::optional<float>',\
->>>>>>> 61f3dbc8
         'long':'int64_t',\
         'double':'double',\
         'string':'const std::string&',\
@@ -106,7 +101,7 @@
         'tuple of <long>':'nnvm::Tuple<int64_t>',\
         'tuple of <int (non-negative)>':'nnvm::Tuple<uint32_t>',\
         'tuple of <long (non-negative)>':'nnvm::Tuple<uint64_t>',\
-        'tuple of <float>':'nnvm::Tuple<mx_float>',\
+        'tuple of <float>':'nnvm::Tuple<float>',\
         'tuple of <double>':'nnvm::Tuple<double>',\
         }
     # add optional types
