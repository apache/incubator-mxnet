--- conflicted
+++ resolved
@@ -570,12 +570,8 @@
 
     rm -rf build
     make \
-<<<<<<< HEAD
         DEV=0                                               \
-=======
-        DEV=1                                               \
         ENABLE_TESTCOVERAGE=1                               \
->>>>>>> 931555c6
         USE_BLAS=openblas                                   \
         USE_CUDA=1                                          \
         USE_CUDA_PATH=/usr/local/cuda                       \
