#!/bin/bash

# Licensed to the Apache Software Foundation (ASF) under one
# or more contributor license agreements.  See the NOTICE file
# distributed with this work for additional information
# regarding copyright ownership.  The ASF licenses this file
# to you under the Apache License, Version 2.0 (the
# "License"); you may not use this file except in compliance
# with the License.  You may obtain a copy of the License at
#
#   http://www.apache.org/licenses/LICENSE-2.0
#
# Unless required by applicable law or agreed to in writing,
# software distributed under the License is distributed on an
# "AS IS" BASIS, WITHOUT WARRANTIES OR CONDITIONS OF ANY
# KIND, either express or implied.  See the License for the
# specific language governing permissions and limitations
# under the License.
#
# build and install are separated so changes to build don't invalidate
# the whole docker cache for the image

set -ex

clean_repo() {
    set -ex
    git clean -xfd
    git submodule foreach --recursive git clean -xfd
    git reset --hard
    git submodule foreach --recursive git reset --hard
    git submodule update --init --recursive
}

<<<<<<< HEAD
build_wheel() {
=======
# wrap compiler calls with ccache
build_ccache_wrappers() {
    set -ex

    rm -f cc
    rm -f cxx

    touch cc
    touch cxx

    if [ -z ${CC+x} ]; then
        echo "No \$CC set, defaulting to gcc";
        export CC=gcc
    fi

    if [ -z ${CXX+x} ]; then
       echo "No \$CXX set, defaulting to g++";
       export CXX=g++
    fi

    # this function is nessesary for cuda enabled make based builds, since nvcc needs just an executable for -ccbin

    echo -e "#!/bin/sh\n/usr/local/bin/ccache ${CC} \"\$@\"\n" >> cc
    echo -e "#!/bin/sh\n/usr/local/bin/ccache ${CXX} \"\$@\"\n" >> cxx

    chmod +x cc
    chmod +x cxx

    export CC=`pwd`/cc
    export CXX=`pwd`/cxx
}
>>>>>>> b434b8ec

    set -ex
    pushd .
<<<<<<< HEAD
=======

    build_ccache_wrappers

    cp -f make/crosscompile.jetson.mk ./config.mk

    make -j$(nproc)
>>>>>>> b434b8ec

    PYTHON_DIR=${1:-/work/mxnet/python}
    BUILD_DIR=${2:-/work/build}

    # build

    export MXNET_LIBRARY_PATH=${BUILD_DIR}/libmxnet.so

    cd ${PYTHON_DIR}
    python setup.py bdist_wheel --universal

    # repackage

    # Fix pathing issues in the wheel.  We need to move libmxnet.so from the data folder to the
    # mxnet folder, then repackage the wheel.
    WHEEL=`readlink -f dist/*.whl`
    TMPDIR=`mktemp -d`
    unzip -d ${TMPDIR} ${WHEEL}
    rm ${WHEEL}
    cd ${TMPDIR}
    mv *.data/data/mxnet/libmxnet.so mxnet
    zip -r ${WHEEL} .
    cp ${WHEEL} ${BUILD_DIR}
    rm -rf ${TMPDIR}

    popd
}

# Build commands: Every platform in docker/Dockerfile.build.<platform> should have a corresponding
# function here with the same suffix:

build_jetson() {
    set -ex
    pushd .

    cp make/crosscompile.jetson.mk ./config.mk
    make -j$(nproc)

    build_wheel /work/mxnet/python /work/mxnet/lib
    popd
}

build_armv6() {
    set -ex
    pushd .
    cd /work/build

    # Lapack functionality will be included and statically linked to openblas.
    # But USE_LAPACK needs to be set to OFF, otherwise the main CMakeLists.txt
    # file tries to add -llapack. Lapack functionality though, requires -lgfortran
    # to be linked additionally.

    # We do not need OpenMP, since most armv6 systems have only 1 core

    cmake \
<<<<<<< HEAD
        -DCMAKE_TOOLCHAIN_FILE=${CMAKE_TOOLCHAIN_FILE} \
=======
        -DCMAKE_TOOLCHAIN_FILE=$CROSS_ROOT/Toolchain.cmake \
        -DCMAKE_CXX_COMPILER_LAUNCHER=ccache \
        -DCMAKE_C_COMPILER_LAUNCHER=ccache \
>>>>>>> b434b8ec
        -DUSE_CUDA=OFF \
        -DUSE_OPENCV=OFF \
        -DUSE_OPENMP=OFF \
        -DUSE_SIGNAL_HANDLER=ON \
        -DCMAKE_BUILD_TYPE=Release\
        -DUSE_MKL_IF_AVAILABLE=OFF \
        -DUSE_LAPACK=OFF \
        -DBUILD_CPP_EXAMPLES=OFF \
        -Dmxnet_LINKER_LIBS=-lgfortran \
        -G Ninja /work/mxnet

    ninja
    build_wheel
    popd
}

build_armv7() {
    set -ex
    pushd .

    # uncomment for make based build
    # cp make/crosscompile.armv7.mk ./config.mk
    # make -j$(nproc)

    # build_wheel /work/mxnet/python /work/mxnet/lib
    
    cd /work/build
<<<<<<< HEAD

    # Lapack functionality will be included and statically linked to openblas.
    # But USE_LAPACK needs to be set to OFF, otherwise the main CMakeLists.txt
    # file tries to add -llapack. Lapack functionality though, requires -lgfortran
    # to be linked additionally.

    cmake \
        -DCMAKE_TOOLCHAIN_FILE=${CMAKE_TOOLCHAIN_FILE} \
        -DCMAKE_CROSSCOMPILING=ON \
        -DUSE_CUDA=OFF \
        -DUSE_OPENCV=OFF \
        -DUSE_OPENMP=ON \
        -DUSE_SIGNAL_HANDLER=ON \
        -DCMAKE_BUILD_TYPE=Release \
        -DUSE_MKL_IF_AVAILABLE=OFF \
        -DUSE_LAPACK=OFF \
        -DBUILD_CPP_EXAMPLES=OFF \
        -Dmxnet_LINKER_LIBS=-lgfortran \
=======
    cmake \
        -DCMAKE_CXX_COMPILER_LAUNCHER=ccache \
        -DCMAKE_C_COMPILER_LAUNCHER=ccache \
        -DUSE_CUDA=OFF\
        -DUSE_OPENCV=OFF\
        -DUSE_OPENMP=OFF\
        -DUSE_SIGNAL_HANDLER=ON\
        -DCMAKE_BUILD_TYPE=RelWithDebInfo\
        -DUSE_MKL_IF_AVAILABLE=OFF\
>>>>>>> b434b8ec
        -G Ninja /work/mxnet

    ninja
    build_wheel
    popd
}

build_amzn_linux_cpu() {
    cd /work/build
    cmake \
        -DCMAKE_CXX_COMPILER_LAUNCHER=ccache \
        -DCMAKE_C_COMPILER_LAUNCHER=ccache \
        -DUSE_CUDA=OFF\
        -DUSE_OPENCV=ON\
        -DUSE_OPENMP=ON\
        -DUSE_SIGNAL_HANDLER=ON\
        -DCMAKE_BUILD_TYPE=RelWithDebInfo\
        -DUSE_MKL_IF_AVAILABLE=OFF\
        -DUSE_LAPACK=OFF\
        -DUSE_DIST_KVSTORE=ON\
        -G Ninja /work/mxnet
    ninja
    export MXNET_LIBRARY_PATH=`pwd`/libmxnet.so
}

build_arm64() {
    cmake \
        -DCMAKE_CXX_COMPILER_LAUNCHER=ccache \
        -DCMAKE_C_COMPILER_LAUNCHER=ccache \
        -DUSE_CUDA=OFF\
        -DUSE_OPENCV=OFF\
        -DUSE_OPENMP=OFF\
        -DUSE_SIGNAL_HANDLER=ON\
        -DCMAKE_BUILD_TYPE=Release\
        -DUSE_MKL_IF_AVAILABLE=OFF\
        -G Ninja /work/mxnet
    ninja
    export MXNET_LIBRARY_PATH=`pwd`/libmxnet.so
    cd /work/mxnet/python
    python setup.py bdist_wheel --universal
    cp dist/*.whl /work/build
}

build_android_arm64() {
    set -ex
    cd /work/build
    cmake \
        -DCMAKE_CXX_COMPILER_LAUNCHER=ccache \
        -DCMAKE_C_COMPILER_LAUNCHER=ccache \
        -DUSE_CUDA=OFF\
        -DUSE_SSE=OFF\
        -DUSE_LAPACK=OFF\
        -DUSE_OPENCV=OFF\
        -DUSE_OPENMP=OFF\
        -DUSE_SIGNAL_HANDLER=ON\
        -DCMAKE_BUILD_TYPE=RelWithDebInfo\
        -DUSE_MKL_IF_AVAILABLE=OFF\
        -G Ninja /work/mxnet
    ninja
    export MXNET_LIBRARY_PATH=`pwd`/libmxnet.so
    cd /work/mxnet/python
    python setup.py bdist_wheel --universal
    cp dist/*.whl /work/build
}

build_centos7_cpu() {
    set -ex
    cd /work/mxnet
    export CC="ccache gcc"
    export CXX="ccache g++"
    make \
        DEV=1 \
        USE_LAPACK=1 \
        USE_LAPACK_PATH=/usr/lib64/liblapack.so \
        USE_BLAS=openblas \
        USE_DIST_KVSTORE=1 \
        -j$(nproc)
}

build_centos7_mkldnn() {
    set -ex
    cd /work/mxnet
    export CC="ccache gcc"
    export CXX="ccache g++"
    make \
        DEV=1 \
        USE_LAPACK=1 \
        USE_LAPACK_PATH=/usr/lib64/liblapack.so \
        USE_MKLDNN=1 \
        USE_BLAS=openblas \
        -j$(nproc)
}

build_centos7_gpu() {
    set -ex
    cd /work/mxnet
    # unfortunately this build has problems in 3rdparty dependencies with ccache and make
    # build_ccache_wrappers
    make \
        DEV=1 \
        USE_LAPACK=1 \
        USE_LAPACK_PATH=/usr/lib64/liblapack.so \
        USE_BLAS=openblas \
        USE_CUDA=1 \
        USE_CUDA_PATH=/usr/local/cuda \
        USE_CUDNN=1 \
        USE_DIST_KVSTORE=1 \
        -j$(nproc)
}

build_ubuntu_cpu() {
    build_ubuntu_cpu_openblas
}

build_ubuntu_cpu_openblas() {
    set -ex
    export CC="ccache gcc"
    export CXX="ccache g++"
    make \
        DEV=1                         \
        USE_CPP_PACKAGE=1             \
        USE_BLAS=openblas             \
        USE_DIST_KVSTORE=1            \
        -j$(nproc)
}

build_ubuntu_cpu_clang39() {
    set -ex

    export CXX=clang++-3.9
    export CC=clang-3.9

    build_ccache_wrappers

    make \
        USE_CPP_PACKAGE=1             \
        USE_BLAS=openblas             \
        USE_OPENMP=0                  \
        USE_DIST_KVSTORE=1            \
        -j$(nproc)
}

build_ubuntu_cpu_clang50() {
    set -ex

    export CXX=clang++-5.0
    export CC=clang-5.0

    build_ccache_wrappers

    make  \
        USE_CPP_PACKAGE=1             \
        USE_BLAS=openblas             \
        USE_OPENMP=1                  \
        USE_DIST_KVSTORE=1            \
        -j$(nproc)
}

build_ubuntu_cpu_clang39_mkldnn() {
    set -ex

    export CXX=clang++-3.9
    export CC=clang-3.9

    build_ccache_wrappers

    make \
        USE_CPP_PACKAGE=1             \
        USE_BLAS=openblas             \
        USE_MKLDNN=1                  \
        USE_OPENMP=0                  \
        -j$(nproc)
}

build_ubuntu_cpu_clang50_mkldnn() {
    set -ex

    export CXX=clang++-5.0
    export CC=clang-5.0

    build_ccache_wrappers

    make \
        USE_CPP_PACKAGE=1             \
        USE_BLAS=openblas             \
        USE_MKLDNN=1                  \
        USE_OPENMP=1                  \
        -j$(nproc)
}

build_ubuntu_cpu_mkldnn() {
    set -ex
    build_ccache_wrappers
    make  \
        DEV=1                         \
        USE_CPP_PACKAGE=1             \
        USE_BLAS=openblas             \
        USE_MKLDNN=1                  \
        -j$(nproc)
}

build_ubuntu_gpu() {
    build_ubuntu_gpu_cuda91_cudnn7
}

build_ubuntu_gpu_mkldnn() {
    set -ex
    build_ccache_wrappers
    make  \
        DEV=1                         \
        USE_CPP_PACKAGE=1             \
        USE_BLAS=openblas             \
        USE_MKLDNN=1                  \
        USE_CUDA=1                    \
        USE_CUDA_PATH=/usr/local/cuda \
        USE_CUDNN=1                   \
        -j$(nproc)
}

build_ubuntu_gpu_cuda91_cudnn7() {
    set -ex
    # unfortunately this build has problems in 3rdparty dependencies with ccache and make
    # build_ccache_wrappers
    make \
        DEV=1                         \
        USE_BLAS=openblas             \
        USE_CUDA=1                    \
        USE_CUDA_PATH=/usr/local/cuda \
        USE_CUDNN=1                   \
        USE_CPP_PACKAGE=1             \
        USE_DIST_KVSTORE=1            \
        -j$(nproc)
}

build_ubuntu_amalgamation() {
    set -ex
    # Amalgamation can not be run with -j nproc
    make -C amalgamation/ clean
    make -C amalgamation/ USE_BLAS=openblas
}

build_ubuntu_amalgamation_min() {
    set -ex
    # Amalgamation can not be run with -j nproc
    make -C amalgamation/ clean
    make -C amalgamation/ USE_BLAS=openblas MIN=1
}

build_ubuntu_gpu_cmake_mkldnn() {
    set -ex
    cd /work/build
    cmake \
        -DCMAKE_CXX_COMPILER_LAUNCHER=ccache \
        -DCMAKE_C_COMPILER_LAUNCHER=ccache \
        -DUSE_CUDA=1               \
        -DUSE_CUDNN=1              \
        -DUSE_MKLML_MKL=1          \
        -DUSE_MKLDNN=1             \
        -DCMAKE_BUILD_TYPE=Release \
        -G Ninja                   \
        /work/mxnet

    ninja -v
    # libmkldnn.so.0 is a link file. We need an actual binary file named libmkldnn.so.0.
    cp 3rdparty/mkldnn/src/libmkldnn.so.0 3rdparty/mkldnn/src/libmkldnn.so.0.tmp
    mv 3rdparty/mkldnn/src/libmkldnn.so.0.tmp 3rdparty/mkldnn/src/libmkldnn.so.0
}

build_ubuntu_gpu_cmake() {
    set -ex
    cd /work/build
    cmake \
        -DCMAKE_CXX_COMPILER_LAUNCHER=ccache \
        -DCMAKE_C_COMPILER_LAUNCHER=ccache \
        -DUSE_CUDA=1               \
        -DUSE_CUDNN=1              \
        -DUSE_MKLML_MKL=0          \
        -DUSE_MKLDNN=0             \
        -DUSE_DIST_KVSTORE=1       \
        -DCMAKE_BUILD_TYPE=Release \
        -G Ninja                   \
        /work/mxnet

    ninja -v
}


# Testing

sanity_check() {
    set -ex
    tools/license_header.py check
    make cpplint rcpplint jnilint
    make pylint
    nosetests-3.4 tests/tutorials/test_sanity_tutorials.py
}


unittest_ubuntu_python2_cpu() {
    set -ex
    export PYTHONPATH=./python/
    # MXNET_MKLDNN_DEBUG is buggy and produces false positives
    # https://github.com/apache/incubator-mxnet/issues/10026
    #export MXNET_MKLDNN_DEBUG=1  # Ignored if not present
    export MXNET_STORAGE_FALLBACK_LOG_VERBOSE=0
    nosetests-2.7 --verbose tests/python/unittest
    nosetests-2.7 --verbose tests/python/train
    nosetests-2.7 --verbose tests/python/quantization
}

unittest_ubuntu_python3_cpu() {
    set -ex
    export PYTHONPATH=./python/
    # MXNET_MKLDNN_DEBUG is buggy and produces false positives
    # https://github.com/apache/incubator-mxnet/issues/10026
    #export MXNET_MKLDNN_DEBUG=1  # Ignored if not present
    export MXNET_STORAGE_FALLBACK_LOG_VERBOSE=0
    nosetests-3.4 --verbose tests/python/unittest
    nosetests-3.4 --verbose tests/python/quantization
}

unittest_ubuntu_python3_cpu_mkldnn() {
    set -ex
    export PYTHONPATH=./python/ 
    # MXNET_MKLDNN_DEBUG is buggy and produces false positives
    # https://github.com/apache/incubator-mxnet/issues/10026
    #export MXNET_MKLDNN_DEBUG=1  # Ignored if not present
    export MXNET_STORAGE_FALLBACK_LOG_VERBOSE=0
    nosetests-3.4 --verbose tests/python/unittest
    nosetests-3.4 --verbose tests/python/quantization
    nosetests-3.4 --verbose tests/python/mkl
}

unittest_ubuntu_python2_gpu() {
    set -ex
    export PYTHONPATH=./python/
    # MXNET_MKLDNN_DEBUG is buggy and produces false positives
    # https://github.com/apache/incubator-mxnet/issues/10026
    #export MXNET_MKLDNN_DEBUG=1  # Ignored if not present
    export MXNET_STORAGE_FALLBACK_LOG_VERBOSE=0
    nosetests-2.7 --verbose tests/python/gpu
}

tutorialtest_ubuntu_python3_gpu() {
    set -ex
    cd /work/mxnet/docs
    export MXNET_DOCS_BUILD_MXNET=0
    make html
    export MXNET_STORAGE_FALLBACK_LOG_VERBOSE=0
    export PYTHONPATH=/work/mxnet/python/
    export MXNET_TUTORIAL_TEST_KERNEL=python3
    cd /work/mxnet/tests/tutorials && nosetests-3.4 test_tutorials.py --nologcapture
}

tutorialtest_ubuntu_python2_gpu() {
    set -ex
    cd /work/mxnet/docs
    export MXNET_DOCS_BUILD_MXNET=0
    make html
    export MXNET_STORAGE_FALLBACK_LOG_VERBOSE=0
    export PYTHONPATH=/work/mxnet/python/
    export MXNET_TUTORIAL_TEST_KERNEL=python2
    cd /work/mxnet/tests/tutorials && nosetests-3.4 test_tutorials.py --nologcapture
}

unittest_ubuntu_python3_gpu() {
    set -ex
    export PYTHONPATH=./python/
    # MXNET_MKLDNN_DEBUG is buggy and produces false positives
    # https://github.com/apache/incubator-mxnet/issues/10026
    #export MXNET_MKLDNN_DEBUG=1 # Ignored if not present
    export MXNET_STORAGE_FALLBACK_LOG_VERBOSE=0
    nosetests-3.4 --verbose tests/python/gpu
}

# quantization gpu currently only runs on P3 instances
# need to separte it from unittest_ubuntu_python2_gpu()
unittest_ubuntu_python2_quantization_gpu() {
    set -ex
    export PYTHONPATH=./python/
    # MXNET_MKLDNN_DEBUG is buggy and produces false positives
    # https://github.com/apache/incubator-mxnet/issues/10026
    #export MXNET_MKLDNN_DEBUG=1  # Ignored if not present
    export MXNET_STORAGE_FALLBACK_LOG_VERBOSE=0
    nosetests-2.7 --verbose tests/python/quantization_gpu
}

# quantization gpu currently only runs on P3 instances
# need to separte it from unittest_ubuntu_python3_gpu()
unittest_ubuntu_python3_quantization_gpu() {
    set -ex
    export PYTHONPATH=./python/
    # MXNET_MKLDNN_DEBUG is buggy and produces false positives
    # https://github.com/apache/incubator-mxnet/issues/10026
    #export MXNET_MKLDNN_DEBUG=1 # Ignored if not present
    export MXNET_STORAGE_FALLBACK_LOG_VERBOSE=0
    nosetests-3.4 --verbose tests/python/quantization_gpu
}

unittest_ubuntu_cpu_scala() {
    set -ex
    make scalapkg USE_BLAS=openblas USE_DIST_KVSTORE=1
    make scalatest USE_BLAS=openblas USE_DIST_KVSTORE=1
}

unittest_ubuntu_gpu_scala() {
    set -ex
    make scalapkg USE_OPENCV=1 USE_BLAS=openblas USE_CUDA=1 USE_CUDA_PATH=/usr/local/cuda USE_CUDNN=1 USE_DIST_KVSTORE=1
    make scalatest USE_OPENCV=1 USE_BLAS=openblas USE_CUDA=1 USE_CUDA_PATH=/usr/local/cuda USE_CUDNN=1 SCALA_TEST_ON_GPU=1 USE_DIST_KVSTORE=1
}

unittest_ubuntu_cpugpu_perl() {
    set -ex
    ./perl-package/test.sh
}

unittest_ubuntu_gpu_cpp() {
    set -ex
    build/tests/mxnet_unit_tests
}

unittest_ubuntu_cpu_R() {
    set -ex
    mkdir -p /tmp/r-site-library
    # make -j not supported
    make rpkg USE_BLAS=openblas R_LIBS=/tmp/r-site-library
    R CMD INSTALL --library=/tmp/r-site-library R-package
    make rpkgtest R_LIBS=/tmp/r-site-library
}

unittest_ubuntu_gpu_R() {
    set -ex
    mkdir -p /tmp/r-site-library
    # make -j not supported
    make rpkg USE_BLAS=openblas R_LIBS=/tmp/r-site-library
    R CMD INSTALL --library=/tmp/r-site-library R-package
    make rpkgtest R_LIBS=/tmp/r-site-library R_GPU_ENABLE=1
}

unittest_centos7_cpu() {
    set -ex
    cd /work/mxnet
    python3.6 -m "nose" --with-timer --verbose tests/python/unittest
    python3.6 -m "nose" --with-timer --verbose tests/python/train
}

unittest_centos7_gpu() {
    set -ex
    cd /work/mxnet
    python3.6 -m "nose" --with-timer --verbose tests/python/gpu
}

integrationtest_ubuntu_cpu_onnx() {
	set -ex
	export PYTHONPATH=./python/
	python example/onnx/super_resolution.py
	pytest tests/python-pytest/onnx/import/mxnet_backend_test.py
	pytest tests/python-pytest/onnx/import/onnx_import_test.py
	pytest tests/python-pytest/onnx/import/gluon_backend_test.py
}

integrationtest_ubuntu_gpu_python() {
    set -ex
    export PYTHONPATH=./python/
    export MXNET_STORAGE_FALLBACK_LOG_VERBOSE=0
    python example/image-classification/test_score.py
}

integrationtest_ubuntu_gpu_caffe() {
    set -ex
    export PYTHONPATH=/work/deps/caffe/python:./python
    python tools/caffe_converter/test_converter.py
}

integrationtest_ubuntu_gpu_cpp_package() {
    set -ex
    cpp-package/tests/ci_test.sh
}

integrationtest_ubuntu_gpu_dist_kvstore() {
    set -ex
    export PYTHONPATH=./python/
    export MXNET_STORAGE_FALLBACK_LOG_VERBOSE=0
    cd tests/nightly/
    ../../tools/launch.py -n 7 --launcher local python dist_sync_kvstore.py
    ../../tools/launch.py -n 7 --launcher local python dist_sync_kvstore.py --no-multiprecision
    ../../tools/launch.py -n 7 --launcher local python dist_device_sync_kvstore.py
    ../../tools/launch.py -n 7 --launcher local python dist_sync_kvstore.py --type=gluon
}

test_ubuntu_cpu_python2() {
    set -ex
    pushd .
    export MXNET_LIBRARY_PATH=/work/build/libmxnet.so

    VENV=mxnet_py2_venv
    virtualenv -p `which python2` $VENV
    source $VENV/bin/activate
    pip install nose nose-timer

    cd /work/mxnet/python
    pip install -e .
    cd /work/mxnet
    python -m "nose" --with-timer --verbose tests/python/unittest
    popd
}

test_ubuntu_cpu_python3() {
    set -ex
    pushd .
    export MXNET_LIBRARY_PATH=/work/build/libmxnet.so
    VENV=mxnet_py3_venv
    virtualenv -p `which python3` $VENV
    source $VENV/bin/activate

    cd /work/mxnet/python
    pip3 install nose nose-timer
    pip3 install -e .
    cd /work/mxnet
    python3 -m "nose" --with-timer --verbose tests/python/unittest

    popd
}

build_docs() {
    set -ex
    pushd .
    cd /work/mxnet/docs/build_version_doc
    ./build_all_version.sh $1
    ./update_all_version.sh $2 $3 $4
    cd VersionedWeb
    tar -zcvf ../artifacts.tgz .
    popd
}

# Deploy

deploy_docs() {
    set -ex
    pushd .

    make docs

    popd
}

##############################################################
# MAIN
#
# Run function passed as argument
set +x
if [ $# -gt 0 ]
then
    $@
else
    cat<<EOF

$0: Execute a function by passing it as an argument to the script:

Possible commands:

EOF
    declare -F | cut -d' ' -f3
    echo
fi<|MERGE_RESOLUTION|>--- conflicted
+++ resolved
@@ -24,16 +24,14 @@
 
 clean_repo() {
     set -ex
-    git clean -xfd
-    git submodule foreach --recursive git clean -xfd
+    git clean -ffxd
+    git submodule foreach --recursive git clean -ffxd
     git reset --hard
     git submodule foreach --recursive git reset --hard
+    git submodule foreach --recursive git clean -ffxd
     git submodule update --init --recursive
 }
 
-<<<<<<< HEAD
-build_wheel() {
-=======
 # wrap compiler calls with ccache
 build_ccache_wrappers() {
     set -ex
@@ -65,20 +63,10 @@
     export CC=`pwd`/cc
     export CXX=`pwd`/cxx
 }
->>>>>>> b434b8ec
-
+
+build_wheel() {
     set -ex
     pushd .
-<<<<<<< HEAD
-=======
-
-    build_ccache_wrappers
-
-    cp -f make/crosscompile.jetson.mk ./config.mk
-
-    make -j$(nproc)
->>>>>>> b434b8ec
-
     PYTHON_DIR=${1:-/work/mxnet/python}
     BUILD_DIR=${2:-/work/build}
 
@@ -113,6 +101,7 @@
     set -ex
     pushd .
 
+    build_ccache_wrappers
     cp make/crosscompile.jetson.mk ./config.mk
     make -j$(nproc)
 
@@ -133,13 +122,9 @@
     # We do not need OpenMP, since most armv6 systems have only 1 core
 
     cmake \
-<<<<<<< HEAD
         -DCMAKE_TOOLCHAIN_FILE=${CMAKE_TOOLCHAIN_FILE} \
-=======
-        -DCMAKE_TOOLCHAIN_FILE=$CROSS_ROOT/Toolchain.cmake \
         -DCMAKE_CXX_COMPILER_LAUNCHER=ccache \
         -DCMAKE_C_COMPILER_LAUNCHER=ccache \
->>>>>>> b434b8ec
         -DUSE_CUDA=OFF \
         -DUSE_OPENCV=OFF \
         -DUSE_OPENMP=OFF \
@@ -165,9 +150,8 @@
     # make -j$(nproc)
 
     # build_wheel /work/mxnet/python /work/mxnet/lib
-    
+
     cd /work/build
-<<<<<<< HEAD
 
     # Lapack functionality will be included and statically linked to openblas.
     # But USE_LAPACK needs to be set to OFF, otherwise the main CMakeLists.txt
@@ -186,17 +170,6 @@
         -DUSE_LAPACK=OFF \
         -DBUILD_CPP_EXAMPLES=OFF \
         -Dmxnet_LINKER_LIBS=-lgfortran \
-=======
-    cmake \
-        -DCMAKE_CXX_COMPILER_LAUNCHER=ccache \
-        -DCMAKE_C_COMPILER_LAUNCHER=ccache \
-        -DUSE_CUDA=OFF\
-        -DUSE_OPENCV=OFF\
-        -DUSE_OPENMP=OFF\
-        -DUSE_SIGNAL_HANDLER=ON\
-        -DCMAKE_BUILD_TYPE=RelWithDebInfo\
-        -DUSE_MKL_IF_AVAILABLE=OFF\
->>>>>>> b434b8ec
         -G Ninja /work/mxnet
 
     ninja
@@ -520,7 +493,7 @@
 
 unittest_ubuntu_python3_cpu_mkldnn() {
     set -ex
-    export PYTHONPATH=./python/ 
+    export PYTHONPATH=./python/
     # MXNET_MKLDNN_DEBUG is buggy and produces false positives
     # https://github.com/apache/incubator-mxnet/issues/10026
     #export MXNET_MKLDNN_DEBUG=1  # Ignored if not present
