#!/bin/bash

# Licensed to the Apache Software Foundation (ASF) under one
# or more contributor license agreements.  See the NOTICE file
# distributed with this work for additional information
# regarding copyright ownership.  The ASF licenses this file
# to you under the Apache License, Version 2.0 (the
# "License"); you may not use this file except in compliance
# with the License.  You may obtain a copy of the License at
#
#   http://www.apache.org/licenses/LICENSE-2.0
#
# Unless required by applicable law or agreed to in writing,
# software distributed under the License is distributed on an
# "AS IS" BASIS, WITHOUT WARRANTIES OR CONDITIONS OF ANY
# KIND, either express or implied.  See the License for the
# specific language governing permissions and limitations
# under the License.
#
# build and install are separated so changes to build don't invalidate
# the whole docker cache for the image

set -ex

CI_CUDA_COMPUTE_CAPABILITIES="-gencode=arch=compute_52,code=sm_52 -gencode=arch=compute_70,code=sm_70"
CI_CMAKE_CUDA_ARCH="5.2 7.0"

clean_repo() {
    set -ex
    git clean -xfd
    git submodule foreach --recursive git clean -xfd
    git reset --hard
    git submodule foreach --recursive git reset --hard
    git submodule update --init --recursive
}

scala_prepare() {
    # Clean up maven logs
    export MAVEN_OPTS="-Dorg.slf4j.simpleLogger.log.org.apache.maven.cli.transfer.Slf4jMavenTransferListener=warn"
}

check_cython() {
    set -ex
    local is_cython_used=$(python3 <<EOF
import sys
import mxnet as mx
cython_ndarraybase = 'mxnet._cy3.ndarray'
print(mx.nd._internal.NDArrayBase.__module__ == cython_ndarraybase)
EOF
)

    if [ "${is_cython_used}" != "True" ]; then
        echo "ERROR: cython is not used."
        return 1
    else
        echo "NOTE: cython is used."
        return 0
    fi
}

build_ccache_wrappers() {
    set -ex

    if [ -z ${CC+x} ]; then
        echo "No \$CC set, defaulting to gcc";
        export CC=gcc
    fi
     if [ -z ${CXX+x} ]; then
       echo "No \$CXX set, defaulting to g++";
       export CXX=g++
    fi

    # Recommended by CCache: https://ccache.samba.org/manual.html#_run_modes
    # Add to the beginning of path to ensure this redirection is picked up instead
    # of the original ones. Especially CUDA/NVCC appends itself to the beginning of the
    # path and thus this redirect is ignored. This change fixes this problem
    # This hacky approach with symbolic links is required because underlying build
    # systems of our submodules ignore our CMake settings. If they use Makefile,
    # we can't influence them at all in general and NVCC also prefers to hardcode their
    # compiler instead of respecting the settings. Thus, we take this brutal approach
    # and just redirect everything of this installer has been called.
    # In future, we could do these links during image build time of the container.
    # But in the beginning, we'll make this opt-in. In future, loads of processes like
    # the scala make step or numpy compilation and other pip package generations
    # could be heavily sped up by using ccache as well.
    mkdir -p /tmp/ccache-redirects
    export PATH=/tmp/ccache-redirects:$PATH
    CCACHE=`which ccache`
    ln -sf $CCACHE /tmp/ccache-redirects/gcc
    ln -sf $CCACHE /tmp/ccache-redirects/gcc-8
    ln -sf $CCACHE /tmp/ccache-redirects/g++
    ln -sf $CCACHE /tmp/ccache-redirects/g++-8
    ln -sf $CCACHE /tmp/ccache-redirects/clang++-3.9
    ln -sf $CCACHE /tmp/ccache-redirects/clang-3.9
    ln -sf $CCACHE /tmp/ccache-redirects/clang++-5.0
    ln -sf $CCACHE /tmp/ccache-redirects/clang-5.0
    ln -sf $CCACHE /tmp/ccache-redirects/clang++-6.0
    ln -sf $CCACHE /tmp/ccache-redirects/clang-6.0
    ln -sf $CCACHE /tmp/ccache-redirects/clang++-10
    ln -sf $CCACHE /tmp/ccache-redirects/clang-10
    #Doesn't work: https://github.com/ccache/ccache/issues/373
    # ln -sf $CCACHE /tmp/ccache-redirects/nvcc
    # ln -sf $CCACHE /tmp/ccache-redirects/nvcc
    # export NVCC="/tmp/ccache-redirects/nvcc"

    # Uncomment if you would like to debug CCache hit rates.
    # You can monitor using tail -f ccache-log
    #export CCACHE_LOGFILE=/work/mxnet/ccache-log
    #export CCACHE_LOGFILE=/tmp/ccache-log
    #export CCACHE_DEBUG=1
}

build_wheel() {

    set -ex
    pushd .

    PYTHON_DIR=${1:-/work/mxnet/python}
    BUILD_DIR=${2:-/work/build}

    # build

    export MXNET_LIBRARY_PATH=${BUILD_DIR}/libmxnet.so

    cd ${PYTHON_DIR}
    python3 setup.py bdist_wheel

    # repackage

    # Fix pathing issues in the wheel.  We need to move libmxnet.so from the data folder to the
    # mxnet folder, then repackage the wheel.
    WHEEL=`readlink -f dist/*.whl`
    TMPDIR=`mktemp -d`
    unzip -d ${TMPDIR} ${WHEEL}
    rm ${WHEEL}
    cd ${TMPDIR}
    mv *.data/data/mxnet/libmxnet.so mxnet
    zip -r ${WHEEL} .
    cp ${WHEEL} ${BUILD_DIR}
    rm -rf ${TMPDIR}

    popd
}

gather_licenses() {
    mkdir -p licenses

    cp tools/dependencies/LICENSE.binary.dependencies licenses/
    cp NOTICE licenses/
    cp LICENSE licenses/
    cp DISCLAIMER-WIP licenses/
}

# Compiles the dynamic mxnet library
# Parameters:
# $1 -> mxnet_variant: the mxnet variant to build, e.g. cpu, native, cu100, cu92, etc.
build_dynamic_libmxnet() {
    set -ex

    local mxnet_variant=${1:?"This function requires a mxnet variant as the first argument"}

    # relevant licenses will be placed in the licenses directory
    gather_licenses

    cd /work/build
    source /opt/rh/devtoolset-7/enable
    if [[ ${mxnet_variant} = "cpu" ]]; then
        cmake -DUSE_MKL_IF_AVAILABLE=OFF \
            -DUSE_MKLDNN=ON \
            -DUSE_CUDA=OFF \
            -G Ninja /work/mxnet
    elif [[ ${mxnet_variant} = "native" ]]; then
        cmake -DUSE_MKL_IF_AVAILABLE=OFF \
            -DUSE_MKLDNN=OFF \
            -DUSE_CUDA=OFF \
            -G Ninja /work/mxnet
    elif [[ ${mxnet_variant} =~ cu[0-9]+$ ]]; then
        cmake -DUSE_MKL_IF_AVAILABLE=OFF \
            -DUSE_MKLDNN=ON \
            -DUSE_DIST_KVSTORE=ON \
            -DUSE_CUDA=ON \
            -G Ninja /work/mxnet
    else
        echo "Error: Unrecognized mxnet variant '${mxnet_variant}'"
        exit 1
    fi
    ninja
}

build_jetson() {
    set -ex
    cd /work/build
    cmake \
        -DCMAKE_TOOLCHAIN_FILE=${CMAKE_TOOLCHAIN_FILE} \
        -DUSE_CUDA=ON \
        -DMXNET_CUDA_ARCH="5.2" \
        -DENABLE_CUDA_RTC=OFF \
        -DSUPPORT_F16C=OFF \
        -DUSE_OPENCV=OFF \
        -DUSE_OPENMP=ON \
        -DUSE_LAPACK=OFF \
        -DUSE_SIGNAL_HANDLER=ON \
        -DCMAKE_BUILD_TYPE=Release \
        -DUSE_MKL_IF_AVAILABLE=OFF \
        -G Ninja /work/mxnet
    ninja
    build_wheel
}

#
# ARM builds
#

build_armv6() {
    set -ex
    cd /work/build

    # Lapack functionality will be included and statically linked to openblas.
    # But USE_LAPACK needs to be set to OFF, otherwise the main CMakeLists.txt
    # file tries to add -llapack. Lapack functionality though, requires -lgfortran
    # to be linked additionally.

    # We do not need OpenMP, since most armv6 systems have only 1 core

    cmake \
        -DCMAKE_TOOLCHAIN_FILE=${CMAKE_TOOLCHAIN_FILE} \
        -DUSE_CUDA=OFF \
        -DUSE_OPENCV=OFF \
        -DUSE_OPENMP=OFF \
        -DUSE_SIGNAL_HANDLER=ON \
        -DCMAKE_BUILD_TYPE=Release \
        -DUSE_MKL_IF_AVAILABLE=OFF \
        -DUSE_LAPACK=OFF \
        -DBUILD_CPP_EXAMPLES=OFF \
        -Dmxnet_LINKER_LIBS=-latomic \
        -G Ninja /work/mxnet

    ninja
    build_wheel
}

build_armv7() {
    set -ex
    cd /work/build

    # Lapack functionality will be included and statically linked to openblas.
    # But USE_LAPACK needs to be set to OFF, otherwise the main CMakeLists.txt
    # file tries to add -llapack. Lapack functionality though, requires -lgfortran
    # to be linked additionally.

    cmake \
        -DCMAKE_TOOLCHAIN_FILE=${CMAKE_TOOLCHAIN_FILE} \
        -DCMAKE_CROSSCOMPILING=ON \
        -DUSE_CUDA=OFF \
        -DUSE_OPENCV=OFF \
        -DUSE_OPENMP=ON \
        -DUSE_SIGNAL_HANDLER=ON \
        -DCMAKE_BUILD_TYPE=Release \
        -DUSE_MKL_IF_AVAILABLE=OFF \
        -DUSE_LAPACK=OFF \
        -DBUILD_CPP_EXAMPLES=OFF \
        -G Ninja /work/mxnet

    ninja
    build_wheel
}

build_armv8() {
    cd /work/build
    cmake \
        -DCMAKE_TOOLCHAIN_FILE=${CMAKE_TOOLCHAIN_FILE} \
        -DUSE_CUDA=OFF \
        -DSUPPORT_F16C=OFF \
        -DUSE_OPENCV=OFF \
        -DUSE_OPENMP=ON \
        -DUSE_LAPACK=OFF \
        -DUSE_SIGNAL_HANDLER=ON \
        -DCMAKE_BUILD_TYPE=Release \
        -DUSE_MKL_IF_AVAILABLE=OFF \
        -G Ninja /work/mxnet
    ninja
    build_wheel
}


#
# ANDROID builds
#

build_android_armv7() {
    set -ex
    cd /work/build
    cmake \
        -DCMAKE_TOOLCHAIN_FILE=${CMAKE_TOOLCHAIN_FILE} \
        -DANDROID_ABI="armeabi-v7a" \
        -DANDROID_STL="c++_shared" \
        -DANDROID=ON \
        -DUSE_CUDA=OFF \
        -DUSE_SSE=OFF \
        -DSUPPORT_F16C=OFF \
        -DUSE_LAPACK=OFF \
        -DUSE_OPENCV=OFF \
        -DUSE_OPENMP=OFF \
        -DUSE_SIGNAL_HANDLER=ON \
        -DUSE_MKL_IF_AVAILABLE=OFF \
        -G Ninja /work/mxnet
    ninja
}

build_android_armv8() {
    set -ex
    cd /work/build
    cmake \
        -DCMAKE_TOOLCHAIN_FILE=${CMAKE_TOOLCHAIN_FILE} \
        -DANDROID_ABI="arm64-v8a" \
        -DANDROID_STL="c++_shared" \
        -DANDROID=ON \
        -DUSE_CUDA=OFF \
        -DUSE_SSE=OFF \
        -DUSE_LAPACK=OFF \
        -DUSE_OPENCV=OFF \
        -DUSE_OPENMP=OFF \
        -DUSE_SIGNAL_HANDLER=ON \
        -DUSE_MKL_IF_AVAILABLE=OFF \
        -G Ninja /work/mxnet
    ninja
}

build_centos7_cpu() {
    set -ex
    cd /work/build
    source /opt/rh/devtoolset-7/enable
    cmake \
        -DCMAKE_BUILD_TYPE="RelWithDebInfo" \
        -DENABLE_TESTCOVERAGE=ON \
        -DUSE_MKL_IF_AVAILABLE=OFF \
        -DUSE_MKLDNN=OFF \
        -DUSE_DIST_KVSTORE=ON \
        -DUSE_CUDA=OFF \
        -G Ninja /work/mxnet
    ninja
}

build_centos7_cpu_make() {
    set -ex
    cd /work/mxnet
    source /opt/rh/devtoolset-7/enable
    make \
        DEV=1 \
        USE_LAPACK=1 \
        USE_LAPACK_PATH=/usr/lib64/liblapack.so \
        USE_BLAS=openblas \
        USE_MKLDNN=0 \
        USE_DIST_KVSTORE=1 \
        USE_SIGNAL_HANDLER=1 \
        -j$(nproc)
}

build_centos7_mkldnn() {
    set -ex
    cd /work/build
    source /opt/rh/devtoolset-7/enable
    cmake \
        -DUSE_MKL_IF_AVAILABLE=OFF \
        -DUSE_MKLDNN=ON \
        -DUSE_CUDA=OFF \
        -G Ninja /work/mxnet
    ninja
}

build_centos7_gpu() {
    set -ex
    cd /work/build
    source /opt/rh/devtoolset-7/enable
    cmake \
        -DCMAKE_BUILD_TYPE="RelWithDebInfo" \
        -DUSE_MKL_IF_AVAILABLE=OFF \
        -DUSE_MKLDNN=ON \
        -DUSE_CUDA=ON \
        -DMXNET_CUDA_ARCH="$CI_CMAKE_CUDA_ARCH" \
        -DUSE_DIST_KVSTORE=ON\
        -G Ninja /work/mxnet
    ninja
}

build_ubuntu_cpu() {
    build_ubuntu_cpu_openblas
}

build_ubuntu_cpu_openblas() {
    set -ex
    cd /work/build
    CXXFLAGS="-Wno-error=strict-overflow" CC=gcc-7 CXX=g++-7 cmake \
        -DCMAKE_BUILD_TYPE="RelWithDebInfo" \
        -DENABLE_TESTCOVERAGE=ON \
        -DUSE_TVM_OP=ON \
        -DUSE_CPP_PACKAGE=ON \
        -DUSE_MKL_IF_AVAILABLE=OFF \
        -DUSE_MKLDNN=OFF \
        -DUSE_CUDA=OFF \
        -DUSE_DIST_KVSTORE=ON \
        -DBUILD_CYTHON_MODULES=ON \
        -G Ninja /work/mxnet
    ninja
}

build_ubuntu_cpu_openblas_make() {
    set -ex
    export CC=gcc-7
    export CXX=g++-7
    build_ccache_wrappers
    make \
        DEV=1                         \
        USE_TVM_OP=1                  \
        USE_CPP_PACKAGE=1             \
        USE_BLAS=openblas             \
        USE_MKLDNN=0                  \
        USE_DIST_KVSTORE=1            \
        USE_LIBJPEG_TURBO=1           \
        USE_SIGNAL_HANDLER=1          \
        -j$(nproc)
    make cython PYTHON=python3
}

build_ubuntu_cpu_mkl() {
    set -ex
    cd /work/build
    CC=gcc-7 CXX=g++-7 cmake \
        -DCMAKE_BUILD_TYPE="RelWithDebInfo" \
        -DENABLE_TESTCOVERAGE=OFF \
        -DUSE_MKLDNN=OFF \
        -DUSE_CUDA=OFF \
        -DUSE_TVM_OP=ON \
        -DUSE_MKL_IF_AVAILABLE=ON \
        -DUSE_BLAS=MKL \
        -GNinja /work/mxnet
    ninja
}

build_ubuntu_cpu_cmake_debug() {
    set -ex
    cd /work/build
    CC=gcc-7 CXX=g++-7 cmake \
        -DCMAKE_BUILD_TYPE=Debug \
        -DENABLE_TESTCOVERAGE=ON \
        -DUSE_CUDA=OFF \
        -DUSE_TVM_OP=ON \
        -DUSE_MKL_IF_AVAILABLE=OFF \
        -DUSE_OPENMP=OFF \
        -DUSE_OPENCV=ON \
        -DUSE_SIGNAL_HANDLER=ON \
        -G Ninja \
        /work/mxnet
    ninja
}

build_ubuntu_cpu_cmake_no_tvm_op() {
    set -ex
    cd /work/build
    CC=gcc-7 CXX=g++-7 cmake \
        -DUSE_CUDA=OFF \
        -DUSE_TVM_OP=OFF \
        -DUSE_MKL_IF_AVAILABLE=OFF \
        -DUSE_OPENMP=OFF \
        -DUSE_OPENCV=ON \
        -DUSE_SIGNAL_HANDLER=ON \
        -DCMAKE_BUILD_TYPE=Release \
        -G Ninja \
        /work/mxnet

    ninja
}

build_ubuntu_cpu_cmake_asan() {
    set -ex

    cd /work/build
    export CXX=g++-8
    export CC=gcc-8
    cmake \
        -DUSE_CUDA=OFF \
        -DUSE_MKL_IF_AVAILABLE=OFF \
        -DUSE_MKLDNN=OFF \
        -DUSE_OPENMP=OFF \
        -DUSE_OPENCV=OFF \
        -DCMAKE_BUILD_TYPE=Debug \
        -DUSE_GPERFTOOLS=OFF \
        -DUSE_JEMALLOC=OFF \
        -DUSE_ASAN=ON \
        -DUSE_CPP_PACKAGE=ON \
        -DMXNET_USE_CPU=ON \
        /work/mxnet
    make -j $(nproc) mxnet
}

build_ubuntu_cpu_gcc8_werror() {
    set -ex
    cd /work/build
    CXX=g++-8 CC=gcc-8 cmake \
        -DUSE_CUDA=OFF \
        -DCMAKE_BUILD_TYPE="RelWithDebInfo" \
        -DUSE_CPP_PACKAGE=ON \
        -DMXNET_USE_CPU=ON \
        -GNinja /work/mxnet
    ninja
}

build_ubuntu_cpu_clang10_werror() {
    set -ex
    cd /work/build
    CXX=clang++-10 CC=clang-10 cmake \
       -DUSE_CUDA=OFF \
       -DCMAKE_BUILD_TYPE="RelWithDebInfo" \
       -DUSE_CPP_PACKAGE=ON \
       -DMXNET_USE_CPU=ON \
       -GNinja /work/mxnet
    ninja
}

build_ubuntu_gpu_clang10_werror() {
    set -ex
    cd /work/build
    # Disable cpp package as OpWrapperGenerator.py dlopens libmxnet.so,
    # requiring presence of cuda driver libraries that are missing on CI host
    export LD_LIBRARY_PATH=${LD_LIBRARY_PATH}:/usr/local/cuda-10.1/targets/x86_64-linux/lib/stubs
    # Workaround https://github.com/thrust/thrust/issues/1072
    # Can be deleted on Cuda 11
    export CXXFLAGS="-I/usr/local/thrust"

    CXX=clang++-10 CC=clang-10 cmake \
       -DUSE_CUDA=ON \
       -DMXNET_CUDA_ARCH="$CI_CMAKE_CUDA_ARCH" \
       -DCMAKE_BUILD_TYPE="RelWithDebInfo" \
       -DUSE_CPP_PACKAGE=OFF \
       -GNinja /work/mxnet
    ninja
}

build_ubuntu_cpu_clang6() {
    set -ex
    cd /work/build
    CXX=clang++-6.0 CC=clang-6.0 cmake \
        -DUSE_MKL_IF_AVAILABLE=OFF \
        -DUSE_MKLDNN=OFF \
        -DUSE_CUDA=OFF \
        -DUSE_OPENMP=OFF \
        -DUSE_DIST_KVSTORE=ON \
        -DUSE_CPP_PACKAGE=ON \
        -G Ninja /work/mxnet
    ninja
}

build_ubuntu_cpu_clang100() {
    set -ex
    cd /work/build
    CXX=clang++-10 CC=clang-10 cmake \
       -DUSE_MKL_IF_AVAILABLE=OFF \
       -DUSE_MKLDNN=OFF \
       -DUSE_CUDA=OFF \
       -DUSE_OPENMP=ON \
       -DUSE_DIST_KVSTORE=ON \
       -DUSE_CPP_PACKAGE=ON \
       -G Ninja /work/mxnet
    ninja
}

build_ubuntu_cpu_clang_tidy() {
    set -ex
    cd /work/build
    export CLANG_TIDY=/usr/lib/llvm-6.0/share/clang/run-clang-tidy.py
    # TODO(leezu) USE_OPENMP=OFF 3rdparty/dmlc-core/CMakeLists.txt:79 broken?
    CXX=clang++-6.0 CC=clang-6.0 cmake \
       -DUSE_MKL_IF_AVAILABLE=OFF \
       -DUSE_MKLDNN=OFF \
       -DUSE_CUDA=OFF \
       -DUSE_OPENMP=OFF \
       -DCMAKE_BUILD_TYPE=Debug \
       -DUSE_DIST_KVSTORE=ON \
       -DUSE_CPP_PACKAGE=ON \
       -DCMAKE_EXPORT_COMPILE_COMMANDS=ON \
       -G Ninja /work/mxnet
    ninja
    cd /work/mxnet
    $CLANG_TIDY -p /work/build -j $(nproc) -clang-tidy-binary clang-tidy-6.0 /work/mxnet/src
}

build_ubuntu_cpu_clang6_mkldnn() {
    set -ex
    cd /work/build
    CXX=clang++-6.0 CC=clang-6.0 cmake \
       -DUSE_MKL_IF_AVAILABLE=OFF \
       -DUSE_MKLDNN=ON \
       -DUSE_CUDA=OFF \
       -DUSE_CPP_PACKAGE=ON \
       -DUSE_OPENMP=OFF \
       -G Ninja /work/mxnet
    ninja
}

build_ubuntu_cpu_clang100_mkldnn() {
    set -ex
    cd /work/build
    CXX=clang++-10 CC=clang-10 cmake \
       -DUSE_MKL_IF_AVAILABLE=OFF \
       -DUSE_MKLDNN=ON \
       -DUSE_CUDA=OFF \
       -DUSE_CPP_PACKAGE=ON \
       -G Ninja /work/mxnet
    ninja
}

build_ubuntu_cpu_mkldnn_make() {
    set -ex

    export CC=gcc-7
    export CXX=g++-7
    build_ccache_wrappers

    make  \
        DEV=1                         \
        USE_CPP_PACKAGE=1             \
        USE_TVM_OP=1                  \
        USE_BLAS=openblas             \
        USE_SIGNAL_HANDLER=1          \
        -j$(nproc)
}

build_ubuntu_cpu_mkldnn() {
    set -ex
    cd /work/build
    CC=gcc-7 CXX=g++-7 cmake \
        -DCMAKE_BUILD_TYPE="RelWithDebInfo" \
        -DENABLE_TESTCOVERAGE=ON \
        -DUSE_MKL_IF_AVAILABLE=OFF \
        -DUSE_TVM_OP=ON \
        -DUSE_MKLDNN=ON \
        -DUSE_CUDA=OFF \
        -DUSE_CPP_PACKAGE=ON \
        -G Ninja /work/mxnet
    ninja
}

build_ubuntu_cpu_mkldnn_mkl() {
    set -ex
    cd /work/build
    CC=gcc-7 CXX=g++-7 cmake \
        -DCMAKE_BUILD_TYPE="RelWithDebInfo" \
        -DENABLE_TESTCOVERAGE=ON \
        -DUSE_MKLDNN=ON \
        -DUSE_CUDA=OFF \
        -DUSE_TVM_OP=ON \
        -DUSE_MKL_IF_AVAILABLE=ON \
        -DUSE_BLAS=MKL \
        -GNinja /work/mxnet
    ninja
}

build_ubuntu_gpu() {
    build_ubuntu_gpu_cuda101_cudnn7
}

build_ubuntu_gpu_tensorrt() {

    set -ex

    export CC=gcc-7
    export CXX=g++-7

    # Build ONNX
    pushd .
    echo "Installing ONNX."
    cd 3rdparty/onnx-tensorrt/third_party/onnx
    rm -rf build
    mkdir -p build
    cd build
    cmake \
        -DCMAKE_CXX_FLAGS=-I/usr/include/python${PYVER}\
        -DBUILD_SHARED_LIBS=ON ..\
        -G Ninja
    ninja -j 1 -v onnx/onnx.proto
    ninja -j 1 -v
    export LIBRARY_PATH=`pwd`:`pwd`/onnx/:$LIBRARY_PATH
    export CPLUS_INCLUDE_PATH=`pwd`:$CPLUS_INCLUDE_PATH
    popd

    # Build ONNX-TensorRT
    pushd .
    cd 3rdparty/onnx-tensorrt/
    mkdir -p build
    cd build
    cmake ..
    make -j$(nproc)
    export LIBRARY_PATH=`pwd`:$LIBRARY_PATH
    popd

    mkdir -p /work/mxnet/lib/
    cp 3rdparty/onnx-tensorrt/third_party/onnx/build/*.so /work/mxnet/lib/
    cp -L 3rdparty/onnx-tensorrt/build/libnvonnxparser_runtime.so.0 /work/mxnet/lib/
    cp -L 3rdparty/onnx-tensorrt/build/libnvonnxparser.so.0 /work/mxnet/lib/

    cd /work/build
    cmake -DUSE_CUDA=1                            \
          -DUSE_CUDNN=1                           \
          -DUSE_OPENCV=1                          \
          -DUSE_TENSORRT=1                        \
          -DUSE_OPENMP=0                          \
          -DUSE_MKLDNN=0                          \
          -DUSE_MKL_IF_AVAILABLE=OFF              \
          -DMXNET_CUDA_ARCH="$CI_CMAKE_CUDA_ARCH" \
          -G Ninja                                \
          /work/mxnet

    ninja
}

build_ubuntu_gpu_mkldnn() {
    set -ex
    cd /work/build
    CC=gcc-7 CXX=g++-7 cmake \
        -DCMAKE_BUILD_TYPE="RelWithDebInfo" \
        -DUSE_MKL_IF_AVAILABLE=OFF \
        -DUSE_CUDA=ON \
        -DMXNET_CUDA_ARCH="$CI_CMAKE_CUDA_ARCH" \
        -DUSE_CPP_PACKAGE=ON \
        -G Ninja /work/mxnet
    ninja
}

build_ubuntu_gpu_mkldnn_nocudnn() {
    set -ex
    cd /work/build
    CC=gcc-7 CXX=g++-7 cmake \
        -DCMAKE_BUILD_TYPE="RelWithDebInfo" \
        -DUSE_MKL_IF_AVAILABLE=OFF \
        -DUSE_CUDA=ON \
        -DMXNET_CUDA_ARCH="$CI_CMAKE_CUDA_ARCH" \
        -DUSE_CUDNN=OFF \
        -DUSE_CPP_PACKAGE=ON \
        -G Ninja /work/mxnet
    ninja
}

build_ubuntu_gpu_cuda101_cudnn7() {
    set -ex
    cd /work/build
    CC=gcc-7 CXX=g++-7 cmake \
        -DCMAKE_BUILD_TYPE="RelWithDebInfo" \
        -DUSE_MKL_IF_AVAILABLE=OFF \
        -DUSE_CUDA=ON \
        -DMXNET_CUDA_ARCH="$CI_CMAKE_CUDA_ARCH" \
        -DUSE_CUDNN=ON \
        -DUSE_MKLDNN=OFF \
        -DUSE_CPP_PACKAGE=ON \
        -DUSE_DIST_KVSTORE=ON \
        -DBUILD_CYTHON_MODULES=ON \
        -G Ninja /work/mxnet
    ninja
}

build_ubuntu_gpu_cuda101_cudnn7_debug() {
    set -ex
    cd /work/build
    CC=gcc-7 CXX=g++-7 cmake \
        -DCMAKE_BUILD_TYPE=Debug \
        -DUSE_MKL_IF_AVAILABLE=OFF \
        -DUSE_CUDA=ON \
        -DMXNET_CUDA_ARCH="$CI_CMAKE_CUDA_ARCH" \
        -DUSE_CUDNN=ON \
        -DUSE_MKLDNN=OFF \
        -DUSE_CPP_PACKAGE=ON \
        -DUSE_DIST_KVSTORE=ON \
        -DBUILD_CYTHON_MODULES=ON \
        -G Ninja /work/mxnet
    ninja
}

build_ubuntu_gpu_cuda101_cudnn7_make() {
    set -ex
    export CC=gcc-7
    export CXX=g++-7
    build_ccache_wrappers
    make \
        USE_BLAS=openblas                         \
        USE_MKLDNN=0                              \
        USE_CUDA=1                                \
        USE_CUDA_PATH=/usr/local/cuda             \
        USE_CUDNN=1                               \
        USE_CPP_PACKAGE=1                         \
        USE_DIST_KVSTORE=1                        \
        CUDA_ARCH="$CI_CUDA_COMPUTE_CAPABILITIES" \
        USE_SIGNAL_HANDLER=1                      \
        -j$(nproc)
    make cython PYTHON=python3
}

build_ubuntu_gpu_cuda101_cudnn7_mkldnn_cpp_test() {
    set -ex
    export CC=gcc-7
    export CXX=g++-7
    build_ccache_wrappers
    make \
        USE_BLAS=openblas                         \
        USE_MKLDNN=1                              \
        USE_CUDA=1                                \
        USE_CUDA_PATH=/usr/local/cuda             \
        USE_CUDNN=1                               \
        USE_CPP_PACKAGE=1                         \
        USE_DIST_KVSTORE=1                        \
        CUDA_ARCH="$CI_CUDA_COMPUTE_CAPABILITIES" \
        USE_SIGNAL_HANDLER=1                      \
        -j$(nproc)
    make test USE_CPP_PACKAGE=1 -j$(nproc)
    make cython PYTHON=python3
}

build_ubuntu_amalgamation() {
    set -ex
    # Amalgamation can not be run with -j nproc
    export CC=gcc-7
    export CXX=g++-7
    build_ccache_wrappers
    make -C amalgamation/ clean
    make -C amalgamation/     \
        USE_BLAS=openblas
}

build_ubuntu_amalgamation_min() {
    set -ex
    # Amalgamation can not be run with -j nproc
    export CC=gcc-7
    export CXX=g++-7
    build_ccache_wrappers
    make -C amalgamation/ clean
    make -C amalgamation/     \
        USE_BLAS=openblas     \
        MIN=1
}

build_ubuntu_gpu_cmake() {
    set -ex
    cd /work/build
    CC=gcc-7 CXX=g++-7 cmake \
        -DUSE_SIGNAL_HANDLER=ON                 \
        -DUSE_CUDA=ON                           \
        -DUSE_CUDNN=ON                          \
        -DUSE_MKL_IF_AVAILABLE=OFF              \
        -DUSE_MKLML_MKL=OFF                     \
        -DUSE_MKLDNN=OFF                        \
        -DUSE_DIST_KVSTORE=ON                   \
        -DCMAKE_BUILD_TYPE=Release              \
        -DMXNET_CUDA_ARCH="$CI_CMAKE_CUDA_ARCH" \
        -DBUILD_CYTHON_MODULES=1                \
        -G Ninja                                \
        /work/mxnet

    ninja
}

build_ubuntu_gpu_cmake_no_rtc() {
    set -ex
    cd /work/build
    CC=gcc-7 CXX=g++-7 cmake \
        -DUSE_SIGNAL_HANDLER=ON                 \
        -DUSE_CUDA=ON                           \
        -DUSE_CUDNN=ON                          \
        -DUSE_MKL_IF_AVAILABLE=OFF              \
        -DUSE_MKLML_MKL=OFF                     \
        -DUSE_MKLDNN=ON                         \
        -DUSE_DIST_KVSTORE=ON                   \
        -DCMAKE_BUILD_TYPE=Release              \
        -DMXNET_CUDA_ARCH="$CI_CMAKE_CUDA_ARCH" \
        -DBUILD_CYTHON_MODULES=1                \
        -DENABLE_CUDA_RTC=OFF                   \
        -G Ninja                                \
        /work/mxnet

    ninja
}

build_ubuntu_cpu_large_tensor() {
    set -ex
    cd /work/build
    CC=gcc-7 CXX=g++-7 cmake \
        -DUSE_SIGNAL_HANDLER=ON                 \
        -DUSE_CUDA=OFF                          \
        -DUSE_CUDNN=OFF                         \
        -DUSE_MKLDNN=OFF                        \
        -DUSE_INT64_TENSOR_SIZE=ON              \
        -G Ninja                                \
        /work/mxnet

    ninja
}

build_ubuntu_gpu_large_tensor() {
    set -ex
    cd /work/build
    CC=gcc-7 CXX=g++-7 cmake \
        -DUSE_SIGNAL_HANDLER=ON                 \
        -DUSE_CUDA=ON                           \
        -DUSE_CUDNN=ON                          \
        -DUSE_MKL_IF_AVAILABLE=OFF              \
        -DUSE_MKLML_MKL=OFF                     \
        -DUSE_MKLDNN=OFF                        \
        -DUSE_DIST_KVSTORE=ON                   \
        -DCMAKE_BUILD_TYPE=Release              \
        -DMXNET_CUDA_ARCH="$CI_CMAKE_CUDA_ARCH" \
        -DUSE_INT64_TENSOR_SIZE=ON              \
        -G Ninja                                \
        /work/mxnet

    ninja
}

build_ubuntu_blc() {
    echo "pass"
}

# Testing

sanity_check() {
    set -ex
    tools/license_header.py check
    make cpplint jnilint
    make -f R-package/Makefile rcpplint
    make pylint
    OMP_NUM_THREADS=$(expr $(nproc) / 4) pytest -n 4 tests/tutorials/test_sanity_tutorials.py
}

# Tests libmxnet
# Parameters:
# $1 -> mxnet_variant: The variant of the libmxnet.so library
cd_unittest_ubuntu() {
    set -ex
    source /opt/rh/rh-python36/enable
    export PYTHONPATH=./python/
    export MXNET_MKLDNN_DEBUG=0  # Ignored if not present
    export MXNET_STORAGE_FALLBACK_LOG_VERBOSE=0
    export MXNET_SUBGRAPH_VERBOSE=0
    export MXNET_ENABLE_CYTHON=0
    export CD_JOB=1 # signal this is a CD run so any unecessary tests can be skipped
    export DMLC_LOG_STACK_TRACE_DEPTH=10

    local mxnet_variant=${1:?"This function requires a mxnet variant as the first argument"}

<<<<<<< HEAD
    OMP_NUM_THREADS=$(expr $(nproc) / 4) pytest -m 'not serial' -k 'not test_operator' -n 4 --durations=50 --verbose tests/python/unittest
    MXNET_ENGINE_TYPE=NaiveEngine \
        OMP_NUM_THREADS=$(expr $(nproc) / 4) pytest -m 'not serial' -k 'test_operator' -n 4 --durations=50 --verbose tests/python/unittest
=======
    pytest -m 'not serial' -n 4 --durations=50 --verbose tests/python/unittest
>>>>>>> 55856066
    pytest -m 'serial' --durations=50 --verbose tests/python/unittest
    OMP_NUM_THREADS=$(expr $(nproc) / 4) pytest -n 4 --durations=50 --verbose tests/python/quantization

    # https://github.com/apache/incubator-mxnet/issues/11801
    # if [[ ${mxnet_variant} = "cpu" ]] || [[ ${mxnet_variant} = "mkl" ]]; then
        # integrationtest_ubuntu_cpu_dist_kvstore
    # fi

    if [[ ${mxnet_variant} = cu* ]]; then
        MXNET_GPU_MEM_POOL_TYPE=Unpooled \
        MXNET_ENGINE_TYPE=NaiveEngine \
            OMP_NUM_THREADS=$(expr $(nproc) / 4) pytest -m 'not serial' -k 'test_operator' -n 4 --durations=50 --verbose tests/python/gpu
        MXNET_GPU_MEM_POOL_TYPE=Unpooled \
            OMP_NUM_THREADS=$(expr $(nproc) / 4) pytest -m 'not serial' -k 'not test_operator' -n 4 --durations=50 --verbose tests/python/gpu
        pytest -m 'serial' --durations=50 --verbose tests/python/gpu

<<<<<<< HEAD
        # Adding these here as CI doesn't test all CUDA environments
        MXNET_GPU_MEM_POOL_TYPE=Unpooled \
            OMP_NUM_THREADS=$(expr $(nproc) / 4) pytest -n 4 example/image-classification/test_score.py
=======
>>>>>>> 55856066
        # TODO(szha): fix and reenable the hanging issue. tracked in #18098
        # integrationtest_ubuntu_gpu_dist_kvstore
        # TODO(eric-haibin-lin): fix and reenable
        # integrationtest_ubuntu_gpu_byteps
    fi

    if [[ ${mxnet_variant} = *mkl ]]; then
        OMP_NUM_THREADS=$(expr $(nproc) / 4) pytest -n 4 --durations=50 --verbose tests/python/mkl
    fi
}

unittest_ubuntu_python3_cpu() {
    set -ex
    export PYTHONPATH=./python/
    export MXNET_MKLDNN_DEBUG=0  # Ignored if not present
    export MXNET_STORAGE_FALLBACK_LOG_VERBOSE=0
    export MXNET_SUBGRAPH_VERBOSE=0
    export MXNET_ENABLE_CYTHON=0
    export DMLC_LOG_STACK_TRACE_DEPTH=10
    OMP_NUM_THREADS=$(expr $(nproc) / 4) pytest -m 'not serial' -k 'not test_operator' -n 4 --durations=50 --cov-report xml:tests_unittest.xml --verbose tests/python/unittest
    MXNET_ENGINE_TYPE=NaiveEngine \
        OMP_NUM_THREADS=$(expr $(nproc) / 4) pytest -m 'not serial' -k 'test_operator' -n 4 --durations=50 --cov-report xml:tests_unittest.xml --cov-append --verbose tests/python/unittest
    pytest -m 'serial' --durations=50 --cov-report xml:tests_unittest.xml --cov-append --verbose tests/python/unittest
    OMP_NUM_THREADS=$(expr $(nproc) / 4) pytest -n 4 --durations=50 --cov-report xml:tests_quantization.xml --verbose tests/python/quantization
}

unittest_ubuntu_python3_cpu_mkldnn() {
    set -ex
    export PYTHONPATH=./python/
    export MXNET_MKLDNN_DEBUG=0  # Ignored if not present
    export MXNET_STORAGE_FALLBACK_LOG_VERBOSE=0
    export MXNET_SUBGRAPH_VERBOSE=0
    export MXNET_ENABLE_CYTHON=0
    export DMLC_LOG_STACK_TRACE_DEPTH=10
    OMP_NUM_THREADS=$(expr $(nproc) / 4) pytest -m 'not serial' -k 'not test_operator' -n 4 --durations=50 --cov-report xml:tests_unittest.xml --verbose tests/python/unittest
    MXNET_ENGINE_TYPE=NaiveEngine \
                     OMP_NUM_THREADS=$(expr $(nproc) / 4) pytest -m 'not serial' -k 'test_operator' -n 4 --durations=50 --cov-report xml:tests_unittest.xml --cov-append --verbose tests/python/unittest
    pytest -m 'serial' --durations=50 --cov-report xml:tests_unittest.xml --cov-append --verbose tests/python/unittest
    pytest --durations=50 --cov-report xml:tests_mkl.xml --verbose tests/python/mkl
}

unittest_ubuntu_python3_gpu() {
    set -ex
    export PYTHONPATH=./python/
    export MXNET_MKLDNN_DEBUG=0 # Ignored if not present
    export MXNET_STORAGE_FALLBACK_LOG_VERBOSE=0
    export MXNET_SUBGRAPH_VERBOSE=0
    export CUDNN_VERSION=${CUDNN_VERSION:-7.0.3}
    export MXNET_ENABLE_CYTHON=0
    export DMLC_LOG_STACK_TRACE_DEPTH=10
    MXNET_GPU_MEM_POOL_TYPE=Unpooled \
        OMP_NUM_THREADS=$(expr $(nproc) / 4) pytest -m 'not serial' -k 'not test_operator' -n 4 --durations=50 --cov-report xml:tests_gpu.xml --verbose tests/python/gpu
    MXNET_GPU_MEM_POOL_TYPE=Unpooled \
    MXNET_ENGINE_TYPE=NaiveEngine \
        OMP_NUM_THREADS=$(expr $(nproc) / 4) pytest -m 'not serial' -k 'test_operator' -n 4 --durations=50 --cov-report xml:tests_gpu.xml --cov-append --verbose tests/python/gpu
    pytest -m 'serial' --durations=50 --cov-report xml:tests_gpu.xml --cov-append --verbose tests/python/gpu
}

unittest_ubuntu_python3_gpu_cython() {
    set -ex
    export PYTHONPATH=./python/
    export MXNET_MKLDNN_DEBUG=1 # Ignored if not present
    export MXNET_STORAGE_FALLBACK_LOG_VERBOSE=0
    export MXNET_SUBGRAPH_VERBOSE=0
    export CUDNN_VERSION=${CUDNN_VERSION:-7.0.3}
    export MXNET_ENABLE_CYTHON=1
    export MXNET_ENFORCE_CYTHON=1
    export DMLC_LOG_STACK_TRACE_DEPTH=10
    check_cython
    MXNET_GPU_MEM_POOL_TYPE=Unpooled \
        OMP_NUM_THREADS=$(expr $(nproc) / 4) pytest -m 'not serial' -k 'not test_operator' -n 4 --durations=50 --cov-report xml:tests_gpu.xml --verbose tests/python/gpu
    MXNET_GPU_MEM_POOL_TYPE=Unpooled \
    MXNET_ENGINE_TYPE=NaiveEngine \
        OMP_NUM_THREADS=$(expr $(nproc) / 4) pytest -m 'not serial' -k 'test_operator' -n 4 --durations=50 --cov-report xml:tests_gpu.xml --cov-append --verbose tests/python/gpu
    pytest -m 'serial' --durations=50 --cov-report xml:tests_gpu.xml --cov-append --verbose tests/python/gpu
}

unittest_ubuntu_python3_gpu_nocudnn() {
    set -ex
    export PYTHONPATH=./python/
    export MXNET_STORAGE_FALLBACK_LOG_VERBOSE=0
    export MXNET_SUBGRAPH_VERBOSE=0
    export CUDNN_OFF_TEST_ONLY=true
    export MXNET_ENABLE_CYTHON=0
    export DMLC_LOG_STACK_TRACE_DEPTH=10
    MXNET_GPU_MEM_POOL_TYPE=Unpooled \
        OMP_NUM_THREADS=$(expr $(nproc) / 4) pytest -m 'not serial' -k 'not test_operator' -n 4 --durations=50 --cov-report xml:tests_gpu.xml --verbose tests/python/gpu
    MXNET_GPU_MEM_POOL_TYPE=Unpooled \
    MXNET_ENGINE_TYPE=NaiveEngine \
        OMP_NUM_THREADS=$(expr $(nproc) / 4) pytest -m 'not serial' -k 'test_operator' -n 4 --durations=50 --cov-report xml:tests_gpu.xml --cov-append --verbose tests/python/gpu
    pytest -m 'serial' --durations=50 --cov-report xml:tests_gpu.xml --cov-append --verbose tests/python/gpu
}

unittest_ubuntu_tensorrt_gpu() {
    set -ex
    export PYTHONPATH=./python/
    export MXNET_STORAGE_FALLBACK_LOG_VERBOSE=0
    export MXNET_SUBGRAPH_VERBOSE=0
    export LD_LIBRARY_PATH=/work/mxnet/lib:$LD_LIBRARY_PATH
    export CUDNN_VERSION=${CUDNN_VERSION:-7.0.3}
    export MXNET_ENABLE_CYTHON=0
    export DMLC_LOG_STACK_TRACE_DEPTH=10
    MXNET_GPU_MEM_POOL_TYPE=Unpooled \
        OMP_NUM_THREADS=$(expr $(nproc) / 4) pytest -n 4 --durations=50 --cov-report xml:tests_trt_gpu.xml --verbose --capture=no tests/python/tensorrt/test_ops.py
    pytest -k 'not test_ops' --durations=50 --cov-report xml:tests_trt_gpu.xml --cov-append --verbose --capture=no tests/python/tensorrt/
}

# quantization gpu currently only runs on P3 instances
# need to separte it from unittest_ubuntu_python3_gpu()
unittest_ubuntu_python3_quantization_gpu() {
    set -ex
    if [ -f /etc/redhat-release ]; then
        source /opt/rh/rh-python36/enable
    fi
    export PYTHONPATH=./python/
    export MXNET_MKLDNN_DEBUG=0 # Ignored if not present
    export MXNET_STORAGE_FALLBACK_LOG_VERBOSE=0
    export MXNET_SUBGRAPH_VERBOSE=0
    export CUDNN_VERSION=${CUDNN_VERSION:-7.0.3}
    export MXNET_ENABLE_CYTHON=0
    export DMLC_LOG_STACK_TRACE_DEPTH=10
    MXNET_GPU_MEM_POOL_TYPE=Unpooled \
        OMP_NUM_THREADS=$(expr $(nproc) / 4) pytest -n 4 --durations=50 --cov-report xml:tests_quantization_gpu.xml --verbose tests/python/quantization_gpu
}

unittest_centos7_cpu_scala() {
    set -ex
    source /opt/rh/devtoolset-7/enable
    source /opt/rh/rh-maven35/enable
    cd /work/mxnet
    scala_prepare
    cd scala-package
    mvn -B integration-test
}

unittest_ubuntu_cpu_clojure() {
    set -ex
    scala_prepare
    cd scala-package
    mvn -B install
    cd ..
    ./contrib/clojure-package/ci-test.sh
}

unittest_ubuntu_cpu_clojure_integration() {
    set -ex
    cd scala-package
    mvn -B install
    cd ..
    ./contrib/clojure-package/integration-tests.sh
}


unittest_ubuntu_cpugpu_perl() {
    set -ex
    ./perl-package/test.sh
}

unittest_cpp() {
    set -ex
    build/tests/mxnet_unit_tests
}

unittest_ubuntu_cpu_R() {
    set -ex
    mkdir -p /tmp/r-site-library
    # build R packages in parallel
    mkdir -p ~/.R/
    export CC=gcc-7
    export CXX=g++-7
    build_ccache_wrappers
    echo  "MAKEFLAGS = -j"$(nproc) > ~/.R/Makevars
    # make -j not supported
    make -f R-package/Makefile rpkg \
        R_LIBS=/tmp/r-site-library

    R CMD INSTALL --library=/tmp/r-site-library R-package
    make -f R-package/Makefile rpkgtest R_LIBS=/tmp/r-site-library
}

unittest_ubuntu_minimal_R() {
    set -ex
    mkdir -p /tmp/r-site-library
    # build R packages in parallel
    mkdir -p ~/.R/
    echo  "MAKEFLAGS = -j"$(nproc) > ~/.R/Makevars
    export CC=gcc-7
    export CXX=g++-7
    build_ccache_wrappers
    # make -j not supported
    make -f R-package/Makefile rpkg \
        R_LIBS=/tmp/r-site-library

    R CMD INSTALL --library=/tmp/r-site-library R-package
}

unittest_ubuntu_gpu_R() {
    set -ex
    mkdir -p /tmp/r-site-library
    # build R packages in parallel
    mkdir -p ~/.R/
    export CC=gcc-7
    export CXX=g++-7
    build_ccache_wrappers
    echo  "MAKEFLAGS = -j"$(nproc) > ~/.R/Makevars
    # make -j not supported
    make -f R-package/Makefile rpkg \
        R_LIBS=/tmp/r-site-library
    R CMD INSTALL --library=/tmp/r-site-library R-package
    make -f R-package/Makefile rpkgtest R_LIBS=/tmp/r-site-library R_GPU_ENABLE=1
}

unittest_ubuntu_cpu_julia() {
    set -ex
    export PATH="$1/bin:$PATH"
    export MXNET_HOME='/work/mxnet'
    export JULIA_DEPOT_PATH='/work/julia-depot'
    export INTEGRATION_TEST=1

    julia -e 'using InteractiveUtils; versioninfo()'

    # FIXME
    export LD_PRELOAD='/usr/lib/x86_64-linux-gnu/libjemalloc.so'
    export LD_LIBRARY_PATH=/work/mxnet/lib:$LD_LIBRARY_PATH

    # use the prebuilt binary from $MXNET_HOME/lib
    julia --project=./julia -e 'using Pkg; Pkg.build("MXNet")'

    # run the script `julia/test/runtests.jl`
    julia --project=./julia -e 'using Pkg; Pkg.test("MXNet")'

    # See https://github.com/dmlc/MXNet.jl/pull/303#issuecomment-341171774
    julia --project=./julia -e 'using MXNet; mx._sig_checker()'
}

unittest_ubuntu_cpu_julia07() {
    set -ex
    unittest_ubuntu_cpu_julia /work/julia07
}

unittest_ubuntu_cpu_julia10() {
    set -ex
    unittest_ubuntu_cpu_julia /work/julia10
}

unittest_centos7_cpu() {
    set -ex
    source /opt/rh/rh-python36/enable
    cd /work/mxnet
    OMP_NUM_THREADS=$(expr $(nproc) / 4) python -m pytest -m 'not serial' -k 'not test_operator' -n 4 --durations=50 --cov-report xml:tests_unittest.xml --verbose tests/python/unittest
    MXNET_ENGINE_TYPE=NaiveEngine \
        OMP_NUM_THREADS=$(expr $(nproc) / 4) python -m pytest -m 'not serial' -k 'test_operator' -n 4 --durations=50 --cov-report xml:tests_unittest.xml --cov-append --verbose tests/python/unittest
    python -m pytest -m 'serial' --durations=50 --cov-report xml:tests_unittest.xml --cov-append --verbose tests/python/unittest
    OMP_NUM_THREADS=$(expr $(nproc) / 4) python -m pytest -n 4 --durations=50 --cov-report xml:tests_train.xml --verbose tests/python/train
}

unittest_centos7_gpu() {
    set -ex
    source /opt/rh/rh-python36/enable
    cd /work/mxnet
    export CUDNN_VERSION=${CUDNN_VERSION:-7.0.3}
    export DMLC_LOG_STACK_TRACE_DEPTH=10
    MXNET_GPU_MEM_POOL_TYPE=Unpooled \
        OMP_NUM_THREADS=$(expr $(nproc) / 4) pytest -m 'not serial' -k 'not test_operator' -n 4 --durations=50 --cov-report xml:tests_gpu.xml --cov-append --verbose tests/python/gpu
    MXNET_GPU_MEM_POOL_TYPE=Unpooled \
    MXNET_ENGINE_TYPE=NaiveEngine \
        OMP_NUM_THREADS=$(expr $(nproc) / 4) pytest -m 'not serial' -k 'test_operator' -n 4 --durations=50 --cov-report xml:tests_gpu.xml --cov-append --verbose tests/python/gpu
    pytest -m 'serial' --durations=50 --cov-report xml:tests_gpu.xml --cov-append --verbose tests/python/gpu
}

integrationtest_ubuntu_cpu_onnx() {
	set -ex
	export PYTHONPATH=./python/
    export DMLC_LOG_STACK_TRACE_DEPTH=10
	python3 tests/python/unittest/onnx/backend_test.py
	OMP_NUM_THREADS=$(expr $(nproc) / 4) pytest -n 4 tests/python/unittest/onnx/mxnet_export_test.py
	OMP_NUM_THREADS=$(expr $(nproc) / 4) pytest -n 4 tests/python/unittest/onnx/test_models.py
	OMP_NUM_THREADS=$(expr $(nproc) / 4) pytest -n 4 tests/python/unittest/onnx/test_node.py
}

integrationtest_ubuntu_gpu_cpp_package() {
    set -ex
    export DMLC_LOG_STACK_TRACE_DEPTH=10
    cpp-package/tests/ci_test.sh
}

integrationtest_ubuntu_cpu_dist_kvstore() {
    set -ex
    pushd .
    export PYTHONPATH=./python/
    export MXNET_STORAGE_FALLBACK_LOG_VERBOSE=0
    export MXNET_SUBGRAPH_VERBOSE=0
    export MXNET_USE_OPERATOR_TUNING=0
    export DMLC_LOG_STACK_TRACE_DEPTH=10
    cd tests/nightly/
    python3 ../../tools/launch.py -n 7 --launcher local python3 dist_sync_kvstore.py --type=gluon_step_cpu
    python3 ../../tools/launch.py -n 7 --launcher local python3 dist_sync_kvstore.py --type=gluon_sparse_step_cpu
    python3 ../../tools/launch.py -n 7 --launcher local python3 dist_sync_kvstore.py --type=invalid_cpu
    python3 ../../tools/launch.py -n 7 --launcher local python3 dist_sync_kvstore.py --type=gluon_type_cpu
    python3 ../../tools/launch.py -n 7 --launcher local python3 dist_sync_kvstore.py
    python3 ../../tools/launch.py -n 7 --launcher local python3 dist_sync_kvstore.py --no-multiprecision
    python3 ../../tools/launch.py -n 7 --launcher local python3 dist_sync_kvstore.py --type=compressed_cpu
    python3 ../../tools/launch.py -n 7 --launcher local python3 dist_sync_kvstore.py --type=compressed_cpu --no-multiprecision
    python3 ../../tools/launch.py -n 3 --launcher local python3 test_server_profiling.py
    popd
}

integrationtest_ubuntu_cpu_scala() {
    set -ex
    export DMLC_LOG_STACK_TRACE_DEPTH=10
    scala_prepare
    cd scala-package
    mvn -B verify -DskipTests=false
}

integrationtest_ubuntu_gpu_scala() {
    set -ex
    export DMLC_LOG_STACK_TRACE_DEPTH=10
    scala_prepare
    cd scala-package
    export SCALA_TEST_ON_GPU=1
    mvn -B verify -DskipTests=false
}

integrationtest_ubuntu_gpu_dist_kvstore() {
    set -ex
    pushd .
    cd /work/mxnet/python
    pip3 install -e .
    pip3 install --no-cache-dir horovod
    cd /work/mxnet/tests/nightly
    ./test_distributed_training-gpu.sh
    popd
}

integrationtest_ubuntu_gpu_byteps() {
    set -ex
    pushd .
    export PYTHONPATH=$PWD/python/
    export BYTEPS_WITHOUT_PYTORCH=1
    export BYTEPS_WITHOUT_TENSORFLOW=1
    pip3 install byteps==0.2.3 --user
    git clone -b v0.2.3 https://github.com/bytedance/byteps ~/byteps
    export MXNET_STORAGE_FALLBACK_LOG_VERBOSE=0
    export MXNET_SUBGRAPH_VERBOSE=0
    export DMLC_LOG_STACK_TRACE_DEPTH=10
    cd tests/nightly/

    export NVIDIA_VISIBLE_DEVICES=0
    export DMLC_WORKER_ID=0 # your worker id
    export DMLC_NUM_WORKER=1 # one worker
    export DMLC_ROLE=worker

    # the following value does not matter for non-distributed jobs
    export DMLC_NUM_SERVER=1
    export DMLC_PS_ROOT_URI=0.0.0.127
    export DMLC_PS_ROOT_PORT=1234

    python3 ~/byteps/launcher/launch.py python3 dist_device_sync_kvstore_byteps.py

    popd
}


test_ubuntu_cpu_python3() {
    set -ex
    pushd .
    export MXNET_LIBRARY_PATH=/work/build/libmxnet.so
    export DMLC_LOG_STACK_TRACE_DEPTH=10
    VENV=mxnet_py3_venv
    virtualenv -p `which python3` $VENV
    source $VENV/bin/activate

    cd /work/mxnet/python
    pip3 install -e .
    cd /work/mxnet
    OMP_NUM_THREADS=$(expr $(nproc) / 4) python3 -m pytest -m 'not serial' -k 'not test_operator' -n 4 --durations=50 --verbose tests/python/unittest
    MXNET_ENGINE_TYPE=NaiveEngine \
        OMP_NUM_THREADS=$(expr $(nproc) / 4) python3 -m pytest -m 'not serial' -k 'test_operator' -n 4 --durations=50 --verbose tests/python/unittest
    python3 -m pytest -m 'serial' --durations=50 --verbose tests/python/unittest

    popd
}

# QEMU based ARM tests
unittest_ubuntu_python3_arm() {
    set -ex
    export PYTHONPATH=./python/
    export MXNET_MKLDNN_DEBUG=0  # Ignored if not present
    export MXNET_STORAGE_FALLBACK_LOG_VERBOSE=0
    export MXNET_SUBGRAPH_VERBOSE=0
    export MXNET_ENABLE_CYTHON=0
    export DMLC_LOG_STACK_TRACE_DEPTH=10
    python3 -m pytest -n 2 --verbose tests/python/unittest/test_engine.py
}

# Functions that run the nightly Tests:

#Runs Apache RAT Check on MXNet Source for License Headers
nightly_test_rat_check() {
    set -e
    pushd .

    cd /work/deps/0.12-release/apache-rat/target

    # Use shell number 5 to duplicate the log output. It get sprinted and stored in $OUTPUT at the same time https://stackoverflow.com/a/12451419
    exec 5>&1
    OUTPUT=$(java -jar apache-rat-0.13-SNAPSHOT.jar -E /work/mxnet/tests/nightly/apache_rat_license_check/rat-excludes -d /work/mxnet|tee >(cat - >&5))
    ERROR_MESSAGE="Printing headers for text files without a valid license header"


    echo "-------Process The Output-------"

    if [[ $OUTPUT =~ $ERROR_MESSAGE ]]; then
        echo "ERROR: RAT Check detected files with unknown licenses. Please fix and run test again!";
        exit 1
    else
        echo "SUCCESS: There are no files with an Unknown License.";
    fi
    popd
}

# Runs Imagenet inference
nightly_test_imagenet_inference() {
    set -ex
    export DMLC_LOG_STACK_TRACE_DEPTH=10
    echo $PWD
    cp /work/mxnet/build/cpp-package/example/inference/imagenet_inference /work/mxnet/cpp-package/example/inference/
    cd /work/mxnet/cpp-package/example/inference/
    ./unit_test_imagenet_inference.sh
}

#Single Node KVStore Test
nightly_test_KVStore_singleNode() {
    set -ex
    export PYTHONPATH=./python/
    export DMLC_LOG_STACK_TRACE_DEPTH=10
    tests/nightly/test_kvstore.py
}

#Test Large Tensor Size
nightly_test_large_tensor() {
    set -ex
    export PYTHONPATH=./python/
    export DMLC_LOG_STACK_TRACE_DEPTH=10
    pytest tests/nightly/test_large_array.py::test_tensor
    pytest tests/nightly/test_large_array.py::test_nn
    pytest tests/nightly/test_large_array.py::test_basic
}

#Test Large Vectors
nightly_test_large_vector() {
    set -ex
    export PYTHONPATH=./python/
    export DMLC_LOG_STACK_TRACE_DEPTH=10
    pytest tests/nightly/test_large_vector.py::test_tensor
    pytest tests/nightly/test_large_vector.py::test_nn
    pytest tests/nightly/test_large_vector.py::test_basic
}

#Tests Amalgamation Build with 5 different sets of flags
nightly_test_amalgamation() {
    set -ex
    export DMLC_LOG_STACK_TRACE_DEPTH=10
    export CC=gcc-7
    export CXX=g++-7
    # Amalgamation can not be run with -j nproc
    make -C amalgamation/ clean
    make -C amalgamation/ ${1} ${2}
}

#Tests Amalgamation Build for Javascript
nightly_test_javascript() {
    set -ex
    export LLVM=/work/deps/emscripten-fastcomp/build/bin
    export DMLC_LOG_STACK_TRACE_DEPTH=10
    export CC=gcc-7
    export CXX=g++-7
    # This part is needed to run emcc correctly
    cd /work/deps/emscripten
    ./emcc
    touch ~/.emscripten
    make -C /work/mxnet/amalgamation libmxnet_predict.js MIN=1 EMCC=/work/deps/emscripten/emcc
}

#Tests Model backwards compatibility on MXNet
nightly_model_backwards_compat_test() {
    set -ex
    export PYTHONPATH=/work/mxnet/python/
    export DMLC_LOG_STACK_TRACE_DEPTH=10
    ./tests/nightly/model_backwards_compatibility_check/model_backward_compat_checker.sh
}

#Backfills S3 bucket with models trained on earlier versions of mxnet
nightly_model_backwards_compat_train() {
    set -ex
    export PYTHONPATH=./python/
    export DMLC_LOG_STACK_TRACE_DEPTH=10
    ./tests/nightly/model_backwards_compatibility_check/train_mxnet_legacy_models.sh
}

nightly_tutorial_test_ubuntu_python3_gpu() {
    set -ex
    cd /work/mxnet/docs
    export BUILD_VER=tutorial
    export MXNET_DOCS_BUILD_MXNET=0
    export DMLC_LOG_STACK_TRACE_DEPTH=10
    make html
    export MXNET_STORAGE_FALLBACK_LOG_VERBOSE=0
    export MXNET_SUBGRAPH_VERBOSE=0
    export PYTHONPATH=/work/mxnet/python/
    export MXNET_TUTORIAL_TEST_KERNEL=python3
    cd /work/mxnet/tests/tutorials
    pytest --durations=50 --cov-report xml:tests_tutorials.xml --capture=no test_tutorials.py
}

nightly_java_demo_test_cpu() {
    set -ex
    cd /work/mxnet/scala-package/mxnet-demo/java-demo
    mvn -B -Pci-nightly install
    bash bin/java_sample.sh
    bash bin/run_od.sh
}

nightly_scala_demo_test_cpu() {
    set -ex
    cd /work/mxnet/scala-package/mxnet-demo/scala-demo
    mvn -B -Pci-nightly install
    bash bin/demo.sh
    bash bin/run_im.sh
}

nightly_estimator() {
    set -ex
    export DMLC_LOG_STACK_TRACE_DEPTH=10
    cd /work/mxnet/tests/nightly/estimator
    export PYTHONPATH=/work/mxnet/python/
    pytest test_estimator_cnn.py
    pytest test_sentiment_rnn.py
}

# For testing PRs
deploy_docs() {
    set -ex
    pushd .

    # Setup for Julia docs
    export PATH="/work/julia10/bin:$PATH"
    export MXNET_HOME='/work/mxnet'
    export JULIA_DEPOT_PATH='/work/julia-depot'

    julia -e 'using InteractiveUtils; versioninfo()'

    # FIXME
    export LD_PRELOAD='/usr/lib/x86_64-linux-gnu/libjemalloc.so'
    export LD_LIBRARY_PATH=/work/mxnet/lib:$LD_LIBRARY_PATH
    # End Julia setup

    export CC="ccache gcc"
    export CXX="ccache g++"

    build_python_docs

    popd
}


build_docs_setup() {
    build_folder="docs/_build"
    mxnetlib_folder="/work/mxnet/lib"

    mkdir -p $build_folder
    mkdir -p $mxnetlib_folder
}

build_ubuntu_cpu_docs() {
    set -ex
    export CC="gcc-7"
    export CXX="g++-7"
    build_ccache_wrappers
    make \
        DEV=1                         \
        USE_CPP_PACKAGE=1             \
        USE_BLAS=openblas             \
        USE_MKLDNN=0                  \
        USE_DIST_KVSTORE=1            \
        USE_LIBJPEG_TURBO=1           \
        USE_SIGNAL_HANDLER=1          \
        -j$(nproc)
}


build_jekyll_docs() {
    set -ex
    source /etc/profile.d/rvm.sh

    pushd .
    build_docs_setup
    pushd docs/static_site
    make clean
    make html
    popd

    GZIP=-9 tar zcvf jekyll-artifacts.tgz -C docs/static_site/build html
    mv jekyll-artifacts.tgz docs/_build/
    popd
}


build_python_docs() {
   set -ex
   pushd .

   build_docs_setup

   pushd docs/python_docs
   eval "$(/work/miniconda/bin/conda shell.bash hook)"
   conda env create -f environment.yml -p /work/conda_env
   conda activate /work/conda_env
   pip install themes/mx-theme
   pip install -e /work/mxnet/python --user

   pushd python
   make clean
   make html EVAL=0

   GZIP=-9 tar zcvf python-artifacts.tgz -C build/_build/html .
   popd

   mv python/python-artifacts.tgz /work/mxnet/docs/_build/
   popd

   popd
}


build_c_docs() {
    set -ex
    pushd .

    build_docs_setup
    doc_path="docs/cpp_docs"
    pushd $doc_path

    make clean
    make html

    doc_artifact="c-artifacts.tgz"
    GZIP=-9 tar zcvf $doc_artifact -C build/html/html .
    popd

    mv $doc_path/$doc_artifact docs/_build/

    popd
}


build_r_docs() {
    set -ex
    pushd .

    build_docs_setup
    r_root='R-package'
    r_pdf='mxnet-r-reference-manual.pdf'
    r_build='build'
    docs_build_path="$r_root/$r_build/$r_pdf"
    artifacts_path='docs/_build/r-artifacts.tgz'

    mkdir -p $r_root/$r_build

    unittest_ubuntu_minimal_R

    pushd $r_root

    R_LIBS=/tmp/r-site-library R CMD Rd2pdf . --no-preview --encoding=utf8 -o $r_build/$r_pdf

    popd

    GZIP=-9 tar zcvf $artifacts_path $docs_build_path

    popd
}


build_scala() {
   set -ex
   pushd .

   cd scala-package
   mvn -B install -DskipTests

   popd
}


build_scala_docs() {
    set -ex
    pushd .
    build_docs_setup
    build_scala

    scala_path='scala-package'
    docs_build_path='scala-package/docs/build/docs/scala'
    artifacts_path='docs/_build/scala-artifacts.tgz'

    pushd $scala_path

    scala_doc_sources=`find . -type f -name "*.scala" | egrep "./core|./infer" | egrep -v "/javaapi"  | egrep -v "Suite" | egrep -v "CancelTestUtil" | egrep -v "/mxnetexamples"`
    jar_native=`find native -name "*.jar" | grep "target/lib/" | tr "\\n" ":" `
    jar_macros=`find macros -name "*.jar" | tr "\\n" ":" `
    jar_core=`find core -name "*.jar" | tr "\\n" ":" `
    jar_infer=`find infer -name "*.jar" | tr "\\n" ":" `
    scala_doc_classpath=$jar_native:$jar_macros:$jar_core:$jar_infer

    scala_ignore_errors=''
    legacy_ver=".*1.2|1.3.*"
    # BUILD_VER needs to be pull from environment vars
    if [[ $_BUILD_VER =~ $legacy_ver ]]
    then
      # There are unresolvable errors on mxnet 1.2.x. We are ignoring those
      # errors while aborting the ci on newer versions
      echo "We will ignoring unresolvable errors on MXNet 1.2/1.3."
      scala_ignore_errors='; exit 0'
    fi

    scaladoc $scala_doc_sources -classpath $scala_doc_classpath $scala_ignore_errors -doc-title MXNet
    popd

    # Clean-up old artifacts
    rm -rf $docs_build_path
    mkdir -p $docs_build_path

    for doc_file in index index.html org lib index.js package.html; do
        mv $scala_path/$doc_file $docs_build_path
    done

    GZIP=-9 tar -zcvf $artifacts_path -C $docs_build_path .

    popd
}


build_julia_docs() {
   set -ex
   pushd .

   build_docs_setup
   # Setup environment for Julia docs
   export PATH="/work/julia10/bin:$PATH"
   export MXNET_HOME='/work/mxnet'
   export JULIA_DEPOT_PATH='/work/julia-depot'
   export LD_PRELOAD='/usr/lib/x86_64-linux-gnu/libjemalloc.so'
   export LD_LIBRARY_PATH=/work/mxnet/lib:$LD_LIBRARY_PATH

   julia_doc_path='julia/docs/site/'
   julia_doc_artifact='docs/_build/julia-artifacts.tgz'

   echo "Julia will check for MXNet in $MXNET_HOME/lib"


   make -C julia/docs

   GZIP=-9 tar -zcvf $julia_doc_artifact -C $julia_doc_path .

   popd
}


build_java_docs() {
    set -ex
    pushd .

    build_docs_setup
    build_scala

    # Re-use scala-package build artifacts.
    java_path='scala-package'
    docs_build_path='docs/scala-package/build/docs/java'
    artifacts_path='docs/_build/java-artifacts.tgz'

    pushd $java_path

    java_doc_sources=`find . -type f -name "*.scala" | egrep "./core|./infer"  | egrep "/javaapi"  | egrep -v "Suite" | egrep -v "CancelTestUtil" | egrep -v "/mxnetexamples"`
    jar_native=`find native -name "*.jar" | grep "target/lib/" | tr "\\n" ":" `
    jar_macros=`find macros -name "*.jar" | tr "\\n" ":" `
    jar_core=`find core -name "*.jar" | tr "\\n" ":" `
    jar_infer=`find infer -name "*.jar" | tr "\\n" ":" `
    java_doc_classpath=$jar_native:$jar_macros:$jar_core:$jar_infer

    scaladoc $java_doc_sources -classpath $java_doc_classpath -feature -deprecation -doc-title MXNet
    popd

    # Clean-up old artifacts
    rm -rf $docs_build_path
    mkdir -p $docs_build_path

    for doc_file in index index.html org lib index.js package.html; do
        mv $java_path/$doc_file $docs_build_path
    done

    GZIP=-9 tar -zcvf $artifacts_path -C $docs_build_path .

    popd
}


build_clojure_docs() {
    set -ex
    pushd .

    build_docs_setup
    build_scala

    clojure_path='contrib/clojure-package'
    clojure_doc_path='contrib/clojure-package/target/doc'
    clojure_doc_artifact='docs/_build/clojure-artifacts.tgz'

    pushd $clojure_path
    lein codox
    popd

    GZIP=-9 tar -zcvf $clojure_doc_artifact -C $clojure_doc_path .

    popd
}

build_docs() {
    pushd docs/_build
    tar -xzf jekyll-artifacts.tgz
    api_folder='html/api'
    # Python has it's own landing page/site so we don't put it in /docs/api
    mkdir -p $api_folder/python/docs && tar -xzf python-artifacts.tgz --directory $api_folder/python/docs
    mkdir -p $api_folder/cpp/docs/api && tar -xzf c-artifacts.tgz --directory $api_folder/cpp/docs/api
    mkdir -p $api_folder/r/docs/api && tar -xzf r-artifacts.tgz --directory $api_folder/r/docs/api
    mkdir -p $api_folder/julia/docs/api && tar -xzf julia-artifacts.tgz --directory $api_folder/julia/docs/api
    mkdir -p $api_folder/scala/docs/api && tar -xzf scala-artifacts.tgz --directory $api_folder/scala/docs/api
    mkdir -p $api_folder/java/docs/api && tar -xzf java-artifacts.tgz --directory $api_folder/java/docs/api
    mkdir -p $api_folder/clojure/docs/api && tar -xzf clojure-artifacts.tgz --directory $api_folder/clojure/docs/api
    GZIP=-9 tar -zcvf full_website.tgz -C html .
    popd
}

build_docs_beta() {
    pushd docs/_build
    tar -xzf jekyll-artifacts.tgz
    api_folder='html/api'
    mkdir -p $api_folder/python/docs && tar -xzf python-artifacts.tgz --directory $api_folder/python/docs
    GZIP=-9 tar -zcvf beta_website.tgz -C html .
    popd
}

create_repo() {
   repo_folder=$1
   mxnet_url=$2
   git clone $mxnet_url $repo_folder --recursive
   echo "Adding MXNet upstream repo..."
   cd $repo_folder
   git remote add upstream https://github.com/apache/incubator-mxnet
   cd ..
}


refresh_branches() {
   repo_folder=$1
   cd $repo_folder
   git fetch
   git fetch upstream
   cd ..
}

checkout() {
   repo_folder=$1
   cd $repo_folder
   # Overriding configs later will cause a conflict here, so stashing...
   git stash
   # Fails to checkout if not available locally, so try upstream
   git checkout "$repo_folder" || git branch $repo_folder "upstream/$repo_folder" && git checkout "$repo_folder" || exit 1
   if [ $tag == 'master' ]; then
      git pull
      # master gets warnings as errors for Sphinx builds
      OPTS="-W"
      else
      OPTS=
   fi
   git submodule update --init --recursive
   cd ..
}

build_static_libmxnet() {
    set -ex
    pushd .
    source /opt/rh/devtoolset-7/enable
    source /opt/rh/rh-python36/enable
    export USE_SYSTEM_CUDA=1
    export CMAKE_STATICBUILD=1
    local mxnet_variant=${1:?"This function requires a python command as the first argument"}
    source tools/staticbuild/build.sh ${mxnet_variant}
    popd
}

# Tests CD PyPI packaging in CI
ci_package_pypi() {
    set -ex
    # copies mkldnn header files to 3rdparty/mkldnn/include/ as in CD
    mkdir -p 3rdparty/mkldnn/include
    cp include/mkldnn/dnnl_version.h 3rdparty/mkldnn/include/.
    cp include/mkldnn/dnnl_config.h 3rdparty/mkldnn/include/.
    local mxnet_variant=${1:?"This function requires a python command as the first argument"}
    cd_package_pypi ${mxnet_variant}
    cd_integration_test_pypi
}

# Packages libmxnet into wheel file
cd_package_pypi() {
    set -ex
    pushd .
    source /opt/rh/devtoolset-7/enable
    source /opt/rh/rh-python36/enable
    local mxnet_variant=${1:?"This function requires a python command as the first argument"}
    ./cd/python/pypi/pypi_package.sh ${mxnet_variant}
    popd
}

# Sanity checks wheel file
cd_integration_test_pypi() {
    set -ex
    source /opt/rh/rh-python36/enable

    # install mxnet wheel package
    pip3 install --user ./wheel_build/dist/*.whl

    # execute tests
    # TODO: Add tests (18549)
}

# Publishes wheel to PyPI
cd_pypi_publish() {
    set -ex
    pip3 install --user twine
    python3 ./cd/python/pypi/pypi_publish.py `readlink -f wheel_build/dist/*.whl`
}

cd_s3_publish() {
    set -ex
    pip3 install --user awscli
    filepath=$(readlink -f wheel_build/dist/*.whl)
    filename=$(basename $filepath)
    variant=$(echo $filename | cut -d'-' -f1 | cut -d'_' -f2 -s)
    if [ -z "${variant}" ]; then
        variant="cpu"
    fi
    aws s3 cp ${filepath} s3://apache-mxnet/dist/python/${variant}/${filename} --grants read=uri=http://acs.amazonaws.com/groups/global/AllUsers full=id=43f628fab72838a4f0b929d7f1993b14411f4b0294b011261bc6bd3e950a6822
}

build_static_scala_cpu() {
    set -ex
    pushd .
    scala_prepare
    export MAVEN_PUBLISH_OS_TYPE=linux-x86_64-cpu
    export mxnet_variant=cpu
    source /opt/rh/devtoolset-7/enable
    source /opt/rh/rh-maven35/enable
    ./ci/publish/scala/build.sh
    popd
}

build_static_python_cpu() {
    set -ex
    pushd .
    export mxnet_variant=cpu
    source /opt/rh/devtoolset-7/enable
    source /opt/rh/rh-python36/enable
    ./ci/publish/python/build.sh
    popd
}

build_static_python_cu92() {
    set -ex
    pushd .
    export mxnet_variant=cu92
    export USE_SYSTEM_CUDA=1
    source /opt/rh/devtoolset-7/enable
    source /opt/rh/rh-python36/enable
    ./ci/publish/python/build.sh
    popd
}

publish_scala_build() {
    set -ex
    pushd .
    scala_prepare
    source /opt/rh/devtoolset-7/enable
    source /opt/rh/rh-maven35/enable
    export USE_SYSTEM_CUDA=1
    ./ci/publish/scala/build.sh
    popd
}

publish_scala_test() {
    set -ex
    pushd .
    scala_prepare
    source /opt/rh/rh-maven35/enable
    ./ci/publish/scala/test.sh
    popd
}

publish_scala_deploy() {
    set -ex
    pushd .
    scala_prepare
    ./ci/publish/scala/deploy.sh
    popd
}

# broken_link_checker

broken_link_checker() {
    set -ex
    ./tests/nightly/broken_link_checker_test/broken_link_checker.sh
}

# artifact repository unit tests
test_artifact_repository() {
    set -ex
    pushd .
    cd cd/utils/
    OMP_NUM_THREADS=$(expr $(nproc) / 4) pytest -n 4 test_artifact_repository.py
    popd
}

##############################################################
# MAIN
#
# Run function passed as argument
set +x
if [ $# -gt 0 ]
then
    $@
else
    cat<<EOF

$0: Execute a function by passing it as an argument to the script:

Possible commands:

EOF
    declare -F | cut -d' ' -f3
    echo
fi<|MERGE_RESOLUTION|>--- conflicted
+++ resolved
@@ -943,13 +943,7 @@
 
     local mxnet_variant=${1:?"This function requires a mxnet variant as the first argument"}
 
-<<<<<<< HEAD
-    OMP_NUM_THREADS=$(expr $(nproc) / 4) pytest -m 'not serial' -k 'not test_operator' -n 4 --durations=50 --verbose tests/python/unittest
-    MXNET_ENGINE_TYPE=NaiveEngine \
-        OMP_NUM_THREADS=$(expr $(nproc) / 4) pytest -m 'not serial' -k 'test_operator' -n 4 --durations=50 --verbose tests/python/unittest
-=======
-    pytest -m 'not serial' -n 4 --durations=50 --verbose tests/python/unittest
->>>>>>> 55856066
+    OMP_NUM_THREADS=$(expr $(nproc) / 4) pytest -m 'not serial' -n 4 --durations=50 --verbose tests/python/unittest
     pytest -m 'serial' --durations=50 --verbose tests/python/unittest
     OMP_NUM_THREADS=$(expr $(nproc) / 4) pytest -n 4 --durations=50 --verbose tests/python/quantization
 
@@ -966,12 +960,6 @@
             OMP_NUM_THREADS=$(expr $(nproc) / 4) pytest -m 'not serial' -k 'not test_operator' -n 4 --durations=50 --verbose tests/python/gpu
         pytest -m 'serial' --durations=50 --verbose tests/python/gpu
 
-<<<<<<< HEAD
-        # Adding these here as CI doesn't test all CUDA environments
-        MXNET_GPU_MEM_POOL_TYPE=Unpooled \
-            OMP_NUM_THREADS=$(expr $(nproc) / 4) pytest -n 4 example/image-classification/test_score.py
-=======
->>>>>>> 55856066
         # TODO(szha): fix and reenable the hanging issue. tracked in #18098
         # integrationtest_ubuntu_gpu_dist_kvstore
         # TODO(eric-haibin-lin): fix and reenable
