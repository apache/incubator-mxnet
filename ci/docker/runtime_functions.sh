#!/bin/bash

# Licensed to the Apache Software Foundation (ASF) under one
# or more contributor license agreements.  See the NOTICE file
# distributed with this work for additional information
# regarding copyright ownership.  The ASF licenses this file
# to you under the Apache License, Version 2.0 (the
# "License"); you may not use this file except in compliance
# with the License.  You may obtain a copy of the License at
#
#   http://www.apache.org/licenses/LICENSE-2.0
#
# Unless required by applicable law or agreed to in writing,
# software distributed under the License is distributed on an
# "AS IS" BASIS, WITHOUT WARRANTIES OR CONDITIONS OF ANY
# KIND, either express or implied.  See the License for the
# specific language governing permissions and limitations
# under the License.
#
# build and install are separated so changes to build don't invalidate
# the whole docker cache for the image

set -ex

NOSE_COVERAGE_ARGUMENTS="--with-coverage --cover-inclusive --cover-xml --cover-branches --cover-package=mxnet"
NOSE_TIMER_ARGUMENTS="--with-timer --timer-ok 1 --timer-warning 15 --timer-filter warning,error"
CI_CUDA_COMPUTE_CAPABILITIES="-gencode=arch=compute_52,code=sm_52 -gencode=arch=compute_70,code=sm_70"
CI_CMAKE_CUDA_ARCH_BIN="52,70"

clean_repo() {
    set -ex
    git clean -xfd
    git submodule foreach --recursive git clean -xfd
    git reset --hard
    git submodule foreach --recursive git reset --hard
    git submodule update --init --recursive
}

scala_prepare() {
    # Clean up maven logs
    export MAVEN_OPTS="-Dorg.slf4j.simpleLogger.log.org.apache.maven.cli.transfer.Slf4jMavenTransferListener=warn"
}

check_cython() {
    set -ex
    local python_ver=$1
    local is_cython_used=$(python${python_ver} <<EOF
import sys
import mxnet as mx
cython_ndarraybase = 'mxnet._cy' + str(sys.version_info.major) + '.ndarray'
print(mx.nd._internal.NDArrayBase.__module__ == cython_ndarraybase)
EOF
)

    if [ "${is_cython_used}" != "True" ]; then
        echo "ERROR: cython is not used."
        return 1
    else
        echo "NOTE: cython is used."
        return 0
    fi
}

build_ccache_wrappers() {
    set -ex

    if [ -z ${CC+x} ]; then
        echo "No \$CC set, defaulting to gcc";
        export CC=gcc
    fi
     if [ -z ${CXX+x} ]; then
       echo "No \$CXX set, defaulting to g++";
       export CXX=g++
    fi

    # Recommended by CCache: https://ccache.samba.org/manual.html#_run_modes
    # Add to the beginning of path to ensure this redirection is picked up instead
    # of the original ones. Especially CUDA/NVCC appends itself to the beginning of the
    # path and thus this redirect is ignored. This change fixes this problem
    # This hacky approach with symbolic links is required because underlying build
    # systems of our submodules ignore our CMake settings. If they use Makefile,
    # we can't influence them at all in general and NVCC also prefers to hardcode their
    # compiler instead of respecting the settings. Thus, we take this brutal approach
    # and just redirect everything of this installer has been called.
    # In future, we could do these links during image build time of the container.
    # But in the beginning, we'll make this opt-in. In future, loads of processes like
    # the scala make step or numpy compilation and other pip package generations
    # could be heavily sped up by using ccache as well.
    mkdir -p /tmp/ccache-redirects
    export PATH=/tmp/ccache-redirects:$PATH
    CCACHE=`which ccache`
    ln -sf $CCACHE /tmp/ccache-redirects/gcc
    ln -sf $CCACHE /tmp/ccache-redirects/gcc-8
    ln -sf $CCACHE /tmp/ccache-redirects/g++
    ln -sf $CCACHE /tmp/ccache-redirects/g++-8
    ln -sf $CCACHE /tmp/ccache-redirects/clang++-3.9
    ln -sf $CCACHE /tmp/ccache-redirects/clang-3.9
    ln -sf $CCACHE /tmp/ccache-redirects/clang++-5.0
    ln -sf $CCACHE /tmp/ccache-redirects/clang-5.0
    ln -sf $CCACHE /tmp/ccache-redirects/clang++-6.0
    ln -sf $CCACHE /tmp/ccache-redirects/clang-6.0
    #Doesn't work: https://github.com/ccache/ccache/issues/373
    # ln -sf $CCACHE /tmp/ccache-redirects/nvcc
    # ln -sf $CCACHE /tmp/ccache-redirects/nvcc
    # export NVCC="/tmp/ccache-redirects/nvcc"

    # Uncomment if you would like to debug CCache hit rates.
    # You can monitor using tail -f ccache-log
    #export CCACHE_LOGFILE=/work/mxnet/ccache-log
    #export CCACHE_LOGFILE=/tmp/ccache-log
    #export CCACHE_DEBUG=1
}

build_wheel() {

    set -ex
    pushd .

    PYTHON_DIR=${1:-/work/mxnet/python}
    BUILD_DIR=${2:-/work/build}

    # build

    export MXNET_LIBRARY_PATH=${BUILD_DIR}/libmxnet.so

    cd ${PYTHON_DIR}
    python setup.py bdist_wheel --universal

    # repackage

    # Fix pathing issues in the wheel.  We need to move libmxnet.so from the data folder to the
    # mxnet folder, then repackage the wheel.
    WHEEL=`readlink -f dist/*.whl`
    TMPDIR=`mktemp -d`
    unzip -d ${TMPDIR} ${WHEEL}
    rm ${WHEEL}
    cd ${TMPDIR}
    mv *.data/data/mxnet/libmxnet.so mxnet
    zip -r ${WHEEL} .
    cp ${WHEEL} ${BUILD_DIR}
    rm -rf ${TMPDIR}

    popd
}

# Build commands: Every platform in docker/Dockerfile.build.<platform> should have a corresponding
# function here with the same suffix:

build_jetson() {
    set -ex
    pushd .

    #build_ccache_wrappers

    cp make/crosscompile.jetson.mk ./config.mk
    make -j$(nproc)

    build_wheel /work/mxnet/python /work/mxnet/lib
    popd
}

#
# ARM builds
#

build_armv6() {
    set -ex
    pushd .
    cd /work/build

    # Lapack functionality will be included and statically linked to openblas.
    # But USE_LAPACK needs to be set to OFF, otherwise the main CMakeLists.txt
    # file tries to add -llapack. Lapack functionality though, requires -lgfortran
    # to be linked additionally.

    # We do not need OpenMP, since most armv6 systems have only 1 core

    build_ccache_wrappers
    cmake \
        -DCMAKE_TOOLCHAIN_FILE=${CMAKE_TOOLCHAIN_FILE} \
        -DCMAKE_CXX_COMPILER_LAUNCHER=ccache \
        -DCMAKE_C_COMPILER_LAUNCHER=ccache \
        -DUSE_CUDA=OFF \
        -DUSE_OPENCV=OFF \
        -DUSE_OPENMP=OFF \
        -DUSE_SIGNAL_HANDLER=ON \
        -DCMAKE_BUILD_TYPE=Release \
        -DUSE_MKL_IF_AVAILABLE=OFF \
        -DUSE_LAPACK=OFF \
        -DBUILD_CPP_EXAMPLES=OFF \
        -Dmxnet_LINKER_LIBS=-lgfortran \
        -G Ninja /work/mxnet

    ninja -v
    build_wheel
    popd
}

build_armv7() {
    set -ex
    pushd .
    cd /work/build

    # Lapack functionality will be included and statically linked to openblas.
    # But USE_LAPACK needs to be set to OFF, otherwise the main CMakeLists.txt
    # file tries to add -llapack. Lapack functionality though, requires -lgfortran
    # to be linked additionally.

    build_ccache_wrappers
    cmake \
        -DCMAKE_TOOLCHAIN_FILE=${CMAKE_TOOLCHAIN_FILE} \
        -DCMAKE_CROSSCOMPILING=ON \
        -DCMAKE_CXX_COMPILER_LAUNCHER=ccache \
        -DCMAKE_C_COMPILER_LAUNCHER=ccache \
        -DUSE_CUDA=OFF \
        -DUSE_OPENCV=OFF \
        -DUSE_OPENMP=ON \
        -DUSE_SIGNAL_HANDLER=ON \
        -DCMAKE_BUILD_TYPE=Release \
        -DUSE_MKL_IF_AVAILABLE=OFF \
        -DUSE_LAPACK=OFF \
        -DBUILD_CPP_EXAMPLES=OFF \
        -Dmxnet_LINKER_LIBS=-lgfortran \
        -G Ninja /work/mxnet

    ninja -v
    build_wheel
    popd
}

build_armv8() {
    build_ccache_wrappers
    cmake \
        -DCMAKE_CXX_COMPILER_LAUNCHER=ccache \
        -DCMAKE_C_COMPILER_LAUNCHER=ccache \
        -DUSE_CUDA=OFF\
        -DSUPPORT_F16C=OFF\
        -DUSE_OPENCV=OFF\
        -DUSE_OPENMP=ON \
        -DUSE_LAPACK=OFF\
        -DUSE_SIGNAL_HANDLER=ON\
        -DCMAKE_BUILD_TYPE=Release\
        -DUSE_MKL_IF_AVAILABLE=OFF\
        -G Ninja /work/mxnet
    ninja -v
    build_wheel
}


#
# ANDROID builds
#

build_android_armv7() {
    set -ex
    cd /work/build
    build_ccache_wrappers
    cmake \
        -DANDROID=ON\
        -DCMAKE_CXX_COMPILER_LAUNCHER=ccache \
        -DCMAKE_C_COMPILER_LAUNCHER=ccache \
        -DUSE_CUDA=OFF\
        -DUSE_SSE=OFF\
        -DSUPPORT_F16C=OFF\
        -DUSE_LAPACK=OFF\
        -DUSE_OPENCV=OFF\
        -DUSE_OPENMP=OFF\
        -DUSE_SIGNAL_HANDLER=ON\
        -DCMAKE_BUILD_TYPE=RelWithDebInfo\
        -DUSE_MKL_IF_AVAILABLE=OFF\
        -G Ninja /work/mxnet
    ninja -v
}

build_android_armv8() {
    set -ex
    cd /work/build
    build_ccache_wrappers
    cmake\
        -DANDROID=ON \
        -DUSE_CUDA=OFF\
        -DUSE_SSE=OFF\
        -DUSE_LAPACK=OFF\
        -DUSE_OPENCV=OFF\
        -DUSE_OPENMP=OFF\
        -DUSE_SIGNAL_HANDLER=ON\
        -DCMAKE_BUILD_TYPE=RelWithDebInfo\
        -DUSE_MKL_IF_AVAILABLE=OFF\
        -G Ninja /work/mxnet
    ninja -v
}

build_centos7_cpu() {
    set -ex
    cd /work/mxnet
    export CC="ccache gcc"
    export CXX="ccache g++"
    build_ccache_wrappers
    make \
        DEV=1 \
        USE_LAPACK=1 \
        USE_LAPACK_PATH=/usr/lib64/liblapack.so \
        USE_BLAS=openblas \
        USE_MKLDNN=0 \
        USE_DIST_KVSTORE=1 \
        USE_SIGNAL_HANDLER=1 \
        -j$(nproc)
}

build_amzn_linux_cpu() {
    cd /work/build
    build_ccache_wrappers
    cmake \
        -DCMAKE_CXX_COMPILER_LAUNCHER=ccache \
        -DCMAKE_C_COMPILER_LAUNCHER=ccache \
        -DUSE_CUDA=OFF\
        -DUSE_OPENCV=ON\
        -DUSE_OPENMP=ON\
        -DUSE_SIGNAL_HANDLER=ON\
        -DCMAKE_BUILD_TYPE=RelWithDebInfo\
        -DUSE_MKL_IF_AVAILABLE=OFF\
        -DUSE_LAPACK=OFF\
        -DUSE_DIST_KVSTORE=ON\
        -G Ninja /work/mxnet
    ninja -v
}

build_centos7_mkldnn() {
    set -ex
    cd /work/mxnet
    export CC="ccache gcc"
    export CXX="ccache g++"
    build_ccache_wrappers
    make \
        DEV=1 \
        USE_LAPACK=1 \
        USE_LAPACK_PATH=/usr/lib64/liblapack.so \
        USE_BLAS=openblas \
        USE_SIGNAL_HANDLER=1 \
        -j$(nproc)
}

build_centos7_gpu() {
    set -ex
    cd /work/mxnet
    # unfortunately this build has problems in 3rdparty dependencies with ccache and make
    build_ccache_wrappers
    make \
        DEV=1                                     \
        USE_LAPACK=1                              \
        USE_LAPACK_PATH=/usr/lib64/liblapack.so   \
        USE_BLAS=openblas                         \
        USE_MKLDNN=0                              \
        USE_CUDA=1                                \
        USE_CUDA_PATH=/usr/local/cuda             \
        USE_CUDNN=1                               \
        USE_DIST_KVSTORE=1                        \
        CUDA_ARCH="$CI_CUDA_COMPUTE_CAPABILITIES" \
        -j$(nproc)
}

build_ubuntu_cpu() {
    build_ubuntu_cpu_openblas
}

build_ubuntu_cpu_openblas() {
    set -ex
    export CC="gcc"
    export CXX="g++"
    build_ccache_wrappers
    make \
        DEV=1                         \
<<<<<<< HEAD
        USE_TVM_OP=1                  \
        ENABLE_TESTCOVERAGE=1         \
=======
>>>>>>> 47f8ceb8
        USE_CPP_PACKAGE=1             \
        USE_BLAS=openblas             \
        USE_MKLDNN=0                  \
        USE_DIST_KVSTORE=1            \
        USE_LIBJPEG_TURBO=1           \
        USE_SIGNAL_HANDLER=1          \
        -j$(nproc)
    make cython PYTHON=python2
    make cython PYTHON=python3
}

build_ubuntu_cpu_mkl() {
    set -ex
    export CC="ccache gcc"
    export CXX="ccache g++"
    make \
        DEV=1                         \
        USE_CPP_PACKAGE=1             \
        USE_BLAS=mkl                  \
        USE_TVM_OP=1                  \
        USE_MKLDNN=0                  \
        USE_INTEL_PATH=/opt/intel     \
        USE_DIST_KVSTORE=1            \
        USE_SIGNAL_HANDLER=1          \
        -j$(nproc)
}

build_ubuntu_cpu_cmake_debug() {
    set -ex
    pushd .
    cd /work/build
    build_ccache_wrappers
    cmake \
        -DCMAKE_CXX_COMPILER_LAUNCHER=ccache \
        -DCMAKE_C_COMPILER_LAUNCHER=ccache \
        -DUSE_CUDA=OFF \
        -DUSE_TVM_OP=ON \
        -DPython3_EXECUTABLE=/usr/bin/python3 \
        -DUSE_MKL_IF_AVAILABLE=OFF \
        -DUSE_OPENMP=OFF \
        -DUSE_OPENCV=ON \
        -DUSE_SIGNAL_HANDLER=ON \
        -DCMAKE_BUILD_TYPE=Debug \
        -G Ninja \
        /work/mxnet

    ninja -v
    popd
}

build_ubuntu_cpu_cmake_asan() {
    set -ex

    pushd .
    cd /work/build
    export CXX=g++-8
    export CC=gcc-8
    build_ccache_wrappers
    cmake \
        -DCMAKE_CXX_COMPILER_LAUNCHER=ccache \
        -DCMAKE_C_COMPILER_LAUNCHER=ccache \
        -DUSE_CUDA=OFF \
        -DUSE_MKL_IF_AVAILABLE=OFF \
        -DUSE_MKLDNN=OFF \
        -DUSE_OPENMP=OFF \
        -DUSE_OPENCV=OFF \
        -DCMAKE_BUILD_TYPE=Debug \
        -DUSE_GPERFTOOLS=OFF \
        -DUSE_JEMALLOC=OFF \
        -DUSE_ASAN=ON \
        -DUSE_CPP_PACKAGE=ON \
        -DMXNET_USE_CPU=ON \
        /work/mxnet
    make -j $(nproc) mxnet
    # Disable leak detection but enable ASAN to link with ASAN but not fail with build tooling.
    ASAN_OPTIONS=detect_leaks=0 \
    LD_PRELOAD=/usr/lib/x86_64-linux-gnu/libasan.so.5 \
    make -j $(nproc) mlp_cpu
    popd
}

build_ubuntu_cpu_clang39() {
    set -ex
    export CXX=clang++-3.9
    export CC=clang-3.9
    build_ccache_wrappers
    make \
        USE_CPP_PACKAGE=1             \
        USE_BLAS=openblas             \
        USE_MKLDNN=0                  \
        USE_OPENMP=0                  \
        USE_DIST_KVSTORE=1            \
        -j$(nproc)
}

build_ubuntu_cpu_clang60() {
    set -ex

    export CXX=clang++-6.0
    export CC=clang-6.0

    build_ccache_wrappers

    make  \
        USE_CPP_PACKAGE=1             \
        USE_BLAS=openblas             \
        USE_MKLDNN=0                  \
        USE_OPENMP=1                  \
        USE_DIST_KVSTORE=1            \
        -j$(nproc)
}

build_ubuntu_cpu_clang_tidy() {
    set -ex

    export CXX=clang++-6.0
    export CC=clang-6.0
    export CLANG_TIDY=/usr/lib/llvm-6.0/share/clang/run-clang-tidy.py

    pushd .
    cd /work/build
    build_ccache_wrappers
    cmake \
        -DCMAKE_CXX_COMPILER_LAUNCHER=ccache \
        -DCMAKE_C_COMPILER_LAUNCHER=ccache \
        -DUSE_CUDA=OFF \
        -DUSE_MKLDNN=OFF \
        -DUSE_MKL_IF_AVAILABLE=OFF \
        -DUSE_OPENCV=ON \
        -DCMAKE_BUILD_TYPE=Debug \
        -G Ninja \
        -DCMAKE_EXPORT_COMPILE_COMMANDS=ON \
        /work/mxnet

    ninja -v
    cd /work/mxnet
    $CLANG_TIDY -p /work/build -j $(nproc) -clang-tidy-binary clang-tidy-6.0 /work/mxnet/src
    popd
}

build_ubuntu_cpu_clang39_mkldnn() {
    set -ex

    export CXX=clang++-3.9
    export CC=clang-3.9

    build_ccache_wrappers

    make \
        USE_CPP_PACKAGE=1             \
        USE_BLAS=openblas             \
        USE_OPENMP=0                  \
        USE_SIGNAL_HANDLER=1          \
        -j$(nproc)
}

build_ubuntu_cpu_clang60_mkldnn() {
    set -ex

    export CXX=clang++-6.0
    export CC=clang-6.0

    build_ccache_wrappers

    make \
        USE_CPP_PACKAGE=1             \
        USE_BLAS=openblas             \
        USE_OPENMP=1                  \
        USE_SIGNAL_HANDLER=1          \
        -j$(nproc)
}

build_ubuntu_cpu_mkldnn() {
    set -ex

    build_ccache_wrappers

    make  \
        DEV=1                         \
        USE_CPP_PACKAGE=1             \
        USE_TVM_OP=1                  \
        USE_BLAS=openblas             \
        USE_SIGNAL_HANDLER=1          \
        -j$(nproc)
}

build_ubuntu_cpu_mkldnn_mkl() {
    set -ex

    build_ccache_wrappers

    make  \
        DEV=1                         \
        USE_CPP_PACKAGE=1             \
        USE_TVM_OP=1                  \
        USE_BLAS=mkl                  \
        USE_SIGNAL_HANDLER=1          \
        -j$(nproc)
}

build_ubuntu_gpu() {
    build_ubuntu_gpu_cuda101_cudnn7
}

build_ubuntu_gpu_tensorrt() {

    set -ex

    build_ccache_wrappers

    # Build ONNX
    pushd .
    echo "Installing ONNX."
    cd 3rdparty/onnx-tensorrt/third_party/onnx
    rm -rf build
    mkdir -p build
    cd build
    cmake \
        -DCMAKE_CXX_COMPILER_LAUNCHER=ccache \
        -DCMAKE_C_COMPILER_LAUNCHER=ccache \
        -DCMAKE_CXX_FLAGS=-I/usr/include/python${PYVER}\
        -DBUILD_SHARED_LIBS=ON ..\
        -G Ninja
    ninja -j 1 -v onnx/onnx.proto
    ninja -j 1 -v
    export LIBRARY_PATH=`pwd`:`pwd`/onnx/:$LIBRARY_PATH
    export CPLUS_INCLUDE_PATH=`pwd`:$CPLUS_INCLUDE_PATH
    popd

    # Build ONNX-TensorRT
    pushd .
    cd 3rdparty/onnx-tensorrt/
    mkdir -p build
    cd build
    cmake \
        -DCMAKE_CXX_COMPILER_LAUNCHER=ccache \
        -DCMAKE_C_COMPILER_LAUNCHER=ccache \
        ..
    make -j$(nproc)
    export LIBRARY_PATH=`pwd`:$LIBRARY_PATH
    popd

    mkdir -p /work/mxnet/lib/
    cp 3rdparty/onnx-tensorrt/third_party/onnx/build/*.so /work/mxnet/lib/
    cp -L 3rdparty/onnx-tensorrt/build/libnvonnxparser_runtime.so.0 /work/mxnet/lib/
    cp -L 3rdparty/onnx-tensorrt/build/libnvonnxparser.so.0 /work/mxnet/lib/

    cd /work/build
    cmake -DUSE_CUDA=1                            \
          -DCMAKE_CXX_COMPILER_LAUNCHER=ccache    \
          -DCMAKE_C_COMPILER_LAUNCHER=ccache      \
          -DUSE_CUDNN=1                           \
          -DUSE_OPENCV=1                          \
          -DUSE_TENSORRT=1                        \
          -DUSE_OPENMP=0                          \
          -DUSE_MKLDNN=0                          \
          -DUSE_MKL_IF_AVAILABLE=OFF              \
          -DCUDA_ARCH_NAME=Manual                 \
          -DCUDA_ARCH_BIN=$CI_CMAKE_CUDA_ARCH_BIN \
          -G Ninja                                \
          /work/mxnet

    ninja -v
}

build_ubuntu_gpu_mkldnn() {
    set -ex

    build_ccache_wrappers

    make  \
        DEV=1                                     \
        USE_CPP_PACKAGE=1                         \
        USE_BLAS=openblas                         \
        USE_CUDA=1                                \
        USE_CUDA_PATH=/usr/local/cuda             \
        USE_CUDNN=1                               \
        USE_TVM_OP=1                              \
        CUDA_ARCH="$CI_CUDA_COMPUTE_CAPABILITIES" \
        USE_SIGNAL_HANDLER=1                      \
        -j$(nproc)
}

build_ubuntu_gpu_mkldnn_nocudnn() {
    set -ex

    build_ccache_wrappers

    make  \
        DEV=1                                     \
        USE_BLAS=openblas                         \
        USE_CUDA=1                                \
        USE_CUDA_PATH=/usr/local/cuda             \
        USE_CUDNN=0                               \
        USE_TVM_OP=1                              \
        CUDA_ARCH="$CI_CUDA_COMPUTE_CAPABILITIES" \
        USE_SIGNAL_HANDLER=1                      \
        -j$(nproc)
}

build_ubuntu_gpu_cuda101_cudnn7() {
    set -ex
    build_ccache_wrappers
    make \
        DEV=1                                     \
        USE_BLAS=openblas                         \
        USE_MKLDNN=0                              \
        USE_CUDA=1                                \
        USE_CUDA_PATH=/usr/local/cuda             \
        USE_CUDNN=1                               \
        USE_TVM_OP=1                              \
        USE_CPP_PACKAGE=1                         \
        USE_DIST_KVSTORE=1                        \
        CUDA_ARCH="$CI_CUDA_COMPUTE_CAPABILITIES" \
        USE_SIGNAL_HANDLER=1                      \
        -j$(nproc)

    make cython PYTHON=python2
    make cython PYTHON=python3
}

build_ubuntu_amalgamation() {
    set -ex
    # Amalgamation can not be run with -j nproc
    build_ccache_wrappers
    make -C amalgamation/ clean
    make -C amalgamation/     \
        USE_BLAS=openblas
}

build_ubuntu_amalgamation_min() {
    set -ex
    # Amalgamation can not be run with -j nproc
    build_ccache_wrappers
    make -C amalgamation/ clean
    make -C amalgamation/     \
        USE_BLAS=openblas     \
        MIN=1
}

build_ubuntu_gpu_cmake_mkldnn() {
    set -ex
    cd /work/build
    build_ccache_wrappers
    cmake \
        -DCMAKE_CXX_COMPILER_LAUNCHER=ccache    \
        -DCMAKE_C_COMPILER_LAUNCHER=ccache      \
        -DCMAKE_CUDA_COMPILER_LAUNCHER=ccache   \
        -DUSE_SIGNAL_HANDLER=ON                 \
        -DUSE_CUDA=1                            \
        -DUSE_CUDNN=1                           \
        -DUSE_TVM_OP=1                          \
        -DUSE_MKLML_MKL=1                       \
        -DCMAKE_BUILD_TYPE=Release              \
        -DCUDA_ARCH_NAME=Manual                 \
        -DCUDA_ARCH_BIN=$CI_CMAKE_CUDA_ARCH_BIN \
        -G Ninja                                \
        /work/mxnet

    ninja -v
    # libmkldnn.so.0 is a link file. We need an actual binary file named libmkldnn.so.0.
    cp 3rdparty/mkldnn/src/libmkldnn.so.0 3rdparty/mkldnn/src/libmkldnn.so.0.tmp
    mv 3rdparty/mkldnn/src/libmkldnn.so.0.tmp 3rdparty/mkldnn/src/libmkldnn.so.0
}

build_ubuntu_gpu_cmake() {
    set -ex
    cd /work/build
    build_ccache_wrappers
    cmake \
        -DCMAKE_CXX_COMPILER_LAUNCHER=ccache    \
        -DCMAKE_C_COMPILER_LAUNCHER=ccache      \
        -DCMAKE_CUDA_COMPILER_LAUNCHER=ccache   \
        -DUSE_SIGNAL_HANDLER=ON                 \
        -DUSE_CUDA=ON                           \
        -DUSE_CUDNN=ON                          \
        -DUSE_TVM_OP=ON                         \
        -DUSE_MKL_IF_AVAILABLE=OFF              \
        -DUSE_MKLML_MKL=OFF                     \
        -DUSE_MKLDNN=OFF                        \
        -DUSE_DIST_KVSTORE=ON                   \
        -DCMAKE_BUILD_TYPE=Release              \
        -DCUDA_ARCH_NAME=Manual                 \
        -DCUDA_ARCH_BIN=$CI_CMAKE_CUDA_ARCH_BIN \
        -DBUILD_CYTHON_MODULES=1                \
        -G Ninja                                \
        /work/mxnet

    ninja -v
}

build_ubuntu_cpu_large_tensor() {
    set -ex
    cd /work/build
    build_ccache_wrappers
    cmake \
        -DCMAKE_CXX_COMPILER_LAUNCHER=ccache    \
        -DCMAKE_C_COMPILER_LAUNCHER=ccache      \
        -DCMAKE_CUDA_COMPILER_LAUNCHER=ccache   \
        -DUSE_SIGNAL_HANDLER=ON                 \
        -DUSE_CUDA=OFF                          \
        -DUSE_CUDNN=OFF                         \
        -DUSE_TVM_OP=ON                         \
        -DPython3_EXECUTABLE=/usr/bin/python3   \
        -DUSE_MKLDNN=OFF                        \
        -DCMAKE_BUILD_TYPE=Release              \
        -DUSE_INT64_TENSOR_SIZE=ON              \
        -G Ninja                                \
        /work/mxnet

    ninja -v
}

build_ubuntu_gpu_large_tensor() {
    set -ex
    cd /work/build
    build_ccache_wrappers
    cmake \
        -DCMAKE_CXX_COMPILER_LAUNCHER=ccache    \
        -DCMAKE_C_COMPILER_LAUNCHER=ccache      \
        -DCMAKE_CUDA_COMPILER_LAUNCHER=ccache   \
        -DUSE_SIGNAL_HANDLER=ON                 \
        -DUSE_CUDA=ON                           \
        -DUSE_CUDNN=ON                          \
        -DUSE_TVM_OP=ON                         \
        -DUSE_MKL_IF_AVAILABLE=OFF              \
        -DUSE_MKLML_MKL=OFF                     \
        -DUSE_MKLDNN=OFF                        \
        -DUSE_DIST_KVSTORE=ON                   \
        -DCMAKE_BUILD_TYPE=Release              \
        -DCUDA_ARCH_NAME=Manual                 \
        -DCUDA_ARCH_BIN=$CI_CMAKE_CUDA_ARCH_BIN \
        -DUSE_INT64_TENSOR_SIZE=ON              \
        -G Ninja                                \
        /work/mxnet

    ninja -v
}

build_ubuntu_blc() {
    echo "pass"
}

# Testing

sanity_check() {
    set -ex
    tools/license_header.py check
    make cpplint rcpplint jnilint
    make pylint
    nosetests-3.4 tests/tutorials/test_sanity_tutorials.py
}

# Tests libmxnet
# Parameters:
# $1 -> mxnet_variant: The variant of the libmxnet.so library
# $2 -> python_cmd: The python command to use to execute the tests, python or python3
cd_unittest_ubuntu() {
    set -ex
    export PYTHONPATH=./python/
    export MXNET_MKLDNN_DEBUG=1  # Ignored if not present
    export MXNET_STORAGE_FALLBACK_LOG_VERBOSE=0

    local mxnet_variant=${1:?"This function requires a mxnet variant as the first argument"}
    local python_cmd=${2:?"This function requires a python command as the first argument"}

    local nose_cmd="nosetests-3.4"

    if [[ ${python_cmd} = "python" ]]; then
        nose_cmd="nosetests-2.7"
    fi

    $nose_cmd $NOSE_TIMER_ARGUMENTS --verbose tests/python/unittest
    $nose_cmd $NOSE_TIMER_ARGUMENTS --verbose tests/python/quantization 

    # https://github.com/apache/incubator-mxnet/issues/11801
    # if [[ ${mxnet_variant} = "cpu" ]] || [[ ${mxnet_variant} = "mkl" ]]; then
        # integrationtest_ubuntu_cpu_dist_kvstore
    # fi

    if [[ ${mxnet_variant} = cu* ]]; then
        $nose_cmd $NOSE_TIMER_ARGUMENTS --verbose tests/python/gpu

        # Adding these here as CI doesn't test all CUDA environments
        $python_cmd example/image-classification/test_score.py
        integrationtest_ubuntu_gpu_dist_kvstore
    fi

    if [[ ${mxnet_variant} = *mkl ]]; then
        # skipping python 2 testing
        # https://github.com/apache/incubator-mxnet/issues/14675
        if [[ ${python_cmd} = "python3" ]]; then
            $nose_cmd $NOSE_TIMER_ARGUMENTS --verbose tests/python/mkl
        fi
    fi
}

unittest_ubuntu_python2_cpu_cython() {
    set -ex
    export PYTHONPATH=./python/
    export MXNET_MKLDNN_DEBUG=1
    export MXNET_STORAGE_FALLBACK_LOG_VERBOSE=0
    export MXNET_ENABLE_CYTHON=1
    export MXNET_ENFORCE_CYTHON=1
    check_cython 2
    nosetests-2.7 $NOSE_COVERAGE_ARGUMENTS $NOSE_TIMER_ARGUMENTS --with-xunit --xunit-file nosetests_unittest.xml --verbose tests/python/unittest
    nosetests-2.7 $NOSE_COVERAGE_ARGUMENTS $NOSE_TIMER_ARGUMENTS --with-xunit --xunit-file nosetests_train.xml --verbose tests/python/train
    nosetests-2.7 $NOSE_COVERAGE_ARGUMENTS $NOSE_TIMER_ARGUMENTS --with-xunit --xunit-file nosetests_quantization.xml --verbose tests/python/quantization
}

unittest_ubuntu_python2_cpu() {
    set -ex
    export PYTHONPATH=./python/
    export MXNET_MKLDNN_DEBUG=0
    export MXNET_STORAGE_FALLBACK_LOG_VERBOSE=0
    export MXNET_ENABLE_CYTHON=0
    nosetests-2.7 $NOSE_COVERAGE_ARGUMENTS $NOSE_TIMER_ARGUMENTS --with-xunit --xunit-file nosetests_unittest.xml --verbose tests/python/unittest
    nosetests-2.7 $NOSE_COVERAGE_ARGUMENTS $NOSE_TIMER_ARGUMENTS --with-xunit --xunit-file nosetests_train.xml --verbose tests/python/train
    nosetests-2.7 $NOSE_COVERAGE_ARGUMENTS $NOSE_TIMER_ARGUMENTS --with-xunit --xunit-file nosetests_quantization.xml --verbose tests/python/quantization
}

unittest_ubuntu_python3_cpu() {
    set -ex
    export PYTHONPATH=./python/
    export MXNET_MKLDNN_DEBUG=0  # Ignored if not present
    export MXNET_STORAGE_FALLBACK_LOG_VERBOSE=0
    export MXNET_ENABLE_CYTHON=0
    nosetests-3.4 $NOSE_COVERAGE_ARGUMENTS $NOSE_TIMER_ARGUMENTS --with-xunit --xunit-file nosetests_unittest.xml --verbose tests/python/unittest
    nosetests-3.4 $NOSE_COVERAGE_ARGUMENTS $NOSE_TIMER_ARGUMENTS --with-xunit --xunit-file nosetests_quantization.xml --verbose tests/python/quantization
}

unittest_ubuntu_python3_cpu_mkldnn() {
    set -ex
    export PYTHONPATH=./python/
    export MXNET_MKLDNN_DEBUG=0  # Ignored if not present
    export MXNET_STORAGE_FALLBACK_LOG_VERBOSE=0
    export MXNET_ENABLE_CYTHON=0
    nosetests-3.4 $NOSE_COVERAGE_ARGUMENTS $NOSE_TIMER_ARGUMENTS --with-xunit --xunit-file nosetests_unittest.xml --verbose tests/python/unittest
    nosetests-3.4 $NOSE_COVERAGE_ARGUMENTS $NOSE_TIMER_ARGUMENTS --with-xunit --xunit-file nosetests_mkl.xml --verbose tests/python/mkl
}

unittest_ubuntu_python2_gpu() {
    set -ex
    export PYTHONPATH=./python/
    export MXNET_MKLDNN_DEBUG=0  # Ignored if not present
    export MXNET_STORAGE_FALLBACK_LOG_VERBOSE=0
    export CUDNN_VERSION=${CUDNN_VERSION:-7.0.3}
    nosetests-2.7 $NOSE_COVERAGE_ARGUMENTS $NOSE_TIMER_ARGUMENTS --with-xunit --xunit-file nosetests_gpu.xml --verbose tests/python/gpu
}

unittest_ubuntu_python3_gpu() {
    set -ex
    export PYTHONPATH=./python/
    export MXNET_MKLDNN_DEBUG=0 # Ignored if not present
    export MXNET_STORAGE_FALLBACK_LOG_VERBOSE=0
    export CUDNN_VERSION=${CUDNN_VERSION:-7.0.3}
    export MXNET_ENABLE_CYTHON=0
    nosetests-3.4 $NOSE_COVERAGE_ARGUMENTS $NOSE_TIMER_ARGUMENTS --with-xunit --xunit-file nosetests_gpu.xml --verbose tests/python/gpu
}

unittest_ubuntu_python3_gpu_cython() {
    set -ex
    export PYTHONPATH=./python/
    export MXNET_MKLDNN_DEBUG=1 # Ignored if not present
    export MXNET_STORAGE_FALLBACK_LOG_VERBOSE=0
    export CUDNN_VERSION=${CUDNN_VERSION:-7.0.3}
    export MXNET_ENABLE_CYTHON=1
    export MXNET_ENFORCE_CYTHON=1
    check_cython 3
    nosetests-3.4 $NOSE_COVERAGE_ARGUMENTS $NOSE_TIMER_ARGUMENTS --with-xunit --xunit-file nosetests_gpu.xml --verbose tests/python/gpu
}

unittest_ubuntu_python3_gpu_nocudnn() {
    set -ex
    export PYTHONPATH=./python/
    export MXNET_STORAGE_FALLBACK_LOG_VERBOSE=0
    export CUDNN_OFF_TEST_ONLY=true
    export MXNET_ENABLE_CYTHON=0
    nosetests-3.4 $NOSE_COVERAGE_ARGUMENTS $NOSE_TIMER_ARGUMENTS --with-xunit --xunit-file nosetests_gpu.xml --verbose tests/python/gpu
}

unittest_ubuntu_tensorrt_gpu() {
    set -ex
    export PYTHONPATH=./python/
    export MXNET_STORAGE_FALLBACK_LOG_VERBOSE=0
    export LD_LIBRARY_PATH=/work/mxnet/lib:$LD_LIBRARY_PATH
    export CUDNN_VERSION=${CUDNN_VERSION:-7.0.3}
    export MXNET_ENABLE_CYTHON=0
    python tests/python/tensorrt/lenet5_train.py
    nosetests-3.4 $NOSE_COVERAGE_ARGUMENTS $NOSE_TIMER_ARGUMENTS --with-xunit --xunit-file nosetests_trt_gpu.xml --verbose --nocapture tests/python/tensorrt/
}

# quantization gpu currently only runs on P3 instances
# need to separte it from unittest_ubuntu_python2_gpu()
unittest_ubuntu_python2_quantization_gpu() {
    set -ex
    export PYTHONPATH=./python/
    export MXNET_MKLDNN_DEBUG=0  # Ignored if not present
    export MXNET_STORAGE_FALLBACK_LOG_VERBOSE=0
    export CUDNN_VERSION=${CUDNN_VERSION:-7.0.3}
    export MXNET_ENABLE_CYTHON=0
    nosetests-2.7 $NOSE_COVERAGE_ARGUMENTS $NOSE_TIMER_ARGUMENTS --with-xunit --xunit-file nosetests_quantization_gpu.xml --verbose tests/python/quantization_gpu
}

# quantization gpu currently only runs on P3 instances
# need to separte it from unittest_ubuntu_python3_gpu()
unittest_ubuntu_python3_quantization_gpu() {
    set -ex
    export PYTHONPATH=./python/
    export MXNET_MKLDNN_DEBUG=0 # Ignored if not present
    export MXNET_STORAGE_FALLBACK_LOG_VERBOSE=0
    export CUDNN_VERSION=${CUDNN_VERSION:-7.0.3}
    export MXNET_ENABLE_CYTHON=0
    nosetests-3.4 $NOSE_COVERAGE_ARGUMENTS $NOSE_TIMER_ARGUMENTS --with-xunit --xunit-file nosetests_quantization_gpu.xml --verbose tests/python/quantization_gpu
}

unittest_centos7_cpu_scala() {
    set -ex
    cd /work/mxnet
    scala_prepare
    cd scala-package
    mvn -B integration-test
}

unittest_ubuntu_cpu_clojure() {
    set -ex
    scala_prepare
    cd scala-package
    mvn -B install
    cd ..
    ./contrib/clojure-package/ci-test.sh
}

unittest_ubuntu_cpu_clojure_integration() {
    set -ex
    cd scala-package
    mvn -B install
    cd ..
    ./contrib/clojure-package/integration-tests.sh
}


unittest_ubuntu_cpugpu_perl() {
    set -ex
    ./perl-package/test.sh
}

unittest_cpp() {
    set -ex
    build/tests/mxnet_unit_tests
}

unittest_ubuntu_cpu_R() {
    set -ex
    mkdir -p /tmp/r-site-library
    # build R packages in parallel
    mkdir -p ~/.R/
    build_ccache_wrappers
    echo  "MAKEFLAGS = -j"$(nproc) > ~/.R/Makevars
    # make -j not supported
    make rpkg                           \
        USE_BLAS=openblas               \
        R_LIBS=/tmp/r-site-library

    R CMD INSTALL --library=/tmp/r-site-library R-package
    make rpkgtest R_LIBS=/tmp/r-site-library
}

unittest_ubuntu_minimal_R() {
    set -ex
    mkdir -p /tmp/r-site-library
    # build R packages in parallel
    mkdir -p ~/.R/
    build_ccache_wrappers
    echo  "MAKEFLAGS = -j"$(nproc) > ~/.R/Makevars
    # make -j not supported
    make rpkg                           \
        USE_BLAS=openblas               \
        R_LIBS=/tmp/r-site-library

    R CMD INSTALL --library=/tmp/r-site-library R-package
    # pick mlp as minimal R test
    R_LIBS=/tmp/r-site-library \
        Rscript -e "library(mxnet); require(mlbench); \
                    data(Sonar, package=\"mlbench\"); \
                    Sonar[,61] = as.numeric(Sonar[,61])-1; \
                    train.ind = c(1:50, 100:150); \
                    train.x = data.matrix(Sonar[train.ind, 1:60]); \
                    train.y = Sonar[train.ind, 61]; \
                    test.x = data.matrix(Sonar[-train.ind, 1:60]); \
                    test.y = Sonar[-train.ind, 61]; \
                    model = mx.mlp(train.x, train.y, hidden_node = 10, \
                                   out_node = 2, out_activation = \"softmax\", \
                                   learning.rate = 0.1, \
                                   array.layout = \"rowmajor\"); \
                    preds = predict(model, test.x, array.layout = \"rowmajor\")"
}

unittest_ubuntu_gpu_R() {
    set -ex
    mkdir -p /tmp/r-site-library
    # build R packages in parallel
    mkdir -p ~/.R/
    build_ccache_wrappers
    echo  "MAKEFLAGS = -j"$(nproc) > ~/.R/Makevars
    # make -j not supported
    make rpkg                           \
        USE_BLAS=openblas               \
        R_LIBS=/tmp/r-site-library
    R CMD INSTALL --library=/tmp/r-site-library R-package
    make rpkgtest R_LIBS=/tmp/r-site-library R_GPU_ENABLE=1
}

unittest_ubuntu_cpu_julia() {
    set -ex
    export PATH="$1/bin:$PATH"
    export MXNET_HOME='/work/mxnet'
    export JULIA_DEPOT_PATH='/work/julia-depot'
    export INTEGRATION_TEST=1

    julia -e 'using InteractiveUtils; versioninfo()'

    # FIXME
    export LD_PRELOAD='/usr/lib/x86_64-linux-gnu/libjemalloc.so'
    export LD_LIBRARY_PATH=/work/mxnet/lib:$LD_LIBRARY_PATH

    # use the prebuilt binary from $MXNET_HOME/lib
    julia --project=./julia -e 'using Pkg; Pkg.build("MXNet")'

    # run the script `julia/test/runtests.jl`
    julia --project=./julia -e 'using Pkg; Pkg.test("MXNet")'

    # See https://github.com/dmlc/MXNet.jl/pull/303#issuecomment-341171774
    julia --project=./julia -e 'using MXNet; mx._sig_checker()'
}

unittest_ubuntu_cpu_julia07() {
    set -ex
    unittest_ubuntu_cpu_julia /work/julia07
}

unittest_ubuntu_cpu_julia10() {
    set -ex
    unittest_ubuntu_cpu_julia /work/julia10
}

unittest_centos7_cpu() {
    set -ex
    cd /work/mxnet
    python3.6 -m "nose" $NOSE_COVERAGE_ARGUMENTS $NOSE_TIMER_ARGUMENTS --with-xunit --xunit-file nosetests_unittest.xml --verbose tests/python/unittest
    python3.6 -m "nose" $NOSE_COVERAGE_ARGUMENTS $NOSE_TIMER_ARGUMENTS --with-xunit --xunit-file nosetests_train.xml --verbose tests/python/train
}

unittest_centos7_gpu() {
    set -ex
    cd /work/mxnet
    export CUDNN_VERSION=${CUDNN_VERSION:-7.0.3}
    python3.6 -m "nose" $NOSE_COVERAGE_ARGUMENTS $NOSE_TIMER_ARGUMENTS --with-xunit --xunit-file nosetests_gpu.xml --verbose tests/python/gpu
}

integrationtest_ubuntu_cpu_onnx() {
	set -ex
	export PYTHONPATH=./python/
	python tests/python-pytest/onnx/backend_test.py
	pytest tests/python-pytest/onnx/mxnet_export_test.py
	pytest tests/python-pytest/onnx/test_models.py
	pytest tests/python-pytest/onnx/test_node.py
}

integrationtest_ubuntu_gpu_python() {
    set -ex
    export PYTHONPATH=./python/
    export MXNET_STORAGE_FALLBACK_LOG_VERBOSE=0
    python example/image-classification/test_score.py
}

integrationtest_ubuntu_gpu_caffe() {
    set -ex
    export PYTHONPATH=/work/deps/caffe/python:./python
    python tools/caffe_converter/test_converter.py
}

integrationtest_ubuntu_cpu_asan() {
    set -ex
    export LD_PRELOAD=/usr/lib/x86_64-linux-gnu/libasan.so.5

    cd /work/mxnet/build/cpp-package/example/
    /work/mxnet/cpp-package/example/get_data.sh
    ./mlp_cpu
}

integrationtest_ubuntu_gpu_cpp_package() {
    set -ex
    cpp-package/tests/ci_test.sh
}

integrationtest_ubuntu_cpu_dist_kvstore() {
    set -ex
    pushd .
    export PYTHONPATH=./python/
    export MXNET_STORAGE_FALLBACK_LOG_VERBOSE=0
    export MXNET_USE_OPERATOR_TUNING=0
    cd tests/nightly/
    ../../tools/launch.py -n 7 --launcher local python dist_sync_kvstore.py --type=gluon_step_cpu
    ../../tools/launch.py -n 7 --launcher local python dist_sync_kvstore.py --type=gluon_sparse_step_cpu
    ../../tools/launch.py -n 7 --launcher local python dist_sync_kvstore.py --type=invalid_cpu
    ../../tools/launch.py -n 7 --launcher local python dist_sync_kvstore.py --type=gluon_type_cpu
    ../../tools/launch.py -n 7 --launcher local python dist_sync_kvstore.py
    ../../tools/launch.py -n 7 --launcher local python dist_sync_kvstore.py --no-multiprecision
    ../../tools/launch.py -n 7 --launcher local python dist_sync_kvstore.py --type=compressed_cpu
    ../../tools/launch.py -n 7 --launcher local python dist_sync_kvstore.py --type=compressed_cpu --no-multiprecision
    ../../tools/launch.py -n 3 --launcher local python test_server_profiling.py
    popd
}

integrationtest_ubuntu_cpu_scala() {
    set -ex
    scala_prepare
    cd scala-package
    mvn -B verify -DskipTests=false
}

integrationtest_ubuntu_gpu_scala() {
    set -ex
    scala_prepare
    cd scala-package
    export SCALA_TEST_ON_GPU=1
    mvn -B verify -DskipTests=false
}

integrationtest_ubuntu_gpu_dist_kvstore() {
    set -ex
    pushd .
    export PYTHONPATH=./python/
    export MXNET_STORAGE_FALLBACK_LOG_VERBOSE=0
    cd tests/nightly/
    ../../tools/launch.py -n 7 --launcher local python dist_device_sync_kvstore.py
    ../../tools/launch.py -n 7 --launcher local python dist_sync_kvstore.py --type=init_gpu
    popd
}

test_ubuntu_cpu_python2() {
    set -ex
    pushd .
    export MXNET_LIBRARY_PATH=/work/build/libmxnet.so

    VENV=mxnet_py2_venv
    virtualenv -p `which python2` $VENV
    source $VENV/bin/activate
    pip install nose nose-timer

    cd /work/mxnet/python
    pip install -e .
    cd /work/mxnet
    python -m "nose" $NOSE_COVERAGE_ARGUMENTS $NOSE_TIMER_ARGUMENTS --verbose tests/python/unittest
    popd
}

test_ubuntu_cpu_python3() {
    set -ex
    pushd .
    export MXNET_LIBRARY_PATH=/work/build/libmxnet.so
    VENV=mxnet_py3_venv
    virtualenv -p `which python3` $VENV
    source $VENV/bin/activate

    cd /work/mxnet/python
    pip3 install nose nose-timer
    pip3 install -e .
    cd /work/mxnet
    python3 -m "nose" $NOSE_COVERAGE_ARGUMENTS $NOSE_TIMER_ARGUMENTS --verbose tests/python/unittest

    popd
}

build_docs() {
    set -ex
    pushd .

    # Setup environment for Julia docs
    export PATH="/work/julia10/bin:$PATH"
    export MXNET_HOME='/work/mxnet'
    export JULIA_DEPOT_PATH='/work/julia-depot'

    julia -e 'using InteractiveUtils; versioninfo()'
    export LD_PRELOAD='/usr/lib/x86_64-linux-gnu/libjemalloc.so'
    export LD_LIBRARY_PATH=/work/mxnet/lib:$LD_LIBRARY_PATH

    cd /work/mxnet/docs/build_version_doc
    # Parameters are set in the Jenkins pipeline: restricted-website-build
    # $1: the list of branches/tags to build
    # $2: the list of tags to display
    # So you can build from the 1.2.0 branch, but display 1.2.1 on the site
    # $3: the fork URL
    ./build_all_version.sh $1 $2 $3
    # $4: the default version tag for the website
    # $5: the base URL
    ./update_all_version.sh $2 $4 $5
    cd VersionedWeb
    tar -zcvf ../artifacts.tgz .
    popd
}

# Functions that run the nightly Tests:

#Runs Apache RAT Check on MXNet Source for License Headers
nightly_test_rat_check() {
    set -e
    pushd .

    cd /work/deps/0.12-release/apache-rat/target

    # Use shell number 5 to duplicate the log output. It get sprinted and stored in $OUTPUT at the same time https://stackoverflow.com/a/12451419
    exec 5>&1
    OUTPUT=$(java -jar apache-rat-0.13-SNAPSHOT.jar -E /work/mxnet/tests/nightly/apache_rat_license_check/rat-excludes -d /work/mxnet|tee >(cat - >&5))
    ERROR_MESSAGE="Printing headers for text files without a valid license header"


    echo "-------Process The Output-------"

    if [[ $OUTPUT =~ $ERROR_MESSAGE ]]; then
        echo "ERROR: RAT Check detected files with unknown licenses. Please fix and run test again!";
        exit 1
    else
        echo "SUCCESS: There are no files with an Unknown License.";
    fi
    popd
}

#Checks MXNet for Compilation Warnings
nightly_test_compilation_warning() {
    set -ex
    export PYTHONPATH=./python/
    ./tests/nightly/compilation_warnings/compilation_warnings.sh
}

#Checks the MXNet Installation Guide - currently checks pip, build from source and virtual env on cpu and gpu
nightly_test_installation() {
    set -ex
    # The run_test_installation_docs.sh expects the path to index.md and the first and last line numbers of the index.md file
    # First execute the test script and then call the method specified by the Jenkinsfile - ${1}
    source ./tests/jenkins/run_test_installation_docs.sh docs/install/index.md 1 1686; ${1}
}

#Runs a simple MNIST training example
nightly_test_image_classification() {
    set -ex
    ./tests/nightly/test_image_classification.sh
}

#Single Node KVStore Test
nightly_test_KVStore_singleNode() {
    set -ex
    export PYTHONPATH=./python/
    python tests/nightly/test_kvstore.py
}

#Test Large Tensor Size
nightly_test_large_tensor() {
    set -ex
    export PYTHONPATH=./python/
    nosetests-3.4 tests/nightly/test_large_array.py
}

#Tests Amalgamation Build with 5 different sets of flags
nightly_test_amalgamation() {
    set -ex
    # Amalgamation can not be run with -j nproc
    make -C amalgamation/ clean
    make -C amalgamation/ ${1} ${2}
}

#Tests Amalgamation Build for Javascript
nightly_test_javascript() {
    set -ex
    export LLVM=/work/deps/emscripten-fastcomp/build/bin
    # This part is needed to run emcc correctly
    cd /work/deps/emscripten
    ./emcc
    touch ~/.emscripten
    make -C /work/mxnet/amalgamation libmxnet_predict.js MIN=1 EMCC=/work/deps/emscripten/emcc
}

#Tests Model backwards compatibility on MXNet
nightly_model_backwards_compat_test() {
    set -ex
    export PYTHONPATH=/work/mxnet/python/
    ./tests/nightly/model_backwards_compatibility_check/model_backward_compat_checker.sh
}

#Backfills S3 bucket with models trained on earlier versions of mxnet
nightly_model_backwards_compat_train() {
    set -ex
    export PYTHONPATH=./python/
    ./tests/nightly/model_backwards_compatibility_check/train_mxnet_legacy_models.sh
}

# Nightly 'MXNet: The Straight Dope' Single-GPU Tests
nightly_straight_dope_python2_single_gpu_tests() {
    set -ex
    cd /work/mxnet/tests/nightly/straight_dope
    export PYTHONPATH=/work/mxnet/python/
    export MXNET_TEST_KERNEL=python2
    nosetests-2.7 $NOSE_TIMER_ARGUMENTS --with-xunit --xunit-file nosetests_straight_dope_python2_single_gpu.xml \
      test_notebooks_single_gpu.py --nologcapture
}

nightly_straight_dope_python3_single_gpu_tests() {
    set -ex
    cd /work/mxnet/tests/nightly/straight_dope
    export PYTHONPATH=/work/mxnet/python/
    export MXNET_TEST_KERNEL=python3
    nosetests-3.4 $NOSE_TIMER_ARGUMENTS --with-xunit --xunit-file nosetests_straight_dope_python3_single_gpu.xml \
      test_notebooks_single_gpu.py --nologcapture
}

# Nightly 'MXNet: The Straight Dope' Multi-GPU Tests
nightly_straight_dope_python2_multi_gpu_tests() {
    set -ex
    cd /work/mxnet/tests/nightly/straight_dope
    export PYTHONPATH=/work/mxnet/python/
    export MXNET_TEST_KERNEL=python2
    nosetests-2.7 $NOSE_TIMER_ARGUMENTS --with-xunit --xunit-file nosetests_straight_dope_python2_multi_gpu.xml \
      test_notebooks_multi_gpu.py --nologcapture
}

nightly_straight_dope_python3_multi_gpu_tests() {
    set -ex
    cd /work/mxnet/tests/nightly/straight_dope
    export PYTHONPATH=/work/mxnet/python/
    export MXNET_TEST_KERNEL=python3
    nosetests-3.4 $NOSE_TIMER_ARGUMENTS --with-xunit --xunit-file nosetests_straight_dope_python3_multi_gpu.xml \
      test_notebooks_multi_gpu.py --nologcapture
}

nightly_tutorial_test_ubuntu_python3_gpu() {
    set -ex
    cd /work/mxnet/docs
    export BUILD_VER=tutorial
    export MXNET_DOCS_BUILD_MXNET=0
    make html
    export MXNET_STORAGE_FALLBACK_LOG_VERBOSE=0
    export PYTHONPATH=/work/mxnet/python/
    export MXNET_TUTORIAL_TEST_KERNEL=python3
    cd /work/mxnet/tests/tutorials
    nosetests-3.4 $NOSE_TIMER_ARGUMENTS --with-xunit --xunit-file nosetests_tutorials.xml test_tutorials.py --nologcapture
}

nightly_tutorial_test_ubuntu_python2_gpu() {
    set -ex
    cd /work/mxnet/docs
    export BUILD_VER=tutorial
    export MXNET_DOCS_BUILD_MXNET=0
    make html
    export MXNET_STORAGE_FALLBACK_LOG_VERBOSE=0
    export PYTHONPATH=/work/mxnet/python/
    export MXNET_TUTORIAL_TEST_KERNEL=python2
    cd /work/mxnet/tests/tutorials
    nosetests-3.4 $NOSE_TIMER_ARGUMENTS --with-xunit --xunit-file nosetests_tutorials.xml test_tutorials.py --nologcapture
}

nightly_java_demo_test_cpu() {
    set -ex
    cd /work/mxnet/scala-package/mxnet-demo/java-demo
    mvn -B -Pci-nightly install
    bash bin/java_sample.sh
    bash bin/run_od.sh
}

nightly_scala_demo_test_cpu() {
    set -ex
    cd /work/mxnet/scala-package/mxnet-demo/scala-demo
    mvn -B -Pci-nightly install
    bash bin/demo.sh
    bash bin/run_im.sh
}

nightly_estimator() {
    set -ex
    cd /work/mxnet/tests/nightly/estimator
    export PYTHONPATH=/work/mxnet/python/
    nosetests test_estimator_cnn.py
    nosetests test_sentiment_rnn.py
}

# Deploy

deploy_docs() {
    set -ex
    pushd .

    # Setup for Julia docs
    export PATH="/work/julia10/bin:$PATH"
    export MXNET_HOME='/work/mxnet'
    export JULIA_DEPOT_PATH='/work/julia-depot'

    julia -e 'using InteractiveUtils; versioninfo()'

    # FIXME
    export LD_PRELOAD='/usr/lib/x86_64-linux-gnu/libjemalloc.so'
    export LD_LIBRARY_PATH=/work/mxnet/lib:$LD_LIBRARY_PATH
    # End Julia setup

    export CC="ccache gcc"
    export CXX="ccache g++"
    make docs SPHINXOPTS=-W USE_MKLDNN=0

    popd
}

build_static_libmxnet() {
    set -ex
    pushd .
    local mxnet_variant=${1:?"This function requires a python command as the first argument"}
    source tools/staticbuild/build.sh ${mxnet_variant} pip
    popd
}

build_static_scala_mkl() {
    set -ex
    pushd .
    scala_prepare
    export MAVEN_PUBLISH_OS_TYPE=linux-x86_64-cpu
    export mxnet_variant=mkl
    ./ci/publish/scala/build.sh
    popd
}

build_static_python_mkl() {
    set -ex
    pushd .
    export mxnet_variant=mkl
    ./ci/publish/python/build.sh
    popd
}

build_static_python_cu101mkl() {
    set -ex
    pushd .
    export mxnet_variant=cu101mkl
    ./ci/publish/python/build.sh
    popd
}

publish_scala_build() {
    set -ex
    pushd .
    scala_prepare
    ./ci/publish/scala/build.sh
    popd
}

publish_scala_test() {
    set -ex
    pushd .
    scala_prepare
    ./ci/publish/scala/test.sh
    popd
}

publish_scala_deploy() {
    set -ex
    pushd .
    scala_prepare
    ./ci/publish/scala/deploy.sh
    popd
}

# broken_link_checker

broken_link_checker() {
    set -ex
    ./tests/nightly/broken_link_checker_test/broken_link_checker.sh
}

# artifact repository unit tets
test_artifact_repository() {
    set -ex
    pushd .
    cd cd/utils/
    pytest test_artifact_repository.py
    popd
}

##############################################################
# MAIN
#
# Run function passed as argument
set +x
if [ $# -gt 0 ]
then
    $@
else
    cat<<EOF

$0: Execute a function by passing it as an argument to the script:

Possible commands:

EOF
    declare -F | cut -d' ' -f3
    echo
fi<|MERGE_RESOLUTION|>--- conflicted
+++ resolved
@@ -370,11 +370,7 @@
     build_ccache_wrappers
     make \
         DEV=1                         \
-<<<<<<< HEAD
         USE_TVM_OP=1                  \
-        ENABLE_TESTCOVERAGE=1         \
-=======
->>>>>>> 47f8ceb8
         USE_CPP_PACKAGE=1             \
         USE_BLAS=openblas             \
         USE_MKLDNN=0                  \
