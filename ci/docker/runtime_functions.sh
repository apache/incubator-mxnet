--- conflicted
+++ resolved
@@ -812,7 +812,6 @@
         CUDA_ARCH="$CI_CUDA_COMPUTE_CAPABILITIES" \
         USE_SIGNAL_HANDLER=1                      \
         -j$(nproc)
-<<<<<<< HEAD
     make cython PYTHON=python2
     make cython PYTHON=python3
 }
@@ -834,9 +833,6 @@
         USE_SIGNAL_HANDLER=1                      \
         -j$(nproc)
     make test USE_CPP_PACKAGE=1 -j$(nproc)
-=======
-    make test -j$(nproc)
->>>>>>> 62d89792
     make cython PYTHON=python2
     make cython PYTHON=python3
 }
