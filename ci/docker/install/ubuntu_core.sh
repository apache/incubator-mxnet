#!/usr/bin/env bash

# Licensed to the Apache Software Foundation (ASF) under one
# or more contributor license agreements.  See the NOTICE file
# distributed with this work for additional information
# regarding copyright ownership.  The ASF licenses this file
# to you under the Apache License, Version 2.0 (the
# "License"); you may not use this file except in compliance
# with the License.  You may obtain a copy of the License at
#
#   http://www.apache.org/licenses/LICENSE-2.0
#
# Unless required by applicable law or agreed to in writing,
# software distributed under the License is distributed on an
# "AS IS" BASIS, WITHOUT WARRANTIES OR CONDITIONS OF ANY
# KIND, either express or implied.  See the License for the
# specific language governing permissions and limitations
# under the License.

# build and install are separated so changes to build don't invalidate
# the whole docker cache for the image

set -ex
apt-get update || true

# Avoid interactive package installers such as tzdata.
export DEBIAN_FRONTEND=noninteractive

apt-get install -y \
    apt-transport-https \
    build-essential \
    ca-certificates \
    curl \
    git \
    libatlas-base-dev \
    libcurl4-openssl-dev \
    libjemalloc-dev \
    libhdf5-dev \
    liblapack-dev \
    libopenblas-dev \
    libopencv-dev \
    libturbojpeg \
    libzmq3-dev \
    ninja-build \
    software-properties-common \
    sudo \
    unzip \
<<<<<<< HEAD
    wget

=======
    vim-nox \
    wget

# Use libturbojpeg package as it is correctly compiled with -fPIC flag
# https://github.com/HaxeFoundation/hashlink/issues/147 
ln -s /usr/lib/x86_64-linux-gnu/libturbojpeg.so.0.1.0 /usr/lib/x86_64-linux-gnu/libturbojpeg.so


>>>>>>> 75a9e187
# Note: we specify an exact cmake version to work around a cmake 3.10 CUDA 10 issue.
# Reference: https://github.com/clab/dynet/issues/1457
mkdir /opt/cmake && cd /opt/cmake
wget -nv https://cmake.org/files/v3.12/cmake-3.12.4-Linux-x86_64.sh
sh cmake-3.12.4-Linux-x86_64.sh --prefix=/opt/cmake --skip-license
ln -s /opt/cmake/bin/cmake /usr/local/bin/cmake
rm cmake-3.12.4-Linux-x86_64.sh
cmake --version<|MERGE_RESOLUTION|>--- conflicted
+++ resolved
@@ -45,10 +45,6 @@
     software-properties-common \
     sudo \
     unzip \
-<<<<<<< HEAD
-    wget
-
-=======
     vim-nox \
     wget
 
@@ -57,7 +53,6 @@
 ln -s /usr/lib/x86_64-linux-gnu/libturbojpeg.so.0.1.0 /usr/lib/x86_64-linux-gnu/libturbojpeg.so
 
 
->>>>>>> 75a9e187
 # Note: we specify an exact cmake version to work around a cmake 3.10 CUDA 10 issue.
 # Reference: https://github.com/clab/dynet/issues/1457
 mkdir /opt/cmake && cd /opt/cmake
