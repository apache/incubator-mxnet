--- conflicted
+++ resolved
@@ -27,13 +27,8 @@
 nose==1.3.7
 nose-timer==0.7.3
 numpy>1.16.0,<2.0.0
-<<<<<<< HEAD
-pylint==2.3.1 # pylint and astroid need to be aligned
-astroid==2.3.3 # pylint and astroid need to be aligned
-=======
 pylint==2.3.1  # pylint and astroid need to be aligned 
 astroid==2.3.3  # pylint and astroid need to be aligned 
->>>>>>> 38ec873c
 requests<2.19.0,>=2.18.4
 scipy==1.2.1
 six==1.11.0
