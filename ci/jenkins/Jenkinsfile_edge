--- conflicted
+++ resolved
@@ -43,12 +43,8 @@
   ])
 
   utils.parallel_stage('Tests', [
-<<<<<<< HEAD
-    custom_steps.test_qemu_armv7_cpu()
-=======
     custom_steps.test_qemu_armv7_cpu('armv7'),
     custom_steps.test_qemu_armv8_cpu('armv8')
->>>>>>> b4c70eba
   ])
 }
 ,
