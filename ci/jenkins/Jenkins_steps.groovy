--- conflicted
+++ resolved
@@ -37,11 +37,7 @@
 mx_cmake_mkldnn_lib = 'build/libmxnet.so, build/libmxnet.a, build/3rdparty/dmlc-core/libdmlc.a, build/tests/mxnet_unit_tests, build/3rdparty/openmp/runtime/src/libomp.so, build/3rdparty/mkldnn/src/libmkldnn.so.0'
 mx_mkldnn_lib = 'lib/libmxnet.so, lib/libmxnet.a, lib/libiomp5.so, lib/libmkldnn.so.0, lib/libmklml_intel.so, 3rdparty/dmlc-core/libdmlc.a, 3rdparty/tvm/nnvm/lib/libnnvm.a'
 mx_tensorrt_lib = 'build/libmxnet.so, lib/libnvonnxparser_runtime.so.0, lib/libnvonnxparser.so.0, lib/libonnx_proto.so, lib/libonnx.so'
-<<<<<<< HEAD
-mx_lib_cpp_examples = 'lib/libmxnet.so, lib/libmxnet.a, 3rdparty/dmlc-core/libdmlc.a, 3rdparty/tvm/nnvm/lib/libnnvm.a, 3rdparty/ps-lite/build/libps.a, deps/lib/libprotobuf-lite.a, deps/lib/libzmq.a, build/cpp-package/example/*'
-=======
 mx_lib_cpp_examples = 'lib/libmxnet.so, lib/libmxnet.a, 3rdparty/dmlc-core/libdmlc.a, 3rdparty/tvm/nnvm/lib/libnnvm.a, 3rdparty/ps-lite/build/libps.a, deps/lib/libprotobuf-lite.a, deps/lib/libzmq.a, build/cpp-package/example/*, python/mxnet/_cy2/*.so, python/mxnet/_cy3/*.so'
->>>>>>> 75a9e187
 mx_lib_cpp_examples_cpu = 'build/libmxnet.so, build/cpp-package/example/*'
 
 // Python unittest for CPU
@@ -527,8 +523,6 @@
             utils.init_git_win()
             powershell 'py -3 ci/build_windows.py -f WIN_CPU'
             stash includes: 'windows_package.7z', name: 'windows_package_cpu'
-<<<<<<< HEAD
-=======
           }
         }
       }
@@ -571,7 +565,6 @@
             utils.init_git_win()
             powershell 'py -3 ci/build_windows.py -f WIN_CPU_MKL'
             stash includes: 'windows_package.7z', name: 'windows_package_cpu_mkl'
->>>>>>> 75a9e187
           }
         }
       }
