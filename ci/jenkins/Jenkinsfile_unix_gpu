--- conflicted
+++ resolved
@@ -47,28 +47,6 @@
   ])
 
   utils.parallel_stage('Tests', [
-<<<<<<< HEAD
-    custom_steps.test_unix_python3_gpu(),
-    custom_steps.test_unix_python3_quantize_gpu(),
-    custom_steps.test_unix_python3_mkldnn_gpu(),
-    custom_steps.test_unix_python3_mkldnn_nocudnn_gpu(),
-    custom_steps.test_unix_python3_tensorrt_gpu(),
-    custom_steps.test_unix_perl_gpu(),
-    custom_steps.test_unix_r_gpu(),
-    custom_steps.test_unix_cpp_gpu(),
-    custom_steps.test_unix_python3_integration_gpu(),
-    custom_steps.test_unix_cpp_package_gpu(),
-    custom_steps.test_unix_scala_gpu(),
-    custom_steps.test_unix_distributed_kvstore_gpu(),
-    custom_steps.test_unix_byteps_gpu(),
-    custom_steps.test_static_python_gpu(),
-    custom_steps.test_static_python_gpu_cmake(),
-    custom_steps.test_unix_python3_gpu_no_tvm_op(),
-    custom_steps.test_unix_capi_cpp_package(),
-
-    // Disabled due to: https://github.com/apache/incubator-mxnet/issues/11407
-    //custom_steps.test_unix_caffe_gpu()
-=======
     custom_steps.test_unix_python3_gpu('gpu'),
     custom_steps.test_unix_python3_quantize_gpu('gpu'),
     custom_steps.test_unix_python3_mkldnn_gpu('mkldnn_gpu'),
@@ -82,8 +60,8 @@
     custom_steps.test_unix_scala_gpu('gpu_make'),
     // TODO(szha): fix and reenable the hanging issue. tracked in #18098
     // custom_steps.test_unix_distributed_kvstore_gpu('gpu'),
+    custom_steps.test_unix_byteps_gpu('gpu'),
     custom_steps.test_unix_capi_cpp_package('gpu_mkldnn_cpp_test_make'),
->>>>>>> b4c70eba
   ]) 
 }
 ,
