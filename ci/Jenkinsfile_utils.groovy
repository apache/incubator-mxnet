// -*- mode: groovy -*-

// Licensed to the Apache Software Foundation (ASF) under one
// or more contributor license agreements.  See the NOTICE file
// distributed with this work for additional information
// regarding copyright ownership.  The ASF licenses this file
// to you under the Apache License, Version 2.0 (the
// "License"); you may not use this file except in compliance
// with the License.  You may obtain a copy of the License at
//
//   http://www.apache.org/licenses/LICENSE-2.0
//
// Unless required by applicable law or agreed to in writing,
// software distributed under the License is distributed on an
// "AS IS" BASIS, WITHOUT WARRANTIES OR CONDITIONS OF ANY
// KIND, either express or implied.  See the License for the
// specific language governing permissions and limitations
// under the License.

// initialize source codes
def init_git() {
  deleteDir()
  retry(5) {
    try {
      // Make sure wait long enough for api.github.com request quota. Important: Don't increase the amount of
      // retries as this will increase the amount of requests and worsen the throttling
      timeout(time: 15, unit: 'MINUTES') {
        checkout scm
        sh 'git submodule update --init --recursive'
        sh 'git clean -xdff'
      }
    } catch (exc) {
      deleteDir()
      error "Failed to fetch source codes with ${exc}"
      sleep 2
    }
  }
}

def init_git_win() {
  deleteDir()
  retry(5) {
    try {
      // Make sure wait long enough for api.github.com request quota. Important: Don't increase the amount of
      // retries as this will increase the amount of requests and worsen the throttling
      timeout(time: 15, unit: 'MINUTES') {
        checkout scm
        bat 'git submodule update --init --recursive'
        bat 'git clean -xdff'
      }
    } catch (exc) {
      deleteDir()
      error "Failed to fetch source codes with ${exc}"
      sleep 2
    }
  }
}

// pack libraries for later use
<<<<<<< HEAD
def pack_lib(name, libs=mx_lib) {
=======
def pack_lib(name, libs, include_gcov_data = false) {
>>>>>>> 76ae7252
  sh """
echo "Packing ${libs} into ${name}"
for i in \$(echo ${libs} | sed -e 's/,/ /g'); do md5sum \$i; done
"""
  stash includes: libs, name: name

  if (include_gcov_data) {
    // Store GCNO files that are required for GCOV to operate during runtime
    sh "find . -name '*.gcno'"
    stash name: "${name}_gcov_data", includes: "**/*.gcno"
  }
}

// unpack libraries saved before
<<<<<<< HEAD
def unpack_lib(name, libs=mx_lib) {
=======
def unpack_and_init(name, libs, include_gcov_data = false) {
  init_git()
>>>>>>> 76ae7252
  unstash name
  sh """
echo "Unpacked ${libs} from ${name}"
for i in \$(echo ${libs} | sed -e 's/,/ /g'); do md5sum \$i; done
"""
  if (include_gcov_data) {
    // Restore GCNO files that are required for GCOV to operate during runtime
    unstash "${name}_gcov_data"
  }
}

def publish_test_coverage() {
    // CodeCovs auto detection has trouble with our CIs PR validation due the merging strategy
    lastCommitMessage = sh (script: "git log -1 --pretty=%B", returnStdout: true)
    lastCommitMessage = lastCommitMessage.trim()
    if (lastCommitMessage.startsWith("Merge commit '") && lastCommitMessage.endsWith("' into HEAD")) {
        // Merge commit applied by Jenkins, skip that commit
        GIT_COMMIT_HASH = sh (script: "git rev-parse @~", returnStdout: true)
    } else {
        GIT_COMMIT_HASH = sh (script: "git rev-parse @", returnStdout: true)
    }
   
    if (env.CHANGE_ID) {
      // PR execution
      codecovArgs = "-B ${env.CHANGE_TARGET} -C ${GIT_COMMIT_HASH} -P ${env.CHANGE_ID}"
    } else {
      // Branch execution
      codecovArgs = "-B ${env.BRANCH_NAME} -C ${GIT_COMMIT_HASH}"
    }

    // To make sure we never fail because test coverage reporting is not available
    // Fall back to our own copy of the bash helper if it failed to download the public version
    sh "(curl --retry 10 -s https://codecov.io/bash | bash -s - ${codecovArgs}) || (curl --retry 10 -s https://s3-us-west-2.amazonaws.com/mxnet-ci-prod-slave-data/codecov-bash.txt | bash -s - ${codecovArgs}) || true"
}

def collect_test_results_unix(original_file_name, new_file_name) {
    if (fileExists(original_file_name)) {
        // Rename file to make it distinguishable. Unfortunately, it's not possible to get STAGE_NAME in a parallel stage
        // Thus, we have to pick a name manually and rename the files so that they can be stored separately.
        sh 'cp ' + original_file_name + ' ' + new_file_name
        archiveArtifacts artifacts: new_file_name
    }
}

def collect_test_results_windows(original_file_name, new_file_name) {
    // Rename file to make it distinguishable. Unfortunately, it's not possible to get STAGE_NAME in a parallel stage
    // Thus, we have to pick a name manually and rename the files so that they can be stored separately.
    if (fileExists(original_file_name)) {
        bat 'xcopy ' + original_file_name + ' ' + new_file_name + '*'
        archiveArtifacts artifacts: new_file_name
    }
}


def docker_run(platform, function_name, use_nvidia, shared_mem = '500m') {
  def command = "ci/build.py --docker-registry ${env.DOCKER_CACHE_REGISTRY} %USE_NVIDIA% --platform %PLATFORM% --docker-build-retries 3 --shm-size %SHARED_MEM% /work/runtime_functions.sh %FUNCTION_NAME%"
  command = command.replaceAll('%USE_NVIDIA%', use_nvidia ? '--nvidiadocker' : '')
  command = command.replaceAll('%PLATFORM%', platform)
  command = command.replaceAll('%FUNCTION_NAME%', function_name)
  command = command.replaceAll('%SHARED_MEM%', shared_mem)

  sh command
}



def assign_node_labels(args) {
  NODE_LINUX_CPU = args.linux_cpu
  NODE_LINUX_GPU = args.linux_gpu
  NODE_LINUX_GPU_P3 = args.linux_gpu_p3
  NODE_WINDOWS_CPU = args.windows_cpu
  NODE_WINDOWS_GPU = args.windows_gpu
}

def main_wrapper(args) {
  // Main Jenkinsfile pipeline wrapper handler that allows to wrap core logic into a format
  // that supports proper failure handling
  // args:
  // - core_logic: Jenkins pipeline containing core execution logic
  // - failure_handler: Failure handler
  
  // assign any caught errors here
  err = null
  try {
    args['core_logic']()

    // set build status to success at the end
    currentBuild.result = "SUCCESS"
  } catch (caughtError) {
    node(NODE_LINUX_CPU) {
      sh "echo caught ${caughtError}"
      err = caughtError
      currentBuild.result = "FAILURE"
    }
  } finally {
    node(NODE_LINUX_CPU) {
      // Call failure handler
      args['failure_handler']()
      
      // Remember to rethrow so the build is marked as failing
      if (err) {
        throw err
      }
    }
  }
}
return this<|MERGE_RESOLUTION|>--- conflicted
+++ resolved
@@ -57,11 +57,7 @@
 }
 
 // pack libraries for later use
-<<<<<<< HEAD
-def pack_lib(name, libs=mx_lib) {
-=======
 def pack_lib(name, libs, include_gcov_data = false) {
->>>>>>> 76ae7252
   sh """
 echo "Packing ${libs} into ${name}"
 for i in \$(echo ${libs} | sed -e 's/,/ /g'); do md5sum \$i; done
@@ -76,12 +72,8 @@
 }
 
 // unpack libraries saved before
-<<<<<<< HEAD
-def unpack_lib(name, libs=mx_lib) {
-=======
 def unpack_and_init(name, libs, include_gcov_data = false) {
   init_git()
->>>>>>> 76ae7252
   unstash name
   sh """
 echo "Unpacked ${libs} from ${name}"
