--- conflicted
+++ resolved
@@ -67,14 +67,6 @@
 	${CXX} ${CFLAGS} -shared -o $@ $(filter %.o %.a, $^) $(LDFLAGS)
 
 ifneq ($(ANDROID), 1)
-<<<<<<< HEAD
-        ifneq ($(APPLE), 1)
-            LDFLAGS+= # -lrt
-        else
-            LDFLAGS+= -lrt
-        endif
-=======
->>>>>>> 2413a8ed
         android:
 else
         CFLAGS+=  -mhard-float -D_NDK_MATH_NO_SOFTFP=1 -O3
