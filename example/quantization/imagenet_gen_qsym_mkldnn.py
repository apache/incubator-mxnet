# Licensed to the Apache Software Foundation (ASF) under one
# or more contributor license agreements.  See the NOTICE file
# distributed with this work for additional information
# regarding copyright ownership.  The ASF licenses this file
# to you under the Apache License, Version 2.0 (the
# "License"); you may not use this file except in compliance
# with the License.  You may obtain a copy of the License at
#
#   http://www.apache.org/licenses/LICENSE-2.0
#
# Unless required by applicable law or agreed to in writing,
# software distributed under the License is distributed on an
# "AS IS" BASIS, WITHOUT WARRANTIES OR CONDITIONS OF ANY
# KIND, either express or implied.  See the License for the
# specific language governing permissions and limitations
# under the License.

import argparse
import os
import logging
from common import modelzoo
import mxnet as mx
import gluoncv
from mxnet import gluon, nd, image
from gluoncv import utils
from gluoncv.model_zoo import get_model
from mxnet.contrib.quantization import *
from mxnet.base import SymbolHandle, check_call, _LIB, mx_uint, c_str_array
import ctypes


def download_calib_dataset(dataset_url, calib_dataset, logger=None):
    if logger is not None:
        logger.info('Downloading calibration dataset from %s to %s' % (dataset_url, calib_dataset))
    mx.test_utils.download(dataset_url, calib_dataset)


def download_model(model_name, logger=None):
    dir_path = os.path.dirname(os.path.realpath(__file__))
    model_path = os.path.join(dir_path, 'model')
    if logger is not None:
        logger.info('Downloading model %s... into path %s' % (model_name, model_path))
    return modelzoo.download_model(args.model, os.path.join(dir_path, 'model'))

def convert_from_gluon(model_name, image_shape, classes=1000, logger=None):
    dir_path = os.path.dirname(os.path.realpath(__file__))
    model_path = os.path.join(dir_path, 'model')
    if logger is not None:
        logger.info('Converting model from Gluon-CV ModelZoo %s... into path %s' % (model_name, model_path))
    net = get_model(name=model_name, classes=classes, pretrained=True)
    net.hybridize()
    x = mx.sym.var('data')
    y = net(x)
    y = mx.sym.SoftmaxOutput(data=y, name='softmax')
    symnet = mx.symbol.load_json(y.tojson())
    params = net.collect_params()
    args = {}
    auxs = {}
    for param in params.values():
        v = param._reduce()
        k = param.name
        if 'running' in k:
            auxs[k] = v
        else:
            args[k] = v
    mod = mx.mod.Module(symbol=symnet, context=mx.cpu(),
                        label_names = ['softmax_label'])
    mod.bind(for_training=False,
             data_shapes=[('data', (1,) +
                          tuple([int(i) for i in image_shape.split(',')]))])
    mod.set_params(arg_params=args, aux_params=auxs)
    dst_dir = os.path.join(dir_path, 'model')
    prefix = os.path.join(dir_path, 'model', model_name)
    if not os.path.isdir(dst_dir):
        os.mkdir(dst_dir)
    mod.save_checkpoint(prefix, 0)
    return prefix

def save_symbol(fname, sym, logger=None):
    if logger is not None:
        logger.info('Saving symbol into file at %s' % fname)
    sym.save(fname)


def save_params(fname, arg_params, aux_params, logger=None):
    if logger is not None:
        logger.info('Saving params into file at %s' % fname)
    save_dict = {('arg:%s' % k): v.as_in_context(cpu()) for k, v in arg_params.items()}
    save_dict.update({('aux:%s' % k): v.as_in_context(cpu()) for k, v in aux_params.items()})
    mx.nd.save(fname, save_dict)


if __name__ == '__main__':
    parser = argparse.ArgumentParser(description='Generate a calibrated quantized model from a FP32 model with Intel MKL-DNN support')
    parser.add_argument('--model', type=str, default='resnet50_v1',
                        help='model to be quantized.')
    parser.add_argument('--epoch', type=int, default=0,
                        help='number of epochs, default is 0')
    parser.add_argument('--no-pretrained', action='store_true', default=False,
                        help='If enabled, will not download pretrained model from MXNet or Gluon-CV modelzoo.')
    parser.add_argument('--batch-size', type=int, default=32)
    parser.add_argument('--label-name', type=str, default='softmax_label')
    parser.add_argument('--calib-dataset', type=str, default='data/val_256_q90.rec',
                        help='path of the calibration dataset')
    parser.add_argument('--image-shape', type=str, default='3,224,224')
    parser.add_argument('--data-nthreads', type=int, default=60,
                        help='number of threads for data decoding')
    parser.add_argument('--num-calib-batches', type=int, default=10,
                        help='number of batches for calibration')
    parser.add_argument('--exclude-first-conv', action='store_true', default=False,
                        help='excluding quantizing the first conv layer since the'
                             ' input data may have negative value which doesn\'t support at moment' )
    parser.add_argument('--shuffle-dataset', action='store_true', default=True,
                        help='shuffle the calibration dataset')
    parser.add_argument('--shuffle-chunk-seed', type=int, default=3982304,
                        help='shuffling chunk seed, see'
                             ' https://mxnet.incubator.apache.org/api/python/io/io.html?highlight=imager#mxnet.io.ImageRecordIter'
                             ' for more details')
    parser.add_argument('--shuffle-seed', type=int, default=48564309,
                        help='shuffling seed, see'
                             ' https://mxnet.incubator.apache.org/api/python/io/io.html?highlight=imager#mxnet.io.ImageRecordIter'
                             ' for more details')
    parser.add_argument('--calib-mode', type=str, default='entropy',
                        help='calibration mode used for generating calibration table for the quantized symbol; supports'
                             ' 1. none: no calibration will be used. The thresholds for quantization will be calculated'
                             ' on the fly. This will result in inference speed slowdown and loss of accuracy'
                             ' in general.'
                             ' 2. naive: simply take min and max values of layer outputs as thresholds for'
                             ' quantization. In general, the inference accuracy worsens with more examples used in'
                             ' calibration. It is recommended to use `entropy` mode as it produces more accurate'
                             ' inference results.'
                             ' 3. entropy: calculate KL divergence of the fp32 output and quantized output for optimal'
                             ' thresholds. This mode is expected to produce the best inference accuracy of all three'
                             ' kinds of quantized models if the calibration dataset is representative enough of the'
                             ' inference dataset.')
    parser.add_argument('--quantized-dtype', type=str, default='auto',
                        choices=['auto', 'int8', 'uint8'],
                        help='quantization destination data type for input data')
    parser.add_argument('--enable-calib-quantize', type=bool, default=True,
                        help='If enabled, the quantize op will '
                             'be calibrated offline if calibration mode is '
                             'enabled')
    args = parser.parse_args()
    ctx = mx.cpu(0)
    logging.basicConfig()
    logger = logging.getLogger('logger')
    logger.setLevel(logging.INFO)

    logger.info(args)
    logger.info('shuffle_dataset=%s' % args.shuffle_dataset)

    calib_mode = args.calib_mode
    logger.info('calibration mode set to %s' % calib_mode)

    # download calibration dataset
    if calib_mode != 'none':
        download_calib_dataset('http://data.mxnet.io/data/val_256_q90.rec', args.calib_dataset)

    # download model
<<<<<<< HEAD
    if args.model in ['resnet18_v1',
                      'resnet50_v1',
                      'resnet101_v1',
                      'squeezenet1.0',
                      'mobilenet1.0',
                      'mobilenetv2_1.0',
                      'inceptionv3']:
        logger.info('model %s is converted from GluonCV' % args.model)
        rgb_mean = '123.68,116.779,103.939'
        rgb_std = '58.393, 57.12, 57.375'
        args.use_gluon_model = True
    if args.use_gluon_model == True:
        prefix = convert_from_gluon(model_name=args.model, image_shape=args.image_shape, classes=1000, logger=logger)
        epoch = 0
        sym, arg_params, aux_params = mx.model.load_checkpoint(prefix, epoch)
    elif args.model == 'custom':
=======
    if not args.no_pretrained:
        logger.info('Get pre-trained model from MXNet or Gluoncv modelzoo.')
        logger.info('If you want to use custom model, please set --no-pretrained.')
        if args.model in ['imagenet1k-resnet-152', 'imagenet1k-inception-bn']:
            logger.info('model %s is downloaded from MXNet modelzoo' % args.model)
            prefix, epoch = download_model(model_name=args.model, logger=logger)
        else:
            logger.info('model %s is converted from GluonCV' % args.model)
            prefix = convert_from_gluon(model_name=args.model, image_shape=args.image_shape, classes=1000, logger=logger)
            rgb_mean = '123.68,116.779,103.939'
            rgb_std = '58.393, 57.12, 57.375'
            epoch = 0
    else:
>>>>>>> 7c26810c
        dir_path = os.path.dirname(os.path.realpath(__file__))
        prefix = os.path.join(dir_path, 'model', args.model)
        epoch = args.epoch

    sym, arg_params, aux_params = mx.model.load_checkpoint(prefix, epoch)

    # get batch size
    batch_size = args.batch_size
    logger.info('batch size = %d for calibration' % batch_size)

    # get number of batches for calibration
    num_calib_batches = args.num_calib_batches
    if calib_mode == 'none':
        logger.info('skip calibration step as calib_mode is none')
    else:
        logger.info('number of batches = %d for calibration' % num_calib_batches)

    # get number of threads for decoding the dataset
    data_nthreads = args.data_nthreads

    # get image shape
    image_shape = args.image_shape

    calib_layer = lambda name: name.endswith('_output') or name == "data"
    exclude_first_conv = args.exclude_first_conv
    if args.quantized_dtype == "uint8":
        logger.info('quantized dtype is set to uint8, will exclude first conv.')
        exclude_first_conv = True
    excluded_sym_names = []
<<<<<<< HEAD
    if args.model == 'imagenet1k-resnet-152':
        rgb_mean = '0,0,0'
        rgb_std = '1,1,1'
        excluded_sym_names += ['flatten0']
        if exclude_first_conv:
            excluded_sym_names += ['conv0']
    elif args.model == 'imagenet1k-inception-bn':
        rgb_mean = '123.68,116.779,103.939'
        rgb_std = '1,1,1'
        excluded_sym_names += ['flatten']
        if exclude_first_conv:
            excluded_sym_names += ['conv_1']
    elif args.model in ['resnet18_v1', 'resnet50_v1', 'resnet101_v1']:
        if exclude_first_conv:
            excluded_sym_names += ['resnetv10_conv0_fwd']
    elif args.model == 'squeezenet1.0':
        excluded_sym_names += ['squeezenet0_flatten0_flatten0']
        if exclude_first_conv:
            excluded_sym_names += ['squeezenet0_conv0_fwd']
    elif args.model == 'mobilenet1.0':
        excluded_sym_names += ['mobilenet0_flatten0_flatten0',
                               'mobilenet0_pool0_fwd']
        if exclude_first_conv:
            excluded_sym_names += ['mobilenet0_conv0_fwd']
    elif args.model == 'mobilenetv2_1.0':
        excluded_sym_names += ['mobilenetv20_output_flatten0_flatten0']
        if exclude_first_conv:
            excluded_sym_names += ['mobilenetv20_conv0_fwd']
    elif args.model == 'inceptionv3':
        if exclude_first_conv:
            excluded_sym_names += ['inception30_conv0_fwd']
    elif args.model == 'custom':
=======
    if not args.no_pretrained:
        if args.model == 'imagenet1k-resnet-152':
            rgb_mean = '0,0,0'
            rgb_std = '1,1,1'
            excluded_sym_names += ['flatten0']
            if exclude_first_conv:
                excluded_sym_names += ['conv0']
        elif args.model == 'imagenet1k-inception-bn':
            rgb_mean = '123.68,116.779,103.939'
            rgb_std = '1,1,1'
            excluded_sym_names += ['flatten']
            if exclude_first_conv:
                excluded_sym_names += ['conv_1']
        elif args.model.find('resnet') != -1 and args.model.find('v1') != -1:
            if exclude_first_conv:
                excluded_sym_names += ['resnetv10_conv0_fwd']
        elif args.model.find('resnet') != -1 and args.model.find('v2') != -1:
            excluded_sym_names += ['resnetv20_flatten0_flatten0']
            if exclude_first_conv:
                excluded_sym_names += ['resnetv20_conv0_fwd']
        elif args.model.find('vgg') != -1:
            if exclude_first_conv:
                excluded_sym_names += ['vgg0_conv0_fwd']
        elif args.model.find('squeezenet1') != -1:
            excluded_sym_names += ['squeezenet0_flatten0_flatten0']
            if exclude_first_conv:
                excluded_sym_names += ['squeezenet0_conv0_fwd']
        elif args.model.find('mobilenet') != -1 and args.model.find('v2') == -1:
            excluded_sym_names += ['mobilenet0_flatten0_flatten0',
                                'mobilenet0_pool0_fwd']
            if exclude_first_conv:
                excluded_sym_names += ['mobilenet0_conv0_fwd']
        elif args.model.find('mobilenet') != -1 and args.model.find('v2') != -1:
            excluded_sym_names += ['mobilenetv20_output_flatten0_flatten0']
            if exclude_first_conv:
                excluded_sym_names += ['mobilenetv20_conv0_fwd']
        elif args.model == 'inceptionv3':
            if exclude_first_conv:
                excluded_sym_names += ['inception30_conv0_fwd']
        else:
            raise ValueError('Currently, model %s is not supported in this script' % args.model)
    else:
        logger.info('Please set proper RGB configs for model %s' % args.model)
>>>>>>> 7c26810c
        # add rgb mean/std of your model.
        rgb_mean = '0,0,0'
        rgb_std = '0,0,0'
        # add layer names you donnot want to quantize.
        logger.info('Please set proper excluded_sym_names for model %s' % args.model)
        excluded_sym_names += ['layers']
        if exclude_first_conv:
            excluded_sym_names += ['layers']

    logger.info('These layers have been excluded %s' % excluded_sym_names)

    label_name = args.label_name
    logger.info('label_name = %s' % label_name)

    data_shape = tuple([int(i) for i in image_shape.split(',')])
    logger.info('Input data shape = %s' % str(data_shape))

    logger.info('rgb_mean = %s' % rgb_mean)
    rgb_mean = [float(i) for i in rgb_mean.split(',')]
    mean_args = {'mean_r': rgb_mean[0], 'mean_g': rgb_mean[1], 'mean_b': rgb_mean[2]}
    logger.info('rgb_std = %s' % rgb_std)
    rgb_std = [float(i) for i in rgb_std.split(',')]
    std_args = {'std_r': rgb_std[0], 'std_g': rgb_std[1], 'std_b': rgb_std[2]}
    combine_mean_std = {}
    combine_mean_std.update(mean_args)
    combine_mean_std.update(std_args)
    logger.info('Quantizing FP32 model %s' % args.model)
    qsym, qarg_params, aux_params, collector = quantize_graph(sym=sym, arg_params=arg_params, aux_params=aux_params,
                                                              excluded_sym_names=excluded_sym_names,
                                                              calib_mode=calib_mode, calib_layer=calib_layer,
                                                              quantized_dtype=args.quantized_dtype, logger=logger)
    if calib_mode == 'none':
<<<<<<< HEAD
=======
        logger.info('Quantizing FP32 model %s' % args.model)
        qsym, qarg_params, aux_params = quantize_model_mkldnn(sym=sym, arg_params=arg_params, aux_params=aux_params,
                                                              ctx=ctx, excluded_sym_names=excluded_sym_names,
                                                              calib_mode=calib_mode, quantized_dtype=args.quantized_dtype,
                                                              logger=logger)
>>>>>>> 7c26810c
        sym_name = '%s-symbol.json' % (prefix + '-quantized')
    else:
        logger.info('Creating ImageRecordIter for reading calibration dataset')
        data = mx.io.ImageRecordIter(path_imgrec=args.calib_dataset,
                                     label_width=1,
                                     preprocess_threads=data_nthreads,
                                     batch_size=batch_size,
                                     data_shape=data_shape,
                                     label_name=label_name,
                                     rand_crop=False,
                                     rand_mirror=False,
                                     shuffle=args.shuffle_dataset,
                                     shuffle_chunk_seed=args.shuffle_chunk_seed,
                                     seed=args.shuffle_seed,
                                     **combine_mean_std)

<<<<<<< HEAD
        mod = mx.mod.Module(symbol=sym, label_names=('softmax_label',), context=ctx)
        mod.bind(for_training=False, data_shapes=data.provide_data, label_shapes=data.provide_label)
        mod.set_params(arg_params, aux_params)
        mod._exec_group.execs[0].set_monitor_callback(collector.collect, monitor_all=True)
        num_batches = 0
        num_examples = 0
        max_num_examples = num_calib_batches * batch_size
        for batch in data:
            mod.forward(data_batch=batch, is_train=False)
            num_batches += 1
            num_examples += batch_size
            if num_examples >= max_num_examples:
                break
        if logger is not None:
            logger.info("Collected statistics from %d batches with batch_size=%d"
                        % (num_batches, batch_size))
        qsym, qarg_params, aux_params = calib_graph(qsym=qsym, arg_params=arg_params, aux_params=aux_params,
                                                    collector=collector, calib_mode=calib_mode,
                                                    quantized_dtype=args.quantized_dtype, logger=logger)
=======
        qsym, qarg_params, aux_params = quantize_model_mkldnn(sym=sym, arg_params=arg_params, aux_params=aux_params,
                                                              ctx=ctx, excluded_sym_names=excluded_sym_names,
                                                              calib_mode=calib_mode, calib_data=data,
                                                              num_calib_examples=num_calib_batches * batch_size,
                                                              calib_layer=calib_layer, quantized_dtype=args.quantized_dtype,
                                                              label_names=(label_name,), logger=logger)
>>>>>>> 7c26810c
        if calib_mode == 'entropy':
            suffix = '-quantized-%dbatches-entropy' % num_calib_batches
        elif calib_mode == 'naive':
            suffix = '-quantized-%dbatches-naive' % num_calib_batches
        else:
            raise ValueError('unknow calibration mode %s received, only supports `none`, `naive`, and `entropy`'
                             % calib_mode)
        sym_name = '%s-symbol.json' % (prefix + suffix)
    save_symbol(sym_name, qsym, logger)
    param_name = '%s-%04d.params' % (prefix + '-quantized', epoch)
    save_params(param_name, qarg_params, aux_params, logger)<|MERGE_RESOLUTION|>--- conflicted
+++ resolved
@@ -157,24 +157,6 @@
         download_calib_dataset('http://data.mxnet.io/data/val_256_q90.rec', args.calib_dataset)
 
     # download model
-<<<<<<< HEAD
-    if args.model in ['resnet18_v1',
-                      'resnet50_v1',
-                      'resnet101_v1',
-                      'squeezenet1.0',
-                      'mobilenet1.0',
-                      'mobilenetv2_1.0',
-                      'inceptionv3']:
-        logger.info('model %s is converted from GluonCV' % args.model)
-        rgb_mean = '123.68,116.779,103.939'
-        rgb_std = '58.393, 57.12, 57.375'
-        args.use_gluon_model = True
-    if args.use_gluon_model == True:
-        prefix = convert_from_gluon(model_name=args.model, image_shape=args.image_shape, classes=1000, logger=logger)
-        epoch = 0
-        sym, arg_params, aux_params = mx.model.load_checkpoint(prefix, epoch)
-    elif args.model == 'custom':
-=======
     if not args.no_pretrained:
         logger.info('Get pre-trained model from MXNet or Gluoncv modelzoo.')
         logger.info('If you want to use custom model, please set --no-pretrained.')
@@ -188,7 +170,6 @@
             rgb_std = '58.393, 57.12, 57.375'
             epoch = 0
     else:
->>>>>>> 7c26810c
         dir_path = os.path.dirname(os.path.realpath(__file__))
         prefix = os.path.join(dir_path, 'model', args.model)
         epoch = args.epoch
@@ -218,40 +199,6 @@
         logger.info('quantized dtype is set to uint8, will exclude first conv.')
         exclude_first_conv = True
     excluded_sym_names = []
-<<<<<<< HEAD
-    if args.model == 'imagenet1k-resnet-152':
-        rgb_mean = '0,0,0'
-        rgb_std = '1,1,1'
-        excluded_sym_names += ['flatten0']
-        if exclude_first_conv:
-            excluded_sym_names += ['conv0']
-    elif args.model == 'imagenet1k-inception-bn':
-        rgb_mean = '123.68,116.779,103.939'
-        rgb_std = '1,1,1'
-        excluded_sym_names += ['flatten']
-        if exclude_first_conv:
-            excluded_sym_names += ['conv_1']
-    elif args.model in ['resnet18_v1', 'resnet50_v1', 'resnet101_v1']:
-        if exclude_first_conv:
-            excluded_sym_names += ['resnetv10_conv0_fwd']
-    elif args.model == 'squeezenet1.0':
-        excluded_sym_names += ['squeezenet0_flatten0_flatten0']
-        if exclude_first_conv:
-            excluded_sym_names += ['squeezenet0_conv0_fwd']
-    elif args.model == 'mobilenet1.0':
-        excluded_sym_names += ['mobilenet0_flatten0_flatten0',
-                               'mobilenet0_pool0_fwd']
-        if exclude_first_conv:
-            excluded_sym_names += ['mobilenet0_conv0_fwd']
-    elif args.model == 'mobilenetv2_1.0':
-        excluded_sym_names += ['mobilenetv20_output_flatten0_flatten0']
-        if exclude_first_conv:
-            excluded_sym_names += ['mobilenetv20_conv0_fwd']
-    elif args.model == 'inceptionv3':
-        if exclude_first_conv:
-            excluded_sym_names += ['inception30_conv0_fwd']
-    elif args.model == 'custom':
-=======
     if not args.no_pretrained:
         if args.model == 'imagenet1k-resnet-152':
             rgb_mean = '0,0,0'
@@ -295,7 +242,6 @@
             raise ValueError('Currently, model %s is not supported in this script' % args.model)
     else:
         logger.info('Please set proper RGB configs for model %s' % args.model)
->>>>>>> 7c26810c
         # add rgb mean/std of your model.
         rgb_mean = '0,0,0'
         rgb_std = '0,0,0'
@@ -322,20 +268,12 @@
     combine_mean_std = {}
     combine_mean_std.update(mean_args)
     combine_mean_std.update(std_args)
-    logger.info('Quantizing FP32 model %s' % args.model)
-    qsym, qarg_params, aux_params, collector = quantize_graph(sym=sym, arg_params=arg_params, aux_params=aux_params,
-                                                              excluded_sym_names=excluded_sym_names,
-                                                              calib_mode=calib_mode, calib_layer=calib_layer,
-                                                              quantized_dtype=args.quantized_dtype, logger=logger)
     if calib_mode == 'none':
-<<<<<<< HEAD
-=======
         logger.info('Quantizing FP32 model %s' % args.model)
         qsym, qarg_params, aux_params = quantize_model_mkldnn(sym=sym, arg_params=arg_params, aux_params=aux_params,
                                                               ctx=ctx, excluded_sym_names=excluded_sym_names,
                                                               calib_mode=calib_mode, quantized_dtype=args.quantized_dtype,
                                                               logger=logger)
->>>>>>> 7c26810c
         sym_name = '%s-symbol.json' % (prefix + '-quantized')
     else:
         logger.info('Creating ImageRecordIter for reading calibration dataset')
@@ -352,34 +290,12 @@
                                      seed=args.shuffle_seed,
                                      **combine_mean_std)
 
-<<<<<<< HEAD
-        mod = mx.mod.Module(symbol=sym, label_names=('softmax_label',), context=ctx)
-        mod.bind(for_training=False, data_shapes=data.provide_data, label_shapes=data.provide_label)
-        mod.set_params(arg_params, aux_params)
-        mod._exec_group.execs[0].set_monitor_callback(collector.collect, monitor_all=True)
-        num_batches = 0
-        num_examples = 0
-        max_num_examples = num_calib_batches * batch_size
-        for batch in data:
-            mod.forward(data_batch=batch, is_train=False)
-            num_batches += 1
-            num_examples += batch_size
-            if num_examples >= max_num_examples:
-                break
-        if logger is not None:
-            logger.info("Collected statistics from %d batches with batch_size=%d"
-                        % (num_batches, batch_size))
-        qsym, qarg_params, aux_params = calib_graph(qsym=qsym, arg_params=arg_params, aux_params=aux_params,
-                                                    collector=collector, calib_mode=calib_mode,
-                                                    quantized_dtype=args.quantized_dtype, logger=logger)
-=======
         qsym, qarg_params, aux_params = quantize_model_mkldnn(sym=sym, arg_params=arg_params, aux_params=aux_params,
                                                               ctx=ctx, excluded_sym_names=excluded_sym_names,
                                                               calib_mode=calib_mode, calib_data=data,
                                                               num_calib_examples=num_calib_batches * batch_size,
                                                               calib_layer=calib_layer, quantized_dtype=args.quantized_dtype,
                                                               label_names=(label_name,), logger=logger)
->>>>>>> 7c26810c
         if calib_mode == 'entropy':
             suffix = '-quantized-%dbatches-entropy' % num_calib_batches
         elif calib_mode == 'naive':
