# Licensed to the Apache Software Foundation (ASF) under one
# or more contributor license agreements.  See the NOTICE file
# distributed with this work for additional information
# regarding copyright ownership.  The ASF licenses this file
# to you under the Apache License, Version 2.0 (the
# "License"); you may not use this file except in compliance
# with the License.  You may obtain a copy of the License at
#
#   http://www.apache.org/licenses/LICENSE-2.0
#
# Unless required by applicable law or agreed to in writing,
# software distributed under the License is distributed on an
# "AS IS" BASIS, WITHOUT WARRANTIES OR CONDITIONS OF ANY
# KIND, either express or implied.  See the License for the
# specific language governing permissions and limitations
# under the License.

from __future__ import division

import argparse, time, os
import logging

import mxnet as mx
from mxnet import gluon
from mxnet import profiler
from mxnet.gluon import nn
from mxnet.gluon.model_zoo import vision as models
from mxnet import autograd as ag
from mxnet.test_utils import get_mnist_iterator
from mxnet.metric import Accuracy, TopKAccuracy, CompositeEvalMetric
import numpy as np

from data import *

# logging
logging.basicConfig(level=logging.INFO)
fh = logging.FileHandler('image-classification.log')
logger = logging.getLogger()
logger.addHandler(fh)
formatter = logging.Formatter('%(message)s')
fh.setFormatter(formatter)
fh.setLevel(logging.DEBUG)
logging.debug('\n%s', '-' * 100)
formatter = logging.Formatter('%(asctime)s %(levelname)s %(message)s')
fh.setFormatter(formatter)

# CLI
parser = argparse.ArgumentParser(description='Train a model for image classification.')
parser.add_argument('--dataset', type=str, default='cifar10',
                    help='dataset to use. options are mnist, cifar10, imagenet, caltech and dummy.')
parser.add_argument('--data-dir', type=str, default='',
                    help='training directory of imagenet images, contains train/val subdirs.')
parser.add_argument('--batch-size', type=int, default=32,
                    help='training batch size per device (CPU/GPU).')
parser.add_argument('--num-worker', '-j', dest='num_workers', default=4, type=int,
                    help='number of workers of dataloader.')
parser.add_argument('--gpus', type=str, default='',
                    help='ordinates of gpus to use, can be "0,1,2" or empty for cpu only.')
parser.add_argument('--epochs', type=int, default=120,
                    help='number of training epochs.')
parser.add_argument('--lr', type=float, default=0.1,
                    help='learning rate. default is 0.1.')
parser.add_argument('--momentum', type=float, default=0.9,
                    help='momentum value for optimizer, default is 0.9.')
parser.add_argument('--wd', type=float, default=0.0001,
                    help='weight decay rate. default is 0.0001.')
parser.add_argument('--seed', type=int, default=123,
                    help='random seed to use. Default=123.')
parser.add_argument('--mode', type=str,
                    help='mode in which to train the model. options are symbolic, imperative, hybrid')
parser.add_argument('--model', type=str, required=True,
                    help='type of model to use. see vision_model for options.')
parser.add_argument('--use_thumbnail', action='store_true',
                    help='use thumbnail or not in resnet. default is false.')
parser.add_argument('--batch-norm', action='store_true',
                    help='enable batch normalization or not in vgg. default is false.')
parser.add_argument('--use-pretrained', action='store_true',
                    help='enable using pretrained model from gluon.')
parser.add_argument('--prefix', default='', type=str,
                    help='path to checkpoint prefix, default is current working dir')
parser.add_argument('--start-epoch', default=0, type=int,
                    help='starting epoch, 0 for fresh training, > 0 to resume')
parser.add_argument('--resume', type=str, default='',
                    help='path to saved weight where you want resume')
parser.add_argument('--lr-factor', default=0.1, type=float,
                    help='learning rate decay ratio')
parser.add_argument('--lr-steps', default='30,60,90', type=str,
                    help='list of learning rate decay epochs as in str')
parser.add_argument('--dtype', default='float32', type=str,
                    help='data type, float32 or float16 if applicable')
parser.add_argument('--save-frequency', default=10, type=int,
                    help='epoch frequence to save model, best model will always be saved')
parser.add_argument('--kvstore', type=str, default='device',
                    help='kvstore to use for trainer/module.')
parser.add_argument('--log-interval', type=int, default=50,
                    help='Number of batches to wait before logging.')
parser.add_argument('--profile', action='store_true',
                    help='Option to turn on memory profiling for front-end, '\
                         'and prints out the memory usage by python function at the end.')
<<<<<<< HEAD
parser.add_argument('--fine-tune', action='store_true')
parser.add_argument('--data-train', type=str, default='')
parser.add_argument('--data-val', type=str, default='')

=======
parser.add_argument('--builtin-profiler', type=int, default=0, help='Enable built-in profiler (0=off, 1=on)')
>>>>>>> 453e6e9e
opt = parser.parse_args()

# global variables
logger.info('Starting new image-classification task:, %s',opt)
mx.random.seed(opt.seed)
model_name = opt.model
dataset_classes = {'mnist': 10, 'cifar10': 10, 'caltech':256, 'imagenet': 1000, 'dummy': 1000}
batch_size, dataset, classes = opt.batch_size, opt.dataset, dataset_classes[opt.dataset]
context = [mx.gpu(int(i)) for i in opt.gpus.split(',')] if opt.gpus.strip() else [mx.cpu()]
num_gpus = len(context)
batch_size *= max(1, num_gpus)
lr_steps = [int(x) for x in opt.lr_steps.split(',') if x.strip()]
metric = CompositeEvalMetric([Accuracy(), TopKAccuracy(5)])

def get_model(model, ctx, opt):
    """Model initialization."""
    if not opt.fine_tune:
        kwargs = {'ctx': ctx, 'pretrained': opt.use_pretrained, 'classes': classes}
        if model.startswith('resnet'):
            kwargs['thumbnail'] = opt.use_thumbnail
        elif model.startswith('vgg'):
            kwargs['batch_norm'] = opt.batch_norm
        net = models.get_model(model, **kwargs)
        if opt.resume:
            net.load_params(opt.resume)
        elif not opt.use_pretrained:
            if model in ['alexnet']:
                net.initialize(mx.init.Normal())
            else:
                net.initialize(mx.init.Xavier(magnitude=2))
        net.cast(opt.dtype)
        return net
    else:
        kwargs = {'ctx': ctx, 'pretrained': opt.use_pretrained, 'classes': 1000}
        if model.startswith('resnet'):
            kwargs['thumbnail'] = opt.use_thumbnail
        elif model.startswith('vgg'):
            kwargs['batch_norm'] = opt.batch_norm
        pretrained_net = models.get_model(model, **kwargs)
        pretrained_net.cast(opt.dtype)
        kwargs['classes'] = 256
        kwargs['pretrained'] = False
        net = models.get_model(model, **kwargs)
        net.cast(opt.dtype)
        net.collect_params().initialize()
        net.features = pretrained_net.features
        return net

net = get_model(opt.model, context, opt)

def get_data_iters(dataset, batch_size, num_workers=1, rank=0):
    """get dataset iterators"""
    if dataset == 'mnist':
        train_data, val_data = get_mnist_iterator(batch_size, (1, 28, 28),
                                                  num_parts=num_workers, part_index=rank)
    elif dataset == 'cifar10':
        train_data, val_data = get_cifar10_iterator(batch_size, (3, 32, 32),
                                                    num_parts=num_workers, part_index=rank)
    elif dataset == 'imagenet':
        if not opt.data_dir:
            raise ValueError('Dir containing raw images in train/val is required for imagenet, plz specify "--data-dir"')
        if model_name == 'inceptionv3':
            train_data, val_data = get_imagenet_iterator(opt.data_dir, batch_size, opt.num_workers, 299, opt.dtype)
        else:
            train_data, val_data = get_imagenet_iterator(opt.data_dir, batch_size, opt.num_workers, 224, opt.dtype)
    elif dataset == 'dummy':
        if model_name == 'inceptionv3':
            train_data, val_data = dummy_iterator(batch_size, (3, 299, 299), opt.dtype)
        else:
            train_data, val_data = dummy_iterator(batch_size, (3, 224, 224), opt.dtype)
    elif dataset == 'caltech':
        train_data, val_data = get_caltech256_iterator(opt.data_train, opt.data_val,
                                                       (3,224,224), 20,
                                                       batch_size, opt.num_workers, rank)
    return train_data, val_data

def test(ctx, val_data):
    metric.reset()
    val_data.reset()
    for batch in val_data:
        data = gluon.utils.split_and_load(batch.data[0], ctx_list=ctx, batch_axis=0)
        label = gluon.utils.split_and_load(batch.label[0], ctx_list=ctx, batch_axis=0)
        outputs = []
        for x in data:
            if x.dtype != opt.dtype:
                x = x.astype(opt.dtype)
            outputs.append(net(x))
        metric.update(label, outputs)
    return metric.get()

def update_learning_rate(lr, trainer, epoch, ratio, steps):
    """Set the learning rate to the initial value decayed by ratio every N epochs."""
    new_lr = lr * (ratio ** int(np.sum(np.array(steps) < epoch)))
    trainer.set_learning_rate(new_lr)
    return trainer

def save_checkpoint(epoch, top1, best_acc):
    if opt.save_frequency and (epoch + 1) % opt.save_frequency == 0:
        fname = os.path.join(opt.prefix, '%s_%d_acc_%.4f.params' % (opt.model, epoch, top1))
        net.save_params(fname)
        logger.info('[Epoch %d] Saving checkpoint to %s with Accuracy: %.4f', epoch, fname, top1)
    if top1 > best_acc[0]:
        best_acc[0] = top1
        fname = os.path.join(opt.prefix, '%s_best.params' % (opt.model))
        net.save_params(fname)
        logger.info('[Epoch %d] Saving checkpoint to %s with Accuracy: %.4f', epoch, fname, top1)

def train(opt, ctx):
    if isinstance(ctx, mx.Context):
        ctx = [ctx]
    kv = mx.kv.create(opt.kvstore)
    train_data, val_data = get_data_iters(dataset, batch_size, kv.num_workers, kv.rank)
    net.collect_params().reset_ctx(ctx)
    trainer = gluon.Trainer(net.collect_params(), 'sgd',
                            {'learning_rate': opt.lr, 'wd': opt.wd, 'momentum': opt.momentum,
                             'multi_precision': True},
                            kvstore = kv)
    loss = gluon.loss.SoftmaxCrossEntropyLoss()


    total_time = 0
    num_epochs = 0
    best_acc = [0]
    for epoch in range(opt.start_epoch, opt.epochs):
        trainer = update_learning_rate(opt.lr, trainer, epoch, opt.lr_factor, lr_steps)
        tic = time.time()
        train_data.reset()
        metric.reset()
        btic = time.time()
        for i, batch in enumerate(train_data):
            data = gluon.utils.split_and_load(batch.data[0], ctx_list=ctx, batch_axis=0)
            label = gluon.utils.split_and_load(batch.label[0], ctx_list=ctx, batch_axis=0)
            outputs = []
            Ls = []
            with ag.record():
                for x, y in zip(data, label):
                    if x.dtype != opt.dtype:
                        x = x.astype(opt.dtype)
                    z = net(x)
                    L = loss(z, y)
                    # store the loss and do backward after we have done forward
                    # on all GPUs for better speed on multiple GPUs.
                    Ls.append(L)
                    outputs.append(z)
                ag.backward(Ls)
            trainer.step(batch.data[0].shape[0])
            metric.update(label, outputs)
            if opt.log_interval and not (i+1)%opt.log_interval:
                name, acc = metric.get()
                logger.info('Epoch[%d] Batch [%d]\tSpeed: %f samples/sec\t%s=%f, %s=%f'%(
                               epoch, i, batch_size/(time.time()-btic), name[0], acc[0], name[1], acc[1]))
            btic = time.time()

        epoch_time = time.time()-tic

        # First epoch will usually be much slower than the subsequent epics,
        # so don't factor into the average
        if num_epochs > 0:
          total_time = total_time + epoch_time
        num_epochs = num_epochs + 1

        name, acc = metric.get()
        logger.info('[Epoch %d] training: %s=%f, %s=%f'%(epoch, name[0], acc[0], name[1], acc[1]))
        logger.info('[Epoch %d] time cost: %f'%(epoch, epoch_time))
        name, val_acc = test(ctx, val_data)
        logger.info('[Epoch %d] validation: %s=%f, %s=%f'%(epoch, name[0], val_acc[0], name[1], val_acc[1]))

        # save model if meet requirements
<<<<<<< HEAD
        #save_checkpoint(epoch, val_acc[0], best_acc)
=======
        save_checkpoint(epoch, val_acc[0], best_acc)
    if num_epochs > 1:
        print('Average epoch time: {}'.format(float(total_time)/(num_epochs - 1)))
>>>>>>> 453e6e9e

def main():
    if opt.builtin_profiler > 0:
        profiler.set_config(profile_all=True, aggregate_stats=True)
        profiler.set_state('run')
    if opt.mode == 'symbolic':
        data = mx.sym.var('data')
        if opt.dtype != 'float32':
            data = mx.sym.Cast(data=data, name='cast', dtype=np.float16)
        out = net(data)
        if opt.dtype != 'float32':
            out = mx.sym.Cast(data=out, dtype=np.float32)
        softmax = mx.sym.SoftmaxOutput(out, name='softmax')
        mod = mx.mod.Module(softmax, context=[mx.gpu(i) for i in range(num_gpus)] if num_gpus > 0 else [mx.cpu()])
        kv = mx.kv.create(opt.kvstore)
        train_data, val_data = get_data_iters(dataset, batch_size, kv.num_workers, kv.rank)
        mod.fit(train_data,
                eval_data = val_data,
                num_epoch=opt.epochs,
                kvstore=kv,
                batch_end_callback = mx.callback.Speedometer(batch_size, max(1, opt.log_interval)),
                epoch_end_callback = mx.callback.do_checkpoint('image-classifier-%s'% opt.model),
                optimizer = 'sgd',
                optimizer_params = {'learning_rate': opt.lr, 'wd': opt.wd, 'momentum': opt.momentum, 'multi_precision': True},
                initializer = mx.init.Xavier(magnitude=2))
        mod.save_params('image-classifier-%s-%d-final.params'%(opt.model, opt.epochs))
    else:
        if opt.mode == 'hybrid':
            net.hybridize()
        train(opt, context)
    if opt.builtin_profiler > 0:
        profiler.set_state('stop')
        print(profiler.dumps())

if __name__ == '__main__':
    if opt.profile:
        import hotshot, hotshot.stats
        prof = hotshot.Profile('image-classifier-%s-%s.prof'%(opt.model, opt.mode))
        prof.runcall(main)
        prof.close()
        stats = hotshot.stats.load('image-classifier-%s-%s.prof'%(opt.model, opt.mode))
        stats.strip_dirs()
        stats.sort_stats('cumtime', 'calls')
        stats.print_stats()
    else:
        main()<|MERGE_RESOLUTION|>--- conflicted
+++ resolved
@@ -97,14 +97,10 @@
 parser.add_argument('--profile', action='store_true',
                     help='Option to turn on memory profiling for front-end, '\
                          'and prints out the memory usage by python function at the end.')
-<<<<<<< HEAD
 parser.add_argument('--fine-tune', action='store_true')
 parser.add_argument('--data-train', type=str, default='')
 parser.add_argument('--data-val', type=str, default='')
-
-=======
 parser.add_argument('--builtin-profiler', type=int, default=0, help='Enable built-in profiler (0=off, 1=on)')
->>>>>>> 453e6e9e
 opt = parser.parse_args()
 
 # global variables
@@ -273,13 +269,9 @@
         logger.info('[Epoch %d] validation: %s=%f, %s=%f'%(epoch, name[0], val_acc[0], name[1], val_acc[1]))
 
         # save model if meet requirements
-<<<<<<< HEAD
         #save_checkpoint(epoch, val_acc[0], best_acc)
-=======
-        save_checkpoint(epoch, val_acc[0], best_acc)
     if num_epochs > 1:
         print('Average epoch time: {}'.format(float(total_time)/(num_epochs - 1)))
->>>>>>> 453e6e9e
 
 def main():
     if opt.builtin_profiler > 0:
