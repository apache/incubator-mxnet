# Licensed to the Apache Software Foundation (ASF) under one
# or more contributor license agreements.  See the NOTICE file
# distributed with this work for additional information
# regarding copyright ownership.  The ASF licenses this file
# to you under the Apache License, Version 2.0 (the
# "License"); you may not use this file except in compliance
# with the License.  You may obtain a copy of the License at
#
#   http://www.apache.org/licenses/LICENSE-2.0
#
# Unless required by applicable law or agreed to in writing,
# software distributed under the License is distributed on an
# "AS IS" BASIS, WITHOUT WARRANTIES OR CONDITIONS OF ANY
# KIND, either express or implied.  See the License for the
# specific language governing permissions and limitations
# under the License.

from __future__ import division

import argparse, time
import logging
logging.basicConfig(level=logging.INFO)

import mxnet as mx
from mxnet import gluon
from mxnet.gluon import nn
from mxnet.gluon.model_zoo import vision as models
from mxnet import autograd as ag

from data import *

# CLI
parser = argparse.ArgumentParser(description='Train a model for image classification.')
parser.add_argument('--dataset', type=str, default='mnist',
                    help='dataset to use. options are mnist, cifar10, and dummy.')
parser.add_argument('--train-data', type=str, default='',
                    help='training record file to use, required for imagenet.')
parser.add_argument('--val-data', type=str, default='',
                    help='validation record file to use, required for imagenet.')
parser.add_argument('--batch-size', type=int, default=32,
                    help='training batch size per device (CPU/GPU).')
parser.add_argument('--num-gpus', type=int, default=0,
                    help='number of gpus to use.')
parser.add_argument('--epochs', type=int, default=3,
                    help='number of training epochs.')
parser.add_argument('--lr', type=float, default=0.01,
                    help='learning rate. default is 0.01.')
parser.add_argument('-momentum', type=float, default=0.9,
                    help='momentum value for optimizer, default is 0.9.')
parser.add_argument('--wd', type=float, default=0.0001,
                    help='weight decay rate. default is 0.0001.')
parser.add_argument('--seed', type=int, default=123,
                    help='random seed to use. Default=123.')
parser.add_argument('--mode', type=str,
                    help='mode in which to train the model. options are symbolic, imperative, hybrid')
parser.add_argument('--model', type=str, required=True,
                    help='type of model to use. see vision_model for options.')
parser.add_argument('--use_thumbnail', action='store_true',
                    help='use thumbnail or not in resnet. default is false.')
parser.add_argument('--batch-norm', action='store_true',
                    help='enable batch normalization or not in vgg. default is false.')
parser.add_argument('--use-pretrained', action='store_true',
                    help='enable using pretrained model from gluon.')
parser.add_argument('--kvstore', type=str, default='device',
                    help='kvstore to use for trainer/module.')
parser.add_argument('--log-interval', type=int, default=50, help='Number of batches to wait before logging.')
parser.add_argument('--lr-factor', type=float, default=0.1,
                    help='the ratio to reduce lr on each step')
parser.add_argument('--lr-step-epochs', type=str, default='30,60',
                   help='the epochs to reduce the lr, e.g. 30,60')
parser.add_argument('--num-examples', type=int, default=1281167,
                    help='the number of training examples')
parser.add_argument('--load-epoch', type=int,
                    help = 'load the model on an epoch using the model-load-prefix')
parser.add_argument('--model-prefix', type=str, default='model/',
                    help='model prefix')
parser.add_argument('--optimizer', type=str, default='sgd',
                   help='the optimizer type')
opt = parser.parse_args()

logging.info(opt)

mx.random.seed(opt.seed)

dataset_classes = {'mnist': 10, 'cifar10': 10, 'imagenet': 1000, 'dummy': 1000}

batch_size, dataset, classes = opt.batch_size, opt.dataset, dataset_classes[opt.dataset]

num_gpus = opt.num_gpus

batch_size *= max(1, num_gpus)
context = [mx.gpu(i) for i in range(num_gpus)] if num_gpus > 0 else [mx.cpu()]

model_name = opt.model

kwargs = {'ctx': context, 'pretrained': opt.use_pretrained, 'classes': classes}
if model_name.startswith('resnet'):
    kwargs['thumbnail'] = opt.use_thumbnail
elif model_name.startswith('vgg'):
    kwargs['batch_norm'] = opt.batch_norm

net = models.get_model(opt.model, **kwargs)

# get dataset iterators
if dataset == 'mnist':
    train_data, val_data = mnist_iterator(batch_size, (1, 32, 32))
elif dataset == 'cifar10':
    train_data, val_data = cifar10_iterator(batch_size, (3, 32, 32))
elif dataset == 'imagenet':
    if model_name == 'inceptionv3':
        train_data, val_data = imagenet_iterator(opt.train_data, opt.val_data,
                                              batch_size, (3, 299, 299))
    else:
        train_data, val_data = imagenet_iterator(opt.train_data, opt.val_data,
                                                 batch_size, (3, 224, 224))
elif dataset == 'dummy':
    if model_name == 'inceptionv3':
        train_data, val_data = dummy_iterator(batch_size, (3, 299, 299))
    else:
        train_data, val_data = dummy_iterator(batch_size, (3, 224, 224))

kv = mx.kvstore.create(opt.kvstore)
def _get_lr_scheduler():
    if 'lr_factor' not in opt or opt.lr_factor >= 1:
        return (opt.lr, None)
    epoch_size = int(opt.num_examples / opt.batch_size / opt.gpus)
    if 'dist' in opt.kvstore:
        epoch_size /= kv.num_workers
    begin_epoch = opt.load_epoch if opt.load_epoch else 0
    step_epochs = [int(l) for l in opt.lr_step_epochs.split(',')]
    lr = opt.lr
    for s in step_epochs:
        if begin_epoch >= s:
            lr *= opt.lr_factor
    if lr != opt.lr:
        logging.info('Adjust learning rate to %e for epoch %d' %(lr, begin_epoch))
    steps = [epoch_size * (x-begin_epoch) for x in step_epochs if x-begin_epoch > 0]
    return (lr, mx.lr_scheduler.MultiFactorScheduler(step=steps, factor=opt.lr_factor))

def _load_model(rank=0):
    if 'load_epoch' not in opt or opt.load_epoch is None:
        return (None, None, None)
    assert opt.model_prefix is not None
    model_prefix = opt.model_prefix
    if rank > 0 and os.path.exists("%s-%d-symbol.json" % (model_prefix, rank)):
        model_prefix += "-%d" % (rank)
    sym, arg_params, aux_params = mx.model.load_checkpoint(
        model_prefix, opt.load_epoch)
    logging.info('Loaded model %s_%04d.params', model_prefix, opt.load_epoch)
    return (sym, arg_params, aux_params)

def _save_model(rank=0):
    if opt.model_prefix is None:
        return None
    dst_dir = os.path.dirname(opt.model_prefix)
    if not os.path.isdir(dst_dir):
        os.mkdir(dst_dir)
    return mx.callback.do_checkpoint(opt.model_prefix if rank == 0 else "%s-%d" % (
        opt.model_prefix, rank))

def test(ctx):
    metric = mx.metric.Accuracy()
    val_data.reset()
    for batch in val_data:
        data = gluon.utils.split_and_load(batch.data[0], ctx_list=ctx, batch_axis=0)
        label = gluon.utils.split_and_load(batch.label[0], ctx_list=ctx, batch_axis=0)
        outputs = []
        for x in data:
            outputs.append(net(x))
        metric.update(label, outputs)
    return metric.get()


def train(epochs, ctx):
    if isinstance(ctx, mx.Context):
        ctx = [ctx]
    net.initialize(mx.init.Xavier(magnitude=2), ctx=ctx)
    trainer = gluon.Trainer(net.collect_params(), 'sgd',
                            {'learning_rate': opt.lr, 'wd': opt.wd, 'momentum': opt.momentum},
                            kvstore = opt.kvstore)
    metric = mx.metric.Accuracy()
    loss = gluon.loss.SoftmaxCrossEntropyLoss()

    for epoch in range(epochs):
        tic = time.time()
        train_data.reset()
        metric.reset()
        btic = time.time()
        for i, batch in enumerate(train_data):
            data = gluon.utils.split_and_load(batch.data[0], ctx_list=ctx, batch_axis=0)
            label = gluon.utils.split_and_load(batch.label[0], ctx_list=ctx, batch_axis=0)
            outputs = []
            Ls = []
            with ag.record():
                for x, y in zip(data, label):
                    z = net(x)
                    L = loss(z, y)
                    # store the loss and do backward after we have done forward
                    # on all GPUs for better speed on multiple GPUs.
                    Ls.append(L)
                    outputs.append(z)
                for L in Ls:
                    L.backward()
            trainer.step(batch.data[0].shape[0])
            metric.update(label, outputs)
            if opt.log_interval and not (i+1)%opt.log_interval:
                name, acc = metric.get()
                logging.info('Epoch[%d] Batch [%d]\tSpeed: %f samples/sec\t%s=%f'%(
                               epoch, i, batch_size/(time.time()-btic), name, acc))
            btic = time.time()

        name, acc = metric.get()
        logging.info('[Epoch %d] training: %s=%f'%(epoch, name, acc))
        logging.info('[Epoch %d] time cost: %f'%(epoch, time.time()-tic))
        name, val_acc = test(ctx)
        logging.info('[Epoch %d] validation: %s=%f'%(epoch, name, val_acc))

    net.save_params('image-classifier-%s-%d.params'%(opt.model, epochs))

if __name__ == '__main__':
    if opt.mode == 'symbolic':
        data = mx.sym.var('data')
        out = net(data)
        softmax = mx.sym.SoftmaxOutput(out, name='softmax')
<<<<<<< HEAD
        mod = mx.mod.Module(softmax, context=[mx.gpu(i) for i in range(gpus)] if gpus > 0 else [mx.cpu()])

        # load model
        if 'arg_params' in kwargs and 'aux_params' in kwargs:
            arg_params = kwargs['arg_params']
            aux_params = kwargs['aux_params']
        else:
            sym, arg_params, aux_params = _load_model(kv.rank)
            if sym is not None:
                assert sym.tojson() == softmax.tojson()

        # save model
        checkpoint = _save_model(kv.rank)

        # learning rate
        lr, lr_scheduler = _get_lr_scheduler()
        optimizer_params = {
            'learning_rate': lr,
            'wd': opt.wd,
            'lr_scheduler': lr_scheduler}
        # Add 'multi_precision' parameter only for SGD optimizer
        if opt.optimizer == 'sgd':
            optimizer_params['multi_precision'] = True

        # Only a limited number of optimizers have 'momentum' property
        has_momentum = {'sgd', 'dcasgd', 'nag'}
        if opt.optimizer in has_momentum:
            optimizer_params['momentum'] = opt.momentum
=======
        mod = mx.mod.Module(softmax, context=[mx.gpu(i) for i in range(num_gpus)] if num_gpus > 0 else [mx.cpu()])
>>>>>>> bbf1c0b9
        mod.fit(train_data,
                begin_epoch=opt.load_epoch if opt.load_epoch else 0,
                eval_data = val_data,
                num_epoch=opt.epochs,
                kvstore=opt.kvstore,
                batch_end_callback =[mx.callback.Speedometer(batch_size, max(1, opt.log_interval))],
                epoch_end_callback = checkpoint,
                optimizer = 'sgd',
                arg_params = arg_params,
                aux_params = aux_params,
                optimizer_params = optimizer_params,
                initializer = mx.init.Xavier(magnitude=2))
        mod.save_params('image-classifier-%s-%d-final.params'%(opt.model, opt.epochs))
    else:
        if opt.mode == 'hybrid':
            net.hybridize()
        train(opt.epochs, context)<|MERGE_RESOLUTION|>--- conflicted
+++ resolved
@@ -123,7 +123,7 @@
 def _get_lr_scheduler():
     if 'lr_factor' not in opt or opt.lr_factor >= 1:
         return (opt.lr, None)
-    epoch_size = int(opt.num_examples / opt.batch_size / opt.gpus)
+    epoch_size = int(opt.num_examples / opt.batch_size / opt.num_gpus)
     if 'dist' in opt.kvstore:
         epoch_size /= kv.num_workers
     begin_epoch = opt.load_epoch if opt.load_epoch else 0
@@ -222,8 +222,7 @@
         data = mx.sym.var('data')
         out = net(data)
         softmax = mx.sym.SoftmaxOutput(out, name='softmax')
-<<<<<<< HEAD
-        mod = mx.mod.Module(softmax, context=[mx.gpu(i) for i in range(gpus)] if gpus > 0 else [mx.cpu()])
+        mod = mx.mod.Module(softmax, context=[mx.gpu(i) for i in range(num_gpus)] if num_gpus > 0 else [mx.cpu()])
 
         # load model
         if 'arg_params' in kwargs and 'aux_params' in kwargs:
@@ -251,14 +250,12 @@
         has_momentum = {'sgd', 'dcasgd', 'nag'}
         if opt.optimizer in has_momentum:
             optimizer_params['momentum'] = opt.momentum
-=======
-        mod = mx.mod.Module(softmax, context=[mx.gpu(i) for i in range(num_gpus)] if num_gpus > 0 else [mx.cpu()])
->>>>>>> bbf1c0b9
+
         mod.fit(train_data,
                 begin_epoch=opt.load_epoch if opt.load_epoch else 0,
                 eval_data = val_data,
                 num_epoch=opt.epochs,
-                kvstore=opt.kvstore,
+                kvstore=kv,
                 batch_end_callback =[mx.callback.Speedometer(batch_size, max(1, opt.log_interval))],
                 epoch_end_callback = checkpoint,
                 optimizer = 'sgd',
