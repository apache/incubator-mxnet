--- conflicted
+++ resolved
@@ -115,24 +115,14 @@
         cropped, crop_info = mx.image.center_crop(resized, (224, 224))
         # transpose the channels to be (3,224,224)
         transposed = mx.nd.transpose(cropped, (2, 0, 1))
-<<<<<<< HEAD
         return transposed, label
-=======
-        image = mx.nd.cast(image, dtype)
-        return image, label
->>>>>>> 9b30af2c
 
     training_path, testing_path = get_caltech101_data()
     dataset_train = ImageFolderDataset(root=training_path, transform=transform)
     dataset_test = ImageFolderDataset(root=testing_path, transform=transform)
 
-<<<<<<< HEAD
     train_data = DataLoader(dataset_train, batch_size, shuffle=True, num_workers=num_workers)
     test_data = DataLoader(dataset_test, batch_size, shuffle=False, num_workers=num_workers)
-=======
-    train_data = mx.gluon.data.DataLoader(dataset_train, batch_size, shuffle=True, num_workers=num_workers)
-    test_data = mx.gluon.data.DataLoader(dataset_test, batch_size, shuffle=False, num_workers=num_workers)
->>>>>>> 9b30af2c
     return DataLoaderIter(train_data), DataLoaderIter(test_data)
 
 class DummyIter(mx.io.DataIter):
