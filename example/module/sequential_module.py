--- conflicted
+++ resolved
@@ -46,15 +46,6 @@
 batch_size = 100
 basedir = os.path.dirname(__file__)
 train_dataiter = mx.io.MNISTIter(
-<<<<<<< HEAD
-        image="../image-classification/mnist/train-images-idx3-ubyte",
-        label="../image-classification/mnist/train-labels-idx1-ubyte",
-        data_shape=(784,),
-        batch_size=batch_size, shuffle=True, flat=True, silent=False, seed=10)
-val_dataiter = mx.io.MNISTIter(
-        image="../image-classification/mnist/t10k-images-idx3-ubyte",
-        label="../image-classification/mnist/t10k-labels-idx1-ubyte",
-=======
         image=os.path.join(basedir, "../image-classification/mnist/train-images-idx3-ubyte"),
         label=os.path.join(basedir, "../image-classification/mnist/train-labels-idx1-ubyte"),
         data_shape=(784,),
@@ -62,7 +53,6 @@
 val_dataiter = mx.io.MNISTIter(
         image=os.path.join(basedir, "../image-classification/mnist/t10k-images-idx3-ubyte"),
         label=os.path.join(basedir, "../image-classification/mnist/t10k-labels-idx1-ubyte"),
->>>>>>> a2facdba
         data_shape=(784,),
         batch_size=batch_size, shuffle=True, flat=True, silent=False)
 
