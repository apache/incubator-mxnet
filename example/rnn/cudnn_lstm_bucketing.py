import numpy as np
import mxnet as mx
import argparse

parser = argparse.ArgumentParser(description="Train RNN on Penn Tree Bank",
                                 formatter_class=argparse.ArgumentDefaultsHelpFormatter)
parser.add_argument('--test', default=False, action='store_true',
                    help='whether to do testing instead of training')
parser.add_argument('--model-prefix', type=str, default=None,
                    help='path to save/load model')
parser.add_argument('--load-epoch', type=int, default=0,
                    help='load from epoch')
parser.add_argument('--num-layers', type=int, default=2,
                    help='number of stacked RNN layers')
parser.add_argument('--num-hidden', type=int, default=200,
                    help='hidden layer size')
parser.add_argument('--num-embed', type=int, default=200,
                    help='embedding layer size')
parser.add_argument('--bidirectional', type=bool, default=False,
                    help='whether to use bidirectional layers')
parser.add_argument('--gpus', type=str,
                    help='list of gpus to run, e.g. 0 or 0,2,5. empty means using cpu. ' \
                         'Increase batch size when using multiple gpus for best performance.')
parser.add_argument('--kv-store', type=str, default='device',
                    help='key-value store type')
parser.add_argument('--num-epochs', type=int, default=25,
                    help='max num of epochs')
parser.add_argument('--lr', type=float, default=0.01,
                    help='initial learning rate')
parser.add_argument('--optimizer', type=str, default='sgd',
                    help='the optimizer type')
parser.add_argument('--mom', type=float, default=0.0,
                    help='momentum for sgd')
parser.add_argument('--wd', type=float, default=0.00001,
                    help='weight decay for sgd')
parser.add_argument('--batch-size', type=int, default=32,
                    help='the batch size.')
parser.add_argument('--disp-batches', type=int, default=50,
                    help='show progress for every n batches')
# When training a deep, complex model, it's recommended to stack fused RNN cells (one
# layer per cell) together instead of one with all layers. The reason is that fused RNN
# cells doesn't set gradients to be ready until the computation for the entire layer is
# completed. Breaking a multi-layer fused RNN cell into several one-layer ones allows
# gradients to be processed ealier. This reduces communication overhead, especially with
# multiple GPUs.
parser.add_argument('--stack-rnn', default=False,
                    help='stack fused RNN cells to reduce communication overhead')

#buckets = [32]
buckets = [10, 20, 30, 40, 50, 60]

start_label = 1
invalid_label = 0

def tokenize_text(fname, vocab=None, invalid_label=-1, start_label=0):
    lines = open(fname).readlines()
    lines = [filter(None, i.split(' ')) for i in lines]
    sentences, vocab = mx.rnn.encode_sentences(lines, vocab=vocab, invalid_label=invalid_label, start_label=start_label)
    return sentences, vocab

def get_data(layout):
    train_sent, vocab = tokenize_text("./data/ptb.train.txt", start_label=start_label,
                                      invalid_label=invalid_label)
    val_sent, _ = tokenize_text("./data/ptb.test.txt", vocab=vocab, start_label=start_label,
                                invalid_label=invalid_label)

    data_train  = mx.rnn.BucketSentenceIter(train_sent, args.batch_size, buckets=buckets,
                                            invalid_label=invalid_label, layout=layout)
    data_val    = mx.rnn.BucketSentenceIter(val_sent, args.batch_size, buckets=buckets,
                                            invalid_label=invalid_label, layout=layout)
    return data_train, data_val, vocab


def train(args):
    data_train, data_val, vocab = get_data('TN')
    if args.stack_rnn:
        stack = mx.rnn.SequentialRNNCell()
        for layer in range(args.num_layers):
            stack.add(mx.rnn.FusedRNNCell(args.num_hidden, num_layers=1,
<<<<<<< HEAD
                    mode='lstm', prefix='fused_rnn' + str(layer),
=======
                    mode='lstm', prefix='lstm_%d'%layer,
>>>>>>> 5cedecfa
                    bidirectional=args.bidirectional))
        cell = stack
    else:
        cell = mx.rnn.FusedRNNCell(args.num_hidden, num_layers=args.num_layers,
                mode='lstm', bidirectional=args.bidirectional)

    def sym_gen(seq_len):
        data = mx.sym.Variable('data')
        label = mx.sym.Variable('softmax_label')
        embed = mx.sym.Embedding(data=data, input_dim=len(vocab), output_dim=args.num_embed,name='embed')

        output, _ = cell.unroll(seq_len, inputs=embed, merge_outputs=True, layout='TNC')

        pred = mx.sym.Reshape(output,
                shape=(-1, args.num_hidden*(1+args.bidirectional)))
        pred = mx.sym.FullyConnected(data=pred, num_hidden=len(vocab), name='pred')

        label = mx.sym.Reshape(label, shape=(-1,))
        pred = mx.sym.SoftmaxOutput(data=pred, label=label, name='softmax')

        return pred, ('data',), ('softmax_label',)

    if args.gpus:
        contexts = [mx.gpu(int(i)) for i in args.gpus.split(',')]
    else:
        contexts = mx.cpu(0)

    model = mx.mod.BucketingModule(
        sym_gen             = sym_gen,
        default_bucket_key  = data_train.default_bucket_key,
        context             = contexts)

    if args.load_epoch:
        _, arg_params, aux_params = mx.rnn.load_rnn_checkpoint(
            cell, args.model_prefix, args.load_epoch)
    else:
        arg_params = None
        aux_params = None

    model.fit(
        train_data          = data_train,
        eval_data           = data_val,
        eval_metric         = mx.metric.Perplexity(invalid_label),
        kvstore             = args.kv_store,
        optimizer           = args.optimizer,
        optimizer_params    = { 'learning_rate': args.lr,
                                'momentum': args.mom,
                                'wd': args.wd },
        initializer         = mx.init.Xavier(factor_type="in", magnitude=2.34),
        arg_params          = arg_params,
        aux_params          = aux_params,
        begin_epoch         = args.load_epoch,
        num_epoch           = args.num_epochs,
        batch_end_callback  = mx.callback.Speedometer(args.batch_size, args.disp_batches),
        epoch_end_callback  = mx.rnn.do_rnn_checkpoint(cell, args.model_prefix, 1)
                              if args.model_prefix else None)

def test(args):
    assert args.model_prefix, "Must specifiy path to load from"
    _, data_val, vocab = get_data('NT')

<<<<<<< HEAD
    stack = mx.rnn.SequentialRNNCell()
    for i in range(args.num_layers):
        cell = mx.rnn.LSTMCell(num_hidden=args.num_hidden, prefix='lstm_l%d_'%i)
        if args.bidirectional:
            cell = mx.rnn.BidirectionalCell(
                    cell,
                    mx.rnn.LSTMCell(num_hidden=args.num_hidden, prefix='lstm_r%d_'%i),
                    output_prefix='bi_lstm_%d'%i)
        stack.add(cell)
=======
    if not args.stack_rnn:
        stack = mx.rnn.FusedRNNCell(args.num_hidden, num_layers=args.num_layers,
                mode='lstm', bidirectional=args.bidirectional).unfuse()
    else:
        stack = mx.rnn.SequentialRNNCell()
        for i in range(args.num_layers):
            cell = mx.rnn.LSTMCell(num_hidden=args.num_hidden, prefix='lstm_%dl0_'%i)
            if args.bidirectional:
                cell = mx.rnn.BidirectionalCell(
                        cell,
                        mx.rnn.LSTMCell(num_hidden=args.num_hidden, prefix='lstm_%dr0_'%i),
                        output_prefix='bi_lstm_%d'%i)
            stack.add(cell)
>>>>>>> 5cedecfa

    def sym_gen(seq_len):
        data = mx.sym.Variable('data')
        label = mx.sym.Variable('softmax_label')
        embed = mx.sym.Embedding(data=data, input_dim=len(vocab),
                                 output_dim=args.num_embed, name='embed')

        stack.reset()
        outputs, states = stack.unroll(seq_len, inputs=embed, merge_outputs=True)

        pred = mx.sym.Reshape(outputs,
                shape=(-1, args.num_hidden*(1+args.bidirectional)))
        pred = mx.sym.FullyConnected(data=pred, num_hidden=len(vocab), name='pred')

        label = mx.sym.Reshape(label, shape=(-1,))
        pred = mx.sym.SoftmaxOutput(data=pred, label=label, name='softmax')

        return pred, ('data',), ('softmax_label',)

    if args.gpus:
        contexts = [mx.gpu(int(i)) for i in args.gpus.split(',')]
    else:
        contexts = mx.cpu(0)

    model = mx.mod.BucketingModule(
        sym_gen             = sym_gen,
        default_bucket_key  = data_val.default_bucket_key,
        context             = contexts)
    model.bind(data_val.provide_data, data_val.provide_label, for_training=False)

    # note here we load using SequentialRNNCell instead of FusedRNNCell.
    _, arg_params, aux_params = mx.rnn.load_rnn_checkpoint(stack, args.model_prefix, args.load_epoch)
    model.set_params(arg_params, aux_params)

    model.score(data_val, mx.metric.Perplexity(invalid_label),
                batch_end_callback=mx.callback.Speedometer(args.batch_size, 5))

if __name__ == '__main__':
    import logging
    head = '%(asctime)-15s %(message)s'
    logging.basicConfig(level=logging.DEBUG, format=head)

    args = parser.parse_args()

    if args.num_layers >= 4 and len(args.gpus.split(',')) >= 4 and not args.stack_rnn:
        print('WARNING: stack-rnn is recommended to train complex model on multiple GPUs')

    if args.test:
        # Demonstrates how to load a model trained with CuDNN RNN and predict
        # with non-fused MXNet symbol
        test(args)
    else:
        train(args)<|MERGE_RESOLUTION|>--- conflicted
+++ resolved
@@ -77,11 +77,7 @@
         stack = mx.rnn.SequentialRNNCell()
         for layer in range(args.num_layers):
             stack.add(mx.rnn.FusedRNNCell(args.num_hidden, num_layers=1,
-<<<<<<< HEAD
-                    mode='lstm', prefix='fused_rnn' + str(layer),
-=======
                     mode='lstm', prefix='lstm_%d'%layer,
->>>>>>> 5cedecfa
                     bidirectional=args.bidirectional))
         cell = stack
     else:
@@ -143,17 +139,6 @@
     assert args.model_prefix, "Must specifiy path to load from"
     _, data_val, vocab = get_data('NT')
 
-<<<<<<< HEAD
-    stack = mx.rnn.SequentialRNNCell()
-    for i in range(args.num_layers):
-        cell = mx.rnn.LSTMCell(num_hidden=args.num_hidden, prefix='lstm_l%d_'%i)
-        if args.bidirectional:
-            cell = mx.rnn.BidirectionalCell(
-                    cell,
-                    mx.rnn.LSTMCell(num_hidden=args.num_hidden, prefix='lstm_r%d_'%i),
-                    output_prefix='bi_lstm_%d'%i)
-        stack.add(cell)
-=======
     if not args.stack_rnn:
         stack = mx.rnn.FusedRNNCell(args.num_hidden, num_layers=args.num_layers,
                 mode='lstm', bidirectional=args.bidirectional).unfuse()
@@ -167,7 +152,6 @@
                         mx.rnn.LSTMCell(num_hidden=args.num_hidden, prefix='lstm_%dr0_'%i),
                         output_prefix='bi_lstm_%d'%i)
             stack.add(cell)
->>>>>>> 5cedecfa
 
     def sym_gen(seq_len):
         data = mx.sym.Variable('data')
