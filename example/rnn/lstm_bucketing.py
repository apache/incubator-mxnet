# pylint: disable=C0111,too-many-arguments,too-many-instance-attributes,too-many-locals,redefined-outer-name,fixme
# pylint: disable=superfluous-parens, no-member, invalid-name
import sys
#sys.path.insert(0, "../../python")
import numpy as np
import mxnet as mx

from lstm import lstm_unroll
from bucket_io import BucketSentenceIter, default_build_vocab

def Perplexity(label, pred):
    label = label.T.reshape((-1,))
    loss = 0.
    for i in range(pred.shape[0]):
        loss += -np.log(max(1e-10, pred[i][int(label[i])]))
    return np.exp(loss / label.size)

if __name__ == '__main__':
    batch_size = 20
    #buckets = [10, 20, 30, 40, 50, 60]
    #buckets = [32]
    buckets = []
    num_hidden = 200
    num_embed = 200
    num_lstm_layer = 2

    num_epoch = 25
    learning_rate = 0.005
    momentum = 0.9

    # dummy data is used to test speed without IO
    dummy_data = False

    contexts = [mx.context.cpu(i) for i in range(1)]

    vocab = default_build_vocab("./data/ptb.train.txt")

    def sym_gen(seq_len):
        return lstm_unroll(num_lstm_layer, seq_len, len(vocab),
                           num_hidden=num_hidden, num_embed=num_embed,
                           num_label=len(vocab))

    init_c = [('l%d_init_c'%l, (batch_size, num_hidden)) for l in range(num_lstm_layer)]
    init_h = [('l%d_init_h'%l, (batch_size, num_hidden)) for l in range(num_lstm_layer)]
    init_states = init_c + init_h

    data_train = BucketSentenceIter("./data/ptb.train.txt", vocab,
                                    buckets, batch_size, init_states)
    data_val = BucketSentenceIter("./data/ptb.valid.txt", vocab,
                                  buckets, batch_size, init_states)

    if dummy_data:
        data_train = DummyIter(data_train)
        data_val = DummyIter(data_val)

    if len(buckets) == 1:
        # only 1 bucket, disable bucketing
        symbol = sym_gen(buckets[0])
    else:
        symbol = sym_gen
    #executor = symbol.simple_bind(ctx=contexts, data=(data_train.batch_size, data_train.default_bucket_key), grad_req='add')

    bn_hidden = num_hidden*4
    i2h_bn_gammas,i2h_bn_betas = [],[]
    i2h_bn_moving_average,i2h_bn_moving_variance = [],[]
    h2h_bn_gammas,h2h_bn_betas = [],[]
    h2h_bn_moving_average,h2h_bn_moving_variance = [],[]
    for layeridx in range(num_lstm_layer):
        i2h_bn_gammas.append(mx.nd.ones((bn_hidden), contexts[0]) * 0.1)
        i2h_bn_betas.append(mx.nd.zeros((bn_hidden), contexts[0]))
        i2h_bn_moving_average.append(mx.nd.zeros((bn_hidden), contexts[0]))
        i2h_bn_moving_variance.append(mx.nd.ones((bn_hidden), contexts[0]))
        h2h_bn_gammas.append(mx.nd.ones((bn_hidden), contexts[0]) * 0.1)
        h2h_bn_betas.append(mx.nd.zeros((bn_hidden), contexts[0]))
        h2h_bn_moving_average.append(mx.nd.zeros((bn_hidden), contexts[0]))
        h2h_bn_moving_variance.append(mx.nd.ones((bn_hidden), contexts[0]))

    arg_params={}
    aux_params={}
    for layeridx in range(num_lstm_layer):
        for seqidx in range(data_train.default_bucket_key):
            arg_params["t%d_l%d_i2h_bn_gamma" % (seqidx, layeridx)] = i2h_bn_gammas[layeridx]
            arg_params["t%d_l%d_i2h_bn_beta" % (seqidx, layeridx)] = i2h_bn_betas[layeridx]
            aux_params["t%d_l%d_i2h_moving_mean" % (seqidx, layeridx)] = i2h_bn_moving_average[layeridx]
            aux_params["t%d_l%d_i2h_moving_var" % (seqidx, layeridx)] = i2h_bn_moving_variance[layeridx]
            arg_params["t%d_l%d_h2h_bn_gamma" % (seqidx, layeridx)] = h2h_bn_gammas[layeridx]
            arg_params["t%d_l%d_h2h_bn_beta" % (seqidx, layeridx)] = h2h_bn_betas[layeridx]
            aux_params["t%d_l%d_h2h_moving_mean" % (seqidx, layeridx)] = h2h_bn_moving_average[layeridx]
            aux_params["t%d_l%d_h2h_moving_var" % (seqidx, layeridx)] = h2h_bn_moving_variance[layeridx]
    model = mx.model.FeedForward(ctx=contexts,
                                 symbol=symbol,
                                 num_epoch=num_epoch,
                                 learning_rate=learning_rate,
                                 momentum=momentum,
                                 wd=0.00001,
                                 initializer=mx.init.Xavier(factor_type="in", magnitude=2.34),
<<<<<<< HEAD
                                 allow_extra_params=False)
=======
                                 arg_params=arg_params,aux_params=aux_params)
>>>>>>> 5e273d5c

    import logging
    head = '%(asctime)-15s %(message)s'
    logging.basicConfig(level=logging.DEBUG, format=head)

    def batch_end_callback(batch_size,frequent):
            call_back = mx.callback.Speedometer(batch_size, frequent)
            def AverageL2Norm(d):
                """The statistics you want to see.
                We compute the L2 norm here but you can change it to anything you like."""
                return (mx.nd.norm(d)/np.sqrt(d.size)).asnumpy()[0]
            def PrintAverageL2Norm(d):
                for key,value in sorted(d):
                    print key,'AverageL2Norm:',AverageL2Norm(value[0])
            def decorator(parameter):
                call_back(parameter)
                if parameter.locals['nbatch'] % frequent == 0:
                    executor_manager = parameter.locals['executor_manager']
                    PrintAverageL2Norm(zip(executor_manager.param_names,executor_manager.param_arrays))
                    PrintAverageL2Norm(zip(executor_manager.aux_names,executor_manager.aux_arrays))
                return False
            return decorator

    model.fit(X=data_train, eval_data=data_val,
              eval_metric = mx.metric.np(Perplexity),
              batch_end_callback=batch_end_callback(batch_size, 40))
<|MERGE_RESOLUTION|>--- conflicted
+++ resolved
@@ -58,35 +58,7 @@
         symbol = sym_gen(buckets[0])
     else:
         symbol = sym_gen
-    #executor = symbol.simple_bind(ctx=contexts, data=(data_train.batch_size, data_train.default_bucket_key), grad_req='add')
 
-    bn_hidden = num_hidden*4
-    i2h_bn_gammas,i2h_bn_betas = [],[]
-    i2h_bn_moving_average,i2h_bn_moving_variance = [],[]
-    h2h_bn_gammas,h2h_bn_betas = [],[]
-    h2h_bn_moving_average,h2h_bn_moving_variance = [],[]
-    for layeridx in range(num_lstm_layer):
-        i2h_bn_gammas.append(mx.nd.ones((bn_hidden), contexts[0]) * 0.1)
-        i2h_bn_betas.append(mx.nd.zeros((bn_hidden), contexts[0]))
-        i2h_bn_moving_average.append(mx.nd.zeros((bn_hidden), contexts[0]))
-        i2h_bn_moving_variance.append(mx.nd.ones((bn_hidden), contexts[0]))
-        h2h_bn_gammas.append(mx.nd.ones((bn_hidden), contexts[0]) * 0.1)
-        h2h_bn_betas.append(mx.nd.zeros((bn_hidden), contexts[0]))
-        h2h_bn_moving_average.append(mx.nd.zeros((bn_hidden), contexts[0]))
-        h2h_bn_moving_variance.append(mx.nd.ones((bn_hidden), contexts[0]))
-
-    arg_params={}
-    aux_params={}
-    for layeridx in range(num_lstm_layer):
-        for seqidx in range(data_train.default_bucket_key):
-            arg_params["t%d_l%d_i2h_bn_gamma" % (seqidx, layeridx)] = i2h_bn_gammas[layeridx]
-            arg_params["t%d_l%d_i2h_bn_beta" % (seqidx, layeridx)] = i2h_bn_betas[layeridx]
-            aux_params["t%d_l%d_i2h_moving_mean" % (seqidx, layeridx)] = i2h_bn_moving_average[layeridx]
-            aux_params["t%d_l%d_i2h_moving_var" % (seqidx, layeridx)] = i2h_bn_moving_variance[layeridx]
-            arg_params["t%d_l%d_h2h_bn_gamma" % (seqidx, layeridx)] = h2h_bn_gammas[layeridx]
-            arg_params["t%d_l%d_h2h_bn_beta" % (seqidx, layeridx)] = h2h_bn_betas[layeridx]
-            aux_params["t%d_l%d_h2h_moving_mean" % (seqidx, layeridx)] = h2h_bn_moving_average[layeridx]
-            aux_params["t%d_l%d_h2h_moving_var" % (seqidx, layeridx)] = h2h_bn_moving_variance[layeridx]
     model = mx.model.FeedForward(ctx=contexts,
                                  symbol=symbol,
                                  num_epoch=num_epoch,
@@ -94,12 +66,7 @@
                                  momentum=momentum,
                                  wd=0.00001,
                                  initializer=mx.init.Xavier(factor_type="in", magnitude=2.34),
-<<<<<<< HEAD
                                  allow_extra_params=False)
-=======
-                                 arg_params=arg_params,aux_params=aux_params)
->>>>>>> 5e273d5c
-
     import logging
     head = '%(asctime)-15s %(message)s'
     logging.basicConfig(level=logging.DEBUG, format=head)
