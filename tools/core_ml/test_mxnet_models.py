import unittest
import mxnet as mx
import numpy as np
import _mxnet_converter as mxnet_converter
import coremltools
from collections import namedtuple


def _mxnet_remove_batch(input_data):
    for blob in input_data:
        input_data[blob] = np.reshape(input_data[blob], input_data[blob].shape[1:])
    return input_data


class MXNetModelsTest(unittest.TestCase):
    """
    Unit test class for testing mxnet converter (converts model and generates preds on same data to assert they are the same).
    In order to run these, you have to download the models in the same directory beforehand.
    TODO: Provide better user experience here.
    """
    def _load_model(self, model_name, epoch_num, input_shape):
        sym, arg_params, aux_params = mx.model.load_checkpoint(model_name, epoch_num)
        mod = mx.mod.Module(
            symbol=sym,
            context=mx.cpu(),
            label_names=None
        )
        mod.bind(
            for_training=False,
            data_shapes=[('data', input_shape)],
            label_shapes=mod._label_shapes
        )
        mod.set_params(
            arg_params=arg_params,
            aux_params=aux_params,
            allow_missing=True
        )
        return mod

    def _test_model(self, model_name, epoch_num, input_shape = (1, 3, 224, 224)):

        module = self._load_model(
            model_name=model_name,
            epoch_num=epoch_num,
            input_shape=input_shape
        )
        # Get predictions from MXNet and coreml
        input_data = {'data': np.random.uniform(-0.1, 0.1, input_shape)}
        Batch = namedtuple('Batch', ['data'])
        module.forward(Batch([mx.nd.array(input_data['data'])]))
        mxnet_preds = module.get_outputs()[0].asnumpy().flatten()

        coreml_spec = mxnet_converter.convert(module, data=input_shape)
        coreml_model = coremltools.models.MLModel(coreml_spec)
        coreml_preds = coreml_model.predict(_mxnet_remove_batch(input_data)).values()[0].flatten()

        # Check prediction accuracy
        self.assertEquals(len(mxnet_preds), len(coreml_preds))

        for i in range(len(mxnet_preds)):
            self.assertAlmostEquals(mxnet_preds[i], coreml_preds[i], delta = 1e-3)

<<<<<<< HEAD
    def test_convert_inception_bn(self):
        input_shape = (1, 3, 224, 224)
        module = self._load_model('Inception-BN', 126, input_shape)
        mxnet_converter.convert(module, data=input_shape)

    def test_convert_squeezenet_v11(self):
        input_shape = (1, 3, 224, 224)
        module = self._load_model('squeezenet_v1.1', 0, input_shape)
        mxnet_converter.convert(module, data=input_shape)

    def test_convert_resnet_50(self):
        input_shape = (1, 3, 224, 224)
        module = self._load_model('resnet-50', 0, input_shape)
        mxnet_converter.convert(module, data=input_shape)

    def test_convert_vgg16(self):
        input_shape = (1, 3, 224, 224)
        module = self._load_model('vgg16', 0, input_shape)
        mxnet_converter.convert(module, data=input_shape)

=======
>>>>>>> 443ab598
    def test_pred_inception_bn(self):
        self._test_model(model_name='Inception-BN', epoch_num=126)

    def test_pred_squeezenet_v11(self):
        self._test_model(model_name='squeezenet_v1.1', epoch_num=0)

    def test_pred_resnet_50(self):
        self._test_model(model_name='resnet-50', epoch_num=0)

    def test_pred_vgg16(self):
        self._test_model(model_name='vgg16', epoch_num=0)

    def test_pred_inception_v3(self):
        self._test_model(model_name='Inception-7', epoch_num=1, input_shape=(1, 3, 299, 299))


if __name__ == '__main__':
    suite = unittest.TestLoader().loadTestsFromTestCase(MXNetModelsTest)
    unittest.TextTestRunner(verbosity=2).run(suite)<|MERGE_RESOLUTION|>--- conflicted
+++ resolved
@@ -60,29 +60,6 @@
         for i in range(len(mxnet_preds)):
             self.assertAlmostEquals(mxnet_preds[i], coreml_preds[i], delta = 1e-3)
 
-<<<<<<< HEAD
-    def test_convert_inception_bn(self):
-        input_shape = (1, 3, 224, 224)
-        module = self._load_model('Inception-BN', 126, input_shape)
-        mxnet_converter.convert(module, data=input_shape)
-
-    def test_convert_squeezenet_v11(self):
-        input_shape = (1, 3, 224, 224)
-        module = self._load_model('squeezenet_v1.1', 0, input_shape)
-        mxnet_converter.convert(module, data=input_shape)
-
-    def test_convert_resnet_50(self):
-        input_shape = (1, 3, 224, 224)
-        module = self._load_model('resnet-50', 0, input_shape)
-        mxnet_converter.convert(module, data=input_shape)
-
-    def test_convert_vgg16(self):
-        input_shape = (1, 3, 224, 224)
-        module = self._load_model('vgg16', 0, input_shape)
-        mxnet_converter.convert(module, data=input_shape)
-
-=======
->>>>>>> 443ab598
     def test_pred_inception_bn(self):
         self._test_model(model_name='Inception-BN', epoch_num=126)
 
