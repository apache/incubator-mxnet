--- conflicted
+++ resolved
@@ -77,14 +77,10 @@
                         launcher is used')
     parser.add_argument('--launcher', type=str, default='ssh',
                         choices = ['local', 'ssh', 'mpi', 'sge', 'yarn'],
-<<<<<<< HEAD
                         help = 'the launcher to use')
     bps_group = parser.add_argument_group('byteps-backend')
     bps_group.add_argument('--byteps', action='store_true',
                         help = 'Whether use byteps launcher to launch')
-=======
-                        help='the launcher to use')
->>>>>>> b4c70eba
     parser.add_argument('--env-server', action='append', default=[],
                         help='Given a pair of environment_variable:value, sets this value of \
                         environment variable for the server processes. This overrides values of \
