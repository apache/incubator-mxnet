--- conflicted
+++ resolved
@@ -24,12 +24,6 @@
   ```shell
   $ MXNET_LIBRARY_PATH=/path/to/libmxnet.so julia
   ```
-<<<<<<< HEAD
-
-
-# v1.5.0 (#TBD)
-=======
->>>>>>> c0ab006c
 
 # v1.5.0
 
