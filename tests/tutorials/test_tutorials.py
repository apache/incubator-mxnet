# Licensed to the Apache Software Foundation (ASF) under one
# or more contributor license agreements.  See the NOTICE file
# distributed with this work for additional information
# regarding copyright ownership.  The ASF licenses this file
# to you under the Apache License, Version 2.0 (the
# "License"); you may not use this file except in compliance
# with the License.  You may obtain a copy of the License at
#
#   http://www.apache.org/licenses/LICENSE-2.0
#
# Unless required by applicable law or agreed to in writing,
# software distributed under the License is distributed on an
# "AS IS" BASIS, WITHOUT WARRANTIES OR CONDITIONS OF ANY
# KIND, either express or implied.  See the License for the
# specific language governing permissions and limitations
# under the License.

#pylint: disable=no-member, too-many-locals, too-many-branches, no-self-use, broad-except, lost-exception, too-many-nested-blocks, too-few-public-methods, invalid-name
"""
    This file tests and ensures that all tutorials notebooks run
    without warning or exception.

    env variable MXNET_TUTORIAL_TEST_KERNEL controls which kernel to use
    when running the notebook. e.g:
    `export MXNET_TUTORIAL_TEST_KERNEL=python2`

    env variable MXNET_TUTORIAL_TEST_NO_CACHE controls whether to clean the
    temporary directory in which the notebook was run and re-download any
    resource file. The default behaviour is to not clean the directory. Set to '1'
    to force clean the directory. e.g:
    `export MXNET_TUTORIAL_TEST_NO_CACHE=1`
    NB: in the real CI, the tests will re-download everything since they start from
    a clean workspace.
"""
import os
import warnings
import imp
import shutil
import time
import argparse
import traceback
import nbformat
from nbconvert.preprocessors import ExecutePreprocessor
import sys


# Maximum 10 minutes per test
# Reaching timeout causes test failure
TIME_OUT = 10*60
# Pin to ipython version 4
IPYTHON_VERSION = 4
temp_dir = 'tmp_notebook'

def _test_tutorial_nb(tutorial):
    """Run tutorial jupyter notebook to catch any execution error.

    Parameters
    ----------
    tutorial : str
        tutorial name in folder/tutorial format
    """

    tutorial_dir = os.path.join(os.path.dirname(__file__), '..', '..', 'docs', '_build', 'html', 'tutorials')
    tutorial_path = os.path.join(*([tutorial_dir] + tutorial.split('/')))

    # see env variable docs in the doc string of the file
    kernel = os.getenv('MXNET_TUTORIAL_TEST_KERNEL', None)
    no_cache = os.getenv('MXNET_TUTORIAL_TEST_NO_CACHE', False)

    working_dir = os.path.join(*([temp_dir] + tutorial.split('/')))

    if no_cache == '1':
        print("Cleaning and setting up temp directory '{}'".format(working_dir))
        shutil.rmtree(temp_dir, ignore_errors=True)

    errors = []
    notebook = None
    if not os.path.isdir(working_dir):
        os.makedirs(working_dir)
    try:
        notebook = nbformat.read(tutorial_path + '.ipynb', as_version=IPYTHON_VERSION)
        # Adding a small delay to allow time for sockets to be freed
        # stop-gap measure to battle the 1000ms linger of socket hard coded
        # in the kernel API code
        time.sleep(1.1) 
        if kernel is not None:
            eprocessor = ExecutePreprocessor(timeout=TIME_OUT, kernel_name=kernel)
        else:
            eprocessor = ExecutePreprocessor(timeout=TIME_OUT)
        nb, _ = eprocessor.preprocess(notebook, {'metadata': {'path': working_dir}})
    except Exception as err:
        err_msg = str(err)
        errors.append(err_msg)
    finally:
        if notebook is not None:
            output_file = os.path.join(working_dir, "output.txt")
            nbformat.write(notebook, output_file)
            output_nb = open(output_file, mode='r')
            for line in output_nb:
                if "Warning:" in line:
                    errors.append("Warning:\n"+line)
        if len(errors) > 0:
            print('\n'.join(errors))
            return False
        return True



def test_basic_ndarray():
   assert _test_tutorial_nb('basic/ndarray')

def test_basic_ndarray_indexing():
    assert _test_tutorial_nb('basic/ndarray_indexing')

def test_basic_symbol():
    assert _test_tutorial_nb('basic/symbol')

def test_basic_module():
    assert _test_tutorial_nb('basic/module')

def test_basic_data():
    assert _test_tutorial_nb('basic/data')

def test_gluon_customop():
    assert _test_tutorial_nb('gluon/customop')

def test_gluon_custom_layer():
    assert _test_tutorial_nb('gluon/custom_layer')

def test_gluon_data_augmentation():
    assert _test_tutorial_nb('gluon/data_augmentation')

def test_gluon_datasets():
    assert _test_tutorial_nb('gluon/datasets')

def test_gluon_naming():
    assert _test_tutorial_nb('gluon/naming')

def test_gluon_ndarray():
    assert _test_tutorial_nb('gluon/ndarray')

def test_gluon_mnist():
    assert _test_tutorial_nb('gluon/mnist')

def test_gluon_autograd():
    assert _test_tutorial_nb('gluon/autograd')

def test_gluon_gluon():
    assert _test_tutorial_nb('gluon/gluon')

def test_gluon_save_load_model():
    assert _test_tutorial_nb('gluon/save_load_params')

def test_gluon_hybrid():
    assert _test_tutorial_nb('gluon/hybrid')
    
def test_gluon_pretrained_models():
    assert _test_tutorial_nb('gluon/pretrained_models')    
    
def test_gluon_learning_rate_schedules():
    assert _test_tutorial_nb('gluon/learning_rate_schedules')

<<<<<<< HEAD
def test_gluon_learning_rate_finder():
    assert _test_tutorial_nb('gluon/learning_rate_finder')

=======
def test_gluon_learning_rate_schedules_advanced():
    assert _test_tutorial_nb('gluon/learning_rate_schedules_advanced')
  
>>>>>>> e494cee9
def test_nlp_cnn():
    assert _test_tutorial_nb('nlp/cnn')

def test_onnx_super_resolution():
    assert _test_tutorial_nb('onnx/super_resolution')

def test_onnx_fine_tuning_gluon():
    assert _test_tutorial_nb('onnx/fine_tuning_gluon')

def test_onnx_inference_on_onnx_model():
    assert _test_tutorial_nb('onnx/inference_on_onnx_model')

def test_python_matrix_factorization():
    assert _test_tutorial_nb('python/matrix_factorization')

def test_python_linear_regression() :
    assert _test_tutorial_nb('python/linear-regression')

def test_python_mnist():
    assert _test_tutorial_nb('python/mnist')

def test_python_predict_image():
    assert _test_tutorial_nb('python/predict_image')

def test_python_data_augmentation():
    assert _test_tutorial_nb('python/data_augmentation')

def test_python_data_augmentation_with_masks():
    assert _test_tutorial_nb('python/data_augmentation_with_masks')

def test_python_kvstore():
    assert _test_tutorial_nb('python/kvstore')

def test_python_types_of_data_augmentation():
    assert _test_tutorial_nb('python/types_of_data_augmentation')

def test_python_profiler():
    assert _test_tutorial_nb('python/profiler')
    
def test_sparse_row_sparse():
    assert _test_tutorial_nb('sparse/row_sparse')

def test_sparse_csr():
    assert _test_tutorial_nb('sparse/csr')

def test_sparse_train():
    assert _test_tutorial_nb('sparse/train')

def test_speech_recognition_ctc():
    assert _test_tutorial_nb('speech_recognition/ctc')

def test_unsupervised_learning_gan():
    assert _test_tutorial_nb('unsupervised_learning/gan')

def test_vision_large_scale_classification():
    assert _test_tutorial_nb('vision/large_scale_classification')

def test_vision_cnn_visualization():
    assert _test_tutorial_nb('vision/cnn_visualization')<|MERGE_RESOLUTION|>--- conflicted
+++ resolved
@@ -156,19 +156,16 @@
     
 def test_gluon_pretrained_models():
     assert _test_tutorial_nb('gluon/pretrained_models')    
-    
+
+def test_gluon_learning_rate_finder():
+    assert _test_tutorial_nb('gluon/learning_rate_finder')
+
 def test_gluon_learning_rate_schedules():
     assert _test_tutorial_nb('gluon/learning_rate_schedules')
 
-<<<<<<< HEAD
-def test_gluon_learning_rate_finder():
-    assert _test_tutorial_nb('gluon/learning_rate_finder')
-
-=======
 def test_gluon_learning_rate_schedules_advanced():
     assert _test_tutorial_nb('gluon/learning_rate_schedules_advanced')
   
->>>>>>> e494cee9
 def test_nlp_cnn():
     assert _test_tutorial_nb('nlp/cnn')
 
