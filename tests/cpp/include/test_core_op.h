/*
 * Licensed to the Apache Software Foundation (ASF) under one
 * or more contributor license agreements.  See the NOTICE file
 * distributed with this work for additional information
 * regarding copyright ownership.  The ASF licenses this file
 * to you under the Apache License, Version 2.0 (the
 * "License"); you may not use this file except in compliance
 * with the License.  You may obtain a copy of the License at
 *
 *   http://www.apache.org/licenses/LICENSE-2.0
 *
 * Unless required by applicable law or agreed to in writing,
 * software distributed under the License is distributed on an
 * "AS IS" BASIS, WITHOUT WARRANTIES OR CONDITIONS OF ANY
 * KIND, either express or implied.  See the License for the
 * specific language governing permissions and limitations
 * under the License.
 */
#ifndef TEST_CORE_OP_H_
#define TEST_CORE_OP_H_

#include <vector>
#include <algorithm>
#include <utility>
#include <string>
#include "./test_op.h"
#include "../../../src/imperative/imperative_utils.h"

namespace mxnet {
namespace test {
namespace op {

// Tried making this a struct w/constexpr, but getting undefined reference on gcc 5.4.1
#define COREOP_FWD_OP_NAME_KEY          "fwd_op_name"
#define COREOP_BWD_OP_NAME_KEY          "bwd_op_name"
#define COREOP_BWD_OP_NAME_VALUE_NONE   "<none>"

/*!
 * Low-noise operator executor
 * @tparam DType Data type for the operator executions
 */
template<typename DType>
class CoreOpExecutor : public test::op::OperatorDataInitializer<DType>
  , public test::op::OperatorExecutorTiming {
  /*! \brief Performance timing categories */
  enum TimingId {
    Forward,
    Backward
  };

  /*!
   * \brief Access data blob as if on the CPU via a callback
   * \tparam Type of callback Function to call with CPU-data NDArray
   * \param src Source NDArray (on GPU or CPU)
   * \param run_ctx Run context
   * \param cb Callback Function to call with CPU-data NDArray
   */
  template <typename CallbackFunction>
  static inline void AccessAsCPU(const NDArray &src,
                                 const RunContext &run_ctx,
                                 CallbackFunction cb) {
#if MXNET_USE_CUDA
    if (src.ctx().dev_type == Context::kCPU) {
      cb(src);
    } else {
      Context cpu_ctx, gpu_ctx = src.ctx();
      cpu_ctx.dev_type = Context::kCPU;
      cpu_ctx.dev_id = 0;
      NDArray on_cpu(src.shape(), cpu_ctx);
      on_cpu.CheckAndAlloc();
      TBlob tmp1 = on_cpu.data();
      mxnet::ndarray::Copy<gpu, cpu>(src.data(), &tmp1, cpu_ctx, gpu_ctx, run_ctx);
      cb(on_cpu);
      TBlob tmp2 = src.data();
      mxnet::ndarray::Copy<cpu, gpu>(on_cpu.data(), &tmp2, gpu_ctx, cpu_ctx, run_ctx);
    }
#else
    cb(src);
#endif
  }

  /*!
   * \brief Parse additional arguments into NodeAttrs structure
   * \param op Pointer to operator object
   * \param args vector of string pairs representing argument key/value pairs
   * \return Constructed NodeAttrs structure
   */
  static nnvm::NodeAttrs ParseAttrs(const nnvm::Op *op, const kwargs_t& args) {
    const size_t count = args.size();
    std::vector<const char *> keys, values;
    keys.reserve(count);
    values.reserve(count);
    for (kwargs_t::const_iterator i_iter = args.begin(), e_iter = args.end();
         i_iter != e_iter; ++i_iter) {
      keys.push_back(i_iter->first.c_str());
      values.push_back(i_iter->second.c_str());
    }
    return imperative::ParseAttrs(op, op->num_inputs, count, &keys[0], &values[0]);
  }

  /*!
   * \brief Return vector of data blobs associated with anm array of NDArray objects
   * \param src vector of NDArrays
   * \param dest Vector to store pointers to the NDArrays' data blobs
   * \return Reference to the supplied vector of TBlob results
   */
  static inline std::vector<TBlob>& CollectBlobs(const std::vector<NDArray>& src,
                                                 std::vector<TBlob> *dest) {
    dest->reserve(dest->size() + src.size());
    for (size_t i = 0, n = src.size(); i < n; ++i) {
      dest->push_back(src[i].data());
    }
    return *dest;
  }

  /*!
   * \brief Create NDArray of random data
   * \param shape Shape of the tensor to be created
   * \param ctx Context to use when creating the array/tensor
   * \return The created NDArray
   */
  NDArray CreateRandArray(const TShape& shape, const Context& ctx) const {
    CHECK_GT(shape.Size(), 0);  // Check it's a valid shape
    NDArray array(shape, ctx, true, mshadow::DataType<DType>::kFlag);
    array.CheckAndAlloc();
    AccessAsCPU(array, ctx_.run_ctx, [this](const NDArray &arr) {
      test::op::OperatorDataInitializer<DType>::FillRandom(arr.data());
    });
    return std::move(array);
  }

  /*!
   * \brief Create NDArray of zeros
   * \param shape Shape of the tensor to be created
   * \param ctx Context to use when creating the array/tensor
   * \return The created NDArray
   */
  NDArray CreateZeroArray(const TShape& shape, const Context& ctx) const {
    CHECK_GT(shape.Size(), 0);  // Check it's a valid shape
    NDArray array(shape, ctx, true, mshadow::DataType<DType>::kFlag);
    array.CheckAndAlloc();
    AccessAsCPU(array, ctx_.run_ctx, [this](const NDArray &arr) {
      test::op::OperatorDataInitializer<DType>::FillZero(arr.data());
    });
    return std::move(array);
  }

  nnvm::NodePtr MakeNode() const {
    nnvm::NodePtr node = nnvm::Node::Create();
    node->attrs = attrs_;
    return node;
  }

  /*!
   * \brief Get backward op executors
   * \return Vector of backward executors
   */
  std::vector<std::pair<std::shared_ptr<CoreOpExecutor>, std::string>> GetBackward() {
    std::vector<std::pair<std::shared_ptr<CoreOpExecutor>, std::string>> res;
    static auto gradient = nnvm::Op::GetAttr<nnvm::FGradient>("FGradient");
    nnvm::FGradient grad_fun = gradient.get(op_, nullptr);
    if (grad_fun) {
      std::vector<nnvm::NodeEntry> out_grads;
      std::vector<nnvm::NodeEntry> entries = grad_fun(MakeNode(), out_grads);
      CHECK_GE(entries.size(), 1U);
      res.reserve(entries.size());
      for (const nnvm::NodeEntry& node_entry : entries) {
        CHECK_NOTNULL(node_entry.node.get());
        CHECK_NOTNULL(node_entry.node->op());
        CHECK_GT(node_entry.node->op()->name.size(), 0);
        if (verbose_) {
          std::cout << node_entry.node->op()->name << std::endl;
        }
        std::shared_ptr<CoreOpExecutor> pOp = std::make_shared<CoreOpExecutor>(
          ctx().run_ctx.ctx.dev_type == Context::kGPU, ShapesOf(outputs()));
        res.push_back({ pOp, node_entry.node->op()->name });
      }
    }
    return res;
  }

  /*!
   * \brief Attach any temp or random resources required to perform the op's compute operation
   * \param ctx Operator context object
   * \param attrs NodeAttrs structure (node attributes)
   * \param op Pointer to nnvm Operator object
   */
  void AttachResources(OpContext *ctx, const nnvm::NodeAttrs& attrs, const nnvm::Op *op) {
    static auto& fresource = nnvm::Op::GetAttr<FResourceRequest>("FResourceRequest");
    if (fresource.count(op) != 0) {
      std::vector<Resource>& requested = ctx->requested;
      auto reqs = fresource[op](attrs);
      // Get the resource of temporal space.
      for (const ResourceRequest& req : reqs) {
        if (req.type == ResourceRequest::kTempSpace) {
          Resource r = ResourceManager::Get()->Request(ctx->run_ctx.ctx, req);
          requested.push_back(r);
        } else if (req.type == ResourceRequest::kRandom) {
          requested.push_back(ResourceManager::Get()->Request(ctx->run_ctx.ctx, req));
        } else {
          LOG(FATAL) << "resource type not yet supported";
        }
      }
    }
  }

 public:
  typedef DType   DataType;

  /*! \brief Add 'fwd_op_name' to kwargs and return the new kwargs */
  static kwargs_t ArgsWithOpName(const kwargs_t& args,
                                 const std::string& fwd_op_name,
                                 const std::string& bwd_op_name = "") {
    CHECK(!fwd_op_name.empty());
    kwargs_t new_args;
    new_args.reserve(args.size() + 1);
    for (const auto& a : args) {
      if (a.first != COREOP_FWD_OP_NAME_KEY && a.first != COREOP_BWD_OP_NAME_KEY) {
        new_args.push_back(a);
      }
    }
    new_args.push_back({ COREOP_FWD_OP_NAME_KEY, fwd_op_name});
    if (!bwd_op_name.empty()) {
      new_args.push_back({ COREOP_BWD_OP_NAME_KEY, bwd_op_name});
    }
    return new_args;
  }

  /*! \brief Remove 'fwd_op_name' from kwargs and return the new kwargs */
  static kwargs_t ArgsSansOpName(const kwargs_t& args,
                                 std::string* fwd_op_name_ptr,
                                 std::string* bwd_op_name_ptr = nullptr) {
    CHECK_NOTNULL(fwd_op_name_ptr);
    CHECK_NOTNULL(bwd_op_name_ptr);
    bwd_op_name_ptr->resize(0);
    kwargs_t new_args;
    new_args.reserve(args.size());
    for (const auto& a : args) {
      if (a.first == COREOP_FWD_OP_NAME_KEY) {
        *fwd_op_name_ptr = a.second;
      } else if (a.first == COREOP_BWD_OP_NAME_KEY) {
        *bwd_op_name_ptr = a.second;
      } else {
        new_args.push_back(a);
      }
    }
    return new_args;
  }

  /*!
   * \brief Constructor
   * \param isGPU Is this going to be on the GPU?
   * \param shapes Array of input shapes
   */
  CoreOpExecutor(const bool isGPU, const std::vector<TShape>& shapes)
    : input_shapes_(shapes)
      , op_(nullptr)  {
    ctx_.is_train = true;
    ctx_.run_ctx.ctx.dev_id = 0;
    ctx_.run_ctx.stream = nullptr;
    ctx_.run_ctx.ctx.dev_type = Context::kCPU;
#if MXNET_USE_CUDA
    if (isGPU) {
      ctx_.run_ctx.ctx.dev_type = Context::kGPU;
      allocGPUStream_.reset(new GPUStreamScope(&ctx_));
    } else {
      ctx_.run_ctx.ctx.dev_type = Context::kCPU;
    }
#else
    CHECK(!isGPU);
    ctx_.run_ctx.ctx.dev_type = Context::kCPU;
#endif
  }

  /*!
   * \brief Initialize the execution objects and execution data (only occurs once)
   * \param args Parameter arguments
   * \param inputs Optional input data (otherwise, random data will be used as input)
   */
  void Init(const kwargs_t& in_args,
            const std::vector<NDArray>& inputs = {},
            const std::vector<NDArray>& outputs = {},
            const CoreOpExecutor *backward_for_op = nullptr
  ) {
    if (!initialized_) {
      initialized_ = true;

      std::string op_name, bwd_op_name;
      kwargs_t args = ArgsSansOpName(in_args, &op_name, &bwd_op_name);
      CHECK(op_name.empty() == false);

      CHECK(!backward_for_op || bwd_op_name.empty())
        << "Backward op should not be supplied another backward operator";

      if (verbose_ && backward_for_op) {
        std::cout << "Backward op: " << op_name;
      }

      op_ = nnvm::Op::Get(op_name);
      CHECK_NOTNULL(op_);

      // Set up forward
      attrs_ = ParseAttrs(op_, args);

      const int num_inputs = op_->num_inputs;

      if (!inputs.empty()) {
        CHECK_EQ(inputs.size(), static_cast<size_t>(num_inputs));
      }

      int inferred_num_outputs, num_visible_outputs;

      imperative::SetNumOutputs(op_, attrs_, num_inputs, &inferred_num_outputs,
                                &num_visible_outputs);

      // Generic, all shapes the same. Probably this will need to be adjusted for more complex
      // operators such as dot
      std::vector<TShape> shapes;
      for (size_t i = 0, n = std::max(num_visible_outputs, num_inputs); i < n; ++i) {
        shapes.push_back(i < input_shapes_.size() ? input_shapes_[i]
                                                  : input_shapes_[input_shapes_.size() - 1]);
      }
      std::vector<NDArray *> inputs_p, outputs_p;

      if (!outputs.empty()) {
        CHECK_EQ(outputs.size(), static_cast<size_t>(num_visible_outputs));
      }

      inputs_.reserve(num_inputs);
      inputs_p.reserve(num_inputs);
      outputs_.reserve(num_visible_outputs);
      outputs_p.reserve(num_visible_outputs);

      for (int i = 0; i < num_inputs; ++i) {
        inputs_.push_back(i < inputs.size() ? inputs[i] : CreateRandArray(shapes[i],
                                                                          ctx_.run_ctx.ctx));
        inputs_p.push_back(&*inputs_.rbegin());
      }

      for (int i = 0; i < num_visible_outputs; ++i) {
        // If supplied and valid, pass from the supplied outputs vector
        // Otherwise use empty for forward pass, or zero-filled for backward pass
        outputs_.push_back(i < outputs.size()
                           ? outputs[i]
                           : (backward_for_op ? CreateZeroArray(shapes[i], ctx_.run_ctx.ctx)
                                              : NDArray()));
        outputs_p.push_back(&*outputs_.rbegin());
      }

      if (!backward_for_op) {
        DispatchMode dispatch_mode = DispatchMode::kUndefined;
        imperative::SetShapeType(ctx_.run_ctx.ctx, attrs_, inputs_p, outputs_p, &dispatch_mode);
      } else {
        // Backward op, so set based upon inputs
        CHECK_EQ(static_cast<size_t>(num_visible_outputs), backward_for_op->inputs().size());
        for (int i = 0; i < num_visible_outputs; ++i) {
          CHECK_LT(static_cast<size_t>(i), shapes.size());
          // backward outputs should look like forward inputs
          //CHECK_EQ(backward_for_op->inputs()[i].shape(), outputs_[i].shape());
        }
      }

      std::vector<OpReqType> req;
      imperative::SetWriteInplaceReq(inputs_p, outputs_p, &req_);

      CollectBlobs(inputs_, &blob_inputs_);
      CollectBlobs(outputs_, &blob_outputs_);

      function_ = common::GetFCompute<FCompute>(op_, "FCompute", ctx_.run_ctx.ctx);
      functionex_ = common::GetFCompute<FComputeEx>(op_, "FComputeEx", ctx_.run_ctx.ctx);

      AttachResources(&ctx_, attrs_, op_);

<<<<<<< HEAD
      if (!backward_for_op) {
        // Set up backward
        std::vector<std::pair<std::shared_ptr<CoreOpExecutor>, std::string>> bwd;
        if (!bwd_op_name.empty()) {
          // Backward op was specified
          std::shared_ptr<CoreOpExecutor> pOp = std::make_shared<CoreOpExecutor>(
            ctx().run_ctx.ctx.dev_type == Context::kGPU, ShapesOf(this->outputs()));
          bwd.push_back({ pOp, bwd_op_name });
=======
      if(!backward_for_op) {
        bool no_backward = false;
        // Set up backward
        std::vector<std::pair<std::shared_ptr<CoreOpExecutor>, std::string>> bwd;
        if (!bwd_op_name.empty()) {
          if(bwd_op_name != COREOP_BWD_OP_NAME_VALUE_NONE) {
            // Backward op was specified
            std::shared_ptr<CoreOpExecutor> pOp = std::make_shared<CoreOpExecutor>(
              ctx().run_ctx.ctx.dev_type == Context::kGPU, this->outputs()[0].shape());
            bwd.push_back({pOp, bwd_op_name});
          } else {
            no_backward = true;
          }
>>>>>>> 3e17ec38
        } else {
          // Try to figure out backward op
          bwd = GetBackward();
        }
        if(!no_backward) {
          CHECK_GE(bwd.size(), 1U)
            << "Can't automatically determine backward op name. Please specify";
          for (std::pair<std::shared_ptr<CoreOpExecutor>, std::string> &bw_item : bwd) {
            bw_item.first->set_verbose(verbose_);
            backward_.push_back(bw_item.first);
            bw_item.first->Init(ArgsWithOpName(args, bw_item.second), {}, {}, this);
          }
        }
      }
    }
  }

  template<typename OpProp>
  inline bool initForward(const OpProp &opProp, std::vector<int> *in_type) {
    Init(opProp.GetArgs());
    return true;
  }

  template<typename OpProp>
  inline bool initBackward(const OpProp &opProp, std::vector<int> *in_type) { return true; }

  inline void forward(const size_t count) {
    perf::TimingItem timeF(&OperatorExecutorTiming::GetTiming(), Forward, "Forward", count);
    VTuneResume profile;
    for (size_t i = 0; i < count; ++i) {
      Execute();
    }
  }

  inline void backward(const size_t count) {
    CHECK(HasBackward());
    perf::TimingItem timeF(&OperatorExecutorTiming::GetTiming(), Backward, "Backward", count);
    VTuneResume profile;
    for (size_t i = 0; i < count; ++i) {
      ExecuteBackward();
    }
  }

  /*!
   * \brief Execute the operator for a dense tensor
   */
  void Execute() {
    CHECK_EQ(initialized_, true);
    CHECK_NOTNULL(function_);
    function_(attrs_, ctx_, blob_inputs_, req_, blob_outputs_);
  }

  /*!
   * \brief Execute the operator for a sparse tensor
   */
  void ExecuteEx() {
    CHECK_EQ(initialized_, true);
    CHECK_NOTNULL(functionex_);
    functionex_(attrs_, ctx_, inputs_, req_, outputs_);
  }

  bool HasBackward() const {
    return !backward_.empty();
  }

  /*!
   * \brief Execute backward pass on operator
   */
  bool ExecuteBackward() {
    CHECK_EQ(initialized_, true);
    CHECK(HasBackward());
    if (!backward_.empty()) {
      // Avoid locked ref count here
      for (std::shared_ptr<CoreOpExecutor> &p : backward_) {
        p->Execute();
      }
      return true;
    }
    return false;
  }

  /*!
   * \brief Execute backward pass on operator
   */
  bool ExecuteBackwardEx() {
    CHECK_EQ(initialized_, true);
    CHECK(HasBackward());
    if (!backward_.empty()) {
      // Avoid locked ref count here
      for (std::shared_ptr<CoreOpExecutor> &p : backward_) {
        p->ExecuteEx();
      }
      return true;
    }
    return false;
  }

  /*!
   * \brief Get the operator context
   * \return Reference to this operator's context object
   */
  const OpContext& ctx() const {
    return ctx_;
  }

  /*!
   * \brief Access input NDArray vector
   * \return reference to NDArray vector of forward inputs
   */
  std::vector<NDArray>& inputs() { return inputs_; }
  const std::vector<NDArray>& inputs() const { return inputs_; }

  /*!
   * \brief Access input NDArray vector
   * \return reference to NDArray vector of forward outputs
   */
  std::vector<NDArray>& outputs() { return outputs_; }
  const std::vector<NDArray>& outputs() const { return outputs_; }

  /*!
   * \brief Backward inputs (i.e. output grad)
   * \return reference to NDArray vector of backward inputs
   */
  std::vector<NDArray>& bwd_inputs() {
    CHECK_EQ(backward_.size(), 1U);
    return backward_[0]->inputs();
  }

  /*!
   * \brief Backward outputs (i.e. input grad)
   * \return reference to NDArray vector of backward outputs
   */
  std::vector<NDArray>& bwd_outputs() {
    CHECK_EQ(backward_.size(), 1U);
    return backward_[0]->outputs();
  }

  void set_verbose(bool verbose) {
    verbose_ = verbose;
  }

 private:
  /*!
   * \brief Has the execution been initialized?
   */
  bool initialized_ = false;
  /*!
   * \brief Whether to print debug trace output
   */
  bool verbose_ = false;
  /*!
   * \brief This operator's context object
   */
  OpContext ctx_;

#if MXNET_USE_CUDA
  /*! \brief
   * Scoped GPU stream
   */
  std::unique_ptr<GPUStreamScope> allocGPUStream_;
#endif

  /*!
   * \brief Input data shape
   */
  std::vector<TShape> input_shapes_;
  /*
   * \brief Pointer to the operator object
   */
  const nnvm::Op *op_;
  /*!
   * \brief Operator attributes
   */
  nnvm::NodeAttrs attrs_;
  /*!
   * \brief Input and output NDArray vectors
   */
  std::vector<NDArray> inputs_, outputs_;
  /*!
   * \brief Vectors of the TBlob objects associated with the NDArrays in inputs_ and outputs_
   */
  std::vector<TBlob> blob_inputs_, blob_outputs_;
  /*!
   * \brief Operator request type vector
   */
  std::vector<OpReqType> req_;
  /*!
   * \brief Operator's FCompute function (for dense tensors)
   */
  FCompute function_;
  /*!
   * \brief Operator's FCompute function (for sparse tensors)
   */
  FComputeEx functionex_;

  /*!
   * \brief Backward executors (if any)
   */
  std::vector<std::shared_ptr<CoreOpExecutor>> backward_;
};

class CoreOpProp {
 public:
  void Init(const kwargs_t& kwargs) { kwargs_ = kwargs; }
  const kwargs_t& GetArgs() const { return kwargs_; }
 private:
  kwargs_t          kwargs_;
};

template<typename DType>
using CoreOperatorRunner = test::OperatorRunner<CoreOpProp, CoreOpExecutor<DType>>;

}  // namespace op
}  // namespace test
}  // namespace mxnet

#endif  // TEST_CORE_OP_H_<|MERGE_RESOLUTION|>--- conflicted
+++ resolved
@@ -371,16 +371,6 @@
 
       AttachResources(&ctx_, attrs_, op_);
 
-<<<<<<< HEAD
-      if (!backward_for_op) {
-        // Set up backward
-        std::vector<std::pair<std::shared_ptr<CoreOpExecutor>, std::string>> bwd;
-        if (!bwd_op_name.empty()) {
-          // Backward op was specified
-          std::shared_ptr<CoreOpExecutor> pOp = std::make_shared<CoreOpExecutor>(
-            ctx().run_ctx.ctx.dev_type == Context::kGPU, ShapesOf(this->outputs()));
-          bwd.push_back({ pOp, bwd_op_name });
-=======
       if(!backward_for_op) {
         bool no_backward = false;
         // Set up backward
@@ -394,7 +384,6 @@
           } else {
             no_backward = true;
           }
->>>>>>> 3e17ec38
         } else {
           // Try to figure out backward op
           bwd = GetBackward();
