/*
 * Licensed to the Apache Software Foundation (ASF) under one
 * or more contributor license agreements.  See the NOTICE file
 * distributed with this work for additional information
 * regarding copyright ownership.  The ASF licenses this file
 * to you under the Apache License, Version 2.0 (the
 * "License"); you may not use this file except in compliance
 * with the License.  You may obtain a copy of the License at
 *
 *   http://www.apache.org/licenses/LICENSE-2.0
 *
 * Unless required by applicable law or agreed to in writing,
 * software distributed under the License is distributed on an
 * "AS IS" BASIS, WITHOUT WARRANTIES OR CONDITIONS OF ANY
 * KIND, either express or implied.  See the License for the
 * specific language governing permissions and limitations
 * under the License.
 */

/*!
 * \file test_op_runner.h
 * \brief Run a generic operator
 * \author Chris Olivier
*/
#ifndef TEST_OP_RUNNER_H_
#define TEST_OP_RUNNER_H_

#include <string>
#include <vector>
#include <utility>
#include "./test_op.h"

namespace mxnet {
namespace test {

/*!
 * \brief Generic operator runner
 * \tparam OperatorProp property class for a given operator (i.e. FullyConnectedProp, BatchNormProp)
 * \tparam OperatorExecutor Data container for forward and backward passes for some given
 *         data types
 */
template<typename OperatorProp, typename OperatorExecutor>
class OperatorRunner {
 public:
  typedef typename OperatorExecutor::DataType    DType;

  /*!
   * \brief Test operator forward pass
   * \param isGPU Whether this test is for GPU
   * \param inputShape Input data shape
   * \param kwargs Operator parameters
   * \param OutShapeFunction Output shape function override
   * \param count Number of times to run in each direction
   * \return OpInfo object for further opereator analysis
   */
  test::op::OpInfo<OperatorProp, OperatorExecutor>
  RunGenericOperatorForward(
    bool isGPU,
    const std::vector<TShape>& inputShapes,
    const std::vector<std::pair<std::string, std::string> > &kwargs,
    const size_t count = 1) {
#if MXNET_USE_CUDA
    if (isGPU && !test::unitTestsWithCuda) {
      LOG(INFO) << "GPU not found, running test as non-GPU";
    }
#else
    isGPU = false;
#endif
    test::op::OpInfo<OperatorProp, OperatorExecutor> info =
      test::op::createOpAndInfoF<OperatorProp, OperatorExecutor>(kwargs, isGPU, inputShapes);
    info.executor_->initForward(*info.prop_, &info.in_type_);
    info.executor_->forward(count);
    return info;
  }

  /*!
   * \brief Test operator backward pass
   * \param info OpInfo object from forward pass
   * \param count
   * \return OpInfo object for further opereator analysis
   */
  test::op::OpInfo<OperatorProp, OperatorExecutor> RunGenericOperatorBackward(
    test::op::OpInfo<OperatorProp, OperatorExecutor> *info,
    const size_t count = 1) {
    CHECK(info->executor_->HasBackward());
    info->executor_->initBackward(*info->prop_, &info->in_type_);
    info->executor_->backward(count);
    return *info;
  }

  /*!
   * \brief Run operator forward and backward
   * \param isGPU Whether this test is for GPU
   * \param inputShape Input data shape
   * \param kwargs Operator parameters
   * \param OutShapeFunction Output shape function override
   * \param count Number of times to run in each direction
   * \return
   */
  test::op::OpInfo<OperatorProp, OperatorExecutor> RunBidirectional(
    bool isGPU,
    const std::vector<TShape>& inputShapes,
    const std::vector<std::pair<std::string, std::string> > &kwargs,
    const size_t count = 1) {
    test::op::OpInfo<OperatorProp, OperatorExecutor> info =
<<<<<<< HEAD
      RunGenericOperatorForward(isGPU, inputShapes, kwargs, count);
    return RunGenericOperatorBackward(&info, count);
=======
      RunGenericOperatorForward(isGPU, inputShape, kwargs, count);
    if(info.executor_->HasBackward()) {
      return RunGenericOperatorBackward(&info, count);
    }
    return info;
>>>>>>> 3e17ec38
  }

  /*!
   * \brief Timing test a generic operator
   * \tparam PropType
   * \tparam DType Data type
   * \tparam AccReal Accumulative data type (if any)
   * \param label Label for performance output
   * \param isGPU Whether this test is for GPU
   * \param stochastic Whether shape should be random (batch size, channels, hm, w)
   * \param kwargs Operator parameters
   * \param dim Data dimensions
   * \param count Number of times to run in each direction
   */
  void TimingTest(const std::string& label,
                  const bool isGPU,
                  const bool stochastic,
                  const test::op::kwargs_t& kwargs,
                  int dim = 0,
                  size_t count = 1,
                  const std::vector<TShape>& timing_shapes = {}) {
    std::cout << std::endl << std::flush;

#ifdef NDEBUG
    size_t COUNT = 50;
#else
    size_t COUNT = 5;
#endif
    if (mxnet::test::quick_test) {
      COUNT = 2;
      count = 1;
    }

    test::perf::TimingInstrument timing;

    std::stringstream ss;
    ss << "Timing: " << COUNT << " iterations of " << count << " calls";
    if (timing_shapes[0].ndim()) {
      // TODO(cjolivier01): Print all shapes (if they differ)
      ss << ", shape = " << timing_shapes[0] << std::endl << std::flush;
    }
    std::cout << ss.str();

    for (size_t i = 0; i < COUNT; ++i) {
      index_t batchSize = 1;
      index_t channels = 1;
      index_t depth = 1;
      index_t height = 1;
      index_t width = 1;

      if (timing_shapes.empty()) {
        do {
          batchSize = stochastic ? test::rangedRand(1U, TES_BATCH_SIZE * 2U) : TIMING_BATCH_SIZE;
          channels = stochastic ? test::rangedRand(1U, TEST_CHANNELS * 2U) : TIMING_CHANNELS;
          depth = stochastic ? test::rangedRand(1U, TEST_DEPTH * 2U) : TIMING_DEPTH;
          height = stochastic ? test::rangedRand(1U, TEST_DH * 2U) : TIMING_DH;
          width = stochastic ? test::rangedRand(1U, TEST_DW * 2U) : TIMING_DW;
        } while (stochastic && (height * width) == 1U);
      } else {
        dim = timing_shapes[0].ndim() - 1;
      }

      const size_t D = dim ? dim - 1U : test::rangedRand(0U, 2U);

      test::op::OpInfo<OperatorProp, OperatorExecutor> info;
      switch (D) {
        case 0:
          info = RunGenericOperatorForward(isGPU,
                                           !timing_shapes.empty()
                                           ? timing_shapes
                                           : std::vector<TShape>({TShape({batchSize,
                                                                          channels,
                                                                          width})}),
                                           kwargs,
                                           count);
          break;
        case 1:
          info = RunGenericOperatorForward(isGPU,
                                           !timing_shapes.empty()
                                           ? timing_shapes
                                           : std::vector<TShape>({ TShape({batchSize,
                                                                           channels,
                                                                           height,
                                                                           width})}),
                                           kwargs,
                                           count);
          break;
        case 2:
          info = RunGenericOperatorForward(isGPU,
                                           !timing_shapes.empty()
                                           ? timing_shapes
                                           : std::vector<TShape>({ TShape({batchSize,
                                                                           channels,
                                                                           depth,
                                                                           height,
                                                                           width})}),
                                           kwargs,
                                           count);
          break;
        default:
          CHECK(false) << "Unsupported dimension count: " << (D + 1);
      }
      if (info.executor_) {
        if(info.executor_->HasBackward()) {
          RunGenericOperatorBackward(&info, count);
        }
        timing += info.executor_->GetTiming();
      }
    }

    timing.print(&std::cout, label);
    std::cout << std::endl << std::flush;
  }

 protected:
  static constexpr int TES_BATCH_SIZE = 5;
  static constexpr int TEST_CHANNELS = 3;
  static constexpr int TEST_DEPTH = 2;
  static constexpr int TEST_DH = 2;
  static constexpr int TEST_DW = 3;

  static constexpr int TIMING_BATCH_SIZE = 128;
  static constexpr int TIMING_CHANNELS = 3;
  static constexpr int TIMING_DEPTH = 2;
  static constexpr int TIMING_DH = 64;
  static constexpr int TIMING_DW = 64;
};

}  // namespace test
}  // namespace mxnet

#endif  // TEST_OP_RUNNER_H_<|MERGE_RESOLUTION|>--- conflicted
+++ resolved
@@ -103,16 +103,11 @@
     const std::vector<std::pair<std::string, std::string> > &kwargs,
     const size_t count = 1) {
     test::op::OpInfo<OperatorProp, OperatorExecutor> info =
-<<<<<<< HEAD
       RunGenericOperatorForward(isGPU, inputShapes, kwargs, count);
-    return RunGenericOperatorBackward(&info, count);
-=======
-      RunGenericOperatorForward(isGPU, inputShape, kwargs, count);
     if(info.executor_->HasBackward()) {
       return RunGenericOperatorBackward(&info, count);
     }
     return info;
->>>>>>> 3e17ec38
   }
 
   /*!
