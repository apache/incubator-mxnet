--- conflicted
+++ resolved
@@ -16,13 +16,8 @@
 using namespace mxnet;
 
 #define MXNET_DUMP_C  0
-<<<<<<< HEAD
-#define DISABLE_VALIDATION 0 /* If performance profiling, may do things
-                              * that cause validation to fail */
-=======
 #define DISABLE_VALIDATION 0  // If performance profiling, may do things
                               // that cause validation to fail
->>>>>>> e387d096
 
 static constexpr int BATCH_SIZE = 2;
 static constexpr int CHANNELS = 3;
@@ -76,20 +71,12 @@
         const DType kErrorBound = Super::errorBound(blob);
         // expect zero mean
         EXPECT_NEAR(0, sum, kErrorBound);
-<<<<<<< HEAD
-        if(!Super::isNear(AccReal(0), sum, kErrorBound)) {
-=======
         if (!Super::isNear(AccReal(0), sum, kErrorBound)) {
->>>>>>> e387d096
           LOG(WARNING) << "Sum is not close enough to zero";
         }
         // expect unit variance
         EXPECT_NEAR(1, var, kErrorBound);
-<<<<<<< HEAD
-        if(!Super::isNear(AccReal(1), var, kErrorBound)) {
-=======
         if (!Super::isNear(AccReal(1), var, kErrorBound)) {
->>>>>>> e387d096
           LOG(WARNING) << "Variance is not close enough to 1";
         }
       }
@@ -129,20 +116,12 @@
         const DType kErrorBound = Super::errorBound(blob);
         // expect zero mean
         EXPECT_NEAR(0, sum, kErrorBound);
-<<<<<<< HEAD
-        if(!Super::isNear(AccReal(0), sum, kErrorBound)) {
-=======
         if (!Super::isNear(AccReal(0), sum, kErrorBound)) {
->>>>>>> e387d096
           LOG(WARNING) << "Sum is not close enough to zero";
         }
         // expect unit variance
         EXPECT_NEAR(1, var, kErrorBound);
-<<<<<<< HEAD
-        if(!Super::isNear(AccReal(1), var, kErrorBound)) {
-=======
         if (!Super::isNear(AccReal(1), var, kErrorBound)) {
->>>>>>> e387d096
           LOG(WARNING) << "Variance is not close enough to 1";
         }
       }
@@ -183,20 +162,12 @@
         const DType kErrorBound = Super::errorBound(blob);
         // expect zero mean
         EXPECT_NEAR(0, sum, kErrorBound);
-<<<<<<< HEAD
-        if(!Super::isNear(AccReal(0), sum, kErrorBound)) {
-=======
         if (!Super::isNear(AccReal(0), sum, kErrorBound)) {
->>>>>>> e387d096
           LOG(WARNING) << "Sum is not close enough to zero";
         }
         // expect unit variance
         EXPECT_NEAR(1, var, kErrorBound);
-<<<<<<< HEAD
-        if(!Super::isNear(AccReal(1), var, kErrorBound)) {
-=======
         if (!Super::isNear(AccReal(1), var, kErrorBound)) {
->>>>>>> e387d096
           LOG(WARNING) << "Variance is not close enough to 1";
         }
       }
@@ -319,11 +290,7 @@
       DTypeX, {
         test::fill(this->c_.blob_aux_states_[mxnet::op::batchnorm::kMovingVar], DTypeX(1));});
 
-<<<<<<< HEAD
-    for(size_t i = 0, n = this->c_.blob_output_vec_.size(); i < n; ++i) {
-=======
     for (size_t i = 0, n = this->c_.blob_output_vec_.size(); i < n; ++i) {
->>>>>>> e387d096
       const int dtype = this->c_.blob_output_vec_[i].type_flag_;
       MSHADOW_TYPE_SWITCH(dtype, DTypeX,
                           { test::fill(this->c_.blob_output_vec_[i], DTypeX(0.1234)); });
@@ -338,48 +305,6 @@
         test::patternFill<DTypeX>(&this->c_.blob_out_grad_[mxnet::op::batchnorm::kOut],
                                   [&val]{ return val += 1; });
       });
-<<<<<<< HEAD
-
-    // out-grad weights
-    if (mxnet::op::batchnorm::kGamma < this->c_.blob_out_grad_.size()) {
-      MSHADOW_TYPE_SWITCH(
-        this->c_.blob_out_grad_[mxnet::op::batchnorm::kGamma].type_flag_,
-        DTypeX,
-        { test::try_fill(this->c_.blob_out_grad_, mxnet::op::batchnorm::kGamma, DTypeX(0.1)); });
-    }
-
-    // out-grad biases
-    if (mxnet::op::batchnorm::kBeta < this->c_.blob_out_grad_.size()) {
-      MSHADOW_TYPE_SWITCH(
-        this->c_.blob_out_grad_[mxnet::op::batchnorm::kBeta].type_flag_,
-        DTypeX,
-        { test::try_fill(this->c_.blob_out_grad_, mxnet::op::batchnorm::kBeta, DTypeX(0.1)); });
-    }
-
-    // in-grad
-    MSHADOW_TYPE_SWITCH(
-      this->c_.blob_in_grad_[mxnet::op::batchnorm::kData].type_flag_,
-      DTypeX,
-      { test::try_fill(this->c_.blob_in_grad_, mxnet::op::batchnorm::kData, DTypeX(0)); });
-
-    // in-grad weights
-    if (mxnet::op::batchnorm::kGamma < this->c_.blob_in_grad_.size()) {
-      MSHADOW_TYPE_SWITCH(
-        this->c_.blob_in_grad_[mxnet::op::batchnorm::kGamma].type_flag_,
-        DTypeX,
-        { test::try_fill(this->c_.blob_in_grad_, mxnet::op::batchnorm::kGamma, DTypeX(0)); });
-    }
-
-    // in-grad biases
-    if (mxnet::op::batchnorm::kBeta < this->c_.blob_in_grad_.size()) {
-      MSHADOW_TYPE_SWITCH(
-        this->c_.blob_in_grad_[mxnet::op::batchnorm::kBeta].type_flag_,
-        DTypeX,
-        { test::try_fill(this->c_.blob_in_grad_, mxnet::op::batchnorm::kBeta, DTypeX(0)); });
-    }
-  }
-=======
->>>>>>> e387d096
 
     // out-grad weights
     if (mxnet::op::batchnorm::kGamma < this->c_.blob_out_grad_.size()) {
@@ -497,19 +422,11 @@
   const test::op::BasicOperatorData<DType, AccReal>& obj,
   const typename test::op::BasicOperatorData<DType, AccReal>::BlobVectorType bvt,
   const size_t idx) {
-<<<<<<< HEAD
-  os << test::op::BasicOperatorData<DType, AccReal>::bvt2String(bvt) << ": " << idx
-     << ": ";
-  const TBlob& blob = obj.getBlobVect(bvt)[idx];
-  MSHADOW_REAL_TYPE_SWITCH(blob.type_flag_, DTypeX, { test::print_blob<DTypeX>(os, blob); });
-  return os;
-=======
   *os << test::op::BasicOperatorData<DType, AccReal>::bvt2String(bvt) << ": " << idx
       << ": ";
   const TBlob& blob = obj.getBlobVect(bvt)[idx];
   MSHADOW_REAL_TYPE_SWITCH(blob.type_flag_, DTypeX, { test::print_blob<DTypeX>(os, blob); });
   return *os;
->>>>>>> e387d096
 }
 
 template<typename StreamType, typename Prop, typename DType, typename AccReal>
