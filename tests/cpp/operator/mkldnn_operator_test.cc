--- conflicted
+++ resolved
@@ -215,7 +215,36 @@
   return attrs;
 }
 
-<<<<<<< HEAD
+OpAttrs GetFullyConnectedOp() {
+  OpAttrs attrs;
+  attrs.attrs.op = Op::Get("FullyConnected");
+  attrs.attrs.dict.insert({"num_hidden" , "20"});
+  attrs.num_inputs = 3;
+  attrs.num_outputs = 1;
+  attrs.attrs.op->attr_parser(&attrs.attrs);
+  attrs.requests.insert(OpReqType::kWriteTo);
+  attrs.input_types = ArrayTypes::Normal |
+      ArrayTypes::MKLDNN |
+      ArrayTypes::NormalReshaped |
+      ArrayTypes::MKLDNNReshaped;
+  attrs.output_types = ArrayTypes::Normal |
+      ArrayTypes::MKLDNN |
+      ArrayTypes::NormalReshaped |
+      ArrayTypes::MKLDNNReshaped;
+  return attrs;
+}
+
+OpAttrs GetFullyConnectedBackwardsOp() {
+  OpAttrs attrs;
+  attrs.attrs.op = Op::Get("_backward_FullyConnected");
+  attrs.attrs.dict.insert({"num_hidden" , "20"});
+  attrs.num_inputs = 3;
+  attrs.num_outputs = 3;
+  attrs.attrs.op->attr_parser(&attrs.attrs);
+  attrs.requests.insert(OpReqType::kWriteTo);
+  return attrs;
+}
+
 OpAttrs GetConvOp(int kernel, int num_filters, int dim, int stride, int pad) {
   OpAttrs attrs;
   attrs.attrs.op = Op::Get("Convolution");
@@ -295,35 +324,6 @@
   attrs.attrs.dict.insert({"stride" , CreateShapeString(stride, dim)});
   attrs.attrs.dict.insert({"pad" , CreateShapeString(pad, dim)});
   attrs.attrs.op->attr_parser(&attrs.attrs);
-=======
-OpAttrs GetFullyConnectedOp() {
-  OpAttrs attrs;
-  attrs.attrs.op = Op::Get("FullyConnected");
-  attrs.attrs.dict.insert({"num_hidden" , "20"});
-  attrs.num_inputs = 3;
-  attrs.num_outputs = 1;
-  attrs.attrs.op->attr_parser(&attrs.attrs);
-  attrs.requests.insert(OpReqType::kWriteTo);
-  attrs.input_types = ArrayTypes::Normal |
-      ArrayTypes::MKLDNN |
-      ArrayTypes::NormalReshaped |
-      ArrayTypes::MKLDNNReshaped;
-  attrs.output_types = ArrayTypes::Normal |
-      ArrayTypes::MKLDNN |
-      ArrayTypes::NormalReshaped |
-      ArrayTypes::MKLDNNReshaped;
-  return attrs;
-}
-
-OpAttrs GetFullyConnectedBackwardsOp() {
-  OpAttrs attrs;
-  attrs.attrs.op = Op::Get("_backward_FullyConnected");
-  attrs.attrs.dict.insert({"num_hidden" , "20"});
-  attrs.num_inputs = 3;
-  attrs.num_outputs = 3;
-  attrs.attrs.op->attr_parser(&attrs.attrs);
-  attrs.requests.insert(OpReqType::kWriteTo);
->>>>>>> 1ef83c95
   return attrs;
 }
 
@@ -675,11 +675,6 @@
   }
 }
 
-<<<<<<< HEAD
-template<typename P>
-void TestConvOp(const OpAttrs &forward_attrs, const OpAttrs &backwards_attrs,
-                bool is_deconv = false) {
-=======
 // Computes second dimension of FC weight matrix based on input shape
 uint32_t GetFCWeightDim2(const nnvm::TShape arr) {
   uint32_t dim = 1;
@@ -690,7 +685,6 @@
 }
 
 void TestFullyConnectedOp(const OpAttrs &forward_attrs, const OpAttrs &backwards_attrs) {
->>>>>>> 1ef83c95
   std::vector<NDArray*> inputs(forward_attrs.num_inputs);
   std::vector<NDArray*> outputs(forward_attrs.num_outputs);
   std::vector<NDArray*> ex_outputs(forward_attrs.num_outputs);
@@ -699,20 +693,126 @@
   std::vector<NDArray*> backwards_outputs(backwards_attrs.num_outputs);
   std::vector<NDArray*> backwards_ex_outputs(backwards_attrs.num_outputs);
 
-<<<<<<< HEAD
+  std::vector<OpReqType> req(forward_attrs.num_outputs);
+  std::vector<OpReqType> back_req(backwards_attrs.num_outputs);
+
+  TestArrayShapes tas = GetTestArrayShapes();
+  std::vector<mkldnn::memory::primitive_desc> pds = tas.pds;
+
+  std::vector<NDArrayAttrs> in_arrs = GetTestInputArrays(forward_attrs.input_types, true);
+  std::vector<std::vector<NDArrayAttrs>> out_arrs(forward_attrs.num_outputs);
+  std::vector<std::vector<NDArrayAttrs>> ex_out_arrs(forward_attrs.num_outputs);
+
+  std::string str_hid = const_cast<OpAttrs&>(forward_attrs).attrs.dict["num_hidden"];
+  int num_hid = std::stoi(str_hid);
+
+  if (forward_attrs.requests.find(OpReqType::kWriteTo) != forward_attrs.requests.end()) {
+    for (int i1 = 0; i1 < in_arrs.size(); i1++) {
+      auto in_arr = in_arrs[i1];
+      auto in_shape = in_arr.arr.shape();
+      if (in_shape.ndim() < 2)
+        continue;
+
+      nnvm::TShape wt_shape(2);
+      wt_shape[0] = num_hid;
+      wt_shape[1] = GetFCWeightDim2(in_shape);
+      NDArray weights(wt_shape, Context());
+      InitDefaultArray(&weights, false);
+
+      nnvm::TShape bias_shape(1);
+      bias_shape[0] = num_hid;
+      NDArray bias(bias_shape, Context());
+      InitDefaultArray(&bias, false);
+
+      inputs[0] = &in_arr.arr;
+      inputs[1] = &weights;
+      inputs[2] = &bias;
+
+      nnvm::TShape out_shape(2);
+      out_shape[0] = in_shape[0];
+      out_shape[1] = num_hid;
+
+      for (int i = 0; i < forward_attrs.num_outputs; i++) {
+        out_arrs[i] =
+            GetTestOutputArrays(out_shape, pds, {1}, forward_attrs.output_types);
+        ex_out_arrs[i] =
+            GetTestOutputArrays(out_shape, pds, {1}, forward_attrs.output_types);
+      }
+
+      for (size_t output_i = 0; output_i < out_arrs[0].size(); output_i++) {
+        for (int i = 0; i < forward_attrs.num_outputs; i++) {
+          req[i] = kWriteTo;
+          outputs[i] = &out_arrs[i][output_i].arr;
+          ex_outputs[i] = &ex_out_arrs[i][output_i].arr;
+        }
+        Imperative::Get()->set_is_training(true);
+
+        PrintVerifyMsg(in_arr, out_arrs[0][output_i]);
+        Imperative::Get()->InvokeOp(
+            Context(), forward_attrs.attrs, inputs, outputs, req,
+            DispatchMode::kFCompute, mxnet::OpStatePtr());
+        Imperative::Get()->InvokeOp(
+            Context(), forward_attrs.attrs, inputs, ex_outputs, req,
+            DispatchMode::kFComputeEx, mxnet::OpStatePtr());
+        Engine::Get()->WaitForAll();
+        AssertEqual(outputs, ex_outputs);
+
+        // backwards test performed same time since output needed
+        backwards_input[0] = outputs[0];  // output grad
+        backwards_input[1] = inputs[0];  // input
+        backwards_input[2] = inputs[1];  // weights
+
+        auto tmp_output = GetTestInputArrays(forward_attrs.input_types, true)[i1];
+        NDArray back_weights(wt_shape, Context());
+        NDArray back_bias(bias_shape, Context());
+        backwards_outputs[0] = &tmp_output.arr;
+        backwards_outputs[1] = &back_weights;
+        backwards_outputs[2] = &back_bias;
+
+        auto tmp_output2 = GetTestInputArrays(forward_attrs.input_types, true)[i1];
+        NDArray back_ex_weights(wt_shape, Context());
+        NDArray back_ex_bias(bias_shape, Context());
+        backwards_ex_outputs[0] = &tmp_output2.arr;
+        backwards_ex_outputs[1] = &back_ex_weights;
+        backwards_ex_outputs[2] = &back_ex_bias;
+
+        for (int i = 0; i < backwards_attrs.num_outputs; i++)
+          back_req[i] = kWriteTo;
+
+        std::cout << "Backwards: ";
+        PrintVerifyMsg(out_arrs[0][output_i], tmp_output);
+        Imperative::Get()->InvokeOp(
+            Context(), backwards_attrs.attrs, backwards_input, backwards_outputs,
+            back_req, DispatchMode::kFCompute, mxnet::OpStatePtr());
+        Imperative::Get()->InvokeOp(
+            Context(), backwards_attrs.attrs, backwards_input, backwards_ex_outputs,
+            back_req, DispatchMode::kFComputeEx, mxnet::OpStatePtr());
+        Engine::Get()->WaitForAll();
+        AssertEqual(backwards_outputs, backwards_ex_outputs);
+      }
+    }
+  }
+}
+
+template<typename P>
+void TestConvOp(const OpAttrs &forward_attrs, const OpAttrs &backwards_attrs,
+                bool is_deconv = false) {
+  std::vector<NDArray*> inputs(forward_attrs.num_inputs);
+  std::vector<NDArray*> outputs(forward_attrs.num_outputs);
+  std::vector<NDArray*> ex_outputs(forward_attrs.num_outputs);
+
+  std::vector<NDArray*> backwards_input(backwards_attrs.num_inputs);
+  std::vector<NDArray*> backwards_outputs(backwards_attrs.num_outputs);
+  std::vector<NDArray*> backwards_ex_outputs(backwards_attrs.num_outputs);
+
 
   std::vector<OpReqType> req(forward_attrs.num_outputs);
   std::vector<OpReqType> back_req(backwards_attrs.num_outputs);
   std::vector<DispatchMode> dispatches = forward_attrs.dispatches;
-=======
-  std::vector<OpReqType> req(forward_attrs.num_outputs);
-  std::vector<OpReqType> back_req(backwards_attrs.num_outputs);
->>>>>>> 1ef83c95
 
   TestArrayShapes tas = GetTestArrayShapes();
   std::vector<mkldnn::memory::primitive_desc> pds = tas.pds;
 
-<<<<<<< HEAD
   P param;
   param.Init(forward_attrs.attrs.dict);
   TShape kernel = param.kernel;
@@ -818,99 +918,6 @@
           back_req, DispatchMode::kFComputeEx, mxnet::OpStatePtr());
       Engine::Get()->WaitForAll();
       VerifyCopyResult(backwards_outputs, backwards_ex_outputs);
-=======
-  std::vector<NDArrayAttrs> in_arrs = GetTestInputArrays(forward_attrs.input_types, true);
-  std::vector<std::vector<NDArrayAttrs>> out_arrs(forward_attrs.num_outputs);
-  std::vector<std::vector<NDArrayAttrs>> ex_out_arrs(forward_attrs.num_outputs);
-
-  std::string str_hid = const_cast<OpAttrs&>(forward_attrs).attrs.dict["num_hidden"];
-  int num_hid = std::stoi(str_hid);
-
-  if (forward_attrs.requests.find(OpReqType::kWriteTo) != forward_attrs.requests.end()) {
-    for (int i1 = 0; i1 < in_arrs.size(); i1++) {
-      auto in_arr = in_arrs[i1];
-      auto in_shape = in_arr.arr.shape();
-      if (in_shape.ndim() < 2)
-        continue;
-
-      nnvm::TShape wt_shape(2);
-      wt_shape[0] = num_hid;
-      wt_shape[1] = GetFCWeightDim2(in_shape);
-      NDArray weights(wt_shape, Context());
-      InitDefaultArray(&weights, false);
-
-      nnvm::TShape bias_shape(1);
-      bias_shape[0] = num_hid;
-      NDArray bias(bias_shape, Context());
-      InitDefaultArray(&bias, false);
-
-      inputs[0] = &in_arr.arr;
-      inputs[1] = &weights;
-      inputs[2] = &bias;
-
-      nnvm::TShape out_shape(2);
-      out_shape[0] = in_shape[0];
-      out_shape[1] = num_hid;
-
-      for (int i = 0; i < forward_attrs.num_outputs; i++) {
-        out_arrs[i] =
-            GetTestOutputArrays(out_shape, pds, {1}, forward_attrs.output_types);
-        ex_out_arrs[i] =
-            GetTestOutputArrays(out_shape, pds, {1}, forward_attrs.output_types);
-      }
-
-      for (size_t output_i = 0; output_i < out_arrs[0].size(); output_i++) {
-        for (int i = 0; i < forward_attrs.num_outputs; i++) {
-          req[i] = kWriteTo;
-          outputs[i] = &out_arrs[i][output_i].arr;
-          ex_outputs[i] = &ex_out_arrs[i][output_i].arr;
-        }
-        Imperative::Get()->set_is_training(true);
-
-        PrintVerifyMsg(in_arr, out_arrs[0][output_i]);
-        Imperative::Get()->InvokeOp(
-            Context(), forward_attrs.attrs, inputs, outputs, req,
-            DispatchMode::kFCompute, mxnet::OpStatePtr());
-        Imperative::Get()->InvokeOp(
-            Context(), forward_attrs.attrs, inputs, ex_outputs, req,
-            DispatchMode::kFComputeEx, mxnet::OpStatePtr());
-        Engine::Get()->WaitForAll();
-        AssertEqual(outputs, ex_outputs);
-
-        // backwards test performed same time since output needed
-        backwards_input[0] = outputs[0];  // output grad
-        backwards_input[1] = inputs[0];  // input
-        backwards_input[2] = inputs[1];  // weights
-
-        auto tmp_output = GetTestInputArrays(forward_attrs.input_types, true)[i1];
-        NDArray back_weights(wt_shape, Context());
-        NDArray back_bias(bias_shape, Context());
-        backwards_outputs[0] = &tmp_output.arr;
-        backwards_outputs[1] = &back_weights;
-        backwards_outputs[2] = &back_bias;
-
-        auto tmp_output2 = GetTestInputArrays(forward_attrs.input_types, true)[i1];
-        NDArray back_ex_weights(wt_shape, Context());
-        NDArray back_ex_bias(bias_shape, Context());
-        backwards_ex_outputs[0] = &tmp_output2.arr;
-        backwards_ex_outputs[1] = &back_ex_weights;
-        backwards_ex_outputs[2] = &back_ex_bias;
-
-        for (int i = 0; i < backwards_attrs.num_outputs; i++)
-          back_req[i] = kWriteTo;
-
-        std::cout << "Backwards: ";
-        PrintVerifyMsg(out_arrs[0][output_i], tmp_output);
-        Imperative::Get()->InvokeOp(
-            Context(), backwards_attrs.attrs, backwards_input, backwards_outputs,
-            back_req, DispatchMode::kFCompute, mxnet::OpStatePtr());
-        Imperative::Get()->InvokeOp(
-            Context(), backwards_attrs.attrs, backwards_input, backwards_ex_outputs,
-            back_req, DispatchMode::kFComputeEx, mxnet::OpStatePtr());
-        Engine::Get()->WaitForAll();
-        AssertEqual(backwards_outputs, backwards_ex_outputs);
-      }
->>>>>>> 1ef83c95
     }
   }
 }
