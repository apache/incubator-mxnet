--- conflicted
+++ resolved
@@ -707,11 +707,7 @@
             Context(), forward_attrs.attrs, inputs, ex_outputs, req,
             DispatchMode::kFComputeEx, mxnet::OpStatePtr());
         Engine::Get()->WaitForAll();
-<<<<<<< HEAD
         // TODO(unassigned): Need to fix op, should work for the whole vector
-=======
-        // TODO: Need to fix op, should work for the whole vector
->>>>>>> 62d89792
         if (forward_attrs.attrs.op->name == "LRN") {
           AssertEqual(outputs, ex_outputs, 1e-5, 1e-8, true);
         }
@@ -750,11 +746,7 @@
           Context(), forward_attrs.attrs, inputs, ex_outputs, req,
           DispatchMode::kFComputeEx, mxnet::OpStatePtr());
       Engine::Get()->WaitForAll();
-<<<<<<< HEAD
       // TODO(unassigned): Need to fix op, should work for the whole vector
-=======
-      // TODO: Need to fix op, should work for the whole vector
->>>>>>> 62d89792
       if (forward_attrs.attrs.op->name == "LRN") {
         AssertEqual(outputs, ex_outputs, 1e-5, 1e-8, true);
       }
@@ -808,13 +800,8 @@
         Context(), backwards_attrs.attrs, backwards_input, backwards_ex_outputs,
         backwards_req, DispatchMode::kFComputeEx, mxnet::OpStatePtr());
     Engine::Get()->WaitForAll();
-<<<<<<< HEAD
     // TODO(unassigned): Need to fix op, should work for the whole vector
-    AssertEqual(backwards_outputs, backwards_ex_outputs, 1e-5, 1e-8, true);
-=======
-    // TODO: Need to fix op, should work for the whole vector
     AssertEqual(backwards_outputs, backwards_ex_outputs, 1e-4, 1e-2, true);
->>>>>>> 62d89792
   }
 }
 
@@ -875,11 +862,7 @@
             Context(), forward_attrs.attrs, inputs2, ex_outputs, req,
             DispatchMode::kFComputeEx, mxnet::OpStatePtr());
         Engine::Get()->WaitForAll();
-<<<<<<< HEAD
-        AssertEqual(outputs, ex_outputs, 1e-5, 1e-8, true);
-=======
         AssertEqual(outputs, ex_outputs, 1e-4, 1e-2, true);
->>>>>>> 62d89792
 
         if (!backwards_attrs.requests.empty()) {
           TestOpExBNBackward(forward_attrs, backwards_attrs, OpReqType::kWriteTo,
