--- conflicted
+++ resolved
@@ -255,8 +255,6 @@
   EXPECT_EQ(res, -1);
 }
 
-<<<<<<< HEAD
-=======
 TEST(Engine, PushFuncND) {
   auto ctx = mxnet::Context{};
   mxnet::NDArray nd(ctx);
@@ -304,7 +302,6 @@
   EXPECT_EQ(res, -1);
 }
 
->>>>>>> 75a9e187
 TEST(Engine, basics) {
   auto&& engine = mxnet::Engine::Get();
   auto&& var = engine->NewVariable();
