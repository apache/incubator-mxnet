--- conflicted
+++ resolved
@@ -2113,14 +2113,15 @@
 
 
 @use_np
-<<<<<<< HEAD
 def test_histogram():
     inp = np.ones((INT_OVERFLOW, 2))
     inp[-1, -1] = 2
     hist, _ = np.histogram(inp, np.array([0.5, 1.5, 2.5, 3.5]))
     assert hist.shape == (3, )
     assert hist[0] == int(2 * INT_OVERFLOW - 1) and hist[1] == 1
-=======
+
+
+@use_np
 def test_nan_to_num():
     inp = np.zeros((3, INT_OVERFLOW))
     inp[:, -1] = np.array([np.nan, np.inf, -np.inf])
@@ -2132,5 +2133,4 @@
     assert out[0, -1] == 0 and out[1, -1] == 1 and out[2, -1] == -1
     assert inp.grad.shape == inp.shape
     assert inp.grad[0, -1] == 0 and inp.grad[1, -1] == 0
-    assert inp.grad[0, 0] == 1 and inp.grad[2, -1] == 0
->>>>>>> 43750c8b
+    assert inp.grad[0, 0] == 1 and inp.grad[2, -1] == 0