--- conflicted
+++ resolved
@@ -2112,13 +2112,14 @@
 
 
 @use_np
-<<<<<<< HEAD
 def test_tril_indices():
     N = 2**16
     data = np.tril_indices(N, -1)
     assert data[0].shape == (((1 + (N-1)) * (N-1) / 2), )
     assert data[0][-1] == N - 1 and data[1][-1] == N - 2
-=======
+
+
+@use_np
 def test_kron():
     # tensor tensor case
     inp1 = np.array([5, 10], dtype="float64")
@@ -2246,4 +2247,3 @@
     assert out[0][0] == 0
     assert out[-1][-1] == INT_OVERFLOW - 1
     assert out.shape == (INT_OVERFLOW + 2, 4 + 2)
->>>>>>> bd55002b
