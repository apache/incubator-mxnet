# Licensed to the Apache Software Foundation (ASF) under one
# or more contributor license agreements.  See the NOTICE file
# distributed with this work for additional information
# regarding copyright ownership.  The ASF licenses this file
# to you under the Apache License, Version 2.0 (the
# "License"); you may not use this file except in compliance
# with the License.  You may obtain a copy of the License at
#
#   http://www.apache.org/licenses/LICENSE-2.0
#
# Unless required by applicable law or agreed to in writing,
# software distributed under the License is distributed on an
# "AS IS" BASIS, WITHOUT WARRANTIES OR CONDITIONS OF ANY
# KIND, either express or implied.  See the License for the
# specific language governing permissions and limitations
# under the License.

import os
import sys
import tempfile
import math
import numpy as _np
import mxnet as mx

curr_path = os.path.dirname(os.path.abspath(os.path.expanduser(__file__)))
sys.path.append(os.path.join(curr_path, '../python/unittest/'))

from mxnet.test_utils import rand_ndarray, assert_almost_equal, rand_coord_2d, default_context, check_symbolic_forward, create_2d_tensor, use_np
from mxnet import gluon, np, npx
from common import with_seed
import pytest
from tests.python.unittest.common import assertRaises
from mxnet.base import MXNetError

# dimension constants
MEDIUM_X = 10000
LARGE_X = 100000000
SMALL_X = 100
SMALL_Y = 50
INT_OVERFLOW = 2**31
HALF_INT_OVERFLOW = 2**30
DOUBLE_INT_OVERFLOW = 2**32


@use_np
def test_gluon_embedding():
    m = gluon.nn.Embedding(SMALL_Y, MEDIUM_X)
    m.initialize()
    a = np.zeros((MEDIUM_X, SMALL_Y))
    b = m(a)
    assert b.shape == (MEDIUM_X, SMALL_Y, MEDIUM_X)
    assert b.asnumpy().size == MEDIUM_X * SMALL_Y * MEDIUM_X


@use_np
def test_fully_connected():
    a = np.ones(shape=(LARGE_X, SMALL_Y))
    b = np.ones(shape=(SMALL_Y, SMALL_Y))
    c = np.ones(shape=(b.shape[0],))

    # w/o bias
    res = mx.npx.fully_connected(a, b, num_hidden=b.shape[0], no_bias=True)
    assert np.sum(res[-1] == a.shape[1]) == b.shape[0]

    # w/ bias
    res = mx.npx.fully_connected(a, b, c, num_hidden=b.shape[0], no_bias=False)
    assert np.sum(res[-1] == a.shape[1] + 1) == b.shape[0]


@use_np
def test_dense():
    data = np.ones(shape=(LARGE_X, SMALL_X))
    linear = gluon.nn.Dense(SMALL_Y)
    linear.initialize()
    res = linear(data)
    assert res.shape == (LARGE_X, SMALL_Y)


@use_np
def test_softmax():
    input_data = np.ones((SMALL_Y, LARGE_X))
    for axis in [0, 1]:
        true_output = np.full((SMALL_Y, LARGE_X), (1 / input_data.shape[axis]))
        output = npx.softmax(input_data, axis=axis)
        assert_almost_equal(output.asnumpy(), true_output, rtol=1e-5, atol=1e-5)

'''
  _ _ _  _ _ __  _ __ _  _
 | ' \ || | '  \| '_ \ || |
 |_||_\_,_|_|_|_| .__/\_, |
                |_|   |__/
'''

@use_np
def test_ones():
    A = np.ones((INT_OVERFLOW, 2))
    assert A.shape == (INT_OVERFLOW, 2)
    assert A[0][0] == 1


@use_np
def test_zeros():
    A = np.zeros((INT_OVERFLOW, 2))
    assert A.shape == (INT_OVERFLOW, 2)
    assert A[0][0] == 0


@use_np
def test_ones_like():
    inp = np.ones((2, INT_OVERFLOW))
    out = np.ones_like(inp)
    assert out.shape == inp.shape
    assert out[0, 0] == 1 and out[-1, -1] == 1


@use_np
def test_zeros_like():
    inp = np.ones((INT_OVERFLOW, 2))
    out = np.zeros_like(inp)
    assert out.shape == inp.shape
    assert out[0, 0] == 0 and out[-1, -1] == 0

@use_np
def test_abs():
    # abs absolute and fabs are the same thing
    inp = np.zeros((INT_OVERFLOW, 2))
    inp[-1, -1] = -1
    inp.attach_grad()
    with mx.autograd.record():
        out = np.abs(inp)
        out.backward()
    assert out.shape == (INT_OVERFLOW, 2)
    assert out[-1, -1] == 1
    assert inp.grad.shape == (INT_OVERFLOW, 2)
    assert inp.grad[-1, -1] == -1


@use_np
def test_binary_broadcast():
    A = np.ones((INT_OVERFLOW, 2))
    B = np.ones((INT_OVERFLOW, 1))
    C = np.add(A, B)
    assert C.shape == (INT_OVERFLOW, 2)
    assert C[0][0] == 2


@use_np
def test_all():
    A = np.ones((INT_OVERFLOW, 2))
    A.attach_grad()
    with mx.autograd.record():
        B = np.all(A)
    assert B == True
    B.backward()
    assert A.grad.shape == (INT_OVERFLOW, 2)
    assert A.grad[0][0] == 0 


@use_np
def test_amin():
    inp = np.ones((INT_OVERFLOW, 2))
    inp[-1, -1] = -1
    inp.attach_grad()
    with mx.autograd.record():
        out = np.amin(inp)
        out.backward()
    assert out == -1.0
    assert inp.grad.shape == (INT_OVERFLOW, 2)
    assert inp.grad[0, 0] == 0 and inp.grad[-1, -1] == 1


@use_np
def test_amax():
    inp = np.zeros((INT_OVERFLOW, 2))
    inp[-1, -1] = 1
    inp.attach_grad()
    with mx.autograd.record():
        out = np.amax(inp)
        out.backward()
    assert out == 1.0
    assert inp.grad.shape == (INT_OVERFLOW, 2)
    assert inp.grad[0, 0] == 0 and inp.grad[-1, -1] == 1


@use_np
def test_argmin():
    A = np.ones((INT_OVERFLOW, 2))
    A[10][1] = -1
    A.attach_grad()
    with mx.autograd.record():
        B = np.argmin(A)
    print(B)
    assert B == 21
    B.backward()
    assert A.grad.shape == (INT_OVERFLOW, 2)
    assert A.grad[0][0] == 0


@use_np
def test_argmax():
    A = np.zeros((INT_OVERFLOW, 2))
    A[10][1] = 1
    A.attach_grad()
    with mx.autograd.record():
        B = np.argmax(A)
    print(B)
    assert B == 21
    B.backward()
    assert A.grad.shape == (INT_OVERFLOW, 2)
    assert A.grad[0][0] == 0


@use_np
def test_trigonometric_family():
    def batch_check(x, funcs):
        for f in funcs:
            one = np.ones((1))
            x.attach_grad()
            one.attach_grad()
            with mx.autograd.record():
                y = f(x)
                _ = f(one)
            assert y.shape == (INT_OVERFLOW, 2)
            assert y[0][0] == _
            y.backward()
            _.backward()
            assert x.grad.shape == (INT_OVERFLOW, 2)
            assert x.grad[0][0] == one.grad
    A = np.ones((INT_OVERFLOW, 2))
    batch_check(A, [np.arccos, np.arccosh, np.arcsin, \
        np.arcsin, np.arctan, np.arctanh, np.sin, np.cos, \
        np.tan, np.sinh, np.cosh, np.tanh])


@use_np
def test_any():
    A = np.zeros((INT_OVERFLOW, 2))
    A.attach_grad()
    with mx.autograd.record():
        B = np.any(A)
    assert B == False
    B.backward()
    assert A.grad.shape == (INT_OVERFLOW, 2)
    assert A.grad[0][0] == 0


@use_np
def test_append():
    A = np.ones((1, INT_OVERFLOW))
    B = np.ones((2, INT_OVERFLOW))
    A.attach_grad() 
    with mx.autograd.record():
        C = np.append(A, B, axis=0)
    assert C.shape == (3, INT_OVERFLOW)
    assert C[2][0] == 1
    C.backward()
    assert A.grad.shape == (1, INT_OVERFLOW)
    assert A[0][0] == 1


@use_np
def test_arange():
    A = np.arange(INT_OVERFLOW, dtype='int32')
    assert A.shape == (INT_OVERFLOW, )
    assert A[100] == 100


@use_np
def test_argsort():
    A = np.ones((INT_OVERFLOW, 2))
    A.attach_grad()
    with mx.autograd.record():
        B = np.argsort(A)
    assert B.shape == (INT_OVERFLOW, 2)
    assert B[0][0] == 0
    B.backward()
    assert A.grad.shape == (INT_OVERFLOW, 2)
    assert A[0][0] == 1


@use_np
def test_atleast_xd_family():
    def batch_check(x, funcs, shapes):
        for f, s in zip(funcs, shapes):
            x.attach_grad()
            with mx.autograd.record():
                y = f(x)
            assert y.shape == s
            y.backward()
            assert x.grad.shape == (INT_OVERFLOW, )
            assert x.grad[0] == 0
    A = np.zeros((INT_OVERFLOW))
    batch_check(A, [np.atleast_1d, np.atleast_2d, np.atleast_3d], \
            [(INT_OVERFLOW, ), (1, INT_OVERFLOW), (1, INT_OVERFLOW, 1)])


@use_np
def test_average():
    A = np.ones((INT_OVERFLOW, 2))
    A.attach_grad()
    with mx.autograd.record():
        B = np.average(A)
    assert B == 1
    B.backward()
    assert A.grad.shape == (INT_OVERFLOW, 2)
    assert_almost_equal(A.grad[0][0], np.array([1.0 / DOUBLE_INT_OVERFLOW]), \
            rtol=1e-3, atol=1e-5)


@use_np
def test_bincount():
    A = np.ones((INT_OVERFLOW), dtype='int32')
    A[0] = 0
    A.attach_grad()
    with mx.autograd.record():
        B = np.bincount(A)
    assert B.shape == (2,)
    assert B[-1] == INT_OVERFLOW - 1
    B.backward()
    assert A.grad.shape == (INT_OVERFLOW, )
    assert A.grad[0] == 0 


@use_np
def test_blackman():
    data = np.blackman(INT_OVERFLOW)
    ind = int(INT_OVERFLOW / 6)
    ref = 0.42 - 0.5*math.cos(2*math.pi*ind/INT_OVERFLOW) \
        + 0.08*math.cos(4*math.pi*ind/INT_OVERFLOW)
    assert_almost_equal(data[ind], ref, rtol=1e-3, atol=1e-5)


@use_np
def test_broadcast_to():
    A = np.ones((2))
    A.attach_grad()
    with mx.autograd.record():
        B = np.broadcast_to(A, (INT_OVERFLOW, 2))
    assert B.shape == (INT_OVERFLOW, 2)
    assert B[0][0] == 1
    B.backward()
    assert A.grad.shape == (2, )
    with mx.autograd.record():
        B = np.broadcast_to(A.reshape(2, 1), (2, INT_OVERFLOW))
    assert B.shape == (2, INT_OVERFLOW)
    assert B[0][0] == 1
    B.backward()
    assert A.grad.shape == (2, )


@use_np
def test_root_family():
    def batch_check(x, funcs, grads):
        for f, g in zip(funcs, grads):
            x.attach_grad()
            with mx.autograd.record():
                y = f(x)
            assert y.shape == (INT_OVERFLOW, 2)
            assert y[0][0] == 1
            y.backward()
            assert x.grad.shape == (INT_OVERFLOW, 2)
            assert_almost_equal(A.grad[0][0], np.array(g), \
                rtol=1e-3, atol=1e-5)
    A = np.ones((INT_OVERFLOW, 2))
    batch_check(A, [np.sqrt, np.cbrt], [0.5, 1.0 / 3])


@use_np
def test_ceil_floor():
    def batch_check(x, funcs):
        for f in funcs:
            x.attach_grad()
            with mx.autograd.record():
                y = f(x)
            assert y.shape == (INT_OVERFLOW, 2)
            assert y[0][0] == 1
            y.backward()
            assert x.grad.shape == (INT_OVERFLOW, 2)
            assert x.grad[0][0] == 0
    A = np.ones((INT_OVERFLOW, 2))
    batch_check(A, [np.ceil, np.floor])


@use_np
def test_clip():
    A = np.ones((INT_OVERFLOW, 2))
    A.attach_grad()
    with mx.autograd.record():
        B = np.clip(A, 1, 1)
    assert B.shape == (INT_OVERFLOW, 2)
    assert B[0][0] == 1
    B.backward()
    assert A.grad.shape == (INT_OVERFLOW, 2)
    assert A.grad[0][0] == 1


@use_np
def test_column_stack():
    A = np.ones(INT_OVERFLOW)
    A.attach_grad()
    with mx.autograd.record():
        B = np.column_stack((A, A))
    assert B.shape == (INT_OVERFLOW, 2)
    assert B[0][0] == 1
    B.backward()
    assert A.grad.shape == (INT_OVERFLOW, )
    assert A.grad[0] == 2


@use_np
def test_concatenate():
    def batch_check(x1, x2, axises, shapes):
        for a, s in zip(axises, shapes):
            x1.attach_grad()
            with mx.autograd.record():
                y = np.concatenate((x1, x2), axis=a)
            assert y.shape == s
            y.backward()
            assert x1.grad.shape == (2, INT_OVERFLOW)
            assert x1.grad[0][0] == 1
    A = np.ones((2, INT_OVERFLOW))
    B = np.ones((1, INT_OVERFLOW))
    batch_check(A, B, [0, None], \
            [(3, INT_OVERFLOW), (int(INT_OVERFLOW * 3), )])

@use_np
def test_copysign():
    inp1 = np.ones((INT_OVERFLOW, 2))
    inp1[-1, -1] = 2
    inp1.attach_grad()
    inp2 = np.array([-1])
    with mx.autograd.record():
        out = np.copysign(inp1, inp2)
        out.backward()
    assert out.shape == (INT_OVERFLOW, 2)
    assert out[-1 ,-1] == -2
    assert inp1.grad.shape == (INT_OVERFLOW, 2)
    assert inp1.grad[-1, -1] == -1


@use_np
def test_random_uniform():
    A = np.random.uniform(low=0, high=1.0, size=(INT_OVERFLOW))
    assert A[0] <= 1 and A[0] >= 0


@use_np
def test_random_normal():
    A = np.random.normal(loc=0, scale=1.0, size=(INT_OVERFLOW))
    assert type(A[0]).__name__ == 'ndarray'

@use_np
@pytest.mark.skip(reason='times out (20 mins)')
def test_random_gamma():
    A = np.random.gamma(shape=1.0, size=(INT_OVERFLOW))
    assert type(A[0]).__name__ == 'ndarray'


@use_np
def test_random_exponential():
    A = np.random.exponential(size=(INT_OVERFLOW))
    assert type(A[0]).__name__ == 'ndarray'


@use_np
def test_random_laplace():
    A = np.random.laplace(loc=0, scale=1.0, size=(INT_OVERFLOW))
    assert type(A[0]).__name__ == 'ndarray'


@use_np
def test_random_choice():
    A = np.random.choice(a=10, size=(INT_OVERFLOW))
    assert A[0] <= 10 and A[0] >= 0


@use_np
def test_random_gumbel():
    A = np.random.gumbel(loc=0, scale=1.0, size=(INT_OVERFLOW))
    assert type(A[0]).__name__ == 'ndarray'


@use_np
def test_random_logistic():
    A = np.random.logistic(loc=0, scale=1.0, size=(INT_OVERFLOW))
    assert type(A[0]).__name__ == 'ndarray'

@use_np
@pytest.mark.skip(reason='times out (20 mins)')
def test_random_multinomial():
    A = np.random.multinomial(pvals=np.zeros(INT_OVERFLOW), n=1)
    assert A[-1] == 1

@use_np
def test_random_pareto():
    A = np.random.pareto(a=1.0, size=(INT_OVERFLOW))
    assert type(A[0]).__name__ == 'ndarray'


@use_np
def test_random_power():
    A = np.random.power(a=1.0, size=(INT_OVERFLOW))
    assert type(A[0]).__name__ == 'ndarray'


@use_np
def test_random_rayleigh():
    A = np.random.rayleigh(scale=1.0, size=(INT_OVERFLOW))
    assert type(A[0]).__name__ == 'ndarray'


@use_np
def test_random_weibull():
    A = np.random.weibull(a=1.0, size=(INT_OVERFLOW))
    assert type(A[0]).__name__ == 'ndarray'


@use_np
def test_random_shuffle():
    A = np.ones((INT_OVERFLOW, 2))
    np.random.shuffle(A)
    assert type(A[0]).__name__ == 'ndarray'


@use_np
def test_random_lognormal():
    A = np.random.lognormal(mean=0, sigma=1.0, size=(2**31))
    assert type(A[0]).__name__ == 'ndarray'


@use_np
def test_random_randint():
    A = np.random.randint(low=0, high=5, size=(2, 2**31))
    assert A[0][0] < 5 and A[0][0] >= 0


@use_np
def test_slice_assign():
    # test _slice_assign
    A = np.zeros((INT_OVERFLOW, 2))
    A[-1] = np.ones((1))
    assert A[-1, 0] == 1 and A[-1, 1] == 1
    # test _slice_assign_scalar
    B = np.zeros((INT_OVERFLOW, 2))
    B[-1] = 2
    assert B[-1, 0] == 2 and B[-1, 1] == 2


@use_np
def test_logical_family():
    def batch_check(x1, x2, funcs):
        x1.attach_grad()
        for f in funcs:
            with mx.autograd.record():
                y = f(x1, x2)
                y.backward()
            assert y.shape == x1.shape
            assert y[0] == f(x1[0], x2[0])
            assert x1.grad.shape == x1.shape
            assert x1.grad[0] == 0

    inp1 = np.zeros((INT_OVERFLOW), dtype='int32')
    inp2 = np.ones((INT_OVERFLOW), dtype='int32')
    batch_check(inp1, inp2, [np.logical_and, np.logical_or, np.logical_xor])
    inp2.attach_grad()
    with mx.autograd.record():
        out = np.logical_not(inp2)
        out.backward()
    assert out.shape == inp2.shape
    assert out[0] == 0
    assert inp2.grad.shape == inp2.shape
    assert inp2.grad[0] == 0


@use_np
def test_deg_rad():
    # deg2rad is the same thing as radians
    # rad2deg is the same thing as degrees
    inp = np.zeros((INT_OVERFLOW, 2))
    inp[-1, -1] = 180
    inp.attach_grad()
    with mx.autograd.record():
        out = np.deg2rad(inp)
        out.backward()
    assert out.shape == inp.shape
    assert out[0, 0] == 0
    assert_almost_equal(out[-1, -1], np.array([np.pi]), rtol=1e-5, atol=1e-5)
    assert inp.grad.shape == inp.shape
    assert_almost_equal(inp.grad[0, 0], np.array([1.0 / 180 * np.pi]), rtol=1e-5, atol=1e-5)
    out.attach_grad()
    with mx.autograd.record():
        out2 = np.rad2deg(out)
        out2.backward()
    assert out2.shape == out.shape
    assert out2[0, 0] == 0 and out2[-1, -1] == 180
    assert out.grad.shape == out.shape
    assert_almost_equal(out.grad[0, 0], np.array([180.0 / np.pi]), rtol=1e-5, atol=1e-5)


@use_np
def test_divide():
    # np.divide and np.true_divide are the same thing
    inp = np.ones((INT_OVERFLOW, 2))
    inp[-1, -1] = 10
    inp.attach_grad()
    with mx.autograd.record():
        out = np.divide(inp, np.array([2, 3]))
        out.backward()
    assert out.shape == inp.shape
    assert_almost_equal(out[-1, -1], np.array([10 / 3]), rtol=1e-5, atol=1e-5)
    assert inp.grad.shape == inp.shape
    assert_almost_equal(inp.grad[-1, -1], np.array([1.0 / 3]), rtol=1e-5, atol=1e-5)


@use_np
def test_minimum():
    inp1 = np.ones((INT_OVERFLOW, 2))
    inp1[-1, -1] = -1
    inp2 = np.zeros((INT_OVERFLOW, 1))
    inp1.attach_grad()
    inp2.attach_grad()
    with mx.autograd.record():
        out = np.minimum(inp1, inp2)
        out.backward()
    assert out.shape == inp1.shape
    assert out[-1, -1] == -1
    assert inp1.grad.shape == inp1.shape
    assert inp1.grad[-1, -1] == 1 and inp1.grad[0, 0] == 0
    assert inp2.grad.shape == inp2.shape
    assert inp2.grad[-1] == 1 and inp2.grad[0] == 2


@use_np
def test_maximum():
    inp1 = np.ones((INT_OVERFLOW, 2))
    inp1[-1, -1] = -1
    inp2 = np.zeros((INT_OVERFLOW, 1))
    inp1.attach_grad()
    inp2.attach_grad()
    with mx.autograd.record():
        out = np.maximum(inp1, inp2)
        out.backward()
    assert out.shape == inp1.shape
    assert out[-1, -1] == 0
    assert inp1.grad.shape == inp1.shape
    assert inp1.grad[-1, -1] == 0 and inp1.grad[0, 0] == 1
    assert inp2.grad.shape == inp2.shape
    assert inp2.grad[-1] == 1 and inp2.grad[0] == 0


@use_np
def test_eye():
    N = 2**16
    data1 = np.eye(N)
    assert data1.shape == (N, N)
    for i in range(N):
        assert data1[i, i] == 1
    assert data1[-1, -2] == 0 and data1[0, 1] == 0
    data2 = np.eye(N, M=N-1, k=-1)
    assert data2.shape == (N, N-1)
    for i in range(1, N):
        assert data2[i, i-1] == 1
    assert data2[0, 0] == 0 and data2[-1, -2] == 0


@use_np
def test_fix():
    inp = np.ones((2, INT_OVERFLOW))
    inp[-1, -1] = -2.9
    inp[0, 0] = 2.9
    inp.attach_grad()
    with mx.autograd.record():
        out = np.fix(inp)
        out.backward()
    assert out.shape == inp.shape
    assert out[0, 0] == 2 and out[-1, -1] == -2
    assert inp.grad.shape == inp.shape
    assert inp.grad[-1, -1] == 0


@use_np
def test_flip():
    inp = np.zeros((2, INT_OVERFLOW))
    inp[0, 0] = 2
    inp.attach_grad()
    with mx.autograd.record():
        out = np.flip(inp, axis=0)
        out.backward()
    assert out.shape == inp.shape
    assert out[1, 0] == 2
    assert inp.grad.shape == inp.shape
    assert inp.grad[0, 0] == 1
    out2 = np.flip(inp, axis=1)
    assert out2[0, -1] == 2


@use_np
def test_fliplr():
    inp = np.zeros((1, 2, INT_OVERFLOW))
    inp[0, 0, 0] = 2
    inp.attach_grad()
    with mx.autograd.record():
        out = np.fliplr(inp)
        out.backward()
    assert out.shape == inp.shape
    assert out[0, 1, 0] == 2
    assert inp.grad.shape == inp.shape
    assert inp.grad[0, 0, 0] == 1


@use_np
def test_flipud():
    inp = np.zeros((2, 1, INT_OVERFLOW))
    inp[0, 0, 0] = 2
    inp.attach_grad()
    with mx.autograd.record():
        out = np.flipud(inp)
        out.backward()
    assert out.shape == inp.shape
    assert out[1, 0, 0] == 2
    assert inp.grad.shape == inp.shape
    assert inp.grad[0, 0, 0] == 1


@use_np
def test_full():
    data1 = np.full((INT_OVERFLOW, 2), np.array([1, 2]))
    assert data1.shape == (INT_OVERFLOW, 2)
    assert data1[-1, 0] == 1 and data1[-1, 1] == 2
    data2 = np.full((2, INT_OVERFLOW), 3)
    assert data2.shape == (2, INT_OVERFLOW)
    assert data2[-1, -1] == 3


@use_np
def test_full_like():
    inp = np.zeros((INT_OVERFLOW, 2))
    out = np.full_like(inp, 2)
    assert out.shape == inp.shape
    assert out[-1, -1] == 2


@use_np
def test_comparison_family():
    def batch_check(funcs, exp):
        inp1.attach_grad()
        for f, e in zip(funcs, exp):
            with mx.autograd.record():
                out = f(inp1, inp2)
                out.backward()
            assert out.shape == inp1.shape
            assert (out[0, 0], out[-1, -1]) == e
            assert inp1.grad.shape == inp1.shape
            assert inp1.grad[-1, -1] == 0
    
    inp1 = np.ones((INT_OVERFLOW, 2))
    inp2 = np.zeros((INT_OVERFLOW, 2))
    inp2[-1, -1] = 1
    batch_check([np.greater, np.greater_equal, \
        np.less, np.less_equal, np.equal, np.not_equal], \
        [(True, False), (True, True), \
        (False, False), (False, True), (False, True), (True, False)])


@use_np
def test_lcm():
    inp1 = np.ones((2, INT_OVERFLOW), dtype='int32')
    inp2 = np.ones((2, INT_OVERFLOW), dtype='int32')
    inp1[-1, -1] = 3
    inp2[-1, -1] = 5
    inp1.attach_grad()
    with mx.autograd.record():
        out = np.lcm(inp1, inp2)
        out.backward()
    assert out.shape == inp1.shape
    assert out[-1, -1] == 15
    assert inp1.grad.shape == inp1.shape
    assert inp1.grad[-1, -1] == 0


@use_np
def test_log_family():
    def batch_check(funcs, exp):
        inp.attach_grad()
        for f, e in zip(funcs, exp):
            with mx.autograd.record():
                out = f(inp)
                out.backward()
            assert out.shape == inp.shape
            assert_almost_equal(out[-1, -1], np.array([e[0]]), \
                rtol=1e-5, atol=1e-5)
            assert inp.grad.shape == inp.shape
            assert_almost_equal(inp.grad[-1, -1], np.array([e[1]]), \
                rtol=1e-5, atol=1e-5)

    inp = np.ones((INT_OVERFLOW, 2))
    inp[-1, -1] = 100
    batch_check([np.log, np.log10, np.log2, np.log1p], \
        [(4.6051702, 0.01), (2, 0.00434294), \
        (6.643856, 0.01442695), (4.6151204, 0.00990099)])


@use_np
def test_expand_dims():
    inp = np.zeros((INT_OVERFLOW))
    inp[-1] = 1
    out1 = np.expand_dims(inp, axis=0)
    out2 = np.expand_dims(out1, axis=2)
    assert out1.shape == (1, INT_OVERFLOW)
    assert out2.shape == (1, INT_OVERFLOW, 1)
    assert out1[0, -1] == 1
    assert out2[0, -1, 0] == 1


@use_np
def test_hamming():
    data = np.hamming((INT_OVERFLOW))
    ind = int(INT_OVERFLOW / 6)
    ref = 0.54 - 0.46*math.cos(2*math.pi*ind/(INT_OVERFLOW-1))
    assert data.shape == (INT_OVERFLOW, )
    assert_almost_equal(data[ind], ref, rtol=1e-3, atol=1e-5)


@use_np
def test_hanning():
    data = np.hanning((INT_OVERFLOW))
    ind = int(INT_OVERFLOW / 6)
    ref = 0.5 - 0.5*math.cos(2*math.pi*ind/(INT_OVERFLOW-1))
    assert data.shape == (INT_OVERFLOW, )
    assert_almost_equal(data[ind], ref, rtol=1e-3, atol=1e-5)


@use_np
def test_fmax():
    inp1 = np.ones((INT_OVERFLOW, 2))
    inp1[-1, -1] = -1
    inp2 = np.zeros((INT_OVERFLOW, 1))
    inp1.attach_grad()
    inp2.attach_grad()
    with mx.autograd.record():
        out = np.fmax(inp1, inp2)
        out.backward()
    assert out.shape == inp1.shape
    assert out[-1, -1] == 0
    assert inp1.grad.shape == inp1.shape
    assert inp1.grad[-1, -1] == 0 and inp1.grad[0, 0] == 1
    assert inp2.grad.shape == inp2.shape
    assert inp2.grad[-1] == 1 and inp2.grad[0] == 0


@use_np
def test_fmin():
    inp1 = np.ones((INT_OVERFLOW, 2))
    inp1[-1, -1] = -1
    inp2 = np.zeros((INT_OVERFLOW, 1))
    inp1.attach_grad()
    inp2.attach_grad()
    with mx.autograd.record():
        out = np.fmin(inp1, inp2)
        out.backward()
    assert out.shape == inp1.shape
    assert out[-1, -1] == -1
    assert inp1.grad.shape == inp1.shape
    assert inp1.grad[-1, -1] == 1 and inp1.grad[0, 0] == 0
    assert inp2.grad.shape == inp2.shape
    assert inp2.grad[-1] == 1 and inp2.grad[0] == 2


@use_np
def test_fmod():
    inp1 = np.ones((INT_OVERFLOW, 2))
    inp2 = np.ones((INT_OVERFLOW, 1))
    inp1[-1, -1], inp2[-1, -1] = 11, 7
    inp1.attach_grad()
    inp2.attach_grad()
    with mx.autograd.record():
        out = np.fmod(inp1, inp2)
        out.backward()
    assert out.shape == inp1.shape
    assert out[-1, -1] == 4
    assert inp1.grad.shape == inp1.shape
    assert inp1.grad[0, 0] == 1
    assert inp2.grad.shape == inp2.shape
    assert inp2.grad[-1] == -1 and inp2.grad[0] == -2


@use_np
def test_mod():
    # np.mod and np.remainder are the same thing
    inp1 = np.ones((INT_OVERFLOW, 2))
    inp2 = np.ones((INT_OVERFLOW, 1))
    inp1[-1, -1], inp2[-1, -1] = 11, 7
    inp1.attach_grad()
    inp2.attach_grad()
    with mx.autograd.record():
        out = np.mod(inp1, inp2)
        out.backward()
    assert out.shape == inp1.shape
    assert out[-1, -1] == 4
    assert inp1.grad.shape == inp1.shape
    assert inp1.grad[0, 0] == 1
    assert inp2.grad.shape == inp2.shape
    assert inp2.grad[-1] == -1 and inp2.grad[0] == -2


@use_np
def test_value_check_family():
    def batch_check(funcs, ref):
        inp.attach_grad()
        for f, r in zip(funcs, ref):
            with mx.autograd.record():
                out = f(inp)
                out.backward()
            assert out.shape == inp.shape
            for i in range(4):
                assert out[i, -1] == r[i]
            assert inp.grad.shape == inp.shape
            assert inp.grad[-1, -1] == 0

    inp = np.zeros((4, INT_OVERFLOW))
    inp[1:, -1] = np.array([np.inf, -np.inf, np.nan])
    batch_check([np.isinf, np.isneginf, np.isposinf, np.isnan, np.isfinite], \
        [(False, True, True, False), (False, False, True, False), \
        (False, True, False, False), (False, False, False, True), \
        (True, False, False, False)])


@use_np
def test_rint():
    inp = np.zeros((INT_OVERFLOW, 2))
    inp[0, 0], inp[-1, -1] = 2.1,  2.9
    inp.attach_grad()
    with mx.autograd.record():
        out = np.rint(inp)
        out.backward()
    assert out.shape == inp.shape
    assert out[0, 0] == 2 and out[-1, -1] == 3
    assert inp.grad.shape == inp.shape
    assert inp.grad[-1, -1] == 0


@use_np
def test_invert():
    inp = np.zeros((2, INT_OVERFLOW), dtype='uint8')
    inp[-1, -1] = 1
    inp.attach_grad()
    with mx.autograd.record():
        out = np.invert(inp)
        out.backward()
    assert out.shape == inp.shape
    assert out[0, 0] == 255 and out[-1, -1] == 254
    assert inp.grad.shape == inp.shape
    assert inp.grad[-1, -1] == 0


@use_np
def test_exp():
    inp = np.ones((2, INT_OVERFLOW))
    inp[-1, -1] = 2
    inp.attach_grad()
    with mx.autograd.record():
        out = np.exp(inp)
        out.backward()
    assert out.shape == inp.shape
    assert_almost_equal(out[0, 0], np.array(np.e**1), rtol=1e-5, atol=1e-5)
    assert_almost_equal(out[-1, -1], np.array(np.e**2), rtol=1e-5, atol=1e-5)
    assert inp.grad.shape == inp.shape
    assert_almost_equal(inp.grad[-1, -1], out[-1, -1], rtol=1e-5, atol=1e-5)


@use_np
def test_expm1():
    inp = np.ones((2, INT_OVERFLOW))
    inp[-1, -1] = 2
    inp.attach_grad()
    with mx.autograd.record():
        out = np.expm1(inp)
        out.backward()
    assert out.shape == inp.shape
    assert_almost_equal(out[0, 0], np.array(np.e**1 - 1), rtol=1e-5, atol=1e-5)
    assert_almost_equal(out[-1, -1], np.array(np.e**2 - 1), rtol=1e-5, atol=1e-5)
    assert inp.grad.shape == inp.shape
    assert_almost_equal(inp.grad[-1, -1], np.array(np.e**2), rtol=1e-5, atol=1e-5)


@use_np
def test_frexp():
    inp = np.ones((2, INT_OVERFLOW))
    inp[-1, -1] = 9
    out1, out2 = np.frexp(inp)
    assert_almost_equal(inp[-1, -1], out1[-1, -1] * 2 ** out2[-1, -1], \
        rtol=1e-5, atol=1e-5)


@use_np
def test_reciprocal():
    inp = np.ones((2, INT_OVERFLOW))
    inp[-1, -1] = 3
    inp.attach_grad()
    with mx.autograd.record():
        out = np.reciprocal(inp)
        out.backward()
    assert out.shape == inp.shape
    assert_almost_equal(out[-1, -1], np.array([1.0/3]), rtol=1e-5, atol=1e-5)
    assert inp.grad.shape == inp.shape
    assert_almost_equal(inp.grad[-1, -1], np.array([-1.0/3**2]), \
        rtol=1e-5, atol=1e-5)


@use_np
def test_sum():
    inp = np.zeros((2, INT_OVERFLOW))
    inp[-1, -1] = 10
    inp.attach_grad()
    with mx.autograd.record():
        out1 = np.sum(inp, axis=1)
        out1.backward()
    assert out1.shape == (2, )
    assert out1[0] == 0 and out1[1] == 10
    assert inp.grad.shape == inp.shape
    assert inp.grad[-1, -1] == 1
    with mx.autograd.record():
        out2 = np.sum(inp, axis=0)
        out2.backward()
    assert out2.shape == (INT_OVERFLOW, )
    assert out2[0] == 0 and out2[-1] == 10
    assert inp.grad.shape == inp.shape
    assert inp.grad[-1, -1] == 1


@use_np
def test_negative():
    inp = np.ones((2, INT_OVERFLOW))
    inp[-1, -1] = -2
    inp.attach_grad()
    with mx.autograd.record():
        out = np.negative(inp)
        out.backward()
    assert out.shape == inp.shape
    assert out[0, 0] == -1 and out[-1, -1] == 2
    assert inp.grad.shape == inp.shape
    assert inp.grad[-1, -1] == -1


@use_np
def test_identity():
    M = 2**16
    data = np.identity(M)
    assert data.shape == (M, M)
    assert data[0, 0] == 1 and data[-1, -1] == 1 and data[-1, -2] == 0


@use_np
def test_square():
    inp = np.ones((INT_OVERFLOW, 2))
    inp[-1, -1] = 3
    inp.attach_grad()
    with mx.autograd.record():
        out = np.square(inp)
        out.backward()
    assert out.shape == inp.shape
    assert out[-1, -1] == 9
    assert inp.grad.shape == inp.shape
    assert inp.grad[-1, -1] == 6


@use_np
def test_sign():
    inp = np.zeros((INT_OVERFLOW, 2))
    inp[-1, -1], inp[-2, -1] = 2, -2
    inp.attach_grad()
    with mx.autograd.record():
        out = np.sign(inp)
        out.backward()
    assert out.shape == inp.shape
    assert out[0, 0] == 0 and out[-1, -1] == 1 and out[-2, -1] == -1
    assert inp.grad.shape == inp.shape
    assert inp.grad[-1, -1] == 0


@use_np
def test_prod():
    inp = np.ones((2, INT_OVERFLOW))
    inp[0, 0], inp[-1, -1] = 2, 10
    inp.attach_grad()
    with mx.autograd.record():
        out1 = np.prod(inp, axis=1)
        out1.backward()
    assert out1.shape == (2, )
    assert out1[0] == 2 and out1[1] == 10
    assert inp.grad.shape == inp.shape
    assert inp.grad[-1, -1] == 1
    with mx.autograd.record():
        out2 = np.sum(inp, axis=0)
        out2.backward()
    assert out2.shape == (INT_OVERFLOW, )
    assert out2[0] == 2 and out2[-1] == 10
    assert inp.grad.shape == inp.shape


@use_np
def test_add():
    A = np.ones((INT_OVERFLOW, 2))
    B = np.ones((INT_OVERFLOW, 2))
    A[-1, -1] = 2
    A.attach_grad()
    with mx.autograd.record():
        C = np.add(A, B)
        C.backward()
    assert C.shape == (INT_OVERFLOW, 2)
    assert C[-1, -1] == 3
    assert A.grad.shape == (INT_OVERFLOW, 2)
    assert A.grad[-1, -1] == 1


@use_np
def test_hypot():
    A = np.ones((INT_OVERFLOW, 2))
    B = np.ones((INT_OVERFLOW, 2))
    A[-1, -1], B[-1, -1] = 3, 4
    A.attach_grad()
    with mx.autograd.record():
        C = np.hypot(A, B)
        C.backward()
    assert C.shape == A.shape
    assert C[-1, -1] == 5
    assert A.grad.shape == A.shape
    assert_almost_equal(A.grad[-1, -1], np.array([0.6]), rtol=1e-5, atol=1e-5)


@use_np
def test_power():
    A = np.full((2, INT_OVERFLOW), 2)
    B = np.ones((2, INT_OVERFLOW))
    B[-1, -1] = 3
    A.attach_grad()
    B.attach_grad()
    with mx.autograd.record():
        C = np.power(A, B)
        C.backward()
    assert C.shape == A.shape
    assert C[-1, -1] == 8
    assert A.grad.shape == A.shape
    assert A.grad[-1, -1] == 12
    assert B.grad.shape == B.shape
    assert_almost_equal(B.grad[-1, -1], 2**3 * np.log(2), rtol=1e-5, atol=1e-5)


@use_np
def test_ldexp():
    A = np.ones((2, INT_OVERFLOW))
    B = np.ones((2, INT_OVERFLOW))
    A[-1, -1], B[-1, -1] = 5, 2
    A.attach_grad()
    B.attach_grad()
    with mx.autograd.record():
        C = np.ldexp(A, B)
        C.backward()
    assert C.shape == A.shape
    assert C[-1, -1] == 20
    assert A.grad.shape == A.shape
    assert A.grad[-1, -1] == 4
    assert B.grad.shape == B.shape
    assert_almost_equal(B.grad[-1, -1], A[-1, -1] * 2**B[-1, -1] * np.log(2), \
        rtol=1e-5, atol=1e-5)


@use_np
def test_multiply():
    A = np.ones((2, INT_OVERFLOW))
    B = np.ones((2, INT_OVERFLOW))
    A[-1, -1], B[-1, -1] = 2, 3
    A.attach_grad()
    B.attach_grad()
    with mx.autograd.record():
        C = np.multiply(A, B)
        C.backward()
    assert C.shape == A.shape
    assert C[0, 0] == 1 and C[-1, -1] == 6
    assert A.grad.shape == A.shape
    assert A.grad[-1, -1] == B[-1, -1]
    assert B.grad.shape == B.shape
    assert B.grad[-1, -1] == A[-1, -1]


@use_np
def test_subtract():
    A = np.zeros((INT_OVERFLOW, 2))
    B = np.ones((INT_OVERFLOW, 2))
    A[-1, -1] = 3
    A.attach_grad()
    B.attach_grad()
    with mx.autograd.record():
        C = np.subtract(A, B)
        C.backward()
    assert C.shape == (INT_OVERFLOW, 2)
    assert C[0, 0] == -1 and C[-1][-1] == 2
    assert A.grad.shape == (INT_OVERFLOW, 2)
    assert A.grad[0][0] == 1
    assert B.grad.shape == (INT_OVERFLOW, 2)
    assert B.grad[0][0] == -1

<<<<<<< HEAD
@use_np
def test_rollaxis():
    inp = np.zeros((1, 1, 2, INT_OVERFLOW, 1))
    inp[-1, -1, -1, -1, -1] = 1
    inp.attach_grad()
    with mx.autograd.record():
        out = np.rollaxis(inp, 3)
        out.backward()
    assert out.shape == (INT_OVERFLOW, 1, 1, 2, 1)
    assert out[-1, -1, -1, -1, -1] == 1
    assert inp.grad.shape == inp.shape
    assert inp.grad[-1, -1, -1, -1, -1] == 1
=======
    
@use_np
def test_roll():
    inp = np.zeros((2, INT_OVERFLOW))
    inp[-1, -1] = 1
    inp.attach_grad()
    with mx.autograd.record():
        out = np.roll(inp, 1)
        # equivalent but slower
        # out = np.roll(inp, shift=(1, 1), axis=(0, 1))
        out.backward()
    assert out.shape == (2, INT_OVERFLOW)
    assert out[0, 0] == 1, out[-1, -1] == 0
    assert inp.grad.shape == inp.shape
    assert inp.grad[-1, -1] == 1

    
def test_polyval():
    poly = np.array([1, 1, 5])
    inp = np.zeros((2, INT_OVERFLOW))
    inp[-1, -1] = 2
    poly.attach_grad()
    inp.attach_grad()
    with mx.autograd.record():
        out = np.polyval(poly, inp)
        out.backward()
    assert out.shape == inp.shape
    assert out[-1, -1] == 11 and out[0, 0] == 5
    assert inp.grad.shape == inp.shape
    assert inp.grad[-1, -1] == 5
    assert poly.grad.shape == poly.shape
    assert poly.grad[0] == 4

>>>>>>> 9c901284

'''
                                     _               _
  _ _ _  _ _ __  _ __ _  _   _____ _| |_ ___ _ _  __(_)___ _ _
 | ' \ || | '  \| '_ \ || | / -_) \ /  _/ -_) ' \(_-< / _ \ ' \
 |_||_\_,_|_|_|_| .__/\_, | \___/_\_\\__\___|_||_/__/_\___/_||_|
                |_|   |__/
'''

@use_np
def test_activation():
    A = np.zeros((INT_OVERFLOW, 2))
    A.attach_grad()
    with mx.autograd.record():
        B = npx.activation(A, act_type='sigmoid')
    assert B.shape == (INT_OVERFLOW, 2)
    assert B[0][0] == 0.5
    B.backward()
    assert A.grad.shape == (INT_OVERFLOW, 2)
    assert_almost_equal(A.grad[0][0], np.array([0.25]), \
                rtol=1e-3, atol=1e-5)


@use_np
def test_arange_like():
    A = np.zeros((INT_OVERFLOW, 2))
    A.attach_grad()
    with mx.autograd.record():
        B = npx.arange_like(A)
    assert B.shape == (INT_OVERFLOW, 2)
    assert B[100][0] == 200
    B.backward()
    assert A.grad.shape == (INT_OVERFLOW, 2)
    assert A.grad[0][0] == 0

# TODO implement this test after dot is fixed for large tensors and we have
# migrated to using ILP64 BLAS/LAPACK
@use_np
@pytest.mark.skip(reason='dot is known to not work on large tensors. PR to fix: https://github.com/apache/incubator-mxnet/pull/18925')
def test_batch_dot():
    assert False 


@use_np
def test_cast():
    A = np.ones((INT_OVERFLOW, 2))
    A.attach_grad()
    with mx.autograd.record():
        B = npx.cast(A, dtype='float16')
    assert B.shape == (INT_OVERFLOW, 2)
    assert B[0][0] == 1
    B.backward()
    assert A.grad.shape == (INT_OVERFLOW, 2)
    assert A.grad[0][0] == 1


@use_np
def test_broadcast_like():
    A = np.ones((1, 2))
    B = np.zeros((INT_OVERFLOW, 2))
    A.attach_grad()
    with mx.autograd.record():
        C = npx.broadcast_like(A, B)
    assert C.shape == (INT_OVERFLOW, 2)
    assert C[0][0] == 1
    C.backward()
    assert A.grad.shape == (1, 2)
    with mx.autograd.record():
        C = npx.broadcast_like(A.reshape(2, 1), B.T)
    assert C.shape == (2, INT_OVERFLOW)
    assert C[0][0] == 1
    C.backward()
    assert A.grad.shape == (1, 2)
    assert_almost_equal(A.grad[0][0], np.array([INT_OVERFLOW]), \
                            rtol=1e-3, atol=1e-5)


@use_np
def test_constraint_check():
    A = np.ones((2, INT_OVERFLOW))
    constraint = (A > 0)
    B = npx.constraint_check(constraint)
    assert B == True

# broken
@use_np
def test_batch_flatten():
    A = np.ones((2, 1, INT_OVERFLOW))
    A.attach_grad()
    with mx.autograd.record():
        B = npx.batch_flatten(A)
    assert B.shape == (2, INT_OVERFLOW)
    assert B[0][0] == 1
    B.backward()
    assert A.grad.shape == (2, 1, INT_OVERFLOW)
    assert A.grad[0][0][0] == 1

# broken
@use_np
@pytest.mark.skip(reason='Does not support large tensor; to be fixed')
def test_batch_norm():
    A = np.ones((2, INT_OVERFLOW))
    gamma = np.ones((2))
    beta = np.zeros((2))
    mov_mean = np.ones((2))
    mov_var = np.ones((2))
    A.attach_grad() 
    with mx.autograd.record():
        B = npx.batch_norm(A, gamma, beta, mov_mean, mov_var)
    assert B.shape == (2, INT_OVERFLOW)
    assert B[0][0] == 0
    B.backward()
    assert A.grad.shape == (2, INT_OVERFLOW)
    assert A.grad[0][0] == 0


@use_np
def test_nonzero():
    A = np.zeros((2, INT_OVERFLOW))
    A[0, 1] = 1
    A[0, -2] = 1
    A.attach_grad()
    with mx.autograd.record():
        B = npx.nonzero(A)
    assert B.shape == (2, 2)
    assert B[0, 0] == 0 and B[0, 1] == 1
    assert B[1, 0] == 0 and B[1, 1] == int(INT_OVERFLOW - 2)
    B.backward()
    assert A.grad.shape == (2, INT_OVERFLOW)
    assert A.grad[0][0] == 0


@use_np
def test_one_hot():
    A = np.zeros((INT_OVERFLOW))
    A.attach_grad()
    with mx.autograd.record():
        B = npx.one_hot(A, 2)
    assert B.shape == (INT_OVERFLOW, 2)
    assert B[0][0] == 1
    B.backward()
    assert A.grad.shape == (INT_OVERFLOW, )
    assert A.grad[0] == 0


@use_np
def test_pick():
    INT_OVERFLOW = 2**31
    A = np.zeros((INT_OVERFLOW, 2))
    B = np.zeros((INT_OVERFLOW))
    A[-1, 0] = 3
    A.attach_grad()
    B.attach_grad()
    with mx.autograd.record():
        C = npx.pick(A, B)
    assert C.shape == (INT_OVERFLOW, )
    assert C[0] == 0
    assert C[-1] == 3
    C.backward()
    assert A.grad.shape == (INT_OVERFLOW, 2)
    assert B.grad.shape == (INT_OVERFLOW, )
    assert A.grad[0][0] == 1


@use_np
def test_scalar_poisson():
    A = npx.scalar_poisson(lam=4, shape=(2, INT_OVERFLOW))
    assert A.shape == (2, INT_OVERFLOW)


@use_np
def test_tensor_poisson():
    lam = np.array([2.0, 4.0])
    A = npx.tensor_poisson(lam, shape=(INT_OVERFLOW))
    assert A.shape == (2, INT_OVERFLOW)


@use_np
def test_reshape():
    A = np.ones((INT_OVERFLOW, 2))
    A.attach_grad() 
    with mx.autograd.record():
        B = npx.reshape(A, (-5))
    assert B.shape == (DOUBLE_INT_OVERFLOW, )
    assert B[0] == 1
    B.backward()
    assert A.grad.shape == (INT_OVERFLOW, 2)
    assert A.grad[0][0] == 1


@use_np
def test_reshape_like():
    A = np.ones((INT_OVERFLOW, 2))
    A.attach_grad()
    with mx.autograd.record():
        B = npx.reshape_like(A, np.zeros((2, INT_OVERFLOW)))
    assert B.shape == (2, INT_OVERFLOW)
    assert B[0][0] == 1
    B.backward()
    assert A.grad.shape == (INT_OVERFLOW, 2)
    assert A.grad[0][0] == 1


@use_np
def test_sigmoid():
    A = np.zeros((INT_OVERFLOW, 2))
    A.attach_grad()
    with mx.autograd.record():
        B = npx.sigmoid(A)
    assert B.shape == (INT_OVERFLOW, 2)
    assert B[0][0] == 0.5
    B.backward()
    assert A.grad.shape == (INT_OVERFLOW, 2)
    assert_almost_equal(A.grad[0][0], np.array([0.25]), \
                rtol=1e-3, atol=1e-5)


@use_np
def test_shape_array():
    A = np.zeros((INT_OVERFLOW, 2))
    A.attach_grad()
    with mx.autograd.record():
        B = npx.shape_array(A)
    assert B[0] == INT_OVERFLOW and B[1] == 2
    B.backward()
    assert A.grad.shape == (INT_OVERFLOW, 2)
    assert A.grad[0][0] == 0


@use_np
def test_stop_gradient():
    A = np.ones((INT_OVERFLOW, 2))
    A.attach_grad()
    with mx.autograd.record():
        B = npx.stop_gradient(A * 3)
    assert B.shape == (INT_OVERFLOW, 2)
    assert B[0][0] == 3
    B.backward()
    # should be 3 if not for stop_gradient()
    assert A.grad[0][0] == 0


@use_np
def test_sequence_mask():
    A = np.ones((2, 2, INT_OVERFLOW))
    A.attach_grad()
    with mx.autograd.record():
        B = npx.sequence_mask(A, sequence_length=np.array([1,1]), \
                use_sequence_length=True)
    assert B.shape == (2, 2, INT_OVERFLOW)
    assert B[0][0][0] == 1
    assert B[1][0][0] == 0
    B.backward()
    assert A.grad.shape == (2, 2, INT_OVERFLOW)
    assert A.grad[0][0][0] == 1


@use_np
def test_topk():
    A = np.ones((2, INT_OVERFLOW))
    A[0][100] = 2
    A[1][200] = 2
    A.attach_grad()
    with mx.autograd.record():
        B = npx.topk(A, k=2)
    assert B.shape == (2, 2)
    assert B[0][0] == 100 and B[1][0] == 200
    B.backward()
    assert A.grad.shape == (2, INT_OVERFLOW)
    assert A.grad[0][0] == 0


@use_np
def test_slice():
    A = np.ones((INT_OVERFLOW, 3))
    A[100][1] = 2
    B = npx.slice(A, begin=(100,1), end=(200,3))
    assert B.shape == (100, 2)
    assert B[0][0] == 2


@use_np
def test_smooth_l1():
    A = np.arange((INT_OVERFLOW))
    A.attach_grad() 
    with mx.autograd.record():
        B = npx.smooth_l1(A)
    assert B.shape == (INT_OVERFLOW, )
    assert B[1] == 0.5
    B.backward()
    assert A.grad.shape == (INT_OVERFLOW, )
    assert A.grad[0] == 0


@use_np
def test_gamma():
    A = np.ones((2, INT_OVERFLOW))
    A[0][0] = 5
    A.attach_grad()
    with mx.autograd.record():
        B = npx.gamma(A)
    assert B.shape == (2, INT_OVERFLOW)
    assert B[0][0] == 24
    B.backward()
    assert A.grad.shape == (2, INT_OVERFLOW)
    assert_almost_equal(A.grad[0][0], np.array([36.1428]), \
                rtol=1e-3, atol=1e-5)


@use_np
def test_gammaln():
    A = np.ones((2, INT_OVERFLOW))
    A[0][0] = 5
    A.attach_grad() 
    with mx.autograd.record():
        B = npx.gammaln(A)
    assert B.shape == (2, INT_OVERFLOW)
    assert_almost_equal(B[0][0], np.array([np.log(24)]), \
                rtol=1e-3, atol=1e-5)
    B.backward()
    assert A.grad.shape == (2, INT_OVERFLOW)
    assert_almost_equal(A.grad[0][0], np.array([1.5061178]), \
                rtol=1e-3, atol=1e-5)


@use_np
def test_digamma():
    A = np.ones((2, INT_OVERFLOW)) 
    A[0][0] = 5
    A.attach_grad()  
    with mx.autograd.record():
        B = npx.digamma(A)
    assert B.shape == (2, INT_OVERFLOW)
    assert_almost_equal(B[0][0], np.array([1.5061178]), \
                rtol=1e-3, atol=1e-5)
    B.backward()
    assert A.grad.shape == (2, INT_OVERFLOW)
    assert_almost_equal(A.grad[0][0], np.array([0.22132295]), \
                rtol=1e-3, atol=1e-5)


@use_np
def test_rnn_dim_check():
    L_SEQ, BAT, L_INP, L_STA = 2**31, 4, 2**10, 2
    data = np.random.uniform(-1, 1, (L_SEQ, BAT, L_INP))
    state = np.random.normal(0, 1, (1, BAT, L_STA))
    params = np.random.normal(0, 1, (2056,))
    assertRaises(ValueError, npx.rnn, data=data, parameters=params, \
        mode='rnn_relu', state=state, state_size=L_STA, num_layers=1)


@use_np
def test_rnn_vanilla():
    L_SEQ, BAT, L_INP, L_STA = 2**20, 4, 2**10, 2
    def batch_check(x, modes, params):
        state = np.random.normal(0, 1, (1, BAT, L_STA))
        for m, p in zip(modes, params):
            x.attach_grad()
            with mx.autograd.record():
                y = npx.rnn(data=x, parameters=p, mode=m, \
                    state=state, state_size=L_STA, num_layers=1)
            assert y.shape == (L_SEQ, BAT, L_STA)
            y.backward()
            npx.waitall()
    data = np.random.uniform(-1, 1, (L_SEQ, BAT, L_INP))
    modes = ['rnn_tanh', 'rnn_relu']
    params = [np.random.normal(0, 1, (2056,)), \
        np.random.normal(0, 1, (2056,))]
    batch_check(data, modes, params)


@use_np
def test_rnn_gru():
    L_SEQ, BAT, L_INP, L_STA = 2**20, 4, 2**10, 2
    data = np.random.uniform(-1, 1, (L_SEQ, BAT, L_INP))
    state = np.random.normal(0, 1, (1, BAT, L_STA))
    params = np.random.normal(0, 1, (6168,))
    data.attach_grad()
    with mx.autograd.record():
        out = npx.rnn(data=data, parameters=params, mode='gru', \
            state=state, state_size=L_STA, num_layers=1)
    assert out.shape == (L_SEQ, BAT, L_STA)
    out.backward()
    npx.waitall()


@use_np
def test_rnn_lstm():
    L_SEQ, BAT, L_INP, L_STA= 2**20, 4, 2**10, 2
    data = np.random.uniform(-1, 1, (L_SEQ, BAT, L_INP))
    state = np.random.normal(0, 1, (1, BAT, L_STA))
    state_cell = np.random.normal(0, 1, (1, BAT, L_STA))
    params = np.random.normal(0, 1, (8224,))
    data.attach_grad()
    with mx.autograd.record():
        out = npx.rnn(data=data, parameters=params, mode='lstm', \
            state=state, state_size=L_STA, state_cell=state_cell, num_layers=1)
    assert out.shape == (L_SEQ, BAT, L_STA)
    out.backward()
    npx.waitall()


@use_np
def test_ctc_loss():
    def test_ctc_loss_size_check(A, label):
        assertRaises(ValueError, npx.ctc_loss, A, label)
    
    L_SEQ, L_ALP, L_LAB, BAT = 2**10, 2**20, 2**6, 2
    A = np.zeros((L_SEQ, BAT, L_ALP))
    label = np.random.randint(0, L_ALP, (BAT, L_LAB))
    # test for expected exception
    test_ctc_loss_size_check(A, label)
    # now we shrink the size a little bit and test for an allowed case
    L_ALP = 2**20 - 1
    A = np.zeros((L_SEQ, BAT, L_ALP))
    label = np.random.randint(0, L_ALP, (BAT, L_LAB))
    A.attach_grad()
    with mx.autograd.record():
        B = npx.ctc_loss(A, label)
    assert B.shape == (BAT, )
    assert type(B[0]).__name__ == 'ndarray'
    B.backward()
    assert A.grad.shape == (L_SEQ, BAT, L_ALP)
    assert type(A[0]).__name__ == 'ndarray'


@use_np
def test_erf():
    A = np.ones((2, INT_OVERFLOW))
    A[0][0] = 10
    A.attach_grad()
    with mx.autograd.record():
        B = npx.erf(A)
    assert B.shape == (2, INT_OVERFLOW)
    assert B[0][0] == 1
    B.backward()
    assert A.grad.shape == (2, INT_OVERFLOW)
    assert_almost_equal(A.grad[0][0], np.array([4.2e-44]), \
                rtol=1e-3, atol=1e-5)


@use_np
def test_erfinv():
    A = np.ones((2, INT_OVERFLOW))
    A[0][0] = 0.5
    A.attach_grad()
    with mx.autograd.record():
        B = npx.erfinv(A)
    assert B.shape == (2, INT_OVERFLOW)
    assert_almost_equal(B[0][0], np.array([0.47693628]), \
                rtol=1e-3, atol=1e-5)
    B.backward()
    assert A.grad.shape == (2, INT_OVERFLOW)
    assert_almost_equal(A.grad[0][0], np.array([1.112585]), \
                rtol=1e-3, atol=1e-5)


@use_np
def test_index_add():
    A = np.zeros((2, INT_OVERFLOW))
    ind = np.array([[0, 0], [0, 1]], dtype='int32')
    val = np.array([100, 200])
    A.attach_grad() 
    with mx.autograd.record():
        B = npx.index_add(A, ind, val)
    assert B.shape == (2, INT_OVERFLOW)
    assert B[0][0] == 100 and B[0][1] == 200
    B.backward()
    assert A.grad.shape == (2, INT_OVERFLOW)
    assert A.grad[0][0] == 1


@use_np
def test_index_update():
    A = np.zeros((2, INT_OVERFLOW))
    ind = np.array([[0, 0], [0, 1]], dtype='int32')
    val = np.array([100, 200])
    A.attach_grad() 
    with mx.autograd.record():
        B = npx.index_update(A, ind, val) 
    assert B.shape == (2, INT_OVERFLOW) 
    assert B[0][0] == 100 and B[0][1] == 200
    B.backward()
    assert A.grad.shape == (2, INT_OVERFLOW)
    assert A.grad[0][0] == 0


@use_np
def test_layer_norm():
    A = np.ones((2, INT_OVERFLOW))
    A.attach_grad()
    with mx.autograd.record():
        B = npx.layer_norm(A, gamma=np.ones((2)), beta=np.zeros((2)), axis=0)
    assert B.shape == (2, INT_OVERFLOW) 
    assert B[0][0] == 0
    B.backward()
    assert A.grad.shape == (2, INT_OVERFLOW)
    assert A.grad[0][0] == 0


@use_np
def test_dlpack():
    A = np.ones((2, INT_OVERFLOW))
    A[0][100] = 100
    B = npx.to_dlpack_for_read(A)
    assert type(B).__name__ == 'PyCapsule'
    C = npx.from_dlpack(B)
    assert type(C).__name__ == 'ndarray'
    assert C.shape == (2, INT_OVERFLOW)
    assert C[0][100] == 100
    B = npx.to_dlpack_for_write(A)
    assert type(B).__name__ == 'PyCapsule'
    C = npx.from_dlpack(B)
    C += 1
    assert type(C).__name__ == 'ndarray'
    assert C.shape == (2, INT_OVERFLOW)
    assert C[0][100] == 101


@use_np
def test_pooling():
    def test_pooling_large_dim():
        A = np.ones((1, 1, INT_OVERFLOW))
        assertRaises(MXNetError, npx.pooling, data=A, kernel=(2), stride=(2), \
                pool_type='max')
    
    test_pooling_large_dim()
    D, H, W = 2**12, 2**10, 2**10
    A = np.ones((1, 1, D, H ,W))
    A[0, 0, 0, 0, 2] = 100
    A.attach_grad()
    with mx.autograd.record():
        B = npx.pooling(data=A, kernel=(2, 2, 2), stride=(2, 2, 2), \
                pool_type='max')
    assert B.shape == (1, 1, int(D/2), int(H/2), int(W/2))
    assert B[0, 0, 0, 0, 1] == 100
    B.backward()
    assert A.grad.shape == (1, 1, D, H, W)
    assert A.grad[0, 0, 0, 0, 0] == 1


@use_np
def test_roi_pooling():
    def test_roi_pooling_large_dim():
        A = np.ones((1, 1, INT_OVERFLOW, 5))
        roi = np.array([[0, 0, 0, 5, 5]])
        assertRaises(MXNetError, npx.roi_pooling, A, roi, pooled_size=(3, 3), \
            spatial_scale=1)
    
    test_roi_pooling_large_dim()
    H, W = 2**16, 2**16
    A = np.ones((1, 1, H, W))
    A[0, 0, 0, 2] = 100
    roi = np.array([[0, 0, 0, 5, 5]])
    A.attach_grad()
    with mx.autograd.record():
        B = npx.roi_pooling(A, roi, pooled_size=(3, 3), spatial_scale=1)
    assert B.shape == (1, 1, 3, 3)
    assert B[0][0][0][1] == 100
    B.backward()
    assert A.grad.shape == (1, 1, H, W)
    assert A.grad[0][0][0][0] == 1

@use_np
@pytest.mark.skip(reason='times out on (generally speaking) large tensors')
def test_save_load():
    A = np.ones((2, INT_OVERFLOW), dtype='int8')
    A[0][100] = 100
    npx.save('my_tensor', A)
    B = np.array(npx.load('my_tensor'))
    assert B[0].shape == (2, INT_OVERFLOW)
    assert B[0][0][100] == 100


@use_np
def test_gather_nd():
    A = np.ones((1, 2, INT_OVERFLOW))
    A [0, 1, 100] = 100
    A.attach_grad()
    with mx.autograd.record():
        B = npx.gather_nd(data=A, \
            indices=np.array([[0, 0] , [0, 1], [INT_OVERFLOW-1, 100]], \
            dtype='int64'))
    assert B.shape == (2, )
    assert B[0] == 1 and B[1] == 100
    B.backward()
    assert A.grad.shape == (1, 2, INT_OVERFLOW)
    assert A.grad[0, 0, 0] == 0
    assert A.grad[0, 0, INT_OVERFLOW-1] == 1


@use_np
def test_random_bernoulli():
    prob = np.zeros((INT_OVERFLOW))
    prob[0] = 1
    A = npx.random.bernoulli(prob=prob, size=(INT_OVERFLOW))
    assert A.shape == (INT_OVERFLOW, )
    assert A[0] == 1
    assert A[1] == 0


@use_np
def test_cumsum():
    input = np.ones((INT_OVERFLOW, 3), dtype='int64')
    input.attach_grad()
    with mx.autograd.record():
        output = np.cumsum(input, axis=0, dtype='int64')
        output.backward()
    assert output.shape == input.shape
    assert output[-1, -1] == INT_OVERFLOW
    assert input.grad.shape == input.shape
    assert input.grad[0, 0] == INT_OVERFLOW
    assert input.grad[-1, -1] == 1


@use_np
def test_round():
    input = np.ones((INT_OVERFLOW, 2))
    input[INT_OVERFLOW-1][0] = 1.6
    output = np.round(input)
    assert output.shape == (INT_OVERFLOW, 2)
    assert output[-1][0] == 2


@use_np
def test_cross():
    inp = np.ones((INT_OVERFLOW, 3))
    inp2 = np.ones((INT_OVERFLOW, 2))
    inp[-1] = np.array([1, 2, 3])
    inp2[-1] = np.array([4, 5])
    inp.attach_grad()
    with mx.autograd.record():
        out = np.cross(inp, inp2)
        out.backward()
    assert out.shape == (INT_OVERFLOW, 3)
    assert out[0, 0] == -1 and out[0, 1] == 1 and out[0, 2] == 0
    assert out[-1, 0] == -15 and out[-1, 1] == 12 and out[-1, 2] == -3
    assert inp.grad.shape == inp.shape
    assert inp.grad[0, 0] == 1 and inp.grad[0, 1] == -1 and inp.grad[0, 2] == 0
    assert inp.grad[-1, 0] == 5 and inp.grad[-1, 1] == -4 and inp.grad[-1, 2] == -1


@use_np
def test_array_split():
    inp = np.ones((INT_OVERFLOW, 2))
    inp[0][0] = 0
    inp[-1][-1] = 2
    out = np.array_split(inp, 2)
    assert out[0].shape ==(HALF_INT_OVERFLOW, 2)
    assert out[1].shape ==(HALF_INT_OVERFLOW, 2)
    assert out[0][0][0] == 0
    assert out[1][-1][-1] == 2
<|MERGE_RESOLUTION|>--- conflicted
+++ resolved
@@ -1200,20 +1200,6 @@
     assert B.grad.shape == (INT_OVERFLOW, 2)
     assert B.grad[0][0] == -1
 
-<<<<<<< HEAD
-@use_np
-def test_rollaxis():
-    inp = np.zeros((1, 1, 2, INT_OVERFLOW, 1))
-    inp[-1, -1, -1, -1, -1] = 1
-    inp.attach_grad()
-    with mx.autograd.record():
-        out = np.rollaxis(inp, 3)
-        out.backward()
-    assert out.shape == (INT_OVERFLOW, 1, 1, 2, 1)
-    assert out[-1, -1, -1, -1, -1] == 1
-    assert inp.grad.shape == inp.shape
-    assert inp.grad[-1, -1, -1, -1, -1] == 1
-=======
     
 @use_np
 def test_roll():
@@ -1247,7 +1233,6 @@
     assert poly.grad.shape == poly.shape
     assert poly.grad[0] == 4
 
->>>>>>> 9c901284
 
 '''
                                      _               _
@@ -1900,3 +1885,17 @@
     assert out[1].shape ==(HALF_INT_OVERFLOW, 2)
     assert out[0][0][0] == 0
     assert out[1][-1][-1] == 2
+
+
+@use_np
+def test_rollaxis():
+    inp = np.zeros((1, 1, 2, INT_OVERFLOW, 1))
+    inp[-1, -1, -1, -1, -1] = 1
+    inp.attach_grad()
+    with mx.autograd.record():
+        out = np.rollaxis(inp, 3)
+        out.backward()
+    assert out.shape == (INT_OVERFLOW, 1, 1, 2, 1)
+    assert out[-1, -1, -1, -1, -1] == 1
+    assert inp.grad.shape == inp.shape
+    assert inp.grad[-1, -1, -1, -1, -1] == 1