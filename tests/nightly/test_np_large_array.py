--- conflicted
+++ resolved
@@ -1875,6 +1875,7 @@
     assert inp.grad[-1, 0] == 5 and inp.grad[-1, 1] == -4 and inp.grad[-1, 2] == -1
 
 
+@use_np
 def test_array_split():
     inp = np.ones((INT_OVERFLOW, 2))
     inp[0][0] = 0
@@ -1887,7 +1888,6 @@
 
 
 @use_np
-<<<<<<< HEAD
 def test_std():
     N = 2*20
     inp = np.zeros((2, INT_OVERFLOW))
@@ -1918,7 +1918,8 @@
 
     assert inp.grad.shape == inp.shape
     assert inp.grad[-1, -1] == 0
-=======
+
+@use_np
 def test_rollaxis():
     inp = np.zeros((1, 1, 2, INT_OVERFLOW, 1))
     inp[-1, -1, -1, -1, -1] = 1
@@ -1929,5 +1930,4 @@
     assert out.shape == (INT_OVERFLOW, 1, 1, 2, 1)
     assert out[-1, -1, -1, -1, -1] == 1
     assert inp.grad.shape == inp.shape
-    assert inp.grad[-1, -1, -1, -1, -1] == 1
->>>>>>> 191341f0
+    assert inp.grad[-1, -1, -1, -1, -1] == 1