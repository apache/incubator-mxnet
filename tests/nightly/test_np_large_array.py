--- conflicted
+++ resolved
@@ -1982,20 +1982,6 @@
 
 
 @use_np
-<<<<<<< HEAD
-def test_nan_to_num():
-    inp = np.zeros((3, INT_OVERFLOW))
-    inp[:, -1] = np.array([np.nan, np.inf, -np.inf])
-    inp.attach_grad()
-    with mx.autograd.record():
-        out = np.nan_to_num(inp, nan=0, posinf=1, neginf=-1)
-        out.backward()
-    assert out.shape == inp.shape
-    assert out[0, -1] == 0 and out[1, -1] == 1 and out[2, -1] == -1
-    assert inp.grad.shape == inp.shape
-    assert inp.grad[0, -1] == 0 and inp.grad[1, -1] == 0
-    assert inp.grad[0, 0] == 1 and inp.grad[2, -1] == 0
-=======
 def test_vstack():
     inp1 = np.zeros((INT_OVERFLOW, 1))
     inp2 = np.ones((INT_OVERFLOW, 1))
@@ -2015,4 +2001,18 @@
     assert out2[0, -1] == 0 and out2[1, -1] == 1
     assert inp2.grad.shape == inp2.shape
     assert inp2.grad[-1, -1] == 1
->>>>>>> ce1e6826
+
+
+@use_np
+def test_nan_to_num():
+    inp = np.zeros((3, INT_OVERFLOW))
+    inp[:, -1] = np.array([np.nan, np.inf, -np.inf])
+    inp.attach_grad()
+    with mx.autograd.record():
+        out = np.nan_to_num(inp, nan=0, posinf=1, neginf=-1)
+        out.backward()
+    assert out.shape == inp.shape
+    assert out[0, -1] == 0 and out[1, -1] == 1 and out[2, -1] == -1
+    assert inp.grad.shape == inp.shape
+    assert inp.grad[0, -1] == 0 and inp.grad[1, -1] == 0
+    assert inp.grad[0, 0] == 1 and inp.grad[2, -1] == 0
