# Licensed to the Apache Software Foundation (ASF) under one
# or more contributor license agreements.  See the NOTICE file
# distributed with this work for additional information
# regarding copyright ownership.  The ASF licenses this file
# to you under the Apache License, Version 2.0 (the
# "License"); you may not use this file except in compliance
# with the License.  You may obtain a copy of the License at
#
#   http://www.apache.org/licenses/LICENSE-2.0
#
# Unless required by applicable law or agreed to in writing,
# software distributed under the License is distributed on an
# "AS IS" BASIS, WITHOUT WARRANTIES OR CONDITIONS OF ANY
# KIND, either express or implied.  See the License for the
# specific language governing permissions and limitations
# under the License.

import os
import sys
import tempfile
import math
import numpy as _np
import mxnet as mx

curr_path = os.path.dirname(os.path.abspath(os.path.expanduser(__file__)))
sys.path.append(os.path.join(curr_path, '../python/unittest/'))

from mxnet.test_utils import rand_ndarray, assert_almost_equal, rand_coord_2d, default_context, check_symbolic_forward, create_2d_tensor, use_np
from mxnet import gluon, np, npx
from common import with_seed
import pytest


# dimension constants
MEDIUM_X = 10000
LARGE_X = 100000000
SMALL_X = 100
SMALL_Y = 50
INT_OVERFLOW = 2**31
<<<<<<< HEAD
HALF_INT_OVERFLOW = 2**30
DOUBLE_INT_OVERFLOW = 2**32
=======
>>>>>>> c09bbc14

'''
@use_np
def test_gluon_embedding():
    m = gluon.nn.Embedding(SMALL_Y, MEDIUM_X)
    m.initialize()
    a = np.zeros((MEDIUM_X, SMALL_Y))
    b = m(a)
    assert b.shape == (MEDIUM_X, SMALL_Y, MEDIUM_X)
    assert b.asnumpy().size == MEDIUM_X * SMALL_Y * MEDIUM_X

@use_np
def test_fully_connected():
    a = np.ones(shape=(LARGE_X, SMALL_Y))
    b = np.ones(shape=(SMALL_Y, SMALL_Y))
    c = np.ones(shape=(b.shape[0],))

    # w/o bias
    res = mx.npx.fully_connected(a, b, num_hidden=b.shape[0], no_bias=True)
    assert np.sum(res[-1] == a.shape[1]) == b.shape[0]

    # w/ bias
    res = mx.npx.fully_connected(a, b, c, num_hidden=b.shape[0], no_bias=False)
    assert np.sum(res[-1] == a.shape[1] + 1) == b.shape[0]

@use_np
def test_dense():
    data = np.ones(shape=(LARGE_X, SMALL_X))
    linear = gluon.nn.Dense(SMALL_Y)
    linear.initialize()
    res = linear(data)
    assert res.shape == (LARGE_X, SMALL_Y)

@use_np
def test_softmax():
    input_data = np.ones((SMALL_Y, LARGE_X))
    for axis in [0, 1]:
        true_output = np.full((SMALL_Y, LARGE_X), (1 / input_data.shape[axis]))
        output = npx.softmax(input_data, axis=axis)
        assert_almost_equal(output.asnumpy(), true_output, rtol=1e-5, atol=1e-5)

<<<<<<< HEAD
'''
'''
  _ _ _  _ _ __  _ __ _  _
 | ' \ || | '  \| '_ \ || |
 |_||_\_,_|_|_|_| .__/\_, |
                |_|   |__/
'''

@use_np
def test_ones():
    A = np.ones((INT_OVERFLOW, 2))
    assert A.shape == (INT_OVERFLOW, 2)
    assert A[0][0] == 1

@use_np
def test_zeros():
    A = np.zeros((INT_OVERFLOW, 2))
    assert A.shape == (INT_OVERFLOW, 2)
    assert A[0][0] == 0

@use_np
def test_abs():
    A = np.ones((INT_OVERFLOW, 2))
    A[0][0] = -1
    A.attach_grad()
    with mx.autograd.record():
        B = np.abs(A)
    assert B.shape == (INT_OVERFLOW, 2)
    assert B[0][0] == 1
    B.backward()
    assert A.grad.shape == (INT_OVERFLOW, 2)
    assert A.grad[0][0] == -1

@use_np
def test_absolute():
    A = np.ones((INT_OVERFLOW, 2))
    A[0][0] = -1
    A.attach_grad()
    with mx.autograd.record():
        B = np.absolute(A)
    assert B.shape == (INT_OVERFLOW, 2)
    assert B[0][0] == 1
    B.backward()
    assert A.grad.shape == (INT_OVERFLOW, 2)
    assert A.grad[0][0] == -1

@use_np
@pytest.mark.skip(reason='backward errors out on (2^30,2), gives wrong result \
    on (2^31, 2)')
def test_add():
    INT_OVERFLOW = 2**30
    A = np.ones((INT_OVERFLOW, 2))
    B = np.ones((INT_OVERFLOW, 2))
    A.attach_grad()
    with mx.autograd.record():
        C = np.add(A, B)
    assert C.shape == (INT_OVERFLOW, 2)
    assert C[0][0] == 2
    C.backward()
    assert A.grad.shape == (INT_OVERFLOW, 2)
    assert A.grad[0][0] == 1

# this will fail; broadcast needs to be fixed
# TODO add backward test after forward is fixed
@use_np
@pytest.mark.skip(reason='Does not support large tensor; to be fixed')
def test_add_broadcast():
    A = np.ones((INT_OVERFLOW, 2))
    B = np.ones((INT_OVERFLOW, 1))
    C = np.add(A, B)
    assert C.shape == (INT_OVERFLOW, 2)
    assert C[0][0] == 2

@use_np
def test_all():
    A = np.ones((INT_OVERFLOW, 2))
    A.attach_grad()
    with mx.autograd.record():
        B = np.all(A)
    assert B.asnumpy() == True
    B.backward()
    assert A.grad.shape == (INT_OVERFLOW, 2)
    assert A.grad[0][0] == 0 

@use_np
def test_amin():
    A = np.ones((INT_OVERFLOW, 2))
    A[100][1] = -1
    A.attach_grad()
    with mx.autograd.record():
        B = np.amin(A)
    assert B.asnumpy() == -1.0
    B.backward()
    assert A.grad.shape == (INT_OVERFLOW, 2)
    assert A.grad[0][0] == 0

@use_np
def test_amax():
    A = np.zeros((INT_OVERFLOW, 2))
    A[100][1] = 1
    A.attach_grad()
    with mx.autograd.record():
        B = np.amax(A)
    print(B)
    assert B.asnumpy() == 1.0
    B.backward()
    assert A.grad.shape == (INT_OVERFLOW, 2)
    assert A.grad[0][0] == 0

@use_np
def test_argmin():
    A = np.ones((INT_OVERFLOW, 2))
    A[10][1] = -1
    A.attach_grad()
    with mx.autograd.record():
        B = np.argmin(A)
    print(B)
    assert B.asnumpy() == 21
    B.backward()
    assert A.grad.shape == (INT_OVERFLOW, 2)
    assert A.grad[0][0] == 0

@use_np
def test_argmax():
    A = np.zeros((INT_OVERFLOW, 2))
    A[10][1] = 1
    A.attach_grad()
    with mx.autograd.record():
        B = np.argmax(A)
    print(B)
    assert B.asnumpy() == 21
    B.backward()
    assert A.grad.shape == (INT_OVERFLOW, 2)
    assert A.grad[0][0] == 0

@use_np
def test_trigonometric_family():
    def batch_check(x, funcs):
        for f in funcs:
            one = np.ones((1))
            x.attach_grad()
            one.attach_grad()
            with mx.autograd.record():
                y = f(x)
                _ = f(one)
            assert y.shape == (INT_OVERFLOW, 2)
            assert y[0][0] == _
            y.backward()
            _.backward()
            assert x.grad.shape == (INT_OVERFLOW, 2)
            assert x.grad[0][0] == one.grad
    A = np.ones((INT_OVERFLOW, 2))
    batch_check(A, [np.arccos, np.arccosh, np.arcsin, \
        np.arcsin, np.arctan, np.arctanh, np.sin, np.cos, \
        np.tan, np.sinh, np.cosh, np.tanh])

@use_np
def test_any():
    A = np.zeros((INT_OVERFLOW, 2))
    A.attach_grad()
    with mx.autograd.record():
        B = np.any(A)
    assert B.asnumpy() == False
    B.backward()
    assert A.grad.shape == (INT_OVERFLOW, 2)
    assert A.grad[0][0] == 0

@use_np
def test_append():
    A = np.ones((1, INT_OVERFLOW))
    B = np.ones((2, INT_OVERFLOW))
    A.attach_grad() 
    with mx.autograd.record():
        C = np.append(A, B, axis=0)
    assert C.shape == (3, INT_OVERFLOW)
    assert C[2][0] == 1
    C.backward()
    assert A.grad.shape == (1, INT_OVERFLOW)
    assert A[0][0] == 1

@use_np
def test_arange():
    A = np.arange(INT_OVERFLOW, dtype='int32')
    assert A.shape == (INT_OVERFLOW, )
    assert A[100] == 100

@use_np
def test_argsort():
    A = np.ones((INT_OVERFLOW, 2))
    A.attach_grad()
    with mx.autograd.record():
        B = np.argsort(A)
    assert B.shape == (INT_OVERFLOW, 2)
    assert B[0][0] == 0
    B.backward()
    assert A.grad.shape == (INT_OVERFLOW, 2)
    assert A[0][0] == 1

# broken
# TODO add backward test after foward is fixed
@use_np
@pytest.mark.skip(reason='Does not support large tensor; to be fixed')
def test_round():
    A = np.ones((INT_OVERFLOW, 2))
    B = np.round(A)
    assert B.shape == (INT_OVERFLOW, 2)
    assert B[0][0] == 1

# broken
# TODO add backward test after forward is fixed
@use_np
@pytest.mark.skip(reason='Does not support large tensor; to be fixed')
def test_array_split():
    A = np.zeros((INT_OVERFLOW, 2))
    B = np.array_split(A, 2)
    print(B)
    assert B[0].shape ==(HALF_INT_OVERFLOW, 2)
    assert B[1].shape ==(HALF_INT_OVERFLOW, 2)
    assert B[0][0][0] == 0

@use_np
def test_atleast_xd_family():
    def batch_check(x, funcs, shapes):
        for f, s in zip(funcs, shapes):
            x.attach_grad()
            with mx.autograd.record():
                y = f(x)
            assert y.shape == s
            y.backward()
            assert x.grad.shape == (INT_OVERFLOW, )
            assert x.grad[0] == 0
    A = np.zeros((INT_OVERFLOW))
    batch_check(A, [np.atleast_1d, np.atleast_2d, np.atleast_3d], \
            [(INT_OVERFLOW, ), (1, INT_OVERFLOW), (1, INT_OVERFLOW, 1)])

@use_np
def test_average():
    A = np.ones((INT_OVERFLOW, 2))
    A.attach_grad()
    with mx.autograd.record():
        B = np.average(A)
    assert B.asnumpy() == 1
    B.backward()
    assert A.grad.shape == (INT_OVERFLOW, 2)
    assert_almost_equal(A.grad[0][0], np.array([1.0 / DOUBLE_INT_OVERFLOW]), \
            rtol=1e-3, atol=1e-5)

@use_np
def test_bincount():
    A = np.ones((INT_OVERFLOW), dtype='int32')
    A[0] = 0
    A.attach_grad()
    with mx.autograd.record():
        B = np.bincount(A)
    assert B.shape == (2,)
    assert B[-1] == INT_OVERFLOW - 1
    B.backward()
    assert A.grad.shape == (INT_OVERFLOW, )
    assert A.grad[0] == 0

# broken
# TODO add backward test after forward is fixed
@use_np
@pytest.mark.skip(reason='Does not support large tensor; to be fixed')
def test_bitwise_family():
    def batch_check(x1, x2, funcs):
        for f in funcs:
            y = f(x1, x2)
            one = np.ones((1), dtype='int32')
            assert y.shape == (INT_OVERFLOW, 2)
            assert y[0][0] == f(one, one)
    # test on broadcast input
    A = np.ones((INT_OVERFLOW, 1), dtype='int32')
    B = np.ones((INT_OVERFLOW, 2), dtype='int32')
    batch_check(A, B, [np.bitwise_and, np.bitwise_or, np.bitwise_xor])
    C = np.bitwise_not(A)
    assert C.shape == (INT_OVERFLOW, 1)
    assert C[0] == np.bitwise_not(np.ones((1), dtype='int32')) 

@use_np
def test_blackman():
    A = np.blackman((INT_OVERFLOW))
    assert A.shape == (INT_OVERFLOW, )

@use_np
def test_broadcast_to():
    A = np.ones((2))
    A.attach_grad()
    with mx.autograd.record():
        B = np.broadcast_to(A, (INT_OVERFLOW, 2))
    assert B.shape == (INT_OVERFLOW, 2)
    assert B[0][0] == 1
    B.backward()
    assert A.grad.shape == (2, )
    with mx.autograd.record():
        B = np.broadcast_to(A.reshape(2, 1), (2, INT_OVERFLOW))
    assert B.shape == (2, INT_OVERFLOW)
    assert B[0][0] == 1
    B.backward()
    assert A.grad.shape == (2, )

@use_np
def test_root_family():
    def batch_check(x, funcs, grads):
        for f, g in zip(funcs, grads):
            x.attach_grad()
            with mx.autograd.record():
                y = f(x)
            assert y.shape == (INT_OVERFLOW, 2)
            assert y[0][0] == 1
            y.backward()
            assert x.grad.shape == (INT_OVERFLOW, 2)
            assert_almost_equal(A.grad[0][0], np.array(g), \
                rtol=1e-3, atol=1e-5)
    A = np.ones((INT_OVERFLOW, 2))
    batch_check(A, [np.sqrt, np.cbrt], [0.5, 1.0 / 3])

@use_np
def test_ceil_floor():
    def batch_check(x, funcs):
        for f in funcs:
            x.attach_grad()
            with mx.autograd.record():
                y = f(x)
            assert y.shape == (INT_OVERFLOW, 2)
            assert y[0][0] == 1
            y.backward()
            assert x.grad.shape == (INT_OVERFLOW, 2)
            assert x.grad[0][0] == 0
    A = np.ones((INT_OVERFLOW, 2))
    batch_check(A, [np.ceil, np.floor])

@use_np
def test_clip():
    A = np.ones((INT_OVERFLOW, 2))
    A.attach_grad()
    with mx.autograd.record():
        B = np.clip(A, 1, 1)
    assert B.shape == (INT_OVERFLOW, 2)
    assert B[0][0] == 1
    B.backward()
    assert A.grad.shape == (INT_OVERFLOW, 2)
    assert A.grad[0][0] == 1

@use_np
def test_column_stack():
    A = np.ones(INT_OVERFLOW)
    A.attach_grad()
    with mx.autograd.record():
        B = np.column_stack((A, A))
    assert B.shape == (INT_OVERFLOW, 2)
    assert B[0][0] == 1
    B.backward()
    assert A.grad.shape == (INT_OVERFLOW, )
    assert A.grad[0] == 2

@use_np
def test_concatenate():
    def batch_check(x1, x2, axises, shapes):
        for a, s in zip(axises, shapes):
            x1.attach_grad()
            with mx.autograd.record():
                y = np.concatenate((x1, x2), axis=a)
            assert y.shape == s
            y.backward()
            assert x1.grad.shape == (2, INT_OVERFLOW)
            assert x1.grad[0][0] == 1
    A = np.ones((2, INT_OVERFLOW))
    B = np.ones((1, INT_OVERFLOW))
    batch_check(A, B, [0, None], \
            [(3, INT_OVERFLOW), (int(INT_OVERFLOW * 3), )])

@use_np
# backward not working https://github.com/apache/incubator-mxnet/issues/18952
def test_copysign():
    A = np.ones((INT_OVERFLOW, 2))
    #A.attach_grad()
    #with mx.autograd.record():
    B = np.copysign(A, -1)
    assert B.shape == (INT_OVERFLOW, 2)
    assert B[0][0] == -1
    #B.backward()
    #assert A.grad.shape == (INT_OVERFLOW, 2)
    
'''
                                     _               _
  _ _ _  _ _ __  _ __ _  _   _____ _| |_ ___ _ _  __(_)___ _ _
 | ' \ || | '  \| '_ \ || | / -_) \ /  _/ -_) ' \(_-< / _ \ ' \
 |_||_\_,_|_|_|_| .__/\_, | \___/_\_\\__\___|_||_/__/_\___/_||_|
                |_|   |__/
'''

@use_np
def test_activation():
    A = np.zeros((INT_OVERFLOW, 2))
    A.attach_grad()
    with mx.autograd.record():
        B = npx.activation(A, act_type='sigmoid')
    assert B.shape == (INT_OVERFLOW, 2)
    assert B[0][0] == 0.5
    B.backward()
    assert A.grad.shape == (INT_OVERFLOW, 2)
    assert_almost_equal(A.grad[0][0], np.array([0.25]), \
                rtol=1e-3, atol=1e-5)
@use_np
def test_arange_like():
    A = np.zeros((INT_OVERFLOW, 2))
    A.attach_grad()
    with mx.autograd.record():
        B = npx.arange_like(A)
    assert B.shape == (INT_OVERFLOW, 2)
    assert B[100][0] == 200
    B.backward()
    assert A.grad.shape == (INT_OVERFLOW, 2)
    assert A.grad[0][0] == 0

# TODO implement this test after dot is fixed for large tensors and we have
# migrated to using ILP64 BLAS/LAPACK
@use_np
@pytest.mark.skip(reason='dot is known to not work on large tensors. PR to fix: https://github.com/apache/incubator-mxnet/pull/18925')
def test_batch_dot():
    assert False 

@use_np
def test_cast():
    A = np.ones((INT_OVERFLOW, 2))
    A.attach_grad()
    with mx.autograd.record():
        B = npx.cast(A, dtype='float16')
    assert B.shape == (INT_OVERFLOW, 2)
    assert B[0][0] == 1
    B.backward()
    assert A.grad.shape == (INT_OVERFLOW, 2)
    assert A.grad[0][0] == 1

@use_np
def test_broadcast_like():
    A = np.ones((1, 2))
    B = np.zeros((INT_OVERFLOW, 2))
    A.attach_grad()
    with mx.autograd.record():
        C = npx.broadcast_like(A, B)
    assert C.shape == (INT_OVERFLOW, 2)
    assert C[0][0] == 1
    C.backward()
    assert A.grad.shape == (1, 2)
    with mx.autograd.record():
        C = npx.broadcast_like(A.reshape(2, 1), B.T)
    assert C.shape == (2, INT_OVERFLOW)
    assert C[0][0] == 1
    C.backward()
    assert A.grad.shape == (1, 2)
    assert_almost_equal(A.grad[0][0], np.array([INT_OVERFLOW]), \
                            rtol=1e-3, atol=1e-5)

@use_np
def test_constraint_check():
    A = np.ones((2, INT_OVERFLOW))
    constraint = (A > 0)
    B = npx.constraint_check(constraint)
    assert B.asnumpy() == True

# broken
@use_np
@pytest.mark.skip(reason='Does not support large tensor; to be fixed')
def test_batch_flatten():
    A = np.ones((2, 1, INT_OVERFLOW))
    A.attach_grad()
    with mx.autograd.record():
        B = npx.batch_flatten(A)
    assert B.shape == (2, INT_OVERFLOW)
    assert B[0][0] == 1
    B.backward()
    assert A.grad.shape == (2, 1, INT_OVERFLOW)
    assert A.grad[0][0][0] == 1

# broken
@use_np
@pytest.mark.skip(reason='Does not support large tensor; to be fixed')
def test_batch_norm():
    A = np.ones((2, INT_OVERFLOW))
    gamma = np.ones((2))
    beta = np.zeros((2))
    mov_mean = np.ones((2))
    mov_var = np.ones((2))
    A.attach_grad() 
    with mx.autograd.record():
        B = npx.batch_norm(A, gamma, beta, mov_mean, mov_var)
    assert B.shape == (2, INT_OVERFLOW)
    assert B[0][0] == 0
    B.backward()
    assert A.grad.shape == (2, INT_OVERFLOW)
    assert A.grad[0][0] == 0

@use_np
@pytest.mark.skip(reason='segfault on (2, large)')
def test_nonzero():
    A = np.zeros((2, INT_OVERFLOW))
    A[0][0] = 1
    A.attach_grad()
    with mx.autograd.record():
        B = npx.nonzero(A)
    assert B.shape == (1, 2)
    assert B[0][0] == 0
    B.backward()
    assert A.grad.shape == (2, INT_OVERFLOW)
    assert A.grad[0][0] == 0

@use_np
def test_one_hot():
    A = np.zeros((INT_OVERFLOW))
    A.attach_grad()
    with mx.autograd.record():
        B = npx.one_hot(A, 2)
    assert B.shape == (INT_OVERFLOW, 2)
    assert B[0][0] == 1
    B.backward()
    assert A.grad.shape == (INT_OVERFLOW, )
    assert A.grad[0] == 0

@use_np
@pytest.mark.skip(reason='backward value broken on large tensor')
def test_pick():
    A = np.zeros((INT_OVERFLOW, 2))
    B = np.zeros((INT_OVERFLOW))
    A.attach_grad()
    B.attach_grad()
    with mx.autograd.record():
        C = npx.pick(A, B)
    assert C.shape == (INT_OVERFLOW, )
    assert C[0] == 0
    C.backward()
    assert A.grad.shape == (INT_OVERFLOW, 2)
    assert B.grad.shape == (INT_OVERFLOW, )
    assert A.grad[0][0] == 1

@use_np
def test_scalar_poisson():
    A = npx.scalar_poisson(lam=4, shape=(2, INT_OVERFLOW))
    assert A.shape == (2, INT_OVERFLOW)

@use_np
def test_tensor_poisson():
    lam = np.array([2.0, 4.0])
    A = npx.tensor_poisson(lam, shape=(INT_OVERFLOW))
    assert A.shape == (2, INT_OVERFLOW)

@use_np
def test_reshape():
    A = np.ones((INT_OVERFLOW, 2))
    A.attach_grad() 
    with mx.autograd.record():
        B = npx.reshape(A, (-5))
    assert B.shape == (DOUBLE_INT_OVERFLOW, )
    assert B[0] == 1
    B.backward()
    assert A.grad.shape == (INT_OVERFLOW, 2)
    assert A.grad[0][0] == 1

@use_np
def test_reshape_like():
    A = np.ones((INT_OVERFLOW, 2))
    A.attach_grad()
    with mx.autograd.record():
        B = npx.reshape_like(A, np.zeros((2, INT_OVERFLOW)))
    assert B.shape == (2, INT_OVERFLOW)
    assert B[0][0] == 1
    B.backward()
    assert A.grad.shape == (INT_OVERFLOW, 2)
    assert A.grad[0][0] == 1

@use_np
def test_sigmoid():
    A = np.zeros((INT_OVERFLOW, 2))
    A.attach_grad()
    with mx.autograd.record():
        B = npx.sigmoid(A)
    assert B.shape == (INT_OVERFLOW, 2)
    assert B[0][0] == 0.5
    B.backward()
    assert A.grad.shape == (INT_OVERFLOW, 2)
    assert_almost_equal(A.grad[0][0], np.array([0.25]), \
                rtol=1e-3, atol=1e-5)

@use_np
@pytest.mark.skip(reason='Does not support large tensor; to be fixed')
def test_shape_array():
    A = np.zeros((INT_OVERFLOW, 2))
    A.attach_grad()
    with mx.autograd.record():
        B = npx.shape_array(A)
    assert B[0] == INT_OVERFLOW and B[1] == 2
    B.backward()
    assert A.grad.shape == (INT_OVERFLOW, 2)
    assert A.grad[0][0] == 0

@use_np
def test_stop_gradient():
    A = np.ones((INT_OVERFLOW, 2))
    A.attach_grad()
    with mx.autograd.record():
        B = npx.stop_gradient(A * 3)
    assert B.shape == (INT_OVERFLOW, 2)
    assert B[0][0] == 3
    B.backward()
    # should be 3 if not for stop_gradient()
    assert A.grad[0][0] == 0
    
@use_np
def test_sequence_mask():
    A = np.ones((2, 2, INT_OVERFLOW))
    A.attach_grad()
    with mx.autograd.record():
        B = npx.sequence_mask(A, sequence_length=np.array([1,1]), \
                use_sequence_length=True)
    assert B.shape == (2, 2, INT_OVERFLOW)
    assert B[0][0][0] == 1
    assert B[1][0][0] == 0
    B.backward()
    assert A.grad.shape == (2, 2, INT_OVERFLOW)
    assert A.grad[0][0][0] == 1

@use_np
def test_topk():
    A = np.ones((2, INT_OVERFLOW))
    A[0][100] = 2
    A[1][200] = 2
    A.attach_grad()
    with mx.autograd.record():
        B = npx.topk(A, k=2)
    assert B.shape == (2, 2)
    assert B[0][0] == 100 and B[1][0] == 200
    B.backward()
    assert A.grad.shape == (2, INT_OVERFLOW)
    assert A.grad[0][0] == 0

@use_np
def test_slice():
    A = np.ones((INT_OVERFLOW, 3))
    A[100][1] = 2
    B = npx.slice(A, begin=(100,1), end=(200,3))
    assert B.shape == (100, 2)
    assert B[0][0] == 2

def test_smooth_l1():
    A = np.arange((INT_OVERFLOW))
    A.attach_grad() 
    with mx.autograd.record():
        B = npx.smooth_l1(A)
    assert B.shape == (INT_OVERFLOW, )
    assert B[1] == 0.5
    B.backward()
    assert A.grad.shape == (INT_OVERFLOW, )
    assert A.grad[0][0] == 0
=======
#@pytest.mark.skip(reason="CI hasn't switch to ILP64 OpenBLAS yet")
@use_np
def test_dot():
    A = np.ones((1, INT_OVERFLOW), dtype='float32')
    B = np.ones((INT_OVERFLOW, 1), dtype='float32')
    A.attach_grad()
    with mx.autograd.record():
        C = np.dot(A, B)
    assert_almost_equal(C.asnumpy(), [INT_OVERFLOW], rtol=1e-5, atol=1e-5)
    C.backward()
    assert A.grad.shape == (1, INT_OVERFLOW)
>>>>>>> c09bbc14
<|MERGE_RESOLUTION|>--- conflicted
+++ resolved
@@ -37,13 +37,9 @@
 SMALL_X = 100
 SMALL_Y = 50
 INT_OVERFLOW = 2**31
-<<<<<<< HEAD
 HALF_INT_OVERFLOW = 2**30
 DOUBLE_INT_OVERFLOW = 2**32
-=======
->>>>>>> c09bbc14
-
-'''
+
 @use_np
 def test_gluon_embedding():
     m = gluon.nn.Embedding(SMALL_Y, MEDIUM_X)
@@ -83,8 +79,6 @@
         output = npx.softmax(input_data, axis=axis)
         assert_almost_equal(output.asnumpy(), true_output, rtol=1e-5, atol=1e-5)
 
-<<<<<<< HEAD
-'''
 '''
   _ _ _  _ _ __  _ __ _  _
  | ' \ || | '  \| '_ \ || |
@@ -468,6 +462,19 @@
     #B.backward()
     #assert A.grad.shape == (INT_OVERFLOW, 2)
     
+@pytest.mark.skip(reason="CI hasn't switch to ILP64 OpenBLAS yet")
+@use_np
+def test_dot():
+    A = np.ones((1, INT_OVERFLOW), dtype='float32')
+    B = np.ones((INT_OVERFLOW, 1), dtype='float32')
+    A.attach_grad()
+    with mx.autograd.record():
+        C = np.dot(A, B)
+    assert_almost_equal(C, [INT_OVERFLOW], rtol=1e-5, atol=1e-5)
+    C.backward()
+    assert A.grad.shape == (1, INT_OVERFLOW)
+    assert A.grad[0][0] == 1
+
 '''
                                      _               _
   _ _ _  _ _ __  _ __ _  _   _____ _| |_ ___ _ _  __(_)___ _ _
@@ -737,17 +744,4 @@
     assert B[1] == 0.5
     B.backward()
     assert A.grad.shape == (INT_OVERFLOW, )
-    assert A.grad[0][0] == 0
-=======
-#@pytest.mark.skip(reason="CI hasn't switch to ILP64 OpenBLAS yet")
-@use_np
-def test_dot():
-    A = np.ones((1, INT_OVERFLOW), dtype='float32')
-    B = np.ones((INT_OVERFLOW, 1), dtype='float32')
-    A.attach_grad()
-    with mx.autograd.record():
-        C = np.dot(A, B)
-    assert_almost_equal(C.asnumpy(), [INT_OVERFLOW], rtol=1e-5, atol=1e-5)
-    C.backward()
-    assert A.grad.shape == (1, INT_OVERFLOW)
->>>>>>> c09bbc14
+    assert A.grad[0][0] == 0