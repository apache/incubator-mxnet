--- conflicted
+++ resolved
@@ -1201,8 +1201,6 @@
     assert B.grad[0][0] == -1
 
 
-<<<<<<< HEAD
-=======
 @use_np
 def test_diag():
     # test diag extraction
@@ -1258,8 +1256,7 @@
     assert inp.grad.shape == inp.shape
     assert inp.grad[-1, -1] == 1
 
-    
->>>>>>> d0ceecbb
+
 @use_np
 def test_diagonal():
     inp = np.zeros((2, INT_OVERFLOW+2))
