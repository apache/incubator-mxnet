--- conflicted
+++ resolved
@@ -1875,39 +1875,6 @@
     assert inp.grad[-1, 0] == 5 and inp.grad[-1, 1] == -4 and inp.grad[-1, 2] == -1
 
 
-@use_np
-<<<<<<< HEAD
-def test_std():
-    N = 2*20
-    inp = np.zeros((2, INT_OVERFLOW))
-    inp[-1, -1] = N
-    inp.attach_grad()
-    with mx.autograd.record():
-        out = np.std(inp, axis=1)
-        out.backward()
-    assert out.shape == (2, )
-    ref = ((float(N)/INT_OVERFLOW)**2 * (INT_OVERFLOW-1))**0.5
-    assert_almost_equal(out[1], ref, rtol=1e-5, atol=1e-5)
-    assert inp.grad.shape == inp.shape
-    assert inp.grad[-1, -1] == 0
-
-
-@use_np
-def test_var():
-    N = 2*20
-    inp = np.zeros((2, INT_OVERFLOW))
-    inp[-1, -1] = N
-    inp.attach_grad()
-    with mx.autograd.record():
-        out = np.var(inp, axis=1)
-        out.backward()
-    assert out.shape == (2, )
-    ref = (float(N)/INT_OVERFLOW)**2 * (INT_OVERFLOW-1)
-    assert_almost_equal(out[1], ref, rtol=1e-5, atol=1e-5)
-
-    assert inp.grad.shape == inp.shape
-    assert inp.grad[-1, -1] == 0
-=======
 def test_array_split():
     inp = np.ones((INT_OVERFLOW, 2))
     inp[0][0] = 0
@@ -1917,4 +1884,36 @@
     assert out[1].shape ==(HALF_INT_OVERFLOW, 2)
     assert out[0][0][0] == 0
     assert out[1][-1][-1] == 2
->>>>>>> 9c901284
+
+
+@use_np
+def test_std():
+    N = 2*20
+    inp = np.zeros((2, INT_OVERFLOW))
+    inp[-1, -1] = N
+    inp.attach_grad()
+    with mx.autograd.record():
+        out = np.std(inp, axis=1)
+        out.backward()
+    assert out.shape == (2, )
+    ref = ((float(N)/INT_OVERFLOW)**2 * (INT_OVERFLOW-1))**0.5
+    assert_almost_equal(out[1], ref, rtol=1e-5, atol=1e-5)
+    assert inp.grad.shape == inp.shape
+    assert inp.grad[-1, -1] == 0
+
+
+@use_np
+def test_var():
+    N = 2*20
+    inp = np.zeros((2, INT_OVERFLOW))
+    inp[-1, -1] = N
+    inp.attach_grad()
+    with mx.autograd.record():
+        out = np.var(inp, axis=1)
+        out.backward()
+    assert out.shape == (2, )
+    ref = (float(N)/INT_OVERFLOW)**2 * (INT_OVERFLOW-1)
+    assert_almost_equal(out[1], ref, rtol=1e-5, atol=1e-5)
+
+    assert inp.grad.shape == inp.shape
+    assert inp.grad[-1, -1] == 0
