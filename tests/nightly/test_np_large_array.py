--- conflicted
+++ resolved
@@ -2149,8 +2149,6 @@
     assert inp.grad.shape == inp.shape
     assert inp.grad[0, -1] == 0 and inp.grad[1, -1] == 0
     assert inp.grad[0, 0] == 1 and inp.grad[2, -1] == 0
-<<<<<<< HEAD
-=======
 
 
 @use_np
@@ -2167,4 +2165,3 @@
     assert B[-1, -1] == 1.5
     assert inp.grad.shape == inp.shape
     assert inp.grad[-1, -1] == 0
->>>>>>> 187c75d6
