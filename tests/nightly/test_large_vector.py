--- conflicted
+++ resolved
@@ -168,13 +168,13 @@
     val = nd.topk(b, k=1, axis=0, dtype=np.int64, ret_typ="value")
     assert val.sum() == (LARGE_X - 1)
 
-
-<<<<<<< HEAD
+    
 def test_mean():
     a = nd.arange(-LARGE_X / 2, LARGE_X / 2 + 1, dtype=np.int64)
     b = nd.mean(a, axis=0)
     assert b == 0
-=======
+
+
 def test_shape():
     b = create_vector(size=LARGE_X)
     #explicit wait_to_read()
@@ -394,7 +394,6 @@
     b = nd.one_hot(a, LARGE_X)
     assert b[0][1] == 1
     assert b[-1][1] == 1
->>>>>>> f1950984
 
 
 if __name__ == '__main__':
