--- conflicted
+++ resolved
@@ -205,18 +205,10 @@
       val = mx.nd.zeros(big_shape)
       kv.pull('99', val)
       check_diff_to_scalar(val, 0)
-<<<<<<< HEAD
-#    check_zero()
- #   verify_residual(pos_threshold)
-    
-if __name__ == "__main__":
-#    test_sync_push_pull()
-=======
 
     check_zero()
     verify_residual(pos_threshold)
     
 if __name__ == "__main__":
     #test_sync_push_pull()
->>>>>>> d6be11fa
     test_compressed()