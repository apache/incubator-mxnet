#!/usr/bin/env python

# Licensed to the Apache Software Foundation (ASF) under one
# or more contributor license agreements.  See the NOTICE file
# distributed with this work for additional information
# regarding copyright ownership.  The ASF licenses this file
# to you under the Apache License, Version 2.0 (the
# "License"); you may not use this file except in compliance
# with the License.  You may obtain a copy of the License at
#
#   http://www.apache.org/licenses/LICENSE-2.0
#
# Unless required by applicable law or agreed to in writing,
# software distributed under the License is distributed on an
# "AS IS" BASIS, WITHOUT WARRANTIES OR CONDITIONS OF ANY
# KIND, either express or implied.  See the License for the
# specific language governing permissions and limitations
# under the License.

# pylint: skip-file
import sys
sys.path.insert(0, "../../python/")
import mxnet as mx
import numpy as np
import numpy.random as rnd
import time

def check_diff_to_scalar(A, x, rank=None):
    """ assert A == x"""
    assert(np.sum(np.abs((A - x).asnumpy())) == 0), (rank, A.asnumpy(), x)

# setup
keys = ['3', '5', '7']
rsp_keys = ['9', '11', '13']

rate = 2
shape = (2, 3)
big_shape = (1200, 1200)        # bigger than BIGARRAY_BOUND


def init_kv():
    kv = mx.kv.create('dist_sync', '2bit')
    # init kv dns keys
    #kv.init(keys, [mx.nd.ones(shape)] * len(keys))
    #kv.init('99', mx.nd.ones(big_shape))
    kv.init('99', mx.nd.zeros(shape))
    # init kv row_sparse keys
    #kv.init(rsp_keys, [mx.nd.ones(shape).tostype('row_sparse')] * len(rsp_keys))
    #kv.init('100', mx.nd.ones(big_shape).tostype('row_sparse'))
    # worker info
    my_rank = kv.rank
    nworker = kv.num_workers
    # init updater on servers
    #kv.set_optimizer(mx.optimizer.create('test', rescale_grad=rate))
    return kv, my_rank, nworker

def test_sync_push_pull():
    kv, my_rank, nworker = init_kv()
    def check_default_keys(kv, my_rank, nworker):
        nrepeat = 3
        for i in range(nrepeat):
            kv.push('3', mx.nd.ones(shape)*(my_rank+1))
            kv.push('99', mx.nd.ones(big_shape)*(my_rank+1))

        num = (nworker + 1) * nworker * rate / 2 * nrepeat + 1
        val = mx.nd.zeros(shape)
        kv.pull('3', out=val)
        check_diff_to_scalar(val, num)

        val2 = mx.nd.zeros(big_shape)
        kv.pull('99', out=val2)
        check_diff_to_scalar(val2, num)

    def check_row_sparse_keys(kv, my_rank, nworker):
        nrepeat = 3
        # prepare gradient
        v = mx.nd.zeros(shape)
        my_row = my_rank % shape[0]
        v[my_row] = my_rank + 1
        # push
        for i in range(nrepeat):
            kv.push('9', v.tostype('row_sparse'))
        # select a random subset of rows this worker is interested in
        num_rows = shape[0]
        row_ids_np = np.random.randint(num_rows, size=num_rows)
        row_ids = mx.nd.array(row_ids_np, dtype='int64')
        # perform pull
        val = mx.nd.zeros(shape, stype='row_sparse')
        kv.row_sparse_pull('9', out=val, row_ids=row_ids)
        # prepare updated values
        updated_val = mx.nd.ones(shape)
        for rank in range(nworker):
            row = rank % shape[0]
            updated_val[row] += (rank + 1) * rate * nrepeat
        # verify subset of updated values
        expected = mx.nd.zeros(shape)
        for row in row_ids_np:
            expected[row] = updated_val[row]
        check_diff_to_scalar(val, expected)

    def check_row_sparse_keys_with_zeros(kv, my_rank, nworker):
        nrepeat = 3
        # prepare gradient
        v = mx.nd.zeros(shape)
        big_v = mx.nd.zeros(big_shape)
        # push
        for i in range(nrepeat):
            kv.push('11', v.tostype('row_sparse'))
            kv.push('100', big_v.tostype('row_sparse'))

        # pull a subset of rows this worker is interested in
        all_row_ids = np.arange(shape[0])
        val = mx.nd.ones(shape).tostype('row_sparse')
        big_val = mx.nd.ones(big_shape).tostype('row_sparse')
        kv.row_sparse_pull('11', out=val, row_ids=mx.nd.array(all_row_ids, dtype='int64'))
        big_num_rows = shape[0]
        big_all_row_ids = np.arange(big_shape[0])
        kv.row_sparse_pull('100', out=big_val, row_ids=mx.nd.array(big_all_row_ids, dtype='int64'))
        # verify results
        check_diff_to_scalar(val, mx.nd.ones(shape))
        check_diff_to_scalar(big_val, mx.nd.ones(big_shape))

    def check_big_row_sparse_keys(kv, my_rank, nworker):
        mx.random.seed(123)
        rnd.seed(123)
        density = 0.3
        nrepeat = 3
        # prepare gradient
        v = mx.nd.zeros(big_shape)
        idx_sample = rnd.rand(big_shape[0])
        indices = np.argwhere(idx_sample < density).flatten()
        # each worker chooses a subset of the indices to update
        update_rows = []
        for rank in range(nworker):
            rows = []
            i = 0
            step = (rank + 1) * 2
            while i < len(indices):
                rows.append(indices[i])
                i += step
            update_rows.append(np.array(rows))
        # rows to update for this worker
        for row in update_rows[my_rank]:
            v[row] = my_rank + 1
        # push
        for i in range(nrepeat):
            kv.push('100', v.tostype('row_sparse'))

        # select a random subset of rows this worker is interested in
        mx.random.seed(my_rank)
        rnd.seed(my_rank)
        num_rows = big_shape[0]
        row_ids_np = np.random.randint(num_rows, size=num_rows)
        row_ids = mx.nd.array(row_ids_np, dtype='int64')
        # perform pull
        val = mx.nd.zeros(big_shape, stype='row_sparse')
        kv.row_sparse_pull('100', out=val, row_ids=row_ids)
        # prepare expected result
        updated_val = mx.nd.ones(big_shape)
        # apply updates from each worker
        for rank in range(nworker):
            for row in update_rows[rank]:
                updated_val[row] += (rank + 1) * rate * nrepeat

        expected = mx.nd.zeros(big_shape)
        for row in row_ids_np:
            expected[row] = updated_val[row]
        check_diff_to_scalar(val, expected, rank=my_rank)

    check_default_keys(kv, my_rank, nworker)  
    check_row_sparse_keys(kv, my_rank, nworker)
    check_row_sparse_keys_with_zeros(kv, my_rank, nworker)
    check_big_row_sparse_keys(kv, my_rank, nworker)
    print('worker ' + str(my_rank) + ' is done')

<<<<<<< HEAD
def test_quantize():
    kv = mx.kv.create('dist_sync')
    kv.set_compress('2bit')
    kv.init(keys, [mx.nd.ones(big_shape)] * len(keys))
    my_rank = kv.rank
    nworker = kv.num_workers
    # init updater on servers
    kv.set_optimizer(mx.optimizer.create('test', rescale_grad=rate))
    kv.push('3',mx.nd.ones(big_shape)*(my_rank+1))
    val = mx.nd.zeros(big_shape)
    kv.pull('3',out=val)
=======
def test_sync_push():
  kv, my_rank, nworker = init_kv()
  kv.push('99', mx.nd.ones(shape))
  val = mx.nd.zeros(shape)
  kv.pull('99', out=val)
  print val
>>>>>>> 54bb44b5

if __name__ == "__main__":
    # test_sync_push_pull()  
    test_quantize()<|MERGE_RESOLUTION|>--- conflicted
+++ resolved
@@ -37,21 +37,19 @@
 shape = (2, 3)
 big_shape = (1200, 1200)        # bigger than BIGARRAY_BOUND
 
-
 def init_kv():
-    kv = mx.kv.create('dist_sync', '2bit')
+    kv = mx.kv.create('dist_sync')
     # init kv dns keys
-    #kv.init(keys, [mx.nd.ones(shape)] * len(keys))
-    #kv.init('99', mx.nd.ones(big_shape))
-    kv.init('99', mx.nd.zeros(shape))
+    kv.init(keys, [mx.nd.ones(shape)] * len(keys))
+    kv.init('99', mx.nd.ones(big_shape))
     # init kv row_sparse keys
-    #kv.init(rsp_keys, [mx.nd.ones(shape).tostype('row_sparse')] * len(rsp_keys))
-    #kv.init('100', mx.nd.ones(big_shape).tostype('row_sparse'))
+    kv.init(rsp_keys, [mx.nd.ones(shape).tostype('row_sparse')] * len(rsp_keys))
+    kv.init('100', mx.nd.ones(big_shape).tostype('row_sparse'))
     # worker info
     my_rank = kv.rank
     nworker = kv.num_workers
     # init updater on servers
-    #kv.set_optimizer(mx.optimizer.create('test', rescale_grad=rate))
+    kv.set_optimizer(mx.optimizer.create('test', rescale_grad=rate))
     return kv, my_rank, nworker
 
 def test_sync_push_pull():
@@ -167,16 +165,14 @@
             expected[row] = updated_val[row]
         check_diff_to_scalar(val, expected, rank=my_rank)
 
-    check_default_keys(kv, my_rank, nworker)  
+    check_default_keys(kv, my_rank, nworker)
     check_row_sparse_keys(kv, my_rank, nworker)
     check_row_sparse_keys_with_zeros(kv, my_rank, nworker)
     check_big_row_sparse_keys(kv, my_rank, nworker)
     print('worker ' + str(my_rank) + ' is done')
 
-<<<<<<< HEAD
-def test_quantize():
-    kv = mx.kv.create('dist_sync')
-    kv.set_compress('2bit')
+def test_compressed():
+    kv = mx.kv.create('dist_sync','2bit')
     kv.init(keys, [mx.nd.ones(big_shape)] * len(keys))
     my_rank = kv.rank
     nworker = kv.num_workers
@@ -185,15 +181,7 @@
     kv.push('3',mx.nd.ones(big_shape)*(my_rank+1))
     val = mx.nd.zeros(big_shape)
     kv.pull('3',out=val)
-=======
-def test_sync_push():
-  kv, my_rank, nworker = init_kv()
-  kv.push('99', mx.nd.ones(shape))
-  val = mx.nd.zeros(shape)
-  kv.pull('99', out=val)
-  print val
->>>>>>> 54bb44b5
 
 if __name__ == "__main__":
-    # test_sync_push_pull()  
-    test_quantize()+    # test_sync_push_pull()
+    test_compressed()