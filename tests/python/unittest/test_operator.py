# Licensed to the Apache Software Foundation (ASF) under one
# or more contributor license agreements.  See the NOTICE file
# distributed with this work for additional information
# regarding copyright ownership.  The ASF licenses this file
# to you under the Apache License, Version 2.0 (the
# "License"); you may not use this file except in compliance
# with the License.  You may obtain a copy of the License at
#
#   http://www.apache.org/licenses/LICENSE-2.0
#
# Unless required by applicable law or agreed to in writing,
# software distributed under the License is distributed on an
# "AS IS" BASIS, WITHOUT WARRANTIES OR CONDITIONS OF ANY
# KIND, either express or implied.  See the License for the
# specific language governing permissions and limitations
# under the License.

# pylint: skip-file
from __future__ import print_function
from __future__ import division
import numpy as np
import mxnet as mx
import copy
import math
import random
import itertools
from distutils.version import LooseVersion
from numpy.testing import assert_allclose, assert_array_equal
from mxnet.test_utils import *
from mxnet.base import py_str, MXNetError, _as_list
from common import setup_module, with_seed, teardown, assert_raises_cudnn_not_satisfied, assertRaises
import unittest
import os

def check_rnn_consistency(cell1, cell2, T, N, I, H, grad_req, rtol=1e-2, atol=1e-4):
    dshape = (N, T, I)
    data = mx.sym.Variable('data')

    Y1, _ = cell1.unroll(T, data, layout='NTC', merge_outputs=True)
    mod1 = mx.mod.Module(Y1, label_names=None, context=default_context())
    mod1.bind(data_shapes=[('data', dshape)], label_shapes=None, inputs_need_grad=True, grad_req=grad_req)

    Y2, _ = cell2.unroll(T, data, layout='NTC', merge_outputs=True)
    mod2 = mx.mod.Module(Y2, label_names=None, context=default_context())
    mod2.bind(data_shapes=[('data', dshape)], label_shapes=None, inputs_need_grad=True, grad_req=grad_req)

    mod1.init_params()
    args, auxs = mod1.get_params()
    args = cell1.unpack_weights(args)
    args = cell2.pack_weights(args)
    mod2.set_params(args, auxs)

    x = mx.random.uniform(shape=dshape)
    batch=mx.io.DataBatch(data=[x])
    # check inference
    mod1.forward(batch, is_train=False)
    mod2.forward(batch, is_train=False)
    assert_allclose(mod1.get_outputs()[0].asnumpy(), mod2.get_outputs()[0].asnumpy(), rtol=rtol, atol=atol)

    # check training
    mod1.forward(batch, is_train=True)
    mod2.forward(batch, is_train=True)
    assert_allclose(mod1.get_outputs()[0].asnumpy(), mod2.get_outputs()[0].asnumpy(), rtol=rtol, atol=atol)

    dy = mx.random.uniform(shape=mod1.get_outputs()[0].shape)
    mod1.backward(out_grads=[dy])
    mod2.backward(out_grads=[dy])
    if grad_req != 'null':
        assert_allclose(mod1.get_input_grads()[0].asnumpy(), mod2.get_input_grads()[0].asnumpy(), rtol=rtol, atol=atol)
    else:
        assert(mod1.get_input_grads()[0] == None)
        assert(mod2.get_input_grads()[0] == None)



@with_seed()
@assert_raises_cudnn_not_satisfied(min_version='5.1.10')
def test_lstm_sym():
    T, N, I, H = 5, 32, 800, 800
    fused = mx.rnn.FusedRNNCell(H, num_layers=3, mode='lstm', get_next_state=True, prefix='')
    stack = mx.rnn.SequentialRNNCell()
    stack.add(mx.rnn.LSTMCell(H, prefix='l0_'))
    stack.add(mx.rnn.LSTMCell(H, prefix='l1_'))
    stack.add(mx.rnn.LSTMCell(H, prefix='l2_'))

    check_rnn_consistency(fused, stack, T, N, I, H, 'write')
    check_rnn_consistency(fused, stack, T, N, I, H, 'add')
    check_rnn_consistency(fused, stack, T, N, I, H, 'null')

@with_seed()
@assert_raises_cudnn_not_satisfied(min_version='5.1.10')
def test_lstm_bidirectional():
    T, N, I, H = 5, 20, 800, 800
    fused = mx.rnn.FusedRNNCell(H, num_layers=2, mode='lstm',
                                bidirectional=True, get_next_state=True, prefix='')

    stack = mx.rnn.SequentialRNNCell()
    stack.add(mx.rnn.BidirectionalCell(
                mx.rnn.LSTMCell(H, prefix='l0_'),
                mx.rnn.LSTMCell(H, prefix='r0_'),
                output_prefix='bi_lstm_0_'))
    stack.add(mx.rnn.BidirectionalCell(
                mx.rnn.LSTMCell(H, prefix='l1_'),
                mx.rnn.LSTMCell(H, prefix='r1_'),
                output_prefix='bi_lstm_1_'))

    check_rnn_consistency(fused, stack, T, N, I, H, 'write')
    check_rnn_consistency(fused, stack, T, N, I, H, 'add')
    check_rnn_consistency(fused, stack, T, N, I, H, 'null')

@with_seed()
@assert_raises_cudnn_not_satisfied(min_version='5.1.10')
def test_gru_sym():
    T, N, I, H = 5, 32, 800, 800
    fused = mx.rnn.FusedRNNCell(H, num_layers=3, mode='gru', get_next_state=True, prefix='')
    stack = mx.rnn.SequentialRNNCell()
    stack.add(mx.rnn.GRUCell(H, prefix='l0_'))
    stack.add(mx.rnn.GRUCell(H, prefix='l1_'))
    stack.add(mx.rnn.GRUCell(H, prefix='l2_'))

    check_rnn_consistency(fused, stack, T, N, I, H, 'write')
    check_rnn_consistency(fused, stack, T, N, I, H, 'add')
    check_rnn_consistency(fused, stack, T, N, I, H, 'null')

@with_seed()
@assert_raises_cudnn_not_satisfied(min_version='5.1.10')
def test_gru_bidirectional():
    T, N, I, H = 5, 20, 800, 800

    fused = mx.rnn.FusedRNNCell(H, num_layers=2, mode='gru',
                                bidirectional=True, get_next_state=True, prefix='')

    stack = mx.rnn.SequentialRNNCell()
    stack.add(mx.rnn.BidirectionalCell(
                mx.rnn.GRUCell(H, prefix='l0_'),
                mx.rnn.GRUCell(H, prefix='r0_'),
                output_prefix='bi_gru_0_'))

    stack.add(mx.rnn.BidirectionalCell(
                mx.rnn.GRUCell(H, prefix='l1_'),
                mx.rnn.GRUCell(H, prefix='r1_'),
                output_prefix='bi_gru_1_'))

    check_rnn_consistency(fused, stack, T, N, I, H, 'write')
    check_rnn_consistency(fused, stack, T, N, I, H, 'add')
    check_rnn_consistency(fused, stack, T, N, I, H, 'null')

@with_seed()
@assert_raises_cudnn_not_satisfied(min_version='5.1.10')
def test_rnntanh_sym():
    T, N, I, H = 5, 32, 800, 800

    fused = mx.rnn.FusedRNNCell(H, num_layers=3, mode='rnn_tanh', get_next_state=True, prefix='')
    stack = mx.rnn.SequentialRNNCell()
    stack.add(mx.rnn.RNNCell(H, activation='tanh', prefix='l0_'))
    stack.add(mx.rnn.RNNCell(H, activation='tanh', prefix='l1_'))
    stack.add(mx.rnn.RNNCell(H, activation='tanh', prefix='l2_'))

    check_rnn_consistency(fused, stack, T, N, I, H, 'write')
    check_rnn_consistency(fused, stack, T, N, I, H, 'add')
    check_rnn_consistency(fused, stack, T, N, I, H, 'null')

@with_seed()
@assert_raises_cudnn_not_satisfied(min_version='5.1.10')
def test_rnntanh_bidirectional():
    T, N, I, H = 5, 20, 800, 800

    fused = mx.rnn.FusedRNNCell(H, num_layers=2, mode='rnn_tanh',
                                bidirectional=True, get_next_state=True, prefix='')

    stack = mx.rnn.SequentialRNNCell()
    stack.add(mx.rnn.BidirectionalCell(
                mx.rnn.RNNCell(H, activation='tanh', prefix='l0_'),
                mx.rnn.RNNCell(H, activation='tanh', prefix='r0_'),
                output_prefix='bi_rnntanh_0_'))
    stack.add(mx.rnn.BidirectionalCell(
                mx.rnn.RNNCell(H, activation='tanh', prefix='l1_'),
                mx.rnn.RNNCell(H, activation='tanh', prefix='r1_'),
                output_prefix='bi_rnntanh_1_'))

    check_rnn_consistency(fused, stack, T, N, I, H, 'write')
    check_rnn_consistency(fused, stack, T, N, I, H, 'add')
    check_rnn_consistency(fused, stack, T, N, I, H, 'null')

@with_seed()
@assert_raises_cudnn_not_satisfied(min_version='5.1.10')
def test_rnnrelu_sym():
    T, N, I, H = 5, 32, 200, 200

    fused = mx.rnn.FusedRNNCell(H, num_layers=3, mode='rnn_relu', get_next_state=True, prefix='')
    stack = mx.rnn.SequentialRNNCell()
    stack.add(mx.rnn.RNNCell(H, activation='relu', prefix='l0_'))
    stack.add(mx.rnn.RNNCell(H, activation='relu', prefix='l1_'))
    stack.add(mx.rnn.RNNCell(H, activation='relu', prefix='l2_'))

    check_rnn_consistency(fused, stack, T, N, I, H, 'write')
    check_rnn_consistency(fused, stack, T, N, I, H, 'add')
    check_rnn_consistency(fused, stack, T, N, I, H, 'null')

@with_seed()
@assert_raises_cudnn_not_satisfied(min_version='5.1.10')
def test_rnnrelu_bidirectional():
    T, N, I, H = 5, 20, 200, 200

    fused = mx.rnn.FusedRNNCell(H, num_layers=2, mode='rnn_relu',
                                bidirectional=True, get_next_state=True, prefix='')

    stack = mx.rnn.SequentialRNNCell()
    stack.add(mx.rnn.BidirectionalCell(
                mx.rnn.RNNCell(H, activation='relu', prefix='l0_'),
                mx.rnn.RNNCell(H, activation='relu', prefix='r0_'),
                output_prefix='bi_rnnrelu_0_'))
    stack.add(mx.rnn.BidirectionalCell(
                mx.rnn.RNNCell(H, activation='relu', prefix='l1_'),
                mx.rnn.RNNCell(H, activation='relu', prefix='r1_'),
                output_prefix='bi_rnnrelu_1_'))

    check_rnn_consistency(fused, stack, T, N, I, H, 'write', rtol=1e-2, atol=1e-2)
    check_rnn_consistency(fused, stack, T, N, I, H, 'add', rtol=1e-2, atol=1e-2)
    check_rnn_consistency(fused, stack, T, N, I, H, 'null', rtol=1e-2, atol=1e-2)

@with_seed()
def test_lstm_dropout():
    X = mx.sym.Variable('x')
    Params = mx.sym.Variable('params')
    HX = mx.sym.Variable('state')
    CX = mx.sym.Variable('state_cell')
    T, N, I, H = 300, 20, 800, 800
    rnn = mx.sym.RNN(data=X, parameters=Params, state=HX, state_cell=CX,
                     state_size=H, num_layers=5, mode='lstm', p=0.5, state_outputs=True, name='LSTM')
    exe = rnn.simple_bind(ctx=mx.cpu(), x=(T, N, I))
    out = exe.forward(is_train=True)
    out[0].wait_to_read()

@with_seed()
def test_gru_dropout():
    X = mx.sym.Variable('x')
    Params = mx.sym.Variable('params')
    HX = mx.sym.Variable('state')
    T, N, I, H = 300, 20, 800, 800
    rnn = mx.sym.RNN(data=X, parameters=Params, state=HX,
                     state_size=H, num_layers=5, mode='gru', p=0.5, state_outputs=True, name='GRU')
    exe = rnn.simple_bind(ctx=mx.cpu(), x=(T, N, I))
    out = exe.forward(is_train=True)
    out[0].wait_to_read()

@with_seed()
def test_rnntanh_dropout():
    X = mx.sym.Variable('x')
    Params = mx.sym.Variable('params')
    HX = mx.sym.Variable('state')
    T, N, I, H = 300, 20, 800, 800
    rnn = mx.sym.RNN(data=X, parameters=Params, state=HX,
                     state_size=H, num_layers=5, mode='rnn_tanh', p=0.5, state_outputs=True, name='RNN_TANH')
    exe = rnn.simple_bind(ctx=mx.cpu(), x=(T, N, I))
    out = exe.forward(is_train=True)
    out[0].wait_to_read()

@with_seed()
def test_rnnrelu_dropout():
    X = mx.sym.Variable('x')
    Params = mx.sym.Variable('params')
    HX = mx.sym.Variable('state')
    T, N, I, H = 300, 20, 800, 800
    rnn = mx.sym.RNN(data=X, parameters=Params, state=HX,
                     state_size=H, num_layers=5, mode='rnn_relu', p=0.5, state_outputs=True, name='RNN_RELU')
    exe = rnn.simple_bind(ctx=mx.cpu(), x=(T, N, I))
    out = exe.forward(is_train=True)
    out[0].wait_to_read()

def np_softmax(x, axis=-1, temperature=1.0):
    x = x - np.max(x, axis=axis, keepdims=True)
    x = np.exp(x/temperature)
    x /= np.sum(x, axis=axis, keepdims=True)
    return x


def check_elementwise_sum_with_shape(shape, n):
    # forward
    inputs = [mx.symbol.Variable('arg%d' % i) for i in range(n)]
    out = mx.symbol.ElementWiseSum(*inputs, name='esum')
    arr = [mx.nd.empty(shape) for i in range(n)]
    arr_grad = [mx.nd.empty(shape) for i in range(n)]
    for i in range(n):
        arr[i][:] = np.random.uniform(-10, 10, shape)
    exec1 = out.bind(default_context(),
                     args=arr,
                     args_grad=arr_grad)
    out1 = exec1.outputs[0].asnumpy()
    exec1.forward(is_train=True)
    out1 = exec1.outputs[0].asnumpy()
    out = sum(a.asnumpy() for a  in arr)
    assert_almost_equal(out, out1, rtol=1e-5, atol=1e-5)

    out_grad = mx.nd.empty(shape)
    out_grad[:] = np.random.uniform(-10, 10, shape)
    # backward
    exec1.backward([out_grad])
    for a in arr_grad:
        assert_almost_equal(a.asnumpy(), out_grad.asnumpy(), rtol=1e-5, atol=1e-5)


@with_seed()
def test_elementwise_sum():
    nrepeat = 2
    maxdim = 4
    for repeat in range(nrepeat):
        for dim in range(1, maxdim):
            shape = tuple(np.random.randint(1, int(1000**(1.0/dim)), size=dim))
            check_elementwise_sum_with_shape(shape, np.random.randint(1, 8))


def check_concat_with_shape(shapes, dimension, skip_second):
    # if skip_second is True, second argument will not have gradient.
    # it is to test #1130
    n = len(shapes)
    # forward
    target_dim = 0
    for shape in shapes:
        target_dim += shape[dimension]

    inputs = [mx.symbol.Variable('arg%d' % i) for i in range(n)]
    out = mx.symbol.Concat(*inputs, name='conc',dim=dimension)
    arr = [mx.nd.empty(shape) for shape in shapes]
    for i in range(n):
        arr[i][:] = shapes[i][dimension]
    arr_np = [np.copy(narray.asnumpy()) for narray in arr]
    arr_grad = [mx.nd.empty(shape) for shape in shapes]
    dict_grad = {}
    arg_names = out.list_arguments()

    for name, g in zip(arg_names, arr_grad):
        if not skip_second or name != 'arg1':
            dict_grad[name] = g

    args = out.list_arguments()
    arg_shapes, out_shapes, aux_shapes = out.infer_shape(**dict(zip(args, shapes)))
    out_grad = mx.nd.empty(out_shapes[0])
    exec1 = out.bind(default_context(),
                     args=arr,
                     args_grad=dict_grad)
    exec1.forward(is_train=True)
    out1 = exec1.outputs[0]
    ret = np.concatenate([narray.asnumpy() for narray in arr], axis=dimension)
    assert_almost_equal(out1.asnumpy(), ret)
    # backward
    out1.copyto(out_grad)
    out_grad[:] += 1
    exec1.backward([out_grad])

    for i, name in enumerate(arg_names):
        if not skip_second or name != 'arg1':
            grad = dict_grad[name]
            np_grad = arr_np[i]
            assert_almost_equal(grad.asnumpy(), np_grad + 1)


@with_seed()
def test_concat():
    for dimension in range(4):
        n = 2
        merge = [2, 3, 4, 5, 6]
        a = 2
        b = 3
        c = 4
        # test  2D
        if dimension<2:
            for dim in range(2, 6):
                shapes = []
                for i in range(dim):
                    if dimension == 0:
                        shapes.append((merge[i], a))
                    elif dimension == 1:
                        shapes.append((a, merge[i]))
                    check_concat_with_shape(shapes,dimension,True)
                    check_concat_with_shape(shapes,dimension,False)
                    # Test negative dim
                    check_concat_with_shape(shapes, dimension - 2, True)
                    check_concat_with_shape(shapes, dimension - 2, False)

        #test 3D
        if dimension<3:
            for dim in range(2, 6):
                shapes = []
                for i in range(dim):
                    if dimension == 0:
                        shapes.append((merge[i], a,b))
                    elif dimension ==1:
                        shapes.append((a,merge[i],b))
                    elif dimension ==2:
                        shapes.append((a,b,merge[i]))
                check_concat_with_shape(shapes,dimension,True)
                check_concat_with_shape(shapes,dimension,False)
                # Test negative dim
                check_concat_with_shape(shapes, dimension - 3, True)
                check_concat_with_shape(shapes, dimension - 3, False)
        # test 4D
        for dim in range(2, 6):
            shapes = []
            for i in range(dim):
                if dimension == 0:
                    shapes.append((merge[i],a,b,c))
                elif dimension == 1:
                    shapes.append((a,merge[i],b,c))
                elif dimension ==2:
                    shapes.append((a,b,merge[i],c))
                elif dimension ==3:
                    shapes.append((a,b,c,merge[i]))
            check_concat_with_shape(shapes,dimension,True)
            check_concat_with_shape(shapes,dimension,False)
            # Test negative dim
            check_concat_with_shape(shapes, dimension - 4, True)
            check_concat_with_shape(shapes, dimension - 4, False)

@with_seed()
def test_slice_channel():
    def check_slice_channel(data_ndim, axis, num_outputs, squeeze_axis):
        ins = []
        if squeeze_axis:
            shape = np.random.randint(2, 5, data_ndim).tolist()
            shape[axis] = num_outputs
            out_ele_shape = [ele for ele in shape]
            del out_ele_shape[axis]
        else:
            shape = np.random.randint(1, 5, data_ndim).tolist()
            shape[axis] *= num_outputs
            out_ele_shape = [ele for ele in shape]
            out_ele_shape[axis] //= num_outputs
        data_npy = np.random.normal(size=shape)
        out_grads_npy = [np.random.normal(size=out_ele_shape) for i in range(num_outputs)]
        data = mx.sym.Variable('data')
        sym = mx.sym.SliceChannel(data=data, num_outputs=num_outputs, axis=axis, squeeze_axis=squeeze_axis)
        exe = sym.simple_bind(ctx=default_context(), data=data_npy.shape)
        assert len(exe.outputs) == num_outputs
        outputs = exe.forward(is_train=True, data=data_npy)
        for i in range(num_outputs):
            gt = data_npy.take(np.arange(i * shape[axis]/num_outputs,
                                         (i+1) * shape[axis]/num_outputs).astype(np.int), axis=axis)
            if squeeze_axis:

                assert_almost_equal(outputs[i].asnumpy(), gt.reshape(outputs[i].shape))
            else:
                assert_almost_equal(outputs[i].asnumpy(), gt)
        # test backward
        exe.backward(out_grads=[mx.nd.array(ele, ctx=default_context()) for ele in out_grads_npy])
        if squeeze_axis:
            assert_almost_equal(exe.grad_arrays[0].asnumpy(),
                                np.concatenate([np.expand_dims(ele, axis=axis) for ele in out_grads_npy],
                                               axis=axis))
        else:
            assert_almost_equal(exe.grad_arrays[0].asnumpy(),
                                np.concatenate(out_grads_npy, axis=axis))
    check_slice_channel(data_ndim=2, axis=1, num_outputs=3, squeeze_axis=True)
    check_slice_channel(data_ndim=4, axis=2, num_outputs=3, squeeze_axis=False)
    check_slice_channel(data_ndim=3, axis=-1, num_outputs=2, squeeze_axis=False)
    check_slice_channel(data_ndim=5, axis=-2, num_outputs=3, squeeze_axis=True)

@with_seed()
def test_regression():
    ''' test regression operator '''
    def check_regression(symbol, forward, backward, shape, stype='default', densities=[0, 0.5, 1]):
        # init executor
        data = mx.symbol.Variable('data')
        label = mx.symbol.Variable('label', stype=stype)
        out = symbol(data, label)
        grad_req = {'data': 'write', 'label': 'null'}
        out_exec = out.simple_bind(default_context(), grad_req=grad_req,
            data=shape, label=shape)
        arg_map = dict(zip(out.list_arguments(), out_exec.arg_arrays))
        grad_map = dict(zip(out.list_arguments(), out_exec.grad_arrays))
        # init data
        arr_data = mx.random.uniform(-1, 1, shape)
        arg_map["data"][:] = arr_data
        # init label based on density
        arr_label = arg_map["label"]
        atol = 1e-5
        for density in densities:
            arr_label[:] = rand_ndarray(shape, stype, density=density)
            out_exec.forward(is_train=True)
            out_exec.backward()
            np_out = forward(arr_data.asnumpy())
            out_grad = backward(np_out, arr_label.asnumpy().reshape(np_out.shape)) / shape[1]
            assert_almost_equal(out_exec.outputs[0].asnumpy(), np_out, atol=atol)
            assert_almost_equal(grad_map["data"].asnumpy(), out_grad, atol=atol)

    shape = (50, 30)

    check_regression(mx.symbol.LogisticRegressionOutput,
                     lambda x: 1.0 / (1.0 + np.exp(-x)),
                     lambda x, y : x - y,
                     shape)
    check_regression(mx.symbol.LinearRegressionOutput,
                     lambda x: x,
                     lambda x, y : x - y,
                     shape)
    check_regression(mx.symbol.MAERegressionOutput,
                     lambda x: x,
                     lambda x, y : np.where(x > y, np.ones(x.shape), -np.ones(x.shape)),
                     shape)
    check_regression(mx.symbol.LogisticRegressionOutput,
                     lambda x: 1.0 / (1.0 + np.exp(-x)),
                     lambda x, y : x - y,
                     shape, stype='csr')
    check_regression(mx.symbol.LinearRegressionOutput,
                     lambda x: x,
                     lambda x, y : x - y,
                     shape, stype='csr')


def check_softmax_grad(xpu):
    x = mx.sym.Variable('x')
    label = mx.sym.Variable('label')
    x_nd = mx.nd.array([[1, 6, 4, 2]], ctx=xpu)
    grad_x = mx.nd.zeros((1,4), ctx=xpu)
    label_nd = mx.nd.array([1], ctx=xpu)

    sym = mx.sym.SoftmaxOutput(data=x, label=label, ignore_label=0, use_ignore=False)
    ex = sym.bind(ctx=xpu, args={'x': x_nd, 'label': label_nd}, args_grad={'x': grad_x})

    ex.forward(is_train=True)
    softmax_out = ex.outputs[0].asnumpy()
    expected_softmax_out = [[0.005806628, 0.861780069, 0.116629249, 0.015784052]]
    assert np.isclose(softmax_out, expected_softmax_out).all()

    ex.backward(is_train=True)
    grad_out = ex.grad_arrays[0].asnumpy()
    k = int(label_nd[0].asscalar())
    expected_grad_out = np.zeros((1,4))
    expected_grad_out[0, k] = -1
    assert np.isclose(grad_out - softmax_out, expected_grad_out).all()


def check_smoothed_softmax_grad(xpu):
    alpha = 0.2
    x = mx.sym.Variable('x')
    label = mx.sym.Variable('label')
    x_nd = mx.nd.array([[1, 6, 4, 2]], ctx=xpu)
    grad_x = mx.nd.zeros((1,4), ctx=xpu)
    label_nd = mx.nd.array([1], ctx=xpu)

    sym = mx.sym.SoftmaxOutput(data=x, label=label, ignore_label=0, use_ignore=False, smooth_alpha=alpha)
    ex = sym.bind(ctx=xpu, args={'x': x_nd, 'label': label_nd}, args_grad={'x': grad_x})

    ex.forward(is_train=True)
    softmax_out = ex.outputs[0].asnumpy()
    expected_softmax_out = [[0.005806628, 0.861780069, 0.116629249, 0.015784052]]
    assert np.isclose(softmax_out, expected_softmax_out).all()

    ex.backward(is_train=True)
    grad_out = ex.grad_arrays[0].asnumpy()
    k = int(label_nd[0].asscalar())
    expected_grad_out = np.full((1,4), fill_value=-alpha/float(4-1))
    expected_grad_out[0, k] = - (1 - alpha)
    assert np.isclose(grad_out - softmax_out, expected_grad_out).all()


def check_softmax_with_ignore_label(xpu):
    X = mx.symbol.Variable('X')
    L = mx.symbol.Variable('L')
    Y = mx.symbol.SoftmaxOutput(data=X, label=L, ignore_label=0, use_ignore=True)

    shape = (20, 10)
    x = mx.nd.empty(shape, ctx = xpu)
    l = mx.nd.empty((shape[0],), ctx = xpu)
    x_np = np.random.rand(*shape)
    l_np = np.random.randint(0, shape[1]-1, (shape[0],))
    x[:] = x_np
    l[:] = l_np

    grad = mx.nd.empty(shape, ctx = xpu)

    exec1 = Y.bind(xpu, args = [x, l], args_grad = {'X': grad})
    exec1.forward(is_train=True)
    exec1.backward()

    grad0 = grad.asnumpy()

    for i in range(int(shape[0]/2)):
        l_np[i] = 0
    l[:] = l_np

    exec1.forward(is_train=True)
    exec1.backward()
    grad1 = grad.asnumpy()

    assert abs(np.sum(grad1[:int(shape[0]/2)])) < 1e-5
    assert_almost_equal(grad0[int(shape[0]/2):], grad1[int(shape[0]/2):])


def check_softmax_with_shape(shape, xpu, preserve_shape=False):
    # bind with label
    X = mx.symbol.Variable('X')
    L = mx.symbol.Variable('L')
    Y = mx.symbol.SoftmaxOutput(data=X, label=L, preserve_shape=preserve_shape)
    x = mx.random.uniform(-1, 1, shape, ctx=xpu)
    l = mx.random.uniform(-1, 1, shape, ctx=xpu)
    l[:] = np_softmax(l.asnumpy())
    grad = mx.nd.empty(shape, ctx = xpu)
    exec1 = Y.bind(xpu, args = [x, l], args_grad = {'X': grad})
    exec1.forward(is_train=True)
    out = exec1.outputs[0].asnumpy()
    # Non-zero atol required by test_softmax with seed 781663739
    rtol = 1e-4
    atol = 1e-6
    assert_almost_equal(out, np_softmax(x.asnumpy()), rtol=rtol, atol=atol)
    exec1.backward()
    assert_almost_equal(grad.asnumpy(), np_softmax(x.asnumpy()) - l.asnumpy(), rtol=rtol, atol=atol)


def test_python_op():
    X = mx.symbol.Variable('X')
    op = mx.operator.NumpyOp()
    s = op.get_symbol(X, name='numpy_op')

    x = mx.ndarray.ones((10))*10
    dx = mx.ndarray.zeros((10))
    dy = mx.ndarray.ones((10))
    exec1 = s.bind(default_context(), args=[x], args_grad = {'X': dx})
    exec1.forward(is_train=True)
    assert_almost_equal(x.asnumpy(), exec1.outputs[0].asnumpy())
    exec1.backward(dy)
    assert_almost_equal(dy.asnumpy(), dx.asnumpy())


def test_swapaxes():
    data = mx.symbol.Variable('data')
    shape = (2, 3, 4)
    data_tmp = np.ones(shape)
    data_tmp[0] = 1
    data_tmp[1] = 2
    arr_data = mx.nd.array(data_tmp)
    swap0 = mx.symbol.SwapAxis(data=data, dim1=0, dim2=2)
    swap = mx.symbol.SwapAxis(data=swap0, dim1=1, dim2=2)
    exe_c = swap.bind(default_context(), args=[arr_data])
    exe_c.forward(is_train=True)
    out = exe_c.outputs[0].asnumpy()

    swap0_ = np.swapaxes(data_tmp, 0, 2)
    swap_ = np.swapaxes(swap0_, 1, 2)

    assert_almost_equal(out, swap_)


@with_seed()
def test_scalarop():
    data = mx.symbol.Variable('data')
    shape = (3, 4)
    data_tmp = np.ones(shape)*5
    arr_data = mx.nd.array(data_tmp)
    arr_grad = mx.nd.empty(shape)
    arr_grad[:]=3

    test = 2 / (4-((1+data+1)*2/5)-0.8-(data!=0))

    npout_1 = (4-((1+data_tmp+1)*2/5)-0.8-(data_tmp!=0))
    npout = 2/npout_1

    check_symbolic_forward(test, [data_tmp], [npout])

    npout_grad = 2.*2/5
    npout_grad = 2*npout_grad /(npout_1 *npout_1 )

    check_symbolic_backward(test, [data_tmp], [np.ones(shape)*2], [npout_grad])


@with_seed()
def test_scalar_pow():
    data = mx.symbol.Variable('data')
    shape = (1, 1)
    data_tmp = np.ones(shape)
    test = data ** 2
    check_numeric_gradient(test, [data_tmp])
    check_symbolic_forward(test, [data_tmp], [data_tmp ** 2])
    check_symbolic_backward(test, [data_tmp], [np.ones(shape)], [2 * data_tmp])


@with_seed()
def test_symbol_pow():
    shape = (1, 1)

    data = mx.symbol.Variable('data')
    data_tmp = np.ones(shape)*2

    exp = mx.symbol.Variable('exp')
    exp_tmp = np.ones(shape)*3

    test = data**exp

    check_numeric_gradient(test, [data_tmp, exp_tmp])
    check_symbolic_forward(test, [data_tmp, exp_tmp], [data_tmp**exp_tmp])

    data_dir = data_tmp**(exp_tmp - 1) * exp_tmp
    exp_dir = data_tmp**(exp_tmp) * np.log(data_tmp)
    check_symbolic_backward(test, [data_tmp, exp_tmp], [np.ones(shape)], [data_dir, exp_dir])


@with_seed()
def test_pow_fn():
    shape = (3, 4)
    exp = mx.symbol.Variable("exp")
    y = mx.sym.pow(2, exp)
    x = np.ones(shape)*3
    check_numeric_gradient(y, [x], numeric_eps=1E-3)
    check_symbolic_forward(y, [x], [2**x])
    check_symbolic_backward(y, [x], [np.ones(shape)], [np.log(2) * 2**x])


@with_seed()
def test_relu():
    def frelu(x):
        return np.maximum(x, 0.0)
    def frelu_grad(x):
        return 1.0 * (x > 0.0)
    shape = (3, 4)
    x = mx.symbol.Variable("x")
    y = mx.sym.relu(x)
    xa = np.random.uniform(low=-1.0,high=1.0,size=shape)
    eps = 1e-4
    # Avoid finite difference method inaccuracies due to discontinuous gradient at the origin.
    # Here we replace small problematic inputs with 1.0.  Repro issue with seed 97264195.
    xa[abs(xa) < eps] = 1.0
    ya = frelu(xa)
    ga = frelu_grad(xa)
    check_numeric_gradient(y, [xa], numeric_eps=eps)
    check_symbolic_forward(y, [xa], [ya])
    check_symbolic_backward(y, [xa], [np.ones(shape)], [ga])


# NOTE(haojin2): Skipping the numeric check tests for float16 data type due to precision issues,
# the analytical checks are still performed on each and every data type to verify the correctness.
@with_seed()
def test_leaky_relu():
    def fleaky_relu(x, act_type, slope=0.25):
        neg_indices = x < 0
        out = x.copy()
        if act_type == 'elu':
            out[neg_indices] = slope * np.expm1(out[neg_indices])
        elif act_type == 'leaky':
            out[neg_indices] = slope * out[neg_indices]
        return out
    def fleaky_relu_grad(grad, x, y, act_type, slope=0.25):
        neg_indices = x < 0
        out = np.ones(x.shape)
        if act_type == 'elu':
            out[neg_indices] = y[neg_indices] + slope
        elif act_type == 'leaky':
            out[neg_indices] = slope
        return out * grad
    for ndim in range(1, 4):
        shape = rand_shape_nd(ndim)
        x = mx.symbol.Variable("x")
        slp = 0.25
        for dtype in [np.float16, np.float32, np.float64]:
            xa = np.random.uniform(low=-1.0,high=1.0,size=shape).astype(dtype)
            eps = 1e-4
            rtol = 1e-2
            atol = 1e-3
            xa[abs(xa) < eps] = 1.0
            for act_type in ['elu', 'leaky']:
                y = mx.symbol.LeakyReLU(data=x, slope=slp, act_type=act_type)
                ya = fleaky_relu(xa, slope=slp, act_type=act_type)
                ga = fleaky_relu_grad(np.ones(shape), xa, ya, slope=slp, act_type=act_type)
                # Skip numeric check for float16 type to get rid of flaky behavior
                if dtype is not np.float16:
                    check_numeric_gradient(y, [xa], numeric_eps=eps, rtol=rtol, atol=atol, dtype=dtype)
                check_symbolic_forward(y, [xa], [ya], rtol=rtol, atol=atol, dtype=dtype)
                check_symbolic_backward(y, [xa], [np.ones(shape)], [ga], rtol=rtol, atol=atol, dtype=dtype)


# NOTE(haojin2): Skipping the numeric check tests for float16 data type due to precision issues,
# the analytical checks are still performed on each and every data type to verify the correctness.
@with_seed()
@unittest.skip("Flaky test tracked by https://github.com/apache/incubator-mxnet/issues/12885")
def test_prelu():
    def fprelu(x, gamma):
        pos_indices = x > 0
        out = x.copy()
        if len(x.shape) == 4:
            out = out.transpose(2,3,0,1)
            out = np.multiply(out, gamma)
            out = out.transpose(2,3,0,1)
        else:
            out = np.multiply(out, gamma)
        out[pos_indices] = x[pos_indices]
        return out
    def fprelu_grad(x, y, gamma):
        pos_indices = x > 0
        if len(x.shape) == 4:
            grad_x = np.multiply(np.ones(x.shape).transpose(2,3,0,1), gamma)
            grad_x = grad_x.transpose(2,3,0,1)
        else:
            grad_x = np.multiply(np.ones(x.shape), gamma)
        grad_gam = np.zeros(gamma.shape)
        copy_x = x.copy()
        copy_x[pos_indices] = 0.0
        grad_x[pos_indices] = 1.0
        if len(gamma.shape) > 1 and len(x.shape) != 4:
            grad_gam = copy_x
        elif len(gamma.shape) > 1 and len(x.shape) == 4:
            grad_gam = np.sum(copy_x, axis=(2,3))
        elif gamma.shape[0] == 1:
            grad_gam = np.sum(np.sum(copy_x))
        elif gamma.shape[0] > 1 and len(x.shape) != 4:
            grad_gam = np.sum(copy_x, axis=0)
        elif gamma.shape[0] > 1 and len(x.shape) == 4:
            grad_gam = np.sum(copy_x, axis=(0,2,3))
        return (grad_x, grad_gam)
    x = mx.symbol.Variable("x")
    gamma = mx.symbol.Variable("gamma")
    for shape in [(3,4), (3,4,4,5)]:
        for dtype in [np.float16, np.float32, np.float64]:
            for gam in [np.array([0.1, 0.2, 0.3, 0.4], dtype=dtype)]:
                gam_full = np.array([gam, gam, gam])
                xa = np.random.uniform(low=-1.0,high=1.0,size=shape).astype(dtype)
                rtol = 1e-2
                atol = 1e-3
                eps = 1e-4
                xa[abs(xa) < eps] = 1.0
                y = mx.symbol.LeakyReLU(data=x, gamma=gamma, act_type='prelu')
                ya = fprelu(xa, gam)
                ya_full = fprelu(xa, gam_full)
                g_xa, g_gam = fprelu_grad(xa, ya, gamma=gam)
                g_xa_full, g_gam_full = fprelu_grad(xa, ya_full, gamma=gam_full)
                # Skip numeric check for float16 type to get rid of flaky behavior
                if dtype is not np.float16:
                    check_numeric_gradient(y, [xa, gam], numeric_eps=eps, rtol=rtol, atol=atol, dtype=dtype)
                    check_numeric_gradient(y, [xa, gam_full], numeric_eps=eps, rtol=rtol, atol=atol, dtype=dtype)
                check_symbolic_forward(y, [xa, gam], [ya], rtol=rtol, atol=atol, dtype=dtype)
                check_symbolic_backward(y, [xa, gam], [np.ones(shape), np.ones(gam.shape)], [g_xa, g_gam], rtol=rtol, atol=atol, dtype=dtype)
                check_symbolic_forward(y, [xa, gam_full], [ya_full], rtol=rtol, atol=atol, dtype=dtype)
                check_symbolic_backward(y, [xa, gam_full], [np.ones(shape), np.ones(gam_full.shape)],
                                        [g_xa_full, g_gam_full], rtol=rtol, atol=atol, dtype=dtype)

@with_seed()
def test_selu():
    alpha = 1.6732632423543772848170429916717
    lamb = 1.0507009873554804934193349852946
    def fselu(x):
        neg_indices = x < 0
        out = x.copy()
        out[neg_indices] = alpha * np.expm1(out[neg_indices])
        return out * lamb
    def fselu_grad(grad, x, y):
        neg_indices = x < 0
        out = np.ones(x.shape).astype(x.dtype)
        out[neg_indices] = y[neg_indices] + alpha
        return out * lamb

    shape = (3, 4)
    x = mx.sym.Variable("x")
    y = mx.sym.LeakyReLU(data=x, act_type="selu")
    for dtype in [np.float16, np.float32, np.float64]:
        xa = np.random.uniform(low=-0.1,high=0.1,size=shape).astype(dtype)
        eps, rtol, atol = (7.5e-4, 1e-1, 1e-2) if dtype is np.float16 else (1e-4, 1e-2, 1e-4)
        if dtype is np.float16:
            xa /= 10.0
        xa[abs(xa) < eps] = 0.01
        ya = fselu(xa)
        ga = fselu_grad(np.ones(shape).astype(dtype), xa, ya)
        check_numeric_gradient(y, [xa], numeric_eps=eps, rtol=rtol, atol=atol, dtype=dtype)
        check_symbolic_forward(y, [xa], [ya], rtol=rtol, atol=atol, dtype=dtype)
        check_symbolic_backward(y, [xa], [np.ones(shape)], [ga], rtol=rtol, atol=atol, dtype=dtype)


@with_seed()
def test_sigmoid():
    def fsigmoid(a):
        return np.divide(1.0, (1.0 + np.exp(-a)))
    shape = (3, 4)
    x = mx.symbol.Variable("x")
    y = mx.sym.sigmoid(x)
    xa = np.random.uniform(low=-1.0,high=1.0,size=shape)
    ya = fsigmoid(xa)
    check_numeric_gradient(y, [xa], numeric_eps=1E-3)
    check_symbolic_forward(y, [xa], [ya])
    check_symbolic_backward(y, [xa], [np.ones(shape)], [ya * (1 - ya)])

@with_seed()
def test_shape_array():
    for i in range(1,6):
        shape = rand_shape_nd(i)
        x = mx.sym.var('x')
        y = mx.sym.shape_array(x)
        xa = mx.nd.array(np.random.ranf(shape))
        xg = mx.nd.empty(xa.shape)
        ya = np.shape(xa)
        yg = mx.nd.ones(ya)
        exe = y.bind(ctx=default_context(), args={'x': xa},
                     args_grad={'x': xg})
        exe.forward(is_train=True)
        exe.backward([yg])
        yo = exe.outputs[0].asnumpy()
        same(yo, ya)
        assert_almost_equal(xg.asnumpy(), np.zeros_like(xg.asnumpy()))

@with_seed()
def test_size_array():
    for i in range(1,6):
        shape = rand_shape_nd(i)
        x = mx.sym.var('x')
        y = mx.sym.size_array(x)
        xa = mx.nd.array(np.random.ranf(shape))
        xg = mx.nd.empty(xa.shape)
        ya = np.size(xa)
        yg = mx.nd.ones(ya)
        exe = y.bind(ctx=default_context(), args={'x': xa},
                     args_grad={'x': xg})
        exe.forward(is_train=True)
        exe.backward([yg])
        yo = exe.outputs[0].asnumpy()
        same(yo, ya)
        assert_almost_equal(xg.asnumpy(), np.zeros_like(xg.asnumpy()))

@with_seed()
def test_hard_sigmoid():
    def fhardsigmoid(a, alpha=0.2, beta=0.5):
        return np.maximum(np.zeros(a.shape, dtype=a.dtype),
                          np.minimum(np.ones(a.shape, dtype=a.dtype), alpha*a+beta))
    def fhardsigmoid_grad(a, out_grad, alpha=0.2, beta=0.5):
        orig_out = fhardsigmoid(a, alpha, beta)
        res = out_grad * alpha
        res[orig_out <= 0.0] = 0.0
        res[orig_out >= 1.0] = 0.0
        return res
    shape = (3, 4)
    x = mx.symbol.Variable("x")
    y = mx.sym.hard_sigmoid(x)
    for dtype in [np.float16, np.float32, np.float64]:
        if dtype is np.float16:
            rtol = 1e-2
        else:
            rtol = 1e-3
        atol = 1e-3
        eps = 1e-3
        xa = np.random.uniform(low=-3.0,high=3.0,size=shape).astype(dtype)
        # function not differentiable at x=2.5 and -2.5
        xa[abs(xa-2.5) < eps] -= 2 * eps
        xa[abs(xa+2.5) < eps] += 2 * eps
        ya = fhardsigmoid(xa)
        grad_xa = fhardsigmoid_grad(xa, np.ones(shape))
        if dtype is not np.float16:
            check_numeric_gradient(y, [xa], numeric_eps=eps, rtol=rtol, atol=atol, dtype=dtype)
        check_symbolic_forward(y, [xa], [ya], rtol=rtol, atol=atol, dtype=dtype)
        check_symbolic_backward(y, [xa], [np.ones(shape)], [grad_xa], rtol=rtol, atol=atol, dtype=dtype)

@with_seed()
def test_softsign():
    def fsoftsign(a):
        return np.divide(a, (1.0 + np.abs(a)))
    def fsoftsign_grad(a):
        return np.divide(1.0, np.square((1.0 + np.abs(a))))
    shape = (3, 4)
    x = mx.symbol.Variable("x")
    y = mx.sym.softsign(x)
    xa = np.random.uniform(low=-1.0,high=1.0,size=shape)
    ya = fsoftsign(xa)
    ya_grad = fsoftsign_grad(xa)
    check_numeric_gradient(y, [xa], numeric_eps=1E-3)
    check_symbolic_forward(y, [xa], [ya])
    check_symbolic_backward(y, [xa], [np.ones(shape)], [ya_grad])

@with_seed()
def test_binary_logic():
    def _inner_test(forward_gt, logic_sym, x_shape, y_shape, test_scalar=True):
        x = mx.symbol.Variable("x")
        y = mx.symbol.Variable("y")
        z = logic_sym(x, y)
        x_npy = np.random.randint(0, 4, size=x_shape).astype(np.float32)
        y_npy = np.random.randint(0, 4, size=y_shape).astype(np.float32)
        exe = z.simple_bind(ctx=default_context(), x=x_shape, y=y_shape)
        mx_out = exe.forward(is_train=True, x=x_npy, y=y_npy)[0].asnumpy()
        assert_almost_equal(mx_out, forward_gt(x_npy, y_npy))
        exe.backward()
        if test_scalar:
            z_lscalar = logic_sym(1, y)
            z_rscalar = logic_sym(x, 1)
            exe_lscalar = z_lscalar.simple_bind(ctx=default_context(), y=y_shape)
            exe_rscalar = z_rscalar.simple_bind(ctx=default_context(), x=x_shape)
            mx_lscalar_out = exe_lscalar.forward(is_train=True, y=y_npy)[0].asnumpy()
            mx_rscalar_out = exe_rscalar.forward(is_train=True, x=x_npy)[0].asnumpy()
            assert_almost_equal(mx_lscalar_out, forward_gt(1, y_npy))
            assert_almost_equal(mx_rscalar_out, forward_gt(x_npy, 1))
            exe_lscalar.backward()
            exe_rscalar.backward()
    # Test the no-broadcasting binary logic ops + scalar logic ops
    _inner_test(forward_gt=lambda x, y: x == y,
                logic_sym=lambda x, y: x == y, x_shape=(10, 10), y_shape=(10, 10))
    _inner_test(forward_gt=lambda x, y: x > y,
                logic_sym=lambda x, y: x > y, x_shape=(10, 10), y_shape=(10, 10))
    _inner_test(forward_gt=lambda x, y: x >= y,
                logic_sym=lambda x, y: x >= y, x_shape=(10, 10), y_shape=(10, 10))
    _inner_test(forward_gt=lambda x, y: x < y,
                logic_sym=lambda x, y: x < y, x_shape=(10, 10), y_shape=(10, 10))
    _inner_test(forward_gt=lambda x, y: x <= y,
                logic_sym=lambda x, y: x <= y, x_shape=(10, 10), y_shape=(10, 10))
    _inner_test(forward_gt=lambda x, y: x != y,
                logic_sym=lambda x, y: x != y, x_shape=(10, 10), y_shape=(10, 10))
    # Test the broadcasting binary logic ops
    _inner_test(forward_gt=lambda x, y: x == y,
                logic_sym=lambda x, y: mx.sym.broadcast_equal(x, y),
                x_shape=(1, 10), y_shape=(10, 1), test_scalar=False)
    _inner_test(forward_gt=lambda x, y: x > y,
                logic_sym=lambda x, y: mx.sym.broadcast_greater(x, y),
                x_shape=(1, 10), y_shape=(10, 1), test_scalar=False)
    _inner_test(forward_gt=lambda x, y: x >= y,
                logic_sym=lambda x, y: mx.sym.broadcast_greater_equal(x, y),
                x_shape=(1, 10), y_shape=(10, 1), test_scalar=False)
    _inner_test(forward_gt=lambda x, y: x < y,
                logic_sym=lambda x, y: mx.sym.broadcast_lesser(x, y),
                x_shape=(1, 10), y_shape=(10, 1), test_scalar=False)
    _inner_test(forward_gt=lambda x, y: x <= y,
                logic_sym=lambda x, y: mx.sym.broadcast_lesser_equal(x, y),
                x_shape=(1, 10), y_shape=(10, 1), test_scalar=False)
    _inner_test(forward_gt=lambda x, y: x != y,
                logic_sym=lambda x, y: mx.sym.broadcast_not_equal(x, y),
                x_shape=(1, 10), y_shape=(10, 1), test_scalar=False)


@with_seed()
def test_unary_logic():
    def reference(a, dtype):
        return np.logical_not(a).astype(dtype)
    shape = (3, 4)
    xa = np.random.randint(-2, 2, size=shape).astype(np.float32)
    mx_xa = mx.nd.array(xa)
    mx_out = mx.nd.logical_not(mx_xa)
    assert_almost_equal(mx_out.asnumpy(), reference(xa, dtype=xa.dtype))
    x = mx.sym.Variable('x')
    y = mx.sym.logical_not(data=x)
    exe = y.simple_bind(ctx=default_context(), x=shape)
    sym_out = exe.forward(is_train=True, x=mx_xa)[0]
    assert_almost_equal(sym_out.asnumpy(), reference(xa, dtype=xa.dtype))


@with_seed()
def test_embedding():
    in_dim = 10
    out_dim = 4
    batch = 24

    data = mx.sym.Variable("data")
    embed = mx.sym.Embedding(data=data, input_dim=in_dim, output_dim=out_dim, name="embed")
    exe_test = embed.simple_bind(default_context(), grad_req={'data': 'null', 'embed_weight': 'write'}, data=(batch,))
    arg_map = dict(zip(embed.list_arguments(), exe_test.arg_arrays))
    grad_map = dict(zip(embed.list_arguments(), exe_test.grad_arrays))
    np_data = np.random.randint(low=0, high=in_dim, size=batch)
    np_weight = np.random.uniform(-0.01, 0.01, arg_map["embed_weight"].shape)
    np_onehot = np.zeros((batch, in_dim))
    np_onehot[np.arange(batch), np_data] = 1.0
    # forward
    arg_map["data"][:] = np_data
    arg_map["embed_weight"][:] = np_weight
    exe_test.forward(is_train=True)
    # Non-zero atol required, as exposed by seed 781663739
    rtol = 1e-5
    atol = 1e-5
    assert_almost_equal(exe_test.outputs[0].asnumpy(), np.dot(np_onehot, np_weight), rtol=rtol, atol=atol)
    # backward
    np_grad = np.random.uniform(-1, 1, exe_test.outputs[0].shape)
    grad = mx.nd.zeros(np_grad.shape)
    grad[:] = np_grad
    exe_test.backward([grad])
    assert_almost_equal(grad_map["embed_weight"].asnumpy(), np.dot(np_onehot.T, np_grad), rtol=rtol, atol=atol)


# check ops handle duplicate input correctly.
@with_seed()
def test_binary_op_duplicate_input():
    data = mx.symbol.Variable('data')
    shape = (3, 4)
    data_tmp = np.ones(shape)
    data_tmp[:] = 5
    arr_data = mx.nd.array(data_tmp)
    arr_grad = mx.nd.empty(shape)
    arr_grad[:] = 3
    out_grad = mx.nd.empty(shape)
    out_grad[:] = 1
    square = data * data
    exe_square = square.bind(default_context(), args=[arr_data], args_grad=[arr_grad])
    exe_square.forward(is_train=True)
    assert_almost_equal(exe_square.outputs[0].asnumpy(), data_tmp * data_tmp)
    exe_square.backward(out_grad)
    assert_almost_equal(arr_grad.asnumpy(), 2.0 * data_tmp)


@with_seed()
def test_sign():
    data = mx.symbol.Variable('data')
    shape = (3, 4)
    data_tmp = np.ones(shape)
    data_tmp[:]=5
    arr_data = mx.nd.array(data_tmp)
    arr_grad = mx.nd.empty(shape)
    arr_grad[:]=3

    test = mx.sym.sign(data)
    exe_test = test.bind(default_context(), args=[arr_data], args_grad=[arr_grad])
    exe_test.forward(is_train=True)
    out = exe_test.outputs[0].asnumpy()
    npout = np.sign(data_tmp)
    assert_almost_equal(out, npout)

    out_grad = mx.nd.empty(shape)
    out_grad[:] = 2;
    npout_grad = out_grad.asnumpy()
    npout_grad = 0;
    exe_test.backward(out_grad)
    assert_almost_equal(arr_grad.asnumpy(), npout_grad)


@with_seed()
def test_round_ceil_floor():
    data = mx.symbol.Variable('data')
    shape = (3, 4)
    data_tmp = np.ones(shape)
    data_tmp[:]=5.543
    arr_data = mx.nd.array(data_tmp)
    arr_grad = mx.nd.empty(shape)
    arr_grad[:]= 2

    test = mx.sym.round(data) + mx.sym.ceil(data) +  mx.sym.floor(data)
    exe_test = test.bind(default_context(), args=[arr_data])
    exe_test.forward(is_train=True)
    out = exe_test.outputs[0].asnumpy()
    npout = np.round(data_tmp) + np.ceil(data_tmp) + np.floor(data_tmp)
    assert_almost_equal(out, npout)


@with_seed()
def test_trunc():
    data_tmp = np.random.rand(3, 4) * 10 - 5
    arr_data = mx.nd.array(data_tmp)
    data = mx.symbol.Variable('data')
    test = mx.sym.trunc(data)

    exe_test = test.bind(default_context(), args=[arr_data])
    exe_test.forward(is_train=True)
    out = exe_test.outputs[0].asnumpy()
    # 'trunc' is sensitive to the precision of the calculation.  Force numpy to match mxnet's float32.
    # Repro issue with seed 1660190454
    npout = np.trunc(np.float32(data_tmp))

    assert_almost_equal(out, npout)


@with_seed()
def test_rsqrt_cos_sin():
    data = mx.symbol.Variable('data')
    shape = (3, 4)
    data_tmp = np.ones(shape)
    data_tmp[:]=5
    arr_data = mx.nd.array(data_tmp)
    arr_grad = mx.nd.empty(shape)
    arr_grad[:]=3

    test =  mx.sym.rsqrt(data) + mx.sym.cos(data) + mx.sym.sin(data)
    exe_test = test.bind(default_context(), args=[arr_data], args_grad=[arr_grad])
    exe_test.forward(is_train=True)
    out = exe_test.outputs[0].asnumpy()
    npout =  1/ np.sqrt(data_tmp) + np.cos(data_tmp) + np.sin(data_tmp)
    assert_almost_equal(out, npout)

    out_grad = mx.nd.empty(shape)
    out_grad[:] = 2;
    npout_grad = out_grad.asnumpy()
    npout_grad = npout_grad * -(1.0 / (2.0 * data_tmp * np.sqrt(data_tmp))) + npout_grad * -1 * np.sin(data_tmp) + npout_grad * np.cos(data_tmp)
    exe_test.backward(out_grad)
    assert_almost_equal(arr_grad.asnumpy(), npout_grad)


@with_seed()
def test_maximum_minimum():
    data1 = mx.symbol.Variable('data')
    data2 = mx.symbol.Variable('data')
    shape = (3, 4)
    data_tmp1 = np.random.rand(3,4)
    data_tmp2 = np.random.rand(3,4)
    data_tmp1[:] = 2
    data_tmp2[:] = 3

    arr_data1 = mx.nd.array(data_tmp1)
    arr_data2 = mx.nd.array(data_tmp2)

    arr_grad1 = mx.nd.empty(shape)
    arr_grad2 = mx.nd.empty(shape)

    test =  mx.sym.maximum(data1,data2) + mx.sym.minimum(data1,data2);
    exe_test = test.bind(default_context(), args=[arr_data1,arr_data2], args_grad=[arr_grad1,arr_grad2])
    exe_test.forward(is_train=True)
    out = exe_test.outputs[0].asnumpy()
    npout =  np.maximum(data_tmp1,data_tmp2) + np.minimum(data_tmp1,data_tmp2)
    assert_almost_equal(out, npout)

    out_grad = mx.nd.empty(shape)
    out_grad[:] = 2
    exe_test.backward(out_grad)

    npout_grad = np.ones(shape)
    npout_grad[:] = 2
    mask1 = (data_tmp1 > data_tmp2).astype('float')
    mask2 = (data_tmp1 < data_tmp2).astype('float')
    npout_grad1 = npout_grad * mask1 + npout_grad * mask2
    npout_grad2 = (npout_grad - npout_grad * mask1) + (npout_grad - npout_grad * mask2)

    assert_almost_equal(arr_grad1.asnumpy(), npout_grad1)
    assert_almost_equal(arr_grad2.asnumpy(), npout_grad2)


@with_seed()
def test_maximum_minimum_scalar():
    data1 = mx.symbol.Variable('data')
    shape = (3, 4)
    data_tmp1 = np.random.rand(3,4)
    data_tmp1[:] = 2

    arr_data1 = mx.nd.array(data_tmp1)
    arr_grad1 = mx.nd.empty(shape)

    test =  mx.sym.maximum(data1,3) + mx.sym.maximum(9,data1) + mx.sym.minimum(5,data1) + mx.sym.minimum(data1,4)
    exe_test = test.bind(default_context(), args=[arr_data1], args_grad=[arr_grad1])
    exe_test.forward(is_train=True)
    out = exe_test.outputs[0].asnumpy()
    npout =  np.maximum(data_tmp1,3) + np.maximum(9,data_tmp1) + np.minimum(5,data_tmp1) + np.minimum(data_tmp1,4)
    assert_almost_equal(out, npout)

    out_grad = mx.nd.empty(shape)
    out_grad[:] = 2
    exe_test.backward(out_grad)

    npout_grad = np.ones(shape)
    npout_grad[:] = 2
    mask1 = (data_tmp1 > 3).astype('float')
    mask2 = (9 > data_tmp1).astype('float')
    mask3 = (5 < data_tmp1).astype('float')
    mask4 = (data_tmp1 < 4).astype('float')
    npout_grad1 = npout_grad * mask1 + (npout_grad - npout_grad * mask2) + (npout_grad - npout_grad * mask3) + npout_grad * mask4

    assert_almost_equal(arr_grad1.asnumpy(), npout_grad1)


@with_seed()
def test_abs():
    data = mx.symbol.Variable('data')
    shape = (3, 4)
    data_tmp = np.ones(shape)
    data_tmp[:]=5
    arr_data = mx.nd.array(data_tmp)
    arr_grad = mx.nd.empty(shape)
    arr_grad[:]=3

    test = mx.sym.abs(data)
    exe_test = test.bind(default_context(), args=[arr_data], args_grad=[arr_grad])
    exe_test.forward(is_train=True)
    out = exe_test.outputs[0].asnumpy()
    npout = abs(data_tmp)
    assert_almost_equal(out, npout)

    out_grad = mx.nd.empty(shape)
    out_grad[:] = 2;
    npout_grad = out_grad.asnumpy()
    npout_grad = npout_grad * np.sign(data_tmp)
    exe_test.backward(out_grad)
    assert_almost_equal(arr_grad.asnumpy(), npout_grad)


def check_deconvolution_forward_backward(input_shape, num_filter, kernel, stride, pad):
    """configure A: input --> conv --> deconv --> output.
       the convolution and deconvoluiton has similar parameter which ensure
       the input shape is the same as output, and the same weights between conv
       and deconv;
       If the input value of forward() and backwrad() is the same, then
       the output value of them should also the same;
    """
    assert input_shape[1] == num_filter
    data = mx.sym.Variable(name="data")
    conv = mx.sym.Convolution(
        data=data, kernel=kernel, stride=stride, pad=pad,
        num_filter=num_filter, no_bias = "true", name = "conv")
    deconv = mx.sym.Deconvolution(
        data=conv, kernel=kernel, stride=stride, pad=pad,
        num_filter=num_filter, no_bias = "true", name = "deconv")

    arg_names = deconv.list_arguments()
    arg_shapes, out_shapes, _ = deconv.infer_shape(data=input_shape)
    input_data = mx.random.uniform(-5, 5, input_shape, ctx=mx.cpu()).copyto(default_context())
    out_grad = input_data
    args = {}
    args["data"] = input_data
    args['conv_weight'] = args['deconv_weight'] = mx.random.normal(0, 1,
        (num_filter, input_shape[1]) + kernel, ctx=mx.cpu()).copyto(default_context())
    args_grad = [mx.nd.empty(s) for s in arg_shapes]

    exe = deconv.bind(default_context(), args=args, args_grad=args_grad)
    exe.forward(is_train=True)
    out = exe.outputs[0].asnumpy()
    exe.backward(out_grad)
    assert_almost_equal(out, args_grad[0].asnumpy(), rtol=1E-3, atol=1e-3)

    args_grad_addto_npy = [np.random.normal(size=s) for s in arg_shapes]
    args_grad_addto = [mx.nd.array(ele) for ele in args_grad_addto_npy]
    exe = deconv.bind(default_context(), args=args, args_grad=args_grad_addto, grad_req="add")
    exe.forward(is_train=True)
    out = exe.outputs[0].asnumpy()
    exe.backward(out_grad)
    assert_almost_equal(out + args_grad_addto_npy[0], args_grad_addto[0].asnumpy(), rtol=1e-3, atol=1e-3)


def check_deconvolution_gradient(input_shape, num_filter, pad):
    """configure A: input --> conv --> output.
       configure B: input --> deconv --> output
       the convolution and deconvoluiton has similar parameter which ensure
       the input shape is the same as output;
       During backward(), if the input of A equals output of B, and the output
       of A equals input of B, then the grad of weight should be the same;
    """
    ndim = len(pad)
    stride = (1,) * ndim
    kernel = tuple(2 * np.array(pad) + 1)
    data_conv = mx.sym.Variable(name="data_conv")
    conv = mx.sym.Convolution(
        data=data_conv, kernel=kernel, stride=stride, pad=pad,
        num_filter=num_filter, no_bias = "true", name = "conv")
    data_deconv = mx.sym.Variable(name="data_deconv")
    deconv = mx.sym.Deconvolution(
        data=data_deconv, kernel=kernel, stride=stride, pad=pad,
        num_filter=num_filter, no_bias = "true", name = "deconv")

    conv_data = mx.random.uniform(-5, 5, input_shape, ctx=mx.cpu()).copyto(default_context())
    conv_args = {}
    conv_args["data_conv"] = conv_data
    conv_args['conv_weight'] = \
        mx.random.normal(0, 1,(num_filter, input_shape[1]) + kernel, ctx=mx.cpu()).copyto(default_context())
    conv_args_grad = [mx.nd.zeros(conv_data.shape),
        mx.nd.zeros((num_filter, input_shape[1]) + kernel)]
    exe_conv = conv.bind(default_context(), args=conv_args, args_grad=conv_args_grad)
    exe_conv.forward(is_train=True)
    conv_out_grad = mx.random.normal(0, 2, exe_conv.outputs[0].shape, ctx=mx.cpu()).copyto(default_context())
    exe_conv.backward(conv_out_grad)

    deconv_data = conv_out_grad
    deconv_args = {}
    deconv_args['data_deconv'] = deconv_data
    deconv_args['deconv_weight'] = conv_args['conv_weight']
    deconv_args_grad = [mx.nd.zeros(deconv_data.shape),
        mx.nd.zeros((num_filter, input_shape[1]) + kernel)]
    deconv_addto_args_grad_npy = [np.random.normal(size=deconv_data.shape),
                                  np.random.normal(size=(num_filter, input_shape[1]) + kernel)]
    deconv_addto_args_grad = [mx.nd.array(deconv_addto_args_grad_npy[0]),
                              mx.nd.array(deconv_addto_args_grad_npy[1])]
    exe_deconv = deconv.bind(default_context(), args=deconv_args, args_grad=deconv_args_grad)
    exe_deconv.forward(is_train=True)
    deconv_out_grad = conv_data[:]
    exe_deconv.backward(deconv_out_grad)
    assert_almost_equal(conv_args_grad[1].asnumpy(), deconv_args_grad[1].asnumpy(), rtol=1e-3, atol=1e-2)
    # Test AddTo
    exe_deconv_addto = deconv.bind(default_context(), args=deconv_args,
                                   args_grad=deconv_addto_args_grad,
                                   grad_req="add")
    exe_deconv_addto.forward(is_train=True)
    deconv_out_grad = conv_data[:]
    exe_deconv_addto.backward(deconv_out_grad)
    assert_almost_equal(conv_args_grad[1].asnumpy() + deconv_addto_args_grad_npy[1],
                        deconv_addto_args_grad[1].asnumpy(), rtol=1e-3, atol=1e-2)


def check_deconvolution_target_shape(input_shape, kernel, stride, pad, adj, target_shape=None):
    data = mx.sym.Variable(name="data")
    if target_shape:
        deconv = mx.sym.Deconvolution(
            data=data, kernel=kernel, stride=stride, pad=pad, adj=adj, num_filter=5,
            target_shape = target_shape)
    else:
        deconv = mx.sym.Deconvolution(
            data=data, kernel=kernel, stride=stride, pad=pad, adj=adj, num_filter=5)
    arg_names = deconv.list_arguments()
    arg_shapes, out_shapes, _ = deconv.infer_shape(data=input_shape)
    default_target_size = 8
    if target_shape is None:
        target_shape = (default_target_size,) * len(kernel)
    assert out_shapes[0] == (input_shape[0], 5) + target_shape


@unittest.skip("test fails intermittently. temporarily disabled till it gets fixed. tracked at https://github.com/apache/incubator-mxnet/issues/10973")
@with_seed()
def test_deconvolution():
    # 2D
    check_deconvolution_target_shape(
        input_shape         = (2,3,4,4),
        kernel              = (3,3),
        stride              = (2,2),
        target_shape        = (8,8),
        pad                 = (99,99),  # will be ignored
        adj                 = (101,101),  # will be ignored
    )
    check_deconvolution_target_shape(
        input_shape         = (2,3,4,4),
        kernel              = (3,3),
        stride              = (2,2),
        pad                 = (1,1),
        adj                 = (1,1),
    )
    check_deconvolution_forward_backward(
        input_shape         = (1,1,5,5),
        num_filter          = 1,
        kernel              = (3,3),
        stride              = (1,1),
        pad                 = (1,1)
    )
    check_deconvolution_forward_backward(
        input_shape         = (32,3,28,28),
        num_filter          = 3,
        kernel              = (3,3),
        stride              = (1,1),
        pad                 = (1,1)
    )
    check_deconvolution_forward_backward(
        input_shape         = (10, 3, 403, 403),
        num_filter          = 3,
        kernel              = (7,7),
        stride              = (5,5),
        pad                 = (2,2)
    )
    check_deconvolution_gradient(
        input_shape = (1,3,5,5),
        num_filter = 3,
        pad = (1,1)
    )
    check_deconvolution_gradient(
        input_shape = (5,3,100,100),
        num_filter = 3,
        pad = (3,3)
    )
    # 1D
    check_deconvolution_target_shape(
        input_shape         = (2,3,4),
        kernel              = (3,),
        stride              = (2,),
        target_shape        = (8,),
        pad                 = (99,),  # will be ignored
        adj                 = (101,),  # will be ignored
    )
    check_deconvolution_target_shape(
        input_shape         = (2,3,4),
        kernel              = (3,),
        stride              = (2,),
        pad                 = (1,),
        adj                 = (1,),
    )
    check_deconvolution_forward_backward(
        input_shape         = (1,1,5),
        num_filter          = 1,
        kernel              = (3,),
        stride              = (1,),
        pad                 = (1,)
    )
    check_deconvolution_forward_backward(
        input_shape         = (32,3,28),
        num_filter          = 3,
        kernel              = (3,),
        stride              = (1,),
        pad                 = (1,)
    )
    check_deconvolution_forward_backward(
        input_shape         = (10, 3, 403),
        num_filter          = 3,
        kernel              = (7,),
        stride              = (5,),
        pad                 = (2,)
    )
    check_deconvolution_gradient(
        input_shape = (1,3,5),
        num_filter = 3,
        pad = (1,)
    )
    check_deconvolution_gradient(
        input_shape = (5,3,100),
        num_filter = 3,
        pad = (3,)
    )


def check_nearest_upsampling_with_shape(shapes, scale, root_scale):
    arr = {'arg_%d'%i: mx.random.uniform(-10.0, 10.0, shape, ctx=mx.cpu()).copyto(default_context()) for i, shape in zip(range(len(shapes)), shapes)}
    arr_grad = {'arg_%d'%i: mx.nd.zeros(shape) for i, shape in zip(range(len(shapes)), shapes)}

    up = mx.sym.UpSampling(*[mx.sym.Variable('arg_%d'%i) for i in range(len(shapes))], sample_type='nearest', scale=root_scale)
    exe = up.bind(default_context(), args=arr, args_grad=arr_grad)
    exe.forward(is_train=True)
    exe.backward(exe.outputs)
    for k in range(len(shapes)):
        name = 'arg_%d'%k
        assert_allclose(arr[name].asnumpy()*root_scale**2*scale**(2*k), arr_grad[name].asnumpy(), rtol=1e-4)


def check_bilinear_upsampling_with_shape(shapes, scale, root_scale):
    arr = {'arg_%d'%i: mx.random.uniform(-10.0, 10.0, shape, ctx=mx.cpu()).copyto(default_context()) for i, shape in zip(range(len(shapes)), shapes)}
    arr_grad = {'arg_%d'%i: mx.nd.zeros(shape) for i, shape in zip(range(len(shapes)), shapes)}

    up = mx.sym.UpSampling(*[mx.sym.Variable('arg_%d'%i) for i in range(len(shapes))], sample_type='bilinear', scale=root_scale)
    exe = up.bind(default_context(), args=arr, args_grad=arr_grad)
    exe.forward(is_train=True)
    exe.backward(exe.outputs)
    for k in range(len(shapes)):
        name = 'arg_%d'%k
        assert_allclose(arr[name].asnumpy()*root_scale**2*scale**(2*k), arr_grad[name].asnumpy(), rtol=1e-4)


@with_seed()
def test_nearest_upsampling():
    for root_scale in [1,2,3]:
        for scale in [1,2,3]:
            for num_shape in [1,2,3]:
                for base in [1,2,3]:
                    shapes = [(1,3,base*root_scale*scale**(num_shape-1-i),base*root_scale*scale**(num_shape-1-i)) for i in range(num_shape)]
                    check_nearest_upsampling_with_shape(shapes, scale, root_scale)


@with_seed()
def test_batchnorm_training():
    def check_batchnorm_training(stype):
        for shape in [(2, 3), (2, 3, 2, 2)]:
            data_tmp = np.random.normal(-0.1, 0.1, size=shape)
            s = shape[1],
            gamma = np.ones(s)
            beta = np.ones(s)
            gamma[1] = 3
            beta[0] = 3

            rolling_mean = np.random.uniform(size=s)
            rolling_std = np.random.uniform(size=s)

            data = mx.symbol.Variable('data', stype=stype)
            in_location = [mx.nd.array(data_tmp).tostype(stype), mx.nd.array(gamma).tostype(stype),
                           mx.nd.array(beta).tostype(stype)]
            mean_std = [mx.nd.array(rolling_mean).tostype(stype), mx.nd.array(rolling_std).tostype(stype)]

            test = mx.symbol.BatchNorm_v1(data, fix_gamma=True)
            check_numeric_gradient(test, in_location, mean_std, numeric_eps=1e-2, rtol=0.16, atol=1e-2)

            test = mx.symbol.BatchNorm(data, fix_gamma=True)
            check_numeric_gradient(test, in_location, mean_std, numeric_eps=1e-2, rtol=0.16, atol=1e-2)

            test = mx.symbol.BatchNorm_v1(data, fix_gamma=True, use_global_stats=True)
            check_numeric_gradient(test, in_location, mean_std, numeric_eps=1e-2, rtol=0.16, atol=1e-2)

            test = mx.symbol.BatchNorm(data, fix_gamma=True, use_global_stats=True)
            check_numeric_gradient(test, in_location, mean_std, numeric_eps=1e-2, rtol=0.16, atol=1e-2)

            test = mx.symbol.BatchNorm_v1(data, fix_gamma=False)
            check_numeric_gradient(test, in_location, mean_std, numeric_eps=1e-2, rtol=0.16, atol=1e-2)

            test = mx.symbol.BatchNorm(data, fix_gamma=False)
            check_numeric_gradient(test, in_location, mean_std, numeric_eps=1e-2, rtol=0.16, atol=1e-2)

            test = mx.symbol.BatchNorm_v1(data, fix_gamma=False, use_global_stats=True)
            check_numeric_gradient(test, in_location, mean_std, numeric_eps=1e-2, rtol=0.16, atol=1e-2)

            test = mx.symbol.BatchNorm(data, fix_gamma=False, use_global_stats=True)
            check_numeric_gradient(test, in_location, mean_std, numeric_eps=1e-2, rtol=0.16, atol=1e-2)

            # Test varying channel axis
            dim = len(shape)
            for chaxis in range(-dim, dim):
                chaxis_true = chaxis
                if chaxis < 0:
                    chaxis_true = dim + chaxis

                shapex = shape

                channel_count = shapex[chaxis_true]
                data_tmp = np.random.normal(-0.1, 0.1, size=shapex)

                gamma = np.ones(channel_count)
                beta = np.ones(channel_count)
                if channel_count > 1:
                    gamma[1] = 3
                beta[0] = 3

                in_location = [mx.nd.array(data_tmp).tostype(stype), mx.nd.array(gamma).tostype(stype),
                               mx.nd.array(beta).tostype(stype)]

                xrolling_mean = np.random.uniform(size=channel_count)
                xrolling_std = np.random.uniform(size=channel_count)
                xmean_std = [mx.nd.array(xrolling_mean).tostype(stype),
                             mx.nd.array(xrolling_std).tostype(stype)]

                test = mx.symbol.BatchNorm(data, fix_gamma=True, axis=chaxis)
                check_numeric_gradient(test, in_location, xmean_std, numeric_eps=1e-2, rtol=0.2, atol=0.01)

                test = mx.symbol.BatchNorm(data, fix_gamma=True, use_global_stats=True, axis=chaxis)
                check_numeric_gradient(test, in_location, xmean_std, numeric_eps=1e-2, rtol=0.2, atol=0.01)

                test = mx.symbol.BatchNorm(data, fix_gamma=False, axis=chaxis)
                check_numeric_gradient(test, in_location, xmean_std, numeric_eps=1e-2, rtol=0.2, atol=0.01)

                test = mx.symbol.BatchNorm(data, fix_gamma=False, use_global_stats=True, axis=chaxis)
                check_numeric_gradient(test, in_location, xmean_std, numeric_eps=1e-2, rtol=0.2, atol=0.01)

    check_batchnorm_training('default')


@with_seed()
def test_convolution_grouping():
    for dim in [1, 2, 3]:
        num_filter = 4
        for num_group in [1, 2]:
            kernel = (3,) * dim
            shape = (1, 4) + (9,) * dim

            x = mx.sym.Variable('x')
            w = mx.sym.Variable('w')
            b = mx.sym.Variable('b')
            y1 = mx.sym.Convolution(data=x, weight=w, bias=b, num_filter=num_filter, num_group=num_group, kernel=kernel)
            xslice = mx.sym.SliceChannel(data=x, num_outputs=num_group, axis=1)
            wslice = mx.sym.SliceChannel(data=w, num_outputs=num_group, axis=0)
            bslice = mx.sym.SliceChannel(data=b, num_outputs=num_group, axis=0)
            y2 = mx.sym.Concat(*[mx.sym.Convolution(data=xslice[i], weight=wslice[i], bias=bslice[i],
                                                    num_filter=num_filter//num_group, kernel=kernel)
                            for i in range(num_group)])

            exe1 = y1.simple_bind(default_context(), x=shape)
            exe2 = y2.simple_bind(default_context(), x=shape, w=(num_filter, shape[1]//num_group) + kernel, b=(num_filter,))
            for arr1, arr2 in zip(exe1.arg_arrays, exe2.arg_arrays):
                arr1[:] = np.float32(np.random.normal(size=arr1.shape))
                arr2[:] = arr1
            exe1.forward(is_train=True)
            exe1.backward(exe1.outputs[0])
            exe2.forward(is_train=True)
            exe2.backward(exe2.outputs[0])

            for arr1, arr2 in zip(exe1.outputs + exe1.grad_arrays, exe2.outputs + exe2.grad_arrays):
                np.testing.assert_allclose(arr1.asnumpy(), arr2.asnumpy(), rtol=1e-3, atol=1e-3)


@unittest.skip("Flaky test https://github.com/apache/incubator-mxnet/issues/12203")
@with_seed()
def test_depthwise_convolution():
    for dim in [1,2]:
        for num_base in [1, 4, 16, 32, 64]:
            for kernel_x in [3, 5]:
                for stride_x in [1, 2]:
                    for pad_x in [0, 1]:
                        for in_size in [7, 32]:
                            kernel = (kernel_x,) * dim
                            stride = (stride_x,) * dim
                            pad = (pad_x,) * dim
                            num_filter = num_base
                            num_group = num_base
                            shape = (2, num_base) + (in_size,) * dim

                            x = mx.sym.Variable('x')
                            w = mx.sym.Variable('w')
                            b = mx.sym.Variable('b')
                            y1 = mx.sym.Convolution(data=x, weight=w, bias=b, num_filter=num_filter, num_group=num_group,
                                    kernel=kernel, stride=stride, pad=pad)
                            xslice = mx.sym.SliceChannel(data=x, num_outputs=num_group, axis=1)
                            wslice = mx.sym.SliceChannel(data=w, num_outputs=num_group, axis=0)
                            bslice = mx.sym.SliceChannel(data=b, num_outputs=num_group, axis=0)
                            y2 = mx.sym.Concat(*[mx.sym.Convolution(data=xslice[i], weight=wslice[i], bias=bslice[i],
                                                                    num_filter=num_filter//num_group, kernel=kernel,
                                                                    stride=stride, pad=pad)
                                                for i in range(num_group)])

                            dev = default_context()
                            exe1 = y1.simple_bind(dev, x=shape)
                            exe2 = y2.simple_bind(mx.cpu(), x=shape, w=(num_filter, shape[1]//num_group)+kernel,
                                    b=(num_filter,))
                            for arr1, arr2 in zip(exe1.arg_arrays, exe2.arg_arrays):
                                arr1[:] = np.random.normal(size=arr1.shape)
                                arr2[:] = arr1
                            exe1.forward(is_train=True)
                            exe1.backward(exe1.outputs[0])
                            exe2.forward(is_train=True)
                            exe2.backward(exe2.outputs[0])

                            for arr1, arr2 in zip(exe1.outputs + exe1.grad_arrays, exe2.outputs + exe2.grad_arrays):
                                np.testing.assert_allclose(arr1.asnumpy(), arr2.asnumpy(), rtol=1e-3, atol=1e-3)

def gen_broadcast_data(idx):
    # Manually set test cases
    binary_op_data_shape = np.array(
        [[[2, 5, 1, 30, 7], [1, 5, 448, 30, 1]],
        [[10, 49, 1, 77, 17], [10, 1, 2, 1, 17]],
        [[13, 2, 65, 2,  1], [13, 1, 65, 1, 225]],
        [[9, 434, 4, 2, 37], [9, 1, 4, 1, 37]],
        [[2, 52, 1, 4, 1], [1, 52, 60, 1, 37]],
        [[1, 23, 7, 122, 50], [2, 1, 7, 1, 50]],
        [[1, 17, 1, 5, 1], [22, 1, 2, 1, 28]],
        [[29, 1, 2, 1, 8], [29, 22, 1, 130, 1]],
        [[2, 36, 1, 427, 3], [1, 36, 11, 427, 1]],
        [[1, 2, 1, 100, 7], [1, 2, 448, 100, 1]],
        [[1, 2, 495, 77, 7], [1, 2, 1, 1, 7]],
        [[1, 43, 65, 2, 1], [1, 43, 65, 1, 225]],
        [[1, 92, 434, 2, 2], [1, 92, 1, 2, 2]],
        [[1, 92, 1, 4, 1], [1, 92, 134, 1, 17]],
        [[1, 53, 2, 122, 143], [1, 1, 2, 1, 143]],
        [[1, 179, 1, 87, 17], [1, 179, 1, 1, 17]],
        [[1, 1, 17, 5, 1], [1, 22, 1, 1, 28]],
        [[1, 2, 1, 1, 8], [1, 2, 52, 430, 1]],
        [[1, 163, 1, 22, 3], [1, 163, 116, 22, 1]],
        [[1, 1, 44, 30, 7], [1, 1, 44, 30, 1]],
        [[1, 1, 1, 1, 28], [1, 127, 1, 5, 28]],
        [[1, 2, 394, 38, 1], [1, 2, 394, 38, 16]],
        [[1, 10, 49, 77, 17], [1, 1, 1, 1, 17]],
        [[1, 431, 6, 2, 225], [1, 1, 6, 2, 225]],
        [[1, 15, 1, 28, 1], [1, 15, 1, 28, 463]],
        [[1, 129, 2, 48, 96], [1, 129, 2, 1, 1]],
        [[1, 1, 403, 17, 2], [1, 44, 403, 17, 2]],
        [[1, 1, 65, 2, 22], [1, 1, 65, 1, 1]],
        [[1, 24, 103, 17, 18], [1, 24, 1, 1, 1]],
        [[1, 1, 1, 1, 2], [1, 24, 194, 50, 1]],
        [[1, 1, 107, 84, 9], [1, 1, 1, 1, 1]]])
    if idx < binary_op_data_shape.shape[0]:
        l_shape = binary_op_data_shape[idx][0]
        r_shape = binary_op_data_shape[idx][1]
    else:
        # Generate random data that has ndim between 1-7 and all the shape dims between 1-5
        ndim = np.random.randint(1, 6)
        shape = np.random.randint(1, 6, size=(ndim,))
        l_same_dim = np.random.randint(0, 5)
        r_same_dim = np.random.randint(0, 5)
        l_axis_flags = np.random.randint(0, 2, size=ndim)
        r_axis_flags = np.random.randint(0, 2, size=ndim)
        if l_same_dim == 4:
            l_axis_flags = np.ones(ndim)
        if r_same_dim == 4:
            r_axis_flags = np.ones(ndim)
        l_shape = shape.copy()
        r_shape = shape.copy()
        l_shape[np.where(l_axis_flags == 0)] = 1
        r_shape[np.where(r_axis_flags == 0)] = 1
    return [np.random.random(l_shape), np.random.random(r_shape)]


def gen_broadcast_data_int(idx):
    d = gen_broadcast_data(idx);
    return [np.round(d[0]*100).astype(int), np.round(d[1]*100).astype(int)]


def gen_binary_data(dummy):
    ndim = np.random.randint(1, 6)
    shape = np.random.randint(1, 6, size=(ndim,))
    #print("gen shape {}".format(shape))
    return [np.random.random(shape), np.random.random(shape)]


def gen_binary_data_int(dummy):
    d = gen_binary_data(dummy);
    return [np.round(d[0]*100).astype(int), np.round(d[1]*100).astype(int)]


def check_binary_op_forward(symbol, baseline, gen_data, rtol=1e-3, atol=1e-5, mx_nd_func=None):
    sample_num = 200
    for i in range(sample_num):
        d = gen_data(i)
        y = symbol.bind(default_context(), args={'a': mx.nd.array(d[0]), 'b': mx.nd.array(d[1])})
        y.forward(is_train=True)
        y = y.outputs[0].asnumpy()
        x = baseline(d[0], d[1]).astype(y.dtype)

        #np.set_printoptions(precision=20)

        a = d[0]
        b = d[1]
        #print("a: {} {}".format(a.dtype, a))
        #print("a: {} {}".format(b.dtype, b))

        #print("x: {} {}".format(x.dtype, x))
        #print("y: {} {}".format(y.dtype, y))
        if mx_nd_func is not None:
            d0 = mx.nd.array(d[0], dtype=d[0].dtype)
            d1 = mx.nd.array(d[1], dtype=d[1].dtype)
            assert_almost_equal(y, mx_nd_func(d0, d1).asnumpy(), rtol=rtol, atol=atol)
        idx = np.abs(x-y) > atol+rtol*np.abs(x)
        if idx.any():
            import binascii
            np.set_printoptions(precision=20)
            logging.error('found precision problem:')
            d[0] = np.broadcast_to(d[0], x.shape)
            d[1] = np.broadcast_to(d[1], x.shape)
            logging.error('input a: {}'.format(d[0][idx]))
            logging.error('input b: {}'.format(d[1][idx]))
            logging.error("output x: {} {}".format(x.dtype, x))
            logging.error("output y: {} {}".format(y.dtype, y))
            def ftohex(xs):
                import struct
                return list(map(lambda x: binascii.hexlify(struct.pack('d', x)), xs.flatten()))
            logging.error('output x in baseline(a, b): {}'.format(x[idx]))
            logging.error('output y in symbol(a, b): {}'.format(y[idx]))
            logging.error('output x in baseline(a,b) hex: {}'.format(ftohex(x[idx])))
            logging.error('output y in symbol(a,b) hex: {}'.format(ftohex(y[idx])))
            logging.error('input a hex: {}'.format(ftohex(d[0][idx])))
            logging.error('input a hex: {}'.format(ftohex(d[1][idx])))

            logging.error('diff: {}'.format(np.abs(x-y)[idx] - atol-rtol*np.abs(x)[idx]))
        assert_allclose(y, x, rtol=rtol, atol=atol)


def check_binary_op_backward(symbol, baseline, gen_data, rtol=1e-3, atol=1e-5):
    sample_num = 200
    for i in range(sample_num):
        d = gen_data(i)
        out = np.random.random((d[0] + d[1]).shape)

        def reduce_op(shape, x):
            if shape == x.shape:
                return x
            keepdims_shape = list(x.shape)
            for i in range(len(shape)):
                if x.shape[i] != shape[i]:
                    keepdims_shape[i] = 1
                    x = np.sum(x, axis=i).reshape(keepdims_shape)
            return x

        baseline_grad1, baseline_grad2 = baseline(out, d[0], d[1])
        x_1 = reduce_op(d[0].shape, baseline_grad1)
        x_2 = reduce_op(d[1].shape, baseline_grad2)
        y_1 = mx.nd.empty(d[0].shape)
        y_2 = mx.nd.empty(d[1].shape)
        y = symbol.bind(default_context(), args={'a': mx.nd.array(d[0]), 'b': mx.nd.array(d[1])},
                        args_grad=[y_1, y_2])
        y.forward(is_train=True)
        y.backward([mx.nd.array(out)])
        assert_allclose(y_1.asnumpy(), x_1, rtol=rtol, atol=atol)
        assert_allclose(y_2.asnumpy(), x_2, rtol=rtol, atol=atol)


@with_seed()
def test_binary_op():
    a = mx.sym.Variable('a')
    b = mx.sym.Variable('b')

    def test_bplus(a, b):
        c = a + b
        check_binary_op_forward(c, lambda a, b: a + b, gen_binary_data)
        check_binary_op_backward(c, lambda g_out, a, b: (g_out, g_out), gen_binary_data)

    def test_bminus(a, b):
        c = a - b
        check_binary_op_forward(c, lambda a, b: a - b, gen_binary_data)
        check_binary_op_backward(c, lambda g_out, a, b: (g_out, - g_out), gen_binary_data)

    def test_bmul(a, b):
        c = a * b
        check_binary_op_forward(c, lambda a, b: a * b, gen_binary_data)
        check_binary_op_backward(c, lambda g_out, a, b: (g_out * b, g_out * a), gen_binary_data)

    def test_bdiv(a, b):
        c = a / b
        check_binary_op_forward(c, lambda a, b: a / b, gen_binary_data)
        check_binary_op_backward(c, lambda g_out, a, b: (g_out / b, - g_out * a / (b * b)), gen_binary_data)

    def test_bmod(a, b):
        # Python and numpy operate only in double so to avoid numerical errors we have to use
        # doubles as well. This was a flaky test before when using float32. seed 1688524483, 1768433044
        #c = a % b
        c = mx.sym.cast(a, dtype='float64') % mx.sym.cast(b, dtype='float64')
        # '%' is sensitive to the precision of the calculation.  Force numpy to match mxnet's float32.
        check_binary_op_forward(c, lambda a, b: np.float32(a) % np.float32(b), gen_binary_data, rtol=0, atol=0)
        check_binary_op_backward(c,
            lambda g_out, a, b: (g_out, - g_out * (np.float32(a) // np.float32(b))), gen_binary_data)

    def test_bmod_int(a, b):
        c = mx.sym.cast(a, dtype='int32') % mx.sym.cast(b, dtype='int32')
        check_binary_op_forward(c, lambda a, b: a % b, gen_binary_data_int)
        check_binary_op_backward(c, lambda g_out, a, b: (np.zeros_like(a), np.zeros_like(b)), gen_binary_data_int)

    def test_bpow(a, b):
        c = a ** b
        check_binary_op_forward(c, lambda a, b: a ** b, gen_binary_data)
        check_binary_op_backward(c, lambda g_out, a, b: (g_out * a **(b - 1) * b,
                                        g_out * a ** b * np.log(a)), gen_binary_data)

    def test_bneq(a, b):
        c = a != b
        # '!=' is sensitive to the precision of the comparison.  Force numpy to match mxnet's float32.
        # Issue exposed with seed 1644387363
        check_binary_op_forward(c, lambda a, b: (np.float32(a) != np.float32(b)).astype(a.dtype), gen_binary_data)
        check_binary_op_backward(c, lambda g_out, a, b: (np.zeros_like(a), np.zeros_like(b)), gen_binary_data)

    test_bplus(a, b)
    test_bminus(a, b)
    test_bmul(a, b)
    test_bdiv(a, b)
    test_bmod(a, b)
    test_bmod_int(a, b)
    test_bpow(a, b)
    test_bneq(a, b)

@with_seed()
def test_broadcast_binary_op():
    def check_bmaxmin_gradient(test_sym, x, y, delta, rtol, atol):
        """This function ensures that checking the numerical gradient of
        broadcast_max/min is not crossing the boundary y=x where there
        is no gradient definition at those sigularities."""
        x_max = np.max(x)
        y = x_max + 2 * delta + np.random.random(y.shape)
        check_numeric_gradient(test_sym, [x, y], numeric_eps=delta, rtol=rtol, atol=atol)

        x_min = np.min(x)
        y = x_min - 2 * delta - np.random.random(y.shape)
        check_numeric_gradient(test_sym, [x, y], numeric_eps=delta, rtol=rtol, atol=atol)

    a = mx.sym.Variable('a')
    b = mx.sym.Variable('b')

    def test_bplus(a, b):
        c = mx.sym.broadcast_plus(a, b)
        check_binary_op_forward(c, lambda a, b: a + b, gen_broadcast_data, mx_nd_func=mx.nd.add)
        check_binary_op_backward(c, lambda g_out, a, b: (g_out, g_out), gen_broadcast_data)

    def test_bminus(a, b):
        c = mx.sym.broadcast_minus(a, b)
        check_binary_op_forward(c, lambda a, b: a - b, gen_broadcast_data, mx_nd_func=mx.nd.subtract)
        check_binary_op_backward(c, lambda g_out, a, b: (g_out, - g_out), gen_broadcast_data)

    def test_bmul(a, b):
        c = mx.sym.broadcast_mul(a, b)
        check_binary_op_forward(c, lambda a, b: a * b, gen_broadcast_data, mx_nd_func=mx.nd.multiply)
        check_binary_op_backward(c, lambda g_out, a, b: (g_out * b, g_out * a), gen_broadcast_data)

    def test_bdiv(a, b):
        c = mx.sym.broadcast_div(a, b)
        check_binary_op_forward(c, lambda a, b: a / b, gen_broadcast_data, mx_nd_func=mx.nd.divide)
        check_binary_op_backward(c, lambda g_out, a, b: (g_out / b, - g_out * a / (b * b)), gen_broadcast_data)

    def test_bmod(a_, b_):
        # Python and numpy operate only in double so to avoid numerical errors we have to use
        # doubles as well. This was a flaky test before when using float32. seed 1688524483, 1768433044
        a = mx.sym.cast(a_, dtype='float64')
        b = mx.sym.cast(b_, dtype='float64')
        # '%' is sensitive to the precision of the calculation.  Force numpy to match mxnet's float32.
        c = mx.sym.broadcast_mod(a, b)
        check_binary_op_forward(c, lambda a, b: a % b, gen_broadcast_data, atol=1, mx_nd_func=mx.nd.modulo)
        check_binary_op_backward(c,
                                 lambda g_out, a, b: (g_out, - g_out * (np.float32(a) // np.float32(b))), gen_binary_data)

    def test_bmod_int(a, b):
        c = mx.sym.broadcast_mod(mx.sym.cast(a, dtype='int32'), mx.sym.cast(b, dtype='int32'))
        check_binary_op_forward(c, lambda a, b: a % b, gen_broadcast_data_int, mx_nd_func=mx.nd.modulo)
        check_binary_op_backward(c, lambda g_out, a, b: (np.zeros_like(a), np.zeros_like(b)), gen_broadcast_data_int)

    def test_bpow(a, b):
        c = mx.sym.broadcast_power(a, b)
        check_binary_op_forward(c, lambda a, b: a ** b, gen_broadcast_data, mx_nd_func=mx.nd.power)
        check_binary_op_backward(c, lambda g_out, a, b: (g_out * a **(b - 1) * b,
                                                         g_out * a ** b * np.log(a)), gen_broadcast_data)

    def test_bequal(a, b):
        c = mx.sym.broadcast_equal(a, b)
        check_binary_op_forward(c, lambda a, b: (a == b).astype(a.dtype), gen_broadcast_data_int,
                                mx_nd_func=mx.nd.equal)
        check_binary_op_backward(c, lambda g_out, a, b: (np.zeros_like(a), np.zeros_like(b)), gen_broadcast_data_int)

    def test_bmax(a, b):
        c = mx.sym.broadcast_maximum(a, b)
        check_binary_op_forward(c, lambda x, y: np.maximum(x, y), gen_broadcast_data, mx_nd_func=mx.nd.maximum)
        # pass idx=200 to gen_broadcast_data so that generated ndarrays' sizes are not too big
        data = gen_broadcast_data(idx=200)
        check_bmaxmin_gradient(c, data[0], data[1], 0.001, 1e-2, 1e-3)

    def test_bmin(a, b):
        c = mx.sym.broadcast_minimum(a, b)
        check_binary_op_forward(c, lambda x, y: np.minimum(x, y), gen_broadcast_data, mx_nd_func=mx.nd.minimum)
        # pass idx=200 to gen_broadcast_data so that generated ndarrays' sizes are not too big
        data = gen_broadcast_data(idx=200)
        check_bmaxmin_gradient(c, data[0], data[1], 0.001, 1e-2, 1e-3)

    def test_band(a, b):
        c = mx.sym.broadcast_logical_and(a, b)
        check_binary_op_forward(c, lambda x, y: np.logical_and(x, y), gen_broadcast_data, mx_nd_func=mx.nd.logical_and)
        # pass idx=200 to gen_broadcast_data so that generated ndarrays' sizes are not too big
        data = gen_broadcast_data(idx=200)
        check_bmaxmin_gradient(c, data[0], data[1], 0.001, 1e-2, 1e-3)

    def test_bor(a, b):
        c = mx.sym.broadcast_logical_or(a, b)
        check_binary_op_forward(c, lambda x, y: np.logical_or(x, y), gen_broadcast_data, mx_nd_func=mx.nd.logical_or)
        # pass idx=200 to gen_broadcast_data so that generated ndarrays' sizes are not too big
        data = gen_broadcast_data(idx=200)
        check_bmaxmin_gradient(c, data[0], data[1], 0.001, 1e-2, 1e-3)

    def test_bxor(a, b):
        c = mx.sym.broadcast_logical_xor(a, b)
        check_binary_op_forward(c, lambda x, y: np.logical_xor(x, y), gen_broadcast_data, mx_nd_func=mx.nd.logical_xor)
        # pass idx=200 to gen_broadcast_data so that generated ndarrays' sizes are not too big
        data = gen_broadcast_data(idx=200)
        check_bmaxmin_gradient(c, data[0], data[1], 0.001, 1e-2, 1e-3)

    test_bplus(a, b)
    test_bminus(a, b)
    test_bmul(a, b)
    test_bdiv(a, b)
    test_bmod(a, b)
    test_bmod_int(a, b)
    test_bpow(a, b)
    test_bequal(a, b)
    test_bmax(a, b)
    test_bmin(a, b)
    test_band(a, b)
    test_bor(a, b)
    test_bxor(a, b)

@with_seed()
def test_run_convolution_dilated_impulse_response(dil=(1,1), kernel_shape=(3,3), verbose=False):
    dim = len(dil)
    assert(len(kernel_shape) == dim)
    # Input for spike response
    data_size = 33
    data_shape = (1, 1) + (data_size,) * dim
    center = (0,0) + (data_size // 2,) * dim
    spike_imgs = np.zeros(shape=data_shape, dtype=np.float32)
    spike_imgs[center] = 1.0
    spike_img = mx.nd.array(spike_imgs)
    spike_img2 = mx.nd.array(spike_imgs)

    kernel_weights = mx.nd.ones(shape=tuple([1,1]+list(kernel_shape)), dtype=np.float32)
    kernel_weights2 = mx.nd.ones(shape=tuple([1,1]+list(kernel_shape)), dtype=np.float32)

    kernel = mx.symbol.Variable('kernel')
    in_img = mx.symbol.Variable('input')
    net = mx.symbol.Convolution(in_img, num_filter=1,kernel=kernel_shape, dilate=dil, no_bias="true", name='test_convolution')
    net.list_arguments()
    be = net.bind(default_context(), args={ 'input' : spike_img, 'test_convolution_weight' : kernel_weights},
                args_grad={'input' : spike_img2, 'test_convolution_weight' : kernel_weights2 } )
    be.forward(True)
    out_o = be.outputs[0].asnumpy()
    ndo = be.outputs[0]

    out_grads = np.zeros(shape=be.outputs[0].shape, dtype=np.float32)
    out_grads[center] = 1.0
    out_grad = mx.nd.array(out_grads)
    be.backward([out_grad])
    vgrad = be.grad_arrays[0].asnumpy()
    out = out_o.reshape(out_o.shape[2:])
    nz_loc = np.nonzero(out)
    assert_allclose(np.sum(out),np.prod(kernel_shape),atol=1e-5)
    assert_allclose(np.sum(vgrad),np.prod(kernel_shape),atol=1e-5)

    # Now check whether the input gradient was computed correctly
    input_grad = mx.nd.array(vgrad)

    be = net.bind(default_context(), args={ 'input' : input_grad, 'test_convolution_weight' : kernel_weights})
    be.forward(True)
    out_o = be.outputs[0].asnumpy()
    assert_allclose(out_o[center],np.prod(kernel_shape),atol=1e-5)

    rnd_kernel_s = np.random.uniform(low=0.0, high=1.0, size=tuple([1,1]+list(kernel_shape))).astype(np.float32)
    impulse_error = mx.nd.array(out_o/np.sum(out_o)) # This should be 1.0 at [0,0,16,16]
    rnd_kernel = mx.nd.array(rnd_kernel_s)

    rnd_kernel2 = mx.nd.array(rnd_kernel_s)
    white_in = mx.nd.ones(shape=data_shape)
    white_in2 = mx.nd.ones(shape=data_shape)

    be = net.bind(default_context(), args={ 'input' : white_in, 'test_convolution_weight' : rnd_kernel},
                args_grad={'input' : white_in2, 'test_convolution_weight' : rnd_kernel2 } )

    be.forward(True)
    be.backward([impulse_error])
    out_orig = be.outputs[0].asnumpy()
    kernel_gradient = be.grad_arrays[1].asnumpy()

    dkernel = mx.nd.array(rnd_kernel_s + kernel_gradient)

    be = net.bind(default_context(), args={ 'input' : white_in, 'test_convolution_weight' : dkernel})

    be.forward(True)
    out = be.outputs[0].asnumpy()
    # Now do a simple check of the kernel gradient
    assert(out[center] - np.sum(kernel_gradient) - out_orig[center] < 0.001)


@with_seed()
def test_convolution_dilated_impulse_response():
    # 1D
    for dil in [ (1,), (2,), (3,) ]:
        for ks in [ (1,), (2,), (3,), (4,)]:
            test_run_convolution_dilated_impulse_response(dil=dil, kernel_shape=ks)
    # 2D
    for dil in [ (1,1), (2,2), (3,3) ]:
        for ks in [ (3,3), (4,4), (2,3), (3,2), (1,1) ]:
            test_run_convolution_dilated_impulse_response(dil=dil, kernel_shape=ks)


@with_seed()
def test_reshape():

    def test_reshape_new(src_shape, shape_args, reverse, dst_shape):
        net = mx.sym.Variable("data")
        net = mx.sym.Reshape(net, shape=shape_args, reverse=reverse)
        js = net.tojson()
        net = mx.sym.load_json(js)
        _, output_shape, __ = net.infer_shape(data=src_shape)
        assert output_shape[0] == dst_shape, \
            'Src Shape = %s, Shape Arguments = %s, Reverse = %s, Dst Shape = %s, ' \
            'Output Shape = %s' %(str(src_shape), str(shape_args), str(reverse),
                                  str(dst_shape), str(output_shape[0]))
        dat_npy = np.random.rand(*src_shape)
        grad_npy = np.random.rand(*dst_shape)
        exe = net.simple_bind(default_context(), data=src_shape)
        exe.arg_dict['data'][:] = dat_npy
        exe.forward(is_train=True)
        assert np.square(exe.outputs[0].asnumpy() - dat_npy.reshape(dst_shape)).mean() < 1E-7, \
            'Src Shape = %s, Shape Arguments = %s, Reverse = %s, Dst Shape = %s'\
            %(str(src_shape), str(shape_args), str(reverse), str(dst_shape))
        exe.backward(out_grads=mx.nd.array(grad_npy))
        assert np.square(exe.grad_dict['data'].asnumpy() - grad_npy.reshape(src_shape)).mean() < 1E-7, \
            'Src Shape = %s, Shape Arguments = %s, Reverse = %s, Dst Shape = %s'\
            %(str(src_shape), str(shape_args), str(reverse), str(dst_shape))

        for i in range(len(src_shape)):
            holdout_src_shape = list(src_shape)
            holdout_src_shape[i] = 0
            holdout_src_shape = tuple(holdout_src_shape)
            net = mx.sym.Variable('data')
            net = mx.sym.elemwise_add(net.reshape(shape_args, reverse=reverse), mx.sym.ones(shape=dst_shape))
            input_shape, output_shape, __ = net.infer_shape(data=holdout_src_shape)
            assert output_shape[0] == dst_shape, \
                'Holdout Src Shape = %s, Shape Arguments = %s, Reverse = %s, Dst Shape = %s, ' \
                'Output Shape = %s' %(str(holdout_src_shape), str(shape_args), str(reverse),
                                      str(dst_shape), str(output_shape[0]))
            assert input_shape[0] == src_shape, \
                'Holdout Src Shape = %s, Shape Arguments = %s, Reverse = %s, Dst Shape = %s, ' \
                'Output Shape = %s' %(str(holdout_src_shape), str(shape_args), str(reverse),
                                      str(dst_shape), str(output_shape[0]))

    # Test new api (Using shape)
    test_cases = [
        [(2, 3, 5, 5),  (0, -1),          False, (2, 75)],
        [(2, 3, 5, 5),  (0, 0, -1),       False, (2, 3, 25)],
        [(5, 3, 4, 5),  (0, -1, 0),       False, (5, 15, 4)],
        [(2, 3, 5, 4),  (-1, 0, 0),       False, (8, 3, 5)],
        [(2, 3, 5, 5),  (0, 0, 0, 0),     False, (2, 3, 5, 5)],
        [(2, 4, 5, 3),  (-1, 2, 2, 1),    False, (30, 2, 2, 1)],
        [(2, 3, 5, 6),  (-2,),            False, (2, 3, 5, 6)],
        [(2, 3, 5, 6),  (6, 1, -2),       False, (6, 1, 5, 6)],
        [(2, 3, 5, 6),  (-3, -3),         False, (6, 30)],
        [(2, 3, 5, 6),  (-3, -1),         False, (6, 30)],
        [(64,),         (-4, 16, 4),      False, (16, 4)],
        [(64,),         (-4, 16, -1),     False, (16, 4)],
        [(64, 1, 2, 3), (-4, 16, -1, -2), False, (16, 4, 1, 2, 3)],
        [(2, 3, 5, 5),  (0, -1),          True,  (5, 30)],
        [(2, 3, 5, 5),  (0, 0, -1),       True,  (3, 5, 10)],
        [(5, 3, 4, 5),  (0, -1, 0),       True,  (3, 20, 5)],
        [(2, 3, 5, 4),  (-1, 0, 0),       True,  (6, 5, 4)],
        [(2, 3, 4, 5),  (3, -1, 0),       True,  (3, 8, 5)],
        [(2, 3, 5, 5),  (5, 3, 0, -1),    True,  (5, 3, 5, 2)],
        [(2, 3, 5, 5),  (0, 0, 0, 0),     True,  (2, 3, 5, 5)],
        [(2, 3, 5, 6),  (-2,),            True,  (2, 3, 5, 6)],
        [(2, 3, 5, 6),  (-2, 1, 30),      True,  (2, 3, 1, 30)],
        [(2, 3, 5, 6),  (-3, -3),         True,  (6, 30)],
        [(64,),         (16, 4, -4),      True,  (16, 4)],
        [(64,),         (16, -1, -4),     True,  (16, 4)],
        [(1, 2, 3, 64), (-2, -1, 16, -4), True,  (1, 2, 3, 4, 16)]]
    for test_case in test_cases:
        test_reshape_new(*test_case)
    # Test old api
    net = mx.sym.Variable("data")
    net = mx.sym.Reshape(net, target_shape=(2, 0))
    js = net.tojson()
    net = mx.sym.load_json(js)
    _, output_shape, __ = net.infer_shape(data=(2, 3, 5, 5))
    assert(output_shape[0] == (2, 75))
    # Test for Flatten
    data = mx.sym.Variable("data")
    net = mx.sym.Flatten(data)
    exe = net.simple_bind(ctx=default_context(), data=(5, 4, 3, 7))
    data_npy = np.random.normal(size=(5, 4, 3, 7))
    out_grad_npy = np.random.normal(size=(5, 4 * 3 * 7))
    outputs = exe.forward(is_train=True, data=data_npy)[0].asnumpy()
    assert_allclose(outputs, data_npy.reshape((5, 4 * 3 * 7)))
    exe.backward(out_grads=[mx.nd.array(out_grad_npy, ctx=default_context())])
    assert_allclose(exe.grad_arrays[0].asnumpy(), out_grad_npy.reshape((5, 4, 3, 7)))


@with_seed()
def test_reshape_like():
    def test_reshape_like_new(lhs_shape, rhs_shape, lbeg, lend, rbeg, rend, dst_shape):
        lhs = mx.sym.Variable("lhs")
        rhs = mx.sym.Variable("rhs")
        net = mx.sym.reshape_like(lhs, rhs, lhs_begin=lbeg, lhs_end=lend, rhs_begin=rbeg, rhs_end=rend)
        js = net.tojson()
        net = mx.sym.load_json(js)
        _, output_shape, __ = net.infer_shape(lhs=lhs_shape, rhs=rhs_shape)

        assert output_shape[0] == dst_shape, \
            'LHS Shape = %s, RHS Shape = %s, lhs_begin = %s, lhs_end = %s, rhs_begin= %s, rhs_end= %s'\
            %(str(lhs_shape), str(rhs_shape), str(lbeg), str(lend), str(rbeg), str(rend))

        lhs_npy = np.random.rand(*lhs_shape)
        rhs_npy = np.random.rand(*rhs_shape)
        grad_npy = np.random.rand(*dst_shape)

        exe = net.simple_bind(default_context(), lhs=lhs_shape, rhs=rhs_shape)
        exe.arg_dict['lhs'][:] = lhs_npy
        exe.arg_dict['rhs'][:] = rhs_npy
        exe.forward(is_train=True)
        assert np.square(exe.outputs[0].asnumpy() - lhs_npy.reshape(dst_shape)).mean() < 1E-7, \
            'LHS Shape = %s, RHS Shape = %s, lhs_begin = %s, lhs_end = %s, rhs_begin= %s, rhs_end= %s'\
            %(str(lhs_shape), str(rhs_shape), str(lbeg), str(lend), str(rbeg), str(rend))
        exe.backward(out_grads=mx.nd.array(grad_npy))
        assert np.square(exe.grad_dict['lhs'].asnumpy() - grad_npy.reshape(lhs_shape)).mean() < 1E-7, \
            'LHS Shape = %s, RHS Shape = %s, lhs_begin = %s, lhs_end = %s, rhs_begin= %s, rhs_end= %s'\
            %(str(lhs_shape), str(rhs_shape), str(lbeg), str(lend), str(rbeg), str(rend))
    # Test new api (Using shape)
    test_cases = [
        [(30,), (15,2,4), 0, None, 0, 2, (15,2)],
        [(30,), (15,2,4), None, 1, None, 2, (15,2)],
        [(30,7), (15,2,4), 0, 1, 0, 2, (15,2,7)],
        [(3,5), (1,15,4), 0, 2, 1, 2, (15,)],
        [(3,5), (1,15,4), 0, None, 1, -1, (15,)],
        [(30,12), (4,2,2,3), -1, None, 1, None, (30,2,2,3)],
        [(1,1,7,3,1,1), (81,1,1,21), 1, -1, 1, None, (1,1,1,21,1)]
    ]
    # for test_case in test_cases:
    for test_case in test_cases:
        test_reshape_like_new(*test_case)

    # Test old api
    lhs = mx.sym.Variable("lhs")
    rhs = mx.sym.Variable("rhs")
    net = mx.sym.reshape_like(lhs, rhs)
    js = net.tojson()
    net = mx.sym.load_json(js)
    _, output_shape, __ = net.infer_shape(lhs=(40, 30), rhs=(30,20,2))
    assert(output_shape[0] == (30,20,2))


@with_seed()
def test_reduce():
    sample_num = 500
    def test_reduce_inner(numpy_reduce_func, numpy_reduce_grad_func, mx_reduce_sym, nan_prob=0,
                          test_exclude=True, test_none_axis=False):
        for i in range(sample_num):
            # Generate random data that has ndim between 1-7 and all the shape dims between 1-5
            # Insert a NaN with probability equal to nan_prob
            ndim = np.random.randint(1, 6)
            shape = np.random.randint(1, 6, size=(ndim,))
            axis_num = np.random.randint(0, ndim, size=1)
            axis_flags = np.random.randint(0, 2, size=ndim)
            if test_exclude:
                exclude = np.random.randint(0, 2)
            else:
                exclude = False
            axes = []
            for (axis, flag) in enumerate(axis_flags):
                if flag:
                    axes.append(axis)
            if 0 == len(axes):
                axes = None
            elif 1 == len(axes):
                axes = axes[0]
            else:
                axes = tuple(axes)
            keepdims = np.random.randint(0, 2)
            a = mx.symbol.Variable('a')
            if axes is None:
                if test_none_axis:
                    b = mx_reduce_sym(a, keepdims=keepdims, axis=axes)
                else:
                    b = mx_reduce_sym(a, keepdims=keepdims)
            elif exclude and isinstance(axes, tuple) and len(axes) < ndim:
                naxes = [i for i in range(ndim) if i not in axes]
                b = mx_reduce_sym(a, axis=naxes, keepdims=keepdims, exclude=True)
            else:
                b = mx_reduce_sym(a, axis=axes, keepdims=keepdims)
            dat_npy = np.random.rand(*shape)
            # Test with both negative and positive values (randomly).  Avoid having both in the same
            # test, which can be problematic for error checking due to near-zero values.
            if np.random.rand() > 0.5:
                dat_npy = -dat_npy
            if nan_prob > 0:
                dat_npy[np.random.rand(*shape) < nan_prob] = np.nan
            sum_groundtruth = np.array(numpy_reduce_func(dat_npy, axis=axes, keepdims=keepdims))
            if sum_groundtruth.shape == ():
                sum_groundtruth = np.array([sum_groundtruth])
            grad_nd = mx.nd.empty(shape)
            outgrad_npy = np.array(np.random.rand(*sum_groundtruth.shape))

            keepdim_shape = np_reduce(dat_npy, axes, 1, np.sum).shape
            grad_groundtruth = numpy_reduce_grad_func(outgrad=outgrad_npy, data=dat_npy,
                                                      outdata=sum_groundtruth,
                                                      axis=axes, keepdims=keepdims,
                                                      keepdim_shape=keepdim_shape)
            net = b.bind(default_context(), args={'a': mx.nd.array(dat_npy)},
                         args_grad={'a': grad_nd})
            net.forward(is_train=True)

            equal_forward = almost_equal_ignore_nan(net.outputs[0].asnumpy(), sum_groundtruth, 1E-4, 1E-4)
            assert equal_forward

            net.backward(out_grads=mx.nd.array(outgrad_npy))
            bc_grad_groundtruth = np.broadcast_to(grad_groundtruth, grad_nd.shape)
            equal_backward = almost_equal_ignore_nan(grad_nd.asnumpy(), bc_grad_groundtruth, 1E-4, 1E-4)
            assert equal_backward

    test_none_axis = [True, False]
    for test_none in test_none_axis:
        test_reduce_inner(lambda data, axis, keepdims:np_reduce(data, axis, keepdims, np.sum),
                          lambda outgrad, data, outdata, axis, keepdims, keepdim_shape:
                            outgrad.reshape(keepdim_shape),
                          mx.symbol.sum, test_none_axis=test_none)
        test_reduce_inner(lambda data, axis, keepdims:np_reduce(data, axis, keepdims, np.mean),
                          lambda outgrad, data, outdata, axis, keepdims, keepdim_shape:
                            outgrad.reshape(keepdim_shape)/(data.size/outdata.size),
                          mx.symbol.mean, test_none_axis=test_none)
        test_reduce_inner(lambda data, axis, keepdims:np_reduce(data, axis, keepdims, np.prod),
                          lambda outgrad, data, outdata, axis, keepdims, keepdim_shape:
                            outgrad.reshape(keepdim_shape) * (outdata.reshape(keepdim_shape) / data),
                          mx.symbol.prod, test_none_axis=test_none)
        test_reduce_inner(lambda data, axis, keepdims:np_reduce(data, axis, keepdims, np.nansum),
                          lambda outgrad, data, outdata, axis, keepdims, keepdim_shape:
                            np.where(np.isnan(data), 0, outgrad.reshape(keepdim_shape)),
                          mx.symbol.nansum, 0.3, test_none_axis=test_none)
        test_reduce_inner(lambda data, axis, keepdims:np_reduce(data, axis, keepdims, np.nanprod),
                          lambda outgrad, data, outdata, axis, keepdims, keepdim_shape:
                            np.where(np.isnan(data), 0, outgrad.reshape(keepdim_shape) *
                                   (outdata.reshape(keepdim_shape) / data)),
                          mx.symbol.nanprod, 0.3, test_none_axis=test_none)
        # grad of max and min are sensitive to the precision of the calculation.
        # Force numpy to match mxnet's float32.
        test_reduce_inner(lambda data, axis, keepdims:np_reduce(np.float32(data), axis, keepdims, np.max),
                          lambda outgrad, data, outdata, axis, keepdims, keepdim_shape:
                            outgrad.reshape(keepdim_shape) *
                            (np.equal(np.float32(data), outdata.reshape(keepdim_shape))),
                          mx.symbol.max)
        test_reduce_inner(lambda data, axis, keepdims:np_reduce(np.float32(data), axis, keepdims, np.min),
                          lambda outgrad, data, outdata, axis, keepdims, keepdim_shape:
                            outgrad.reshape(keepdim_shape) *
                            (np.equal(np.float32(data), outdata.reshape(keepdim_shape))),
                          mx.symbol.min)
        test_reduce_inner(lambda data, axis, keepdims:np_reduce(data, axis, keepdims, np.linalg.norm),
                          lambda outgrad, data, outdata, axis, keepdims, keepdim_shape:
                            outgrad.reshape(keepdim_shape) * (data / outdata.reshape(keepdim_shape)),
                          mx.symbol.norm, test_exclude=False, test_none_axis=test_none)


@with_seed()
def test_broadcast():
    sample_num = 200
    for i in range(sample_num):
        # Generate random data that has ndim between 1-7 and all the shape dims between 1-5
        ndim = np.random.randint(1, 6)
        target_shape = np.random.randint(1, 6, size=(ndim,))
        axis = tuple(set(np.random.randint(0, ndim, np.random.randint(1, ndim + 1))))
        shape = target_shape.copy()
        size = tuple([shape[ele] for ele in axis])
        for ele in axis:
            shape[ele] = 1
        a = mx.symbol.Variable('a')
        sym_bcast_axis = mx.symbol.broadcast_axis(a, axis=axis, size=size)
        sym_bcast_to = mx.symbol.broadcast_to(a, shape=tuple(target_shape))
        sym_bcast_like = mx.symbol.broadcast_like(a, sym_bcast_to)
        def test_broadcasting_ele(sym_bcast):
            dat_npy = np.random.rand(*shape)
            groundtruth = dat_npy
            grad_nd = mx.nd.empty(shape)
            outgrad_npy = np.random.rand(*target_shape)
            grad_groundtruth = np_reduce(outgrad_npy, axis=axis, keepdims=True,
                                          numpy_reduce_func=np.sum)
            net = sym_bcast.bind(default_context(), args={'a': mx.nd.array(dat_npy)},
                                                 args_grad={'a': grad_nd})
            net.forward(is_train=True)
            assert (net.outputs[0].shape == target_shape).all()
            assert_almost_equal(net.outputs[0].asnumpy(), groundtruth, rtol=1e-4)
            net.backward(out_grads=mx.nd.array(outgrad_npy))
            assert_almost_equal(grad_nd.asnumpy(), grad_groundtruth, rtol=1e-4)
        test_broadcasting_ele(sym_bcast_axis)
        test_broadcasting_ele(sym_bcast_to)
        test_broadcasting_ele(sym_bcast_like)


@with_seed()
def test_transpose():
    for ndim in range(1, 7):
        for t in range(5):
            dims = list(np.random.randint(1, 10, size=ndim))
            axes = list(range(ndim))
            random.shuffle(axes)
            axes = tuple(axes)
            x = mx.nd.array(np.random.normal(size=dims))
            y = mx.nd.transpose(x, axes=axes)
            assert_allclose(np.transpose(x.asnumpy(), axes=axes), y.asnumpy())

            y = mx.nd.transpose(x)
            assert_allclose(np.transpose(x.asnumpy()), y.asnumpy())


@with_seed()
def test_expand_dims():
    for ndim in range(1, 6):
        for axis in range(-ndim + 1, ndim):
            x = np.random.normal(size=list(np.random.randint(1, 10, size=ndim)))
            y = mx.nd.array(x)
            x1 = np.expand_dims(x, axis=axis)
            y1 = mx.nd.expand_dims(y, axis=axis)
            assert_allclose(x1, y1.asnumpy())
            assert_allclose(x1.shape, y1.shape)


@with_seed()
def test_crop():
    for ndim in range(1, 6):
        for t in range(5):
            dims = []
            begin = []
            end = []
            idx = []
            for i in range(ndim):
                d = random.randint(1, 5)
                b = random.randint(0, d-1)
                e = random.randint(b+1, d)
                if b == 0 and random.randint(0, 1):
                    b = None
                elif b != 0 and random.randint(0, 1):
                    b -= d
                if e == d and random.randint(0, 1):
                    e = None
                elif e != d and random.randint(0, 1):
                    e -= d
                dims.append(d)
                begin.append(b)
                end.append(e)
                idx.append(slice(b, e))
            x = mx.nd.array(np.random.normal(size=dims))
            y = mx.nd.crop(x, begin=tuple(begin), end=tuple(end))
            assert_allclose(x.asnumpy()[idx], y.asnumpy())

            vx = mx.sym.Variable('x')
            vy = mx.sym.crop(vx, begin=tuple(begin), end=tuple(end))
            check_numeric_gradient(vy, [x.asnumpy()])


@with_seed()
def test_slice_axis():
    for ndim in range(1, 6):
        shape = np.random.randint(1, 11, size=(ndim,))
        for t in range(ndim):
            d = shape[t]
            b = random.randint(0, d-1)
            e = random.randint(b+1, d)
            if np.random.rand() > 0.6:
                e = None
            else:
                if e < d and np.random.rand() > 0.5:
                    e = e - d
            if np.random.rand() > 0.5:
                b = b - d
            idx = []
            for i in range(ndim):
                idx.append(slice(0, shape[i]))
            idx[t] = slice(b, e)

            X = mx.symbol.Variable('X')
            x = mx.nd.array(np.random.normal(size=shape))
            Y = mx.symbol.slice_axis(data=X, axis=t, begin=b, end=e)

            xgrad = mx.nd.empty(x.shape)
            exec1 = Y.bind(default_context(), args = [x], args_grad = {'X': xgrad})
            exec1.forward(is_train=True)
            y = exec1.outputs[0]
            assert_allclose(x.asnumpy()[idx], y.asnumpy())
            exec1.backward([y])
            xx = x.asnumpy()
            xx[:] = 0.0
            xx[idx] = x.asnumpy()[idx]
            assert_allclose(xx, xgrad.asnumpy())
            x_grad_npy = np.random.normal(size=x.shape)
            xgrad = mx.nd.array(x_grad_npy)
            exec2 = Y.bind(default_context(), args=[x], args_grad={'X': xgrad}, grad_req="add")
            exec2.forward(is_train=True)
            exec2.backward([exec2.outputs[0]])
            xx = np.zeros(shape=x.shape, dtype=np.float32)
            xx[idx] = x.asnumpy()[idx]
            assert_allclose(xx + x_grad_npy, xgrad.asnumpy(), atol=1E-5)

@with_seed()
def test_slice_like():
    for ndim in range(1, 6):
        from_shape = np.random.randint(1, 11, size=(ndim,))
        shape = [s + np.random.randint(0, 3) for s in from_shape]
        for t in range(ndim):
            if t > 0:
                axes = np.random.randint(0, ndim, size=t).tolist()
            else:
                axes = []
            idx = []
            for i in range(ndim):
                idx.append(slice(0, shape[i]))
                if i in axes or not axes:
                    idx[i] = slice(0, from_shape[i])

            if axes:
                pos = np.random.randint(0, t)
                if axes[pos] > 0:
                    axes[pos] -= ndim  # negative index

            X = mx.symbol.Variable('X')
            X_1 = mx.symbol.Variable('X1')
            x = mx.nd.array(np.random.normal(size=shape))
            x1 = mx.nd.array(np.random.normal(size=from_shape))
            Y = mx.symbol.slice_like(data=X, shape_like=X_1, axes=axes)

            xgrad = mx.nd.empty(x.shape)
            xgrad1 = mx.nd.empty(x1.shape)
            exec1 = Y.bind(default_context(), args = [x, x1],
                           args_grad = {'X': xgrad, 'X1': xgrad1})
            exec1.forward(is_train=True)
            y = exec1.outputs[0]
            assert_allclose(x.asnumpy()[idx], y.asnumpy())
            exec1.backward([y])
            xx = x.asnumpy()
            xx[:] = 0.0
            xx[idx] = x.asnumpy()[idx]
            assert_allclose(xx, xgrad.asnumpy())
            assert_allclose(xgrad1.asnumpy(), mx.nd.zeros_like(xgrad1).asnumpy())

@with_seed()
def test_flip():
    for ndim in range(1, 6):
        for t in range(5):
            dims = [random.randint(1,10) for i in range(ndim)]
            axis = random.randint(0, ndim-1)
            idx = [slice(None, None, -1) if i == axis else slice(None, None) for i in range(ndim)]
            x = mx.nd.array(np.random.normal(size=dims))
            y = mx.nd.flip(x, axis=axis)
            assert_allclose(x.asnumpy()[idx], y.asnumpy())


@with_seed()
def test_stn():
    np.set_printoptions(threshold=np.nan)
    num_filter = 2  # conv of loc net
    kernel = (3, 3)  # conv of loc net
    num_hidden = 6  # fc of loc net
    for n in [1, 2, 3, 4]:
        for c in [1, 2, 3, 4]:
            for h in [5, 9, 13, 17]:  # for convenience test, this third and forth input dim should be 4x + 1
                for w in [5, 9, 13, 17]:
                    data_shape = (n, c, h, w)
                    target_shape = (int((data_shape[2]+1)/2), int((data_shape[3]+1)/2))
                    data = mx.sym.Variable(name="data")
                    loc = mx.sym.Convolution(data=data, kernel=kernel, pad=(1, 1), num_filter=num_filter, name="loc_conv")
                    loc = mx.sym.Flatten(data=loc)
                    loc = mx.sym.FullyConnected(data=loc, num_hidden=num_hidden, name="loc_fc")
                    stn = mx.sym.SpatialTransformer(data=data, loc=loc, target_shape=target_shape,
                                                    transform_type="affine", sampler_type="bilinear")
                    arg_names = stn.list_arguments()
                    arg_shapes, out_shapes, _ = stn.infer_shape(data=data_shape)
                    # check shape
                    assert out_shapes[0] == (data_shape[0], data_shape[1], target_shape[0], target_shape[1])
                    dev = default_context()
                    #dev = mx.gpu(0)
                    args = {}
                    args['data'] = mx.random.normal(0, 1, data_shape, ctx=mx.cpu()).copyto(dev)
                    args['loc_conv_weight'] = mx.nd.zeros((num_filter, data_shape[1], kernel[0], kernel[1]), ctx=dev)
                    args['loc_conv_bias'] = mx.nd.zeros((num_filter,), ctx=dev)
                    args['loc_fc_weight'] = mx.nd.zeros((6, num_filter*data_shape[2]*data_shape[3]), ctx=dev)
                    args['loc_fc_bias'] = mx.nd.array([0.5, 0, 0, 0, 0.5, 0], ctx=dev)
                    grad_grad = [mx.nd.zeros(shape, ctx=dev) for shape in arg_shapes]
                    exe = stn.bind(dev, args=args, args_grad=grad_grad)
                    exe.forward(is_train=True)
                    out = exe.outputs[0].asnumpy()
                    # check forward
                    assert_almost_equal(out, args['data'].asnumpy()[:, :, h//4:h-h//4, w//4:w-w//4], rtol=1e-2, atol=1e-4)
                    out_grad = mx.nd.ones(out.shape, ctx=dev)
                    exe.backward([out_grad])
                    # check backward
                    assert_almost_equal(out_grad.asnumpy(), grad_grad[0].asnumpy()[:, :, h//4:h-h//4, w//4:w-w//4], rtol=1e-2, atol=1e-4)


def test_stn_valid_sampling():
    target_shape = (
        28,
        28,
    )
    src_shape = (
        42,
        42,
    )

    data = mx.sym.Variable(name="data")
    loc = mx.sym.Variable(name="loc")

    data_array = np.zeros((
        1,
        1,
    ) + src_shape)
    # Have an ever so slight rotation.
    loc_array = np.array(
        [[9.03887e-05, 1.00015, 0.00174931, 1.0003, 0.000311901,
          -0.000919065]])

    stn = mx.sym.SpatialTransformer(
        data=data,
        loc=loc,
        target_shape=target_shape,
        transform_type="affine",
        sampler_type="bilinear")

    grad_req = {k: 'write' for k in stn.list_arguments()}
    grads = {
        'data': mx.nd.array(np.zeros_like(data_array)),
        'loc': mx.nd.array(np.zeros_like(loc_array))
    }
    executor = stn.bind(
        ctx=default_context(),
        args={'data': mx.nd.array(data_array),
              'loc': mx.nd.array(loc_array)},
        grad_req=grad_req,
        args_grad=grads)
    executor.forward(is_train=True)
    executor.backward(mx.nd.ones((
        1,
        1,
    ) + target_shape))


# @haojin2: Getting rid of fixed seed as flakiness could not be reproduced,
# tracked at https://github.com/apache/incubator-mxnet/issues/11714
@with_seed()
def test_dot():
    ctx=default_context()
    dtypes = ['float32', 'float64']
    if ctx.device_type == 'gpu':
        dtypes += ['float16']

    # Test normal dot.
    for data_type in dtypes:
        for m in range(1, 5):
            for k in range(1, 5):
                for n in range(1, 5):
                    a_npy = np.random.normal(0, 1, (m, k))
                    a_npy = a_npy.astype(data_type)
                    b_npy = np.random.normal(0, 1, (k, n))
                    b_npy = b_npy.astype(data_type)
                    c_npy = np.empty((m, n), dtype=data_type)
                    ograd_npy = np.random.normal(0, 1, (m, n))
                    ograd_npy = ograd_npy.astype(data_type)
                    agrad_npy = np.empty((m, k), dtype=data_type)
                    bgrad_npy = np.empty((k, n), dtype=data_type)
                    c_npy[:, :] = np.dot(a_npy[:, :], b_npy[:, :])
                    bgrad_npy[:, :] = np.dot(a_npy[:, :].T, ograd_npy[:, :])
                    agrad_npy[:, :] = np.dot(ograd_npy[:, :], b_npy[:, :].T)
                    a = mx.sym.Variable('a', dtype=data_type)
                    b = mx.sym.Variable('b', dtype=data_type)
                    c = mx.sym.dot(a, b)
                    exe = c.simple_bind(ctx=ctx, a=a_npy.shape, b=b_npy.shape)
                    outputs = exe.forward(is_train=True, a=a_npy, b=b_npy)
                    assert_almost_equal(outputs[0].asnumpy(), c_npy,
                                        rtol=1e-2 if data_type == 'float16' else 1e-3,
                                        atol=1e-2 if data_type == 'float16' else 1e-3)
                    exe.backward(out_grads=[mx.nd.array(ograd_npy, mx.cpu()).astype(data_type)])
                    assert_almost_equal(exe.grad_dict['a'].asnumpy(), agrad_npy,
                                        rtol=1e-2 if data_type == 'float16' else 1e-3,
                                        atol=1e-2 if data_type == 'float16' else 1e-3)
                    assert_almost_equal(exe.grad_dict['b'].asnumpy(), bgrad_npy,
                                        rtol=1e-2 if data_type == 'float16' else 1e-3,
                                        atol=1e-2 if data_type == 'float16' else 1e-3)

    # Test dot with transpose flag using gradient checker.
    def dot_sym(data_type):
        x = mx.sym.Variable('x', dtype=data_type)
        y = mx.sym.Variable('y', dtype=data_type)
        return mx.sym.dot(x, y)

    def dot_sym_xT(data_type):
        x = mx.sym.Variable('x', dtype=data_type)
        y = mx.sym.Variable('y', dtype=data_type)
        return mx.sym.dot(x, y, transpose_a=True)

    def dot_sym_yT(data_type):
        x = mx.sym.Variable('x', dtype=data_type)
        y = mx.sym.Variable('y', dtype=data_type)
        return mx.sym.dot(x, y, transpose_b=True)

    def dot_sym_xT_yT(data_type):
        x = mx.sym.Variable('x', dtype=data_type)
        y = mx.sym.Variable('y', dtype=data_type)
        return mx.sym.dot(x, y, transpose_a=True, transpose_b=True)

    for data_type in dtypes:
        for ashape, bshape in [((3, 4), (4, 5)), ((2, 3, 4), (4, 5, 6))]:
            m1_npy = np.random.uniform(-1, 1, ashape)
            m1_npy = m1_npy.astype(data_type)
            m2_npy = np.random.uniform(-1, 1, bshape)
            m2_npy = m2_npy.astype(data_type)
            check_numeric_gradient(dot_sym(data_type), [m1_npy, m2_npy], numeric_eps=1e-1, rtol=2e-2, atol=1e-3)
            check_numeric_gradient(dot_sym_xT(data_type), [m1_npy.T, m2_npy], numeric_eps=1e-1, rtol=2e-2, atol=1e-3)
            check_numeric_gradient(dot_sym_yT(data_type), [m1_npy, m2_npy.T], numeric_eps=1e-1, rtol=2e-2, atol=1e-3)
            check_numeric_gradient(dot_sym_xT_yT(data_type), [m1_npy.T, m2_npy.T], numeric_eps=1e-1, rtol=2e-2, atol=1e-3)


@with_seed()
def test_batch_dot():
    dtypes = ['float32', 'float64']
    if default_context().device_type == 'gpu':
        dtypes += ['float16']

    for data_type in dtypes:
        for batch_size in range(1, 5):
            for m in range(1, 5):
                for k in range(1, 5):
                    for n in range(1, 5):
                        transpose_a = (np.random.rand() > 0.5)
                        transpose_b = (np.random.rand() > 0.5)
                        a_npy = np.random.normal(0, 1, (batch_size, m, k))
                        a_npy = a_npy.astype(data_type)
                        b_npy = np.random.normal(0, 1, (batch_size, k, n))
                        b_npy = b_npy.astype(data_type)
                        c_npy = np.empty((batch_size, m, n), dtype=data_type)
                        ograd_npy = np.random.normal(0, 1, (batch_size, m, n))
                        ograd_npy = ograd_npy.astype(data_type)
                        agrad_npy = np.empty((batch_size, m, k), dtype=data_type)
                        bgrad_npy = np.empty((batch_size, k, n), dtype=data_type)
                        a_init_grad_npy = np.random.normal(size=(batch_size, m, k))
                        a_init_grad_npy = a_npy.astype(data_type)
                        b_init_grad_npy = np.random.normal(size=(batch_size, k, n))
                        b_init_grad_npy = b_npy.astype(data_type)
                        for i in range(batch_size):
                            c_npy[i, :, :] = np.dot(a_npy[i, :, :], b_npy[i, :, :])
                            bgrad_npy[i, :, :] = np.dot(a_npy[i, :, :].T, ograd_npy[i, :, :])
                            agrad_npy[i, :, :] = np.dot(ograd_npy[i, :, :], b_npy[i, :, :].T)
                        a = mx.sym.Variable('a', dtype=data_type)
                        b = mx.sym.Variable('b', dtype=data_type)
                        c = mx.sym.batch_dot(a, b, transpose_a=transpose_a, transpose_b=transpose_b)
                        if transpose_a:
                            a_npy = np.transpose(a_npy, axes=(0, 2, 1))
                            agrad_npy = np.transpose(agrad_npy, axes=(0, 2, 1))
                            a_init_grad_npy = np.transpose(a_init_grad_npy, axes=(0, 2, 1))
                        if transpose_b:
                            b_npy = np.transpose(b_npy, axes=(0, 2, 1))
                            bgrad_npy = np.transpose(bgrad_npy, axes=(0, 2, 1))
                            b_init_grad_npy = np.transpose(b_init_grad_npy, axes=(0, 2, 1))
                        exe = c.simple_bind(ctx=default_context(),
                            a=a_npy.shape, b=b_npy.shape, grad_req='write')
                        exe_add = c.simple_bind(ctx=default_context(),
                            a=a_npy.shape, b=b_npy.shape, grad_req='add')
                        exe_add.grad_dict['a'][:] = a_init_grad_npy
                        exe_add.grad_dict['b'][:] = b_init_grad_npy
                        outputs = exe.forward(is_train=True, a=a_npy, b=b_npy)
                        assert_almost_equal(outputs[0].asnumpy(), c_npy,
                                            rtol=1e-2 if data_type == 'float16' else 1e-3,
                                            atol=1e-2 if data_type == 'float16' else 1e-4)
                        exe.backward(out_grads=[mx.nd.array(ograd_npy, ctx=exe._ctx)])
                        assert_almost_equal(exe.grad_dict['a'].asnumpy(), agrad_npy,
                                            rtol=1e-2 if data_type == 'float16' else 1e-3,
                                            atol=1e-2 if data_type == 'float16' else 1e-4)
                        assert_almost_equal(exe.grad_dict['b'].asnumpy(), bgrad_npy,
                                            rtol=1e-2 if data_type == 'float16' else 1e-3,
                                            atol=1e-2 if data_type == 'float16' else 1e-4)
                        exe_add.forward(is_train=True, a=a_npy, b=b_npy)
                        exe_add.backward(out_grads=[mx.nd.array(ograd_npy, ctx=exe._ctx)])
                        assert_almost_equal(exe_add.grad_dict['a'].asnumpy(),
                                            agrad_npy + a_init_grad_npy,
                                            rtol=1e-2 if data_type == 'float16' else 1e-3,
                                            atol=1e-2 if data_type == 'float16' else 1e-4)
                        assert_almost_equal(exe_add.grad_dict['b'].asnumpy(),
                                            bgrad_npy + b_init_grad_npy,
                                            rtol=1e-2 if data_type == 'float16' else 1e-3,
                                            atol=1e-2 if data_type == 'float16' else 1e-4)


def get_correlation(data1,data2,kernel_size,max_displacement,stride1,stride2,pad_size,is_multiply):

    img1 = mx.sym.Variable('img1')
    img2 = mx.sym.Variable('img2')
    return mx.sym.Correlation(data1=img1,data2=img2,kernel_size =kernel_size,max_displacement = max_displacement,
                              stride1 = stride1,stride2 = stride2,pad_size= pad_size,is_multiply = is_multiply)


def correlation_forward(data1,data2,pad_size,kernel_size,stride1,stride2,max_displacement,is_multiply):

    # compute output's dimension
    paddedbottomheight = data1.shape[2] + 2 * pad_size
    paddedbottomwidth = data1.shape[3] + 2 * pad_size
    kernel_radius = (kernel_size - 1) // 2
    border_size = max_displacement + kernel_radius
    top_width = (paddedbottomwidth - border_size * 2) // stride1
    top_height = (paddedbottomheight - border_size  * 2) // stride1
    neighborhood_grid_radius = max_displacement // stride2
    neighborhood_grid_width = neighborhood_grid_radius * 2 + 1
    top_channels = neighborhood_grid_width * neighborhood_grid_width

    out = np.zeros((data1.shape[0], top_channels, top_height, top_width))
    tmp1 = np.zeros((data1.shape[0],data1.shape[1],paddedbottomheight, paddedbottomwidth))
    tmp2 = np.zeros((data1.shape[0],data1.shape[1],paddedbottomheight, paddedbottomwidth))

    tmp1[:, :, pad_size:pad_size + data1.shape[2], pad_size:pad_size + data1.shape[3]] = data1[:,:,:,:]
    tmp2[:, :, pad_size:pad_size + data2.shape[2], pad_size:pad_size + data2.shape[3]] = data2[:,:,:,:]

    for i in range(top_height):
        for j in range(top_width):
            for nbatch in range(data1.shape[0]):

                # x1,y1 is the location in data1 , i,j is the location in output
                x1 = j * stride1 + max_displacement
                y1 = i * stride1 + max_displacement

                for top_channel in range(top_channels):

                    s2o = (top_channel % neighborhood_grid_width - neighborhood_grid_radius) * stride2
                    s2p = (top_channel // neighborhood_grid_width - neighborhood_grid_radius) * stride2

                    # location in data2
                    x2 = x1 + s2o
                    y2 = y1 + s2p

                    for h in range(kernel_size):
                        for w in range(kernel_size):
                            for channel in range(data1.shape[1]):
                                if is_multiply:
                                    out[nbatch, top_channel, i, j] += tmp1[nbatch, channel,y1 + h, x1 + w] * tmp2[nbatch, channel, y2 + h,x2 + w]
                                else:
                                    out[nbatch, top_channel, i, j] += abs(tmp1[nbatch, channel, y1 + h, x1 + w] - tmp2[nbatch, channel, y2 + h, x2 + w])
    out /= float(kernel_size**2*data1.shape[1])
    return out,tmp1,tmp2


def correlation_backward(out_grad,tmp1,tmp2,data1,data2,pad_size,kernel_size,stride1,stride2,max_displacement,is_multiply):

    # compute output's dimension
    paddedbottomheight = data1.shape[2] + 2 * pad_size
    paddedbottomwidth = data1.shape[3] + 2 * pad_size
    kernel_radius = (kernel_size - 1) // 2
    border_size = max_displacement + kernel_radius
    top_width = (paddedbottomwidth - border_size * 2) // stride1
    top_height = (paddedbottomheight - border_size  * 2) // stride1
    neighborhood_grid_radius = max_displacement // stride2
    neighborhood_grid_width = neighborhood_grid_radius * 2 + 1
    top_channels = neighborhood_grid_width * neighborhood_grid_width

    out = np.zeros((data1.shape[0], top_channels, top_height, top_width))
    tmp1_grad = np.zeros(tmp1.shape)
    tmp2_grad = np.zeros(tmp2.shape)

    for i in range(top_height):
        for j in range(top_width):
            for nbatch in range(data1.shape[0]):

                # x1,y1 is the location in data1 , i,j is the location in output
                x1 = j * stride1 + max_displacement
                y1 = i * stride1 + max_displacement

                for top_channel in range(top_channels):

                    s2o = (top_channel % neighborhood_grid_width - neighborhood_grid_radius) * stride2
                    s2p = (top_channel // neighborhood_grid_width - neighborhood_grid_radius) * stride2

                    # location in data2
                    x2 = x1 + s2o
                    y2 = y1 + s2p

                    for h in range(kernel_size):
                        for w in range(kernel_size):
                            for channel in range(data1.shape[1]):
                                if is_multiply:
                                    tmp1_grad[nbatch,channel,y1+h,x1+w]+= out_grad[nbatch,top_channel,i,j]*tmp2[nbatch, channel, y2 + h,x2 + w]
                                    tmp2_grad[nbatch,channel,y2+h,x2+w]+= out_grad[nbatch,top_channel,i,j]*tmp1[nbatch, channel, y1 + h,x1 + w]
                                else:
                                    sgn = 1 if (tmp1[nbatch, channel, y1 + h,x1 + w]>=tmp2[nbatch, channel, y2 + h,x2 + w]) else -1
                                    tmp1_grad[nbatch,channel,y1+h,x1+w]+= out_grad[nbatch,top_channel,i,j]*sgn
                                    tmp2_grad[nbatch,channel,y2+h,x2+w]+= out_grad[nbatch,top_channel,i,j]*(-sgn)

    tmp1_grad = tmp1_grad / float(kernel_size**2*data1.shape[1])
    tmp2_grad = tmp2_grad / float(kernel_size**2*data1.shape[1])
    return tmp1_grad[:,:,pad_size:pad_size+data1.shape[2],pad_size:pad_size+data1.shape[3]],tmp2_grad[:,:,pad_size:pad_size+data1.shape[2],pad_size:pad_size+data1.shape[3]],


def unittest_correlation(data_shape,kernel_size,max_displacement,stride1,stride2,pad_size,is_multiply,dtype):

    img1 = np.random.random(data_shape)
    img1 = img1.astype(dtype)
    img2 = np.random.random(data_shape)
    img2 = img2.astype(dtype)

    net1 = get_correlation(img1,img2,kernel_size,max_displacement,stride1,stride2,pad_size,is_multiply)
    net2 = get_correlation(img1,img2,kernel_size,max_displacement,stride1,stride2,pad_size,is_multiply )

    exe1 = net1.simple_bind(default_context(),img1=img1.shape,img2=img1.shape)
    exe1.arg_dict['img1'][:] = img1
    exe1.arg_dict['img2'][:] = img2

    #cpu forward
    exe1.forward(is_train=True)
    # python forward
    forward_result,tmp1,tmp2 = correlation_forward(img1,img2,pad_size,kernel_size,stride1,stride2,max_displacement,is_multiply)

    # forward error
    assert_almost_equal(exe1.outputs[0].asnumpy(), forward_result, rtol=1e-4, atol=1e-4)

    # out_grad
    a = np.ones(forward_result.shape)
    out_grad1 = mx.nd.array(a,default_context())
    # cpu backward
    exe1.backward(out_grads=out_grad1)
    # python backward
    grad1,grad2 = correlation_backward(a,tmp1,tmp2,img1,img2,pad_size,kernel_size,stride1,stride2,max_displacement,is_multiply)

    # backward error
    assert_almost_equal(exe1.grad_dict['img1'].asnumpy(), grad1, rtol=1e-3, atol=1e-4)
    assert_almost_equal(exe1.grad_dict['img2'].asnumpy(), grad2, rtol=1e-3, atol=1e-4)


@with_seed()
def test_correlation():
    def test_infer_type(dtype):
        a = mx.sym.Variable('a')
        b = mx.sym.Variable('b')
        corr = mx.sym.Correlation(data1=a, data2=b)
        arg_type1, out_type1, _ = corr.infer_type(a=dtype)
        if arg_type1[0] != np.dtype(dtype) and arg_type1[1] != np.dtype(dtype) and out_type1[0] != np.dtype(dtype):
            msg = npt.npt.build_err_msg([a, b],
                                        err_msg="Inferred type from a is not as expected, "
                                                "Expected :%s %s %s, Got: %s %s %s"
                                                % (dtype, dtype, dtype, arg_type1[0], arg_type1[1], out_type1[0]),
                                                names=['a', 'b'])
            raise AssertionError(msg)
        arg_type2, out_type2, _ = corr.infer_type(b=dtype)
        if arg_type2[0] != np.dtype(dtype) and arg_type2[1] != np.dtype(dtype) and out_type2[0] != np.dtype(dtype):
            msg = npt.npt.build_err_msg([a, b],
                                        err_msg="Inferred type from b is not as expected, "
                                                "Expected :%s %s %s, Got: %s %s %s"
                                                % (dtype, dtype, dtype, arg_type1[0], arg_type1[1], out_type1[0]),
                                                names=['a', 'b'])
            raise AssertionError(msg)

    for dtype in ['float16', 'float32']:
        test_infer_type(dtype)
        unittest_correlation((1,3,10,10), kernel_size = 1,max_displacement = 4,stride1 = 1,stride2 = 1,pad_size = 4,is_multiply = False, dtype = dtype)
        unittest_correlation((5,1,15,15), kernel_size = 1,max_displacement = 5,stride1 = 1,stride2 = 1,pad_size = 5,is_multiply = False, dtype = dtype)
        unittest_correlation((5,1,15,15), kernel_size = 1,max_displacement = 5,stride1 = 1,stride2 = 1,pad_size = 5,is_multiply = True, dtype = dtype)
        unittest_correlation((5,1,15,15), kernel_size = 1,max_displacement = 10,stride1 = 1,stride2 = 2,pad_size = 10,is_multiply = True, dtype = dtype)
        unittest_correlation((5,1,4,4), kernel_size = 3,max_displacement = 1,stride1 = 1,stride2 = 1,pad_size = 2,is_multiply = True, dtype = dtype)
        unittest_correlation((5,1,4,4), kernel_size = 3,max_displacement = 1,stride1 = 2,stride2 = 1,pad_size = 2,is_multiply = True, dtype = dtype)
        unittest_correlation((5,1,4,4), kernel_size = 3,max_displacement = 1,stride1 = 2,stride2 = 1,pad_size = 2,is_multiply = False, dtype = dtype)
        unittest_correlation((5,1,6,4), kernel_size = 3,max_displacement = 1,stride1 = 2,stride2 = 1,pad_size = 2,is_multiply = False, dtype = dtype)
        unittest_correlation((5,1,11,11), kernel_size = 5,max_displacement = 1,stride1 = 1,stride2 = 1,pad_size = 2,is_multiply = False, dtype = dtype)


@with_seed()
def test_support_vector_machine_l1_svm():
    xpu = default_context()
    shape = (20, 10)

    X = mx.symbol.Variable('X')
    L = mx.symbol.Variable('L')
    Y = mx.symbol.SVMOutput(data=X, label=L, use_linear=True)
    x = mx.nd.empty(shape, ctx = xpu)
    l = mx.nd.empty((shape[0],), ctx = xpu)
    x_np = np.random.rand(*shape)
    l_np = np.random.randint(0, shape[1], (shape[0],))
    x[:] = x_np
    l[:] = l_np

    grad = mx.nd.empty(shape, ctx = xpu)
    exec1 = Y.bind(xpu, args = [x, l], args_grad = {'X': grad})
    exec1.forward(is_train=True)

    assert_almost_equal(x_np, exec1.outputs[0].asnumpy())

    exec1.backward()

    l_mask = np.equal(l_np.reshape(shape[0],1),range(shape[1]))
    l_mask = np.array(l_mask, dtype=np.float32)*2 -1
    grad_np = (-1) * l_mask * np.greater(1 - l_mask * x_np, 0)

    assert_almost_equal(grad_np, grad.asnumpy())


@with_seed()
def test_support_vector_machine_l2_svm():
    xpu = default_context()
    shape = (20, 10)

    X = mx.symbol.Variable('X')
    L = mx.symbol.Variable('L')
    Y = mx.symbol.SVMOutput(data=X, label=L)
    x = mx.nd.empty(shape, ctx = xpu)
    l = mx.nd.empty((shape[0],), ctx = xpu)
    x_np = np.random.rand(*shape)
    x_np = x_np.astype(np.float32)
    l_np = np.random.randint(0, shape[1], (shape[0],))
    x[:] = x_np
    l[:] = l_np

    grad = mx.nd.empty(shape, ctx = xpu)
    exec1 = Y.bind(xpu, args = [x, l], args_grad = {'X': grad})
    exec1.forward(is_train=True)

    assert_almost_equal(x_np, exec1.outputs[0].asnumpy())

    exec1.backward()

    l_mask = np.equal(l_np.reshape(shape[0],1),range(shape[1]))
    l_mask = np.array(l_mask, dtype=np.float32)*2 -1
    grad_np = (-2)*l_mask*np.maximum(1-l_mask*x_np,0)
    grad_np = grad_np.astype(np.float32)
    assert_almost_equal(grad_np, grad.asnumpy())


# Seed set because the test is not robust enough to operate on random data
@with_seed(1234)
def test_roipooling():

    data = mx.symbol.Variable(name='data')
    rois = mx.symbol.Variable(name='rois')
    test = mx.symbol.ROIPooling(data=data, rois=rois, pooled_size=(4, 4), spatial_scale=1)

    x1 = np.random.rand(4, 3, 12, 8).astype('float32')
    x2 = np.array([[0, 1.1, 1.1, 6.2, 6.2], [2, 6.1, 2.1, 8.2, 11.2], [1, 3.1, 1.1, 5.2, 10.2], [0, 3, 3, 3, 3]], dtype='float32')

    check_numeric_gradient(sym=test, location=[x1, x2],
                           grad_nodes={'data':'write', 'rois':'null'},
                           numeric_eps=1e-4, rtol=1e-1, atol=1e-4)
    check_numeric_gradient(sym=test, location=[x1, x2],
                           grad_nodes={'data':'add', 'rois':'null'},
                           numeric_eps=1e-4, rtol=1e-1, atol=1E-4)


def check_pad_with_shape(shape, xpu, pad_width, mode, dtype="float64"):
    # bind with label
    X = mx.symbol.Variable('X', dtype=dtype)
    Y = mx.symbol.Pad(data=X, mode=mode, pad_width=pad_width)
    x = mx.random.uniform(-1, 1, shape, ctx=mx.cpu(), dtype=dtype).copyto(xpu)
    # numpy result
    pad_grouped = list(zip(*[iter(list(pad_width))] * 2))
    np_out = np.pad(x.asnumpy(), pad_grouped, mode)
    # mxnet result
    grad = mx.nd.empty(shape, ctx = xpu, dtype=dtype)
    exec1 = Y.bind(xpu, args = [x], args_grad = {'X': grad})
    exec1.forward(is_train=True)
    out = exec1.outputs[0].asnumpy()
    # compare numpy + mxnet
    assert_almost_equal(out, np_out)
    # grad check
    check_numeric_gradient(Y, [x.asnumpy()], numeric_eps=1e-2, rtol=1e-2)


@with_seed()
def test_pad():
    ctx = default_context()
    shape1 = (2, 3, 3, 5)
    pad1 = (0, 0, 0, 0, 1, 2, 3, 4)
    shape2 = (2, 3, 3, 5, 4)
    pad2 = (0, 0, 0, 0, 1, 2, 3, 4, 3, 1)
    # note: this op doesn't support ints yet. Add tests when supported
    dtypes = ["float16", "float32", "float64"]
    for dtype in dtypes:
        check_pad_with_shape(shape1, ctx, pad1, 'constant', dtype)
        check_pad_with_shape(shape1, ctx, pad1, 'edge', dtype)
        check_pad_with_shape(shape2, ctx, pad2, 'constant', dtype)
        check_pad_with_shape(shape2, ctx, pad2, 'edge', dtype)
        check_pad_with_shape(shape1, ctx, pad1, 'reflect', dtype)
        check_pad_with_shape(shape2, ctx, pad2, 'reflect', dtype)


def np_instance_norm(data, weight, bias, eps):
    spatial_dims = data.shape[2::]
    num_spatial_vals = np.prod(np.array(spatial_dims))
    scale = 1/float(num_spatial_vals)
    sum_axis = tuple(range(2, data.ndim))
    mean = scale * np.sum(data, axis = sum_axis)
    mean = np.reshape(np.repeat(mean, num_spatial_vals), data.shape)
    var = scale * np.sum((data - mean)**2, axis = sum_axis)
    var = np.reshape(np.repeat(var, num_spatial_vals), data.shape)

    weightBatch = np.tile(weight, (data.shape[0], 1))
    weightBatch = np.reshape(np.repeat(weightBatch, num_spatial_vals), data.shape)
    biasBatch = np.tile(bias, (data.shape[0], 1))
    biasBatch = np.reshape(np.repeat(biasBatch, num_spatial_vals), data.shape)
    return weightBatch * (data - mean)/np.sqrt(var + eps) + biasBatch


def check_instance_norm_with_shape(shape, xpu):
    # bind with label
    eps = 0.001
    X = mx.symbol.Variable('X')
    G = mx.symbol.Variable('G')
    B = mx.symbol.Variable('B')

    Y = mx.symbol.InstanceNorm(data=X, beta=B, gamma=G, eps=eps)
    x = mx.random.normal(0, 1, shape, ctx=mx.cpu()).copyto(xpu)
    gamma = mx.random.normal(0, 1, shape[1], ctx=mx.cpu()).copyto(xpu)
    beta = mx.random.normal(0, 1, shape[1], ctx=mx.cpu()).copyto(xpu)

    np_out = np_instance_norm(x.asnumpy(), gamma.asnumpy(), beta.asnumpy(), eps)
    exec1 = Y.bind(xpu, args = {'X':x, 'G':gamma, 'B':beta})
    exec1.forward(is_train=False)
    out = exec1.outputs[0].asnumpy()
    assert_almost_equal(out, np_out, rtol=1e-4, atol=1e-4)
    check_numeric_gradient(Y, {'X':x.asnumpy(), 'G':gamma.asnumpy(), 'B':beta.asnumpy()},
                           numeric_eps=1e-2, rtol=1e-2, atol=1e-2)


@with_seed()
def test_instance_normalization():
    check_instance_norm_with_shape((1, 1, 1), default_context())
    check_instance_norm_with_shape((2, 1, 2), default_context())
    check_instance_norm_with_shape((2,4,5,6), default_context())
    check_instance_norm_with_shape((3,3,2,3,2,1,1), default_context())


def check_l2_normalization(in_shape, mode, dtype, norm_eps=1e-10):
    ctx = default_context()
    data = mx.symbol.Variable('data')
    out = mx.symbol.L2Normalization(data=data, mode=mode, eps=norm_eps)
    in_data = np.random.uniform(-1, 1, in_shape).astype(dtype)
    # calculate numpy results
    if mode == 'channel':
        assert in_data.ndim > 2
        np_norm = np.linalg.norm(in_data, axis=1) + norm_eps
        np_norm = np.repeat(1. / np.expand_dims(np_norm, axis=1), in_data.shape[1], axis=1)
        np_out = np.multiply(in_data, np_norm)
    elif mode == 'spatial':
        assert in_data.ndim > 2
        s = in_data.shape
        np_norm = np.linalg.norm(in_data.reshape((s[0], s[1], -1)), axis=2) + norm_eps
        np_norm = np.repeat(1. / np_norm[:, np.newaxis], in_data.size / s[0] / s[1], axis=2)
        np_out = np.multiply(in_data, np_norm.reshape(s))
    elif mode == 'instance':
        assert in_data.ndim > 1
        s = in_data.shape
        np_norm = np.linalg.norm(in_data.reshape((s[0], -1)), axis=1) + norm_eps
        np_norm = np.repeat(1. / np_norm[:, np.newaxis], in_data.size / s[0], axis=1)
        np_out = np.multiply(in_data, np_norm.reshape(s))
    else:
        raise RuntimeError('Unknown l2 normalization mode')
    exe = out.simple_bind(ctx=ctx, data=in_data.shape)
    output = exe.forward(is_train=True, data=in_data)
    # compare numpy + mxnet
    assert_almost_equal(exe.outputs[0].asnumpy(), np_out, rtol=1e-2 if dtype is 'float16' else 1e-5, atol=1e-5)
    # check gradient
    check_numeric_gradient(out, [in_data], numeric_eps=1e-3, rtol=1e-2, atol=5e-3)


@with_seed()
def test_l2_normalization():
    for dtype in ['float16', 'float32', 'float64']:
        for mode in ['channel', 'spatial', 'instance']:
            nbatch = random.randint(1, 4)
            nchannel = random.randint(3, 5)
            height = random.randint(4, 6)
            check_l2_normalization((nbatch, nchannel, height), mode, dtype)
            width = random.randint(5, 7)
            check_l2_normalization((nbatch, nchannel, height, width), mode, dtype)


def check_layer_normalization(in_shape, axis, eps, dtype=np.float32, forward_check_eps=1E-3):
    def npy_layer_norm(data, gamma, beta, axis=1, eps=1E-5):
        if axis < 0:
            axis += data.ndim
        broadcast_shape = [1 for _ in range(data.ndim)]
        broadcast_shape[axis] = data.shape[axis]
        mean = data.mean(axis=axis, keepdims=True).astype(dtype)
        var = data.var(axis=axis, keepdims=True).astype(dtype)
        std = np.sqrt(var + dtype(eps)).astype(dtype)
        out = np.reshape(gamma, broadcast_shape) * (data - mean) / std + \
              np.reshape(beta, broadcast_shape)
        return out

    ctx = default_context()
    data = np.random.normal(0, 1, in_shape).astype(dtype)
    gamma = np.random.normal(0, 1, (in_shape[axis],)).astype(dtype)
    beta = np.random.normal(0, 1, (in_shape[axis],)).astype(dtype)
    data_s = mx.symbol.Variable('data')
    gamma_s = mx.symbol.Variable('gamma')
    beta_s = mx.symbol.Variable('beta')
    out_s = mx.symbol.LayerNorm(data=data_s, gamma=gamma_s, beta=beta_s, axis=axis, eps=eps)
    exe = out_s.simple_bind(ctx, data=in_shape)
    exe.arg_dict['data'][:] = data
    exe.arg_dict['gamma'][:] = gamma
    exe.arg_dict['beta'][:] = beta
    out_nd = exe.forward()[0]
    out = npy_layer_norm(data, gamma, beta, axis, eps)
    assert_almost_equal(out, out_nd.asnumpy(), forward_check_eps, forward_check_eps)
    for req in ['write', 'add']:
        check_numeric_gradient(out_s, {'data': data, 'gamma': gamma, 'beta': beta},
                               grad_nodes={'data': req, 'gamma': req, 'beta': req},
                               numeric_eps=1e-2, rtol=1e-2, atol=1e-2)

@with_seed()
def test_norm():
    try:
        import scipy
        assert LooseVersion(scipy.__version__) >= LooseVersion('0.1')
        from scipy.linalg import norm as sp_norm
    except (AssertionError, ImportError):
        print("Could not import scipy.linalg.norm or scipy is too old. "
              "Falling back to numpy.linalg.norm which is not numerically stable.")
        from numpy.linalg import norm as sp_norm

    def l1norm(input_data, axis=0, keepdims=True):
        return np.sum(abs(input_data), axis=axis, keepdims=keepdims)

    def l2norm(input_data, axis=0, keepdims=True):
        return sp_norm(input_data, axis=axis, keepdims=keepdims)

    ctx = default_context()
    data = mx.symbol.Variable('data')
    in_data_dim = random_sample([4,5,6], 1)[0]
    in_shape = rand_shape_nd(in_data_dim)
    epsilon = 1e-3
    for order in [1, 2]:
        for dtype in [np.float16, np.float32, np.float64]:
            in_data = np.random.uniform(-1, 1, in_shape).astype(dtype)
            in_data[abs(in_data) < epsilon] = 2 * epsilon
            for i in range(in_data_dim):
                norm_sym = mx.symbol.norm(data=data, ord=order, axis=i, keepdims=True)
                npy_out = l1norm(in_data, i) if order is 1 else l2norm(in_data, i)
                npy_out_backward = np.sign(in_data) if order is 1 else in_data/npy_out
                check_symbolic_forward(norm_sym, [in_data], [npy_out],
                                        rtol=1e-2 if dtype is np.float16 else 1e-5,
                                        atol=1e-2 if dtype is np.float16 else 1e-5, ctx=ctx)
                check_symbolic_backward(norm_sym, [in_data], [np.ones(npy_out.shape)],
                                        [npy_out_backward],
                                        rtol=1e-2 if dtype is np.float16 else 1e-5,
                                        atol=1e-2 if dtype is np.float16 else 1e-5, ctx=ctx)
                # Disable numeric gradient https://github.com/apache/incubator-mxnet/issues/11509
                # # check gradient
                # if dtype is not np.float16:
                #     check_numeric_gradient(norm_sym, [in_data], numeric_eps=epsilon, rtol=1e-1, atol=1e-3)
                if i < in_data_dim-1:
                    norm_sym = mx.symbol.norm(data=data, ord=order, axis=(i, i+1), keepdims=True)
                    npy_out = l1norm(in_data, (i, i+1)) if order is 1 else l2norm(in_data, (i, i+1))
                    npy_out_backward = np.sign(in_data) if order is 1 else in_data/npy_out
                    check_symbolic_forward(norm_sym, [in_data], [npy_out],
                                           rtol=1e-2 if dtype is np.float16 else 1e-5,
                                           atol=1e-2 if dtype is np.float16 else 1e-5, ctx=ctx)
                    check_symbolic_backward(norm_sym, [in_data], [np.ones(npy_out.shape)],
                                            [npy_out_backward],
                                            rtol=1e-2 if dtype is np.float16 else 1e-5,
                                            atol=1e-2 if dtype is np.float16 else 1e-5, ctx=ctx)
                    # # check gradient
                    # if dtype is not np.float16:
                    #     check_numeric_gradient(norm_sym, [in_data], numeric_eps=epsilon, rtol=1e-1, atol=1e-3)


def test_layer_norm():
    for dtype, forward_check_eps in zip([np.float16, np.float32, np.float64],
                                        [1E-2, 1E-3, 1E-4]):
        for in_shape in [(10, 6, 5), (10, 10)]:
            for axis in range(-len(in_shape), len(in_shape)):
                for eps in [1E-2, 1E-3]:
                    check_layer_normalization(in_shape, axis, eps, dtype=dtype,
                                              forward_check_eps=forward_check_eps)


# Numpy Implementation of Sequence Ops
def sequence_last_numpy(array, lengths, axis):
    # create new array of dims [batch, seqlen, ...]
    array2 = np.moveaxis(array, axis, 1)
    dims = array2.shape
    if lengths is None:
        return array2[:, -1]
    lengths = list(lengths)
    return np.array([array2[i, int(lengths[i]) - 1] for i in range(dims[0])])


def sequence_mask_numpy(array, lengths, axis, value):
    if lengths is None:
        return array
    arrayMask = array.copy()
    # conform to [batch, seqlen, ...]
    arrayMask = np.moveaxis(arrayMask, axis, 1)
    shape = arrayMask.shape
    lengths = list(lengths)
    for i in range(shape[0]):
        arrayMask[i, int(lengths[i]):] = value
    return np.moveaxis(arrayMask, 1, axis)


def sequence_reverse_numpy(array, lengths, axis):
    rarray = array.copy()
    # conform to [batch, seqlen, ...]
    rarray = np.moveaxis(rarray, axis, 1)
    shape = rarray.shape
    if lengths is None:
        lengths = [shape[1]] * shape[0]
    lengths = list(lengths)
    for i in range(shape[0]):
        j = int(lengths[i])
        rarray[i,:j] = rarray[i,:j][::-1]
    return np.moveaxis(rarray, 1, axis)


def check_sequence_func(ftype, mask_value=0, axis=0):
    # bind with label
    xpu = default_context()
    X = mx.symbol.Variable('X')
    L = mx.symbol.Variable('L') # lengths
    shapes = [(3, 4), (1, 1), (3, 4, 3, 1, 1)]
    for seqlenQ in [True, False]:
        for ary_dtype in [np.float32]:
            for idx_dtype in [np.int32, np.float32]:
                for s in shapes:
                    x = mx.random.uniform(-1, 1, s, ctx=mx.cpu()).astype(ary_dtype).copyto(xpu)
                    batch = s[1] if (axis == 0) else s[0]
                    seqlen = s[axis]
                    l_np = np.random.randint(1, seqlen + 1, batch)
                    l = mx.nd.array(l_np, ctx=mx.cpu(), dtype=idx_dtype).copyto(xpu)
                    if not seqlenQ:
                        l_np = None
                    args = {'data':X, 'use_sequence_length':seqlenQ, "axis":axis}
                    if seqlenQ:
                        args['sequence_length'] = L
                    if ftype == "last":
                        Y = mx.symbol.SequenceLast(**args)
                        np_out = sequence_last_numpy(x.asnumpy(), l_np, axis)
                    elif ftype == "mask":
                        args['value'] = mask_value
                        Y = mx.symbol.SequenceMask(**args)
                        np_out = sequence_mask_numpy(x.asnumpy(), l_np, axis, mask_value)
                    elif ftype == "reverse":
                        Y = mx.symbol.SequenceReverse(**args)
                        np_out = sequence_reverse_numpy(x.asnumpy(), l_np, axis)
                    fargs = [x, l] if seqlenQ else [x]
                    gargs = [x.asnumpy(), l_np] if seqlenQ else [x.asnumpy()]
                    check_symbolic_forward(Y, fargs, [np_out], dtype="asnumpy")
                    check_numeric_gradient(Y, gargs, grad_nodes={'X':'write'},
                        numeric_eps=1e-2, rtol=1e-2)
                    check_numeric_gradient(Y, gargs, grad_nodes={'X':'add'},
                        numeric_eps=1e-3, rtol=1e-2, atol=1E-4)
                    check_numeric_gradient(Y, gargs, grad_nodes={'X':'null'},
                        numeric_eps=1e-3, rtol=1e-2, atol=1E-4)


@with_seed()
@unittest.skip("Flaky test: https://github.com/apache/incubator-mxnet/issues/11395")
def test_sequence_last():
    check_sequence_func("last", axis=0)
    check_sequence_func("last", axis=1)


@with_seed()
def test_sequence_mask():
    check_sequence_func("mask", axis = 0, mask_value=-2.3)
    check_sequence_func("mask", axis = 1, mask_value=0.3)


def check_sequence_reverse(xpu):
    # sample data
    arr = np.array(
        [[[  1.,   2.,   3.],
          [  4.,   5.,   6.]],
         [[  7.,   8.,   9.],
          [ 10.,  11.,  12.]],
         [[ 13.,  14.,   15.],
          [ 16.,  17.,   18.]]])

    arr1 = np.array(
        [[[  13.,   14.,   15.],
          [  16.,   17.,   18.]],
         [[  7.,   8.,   9.],
          [ 10.,  11.,  12.]],
         [[ 1.,  2.,   3.],
          [ 4.,  5.,   6.]]])

    arr2 = np.array(
        [[[  7.,   8.,   9.],
          [  10.,   11.,   12.]],
         [[  1.,   2.,   3.],
          [ 4.,  5.,   6.]],
         [[ 13.,  14.,   15.],
          [ 16.,  17.,   18.]]])

    arr3 = np.array(
        [[[  7.,   8.,   9.],
          [  16.,   17.,   18.]],
         [[  1.,   2.,   3.],
          [ 10.,  11.,  12.]],
         [[ 13.,  14.,   15.],
          [ 4.,  5.,   6.]]])

    # test for matrix case
    seq_len_1 = [1, 2, 2]
    arr_4 = np.array([[7., 8., 9.], [16., 17., 5.4]], dtype=np.float32)
    arr_5 = np.array([[7., 17., 5.4], [16., 8., 9.]], dtype=np.float32)

    def test_wrapper(arr, xpu, sequence_length=None, use_sequence_length=False):
        # MxNet symbol creation
        seq = mx.sym.Variable('seq')
        if sequence_length and use_sequence_length:
            seq_len = mx.sym.Variable('seq_len')
        else:
           # ensure that both are disabled, not just one
           seq_len=None
           use_sequence_length=False
        rev = mx.sym.SequenceReverse(data=seq, sequence_length=seq_len, use_sequence_length=use_sequence_length)
        # MxNet symbol execution
        if sequence_length:
            bound = rev.bind(xpu, {'seq': mx.nd.array(arr), 'seq_len': mx.nd.array(sequence_length)})
        else:
            bound = rev.bind(xpu, {'seq': mx.nd.array(arr)})
        fwd = bound.forward()
        return fwd[0].asnumpy()

    # test cases
    assert_array_equal(test_wrapper(arr, xpu, use_sequence_length=False), arr1)
    assert_array_equal(test_wrapper(arr, xpu, sequence_length=[3, 3], use_sequence_length=True), arr1)
    assert_array_equal(test_wrapper(arr, xpu, sequence_length=[2, 2], use_sequence_length=True), arr2)
    assert_array_equal(test_wrapper(arr, xpu, sequence_length=[2, 3], use_sequence_length=True), arr3)
    assert_array_equal(test_wrapper(arr_4, xpu, sequence_length=seq_len_1, use_sequence_length=True), arr_5)


@with_seed()
def test_sequence_reverse():
    check_sequence_func("reverse", axis=0)
    check_sequence_reverse(mx.cpu())


def mathematical_core_binary(name,
                             forward_mxnet_call,
                             forward_numpy_call,
                             backward_numpy_call1,
                             backward_numpy_call2,
                             data1_init=2.,
                             data2_init=3.,
                             grad_init=2.):
    data1 = mx.symbol.Variable('data')
    data2 = mx.symbol.Variable('data')
    shape = (3, 4)
    data_tmp1 = np.random.rand(3, 4)
    data_tmp2 = np.random.rand(3, 4)
    data_tmp1[:] = data1_init
    data_tmp2[:] = data2_init

    arr_data1 = mx.nd.array(data_tmp1)
    arr_data2 = mx.nd.array(data_tmp2)

    arr_grad1 = mx.nd.empty(shape)
    arr_grad2 = mx.nd.empty(shape)

    test = forward_mxnet_call(data1, data2)
    exe_test = test.bind(default_context(), args=[arr_data1, arr_data2], args_grad=[arr_grad1, arr_grad2])
    exe_test.forward(is_train=True)
    out = exe_test.outputs[0].asnumpy()
    npout = forward_numpy_call(data_tmp1, data_tmp2)
    assert_almost_equal(out, npout)

    out_grad = mx.nd.empty(shape)
    out_grad[:] = grad_init
    exe_test.backward(out_grad)

    npout_grad = np.ones(shape)
    npout_grad[:] = grad_init

    npout_grad1 = npout_grad * backward_numpy_call1(data_tmp1, data_tmp2)
    npout_grad2 = npout_grad * backward_numpy_call2(data_tmp1, data_tmp2)
    arr_grad1 = arr_grad1.asnumpy()
    arr_grad2 = arr_grad2.asnumpy()

    assert_almost_equal(arr_grad1, npout_grad1)
    assert_almost_equal(arr_grad2, npout_grad2)


def mathematical_core(name, forward_mxnet_call, forward_numpy_call, backward_numpy_call, data_init=5., grad_init=2.):
    data = mx.symbol.Variable('data')
    shape = (3, 4)
    data_tmp = np.ones(shape)
    data_tmp[:] = data_init
    arr_data = mx.nd.array(data_tmp)
    arr_grad = mx.nd.empty(shape)
    arr_grad[:] = 3

    test = forward_mxnet_call(data)
    exe_test = test.bind(default_context(), args=[arr_data], args_grad=[arr_grad])
    exe_test.forward(is_train=True)
    out = exe_test.outputs[0].asnumpy()
    npout = forward_numpy_call(data_tmp)
    assert_almost_equal(out, npout)

    out_grad = mx.nd.empty(shape)
    out_grad[:] = grad_init
    npout_grad = out_grad.asnumpy()
    temp = backward_numpy_call(data_tmp)
    npout_grad = npout_grad * temp
    exe_test.backward(out_grad)
    arr_grad = arr_grad.asnumpy()
    # print(name)
    # print(arr_grad)
    # print(npout_grad)
    assert_almost_equal(arr_grad, npout_grad)


@with_seed()
def test_special_functions_using_scipy():
    try:
        from scipy import special as scipy_special
    except:
        print("Could not import scipy. Skipping unit tests for special functions")
        return

    # gamma
    mathematical_core("gamma", lambda x: mx.sym.gamma(x), lambda x: scipy_special.gamma(x),
                     lambda x: scipy_special.gamma(x) * scipy_special.psi(x), 0.5, 0.5)

    # gammaln
    mathematical_core("gammaln", lambda x: mx.sym.gammaln(x), lambda x: scipy_special.gammaln(x),
                     lambda x: scipy_special.psi(x), 0.5, 0.5)

    # erf
    mathematical_core("erf", lambda x: mx.sym.erf(x), lambda x: scipy_special.erf(x),
                     lambda x: 2.0 / math.sqrt(math.pi) * np.exp(-(x ** 2)), 0.5, 0.5)

    # erfinv
    mathematical_core("erfinv", lambda x: mx.sym.erfinv(x), lambda x: scipy_special.erfinv(x),
                     lambda x: 0.5 * math.sqrt(math.pi) * np.exp(scipy_special.erfinv(x) ** 2), 0.5, 0.5)


def rounding(name, forward_mxnet_call, forward_numpy_call, data_init=5., grad_init=2.):
    data = mx.symbol.Variable('data')
    shape = (3, 4)
    data_tmp = np.ones(shape)
    data_tmp[:] = data_init
    arr_data = mx.nd.array(data_tmp)

    test = forward_mxnet_call(data)
    exe_test = test.bind(default_context(), args=[arr_data])
    exe_test.forward(is_train=True)
    out = exe_test.outputs[0].asnumpy()
    npout = forward_numpy_call(data_tmp)
    assert_almost_equal(out, npout)


@with_seed()
def test_mathematical():
    # rsqrt
    mathematical_core("rsqrt",
                      lambda x: mx.sym.rsqrt(x),
                      lambda x: 1 / np.sqrt(x),
                      lambda x: -(1.0 / (2.0 * x * np.sqrt(x))))
    # tan
    mathematical_core("tan", lambda x: mx.sym.tan(x), lambda x: np.tan(x), lambda x: np.tan(x) ** 2 + 1)
    # arcsin
    mathematical_core("arcsin", lambda x: mx.sym.arcsin(x), lambda x: np.arcsin(x),
                      lambda x: 1. / (1. - x ** 2) ** (1. / 2.), 0.5, 0.5)
    # arccos
    mathematical_core("arccos", lambda x: mx.sym.arccos(x), lambda x: np.arccos(x),
                      lambda x: -1. / (1. - x ** 2.) ** (1. / 2.), 0.5, 0.5)
    # arctan
    mathematical_core("arctan", lambda x: mx.sym.arctan(x), lambda x: np.arctan(x),
                      lambda x: 1. / (x ** 2. + 1.), 0.5, 0.5)
    # hypot
    mathematical_core_binary("hypot",
                             lambda x, y: mx.sym.hypot(x, y),
                             lambda x, y: np.hypot(x, y),
                             lambda x, y: x / np.hypot(x, y),
                             lambda x, y: y / np.hypot(x, y),
                             0.5, 0.5, 0.5)

    # hypot scalar
    mathematical_core("hypot scalar",
                      lambda x: mx.sym.hypot(x, 3),
                      lambda x: np.hypot(x, 3),
                      lambda x: x / np.hypot(x, 3),
                      0.5, 0.5)

    # degrees
    mathematical_core("degrees",
                      lambda x: mx.sym.degrees(x),
                      lambda x: np.degrees(x),
                      lambda x: 180./np.pi,
                      0.5, 0.5)
    # radians
    mathematical_core("radians",
                      lambda x: mx.sym.radians(x),
                      lambda x: np.radians(x),
                      lambda x: np.pi / 180.,
                      0.6, 1)
    # sinh
    mathematical_core("sinh", lambda x: mx.sym.sinh(x), lambda x: np.sinh(x), lambda x: np.cosh(x))

    # cosh
    mathematical_core("cosh", lambda x: mx.sym.cosh(x), lambda x: np.cosh(x), lambda x: np.sinh(x), 5, 5)

    # tanh
    mathematical_core("tanh", lambda x: mx.sym.tanh(x), lambda x: np.tanh(x), lambda x: 1. - np.tanh(x) ** 2, 0.5, 1)

    # arcsinh
    mathematical_core("arcsinh", lambda x: mx.sym.arcsinh(x), lambda x: np.arcsinh(x),
                      lambda x: 1./(x**2 + 1.)**(1./2.))

    # arccosh
    mathematical_core("arccosh", lambda x: mx.sym.arccosh(x), lambda x: np.arccosh(x),
                      lambda x: 1./(x**2 - 1.)**(1./2.))

    # arctanh
    mathematical_core("arctanh", lambda x: mx.sym.arctanh(x), lambda x: np.arctanh(x),
                      lambda x: -1./(x**2 - 1.), 0.5)

    # log1p
    mathematical_core("log1p", lambda x: mx.sym.log1p(x), lambda x: np.log1p(x),
                      lambda x: 1. / (1.0 + x), 0.5, 0.5)
    # expm1
    mathematical_core("expm1", lambda x: mx.sym.expm1(x), lambda x: np.expm1(x),
                      lambda x: np.exp(x), 0.5, 0.5)

    # log10
    mathematical_core("log10", lambda x: mx.sym.log10(x), lambda x: np.log10(x),
                      lambda x: 1. / (x * np.log(10.)))

    # log2
    mathematical_core("log2", lambda x: mx.sym.log2(x), lambda x: np.log2(x),
                      lambda x: 1. / (x * np.log(2.)))

    # rint
    rounding("rint", lambda x: mx.sym.rint(x), lambda x: np.rint(x))

    # fix
    rounding("fix", lambda x: mx.sym.fix(x), lambda x: np.fix(x))


@with_seed()
def test_special_functions_using_scipy():
    try:
        from scipy import special as scipy_special
    except:
        print("Could not import scipy. Skipping unit tests for special functions")
        return

    # gamma
    mathematical_core("gamma", lambda x: mx.sym.gamma(x), lambda x: scipy_special.gamma(x),
                     lambda x: scipy_special.gamma(x) * scipy_special.psi(x), 0.5, 0.5)

    # gammaln
    mathematical_core("gammaln", lambda x: mx.sym.gammaln(x), lambda x: scipy_special.gammaln(x),
                     lambda x: scipy_special.psi(x), 0.5, 0.5)


@with_seed()
@unittest.skip("Flaky test, tracked at https://github.com/apache/incubator-mxnet/issues/12901")
def test_clip():
    data = mx.symbol.Variable('data')
    shape = (30, 30)
    data_tmp = np.random.uniform(-1, 1, shape)
    test = mx.sym.clip(data, a_max=0.6, a_min=-0.6)
    check_symbolic_forward(test, [data_tmp], [np.clip(data_tmp, -0.6, 0.6)])
    check_symbolic_backward(test, [data_tmp], [np.ones(shape)],
                            [np.where(data_tmp < 0.6, [1], [0]) * np.where(data_tmp > -0.6, [1], [0])])


@with_seed()
def test_init():
    def test_basic_val_init(sym_func, np_func, shape, dtype):
        x = sym_func(shape=shape, dtype=dtype)
        exe = x.bind(default_context(), args=[], args_grad=[])
        exe.forward(is_train=True)
        assert_almost_equal(exe.outputs[0].asnumpy(), np_func(shape=shape, dtype=dtype))
        assert exe.outputs[0].asnumpy().dtype == dtype

    def test_arange():
        # General Random Tests
        dtype_list = [np.float32, np.float64, np.int32, np.uint8]
        config_list = [(10,),
                       (0, 10),
                       (5, 100, 4),
                       (50, -50, -2),
                       (-100, 100, 1),
                       (1.3, 456.6, 1.3)]
        for dtype in dtype_list:
            for config in config_list:
                repeats = random.choice([1, 3])
                np_out = np.repeat(np.arange(*config, dtype=dtype), repeats)
                nd_out = mx.nd.arange(*config, repeat=repeats, dtype=dtype)
                assert_almost_equal(np_out, nd_out.asnumpy())

    def test_arange_inferstop():
        s = mx.sym.arange(start=0, stop=None, infer_range=True)
        s = mx.sym.elemwise_add(s, mx.sym.zeros(shape=[5]))
        exe = s.bind(ctx=mx.cpu(), args={})
        exe.forward()
        assert_almost_equal(exe.outputs[0].asnumpy(), np.array([0,1,2,3,4]))

    test_basic_val_init(mx.sym.zeros, np.zeros, (3, 4), np.float32)
    test_basic_val_init(mx.sym.ones, np.ones, 3, np.int32)
    test_basic_val_init(mx.sym.ones, np.ones, (2, 2, 3), np.float16)
    test_arange()
    test_arange_inferstop()


@with_seed()
def test_order():
    ctx = default_context()

    def gt_topk(dat, axis, ret_typ, k, is_ascend):
        if ret_typ == "indices":
            if is_ascend:
                indices = np.arange(k)
            else:
                indices = np.arange(-1, -k-1, -1)
            ret = np.take(dat.argsort(axis=axis), axis=axis, indices=indices, mode='wrap')
        elif ret_typ == "value":
            if is_ascend:
                indices = np.arange(k)
            else:
                indices = np.arange(-1, -k-1, -1)
            ret = np.take(np.sort(dat, axis=axis), axis=axis, indices=indices, mode='wrap')
        else:
            assert dat.shape == (5, 5, 5, 5)
            assert axis is None or axis == 1
            ret = np.zeros(dat.shape)
            if is_ascend:
                indices = np.arange(k)
            else:
                indices = np.arange(-1, -k-1, -1)
            gt_argsort = np.take(dat.argsort(axis=axis), axis=axis, indices=indices, mode='wrap')
            if axis is None:
                ret.ravel()[gt_argsort] = 1
            else:
                for i in range(5):
                    for j in range(5):
                        for k in range(5):
                            ret[i, gt_argsort[i, :, j, k], j, k] = 1
        return ret

    dshape = (5, 5, 5, 5)
    a_npy = np.arange(np.prod(dshape)).astype(np.float32)
    np.random.shuffle(a_npy)
    a_npy = a_npy.reshape(dshape)
    a = mx.sym.Variable('a')

    def get_large_matrix():
      data = np.array([np.arange(300096).astype(np.float32)])
      data = np.repeat(data, 100, axis=0)
      np.apply_along_axis(np.random.shuffle, 1, data)
      return data

    large_matrix_npy = get_large_matrix()

    for axis in [1, 3, None]:
        K = [1, 3, 5, 7] if axis is None else [1, 3, 5]
        for k in K:
            for is_ascend in [True, False]:
                b = mx.sym.topk(a, axis=axis, is_ascend=is_ascend, ret_typ="value", k=k)
                out_npy = gt_topk(dat=a_npy, axis=axis, ret_typ="value", k=k, is_ascend=is_ascend)
                check_numeric_gradient(b, location={'a': a_npy}, numeric_eps=1e-2, ctx=ctx)
                check_symbolic_forward(b, location={'a': a_npy}, expected=[out_npy])

    for axis in [1, 3, None]:
        for is_ascend in [True, False]:
            b = mx.sym.sort(a, axis=axis, is_ascend=is_ascend)
            if axis is None:
                out_npy = gt_topk(dat=a_npy, axis=axis, ret_typ="value", k=a_npy.size, is_ascend=is_ascend)
            else:
                out_npy = gt_topk(dat=a_npy, axis=axis, ret_typ="value", k=5, is_ascend=is_ascend)
            check_numeric_gradient(b, location={'a': a_npy}, numeric_eps=1e-2, ctx=ctx)
            check_symbolic_forward(b, location={'a': a_npy}, expected=[out_npy])

    b = mx.sym.topk(a, axis=1, is_ascend=is_ascend, ret_typ="indices", k=5)
    check_symbolic_backward(sym=b, location={'a': large_matrix_npy},
                            out_grads=[np.random.normal(size=(100, 5))],
                            expected=[np.zeros((100, 300096))])
    check_symbolic_forward(b, location={'a': large_matrix_npy},
                           expected=[gt_topk(dat=large_matrix_npy, axis=1,
                                             ret_typ="indices", k=5,
                                             is_ascend=is_ascend)])

    b = mx.sym.topk(a, axis=3, is_ascend=is_ascend, ret_typ="indices", k=3)
    check_symbolic_backward(sym=b, location={'a': a_npy},
                            out_grads=[np.random.normal(size=(5, 5, 5, 3))],
                            expected=[np.zeros((5, 5, 5, 5))])
    check_symbolic_forward(b, location={'a': a_npy},
                           expected=[gt_topk(dat=a_npy, axis=3, ret_typ="indices", k=3,
                                             is_ascend=False)])

    b = mx.sym.topk(a, axis=1, is_ascend=True, ret_typ="mask", k=3)
    check_symbolic_backward(sym=b, location={'a': a_npy},
                            out_grads=[np.random.normal(size=(5, 5, 5, 5))],
                            expected=[np.zeros((5, 5, 5, 5))])
    check_symbolic_forward(b, location={'a': a_npy},
                           expected=[gt_topk(dat=a_npy, axis=1, ret_typ="mask", k=3,
                                             is_ascend=True)])

    b = mx.sym.argsort(a, axis=1, is_ascend=False)
    check_symbolic_backward(sym=b, location={'a': a_npy},
                            out_grads=[np.random.normal(size=(5, 5, 5, 5))],
                            expected=[np.zeros((5, 5, 5, 5))])
    check_symbolic_forward(b, location={'a': a_npy},
                           expected=[gt_topk(dat=a_npy, axis=1, ret_typ="indices", k=5,
                                             is_ascend=False)])

    b = mx.sym.argmax(a, axis=1, keepdims=True)
    check_symbolic_backward(sym=b, location={'a': a_npy},
                            out_grads=[np.random.normal(size=(5, 5, 5, 5))],
                            expected=[np.zeros((5, 5, 5, 5))])
    check_symbolic_forward(b, location={'a': a_npy},
                           expected=[gt_topk(dat=a_npy, axis=1, ret_typ="indices", k=1,
                                             is_ascend=False)])

    b = mx.sym.argmin(a, axis=1, keepdims=True)
    check_symbolic_backward(sym=b, location={'a': a_npy},
                            out_grads=[np.random.normal(size=(5, 5, 5, 5))],
                            expected=[np.zeros((5, 5, 5, 5))])
    check_symbolic_forward(b, location={'a': a_npy},
                           expected=[gt_topk(dat=a_npy, axis=1, ret_typ="indices", k=1,
                                             is_ascend=True)])


@with_seed()
def test_blockgrad():
    a = mx.sym.Variable('a')
    b = mx.sym.BlockGrad(a)
    exe = b.simple_bind(ctx=default_context(), a=(10, 10))
    a_npy = np.random.rand(10, 10)
    exe.forward(is_train=True, a=a_npy)
    assert_almost_equal(exe.outputs[0].asnumpy(), a_npy)
    exe.backward()  # No error if BlockGrad works


@with_seed()
def test_take():
    def grad_helper(grad_in, axis, idx):
        if axis == 0:
            if axis == len(grad_in.shape) - 1:
                grad_in[idx] += 1.0
            else:
                grad_in[idx, :] += 1.0
        elif axis == 1:
            if axis == len(grad_in.shape) - 1:
                grad_in[:, idx] += 1.0
            else:
                grad_in[:, idx, :] += 1.0
        elif axis == 2:
            if axis == len(grad_in.shape) - 1:
                grad_in[:, :, idx] += 1.0
            else:
                grad_in[:, :, idx, :] += 1.0
        elif axis == 3:
            if axis == len(grad_in.shape) - 1:
                grad_in[:, :, :, idx] += 1.0
            else:
                grad_in[:, :, :, idx, :] += 1.0
        elif axis == 4:
            grad_in[:, :, :, :, idx] += 1.0
        else:
            raise ValueError("axis %d is not supported..." % axis)

    def check_output_n_grad(data_shape, idx_shape, axis, mode):
        data = mx.sym.Variable('a')
        idx = mx.sym.Variable('indices')
        idx = mx.sym.BlockGrad(idx)
        result = mx.sym.take(a=data, indices=idx, axis=axis, mode=mode)
        exe = result.simple_bind(default_context(), a=data_shape,
                                 indices=idx_shape, axis=axis, mode=mode)
        data_real = np.random.normal(size=data_shape).astype('float32')
        idx_real = np.random.randint(low=0, high=data_shape[axis], size=idx_shape)
        if axis < 0:
            axis += len(data_shape)

        grad_out = np.ones((data_shape[0:axis] if axis > 0 else ()) + idx_shape + (data_shape[axis+1:] if axis < len(data_shape) - 1 else ()), dtype='float32')
        grad_in = np.zeros(data_shape, dtype='float32')

        exe.arg_dict['a'][:] = mx.nd.array(data_real)
        exe.arg_dict['indices'][:] = mx.nd.array(idx_real)
        exe.forward(is_train=True)
        assert_almost_equal(exe.outputs[0].asnumpy(), np.take(data_real, idx_real, axis=axis, mode=mode))

        for i in np.nditer(idx_real):
            grad_helper(grad_in, axis, i)

        exe.backward([mx.nd.array(grad_out)])
        assert_almost_equal(exe.grad_dict['a'].asnumpy(), grad_in)

    def check_autograd_req():
        row_len = 2
        col_len = 8
        shape = (row_len, col_len)
        sc = mx.nd.random.uniform(-1.0, 1.0, shape=shape, dtype="float32")
        sc.attach_grad()
        i = mx.nd.array([0], dtype="int64")
        j = mx.nd.array([0], dtype="int64")
        with mx.autograd.record(train_mode=True):
            xs = []
            for _ in range(row_len):
                x_i = []
                for _ in range(col_len):
                    x_ij = sc.take(i).squeeze(axis=0).take(j).squeeze(axis=0)
                    x_i.append(x_ij)
                    j = j + 1
                i = i + 1
                j = j - col_len  # reset j
                xs.append(mx.nd.stack(*x_i))
            x = mx.nd.stack(*xs)
            x = x.sum()

        x.backward()
        assert_almost_equal(np.ones(sc.grad.shape), sc.grad.asnumpy())

    for mode in ['clip', 'wrap']:
        for data_ndim in range(1, 5):
            for idx_ndim in range(1, 4):
                for axis in range(-data_ndim, data_ndim):
                    data_shape = ()
                    for _ in range(data_ndim):
                        data_shape += (np.random.randint(low=1, high=5), )
                    idx_shape = ()
                    for _ in range(idx_ndim):
                        idx_shape += (np.random.randint(low=1, high=5), )
                    check_output_n_grad(data_shape, idx_shape, axis, mode)

    check_autograd_req()


@with_seed()
def test_grid_generator():
    # transform_type =  affine
    test_case = [(20,21),(4,3),(6,12),(15,17)]
    for target_shape in test_case:
        affine_matrix =  mx.sym.Variable('affine')
        grid = mx.sym.GridGenerator(data=affine_matrix,transform_type='affine', target_shape=target_shape)
        exe = grid.simple_bind(ctx=default_context(), affine=(1,6), grad_req='write')

        # check forward
        exe.arg_dict['affine'][:] = np.array([[1.0,0,0,0,1.0,0]])
        exe.forward(is_train=True)
        output = exe.outputs[0].asnumpy()
        output[0,0,:,:] = (output[0,0,:,:] + 1) * (target_shape[1] - 1) / 2.0
        output[0,1,:,:] = (output[0,1,:,:] + 1) * (target_shape[0] - 1) / 2.0
        xv, yv = np.meshgrid(np.arange(target_shape[0]), np.arange(target_shape[1]))
        assert_almost_equal(output[0,0], yv.T)
        assert_almost_equal(output[0,1], xv.T)

        # check backward
        out_grad = np.random.normal(size=(1,2)+target_shape)
        exe.backward(mx.nd.array(out_grad))
        tmp = np.zeros((3,target_shape[0]*target_shape[1]))
        tmp[0] = -1.0 + (np.arange(target_shape[0]*target_shape[1]) % target_shape[1]) * (2.0 / (target_shape[1]-1))
        tmp[1] = -1.0 + (np.arange(target_shape[0]*target_shape[1]) // target_shape[1]) * (2.0 / (target_shape[0]-1))
        tmp[2] = 1
        grad_est = np.dot(out_grad[0].reshape(2,target_shape[0]*target_shape[1]),tmp.T).reshape(1,6)
        assert_almost_equal(exe.grad_dict['affine'].asnumpy(), grad_est, rtol=1e-3, atol=1e-5)
        # check addto
        exe = grid.simple_bind(ctx=default_context(), affine=(1,6), grad_req='add')
        grid_grad_npy = np.random.normal(size=exe.grad_dict['affine'].shape)
        exe.grad_dict['affine'][:] = grid_grad_npy
        exe.arg_dict['affine'][:] = np.array([[1.0, 0, 0, 0, 1.0, 0]])
        exe.forward(is_train=True)
        exe.backward(mx.nd.array(out_grad))
        assert_almost_equal(exe.grad_dict['affine'].asnumpy(), grad_est + grid_grad_npy, rtol=1e-2, atol=1e-5)

    # transform_type = warp
    test_case = [(12,21),(4,3),(6,12)]
    for target_shape in test_case:
        flow = mx.sym.Variable('flow')
        grid = mx.sym.GridGenerator(data=flow,transform_type='warp', target_shape=target_shape)
        exe = grid.simple_bind(ctx=default_context(), flow=(1,2)+target_shape, grad_req='write')
        # check forward
        exe.arg_dict['flow'][:] = np.ones((1,2)+target_shape)
        exe.forward(is_train=True)
        output = exe.outputs[0].asnumpy()
        output[0,0,:,:] = (output[0,0,:,:] + 1) * (target_shape[1] - 1) / 2.0
        output[0,1,:,:] = (output[0,1,:,:] + 1) * (target_shape[0] - 1) / 2.0
        xv, yv = np.meshgrid(np.arange(target_shape[0])+1, np.arange(target_shape[1])+1)
        assert_almost_equal(output[0,0], yv.T)
        assert_almost_equal(output[0,1], xv.T)
        # check backward
        out_grad = np.random.normal(size=(1,2)+target_shape)
        exe.backward(mx.nd.array(out_grad))
        grad_est = np.zeros((1,2)+target_shape)
        grad_est[0,0] = out_grad[0,0] / ((target_shape[1]-1.0) / 2.0)
        grad_est[0,1] = out_grad[0,1] / ((target_shape[0]-1.0) / 2.0)
        assert_almost_equal(exe.grad_dict['flow'].asnumpy(), grad_est, rtol=1e-3)
        # check addto
        exe_add = grid.simple_bind(ctx=default_context(), flow=(1, 2) + target_shape, grad_req='add')
        flow_grad_npy = np.random.normal(size=exe_add.grad_dict['flow'].shape)
        exe_add.arg_dict['flow'][:] = np.ones((1, 2) + target_shape)
        exe_add.grad_dict['flow'][:] = flow_grad_npy
        exe_add.forward(is_train=True)
        exe_add.backward(mx.nd.array(out_grad))
        assert_almost_equal(exe_add.grad_dict['flow'].asnumpy(), grad_est + flow_grad_npy, rtol=1e-3, atol=1e-5)


@with_seed()
def test_index2d():
    for _ in range(30):
        n = np.random.randint(1, 100)
        m = np.random.randint(1, 500)
        data = mx.random.uniform(-1, 1, shape=(n, m), ctx=default_context())
        x = mx.nd.array(np.random.randint(0, m, size=n), ctx=default_context(), dtype='int32')
        r = mx.nd.batch_take(data, x)
        assert_almost_equal(r.asnumpy(), data.asnumpy()[np.arange(n), x.asnumpy()])


@with_seed()
def test_cast():
    for srctype in [np.int32, np.float32, np.float16]:
        for dsttype in [np.float32, np.int32, np.float16]:
            x = mx.sym.Variable('x', dtype=srctype)
            y = mx.sym.Cast(x, dtype=dsttype)
            exe = y.simple_bind(ctx=default_context(), x=(10, 10))
            assert exe.arg_arrays[0].dtype == srctype
            assert exe.outputs[0].dtype == dsttype
            X = np.random.uniform(-10, 10, size=(10, 10))
            exe.arg_arrays[0][:] = X
            exe.forward(is_train=True)
            exe.backward(mx.nd.array(X, dtype=dsttype, ctx=default_context()))
            assert_almost_equal(exe.outputs[0].asnumpy(), X.astype(srctype).astype(dsttype), rtol=1e-3, atol=1e-5)
            assert_almost_equal(exe.grad_arrays[0].asnumpy(), X.astype(dsttype).astype(srctype), rtol=1e-3, atol=1e-5)


@with_seed()
def test_repeat():
    def test_repeat_forward():
        ndim_max = 6 # max number of dims of the ndarray
        size_max = 10 # max number of elements in each dim
        repeats = 3
        for ndim in range(1, ndim_max+1):
            shape = ()
            for i in range(0, ndim):
                shape += (np.random.randint(1, size_max+1), )
            a = np.random.random_sample(size=shape)
            aa = np.repeat(a, repeats)
            b = mx.nd.array(a, ctx=default_context())
            bb = mx.nd.repeat(b, repeats).asnumpy()
            assert_almost_equal(aa, bb)

            for axis in range(0, ndim):
                aa = np.repeat(a, repeats, axis)
                bb = mx.nd.repeat(b, repeats, axis).asnumpy()
                assert_almost_equal(aa, bb)

    def test_repeat_backward(axis):
        data = mx.sym.Variable('data')
        n1 = 3
        n2 = 4
        shape = (n1, n2)
        data_tmp = np.random.randint(0, 10, n1 * n2).reshape(shape)
        arr_data = mx.nd.array(data_tmp)
        arr_grad = mx.nd.empty(shape)
        repeats = 2
        test = mx.sym.repeat(data, repeats=repeats, axis=axis)
        exe = test.bind(ctx=default_context(), args=[arr_data], args_grad=[arr_grad])
        npout_grad = np.random.randint(0, 10, n1 * n2 * repeats)
        if axis == 0:
            npout_grad = npout_grad.reshape(n1 * repeats, n2)
        elif axis == 1:
            npout_grad = npout_grad.reshape(n1, n2 * repeats)
        else:
            raise RuntimeError("Invalid axis value")
        out_grad = mx.nd.array(npout_grad)
        exe.backward(out_grad)

        expected_grad = np.zeros(shape)
        if axis == 0:
            for i in range(shape[0]):
                for j in range(shape[1]):
                    k = i * repeats
                    expected_grad[i][j] = sum(npout_grad[k:k + repeats, j])
        elif axis == 1:
            for j in range(shape[1]):
                for i in range(shape[0]):
                    k = j * repeats
                    expected_grad[i][j] = sum(npout_grad[i, k:k + repeats])
        else:
            raise RuntimeError("Invalid axis value")

        assert_almost_equal(expected_grad, arr_grad.asnumpy(), rtol=1e-3)

    def test_repeat_numeric_gradient():
        data = mx.sym.Variable('data')
        n1 = 3
        n2 = 4
        shape = (n1, n2)
        data_tmp = np.random.randint(0, 10, n1 * n2).reshape(shape)
        repeats = 2

        test = mx.sym.repeat(data, repeats=repeats, axis=0)
        check_numeric_gradient(test, [data_tmp], numeric_eps=1e-3, rtol=1e-2)

    test_repeat_forward()
    test_repeat_backward(axis=0)
    test_repeat_backward(axis=1)
    test_repeat_numeric_gradient()


@with_seed()
def test_reverse():
    data = mx.symbol.Variable('data')
    shape = (5, 5, 5)
    data_tmp = np.random.uniform(-1, 1, shape)
    test = mx.sym.reverse(data, axis=[1, 2])
    grad = np.random.uniform(-1, 1, shape)
    check_numeric_gradient(test, [data_tmp], numeric_eps=2E-2)
    check_symbolic_forward(test, [data_tmp], [data_tmp[:, ::-1, ::-1]])
    check_symbolic_backward(test, [data_tmp], [grad], [grad[:, ::-1, ::-1]])


@with_seed()
def test_tile():
    def test_normal_case():
        ndim_min = 1
        ndim_max = 5  # max number of dims of the ndarray
        size_max = 10  # max number of elements in each dim
        length_max = 3  # max length of reps
        rep_max = 10  # max number of tiling in each dim
        for ndim in range(ndim_min, ndim_max+1):
            shape = []
            for i in range(1, ndim+1):
                shape.append(np.random.randint(1, size_max+1))
            shape = tuple(shape)
            a = np.random.randint(0, 100, shape)
            b = mx.nd.array(a, dtype=a.dtype)

            reps_len = np.random.randint(1, length_max+1)
            reps_tuple = ()
            for i in range(1, reps_len):
                reps_tuple += (np.random.randint(1, rep_max), )
            reps_array = np.asarray(reps_tuple)

            a_tiled = np.tile(a, reps_array)
            b_tiled = mx.nd.tile(b, reps_tuple).asnumpy()
            assert same(a_tiled, b_tiled)

    def test_empty_tensor():
        shape = (2, 3, 0, 4)
        a = np.array([], dtype=np.int32).reshape(shape)
        b = mx.nd.array(a, ctx=default_context(), dtype=a.dtype)
        reps = (2, 4, 6)

        a_tiled = np.tile(a, reps)
        b_tiled = mx.nd.tile(b, reps).asnumpy()
        assert same(a_tiled, b_tiled)

    def test_empty_reps():
        a = np.array([[2, 3, 4], [5, 6, 7]], dtype=np.int32)
        b = mx.nd.array(a, ctx=default_context(), dtype=a.dtype)
        a_tiled = np.tile(a, ())
        b_tiled = mx.nd.tile(b, ()).asnumpy()
        assert same(a_tiled, b_tiled)

    def test_tile_backward():
        data = mx.sym.Variable('data')
        n1 = 2
        n2 = 2
        shape = (n1, n2)
        data_tmp = np.random.randint(0, 10, n1 * n2).reshape(shape)
        arr_data = mx.nd.array(data_tmp)
        arr_grad = mx.nd.empty(shape)
        reps1 = 2
        reps2 = 2
        reps = (reps1, reps2)
        test = mx.sym.tile(data, reps=reps)
        exe = test.bind(ctx=default_context(), args=[arr_data], args_grad=[arr_grad])
        npout_grad = np.random.randint(0, 10, n1 * n2 * reps1 * reps2).reshape(n1 * reps1, n2 * reps2)
        out_grad = mx.nd.array(npout_grad)
        exe.backward(out_grad)

        expected_grad = np.zeros(shape)
        for i in range(shape[0]):
            for j in range(shape[1]):
                expected_grad[i][j] += sum(sum(npout_grad[i:(n1 * reps1):reps1, j:(n2 * reps2):reps2]))

        assert_almost_equal(expected_grad, arr_grad.asnumpy(), rtol=1e-3)

    def test_tile_numeric_gradient():
        data = mx.sym.Variable('data')
        n1 = 2
        n2 = 2
        shape = (n1, n2)
        data_tmp = np.random.randint(0, 10, n1 * n2).reshape(shape)
        reps1 = 2
        reps2 = 2
        reps = (reps1, reps2)
        test = mx.sym.tile(data, reps=reps)
        check_numeric_gradient(test, [data_tmp], numeric_eps=1e-2, rtol=1e-2)

    def test_invalid_reps():
        data = mx.nd.arange(16).reshape((4, 4))
        assert_exception(mx.nd.tile, MXNetError, data, (1, 2, -3))
        assert_exception(mx.nd.tile, MXNetError, data, (1, 0, 3))

    test_normal_case()
    test_empty_tensor()
    test_empty_reps()
    test_tile_backward()
    test_tile_numeric_gradient()
    test_invalid_reps()


@with_seed()
def test_one_hot():
    def test_normal_case(index_type=np.int32):
        ndim_max = 6
        dim_size_max = 20
        depth = int(dim_size_max / 2)
        on_value = 1
        off_value = 0
        for ndim in range(1, ndim_max+1):
            shape = ()
            for i in range(1, ndim+1):
                shape += (np.random.randint(1, dim_size_max+1), )
            indices = np.random.randint(-dim_size_max, dim_size_max+1,
                                        size=np.prod(shape)).reshape(shape)
            mx_one_hot_array = mx.nd.one_hot(
                mx.nd.array(indices, ctx=default_context(), dtype=index_type),
                depth=depth, dtype=np.int32)
            expected_array = np.zeros((np.prod(shape), depth), dtype=np.int32)
            expected_array[:] = off_value
            indices_1d = indices.flatten()
            row = 0
            for idx in indices_1d:
                if 0 <= idx < depth:
                    expected_array[row, idx] = on_value
                row += 1
            expected_array = expected_array.reshape(shape + (depth, ))
            one_hot_array = mx_one_hot_array.asnumpy()
            assert same(expected_array, one_hot_array)

    def test_empty_indices():
        shape = (2, 0, 9, 3)
        indices = np.array([]).reshape(shape)
        depth = 10
        mx_one_hot_array = mx.nd.one_hot(
            mx.nd.array(indices, ctx=default_context(), dtype=np.int32),
            depth=depth, dtype=np.int32).asnumpy()
        expected_array = np.array([], dtype=np.int32).reshape(shape + (depth, ))
        assert same(expected_array, mx_one_hot_array)

    def test_zero_depth():
        shape = (2, 4, 9, 3)
        indices = np.ones(shape)
        depth = 0
        mx_one_hot_array = mx.nd.one_hot(
            mx.nd.array(indices, ctx=default_context(), dtype=np.int32),
            depth=depth, dtype=np.int32).asnumpy()
        expected_array = np.array([], dtype=np.int32).reshape(shape + (depth, ))
        assert same(expected_array, mx_one_hot_array)

    test_normal_case(index_type=np.int32)
    test_normal_case(index_type=np.float64)
    test_normal_case(index_type=np.float32)
    test_normal_case(index_type=np.float16)
    test_empty_indices()
    test_zero_depth()


@with_seed()
def test_where():
    def get_forward_expected_output(condition, x, y):
        original_shape = x.shape
        out = np.zeros(original_shape)
        if condition.shape == x.shape:
            for index, c in np.ndenumerate(condition):
                if c != 0:
                    out[index] = x[index]
                else:
                    out[index] = y[index]
        elif condition.shape == (x.shape[0], ):
            s = x.shape
            m = s[0]
            n = int(np.prod(s)/s[0])
            x2d = x.reshape((m, n))
            y2d = y.reshape((m, n))
            out = out.reshape((m, n))
            for i in range(0, m):
                if condition[i] != 0:
                    for j in range(0, n):
                        out[i, j] = x2d[i, j]
                else:
                    for j in range(0, n):
                        out[i, j] = y2d[i, j]
        else:
            raise RuntimeError("Invalid condition shape for where op")

        out = out.reshape(original_shape)
        return out

    def get_forward_inputs_same_shape(shape):
        condition_np = np.random.randint(0, 2, np.prod(shape)).reshape(shape)
        x_np = np.random.randint(1, 6, np.prod(shape)).reshape(shape)
        y_np = np.random.randint(7, 11, np.prod(shape)).reshape(shape)
        return condition_np, x_np, y_np

    def get_forward_inputs_condition_vector(shape):
        condition_np = np.random.randint(0, 2, shape[0])
        x_np = np.random.randint(1, 6, np.prod(shape)).reshape(shape)
        y_np = np.random.randint(7, 11, np.prod(shape)).reshape(shape)
        return condition_np, x_np, y_np

    def get_backward_input(shape):
        return np.random.randint(20, 30, np.prod(shape)).reshape(shape)

    def get_backward_expected_outputs(grad_in, condition):
        shape = grad_in.shape
        grad_cond = np.zeros(condition.shape)
        grad_x = np.empty(shape)
        grad_y = np.empty(shape)

        for index, c in np.ndenumerate(condition):
            if 0 != c:
                grad_x[index] = grad_in[index]
                grad_y[index] = 0
            else:
                grad_x[index] = 0
                grad_y[index] = grad_in[index]

        return grad_cond, grad_x, grad_y

    def test_where_helper(shape, same_shape):
        if same_shape:
            condition_np, x_np, y_np = get_forward_inputs_same_shape(shape)
        else:
            condition_np, x_np, y_np = get_forward_inputs_condition_vector(shape)

        out_expected = get_forward_expected_output(condition_np, x_np, y_np)

        grad_in_np = get_backward_input(shape)
        grad_expected_cond, grad_expected_x, grad_expected_y\
            = get_backward_expected_outputs(grad_in_np, condition_np)

        condition = mx.sym.Variable('condition')
        x = mx.sym.Variable('x')
        y = mx.sym.Variable('y')
        grad_in_mx = mx.nd.array(grad_in_np, dtype=np.int32)
        where_sym = mx.sym.where(condition, x, y)

        # test req='write'
        where_exe_write = where_sym.simple_bind(ctx=default_context(),
                                                condition=condition_np.shape,
                                                x=x_np.shape, y=y_np.shape,
                                                grad_req='write')
        # test forward req='write'
        outputs = where_exe_write.forward(is_train=True, condition=condition_np,
                                          x=x_np, y=y_np)
        assert same(outputs[0].asnumpy(), out_expected)
        # test backward req='write'
        where_exe_write.backward(grad_in_mx)
        assert same(where_exe_write.grad_dict['x'].asnumpy(), grad_expected_x)
        assert same(where_exe_write.grad_dict['y'].asnumpy(), grad_expected_y)
        assert same(where_exe_write.grad_dict['condition'].asnumpy(), grad_expected_cond)

        # test req='add'
        x_grad_init = np.random.randint(30, 40, np.prod(shape)).reshape(shape)
        y_grad_init = np.random.randint(40, 50, np.prod(shape)).reshape(shape)
        where_exe_add = where_sym.simple_bind(ctx=default_context(),
                                              condition=condition_np.shape,
                                              x=x_np.shape, y=y_np.shape,
                                              grad_req='add')
        where_exe_add.grad_dict['x'][:] = x_grad_init
        where_exe_add.grad_dict['y'][:] = y_grad_init
        # test forward req='add'
        outputs = where_exe_add.forward(is_train=True, condition=condition_np, x=x_np, y=y_np)
        assert same(outputs[0].asnumpy(), out_expected)
        # test backward req='add'
        where_exe_add.backward(grad_in_mx)
        x_ograd = where_exe_add.grad_dict['x'].asnumpy()
        y_ograd = where_exe_add.grad_dict['y'].asnumpy()
        assert same(x_ograd, grad_expected_x+x_grad_init)
        assert same(y_ograd, grad_expected_y+y_grad_init)

    def test_where_numeric_gradient(shape, same_shape):
        condition = mx.sym.Variable('condition')
        x = mx.sym.Variable('x')
        y = mx.sym.Variable('y')
        where_sym = mx.sym.where(condition, x, y)
        if same_shape:
            condition_np, x_np, y_np = get_forward_inputs_same_shape(shape)
        else:
            condition_np, x_np, y_np = get_forward_inputs_condition_vector(shape)
        check_numeric_gradient(where_sym, [condition_np, x_np, y_np], grad_nodes=['x', 'y'])

    def test_invalid_shape():
        condition = mx.sym.Variable('condition')
        x = mx.sym.Variable('x')
        y = mx.sym.Variable('y')
        where_sym = mx.sym.where(condition, x, y)

        assert_exception(lambda: where_sym.eval(x=mx.nd.array([[2,3],[4,5],[6,7]]),
                                                y=mx.nd.array([[8,9],[10,11],[12,13]]),
                                                condition=mx.nd.array([1,0])), MXNetError)

        assert_exception(lambda: mx.nd.where(x=mx.nd.array([[2,3],[4,5],[6,7]]),
                                             y=mx.nd.array([[8,9],[10,11],[12,13]]),
                                             condition=mx.nd.array([1,0])), MXNetError)

    def test_1d_cond():
        cond = mx.nd.array([1, 0, 1])
        x = mx.nd.array([[2, 3], [4, 5], [6, 7]])
        y = mx.nd.array([[7, 8], [9, 10], [10, 11]])
        expect_out = np.array([[2, 3], [9, 10], [6, 7]])
        out = mx.nd.where(cond, x, y).asnumpy()
        assert(expect_out.all() == out.all())

    test_where_helper((5, 9), True)
    test_where_helper((5, 9), False)
    test_where_helper((5, 7, 9), True)
    test_where_helper((5, 7, 9), False)
    test_where_helper((10, 8, 15, 3), True)
    test_where_helper((10, 8, 15, 3), False)
    test_where_numeric_gradient((5, 9), True)
    test_where_numeric_gradient((5, 9), False)
    test_where_numeric_gradient((5, 7, 9), True)
    test_where_numeric_gradient((5, 7, 9), False)
    test_invalid_shape()
    test_1d_cond()


@unittest.skip("Flaky test. Tracked in https://github.com/apache/incubator-mxnet/issues/13600")
@with_seed()
def test_softmin():
    for ndim in range(1, 5):
        for dtype in [np.float16, np.float32, np.float64]:
            rtol, atol = (1e-2, 5e-3) if dtype is np.float16 else (1e-3, 1e-3)
            shape = np.random.randint(1, 5, size=ndim)
            axis = np.random.randint(-ndim, ndim)
            data = np.random.uniform(-2, 2, size=shape).astype(dtype)
            data = data / 10 if dtype is np.float16 else data
            sym = mx.sym.softmin(axis=axis)
            expected_fwd = np_softmax(-data, axis=axis)
            expected_bwd = np.zeros(shape)
            check_symbolic_forward(sym, [data], [expected_fwd], atol=atol, dtype=dtype)
            for req in ['null', 'add', 'write']:
                check_symbolic_backward(sym, [data], [np.ones(expected_fwd.shape)], [expected_bwd],
                                        rtol=rtol, atol=atol, grad_req=req, dtype=dtype)
            if dtype is not np.float16:
                check_numeric_gradient(sym, [data], rtol=rtol, atol=atol, dtype=dtype)


@with_seed()
def test_new_softmax():
    for ndim in range(1, 5):
        shape = np.random.randint(1, 5, size=ndim)
        axis = np.random.randint(-ndim, ndim)
        data = np.random.uniform(-2, 2, size=shape)
        sym = mx.sym.softmax(axis=axis)
        expected_fwd = np_softmax(data, axis=axis)
        expected_bwd = np.zeros(shape)
        check_symbolic_forward(sym, [data], [expected_fwd])
        for req in ['null', 'add', 'write']:
            check_symbolic_backward(sym, [data], [np.ones(expected_fwd.shape)], [expected_bwd],
                                    rtol=1e-2, atol=1e-3, grad_req=req)
        check_numeric_gradient(sym, [data], rtol=1e-2, atol=1e-3)


@with_seed()
def test_softmax_with_temperature():
    for ndim in range(1, 5):
        shape = np.random.randint(1, 5, size=ndim)
        data = np.random.uniform(-2, 2, size=shape)
        for temp in range(1, 11):
            sym = mx.sym.softmax(axis=0, temperature=temp)
            expected_fwd = np_softmax(data, axis=0, temperature=temp)
            expected_bwd = np.zeros(shape)
            check_symbolic_forward(sym, [data], [expected_fwd], rtol=0.05, atol=1e-3)
            check_symbolic_backward(sym, [data], [np.ones(shape)], [expected_bwd], rtol=0.05, atol=1e-3)
            check_numeric_gradient(sym, [data], rtol=0.05, atol=1e-3)

@with_seed()
def test_log_softmax():
    for ndim in range(1, 5):
        for _ in range(5):
            shape = np.random.randint(1, 5, size=ndim)
            axis = np.random.randint(0, ndim)
            data = np.random.uniform(-2, 2, size=shape)
            sym = mx.sym.log_softmax(axis=axis-ndim)
            check_symbolic_forward(sym, [data], [np.log(np_softmax(data, axis=axis)+1e-20)])
            check_numeric_gradient(sym, [data], rtol=0.05, atol=1e-3)

def test_softmax_with_large_inputs():
    def softmax_forward(input_data, true_output):
        data = mx.sym.Variable('data')
        out1 = data.softmax(axis=1)
        exec1 = out1.bind(default_context(), args={'data': input_data})
        exec1.forward()[0].wait_to_read()
        ndarr = exec1.outputs[0][0][0][0]
        nparr = ndarr.asnumpy()
        assert_almost_equal(nparr, true_output, rtol=1e-5, atol=1e-5)

    softmax_forward(mx.nd.array([[[[-1e30,-1e30]]]]), np.array([1.0,1.0]))
    softmax_forward(mx.nd.array([[[[1e30,1e30]]]]), np.array([1.0,1.0]))
    softmax_forward(mx.nd.array([[[[-3.4e38,-3.4e38]]]]), np.array([1.0,1.0]))
    softmax_forward(mx.nd.array([[[[3.4e38,3.4e38]]]]), np.array([1.0,1.0]))

@with_seed()
def test_pick():
    def test_pick_helper(index_type=np.int32):
        for _ in range(100):
            for mode in ['clip', 'wrap']:
                ndim = np.random.randint(1, 5)
                bshape = np.random.randint(1, 10, size=ndim)
                axis = np.random.randint(0, ndim)
                sshape = bshape.copy()
                sshape[axis] = 1
                data = np.random.uniform(-1, 1, size=bshape)

                if mode == 'wrap':
                    index = np.random.randint(-2*bshape[axis], 2*bshape[axis], size=sshape)
                else:
                    index = np.random.randint(0, bshape[axis], size=sshape)
                exp = []
                for i in range(ndim):
                    if i == axis:
                        if mode == 'wrap':
                            exp.append(index % bshape[axis])
                        else:
                            exp.append(index)
                    else:
                        ishape = [1 for _ in range(ndim)]
                        ishape[i] = bshape[i]
                        exp.append(np.arange(bshape[i]).reshape(ishape))
                expected = data[exp]
                data = mx.nd.array(data, dtype='float32')
                index = mx.nd.array(index, dtype=index_type)
                out = mx.nd.pick(data, index, axis=axis, keepdims=True, mode=mode)
                assert_almost_equal(out.asnumpy(), expected)

                data_holder = data
                index_holder = index
                data = mx.sym.Variable('data')
                index = mx.sym.Variable('index')
                sym = mx.sym.pick(data, index, axis=axis, keepdims=True, mode=mode)
                check_numeric_gradient(sym, [data_holder, index_holder], grad_nodes=['data'])

    test_pick_helper(np.int32)
    test_pick_helper(np.float32)


def check_ctc_loss(acts, labels, loss_truth):
    in_var = mx.sym.Variable('input')
    labels_var = mx.sym.Variable('labels')
    ctc = mx.sym.ctc_loss(in_var, labels_var)
    acts_nd = mx.nd.array(acts, ctx=default_context())
    labels_nd = mx.nd.array(labels, ctx=default_context())
    exe = ctc.bind(ctx=default_context(), args=[acts_nd, labels_nd])
    # test forward with grad calc
    exe.forward(is_train=True)
    outTest = exe.outputs[0]
    # test forward without grad calc
    exe.forward(is_train=False)
    outTrain = exe.outputs[0]
    # make sure losses calculated with both modes are the same
    assert_almost_equal(outTest.asnumpy(), outTrain.asnumpy())

    # test against ground truth, if available
    if loss_truth is not None:
        assert_almost_equal(outTest.asnumpy(), loss_truth)
    # test grad
    check_numeric_gradient(ctc, [acts, labels], grad_nodes=['input'], rtol=0.05, atol=1e-3)

# check contrib operator for backward compatibility
def check_contrib_ctc_loss(acts, labels, loss_truth):
    in_var = mx.sym.Variable('input')
    labels_var = mx.sym.Variable('labels')
    ctc = mx.sym.contrib.ctc_loss(in_var, labels_var)
    acts_nd = mx.nd.array(acts, ctx=default_context())
    labels_nd = mx.nd.array(labels, ctx=default_context())
    exe = ctc.bind(ctx=default_context(), args=[acts_nd, labels_nd])
    # test forward with grad calc
    exe.forward(is_train=True)
    outTest = exe.outputs[0]
    # test forward without grad calc
    exe.forward(is_train=False)
    outTrain = exe.outputs[0]
    # make sure losses calculated with both modes are the same
    assert_almost_equal(outTest.asnumpy(), outTrain.asnumpy())

    # test against ground truth, if available
    if loss_truth is not None:
        assert_almost_equal(outTest.asnumpy(), loss_truth)
    # test grad
    check_numeric_gradient(ctc, [acts, labels], grad_nodes=['input'], rtol=0.05, atol=1e-3)

@with_seed()
def test_ctc_loss():
    # Test 1: check that batches are same + check against Torch WarpCTC
    acts = np.array([
        [[1.2, 3.4, 1.2, -0.1, -2.34], [1.2, 3.4, 1.2, -0.1, -2.34]],
        [[0.1, 0.2, 0.3, 0.22, 0.123], [0.1, 0.2, 0.3, 0.22, 0.123]],
        [[-15, -14, -13, -12, -11], [-15, -14, -13, -12, -11]]],
                    dtype=np.float32)
    labels = np.array([[2, 3, 0], [2, 3, 0]])
    true_loss = np.array([4.04789, 4.04789], dtype=np.float32) # from Torch
    check_ctc_loss(acts, labels, true_loss)
    check_contrib_ctc_loss(acts, labels, true_loss)

    # Test 2:
    acts2 = np.array([
        [[-5, -4, -3, -2, -1], [1.2, 3.4, 1.2, -0.1, -2.34]],
        [[-10, -9, -8, -7, -6], [0.1, 0.2, 0.3, 0.22, 0.123]],
        [[-15, -14, -13, -12, -11], [-15, -14.2, -13.5, -12.2, -11.22]]], dtype=np.float32)
    labels2 = np.array([[2, 3, 1], [2, 0, 0]], dtype=np.float32)
    true_loss = np.array([7.3557, 5.4091], dtype=np.float32) # from Torch
    check_ctc_loss(acts2, labels2, true_loss)
    check_contrib_ctc_loss(acts2, labels2, true_loss)

    # Test 3: check use integer type as label
    labels3 = np.array([[2, 3, 1], [2, 0, 0]], dtype=np.int32)
    true_loss = np.array([7.3557, 5.4091], dtype=np.float32) # from Torch
    check_ctc_loss(acts2, labels3, true_loss)
    check_contrib_ctc_loss(acts2, labels3, true_loss)

@with_seed()
def test_ctc_loss_with_large_classes():
    ctx = default_context()
    num_classes = 6000
    seq_len = 8
    batch_size = 2
    data = np.empty((num_classes, 0))
    for i in range(seq_len * batch_size) :
        row = np.roll(np.arange(num_classes, dtype=np.float32), i).reshape(num_classes, 1)
        data = np.append(data, row/13, axis=1)
    data = data.reshape(seq_len, batch_size, num_classes)
    label = np.array([
        [100, 200, 300, 400, 500, 0, 0, 0],
        [1000, 2000, 3000, 4000, 0, 5000, 0, 0]], dtype=np.int32)
    nd_data = mx.nd.array(data)
    nd_label = mx.nd.array(label)
    loss = mx.nd.ctc_loss(data=nd_data, label=nd_label)
    expected_loss = np.array([688.02826, 145.34462])
    assert_almost_equal(loss.asnumpy(), expected_loss)

@with_seed()
def test_ctc_loss_grad():
    def check_ctc_loss_grad(blank_label): # from tf
        vocab_size = 5
        max_label_len = 5
        padding_mask = -1+ (blank_label=='first')

        targets_0 = [0, 1, 2, 1, 0]
        loss_log_prob_0 = -3.34211
        input_prob_matrix_0 = np.asarray(
            [[0.633766, 0.221185, 0.0917319, 0.0129757, 0.0142857, 0.0260553],
             [0.111121, 0.588392, 0.278779, 0.0055756, 0.00569609, 0.010436],
             [0.0357786, 0.633813, 0.321418, 0.00249248, 0.00272882, 0.0037688],
             [0.0663296, 0.643849, 0.280111, 0.00283995, 0.0035545, 0.00331533],
             [0.458235, 0.396634, 0.123377, 0.00648837, 0.00903441, 0.00623107]],
            dtype=np.float32)
        gradient_log_prob_0 = np.asarray(
            [[-0.366234, 0.221185, 0.0917319, 0.0129757, 0.0142857, 0.0260553],
             [0.111121, -0.411608, 0.278779, 0.0055756, 0.00569609, 0.010436],
             [0.0357786, 0.633813, -0.678582, 0.00249248, 0.00272882, 0.0037688],
             [0.0663296, -0.356151, 0.280111, 0.00283995, 0.0035545, 0.00331533],
             [-0.541765, 0.396634, 0.123377, 0.00648837, 0.00903441, 0.00623107]],
            dtype=np.float32)

        targets_1 = [0, 1, 1, 0]
        loss_log_prob_1 = -5.42262
        input_prob_matrix_1 = np.asarray(
            [[0.30176, 0.28562, 0.0831517, 0.0862751, 0.0816851, 0.161508],
             [0.24082, 0.397533, 0.0557226, 0.0546814, 0.0557528, 0.19549],
             [0.230246, 0.450868, 0.0389607, 0.038309, 0.0391602, 0.202456],
             [0.280884, 0.429522, 0.0326593, 0.0339046, 0.0326856, 0.190345],
             [0.423286, 0.315517, 0.0338439, 0.0393744, 0.0339315, 0.154046]],
            dtype=np.float32)
        gradient_log_prob_1 = np.asarray(
            [[-0.69824, 0.28562, 0.0831517, 0.0862751, 0.0816851, 0.161508],
             [0.24082, -0.602467, 0.0557226, 0.0546814, 0.0557528, 0.19549],
             [0.230246, 0.450868, 0.0389607, 0.038309, 0.0391602, -0.797544],
             [0.280884, -0.570478, 0.0326593, 0.0339046, 0.0326856, 0.190345],
             [-0.576714, 0.315517, 0.0338439, 0.0393744, 0.0339315, 0.154046]],
            dtype=np.float32)

        inputs = [
            np.vstack(
                [input_prob_matrix_0[t, :], input_prob_matrix_1[t, :]])
            for t in range(5)
        ] + 2 * [np.nan * np.ones((2, vocab_size+1), np.float32)]
        inputs = np.log(np.asarray(inputs, dtype=np.float32))

        grad_truth = np.array([
            np.vstack(
                [gradient_log_prob_0[t, :], gradient_log_prob_1[t, :]])
            for t in range(5)
        ] + 2 * [np.zeros((2, vocab_size+1), np.float32)])

        if blank_label == 'first':
            inputs = np.roll(inputs, 1, axis=2)
            grad_truth = np.roll(grad_truth, 1, axis=2)

        labels = (np.asarray([x + [padding_mask]*(max_label_len-len(x))
                             for x in [targets_0, targets_1]])+(blank_label == 'first'))

        seq_lens = np.array([5, 5], dtype=np.int32)
        label_lens = np.array([5, 4], dtype=np.int32)
        loss_truth = np.array([-loss_log_prob_0, -loss_log_prob_1], np.float32)

        with default_context():
            data = mx.nd.array(inputs)
            label = mx.nd.array(labels)
            data.attach_grad()
            with mx.autograd.record():
                l = mx.ndarray.CTCLoss(data, label,
                                       use_data_lengths=True,
                                       use_label_lengths=True,
                                       data_lengths=mx.nd.array(seq_lens),
                                       label_lengths=mx.nd.array(label_lens),
                                       blank_label=blank_label)
                l.backward()
            assert_almost_equal(l.asnumpy(), loss_truth, atol=1e-5, rtol=1e-5)
            assert_almost_equal(data.grad.asnumpy(), grad_truth, atol=1e-5, rtol=1e-5)

    # check contrib operator for backward compatibility
    def check_contrib_ctc_loss_grad(blank_label): # from tf
        vocab_size = 5
        max_label_len = 5
        padding_mask = -1+ (blank_label=='first')

        targets_0 = [0, 1, 2, 1, 0]
        loss_log_prob_0 = -3.34211
        input_prob_matrix_0 = np.asarray(
            [[0.633766, 0.221185, 0.0917319, 0.0129757, 0.0142857, 0.0260553],
             [0.111121, 0.588392, 0.278779, 0.0055756, 0.00569609, 0.010436],
             [0.0357786, 0.633813, 0.321418, 0.00249248, 0.00272882, 0.0037688],
             [0.0663296, 0.643849, 0.280111, 0.00283995, 0.0035545, 0.00331533],
             [0.458235, 0.396634, 0.123377, 0.00648837, 0.00903441, 0.00623107]],
            dtype=np.float32)
        gradient_log_prob_0 = np.asarray(
            [[-0.366234, 0.221185, 0.0917319, 0.0129757, 0.0142857, 0.0260553],
             [0.111121, -0.411608, 0.278779, 0.0055756, 0.00569609, 0.010436],
             [0.0357786, 0.633813, -0.678582, 0.00249248, 0.00272882, 0.0037688],
             [0.0663296, -0.356151, 0.280111, 0.00283995, 0.0035545, 0.00331533],
             [-0.541765, 0.396634, 0.123377, 0.00648837, 0.00903441, 0.00623107]],
            dtype=np.float32)

        targets_1 = [0, 1, 1, 0]
        loss_log_prob_1 = -5.42262
        input_prob_matrix_1 = np.asarray(
            [[0.30176, 0.28562, 0.0831517, 0.0862751, 0.0816851, 0.161508],
             [0.24082, 0.397533, 0.0557226, 0.0546814, 0.0557528, 0.19549],
             [0.230246, 0.450868, 0.0389607, 0.038309, 0.0391602, 0.202456],
             [0.280884, 0.429522, 0.0326593, 0.0339046, 0.0326856, 0.190345],
             [0.423286, 0.315517, 0.0338439, 0.0393744, 0.0339315, 0.154046]],
            dtype=np.float32)
        gradient_log_prob_1 = np.asarray(
            [[-0.69824, 0.28562, 0.0831517, 0.0862751, 0.0816851, 0.161508],
             [0.24082, -0.602467, 0.0557226, 0.0546814, 0.0557528, 0.19549],
             [0.230246, 0.450868, 0.0389607, 0.038309, 0.0391602, -0.797544],
             [0.280884, -0.570478, 0.0326593, 0.0339046, 0.0326856, 0.190345],
             [-0.576714, 0.315517, 0.0338439, 0.0393744, 0.0339315, 0.154046]],
            dtype=np.float32)

        inputs = [
            np.vstack(
                [input_prob_matrix_0[t, :], input_prob_matrix_1[t, :]])
            for t in range(5)
        ] + 2 * [np.nan * np.ones((2, vocab_size+1), np.float32)]
        inputs = np.log(np.asarray(inputs, dtype=np.float32))

        grad_truth = np.array([
            np.vstack(
                [gradient_log_prob_0[t, :], gradient_log_prob_1[t, :]])
            for t in range(5)
        ] + 2 * [np.zeros((2, vocab_size+1), np.float32)])

        if blank_label == 'first':
            inputs = np.roll(inputs, 1, axis=2)
            grad_truth = np.roll(grad_truth, 1, axis=2)

        labels = (np.asarray([x + [padding_mask]*(max_label_len-len(x))
                             for x in [targets_0, targets_1]])+(blank_label == 'first'))

        seq_lens = np.array([5, 5], dtype=np.int32)
        label_lens = np.array([5, 4], dtype=np.int32)
        loss_truth = np.array([-loss_log_prob_0, -loss_log_prob_1], np.float32)

        with default_context():
            data = mx.nd.array(inputs)
            label = mx.nd.array(labels)
            data.attach_grad()
            with mx.autograd.record():
                l = mx.contrib.ndarray.CTCLoss(data, label,
                                               use_data_lengths=True,
                                               use_label_lengths=True,
                                               data_lengths=mx.nd.array(seq_lens),
                                               label_lengths=mx.nd.array(label_lens),
                                               blank_label=blank_label)
                l.backward()
            assert_almost_equal(l.asnumpy(), loss_truth, atol=1e-5, rtol=1e-5)
            assert_almost_equal(data.grad.asnumpy(), grad_truth, atol=1e-5, rtol=1e-5)


    check_ctc_loss_grad('first')
    check_ctc_loss_grad('last')
    check_contrib_ctc_loss_grad('first')
    check_contrib_ctc_loss_grad('last')


@with_seed()
def test_quantization_op():
    min0 = mx.nd.array([0.0])
    max0 = mx.nd.array([1.0])
    a  = mx.nd.array([[0.1392, 0.5928], [0.6027, 0.8579]])
    qa, min1, max1 = mx.nd.contrib.quantize(a, min0, max0, out_type='uint8')
    a_ = mx.nd.contrib.dequantize(qa, min1, max1, out_type='float32')

    qa_real = mx.nd.array([[35, 151], [154, 219]])
    a_real  = mx.nd.array([[0.13725491, 0.59215689], [0.60392159, 0.8588236]])

    assert same(qa.asnumpy(), qa_real.asnumpy())
    assert same(a_.asnumpy(),  a_real.asnumpy())

@with_seed()
def test_index_copy():
    x = mx.nd.zeros((5,3))
    t = mx.nd.array([[1,2,3],[4,5,6],[7,8,9]])
    index = mx.nd.array([0,4,2], dtype=np.int64)
    tensor = mx.nd.array([[1,2,3],[0,0,0],[7,8,9],[0,0,0],[4,5,6]])
    x_grad = mx.nd.array([[0,0,0],[1,1,1],[0,0,0],[1,1,1],[0,0,0]])
    t_grad = mx.nd.array([[1,1,1],[1,1,1],[1,1,1]])

    t.attach_grad()
    with mx.autograd.record():
        out = mx.nd.contrib.index_copy(x, index, t)
    out.backward()
    assert same(out.asnumpy(), tensor.asnumpy())
    assert same(t.grad.asnumpy(), t_grad.asnumpy())

    x.attach_grad()
    t.attach_grad()
    with mx.autograd.record():
        out = mx.nd.contrib.index_copy(x, index, t)
    out.backward()
    assert same(out.asnumpy(), tensor.asnumpy())
    assert same(x.grad.asnumpy(), x_grad.asnumpy())
    assert same(t.grad.asnumpy(), t_grad.asnumpy())


@with_seed()
def test_boolean_mask():
    if default_context().device_type != 'cpu':
        return
    data = mx.nd.array([[1, 2, 3],[4, 5, 6],[7, 8, 9]])
    index = mx.nd.array([0, 1, 0])
    data.attach_grad()
    with mx.autograd.record():
        out = mx.nd.contrib.boolean_mask(data, index)
    out.backward()
    data.grad.wait_to_read()
    expected = np.array([[4, 5, 6]])
    expected_grad = np.array([[0, 0, 0], [1, 1, 1], [0, 0, 0]])
    assert same(out.asnumpy(), expected)
    assert same(data.grad.asnumpy(), expected_grad)


@with_seed()
def test_div_sqrt_dim():
    data_tmp = np.random.normal(0, 1, (5, 10, 8))
    data = mx.symbol.Variable('data')
    test = mx.sym.contrib.div_sqrt_dim(data)

    check_numeric_gradient(test, [data_tmp], numeric_eps=1E-2)
    check_symbolic_forward(test, [data_tmp], [data_tmp / np.sqrt(data_tmp.shape[-1])])


@with_seed()
def test_reciprocal_op():
    eps = 2**(-11)
    data_tmp = np.random.rand(3, 4) * 10 - 5
    # Avoid possible division by 0 errors and finite difference method inaccuracies.
    # Factor of 6 below set empirically, depends on eps.
    # Issue exposed by seed 879579887.
    # Replace problematic inputs with 1.0.
    data_tmp[abs(data_tmp) < 6*eps] = 1.0
    data = mx.symbol.Variable('data')
    test = mx.sym.reciprocal(data)

    check_numeric_gradient(test, [data_tmp], numeric_eps = eps)
    check_symbolic_forward(test, [data_tmp], [np.reciprocal(data_tmp)])


@with_seed()
def test_cbrt_op():
    eps = 2**(-11)
    data_tmp = np.random.rand(3, 4) * 10 - 5
    # Avoid finite difference method inaccuracies due to infinite gradient at the origin.
    # Factor of 4 below set empirically, depends on eps.
    # Issue exposed by seed 553872106.
    # Replace problematic inputs with 1.0.
    data_tmp[abs(data_tmp) < 4*eps] = 1.0
    data = mx.symbol.Variable('data')
    test = mx.sym.cbrt(data)

    check_numeric_gradient(test, [data_tmp], numeric_eps=eps)
    check_symbolic_forward(test, [data_tmp], [np.cbrt(data_tmp)])


@with_seed()
def test_rcbrt_op():
    eps = 2**(-11)
    data_tmp = np.random.rand(3, 4) * 10 - 5
    # Avoid possible division by 0 errors and finite difference method inaccuracies.
    # Factor of 4 below set empirically, depends on eps.
    # Issue exposed by seed 788174893.
    # Replace problematic inputs with 1.0.
    data_tmp[abs(data_tmp) < 4*eps] = 1.0
    data = mx.symbol.Variable('data')
    test = mx.sym.rcbrt(data)

    check_numeric_gradient(test, [data_tmp], numeric_eps = eps)
    check_symbolic_forward(test, [data_tmp], [1/np.cbrt(data_tmp)])


@with_seed()
def test_custom_op():
    class Sqr(mx.operator.CustomOp):
        def forward(self, is_train, req, in_data, out_data, aux):
            if in_data[0].stype == 'default':
                aux[0][:] = 1
                self.assign(out_data[0], req[0], in_data[0]*in_data[0])
            else:
                inp = in_data[0]
                csr_m = inp.data * inp.data
                out = mx.nd.sparse.csr_matrix((csr_m, inp.indices, inp.indptr), shape=inp.shape)
                self.assign(out_data[0], req[0], out)
                if (in_data[0].stype == 'csr'):
                    assert(isinstance(out_data[0], mx.nd.sparse.CSRNDArray))


        def backward(self, req, out_grad, in_data, out_data, in_grad, aux):
            self.assign(in_grad[0], req[0], 2 * mx.nd.sparse.elemwise_mul(in_data[0], out_grad[0]))
            if in_data[0].stype == 'default':
                assert (aux[0].asnumpy() == 1).all()

    @mx.operator.register("sqr")
    class SqrProp(mx.operator.CustomOpProp):
        def __init__(self):
            super(SqrProp, self).__init__(need_top_grad=True)

        def list_arguments(self):
            return ['data']

        def list_outputs(self):
            return ['output']

        def list_auxiliary_states(self):
            return ['aux']

        def infer_shape(self, in_shape):
            return in_shape, [in_shape[0]], [in_shape[0]]

        def infer_type(self, in_type):
            return in_type, [in_type[0]], [in_type[0]]

        def infer_storage_type(self, in_stype):
            if in_stype[0] == 'default':
                return ['default'], ['default'], ['default']
            return ['csr'], ['csr'], ['csr']

        def infer_storage_type_backward(self, ograd_stype, in_stype,
                                        out_stype, igrad_stype, aux_stype):
            if in_stype[0] == 'default':
                return ['default'], ['default'], ['default'], ['default'], ['default']
            return ['default'], ['csr'], ['csr'], ['csr'], ['csr']

        def create_operator(self, ctx, shapes, dtypes):
            return Sqr()

    data = mx.symbol.Variable('data')
    aux = mx.symbol.Variable('aux')
    op = mx.symbol.Custom(data=data, aux=aux, name='sqr', op_type='sqr')
    x = mx.nd.array(np.random.uniform(-1, 1, size=(4, 10)))
    aux = mx.nd.zeros_like(x)
    check_numeric_gradient(op, [x], [aux])

    data = mx.symbol.cast(data, dtype='float64')
    op = mx.symbol.cast(op, dtype='float32')
    check_numeric_gradient(op, [x], [aux])

    data = mx.symbol.Variable('data', stype='csr')
    aux = mx.symbol.Variable('aux')
    op2 = mx.symbol.Custom(data=data, aux=aux, name='sqr', op_type='sqr')
    x = x.tostype('csr')
    aux = mx.nd.zeros_like(x)
    check_numeric_gradient(op2, [x], [aux], grad_stype_dict={"data": "csr"})

    x2 = mx.nd.array(np.random.uniform(-1, 1, size=(4, 10)))
    x2 = x2.tostype('csr')
    aux2 = mx.nd.zeros_like(x2)
    x2.attach_grad()
    with mx.autograd.record():
        output = mx.nd.Custom(x2, aux2, name='sqr', op_type='sqr')
        output.backward()
    expected_output = mx.nd.sparse.square(x2)
    expected_grad = 2 * x2
    rtol = 1e-4
    atol = 1e-6
    assert_almost_equal(output.asnumpy(), expected_output.asnumpy(), rtol=rtol, atol=atol)
    assert_almost_equal(x2.grad.asnumpy(), expected_grad.asnumpy(), rtol=rtol, atol=atol)


    # test for backward compatibility, i.e. the correctness of default implementation of
    # infer storage in custom operator
    class Mult(mx.operator.CustomOp):
        def forward(self, is_train, req, in_data, out_data, aux):
            self.assign(out_data[0], req[0], in_data[0]*in_data[1])

        def backward(self, req, out_grad, in_data, out_data, in_grad, aux):
            self.assign(in_grad[0], req[0], in_data[1])
            self.assign(in_grad[1], req[1], in_data[0])

    @mx.operator.register("mult")
    class MultProp(mx.operator.CustomOpProp):
        def __init__(self):
            super(MultProp, self).__init__(need_top_grad=True)

        def list_arguments(self):
            return ['lhs', 'rhs']

        def list_outputs(self):
            return ['output']

        def infer_shape(self, in_shape):
            return in_shape, [in_shape[0]], []

        def create_operator(self, ctx, shapes, dtypes):
            return Mult()

    lhs = mx.nd.array(np.random.uniform(-1, 1, size=(4, 10)))
    rhs = mx.nd.array(np.random.uniform(-1, 1, size=(4, 10)))
    lhs.attach_grad()
    rhs.attach_grad()
    with mx.autograd.record():
        y = mx.nd.Custom(lhs, rhs, name='mult', op_type='mult')
        y.backward()
    assert_almost_equal(rhs.asnumpy(), lhs.grad.asnumpy(), rtol=rtol, atol=atol)
    assert_almost_equal(lhs.asnumpy(), rhs.grad.asnumpy(), rtol=rtol, atol=atol)

    class MultNoGrad(mx.operator.CustomOp):
        def forward(self, is_train, req, in_data, out_data, aux):
            self.assign(out_data[0], req[0], in_data[0]*in_data[1])

        def backward(self, req, out_grad, in_data, out_data, in_grad, aux):
            self.assign(in_grad[0], req[0], in_data[1])
            self.assign(in_grad[1], req[1], in_data[0])

    @mx.operator.register("mult_no_grad")
    class MultNoGradProp(mx.operator.CustomOpProp):
        def __init__(self):
            super(MultNoGradProp, self).__init__(need_top_grad=False)

        def list_arguments(self):
            return ['lhs', 'rhs']

        def list_outputs(self):
            return ['output']

        def infer_shape(self, in_shape):
            return in_shape, [in_shape[0]], []

        def create_operator(self, ctx, shapes, dtypes):
            return MultNoGrad()

        def infer_storage_type_backward(self, ograd_stype, in_stype, out_stype, igrad_stype, aux_stype):
            return ograd_stype, in_stype, out_stype, igrad_stype, aux_stype

    with mx.autograd.record():
        y2 = mx.nd.Custom(lhs, rhs, name="mult_no_grad", op_type="mult_no_grad")
        y2.backward()
    assert_almost_equal(rhs.asnumpy(), lhs.grad.asnumpy(), rtol=rtol, atol=atol)
    assert_almost_equal(lhs.asnumpy(), rhs.grad.asnumpy(), rtol=rtol, atol=atol)

    class NoInputOp(mx.operator.CustomOp):
        def __init__(self, length, depth):
            super(NoInputOp, self).__init__()
            self.output = np.ones(shape=(length, depth), dtype=np.float32)

        def forward(self, is_train, req, in_data, out_data, aux):
            self.assign(out_data[0], req[0], self.output)

        def backward(self, req, out_grad, in_data, out_data, in_grad, aux):
            pass

    @mx.operator.register("no_input_op")
    class NoInputOpProp(mx.operator.CustomOpProp):
        def __init__(self, length, depth):
            super(NoInputOpProp, self).__init__()
            self.length = int(length)
            self.depth = int(depth)

        def list_arguments(self):
            return []

        def list_outputs(self):
            return ['output']

        def infer_shape(self, in_shape):
            return [], [(self.length, self.depth)], []

        def infer_type(self, in_type):
            return [], [np.float32], []

        def create_operator(self, ctx, shapes, dtypes):
            return NoInputOp(length=self.length, depth=self.depth)

    with mx.autograd.record():
        x = mx.nd.Custom(length=10, depth=10, op_type="no_input_op")
    assert_almost_equal(x.asnumpy(), np.ones(shape=(10, 10), dtype=np.float32))

@with_seed()
def test_psroipooling():
    for num_rois in [1, 2]:
        for num_classes, num_group in itertools.product([2, 3], [2, 3]):
            for image_height, image_width in itertools.product([168, 224], [168, 224]):
                for grad_nodes in [['im_data']]:
                    spatial_scale = 0.0625
                    feat_height = np.int(image_height * spatial_scale)
                    feat_width = np.int(image_width * spatial_scale)
                    im_data = np.random.rand(1, num_classes*num_group*num_group, feat_height, feat_width)
                    rois_data = np.zeros([num_rois, 5])
                    rois_data[:, [1,3]] = np.sort(np.random.rand(num_rois, 2)*(image_width-1))
                    rois_data[:, [2,4]] = np.sort(np.random.rand(num_rois, 2)*(image_height-1))

                    im_data_var = mx.symbol.Variable(name="im_data")
                    rois_data_var = mx.symbol.Variable(name="rois_data")
                    op = mx.sym.contrib.PSROIPooling(data=im_data_var, rois=rois_data_var, spatial_scale=spatial_scale,
                                                     group_size=num_group, pooled_size=num_group,
                                                     output_dim=num_classes, name='test_op')
                    rtol, atol = 1e-2, 1e-3
                    check_numeric_gradient(op, [im_data, rois_data], rtol=rtol, atol=atol,
                                           grad_nodes=grad_nodes)


@with_seed()
def test_psroipooling_with_type():
    arg_params = {
        'psroipool_rois': np.array([[0, 10, 22, 161, 173], [0, 20, 15, 154, 160]])}

    # plain psroipooling
    sym = mx.sym.contrib.PSROIPooling(spatial_scale=0.0625, output_dim=2, pooled_size=3, name='psroipool')
    ctx_list = [{'ctx': mx.cpu(0),
                 'psroipool_data': (1, 18, 14, 14),
                 'psroipool_rois': (2, 5),
                 'type_dict': {'psroipool_data': np.float64, 'psroipool_rois': np.float64}},
                {'ctx': mx.cpu(0),
                 'psroipool_data': (1, 18, 14, 14),
                 'psroipool_rois': (2, 5),
                 'type_dict': {'psroipool_data': np.float32, 'psroipool_rois': np.float32}},
                {'ctx': mx.cpu(0),
                 'psroipool_data': (1, 18, 14, 14),
                 'psroipool_rois': (2, 5),
                 'type_dict': {'psroipool_data': np.float16, 'psroipool_rois': np.float16}},
                ]

    check_consistency(sym, ctx_list, grad_req={'psroipool_data': 'write',
                                               'psroipool_rois': 'null'}, arg_params=arg_params)


@with_seed()
def test_deformable_convolution():
    for num_batch in [1, 2]:
        for num_channel_data, num_deformable_group in itertools.product([4, 8], [1, 2]):
            for input_height, input_width in itertools.product([5, 6], [5, 6]):
                for dilate in [(1, 1), (2, 2)]:
                    for grad_nodes in [['im_data'], ['offset_data'], ['weight']]:
                        output_height = input_height
                        output_width = input_width
                        im_data = np.random.rand(num_batch, num_channel_data, input_height, input_width)
                        offset_data = \
                            np.random.rand(num_batch, num_deformable_group * 3 * 3 * 2, output_height, output_width)\
                            * 0.8 + 0.1

                        weight = np.random.normal(0, 0.001, (num_channel_data, num_channel_data, 3, 3))
                        bias = np.zeros(num_channel_data)

                        im_data_var = mx.symbol.Variable(name="im_data")
                        offset_data_var = mx.symbol.Variable(name="offset_data")
                        weight_var = mx.symbol.Variable(name="weight")
                        bias_var = mx.symbol.Variable(name="bias")
                        op = mx.sym.contrib.DeformableConvolution(name='test_op', data=im_data_var,
                                                                  offset=offset_data_var,
                                                                  weight=weight_var, bias=bias_var,
                                                                  num_filter=num_channel_data, pad=dilate,
                                                                  kernel=(3, 3), stride=(1, 1), dilate=dilate,
                                                                  num_deformable_group=num_deformable_group)
                        if grad_nodes[0] == 'offset_data':
                            # wider tolerance needed for coordinate differential
                            rtol, atol = 1.0, 1e-2
                        else:
                            rtol, atol = 0.05, 1e-3
                        # By now we only have gpu implementation
                        if default_context().device_type == 'gpu':
                            check_numeric_gradient(op, [im_data, offset_data, weight, bias], rtol=rtol, atol=atol,
                                                   grad_nodes=grad_nodes, ctx=mx.gpu(0))


def _validate_sample_location(input_rois, input_offset, spatial_scale, pooled_w, pooled_h, sample_per_part, part_size, output_dim, num_classes, trans_std, feat_h, feat_w):
    num_rois = input_rois.shape[0]
    output_offset = input_offset.copy()
    # simulate deformable psroipooling forward function
    for roi_idx in range(num_rois):
        sub_rois = input_rois[roi_idx, :].astype(np.float32)
        img_idx, x0, y0, x1, y1 = int(sub_rois[0]), sub_rois[1], sub_rois[2], sub_rois[3], sub_rois[4]
        roi_start_w = round(x0) * spatial_scale - 0.5
        roi_start_h = round(y0) * spatial_scale - 0.5
        roi_end_w = round(x1 + 1) * spatial_scale - 0.5
        roi_end_h = round(y1 + 1) * spatial_scale - 0.5
        roi_w, roi_h = roi_end_w - roi_start_w, roi_end_h - roi_start_h
        bin_size_w, bin_size_h = roi_w / pooled_w, roi_h / pooled_h
        sub_bin_size_w, sub_bin_size_h = bin_size_w / sample_per_part, bin_size_h / sample_per_part
        for c_top in range(output_dim):
            channel_each_cls = output_dim / num_classes
            class_id = int(c_top / channel_each_cls)
            for ph in range(pooled_h):
                for pw in range(pooled_w):
                    part_h = int(math.floor(float(ph) / pooled_h * part_size))
                    part_w = int(math.floor(float(pw) / pooled_w * part_size))
                    trans_x = input_offset[roi_idx, class_id * 2, part_h, part_w] * trans_std
                    trans_y = input_offset[roi_idx, class_id * 2 + 1, part_h, part_w] * trans_std
                    bin_h_start, bin_w_start = ph * bin_size_h + roi_start_h, pw * bin_size_w + roi_start_w

                    need_check = True
                    while need_check:
                        pass_check = True
                        for ih in range(sample_per_part):
                            for iw in range(sample_per_part):
                                h = bin_h_start + trans_y * roi_h + ih * sub_bin_size_h
                                w = bin_w_start + trans_x * roi_w + iw * sub_bin_size_w

                                if w < -0.5 or w > feat_w - 0.5 or h < -0.5 or h > feat_h - 0.5:
                                    continue

                                w = min(max(w, 0.1), feat_w - 1.1)
                                h = min(max(h, 0.1), feat_h - 1.1)
                                # if the following condiiton holds, the sampling location is not differentiable
                                # therefore we need to re-do the sampling process
                                if h - math.floor(h) < 1e-3 or math.ceil(h) - h < 1e-3 or w - math.floor(w) < 1e-3 or math.ceil(w) - w < 1e-3:
                                    trans_x, trans_y = random.random() * trans_std, random.random() * trans_std
                                    pass_check = False
                                    break
                            if not pass_check:
                                break
                        if pass_check:
                            output_offset[roi_idx, class_id * 2 + 1, part_h, part_w] = trans_y / trans_std
                            output_offset[roi_idx, class_id * 2, part_h, part_w] = trans_x / trans_std
                            need_check = False

    return output_offset

@unittest.skip("Flaky test, tracked at https://github.com/apache/incubator-mxnet/issues/11713")
@with_seed()
def test_deformable_psroipooling():
    sample_per_part = 4
    trans_std = 0.1
    for num_rois in [1, 2]:
        for num_classes, num_group in itertools.product([2, 3], [2, 3]):
            for image_height, image_width in itertools.product([160, 224], [160, 224]):
                for grad_nodes in [['im_data'], ['offset_data']]:
                    spatial_scale = 0.0625
                    stride = int(1 / spatial_scale)
                    feat_height = np.int(image_height * spatial_scale)
                    feat_width = np.int(image_width * spatial_scale)
                    im_data = np.random.rand(1, num_classes*num_group*num_group, feat_height, feat_width)
                    rois_data = np.zeros([num_rois, 5])
                    rois_data[:, [1,3]] = np.sort(np.random.rand(num_rois, 2)*(image_width-1 - 2 * stride)) + stride
                    rois_data[:, [2,4]] = np.sort(np.random.rand(num_rois, 2)*(image_height-1 - 2 * stride)) + stride
                    offset_data = np.random.rand(num_rois, 2*num_classes, num_group, num_group)
                    # at certain points, the bilinear interpolation function may be non-differentiable
                    # to avoid this, we check whether the input locates on the valid points
                    offset_data = _validate_sample_location(rois_data, offset_data, spatial_scale, num_group, num_group,
                                                            sample_per_part, num_group, num_classes, num_classes, trans_std, feat_height, feat_width)
                    im_data_var = mx.symbol.Variable(name="im_data")
                    rois_data_var = mx.symbol.Variable(name="rois_data")
                    offset_data_var = mx.symbol.Variable(name="offset_data")
                    op = mx.sym.contrib.DeformablePSROIPooling(data=im_data_var, rois=rois_data_var,
                                                               trans=offset_data_var, spatial_scale=spatial_scale,
                                                               sample_per_part=4, group_size=num_group,
                                                               pooled_size=num_group, output_dim=num_classes,
                                                               trans_std=0.1, no_trans=False, name='test_op')
                    rtol, atol = 1e-2, 1e-3
                    # By now we only have gpu implementation
                    if default_context().device_type == 'gpu':
                        check_numeric_gradient(op, [im_data, rois_data, offset_data], rtol=rtol, atol=atol,
                                               grad_nodes=grad_nodes, ctx=mx.gpu(0))


def _gemm_test_helper(dtype, grad_check, rtol_fw = 1e-7, atol_fw = 1e-9):
    num_eps = 1e-6
    rtol_bw = 1e-5
    atol_bw = 1e-6

    data1 = mx.symbol.Variable('data1')
    data2 = mx.symbol.Variable('data2')
    data3 = mx.symbol.Variable('data3')

    check_fw = lambda sym, location, expected :\
        check_symbolic_forward(sym, location, expected, rtol=rtol_fw,
                               atol=atol_fw, dtype=dtype)
    check_grad = lambda sym, location:\
        check_numeric_gradient(sym, location, numeric_eps=num_eps, rtol=rtol_bw,
                               atol=atol_bw, dtype=dtype)
    rep_3x = lambda a, m, n :\
        np.reshape(np.tile(np.array(a).flatten(), 3), (3, 1, m, n))

    shape1 = (2, 3)
    shape2 = (3, 2)
    shape3 = (3, 3)
    shape4 = (2, 2)
    data_in1 = np.random.uniform(1, 10, shape1).astype(dtype)
    data_in2 = np.random.uniform(1, 10, shape2).astype(dtype)
    data_in3 = np.random.uniform(1, 10, shape3).astype(dtype)
    data_in4 = np.random.uniform(1, 10, shape4).astype(dtype)
    # Check all transpositions of gemm operator.
    data_in1_t = np.transpose(data_in1)
    data_in2_t = np.transpose(data_in2)
    res_gemm = 4. * np.dot(data_in1, data_in2) + 7. * data_in4
    test_gemm = mx.sym.linalg.gemm(data1, data2, data3, alpha=4., beta=7.)
    check_fw(test_gemm, [data_in1, data_in2, data_in4], [res_gemm])
    if grad_check == 1:
        check_grad(test_gemm, [data_in1, data_in2, data_in4])
    res_gemm = 4. * np.dot(data_in1_t, data_in2_t) + 7. * data_in3
    test_gemm = mx.sym.linalg.gemm(data1, data2, data3, alpha=4., beta=7.,
                                   transpose_a=True, transpose_b=True)
    check_fw(test_gemm, [data_in1, data_in2, data_in3], [res_gemm])
    if grad_check == 1:
        check_grad(test_gemm, [data_in1, data_in2, data_in3])
    res_gemm = 4. * np.dot(data_in1_t, data_in1) + 7. * data_in3
    test_gemm = mx.sym.linalg.gemm(data1, data2, data3, alpha=4., beta=7.,
                                   transpose_a=True)
    check_fw(test_gemm, [data_in1, data_in1, data_in3], [res_gemm])
    if grad_check == 1:
        check_grad(test_gemm, [data_in1, data_in1, data_in3])
    res_gemm = 4. * np.dot(data_in1, data_in1_t) + 7. * data_in4
    test_gemm = mx.sym.linalg.gemm(data1, data2, data3, alpha=4., beta=7.,
                                   transpose_b=True)
    check_fw(test_gemm, [data_in1, data_in1, data_in4], [res_gemm])
    if grad_check == 1:
        check_grad(test_gemm, [data_in1, data_in1, data_in4])

    # Check batch of gemm.
    a = rep_3x(data_in1, 2, 3)
    b = rep_3x(data_in2, 3, 2)
    c = rep_3x(data_in4, 2, 2)
    r = 4. * np.dot(data_in1, data_in2) + 7. * data_in4
    r = rep_3x(r, 2, 2)
    test_gemm = mx.sym.linalg.gemm(data1, data2, data3, alpha=4., beta=7.)
    check_fw(test_gemm, [a, b, c], [r])
    if grad_check == 1:
        check_grad(test_gemm, [a, b, c])
    # Check for different axis that describes matrix rows.
    a2 = np.copy(np.swapaxes(a, 0, 2))
    b2 = np.copy(np.swapaxes(b, 0, 2))
    c2 = np.copy(np.swapaxes(c, 0, 2))
    r2 = np.copy(np.swapaxes(r, 0, 2))
    test_gemm = mx.sym.linalg.gemm(data1, data2, data3, alpha=4., beta=7., axis = 0)
    check_fw(test_gemm, [a2, b2, c2], [r2])
    if grad_check == 1:
        check_grad(test_gemm, [a2, b2, c2])
    a2 = np.copy(np.swapaxes(a, 1, 2))
    b2 = np.copy(np.swapaxes(b, 1, 2))
    c2 = np.copy(np.swapaxes(c, 1, 2))
    r2 = np.copy(np.swapaxes(r, 1, 2))
    test_gemm = mx.sym.linalg.gemm(data1, data2, data3, alpha=4., beta=7., axis = -3)
    check_fw(test_gemm, [a2, b2, c2], [r2])
    if grad_check == 1:
        check_grad(test_gemm, [a2, b2, c2])

    # Check gemm2 operator same way as gemm.
    res_gemm = 4. * np.dot(data_in1, data_in2)
    test_gemm = mx.sym.linalg.gemm2(data1, data2, alpha=4.)
    check_fw(test_gemm, [data_in1, data_in2], [res_gemm])
    if grad_check == 1:
        check_grad(test_gemm, [data_in1, data_in2])
    res_gemm = 4. * np.dot(data_in1_t, data_in2_t)
    test_gemm = mx.sym.linalg.gemm2(data1, data2, alpha=4., transpose_a=True,
                                    transpose_b=True)
    check_fw(test_gemm, [data_in1, data_in2], [res_gemm])
    if grad_check == 1:
        check_grad(test_gemm, [data_in1, data_in2])
    res_gemm = 4. * np.dot(data_in1_t, data_in1)
    test_gemm = mx.sym.linalg.gemm2(data1, data2, alpha=4., transpose_a=True)
    check_fw(test_gemm, [data_in1, data_in1], [res_gemm])
    if grad_check == 1:
        check_grad(test_gemm, [data_in1, data_in1])
    res_gemm = 4. * np.dot(data_in1, data_in1_t)
    test_gemm = mx.sym.linalg.gemm2(data1, data2, alpha=4., transpose_b=True)
    check_fw(test_gemm, [data_in1, data_in1], [res_gemm])
    if grad_check == 1:
        check_grad(test_gemm, [data_in1, data_in1])

    # Check batch of gemm2.
    a = rep_3x(data_in1, 2, 3)
    b = rep_3x(data_in2, 3, 2)
    r = rep_3x(4. * np.dot(data_in1, data_in2), 2, 2)
    test_gemm = mx.sym.linalg.gemm2(data1, data2, alpha=4.)
    check_fw(test_gemm, [a, b], [r])
    if grad_check == 1:
        check_grad(test_gemm, [a, b])
    a2 = np.copy(np.swapaxes(a, 0, 2))
    b2 = np.copy(np.swapaxes(b, 0, 2))
    r2 = np.copy(np.swapaxes(r, 0, 2))
    test_gemm = mx.sym.linalg.gemm2(data1, data2, alpha=4., axis = 0)
    check_fw(test_gemm, [a2, b2], [r2])
    if grad_check == 1:
        check_grad(test_gemm, [a2, b2])
    a2 = np.copy(np.swapaxes(a, 1, 2))
    b2 = np.copy(np.swapaxes(b, 1, 2))
    r2 = np.copy(np.swapaxes(r, 1, 2))
    test_gemm = mx.sym.linalg.gemm2(data1, data2, alpha=4., axis = -3)
    check_fw(test_gemm, [a2, b2], [r2])
    if grad_check == 1:
        check_grad(test_gemm, [a2, b2])

# Test gemm separately from other la-operators.
@with_seed()
def test_gemm():
    _gemm_test_helper(np.float64, True)
    os.environ["MXNET_CUDA_TENSOR_OP_MATH_ALLOW_CONVERSION"] = "0"
    _gemm_test_helper(np.float32, False, rtol_fw = 1e-5, atol_fw = 1e-7)
    if default_context().device_type == 'gpu':
        os.environ["MXNET_CUDA_TENSOR_OP_MATH_ALLOW_CONVERSION"] = "1"
        _gemm_test_helper(np.float32, False, rtol_fw = 2e-5, atol_fw = 2e-7)
        os.environ["MXNET_CUDA_TENSOR_OP_MATH_ALLOW_CONVERSION"] = "0"

# Helper functions for test_laop

def _make_symm_symbol(a, ndims):
    assert ndims >= 2
    tr_shape = list(range(ndims))
    tr_shape[-1] = ndims-2
    tr_shape[-2] = ndims-1
    tr_shape = tuple(tr_shape)
    return 0.5 * (a + mx.sym.transpose(a, axes=tr_shape))

def _make_triangle_symm(a, ndims, m, lower, dtype=np.float32):
    assert ndims >= 2
    # The last two dimensions must both be m
    # Create mask for lower triangle and diagonal
    index = mx.sym.arange(start=0, stop=m, step=1, dtype=np.int32)
    lt_mask = mx.sym.one_hot(index, depth=m, dtype=dtype)
    for j in range(1, m):
        part1 = mx.sym.zeros(shape=(j, m), dtype=dtype)
        index = mx.sym.arange(start=0, stop=m-j, step=1, dtype=np.int32)
        part2 = mx.sym.one_hot(index, depth=m, dtype=dtype)
        lt_mask = lt_mask + mx.sym.concat(*[part1, part2], dim=0)
    if not lower:
        lt_mask = mx.sym.reshape(lt_mask, shape=(m, m))
        lt_mask = mx.sym.transpose(lt_mask, axes=(1, 0))
    shp = tuple([1]*(ndims-2) + [m, m])
    lt_mask = mx.sym.reshape(lt_mask, shape=shp)
    return mx.sym.broadcast_mul(a, lt_mask)

# @ankkhedia: Getting rid of fixed seed as flakiness could not be reproduced
# tracked at https://github.com/apache/incubator-mxnet/issues/11718
@with_seed()
def test_laop():
    dtype = np.float64
    rtol_fw = 1e-7
    atol_fw = 1e-9
    num_eps = 1e-6
    rtol_bw = 1e-5
    atol_bw = 1e-6
    # enable numerical checking of gradients
    grad_check = 1

    data1 = mx.symbol.Variable('data1')
    data2 = mx.symbol.Variable('data2')
    data3 = mx.symbol.Variable('data3')

    check_fw = lambda sym, location, expected :\
        check_symbolic_forward(sym, location, expected, rtol=rtol_fw,
                               atol=atol_fw, dtype=dtype)
    check_grad = lambda sym, location:\
        check_numeric_gradient(sym, location, numeric_eps=num_eps, rtol=rtol_bw,
                               atol=atol_bw, dtype=dtype)
    rep_3x = lambda a, m, n :\
        np.reshape(np.tile(np.array(a).flatten(), 3), (3, 1, m, n))

    for lower in [True, False]:
        upper = not lower

        # Tests with trivial 1x1 matrices.
        shape = (4, 4, 1, 1)
        data_in = np.random.uniform(1, 10, shape)
        # test potrf
        # Note: Have to symmetrize input, for gradient test to work
        res_potrf = np.sqrt(data_in)
        test_potrf = mx.sym.linalg.potrf(data1, lower=lower)
        check_fw(test_potrf, [data_in], [res_potrf])
        if grad_check == 1:
            check_grad(test_potrf, [data_in])
        # test potri
        ones = mx.nd.ones(shape).asnumpy()
        res_potri = np.divide(ones, data_in * data_in)
        test_potri = mx.sym.linalg.potri(data1, lower=lower)
        check_fw(test_potri, [data_in], [res_potri])
        if grad_check == 1:
            check_grad(test_potri, [data_in])
        # test trsm
        trian_in = data_in * 7.
        test_trsm = mx.sym.linalg.trsm(data1, data2, alpha=7., lower=lower)
        check_fw(test_trsm, [trian_in, data_in], [ones])
        if grad_check == 1:
            check_grad(test_trsm, [trian_in,data_in])
        # test trmm
        trian_in = np.divide(ones, trian_in)
        test_trmm = mx.sym.linalg.trmm(data1, data2, alpha=7., transpose=True,
                                       rightside=True, lower=lower)
        check_fw(test_trmm, [trian_in, data_in], [ones])
        if grad_check == 1:
            check_grad(test_trmm, [trian_in, data_in])
        # test sumlogdiag
        res_sumlogdiag = np.reshape(np.log(data_in), (4, 4))
        test_sumlogdiag = mx.sym.linalg.sumlogdiag(data1)
        check_fw(test_sumlogdiag, [data_in], [res_sumlogdiag])
        if grad_check == 1:
            check_grad(test_sumlogdiag, [data_in])

        # more elaborate example of Cholesky factorization
        matrix = np.array([[9., 3., -6., 12.],
                           [3., 26., -7., -11.],
                           [-6., -7., 9., 7.],
                           [12., -11., 7., 65.]])
        trian  = np.array([[3., 0., 0., 0.],
                           [1., 5., 0., 0.],
                           [-2., -1., 2., 0.],
                           [4., -3., 6., 2.]])
        pow    = np.array([[2., 1., 1., 1.],
                           [1., 4., 1., 1.],
                           [1., 1., 8., 1.],
                           [1., 1., 1., 16.]])
        inv    = np.array([[8.95/3., 0.05/3., 2.65, -2.5/3.],
                           [0.05/3., 0.05, 0.05, 0.],
                           [2.65, 0.05, 2.5, -0.75],
                           [-2.5/3., 0., -0.75, 0.25]])
        ident  = np.eye(4)

        low_trian = trian
        if not lower:
            trian = np.transpose(trian)

        # test potrf
        test_potrf = mx.sym.linalg.potrf(_make_symm_symbol(data1, ndims=4), lower=lower)
        a = rep_3x(matrix, 4, 4)
        r = rep_3x(trian, 4, 4)
        check_fw(test_potrf, [a], [r])
        if grad_check == 1:
            check_grad(test_potrf, [a])

        #test potri
        data1_ltri = _make_triangle_symm(
            data1, ndims=4, m=4, lower=lower, dtype=dtype)
        test_potri = mx.sym.linalg.potri(data1_ltri, lower=lower)
        a = rep_3x(trian, 4, 4)
        r = rep_3x(inv, 4, 4)
        check_fw(test_potri, [a], [r])
        if grad_check == 1:
            check_grad(test_potri, [a])

        # test trsm
        test_trsm = mx.sym.linalg.trsm(data1_ltri, data2, alpha=7., transpose=upper, lower=lower)
        a = rep_3x(trian, 4, 4)
        b = rep_3x(matrix, 4, 4)
        r = rep_3x(7. * np.transpose(low_trian), 4, 4)
        check_fw(test_trsm, [a, b], [r])
        if grad_check == 1:
            check_grad(test_trsm, [a, b])

        test_trsm2 = mx.sym.linalg.trsm(
            data1_ltri, data2, alpha=-2., rightside=True, transpose=lower, lower=lower)
        r = rep_3x(-2. * low_trian, 4, 4)
        check_fw(test_trsm2, [a, b], [r])
        if grad_check == 1:
            check_grad(test_trsm2, [a, b])

        test_trsm3 = mx.sym.linalg.trsm(
            data1_ltri, data2, alpha=0.5, transpose=lower, lower=lower)
        b = rep_3x(np.transpose(low_trian), 4, 4)
        r = rep_3x(0.5 * ident, 4, 4)
        check_fw(test_trsm3, [a, b], [r])
        if grad_check == 1:
            check_grad(test_trsm3, [a, b])

        test_trsm4 = mx.sym.linalg.trsm(
            data1_ltri, data2, alpha=-0.5, rightside=True, transpose=upper, lower=lower)
        b = rep_3x(low_trian, 4, 4)
        r = rep_3x(-0.5 * ident, 4, 4)
        check_fw(test_trsm4, [a, b], [r])
        if grad_check == 1:
            check_grad(test_trsm4, [a, b])

        # test trmm
        test_trmm = mx.sym.linalg.trmm(
            data1_ltri, data2, alpha=7., transpose=True, rightside=True, lower=lower)
        a = rep_3x(trian, 4, 4)
        b = rep_3x(matrix, 4, 4)
        r = rep_3x(7. * np.dot(matrix, trian.T), 4, 4)
        check_fw(test_trmm, [a, b], [r])
        if grad_check == 1:
            check_grad(test_trmm, [a, b])

        test_trmm2 = mx.sym.linalg.trmm(data1_ltri, data2, alpha=-2., lower=lower)
        r = rep_3x(-2. * np.dot(trian, matrix), 4, 4)
        check_fw(test_trmm2, [a, b], [r])
        if grad_check == 1:
            check_grad(test_trmm2, [a, b])

        test_trmm3 = mx.sym.linalg.trmm(data1_ltri, data2, rightside=True, lower=lower)
        r = rep_3x(np.dot(matrix, trian), 4, 4)
        check_fw(test_trmm3, [a, b], [r])
        if grad_check == 1:
            check_grad(test_trmm3, [a, b])

        test_trmm4 = mx.sym.linalg.trmm(
            data1_ltri, data2, alpha=1.2, transpose=True, lower=lower)
        r = rep_3x(1.2 * np.dot(trian.T, matrix), 4, 4)
        check_fw(test_trmm4, [a, b], [r])
        if grad_check == 1:
            check_grad(test_trmm4, [a, b])

    # test sumlogdiag
    a = rep_3x(pow, 4, 4)
    r = np.reshape(np.tile(10. * np.log(np.array([2.])), 3), (3,))
    check_fw(test_sumlogdiag, [a], [r])
    if grad_check == 1:
        check_grad(test_sumlogdiag, [a])


# Tests for operators linalg.syrk, linalg.gelqf

def _gelqf_combined_symbol(a):
    q, l = mx.sym.linalg.gelqf(a)
    q_qt = mx.sym.linalg.syrk(q, transpose=False, alpha=1., name='Q_times_Qt')
    l_q = mx.sym.linalg.trmm(l, q, alpha=1., name='L_times_Q')
    return mx.sym.Group([q_qt, l_q])

# NOTE: If we leave the unused output dangling, things break if dtype=np.float64. Namely, the
# backward gradient for the unused output is of dtype np.float32 then.
# ==> Very annoying!
def _gelqf_first_output(a):
    q, l = mx.sym.linalg.gelqf(a)
    bogus_scal = mx.sym.sum(mx.sym.BlockGrad(l), axis=(), keepdims=True) * 0.0
    return mx.sym.broadcast_add(q, bogus_scal)

def _gelqf_second_output(a):
    q, l = mx.sym.linalg.gelqf(a)
    bogus_scal = mx.sym.sum(mx.sym.BlockGrad(q), axis=(), keepdims=True) * 0.0
    return mx.sym.broadcast_add(l, bogus_scal)

def _syevd_combined_symbol(a):
    u, lam = mx.sym.linalg.syevd(a)
    u_ut = mx.sym.linalg.syrk(u, transpose=False, alpha=1., name='U_times_Ut')
    lam_u = mx.sym.broadcast_mul(mx.sym.reshape(lam, shape=(-2, 1)), u)
    ut_lam_u = mx.sym.linalg.gemm2(u, lam_u, alpha=1., transpose_a=True,
                                   transpose_b=False, name='Ut_L_U')
    return mx.sym.Group([u_ut, ut_lam_u])

@with_seed()
def test_laop_2():
    dtype = np.float64
    rtol_fw = 1e-7
    atol_fw = 1e-9
    num_eps = 1e-6
    rtol_bw = 1e-5
    atol_bw = 1e-6
    # enable numerical checking of gradients
    grad_check = 1

    data1 = mx.symbol.Variable('data1')

    check_fw = lambda sym, location, expected :\
        check_symbolic_forward(sym, location, expected, rtol=rtol_fw,
                               atol=atol_fw, dtype=dtype)
    check_grad = lambda sym, location:\
        check_numeric_gradient(sym, location, numeric_eps=num_eps, rtol=rtol_bw,
                               atol=atol_bw, dtype=dtype)
    rep_3x = lambda a, m, n :\
        np.reshape(np.tile(np.array(a).flatten(), 3), (3, 1, m, n))

    # Tests for linalg.syrk
    mnalpha_lst = [(2, 3, 1.), (5, 3, -2.), (1, 6, 5.), (3, 3, 0.5), (4, 1, 10.), (1, 1, 1.)]
    for m, n, alpha in mnalpha_lst:
        #print('syrk: m={}, n={}, alpha={}'.format(m, n, alpha))
        data_in1 = np.random.uniform(1, 10, (m, n))
        res_syrk1 = alpha * np.dot(data_in1, data_in1.T)
        test_syrk1 = mx.sym.linalg.syrk(data1, transpose=False, alpha=alpha)
        check_fw(test_syrk1, [data_in1], [res_syrk1])
        if grad_check == 1:
            check_grad(test_syrk1, [data_in1])
        res_syrk2 = alpha * np.dot(data_in1.T, data_in1)
        test_syrk2 = mx.sym.linalg.syrk(data1, transpose=True, alpha=alpha)
        check_fw(test_syrk2, [data_in1], [res_syrk2])
        if grad_check == 1:
            check_grad(test_syrk2, [data_in1])
        # Batch mode (3x the same thing)
        a_batch = rep_3x(data_in1, m, n)
        r1_batch = rep_3x(res_syrk1, m, m)
        check_fw(test_syrk1, [a_batch], [r1_batch])
        if grad_check == 1:
            check_grad(test_syrk1, [a_batch])
        r2_batch = rep_3x(res_syrk2, n, n)
        check_fw(test_syrk2, [a_batch], [r2_batch])
        if grad_check == 1:
            check_grad(test_syrk2, [a_batch])

    # Tests for linalg.gelqf
    # Currently disabled on GPU as they need cuda8
    # and MxNet builds use cuda 7.5
    if not (default_context() == mx.cpu()):
        return

    test_gelqf2 = _gelqf_combined_symbol(data1)  # Outputs (dot(Q, Q.T), dot(L, Q))
    test_gelqf_q = _gelqf_first_output(data1)  # Output Q (L is not dangling)
    test_gelqf_l = _gelqf_second_output(data1)  # Output L (Q is not dangling)
    mn_lst = [(4, 4), (1, 1), (5, 20), (1, 10), (15, 50)]
    for m, n in mn_lst:
        #print('gelqf: m={}, n={}'.format(m, n))
        data_in1 = np.random.normal(0., 10., (m, n))
        res_eye = np.eye(m)
        res_a = data_in1
        check_fw(test_gelqf2, [data_in1], [res_eye, res_a])
        if grad_check == 1:
            # A => Q
            check_grad(test_gelqf_q, [data_in1])
            # A => L
            check_grad(test_gelqf_l, [data_in1])
        # Batch mode (3x the same thing)
        a_batch = rep_3x(data_in1, m, n)
        reye_batch = rep_3x(res_eye, m, m)
        ra_batch = a_batch
        check_fw(test_gelqf2, [a_batch], [reye_batch, ra_batch])
        if grad_check == 1:
            # A => Q
            check_grad(test_gelqf_q, [a_batch])
            # A => L
            check_grad(test_gelqf_l, [a_batch])


# Tests for operator linalg.syevd

def _syevd_first_output(a):
    u, lam = mx.sym.linalg.syevd(a)
    bogus_scal = mx.sym.sum(mx.sym.BlockGrad(lam), axis=(), keepdims=True) * 0.0
    return mx.sym.broadcast_add(u, bogus_scal)

def _syevd_second_output(a):
    u, lam = mx.sym.linalg.syevd(a)
    bogus_scal = mx.sym.sum(mx.sym.BlockGrad(u), axis=(), keepdims=True) * 0.0
    return mx.sym.broadcast_add(lam, bogus_scal)

def _syevd_forward(a):
    lam, ut = np.linalg.eig(a)
    ind = np.argsort(lam)
    lam = lam[ind]
    u = ut[:, ind].T
    for i in range(0, a.shape[0]):
        _syevd_forw_eigvec_sign(u[i])
    return u, lam

def _syevd_forw_eigvec_sign(v):
    ind = np.argmax(np.abs(v))
    if v[ind] < 0.:
        v[:] = -v

def _syevd_backward(grad_u, grad_l, u, l):
    n = l.size
    assert grad_l.size == n
    assert grad_u.shape == (n, n)
    assert u.shape == (n, n)
    temp = np.dot(grad_u, u.T)
    temp2 = np.diag(grad_l)
    for i in range(1, n):
        for j in range(0, i):
            denom = 2. * (l[i] - l[j])
            elem = (temp[i, j] - temp[j, i])/denom
            temp2[i, j] = elem
            temp2[j, i] = elem
    temp3 = np.dot(u.T, temp2)
    return np.dot(temp3, u)

# Seed set because the test is not robust enough to operate on random data
@with_seed(1896893923)
def test_laop_3():
    # Currently disabled on GPU as syevd needs cuda8
    # and MxNet builds use cuda 7.5
    if not (default_context() == mx.cpu()):
        return

    dtype = np.float64
    rtol_fw = 1e-6
    atol_fw = 1e-6
    num_eps = 1e-4
    rtol_bw = 1e-2
    atol_bw = 1e-2
    # enable numerical checking of gradients
    grad_check = 1

    data1 = mx.symbol.Variable('data1')
    check_fw = lambda sym, location, expected :\
        check_symbolic_forward(sym, location, expected, rtol=rtol_fw,
                               atol=atol_fw, dtype=dtype)
    check_grad = lambda sym, location:\
        check_numeric_gradient(sym, location, numeric_eps=num_eps, rtol=rtol_bw,
                               atol=atol_bw, dtype=dtype)
    rep_3x = lambda a, m, n :\
        np.reshape(np.tile(np.array(a).flatten(), 3), (3, 1, m, n))
    check_bw = lambda sym, location, out_grads, expected :\
        check_symbolic_backward(sym, location, out_grads, expected,
                                rtol=rtol_fw, atol=atol_fw, dtype=dtype)

    # Tests for linalg.syevd
    test_syevd2 = _syevd_combined_symbol(data1)  # Outputs (U U^T, U^T (diag L) U)
    data1_s2 = _make_symm_symbol(data1, ndims=2)
    test_syevd_u_2 = _syevd_first_output(data1_s2)
    test_syevd_l_2 = _syevd_second_output(data1_s2)
    data1_s4 = _make_symm_symbol(data1, ndims=4)
    test_syevd_u_4 = _syevd_first_output(data1_s4)
    test_syevd_l_4 = _syevd_second_output(data1_s4)
    n_lst = [4, 1, 2, 10, 14]
    for n in n_lst:
        #print('\n** syevd: n={}'.format(n))
        data_in1 = np.random.normal(0., 10., (n, n))
        data_in1 = 0.5 * (data_in1 + data_in1.T)
        res_eye = np.eye(n)
        res_a = data_in1
        check_fw(test_syevd2, [data_in1], [res_eye, res_a])
        # Check backward
        grad_u = np.random.normal(0., 2., (n, n))
        grad_l = np.random.normal(0., 2., (n,))
        bw_u, bw_l = _syevd_forward(data_in1)
        grad_a = _syevd_backward(grad_u, grad_l, bw_u, bw_l)
        check_bw(mx.sym.linalg.syevd(data1), [data_in1], [grad_u, grad_l], [grad_a])
        if grad_check == 1:
            # A => U
            check_grad(test_syevd_u_2, [data_in1])
            # A => L
            check_grad(test_syevd_l_2, [data_in1])
        # Batch mode (3x the same thing)
        a_batch = rep_3x(data_in1, n, n)
        reye_batch = rep_3x(res_eye, n, n)
        ra_batch = a_batch
        check_fw(test_syevd2, [a_batch], [reye_batch, ra_batch])
        if grad_check == 1:
            # A => U
            check_grad(test_syevd_u_4, [a_batch])
            # A => L
            check_grad(test_syevd_l_4, [a_batch])


# @piyushghai - Removing the fixed seed for this test.
# Issue for flakiness is tracked at - https://github.com/apache/incubator-mxnet/issues/11721
@with_seed()
def test_laop_4():
    # Currently disabled on GPU as syevd needs cuda8
    # and MxNet builds use cuda 7.5
    if not (default_context() == mx.cpu()):
        return

    rtol_fw = 1e-6
    atol_fw = 1e-6

    data1 = mx.symbol.Variable('data1')

    check_fw = lambda sym, location, expected, dtype :\
        check_symbolic_forward(sym, location, expected, rtol=rtol_fw,
                               atol=atol_fw, dtype=dtype)

    a_np = np.array([[1., 2.], [2., 4.]])
    u_np = np.array([[0.89442718, -0.44721359], [0.44721359, 0.89442718]])
    l_np = np.array([0., 5.])
    test_syevd = mx.sym.linalg.syevd(data1)
    # float64
    #print('float64')
    check_fw(test_syevd, [a_np], [u_np, l_np], np.float64)
    # float32
    #print('float32')
    check_fw(test_syevd, [a_np], [u_np, l_np], np.float32)


@with_seed()
def test_stack():
    for _ in range(100):
        ndim = random.randint(1, 5)
        axis = random.randint(0, ndim)
        if random.randint(0, 1):
            axis = axis - ndim - 1
        nin = random.randint(1, 3)
        dshape = [random.randint(1, 5) for _ in range(ndim)]
        inputs = [np.random.uniform(size=dshape) for _ in range(nin)]
        output = np.stack(inputs, axis=axis)
        sym_ins = [mx.sym.var('x%d'%i) for i in range(nin)]
        out = mx.sym.stack(*sym_ins, axis=axis)
        check_symbolic_forward(out, inputs, [output])
        check_numeric_gradient(out, inputs)


@with_seed()
def test_dropout():
    def zero_count(array, ratio):
        zeros = 0
        for i in array:
            if i == 0:
                zeros += 1
            elif math.isnan(i):
                assert ratio == 1  # Only valid for ratio = 1
                zeros += 1
        return zeros

    def check_correctness(executor, input, ratio):
        input = input.ravel()
        output = executor.outputs[0].asnumpy().ravel()
        input_sum = np.sum(input)
        output_sum = np.sum(output)

        # Make sure input zeroes are none (test data setup check)
        assert zero_count(input, ratio) == 0

        # count number of zeroes in output
        output_zeroes = zero_count(output, ratio)

        # Hopefully should be within ratio/2 %
        error = abs(output_sum - input_sum) / input_sum
        if ratio == 1.0:
            assert output_zeroes == len(input)
        elif ratio > 0.2:
            assert output_zeroes > 0
            assert error < (ratio/2)
        elif ratio == 0:
            assert output_zeroes == 0

    def check_dropout_ratio(ratio, shape):
        # test dropout
        x = mx.sym.var('data')
        y = mx.sym.Dropout(x, p=ratio)
        exe = y.simple_bind(ctx=default_context(), data=shape)

        if ratio == 1:
            max_value = float('nan')
        else:
            max_value = 1 if ratio == 0 else 1/ratio

        if ratio == 1:
            min_value = float('nan')
        else:
            min_value = 1 if ratio == 0 else 0

        exe.arg_arrays[0][:] = 1
        exe.forward(is_train=True)

        if not math.isnan(max_value):
            assert exe.outputs[0].asnumpy().max() > 0
        else:
            assert math.isnan(exe.outputs[0].asnumpy().max())
        if not math.isnan(min_value):
            assert exe.outputs[0].asnumpy().min() == min_value
        else:
            assert math.isnan(exe.outputs[0].asnumpy().min())

        check_correctness(exe, exe.arg_arrays[0].asnumpy(), ratio)

        if ratio == 0.5:
            exe.backward([mx.nd.ones(shape)])
            assert (exe.grad_arrays[0].asnumpy() == exe.outputs[0].asnumpy()).all()

            exe.forward(is_train=False)
            assert (exe.outputs[0].asnumpy() == exe.arg_arrays[0].asnumpy()).all()
            exe.backward([mx.nd.ones(shape)], is_train=False)
            assert (exe.grad_arrays[0].asnumpy() == exe.arg_arrays[0].asnumpy()).all()

            # test permanent dropout
            x = mx.sym.var('data')
            y = mx.sym.Dropout(x, p=ratio, mode='always')
            exe = y.simple_bind(ctx=default_context(), data=shape)

            exe.arg_arrays[0][:] = 1
            exe.forward(is_train=True)
            assert exe.outputs[0].asnumpy().max() == max_value
            assert exe.outputs[0].asnumpy().min() == min_value
            exe.backward([mx.nd.ones(shape)])
            assert (exe.grad_arrays[0].asnumpy() == exe.outputs[0].asnumpy()).all()

            exe.forward(is_train=False)
            assert exe.outputs[0].asnumpy().max() == max_value
            assert exe.outputs[0].asnumpy().min() == min_value
            exe.backward([mx.nd.ones(shape)], is_train=False)
            assert (exe.grad_arrays[0].asnumpy() == exe.outputs[0].asnumpy()).all()

    def get_slice(x, axis, idx):
        ix = ()
        for i in range(x.ndim):
            if i == axis:
                ix += (idx,)
            else:
                ix += (slice(None, None, None),)
        return x[ix]

    def check_dropout_axes(ratio, shape, axes):
        compactshape = list(shape)
        for axis in axes:
            compactshape[axis] = 1
        compactx = mx.random.uniform(shape=tuple(compactshape))
        broadcastx = compactx.broadcast_to(shape)
        dropouty = mx.nd.Dropout(broadcastx, p=ratio, axes=axes)
        for axis in axes:
            target = get_slice(dropouty, axis, 0).asnumpy()
            for i in range(1, shape[axis]):
                assert(get_slice(dropouty, axis, i).asnumpy() == target).all()

    shape = (100, 100)
    check_dropout_ratio(0.5, shape)
    check_dropout_ratio(0.0, shape)
    check_dropout_ratio(1.0, shape)
    check_dropout_ratio(0.75, shape)
    check_dropout_ratio(0.25, shape)

    nshape = (10, 10, 10, 10)
    with mx.autograd.train_mode():
        check_dropout_axes(0.25, nshape, axes = (0,))
        check_dropout_axes(0.25, nshape, axes = (1,))
        check_dropout_axes(0.25, nshape, axes = (2,))
        check_dropout_axes(0.25, nshape, axes = (3,))
        check_dropout_axes(0.25, nshape, axes = (0, 1))
        check_dropout_axes(0.25, nshape, axes = (0, 2))
        check_dropout_axes(0.25, nshape, axes = (0, 3))
        check_dropout_axes(0.25, nshape, axes = (1, 2))
        check_dropout_axes(0.25, nshape, axes = (1, 3))
        check_dropout_axes(0.25, nshape, axes = (2, 3))
        check_dropout_axes(0.25, nshape, axes = (0, 1, 2))
        check_dropout_axes(0.25, nshape, axes = (0, 2, 3))
        check_dropout_axes(0.25, nshape, axes = (1, 2, 3))


@unittest.skip("test fails intermittently. temporarily disabled till it gets fixed. tracked at https://github.com/apache/incubator-mxnet/issues/11290")
@with_seed()
def test_scatter_gather_nd():
    def check(data, idx):
        data.attach_grad()
        with mx.autograd.record():
            y = mx.nd.gather_nd(data, idx)
            y.backward(y)
        npidx = tuple(i.asnumpy() for i in idx)
        assert (data.asnumpy()[npidx] == y.asnumpy()).all()
        npdata = np.zeros_like(data.asnumpy())
        npdata[npidx] = y.asnumpy()
        assert (npdata == data.grad.asnumpy()).all()
        assert (mx.nd._internal._backward_gather_nd(y, idx, shape=data.shape).asnumpy() == data.grad.asnumpy()).all()
    for dtype in ['int32', 'int64', 'float16', 'float32', 'float64']:
        data = mx.nd.arange(360, dtype=dtype).reshape((3,4,5,6))
        idx = mx.nd.array([[1,1,2], [3, 3, 0], [3,2,1]], dtype='int32')
        check(data, idx)

        idx = mx.nd.array([[1,1,2], [3,3,0], [3,2,1], [5,2,4]], dtype='int32')

        check(data, idx)

        data = mx.nd.array([2, 3, 0], dtype=dtype)
        idx = mx.nd.array([[1, 1, 0], [0, 1, 0]], dtype='int32')
        assert (mx.nd.scatter_nd(data, idx, shape=(2, 2)).asnumpy() == [[0, 0], [2, 3]]).all()

        data = mx.nd.array([2, 3, 0], dtype=dtype)
        idx = mx.nd.array([[1, 1, 0], [1, 1, 0]], dtype='int32')
        assert (mx.nd._internal._backward_gather_nd(data, idx, shape=(2, 2)).asnumpy() == [[0, 0], [0, 5]]).all()
        data_npy = np.random.randint(0, 10, (100,))
        data = mx.nd.array(data_npy, dtype=dtype)
        idx = mx.nd.zeros(shape=(1, 100), dtype='int32')
        assert (mx.nd._internal._backward_gather_nd(data, idx, shape=(1,)).asscalar() == data_npy.sum())
        if dtype == 'int64':
            data = mx.nd.array([2123162361283621, -31231236374787,
                                -112372937128970, -1378278798172378], dtype=dtype)
            idx = mx.nd.array([[0, 0, 0, 0]], dtype='int32')
            assert (mx.nd._internal._backward_gather_nd(data, idx, shape=(1,)).asscalar() == data.asnumpy().sum())

def compare_forw_backw_unary_op(
        name, forward_mxnet_call, forward_numpy_call,
        backward_numpy_call, shape, input_low, input_high, rtol, atol,
        dtype=np.float32):
    check_fw = lambda sym, location, expected :\
        check_symbolic_forward(sym, location, expected, rtol=rtol,
                               atol=atol, dtype=dtype)
    check_bw = lambda sym, location, out_grads, expected :\
        check_symbolic_backward(sym, location, out_grads, expected,
                                rtol=rtol, atol=atol, dtype=dtype)
    op_name = 'unary_op={}, dtype={}'.format(name, dtype)
    data = mx.symbol.Variable(op_name + '_data', dtype=dtype)
    # Comparison: Forward expression
    data_np = np.random.uniform(input_low, input_high, shape).astype(dtype)
    res_np = forward_numpy_call(data_np)
    op_ex = mx.sym.broadcast_add(
        forward_mxnet_call(data), mx.sym.zeros_like(data),
        name=op_name)
    check_fw(op_ex, [data_np], [res_np])
    # Comparison: Backward expression
    res_grad = np.random.uniform(-2.0, 2.0, shape).astype(dtype)
    data_grad = backward_numpy_call(data_np) * res_grad
    check_bw(op_ex, [data_np], [res_grad], [data_grad])

def finite_diff_unary_op(
        name, forward_mxnet_call, shape, input_low, input_high, rtol, atol,
        num_eps):
    # Finite difference tests are done in float64
    dtype = np.float64
    check_grad = lambda sym, location:\
        check_numeric_gradient(sym, location, numeric_eps=num_eps, rtol=rtol,
                               atol=atol, dtype=dtype)
    data_np = np.random.uniform(input_low, input_high, shape).astype(dtype)
    data = mx.symbol.Variable('data', dtype=dtype)
    op_name = 'unary_op={}, dtype={}'.format(name, dtype)
    op_ex = mx.sym.broadcast_add(
        forward_mxnet_call(data), mx.sym.zeros_like(data),
        name=op_name)
    check_grad(op_ex, [data_np])

def np_smooth_l1(x, sigma):
    issq = 1. / sigma / sigma
    absx = np.abs(x)
    temp = x * sigma
    return np.where(absx < issq, 0.5 * (temp ** 2), absx - 0.5 * issq)

def np_smooth_l1_grad(x, sigma):
    ssq = sigma * sigma
    return np.where(np.abs(x) < 1. / ssq, x * ssq, np.sign(x))

# Tests for unary operators (basic mathematical functions):
# - Forward: Comparison to NumPy (several dtype)
# - Backward: Comparison to NumPy (several dtype)
# - Finite difference tests (only dtype = float64)
# Seed set because the test is not robust enough to operate on random data
@with_seed(192837465)
def test_unary_math_operators():
    have_scipy = True
    try:
        from scipy import special as scipy_special
    except:
        print("Could not import scipy. Skipping unit tests for special functions")
        have_scipy = False
    shape=(9, 10)
    dtype_l = [np.float64, np.float32, np.float16]
    rtol_l = [1e-7, 1e-6, 1e-2]
    rtol_less_l = [1e-6, 1e-5, 1e-2]
    atol_l = [1e-7, 1e-6, 1e-2]
    atol_less_l = [1e-6, 1e-5, 1e-2]
    rtol_fd = 1e-5
    atol_fd = 1e-6
    num_eps = 1e-6
    unary_ops = {
        'arccos' : [lambda x: mx.sym.arccos(x),
                    lambda x: np.arccos(x),
                    lambda x: -1. / np.sqrt(1. - x ** 2.),
                    -0.95, 0.95],
        'arccosh': [lambda x: mx.sym.arccosh(x),
                    lambda x: np.arccosh(x),
                    lambda x: 1. / np.sqrt(x ** 2 - 1.),
                    1.05, 10.0],
        'arcsin': [lambda x: mx.sym.arcsin(x),
                   lambda x: np.arcsin(x),
                   lambda x: 1. / np.sqrt(1. - x ** 2),
                   -0.95, 0.95],
        'arcsinh': [lambda x: mx.sym.arcsinh(x),
                    lambda x: np.arcsinh(x),
                    lambda x: 1. / np.sqrt(x**2 + 1.),
                    -5.0, 5.0],
        'arctan': [lambda x: mx.sym.arctan(x),
                   lambda x: np.arctan(x),
                   lambda x: 1. / (x ** 2. + 1.),
                   -5.0, 5.0],
        'arctanh': [lambda x: mx.sym.arctanh(x),
                    lambda x: np.arctanh(x),
                    lambda x: 1. / (1. - x ** 2),
                    -0.95, 0.95],
        'cbrt': [lambda x: mx.sym.cbrt(x),
                 lambda x: np.cbrt(x),
                 lambda x: 1. / (3. * np.cbrt(x) ** 2),
                 -10.0, 10.0],
        'cos': [lambda x: mx.sym.cos(x),
                lambda x: np.cos(x),
                lambda x: -np.sin(x),
                -5.0, 5.0],
        'cosh': [lambda x: mx.sym.cosh(x),
                 lambda x: np.cosh(x),
                 lambda x: np.sinh(x),
                 -2.0, 2.0],
        'exp': [lambda x: mx.sym.exp(x),
                lambda x: np.exp(x),
                lambda x: np.exp(x),
                -4.0, 4.0],
        'expm1': [lambda x: mx.sym.expm1(x),
                  lambda x: np.expm1(x),
                  lambda x: np.exp(x),
                  -0.1, 0.1],
        'log': [lambda x: mx.sym.log(x),
                lambda x: np.log(x),
                lambda x: 1. / x,
                0.01, 100.0],
        'log10': [lambda x: mx.sym.log10(x),
                lambda x: np.log10(x),
                lambda x: 1. / (x * np.log(10.)),
                0.01, 100.0],
        'log2': [lambda x: mx.sym.log2(x),
                lambda x: np.log2(x),
                lambda x: 1. / (x * np.log(2.)),
                0.01, 100.0],
        'log1p': [lambda x: mx.sym.log1p(x),
                  lambda x: np.log1p(x),
                  lambda x: 1. / (1. + x),
                  -0.1, 0.1],
        'rcbrt': [lambda x: mx.sym.rcbrt(x),
                  lambda x: 1. / np.cbrt(x),
                  lambda x: -1. / (3. * x * np.cbrt(x)),
                  0.01, 100.0],
        'reciprocal': [lambda x: mx.sym.reciprocal(x),
                       lambda x: 1. / x,
                       lambda x: -1. / (x ** 2),
                       0.01, 100.0],
        'relu': [lambda x: mx.sym.relu(x),
                 lambda x: np.maximum(x, 0.),
                 lambda x: 1. * (x > 0.),
                 -5.0, 5.0],
        'rsqrt': [lambda x: mx.sym.rsqrt(x),
                  lambda x: 1. / np.sqrt(x),
                  lambda x: -0.5 / (x * np.sqrt(x)),
                  0.01, 100.0],
        'sigmoid': [lambda x: mx.sym.sigmoid(x),
                    lambda x: 1. / (np.exp(-x) + 1.),
                    lambda x: 1. / (np.exp(-x) + 1.) / (np.exp(x) + 1.),
                    -3.0, 3.0],
        'softsign': [lambda x: mx.sym.softsign(x),
                    lambda x: x / (1. + np.abs(x)),
                    lambda x: 1. / np.square(1. + np.abs(x)),
                    -3.0, 3.0],
        'sin': [lambda x: mx.sym.sin(x),
                lambda x: np.sin(x),
                lambda x: np.cos(x),
                -5.0, 5.0],
        'sinh': [lambda x: mx.sym.sinh(x),
                 lambda x: np.sinh(x),
                 lambda x: np.cosh(x),
                 -2.0, 2.0],
        'sqrt': [lambda x: mx.sym.sqrt(x),
                 lambda x: np.sqrt(x),
                 lambda x: 0.5 / np.sqrt(x),
                 0.01, 100.0],
        'tan': [lambda x: mx.sym.tan(x),
                lambda x: np.tan(x),
                lambda x: np.tan(x) ** 2 + 1.,
                -1.5, 1.5],
        'tanh': [lambda x: mx.sym.tanh(x),
                 lambda x: np.tanh(x),
                 lambda x: 1. - np.tanh(x) ** 2,
                 -4.0, 4.0],
        'smooth_l1_sig1': [lambda x: mx.sym.smooth_l1(x, scalar=1.),
                           lambda x: np_smooth_l1(x, 1.),
                           lambda x: np_smooth_l1_grad(x, 1.),
                           -2.0, 2.0],
        'smooth_l1_sig_default': [lambda x: mx.sym.smooth_l1(x),
                                  lambda x: np_smooth_l1(x, 1.),
                                  lambda x: np_smooth_l1_grad(x, 1.),
                                  -2.0, 2.0],
        'smooth_l1_sig2': [lambda x: mx.sym.smooth_l1(x, scalar=2.),
                           lambda x: np_smooth_l1(x, 2.),
                           lambda x: np_smooth_l1_grad(x, 2.),
                           -1.0, 1.0]
    }
    if have_scipy:
        unary_ops['gamma'] = [lambda x: mx.sym.gamma(x),
                              lambda x: scipy_special.gamma(x),
                              lambda x: scipy_special.gamma(x) * scipy_special.psi(x),
                              0.01, 5.0]
        unary_ops['gammaln'] = [lambda x: mx.sym.gammaln(x),
                                lambda x: scipy_special.gammaln(x),
                                lambda x: scipy_special.psi(x),
                                0.01, 20.0]
    # Loop over operators
    for name, op in unary_ops.items():
        # Loop over dtype's
        for ind in range(len(dtype_l)):
            dtype = dtype_l[ind]
            if name == 'gammaln' or name == 'gamma':
                rtol = rtol_less_l[ind]
                atol = atol_less_l[ind]
            else:
                rtol = rtol_l[ind]
                atol = atol_l[ind]
            compare_forw_backw_unary_op(
                name, op[0], op[1], op[2], shape, op[3], op[4], rtol, atol,
                dtype)
        # Finite difference testing
        finite_diff_unary_op(
            name, op[0], shape, op[3], op[4], rtol_fd, atol_fd, num_eps)

def compare_forw_backw_binary_op(
        name, forward_mxnet_call, forward_numpy_call,
        backward1_numpy_call, backward2_numpy_call, shape, input1_low,
        input1_high, input2_low, input2_high, rtol, atol, dtype=np.float32):
    check_fw = lambda sym, location, expected :\
        check_symbolic_forward(sym, location, expected, rtol=rtol,
                               atol=atol, dtype=dtype)
    check_bw = lambda sym, location, out_grads, expected :\
        check_symbolic_backward(sym, location, out_grads, expected,
                                rtol=rtol, atol=atol, dtype=dtype)
    op_name = 'binary_op={}, dtype={}'.format(name, dtype)
    data1 = mx.symbol.Variable(op_name + '_data1', dtype=dtype)
    data2 = mx.symbol.Variable(op_name + '_data2', dtype=dtype)
    # Comparison: Forward expression
    data1_np = np.random.uniform(input1_low, input1_high, shape).astype(dtype)
    data2_np = np.random.uniform(input2_low, input2_high, shape).astype(dtype)
    res_np = forward_numpy_call(data1_np, data2_np)
    op_ex = mx.sym.broadcast_add(
        forward_mxnet_call(data1, data2), mx.sym.zeros_like(data1),
        name=op_name)
    check_fw(op_ex, [data1_np, data2_np], [res_np])
    # Comparison: Backward expression
    res_grad = np.random.uniform(-2.0, 2.0, shape).astype(dtype)
    data1_grad = backward1_numpy_call(data1_np, data2_np) * res_grad
    data2_grad = backward2_numpy_call(data1_np, data2_np) * res_grad
    check_bw(op_ex, [data1_np, data2_np], [res_grad], [data1_grad, data2_grad])

def finite_diff_binary_op(
        name, forward_mxnet_call, shape, input1_low, input1_high, input2_low,
        input2_high, rtol, atol, num_eps):
    # Finite difference tests are done in float64
    dtype = np.float64
    check_grad = lambda sym, location:\
        check_numeric_gradient(sym, location, numeric_eps=num_eps, rtol=rtol,
                               atol=atol, dtype=dtype)
    data1_np = np.random.uniform(input1_low, input1_high, shape).astype(dtype)
    data2_np = np.random.uniform(input2_low, input2_high, shape).astype(dtype)
    data1 = mx.symbol.Variable('data1', dtype=dtype)
    data2 = mx.symbol.Variable('data2', dtype=dtype)
    op_name = 'binary_op={}, dtype={}'.format(name, dtype)
    op_ex = mx.sym.broadcast_add(
        forward_mxnet_call(data1, data2), mx.sym.zeros_like(data1),
        name=op_name)
    check_grad(op_ex, [data1_np, data2_np])

# Tests for unary operators (basic mathematical functions):
# - Forward: Comparison to NumPy (several dtype)
# - Backward: Comparison to NumPy (several dtype)
# - Finite difference tests (only dtype = float64)
@with_seed()
def test_binary_math_operators():
    shape=(9, 10)
    dtype_l = [np.float64, np.float32, np.float16]
    rtol_l = [1e-7, 1e-6, 1e-2]
    atol_l = [1e-7, 1e-6, 1e-2]
    rtol_fd = 1e-5
    atol_fd = 1e-6
    num_eps = 1e-6
    binary_ops = {
        'hypot' : [lambda x, y: mx.sym.hypot(x, y),
                   lambda x, y: np.hypot(x, y),
                   lambda x, y: x / np.hypot(x, y),
                   lambda x, y: y / np.hypot(x, y),
                    -5.0, 5.0, -5.0, 5.0],
        'pow': [lambda x, y: mx.sym.pow(x, y),
                lambda x, y: np.power(x, y),
                lambda x, y: np.power(x, y - 1.) * y,
                lambda x, y: np.power(x, y) * np.log(x),
                0.2, 5.0, -4.0, 4.0]
    }
    # Loop over operators
    for name, op in binary_ops.items():
        # Loop over dtype's
        for ind in range(len(dtype_l)):
            dtype = dtype_l[ind]
            compare_forw_backw_binary_op(
                name, op[0], op[1], op[2], op[3], shape, op[4], op[5], op[6],
                op[7], rtol_l[ind], atol_l[ind], dtype)
        # Finite difference testing
        finite_diff_binary_op(
            name, op[0], shape, op[4], op[5], op[6], op[7], rtol_fd, atol_fd,
            num_eps)


@with_seed()
def test_softmax():
    check_softmax_with_shape((3, 4), default_context(), preserve_shape=False)
    check_softmax_with_shape((3, 4), default_context(), preserve_shape=True)
    check_softmax_with_shape((3, 4, 2), default_context(), preserve_shape=True)
    check_softmax_grad(default_context())
    check_smoothed_softmax_grad(default_context())


@with_seed()
def test_slice():
    def test_slice_forward_backward(a, index):
        a_np = a.asnumpy()
        begin = []
        end = []
        step = []
        for slice_i in index:
            begin.append(slice_i.start)
            end.append(slice_i.stop)
            step.append(slice_i.step)
        b = mx.nd.slice(a, begin=begin, end=end, step=step)
        b_np = a_np[index]
        assert same(b.asnumpy(), b_np)

        data = mx.sym.Variable('data')
        slice_sym = mx.sym.slice(data, begin=begin, end=end, step=step)
        expected_in_grad = np.zeros_like(a_np)
        expected_in_grad[index] = b_np
        check_symbolic_backward(slice_sym, [a_np], [b_np], [expected_in_grad])

    shape = (16, 14, 17, 20)
    arr = mx.nd.arange(np.prod(shape)).reshape(shape=shape)
    index_list = [(slice(None),), (slice(None), slice(None)), (slice(1, 10),), (slice(1, 10), slice(3, 9)),
                  (slice(1, 10), slice(2, 5), slice(3, 6), slice(7, 10)),
                  (slice(1, 10, 2), slice(2, 9, 3), slice(3, 6, 5), slice(7, 10, 2)),
                  (slice(None, None, -1), slice(None, None, -1), slice(None, None, -1)),
                  (slice(10, 0, -2), slice(5, 2, -1), slice(7, None, 3), slice(None, 12, 4))]
    for index in index_list:
        test_slice_forward_backward(arr, index)

    # check numeric gradient
    in_data = np.arange(36).reshape(2, 2, 3, 3)
    data = mx.sym.Variable('data')
    slice_sym = mx.sym.slice(data, begin=[0, None], end=[1, None], step=[2, -1])
    check_numeric_gradient(slice_sym, [in_data])

def test_slice_partial_infer():
    def check_slice_partial_infer(data, begin, end, step, expected_out_shape):
        out = mx.sym.slice(data, begin=begin, end=end, step=step)
        assert (out.infer_shape_partial()[1][0] == expected_out_shape), out.infer_shape_partial()[1]

    def check_slice_axis_partial_infer(data, axis, begin, end, expected_out_shape):
        out = mx.sym.slice_axis(data, axis=axis, begin=begin, end=end)
        assert (out.infer_shape_partial()[1][0] == expected_out_shape), out.infer_shape_partial()[1]

    var1 = mx.sym.var(name="data", shape=(0, 20))
    check_slice_partial_infer(var1, (None, None), (None, 10), [], (0, 10))
    check_slice_partial_infer(var1, (None, None), (None, 10), (None, 2), (0, 5))
    check_slice_partial_infer(var1, (None, 3), (None, 10), [], (0, 7))
    check_slice_partial_infer(var1, (None, 3), (5, 10), [], (0, 7))
    check_slice_partial_infer(var1, (2, 3), (None, 10), [], (0, 7))
    check_slice_partial_infer(var1, (2, 3), (None, 10), (None, 1), (0, 7))
    check_slice_partial_infer(var1, (2, 3), (None, 10), (3, 3), (0, 3))

    var1 = mx.sym.var(name="data", shape=(10, 0))
    check_slice_axis_partial_infer(var1, 0, 0, 5, (5, 0))
    check_slice_axis_partial_infer(var1, 1, 0, 5, (10, 0))

@with_seed()
def test_float16_min_max():
    """Test for issue: https://github.com/apache/incubator-mxnet/issues/9007"""
    a = mx.nd.array([np.finfo('float16').min, np.finfo('float16').max], dtype='float16')
    assert a.dtype == np.float16
    assert np.finfo('float16').min == mx.nd.min(a).asscalar()
    assert np.finfo('float16').max == mx.nd.max(a).asscalar()


@with_seed()
def test_squeeze_op():
    def check_squeeze_op(shape, axis=None):
        data = mx.nd.random.uniform(low=-10.0, high=10.0, shape=shape)
        if axis is None:
            out = mx.nd.squeeze(data).asnumpy()
            out_expected = np.squeeze(data.asnumpy())
        else:
            out = mx.nd.squeeze(data, axis=axis).asnumpy()
            out_expected = np.squeeze(data.asnumpy(), axis=axis)
        if out.shape == (1,):  # as an exception (1, 1, 1) will be squeezed to (1,)
            out_expected = np.squeeze(data.asnumpy(), axis=tuple([i for i in range(1, len(shape))]))
        assert same(out, out_expected)

    # check forward
    check_squeeze_op((1, 5, 1, 3, 1), 0)
    check_squeeze_op((1, 5, 1, 3, 1), 2)
    check_squeeze_op((1, 5, 1, 3, 1), 4)
    check_squeeze_op((1, 5, 1, 3, 1), (0, 4))
    check_squeeze_op((1, 5, 1, 3, 1), (0, 2, 4))
    check_squeeze_op((1, 5, 1, 3, 1))
    check_squeeze_op((1, 1, 1, 1))

    # check gradient
    data = mx.symbol.Variable('data')
    shape = (1, 2, 1, 3, 1)
    data_tmp = np.ones(shape)
    test = mx.sym.squeeze(data)
    check_numeric_gradient(test, [data_tmp])
    test = mx.sym.squeeze(data, axis=2)
    check_numeric_gradient(test, [data_tmp])
    test = mx.sym.squeeze(data, axis=(2, 4))
    check_numeric_gradient(test, [data_tmp])

@with_seed()
def test_adaptive_avg_pool_op():
    def py_adaptive_avg_pool(x, height, width):
        # 2D per frame adaptive avg pool
        def adaptive_avg_pool_frame(x, y):
            isizeH, isizeW = x.shape
            osizeH, osizeW = y.shape
            for oh in range(osizeH):
                istartH = int(np.floor(1.0 * (oh * isizeH) / osizeH))
                iendH = int(np.ceil(1.0 * (oh + 1) * isizeH / osizeH))
                kH = iendH - istartH
                for ow in range(osizeW):
                    istartW = int(np.floor(1.0 * (ow * isizeW) / osizeW))
                    iendW = int(np.ceil(1.0 * (ow + 1) * isizeW / osizeW))
                    kW = iendW - istartW
                    xsum = 0
                    for ih in range(kH):
                        for iw in range(kW):
                            xsum += x[istartH+ih][istartW+iw]
                    y[oh][ow] = xsum / kH / kW

        B,C,_,_ = x.shape
        y = np.empty([B,C,height, width], dtype=x.dtype)
        for b in range(B):
            for c in range(C):
                adaptive_avg_pool_frame(x[b][c], y[b][c])
        return y
    def check_adaptive_avg_pool_op(shape, output_height, output_width=None):
        x = mx.nd.random.uniform(shape=shape)
        if output_width is None:
            y = mx.nd.contrib.AdaptiveAvgPooling2D(x, output_size=output_height)
            npy = py_adaptive_avg_pool(x.asnumpy(), output_height, output_height)
        else:
            y = mx.nd.contrib.AdaptiveAvgPooling2D(x, output_size=(output_height, output_width))
            npy = py_adaptive_avg_pool(x.asnumpy(), output_height, output_width)
        assert_almost_equal(y.asnumpy(), npy)
    shape = (2, 2, 10, 10)
    for i in range(1, 11):
        check_adaptive_avg_pool_op(shape, i)
        for j in range(1, 11):
            check_adaptive_avg_pool_op(shape, i, j)

@with_seed()
def test_bilinear_resize_op():
    def py_bilinear_resize(x, outputHeight, outputWidth):
        batch, channel, inputHeight, inputWidth = x.shape
        if outputHeight == inputHeight and outputWidth == inputWidth:
            return x
        y = np.empty([batch, channel, outputHeight, outputWidth])
        rheight = 1.0 * (inputHeight - 1) / (outputHeight - 1) if outputHeight > 1 else 0.0
        rwidth = 1.0 * (inputWidth - 1) / (outputWidth - 1) if outputWidth > 1 else 0.0
        for h2 in range(outputHeight):
            h1r = 1.0 * h2 * rheight
            h1 = int(np.floor(h1r))
            h1lambda = h1r - h1
            h1p = 1 if h1 < (inputHeight - 1) else 0
            for w2 in range(outputWidth):
                w1r = 1.0 * w2 * rwidth
                w1 = int(np.floor(w1r))
                w1lambda = w1r - w1
                w1p = 1 if w1 < (inputHeight - 1) else 0
                for b in range(batch):
                    for c in range(channel):
                        y[b][c][h2][w2] = (1-h1lambda)*((1-w1lambda)*x[b][c][h1][w1] + \
                            w1lambda*x[b][c][h1][w1+w1p]) + \
                            h1lambda*((1-w1lambda)*x[b][c][h1+h1p][w1] + \
                            w1lambda*x[b][c][h1+h1p][w1+w1p])
        return y
    def check_bilinear_resize_op(shape, height, width):
        x = mx.nd.random.uniform(shape=shape)
        y = mx.nd.contrib.BilinearResize2D(x, height=height, width=width)
        assert_almost_equal(y.asnumpy(), py_bilinear_resize(x.asnumpy(), height, width))

        x_scale = width / shape[-1]
        y_scale = height / shape[-2]
        y = mx.nd.contrib.BilinearResize2D(x, scale_height=y_scale, scale_width=x_scale)
        assert_almost_equal(y.asnumpy(), py_bilinear_resize(x.asnumpy(), height, width))
    shape = (2, 2, 10, 10)
    check_bilinear_resize_op(shape, 5, 5)
    check_bilinear_resize_op(shape, 10, 10)
    check_bilinear_resize_op(shape, 15, 15)
    check_bilinear_resize_op(shape, 3, 7)
    check_bilinear_resize_op(shape, 13, 17)

def test_multi_proposal_op():
    # paramters
    feature_stride = 16
    scales = (8, 16, 32)
    ratios = (0.5, 1, 2)
    rpn_pre_nms_top_n = 12000
    rpn_post_nms_top_n = 2000
    threshold = 0.7
    rpn_min_size = 16

    batch_size = 20
    feat_len = (1000 + 15) // 16
    H, W = feat_len, feat_len
    num_anchors = len(scales) * len(ratios)
    count_anchors = H * W * num_anchors

    '''
    cls_prob: (batch_size, 2 * num_anchors, H, W)
    bbox_pred: (batch_size, 4 * num_anchors, H, W)
    im_info: (batch_size, 3)
    '''

    cls_prob = mx.nd.empty((batch_size, 2 * num_anchors, H, W), dtype = np.float32)
    bbox_pred = mx.nd.empty((batch_size, 4 * num_anchors, H, W), dtype = np.float32)
    im_info = mx.nd.empty((batch_size, 3), dtype = np.float32)

    cls_prob = mx.nd.array(np.random.random(cls_prob.shape))
    bbox_pred = mx.nd.array(np.random.random(bbox_pred.shape))

    for i in range(batch_size):
        im_size = np.random.randint(100, feat_len * feature_stride, size = (2,))
        im_scale = np.random.randint(70, 100) / 100.0
        im_info[i, :] = [im_size[0], im_size[1], im_scale]

    def get_sub(arr, i):
        new_shape = list(arr.shape)
        new_shape[0] = 1
        res = arr[i].reshape(new_shape)
        return res

    def check_forward(rpn_pre_nms_top_n, rpn_post_nms_top_n):
        single_proposal = []
        single_score = []
        for i in range(batch_size):
            rois, score = mx.nd.contrib.Proposal(
                    cls_prob = get_sub(cls_prob, i),
                    bbox_pred = get_sub(bbox_pred, i),
                    im_info = get_sub(im_info, i),
                    feature_stride = feature_stride,
                    scales = scales,
                    ratios = ratios,
                    rpn_pre_nms_top_n = rpn_pre_nms_top_n,
                    rpn_post_nms_top_n = rpn_post_nms_top_n,
                    threshold = threshold,
                    rpn_min_size = rpn_min_size, output_score = True)
            single_proposal.append(rois)
            single_score.append(score)

        multi_proposal, multi_score = mx.nd.contrib.MultiProposal(
                cls_prob = cls_prob,
                bbox_pred = bbox_pred,
                im_info = im_info,
                feature_stride = feature_stride,
                scales = scales,
                ratios = ratios,
                rpn_pre_nms_top_n = rpn_pre_nms_top_n,
                rpn_post_nms_top_n = rpn_post_nms_top_n,
                threshold = threshold,
                rpn_min_size = rpn_min_size, output_score = True)

        single_proposal = mx.nd.stack(*single_proposal).reshape(multi_proposal.shape)
        single_score = mx.nd.stack(*single_score).reshape(multi_score.shape)

        single_proposal_np = single_proposal.asnumpy()
        multi_proposal_np = multi_proposal.asnumpy()

        single_score_np = single_score.asnumpy()
        multi_score_np = multi_score.asnumpy()

        # check rois x1,y1,x2,y2
        assert np.allclose(single_proposal_np[:, 1:], multi_proposal_np[:, 1:])
        # check rois batch_idx
        for i in range(batch_size):
            start = i * rpn_post_nms_top_n
            end = start + rpn_post_nms_top_n
            assert (multi_proposal_np[start:end, 0] == i).all()
        # check score
        assert np.allclose(single_score_np, multi_score_np)

    def check_backward(rpn_pre_nms_top_n, rpn_post_nms_top_n):

        im_info_sym = mx.sym.Variable('im_info')
        cls_prob_sym = mx.sym.Variable('cls_prob')
        bbox_pred_sym = mx.sym.Variable('bbox_pred')

        sym = mx.sym.contrib.MultiProposal(
                cls_prob = cls_prob_sym,
                bbox_pred = bbox_pred_sym,
                im_info = im_info_sym,
                feature_stride = feature_stride,
                scales = scales,
                ratios = ratios,
                rpn_pre_nms_top_n = rpn_pre_nms_top_n,
                rpn_post_nms_top_n = rpn_post_nms_top_n,
                threshold = threshold,
                rpn_min_size = rpn_min_size, output_score = False)

        location = [cls_prob.asnumpy(), bbox_pred.asnumpy(), im_info.asnumpy()]

        expected = [np.zeros_like(e) for e in location]

        out_grads = [np.ones((rpn_post_nms_top_n, 5))]

        check_symbolic_backward(sym, location, out_grads, expected)

    check_forward(rpn_pre_nms_top_n, rpn_post_nms_top_n)
    check_forward(rpn_pre_nms_top_n, 1500)
    check_forward(1000, 500)
    check_backward(rpn_pre_nms_top_n, rpn_post_nms_top_n)

@with_seed()
def test_quadratic_function():
    def f(x, a, b, c):
        return a * x**2 + b * x + c

    a = np.random.random_sample()
    b = np.random.random_sample()
    c = np.random.random_sample()
    data = mx.symbol.Variable('data')
    quad_sym = mx.sym.contrib.quadratic(data=data, a=a, b=b, c=c)
    for dtype in [np.float16, np.float32, np.float64]:
        for ndim in range(1, 6):
            shape = rand_shape_nd(ndim, 5)
            data_np = np.random.randn(*shape).astype(dtype)
            expected = f(data_np, a, b, c)
            backward_expected = 2 * a * data_np + b

            # check imperative forward
            output = mx.nd.contrib.quadratic(mx.nd.array(data_np), a=a, b=b, c=c)
            assert_almost_equal(output.asnumpy(),expected,
                                rtol=1e-2 if dtype is np.float16 else 1e-5,
                                atol=1e-2 if dtype is np.float16 else 1e-5)
            # check forward
            check_symbolic_forward(quad_sym, [data_np], [expected],
                                   rtol=1e-2 if dtype is np.float16 else 1e-5,
                                   atol=1e-2 if dtype is np.float16 else 1e-5)
            # check backward
            check_symbolic_backward(quad_sym, [data_np], [np.ones(expected.shape)],
                                    [backward_expected],
                                    rtol=1e-2 if dtype is np.float16 else 1e-5,
                                    atol=1e-2 if dtype is np.float16 else 1e-5)
            # check backward using finite difference
            check_numeric_gradient(quad_sym, [data_np], atol=0.001)


@with_seed()
def test_histogram():
    def f(x, bins=10, range=None):
        return np.histogram(x, bins, range=range)

    for ndim in range(1, 6):
        shape = rand_shape_nd(ndim)
        x = rand_ndarray(shape, stype='default', dtype=np.float64)
        mx_bins = mx.nd.array([-1.0, 0.5, 2.0, 4.5, 50.0], dtype=np.float64)
        np_bins = mx_bins.asnumpy()
        bin_cnt = random.randint(2, 10)
        bin_range = (-2.5, 2.5)
        mx_histo1, mx_bins1 = mx.nd.histogram(x, bins=bin_cnt, range=bin_range)
        np_histo1, np_bins1 = f(x.asnumpy(), bins=bin_cnt, range=bin_range)
        assert_almost_equal(mx_bins1.asnumpy(), np_bins1)
        assert_almost_equal(mx_histo1.asnumpy(), np_histo1, rtol=1e-3, atol=1e-5)
        mx_histo2, mx_bins2 = mx.nd.histogram(x, bins=mx_bins)
        np_histo2, np_bins2 = f(x.asnumpy(), bins=np_bins)
        assert_almost_equal(mx_histo2.asnumpy(), np_histo2, rtol=1e-3, atol=1e-5)
        assert_almost_equal(mx_bins2.asnumpy(), np_bins2, rtol=1e-3, atol=1e-5)

        data = mx.sym.Variable("data")

        bins = mx.sym.Variable("bins")
        histo1 = mx.sym.histogram(a=data, bins=bin_cnt, range=bin_range)
        histo2 = mx.sym.histogram(a=data, bins=bins)
        executor1 = histo1.bind(ctx=default_context(), args={"data" : x})
        executor1.forward(is_train=False)
        assert_almost_equal(np_histo1, executor1.outputs[0].asnumpy(), 0, 0, ("EXPECTED_histo1", "FORWARD_histo1"), equal_nan=False)
        executor2 = histo2.bind(ctx=default_context(), args={"data" : x, "bins" : mx_bins})
        executor2.forward(is_train=False)
        assert_almost_equal(np_histo2, executor2.outputs[0].asnumpy(), 0, 0, ("EXPECTED_histo2", "FORWARD_histo2"), equal_nan=False)


def test_op_output_names_monitor():
    def check_name(op_sym, expected_names):
        output_names = []

        def get_output_names_callback(name, arr):
            output_names.append(py_str(name))

        op_exe = op_sym.simple_bind(ctx=mx.current_context(), grad_req='null')
        op_exe.set_monitor_callback(get_output_names_callback)
        op_exe.forward()
        for output_name, expected_name in zip(output_names, expected_names):
            assert output_name == expected_name

    data = mx.sym.Variable('data', shape=(10, 3, 10, 10))
    conv_sym = mx.sym.Convolution(data, kernel=(2, 2), num_filter=1, name='conv')
    check_name(conv_sym, ['conv_output'])

    deconv_sym = mx.sym.Deconvolution(data, kernel=(2, 2), num_filter=1, name='deconv')
    check_name(deconv_sym, ['deconv_output'])

    fc_sym = mx.sym.FullyConnected(data, num_hidden=10, name='fc')
    check_name(fc_sym, ['fc_output'])

    lrn_sym = mx.sym.LRN(data, nsize=1, name='lrn')
    check_name(lrn_sym, ['lrn_output', 'lrn_tmp_norm'])

    act_sym = mx.sym.Activation(data, act_type='relu', name='act')
    check_name(act_sym, ['act_output'])

    cc_sym = mx.sym.concat(data, data, dim=0, name='concat')
    check_name(cc_sym, ['concat_output'])

    sm_sym = mx.sym.softmax(data, name='softmax')
    check_name(sm_sym, ['softmax_output'])

    sa_sym = mx.sym.SoftmaxActivation(data, name='softmax')
    check_name(sa_sym, ['softmax_output'])

    us_sym = mx.sym.UpSampling(data, scale=2, sample_type='nearest',
                               name='upsampling')
    check_name(us_sym, ['upsampling_output'])

    us_sym = mx.sym.Pooling(data, kernel=(2, 2), pool_type='avg',
                            name='pooling')
    check_name(us_sym, ['pooling_output'])


@with_seed()
def test_activation():
    shapes = [(9,), (9, 10), (9, 10, 10), (1, 9, 10, 10)]
    dtype_l = [np.float64, np.float32, np.float16]
    rtol_l = [1e-7, 1e-6, 1e-2]
    atol_l = [1e-7, 1e-6, 1e-2]
    rtol_fd = 1e-5
    atol_fd = 1e-6
    num_eps = 1e-6
    unary_ops = {
        'relu': [lambda x: mx.sym.Activation(x, act_type='relu'),
                 lambda x: np.maximum(x, 0.),
                 lambda x: 1. * (x > 0.),
                 -5.0, 5.0],
        'sigmoid': [lambda x: mx.sym.Activation(x, act_type='sigmoid'),
                    lambda x: 1. / (np.exp(-x) + 1.),
                    lambda x: 1. / (np.exp(-x) + 1.) / (np.exp(x) + 1.),
                    -3.0, 3.0],
        'tanh': [lambda x: mx.sym.Activation(x, act_type='tanh'),
                 lambda x: np.tanh(x),
                 lambda x: 1. - np.tanh(x) ** 2,
                 -4.0, 4.0],
        'softrelu': [lambda x: mx.sym.Activation(x, act_type='softrelu'),
                    lambda x: np.log(1. + np.exp(x)),
                    lambda x: 1. - 1 / (1 + np.exp(x)),
                    -3.0, 3.0],
        'softsign': [lambda x: mx.sym.Activation(x, act_type='softsign'),
                     lambda x: x / (1. + np.abs(x)),
                     lambda x: 1. / np.square(1. + np.abs(x)),
                     -3.0, 3.0],
    }
    # Loop over operators
    for name, op in unary_ops.items():
        # Loop over shapes
        for shape in shapes:
            # Loop over dtype's
            for ind in range(len(dtype_l)):
                dtype = dtype_l[ind]
                rtol = rtol_l[ind]
                atol = atol_l[ind]
                compare_forw_backw_unary_op(
                    name, op[0], op[1], op[2], shape, op[3], op[4], rtol, atol,
                    dtype)
            # Finite difference testing
            finite_diff_unary_op(
                name, op[0], shape, op[3], op[4], rtol_fd, atol_fd, num_eps)

@with_seed()
def test_ravel():
    # be aware that check_symbolic_forward will use float type internally
    # for the arrays and that limits the representable flat index range.
    # Taking dim==4 and a range of [0,..,100] for the data can already
    # cause precision issues and break this test.
    for dim in [1, 2, 3, 4]:
      data = np.random.randint(50, size=(dim, 500))
      shape = tuple(np.add(np.amax(data, axis=1), [1]))
      a = mx.sym.Variable('a')
      ravel_npy = np.ravel_multi_index(data, shape)
      b = mx.sym.ravel_multi_index(a, shape=shape)
      check_symbolic_forward(b, location={'a': data}, expected=[ravel_npy])
      c = mx.sym.unravel_index(a, shape=shape)
      check_symbolic_forward(c, location={'a': ravel_npy}, expected=[data])

def test_context_num_gpus():
    try:
        # Note: the test is run both on GPU and CPU hosts, so that we can not assert
        # on a specific number here.
        assert mx.context.num_gpus() >= 0
    except mx.MXNetError as e:
        # Note: On a CPU only host CUDA sometimes is not able to determine the number
        # of GPUs
        if str(e).find("CUDA") == -1:
            raise e


@with_seed()
def test_op_roi_align():
    # Adapted from https://github.com/wkcn/MobulaOP/blob/master/tests/test_roi_align_op.py
    def bilinear_interpolate(bottom, height, width, y, x):
        if y < -1.0 or y > height or x < -1.0 or x > width:
            return 0.0, []
        x = max(0.0, x)
        y = max(0.0, y)
        x_low = int(x)
        y_low = int(y)
        if x_low >= width - 1:
            x_low = x_high = width - 1
            x = x_low
        else:
            x_high = x_low + 1

        if y_low >= height - 1:
            y_low = y_high = height - 1
            y = y_low
        else:
            y_high = y_low + 1

        ly = y - y_low
        lx = x - x_low
        hy = 1.0 - ly
        hx = 1.0 - lx

        v1 = bottom[y_low, x_low]
        v2 = bottom[y_low, x_high]
        v3 = bottom[y_high, x_low]
        v4 = bottom[y_high, x_high]

        '''
        ----------->x
        |hx hy | lx hy
        |------+------
        |hx ly | lx ly
        V
        y
        v1|v2
        --+--
        v3|v4
        '''
        w1 = hy * hx
        w2 = hy * lx
        w3 = ly * hx
        w4 = ly * lx

        val = w1 * v1 + w2 * v2 + w3 * v3 + w4 * v4
        grad = [(y_low, x_low, w1), (y_low, x_high, w2),
                (y_high, x_low, w3), (y_high, x_high, w4)
               ]
        return val, grad

    def roialign_forward_backward(data, rois, pooled_size, spatial_scale, sampling_ratio,
            position_sensitive, dy):
        N, C, H, W = data.shape
        R = rois.shape[0]
        PH, PW = pooled_size
        assert len(rois.shape) == 2
        assert rois.shape[1] == 5

        C_out = C // PH // PW if position_sensitive else C
        out = np.zeros((R, C_out, PH, PW))
        dx = np.zeros_like(data)
        drois = np.zeros_like(rois)

        for r in range(R):
            batch_ind = int(rois[r, 0])
            sw, sh, ew, eh = rois[r, 1:5] * spatial_scale
            roi_w = max(ew - sw, 1.0)
            roi_h = max(eh - sh, 1.0)
            bin_h = roi_h * 1.0 / PH
            bin_w = roi_w * 1.0 / PW
            bdata = data[batch_ind]
            if sampling_ratio > 0:
                roi_bin_grid_h = roi_bin_grid_w = sampling_ratio
            else:
                roi_bin_grid_h = int(np.ceil(roi_h * 1.0 / PH))
                roi_bin_grid_w = int(np.ceil(roi_w * 1.0 / PW))
            count = roi_bin_grid_h * roi_bin_grid_w
            for c in range(C_out):
                for ph in range(PH):
                    for pw in range(PW):
                        val = 0.0
                        c_in = c * PH * PW + ph * PW + pw if position_sensitive else c
                        for iy in range(roi_bin_grid_h):
                            y = sh + ph * bin_h + (iy + 0.5) * bin_h / roi_bin_grid_h
                            for ix in range(roi_bin_grid_w):
                                x = sw + pw * bin_w + (ix + 0.5) * bin_w / roi_bin_grid_w
                                v, g = bilinear_interpolate(bdata[c_in], H, W, y, x)
                                val += v
                                # compute grad
                                for qy, qx, qw in g:
                                    dx[batch_ind, c_in, qy, qx] += dy[r, c, ph, pw] * qw * 1.0 / count

                        out[r, c, ph, pw] = val * 1.0 / count
        return out, [dx, drois]

    def test_roi_align_value(sampling_ratio=0, position_sensitive=False):
        ctx=default_context()
        dtype = np.float32

        dlen = 224
        N, C, H, W = 5, 3, 16, 16
        assert H == W
        R = 7
        pooled_size = (3, 4)
        C = C * pooled_size[0] * pooled_size[1] if position_sensitive else C

        spatial_scale = H * 1.0 / dlen
        data = mx.nd.array(np.arange(N*C*W*H).reshape((N,C,H,W)), ctx=ctx, dtype = dtype)
        # data = mx.nd.random.uniform(0, 1, (N, C, H, W), dtype = dtype)
        center_xy = mx.nd.random.uniform(0, dlen, (R, 2), ctx=ctx, dtype = dtype)
        wh = mx.nd.random.uniform(0, dlen, (R, 2), ctx=ctx, dtype = dtype)
        batch_ind = mx.nd.array(np.random.randint(0, N, size = (R,1)), ctx=ctx)
        pos = mx.nd.concat(center_xy - wh / 2, center_xy + wh / 2, dim = 1)
        rois = mx.nd.concat(batch_ind, pos, dim = 1)

        data.attach_grad()
        rois.attach_grad()
        with mx.autograd.record():
            output = mx.nd.contrib.ROIAlign(data, rois, pooled_size=pooled_size,
                    spatial_scale=spatial_scale, sample_ratio=sampling_ratio,
                    position_sensitive=position_sensitive)
        C_out = C // pooled_size[0] // pooled_size[1] if position_sensitive else C
        dy = mx.nd.random.uniform(-1, 1, (R, C_out) + pooled_size, ctx=ctx, dtype = dtype)
        output.backward(dy)
        real_output, [dx, drois] = roialign_forward_backward(data.asnumpy(), rois.asnumpy(), pooled_size,
                                                             spatial_scale, sampling_ratio,
                                                             position_sensitive, dy.asnumpy())
        assert np.allclose(output.asnumpy(), real_output)
        # It seems that the precision between Cfloat and Pyfloat is different.
        assert np.allclose(data.grad.asnumpy(), dx, atol = 1e-5), np.abs(data.grad.asnumpy() - dx).max()
        assert np.allclose(rois.grad.asnumpy(), drois)

    # modified from test_roipooling()
    def test_roi_align_autograd(sampling_ratio=0):
        ctx = default_context()
        data = mx.symbol.Variable(name='data')
        rois = mx.symbol.Variable(name='rois')
        test = mx.symbol.contrib.ROIAlign(data=data, rois=rois, pooled_size=(4, 4), spatial_scale=1,
                                          sample_ratio=sampling_ratio)

        x1 = np.random.rand(4, 1, 12, 12).astype('float64')
        x2 = np.array([[0, 1.1, 1.1, 6.2, 6.2], [2, 6.1, 2.1, 8.2, 11.2],
                       [1, 3.1, 1.1, 5.2, 10.2]], dtype='float64')

        check_numeric_gradient(sym=test, location=[x1, x2],
                               grad_nodes={'data':'write', 'rois':'null'},
                               numeric_eps=1e-4, rtol=1e-1, atol=1e-4, ctx=ctx)
        check_numeric_gradient(sym=test, location=[x1, x2],
                               grad_nodes={'data':'add', 'rois':'null'},
                               numeric_eps=1e-4, rtol=1e-1, atol=1e-4, ctx=ctx)

    test_roi_align_value()
    test_roi_align_value(sampling_ratio=2)
    test_roi_align_value(position_sensitive=True)
    test_roi_align_autograd()

@with_seed()
def test_diag():

    # Test 2d input
    h = np.random.randint(2,9)
    w = np.random.randint(2,9)
    a_np = np.random.random((h, w)).astype(np.float32)
    a = mx.nd.array(a_np).astype('float32')

    # k == 0
    r = mx.nd.diag(a)
    assert_almost_equal(r.asnumpy(), np.diag(a_np))

    # k == 1
    k = 1
    r = mx.nd.diag(a, k=k)
    assert_almost_equal(r.asnumpy(), np.diag(a_np, k=k))

    # k == -1
    k = -1
    r = mx.nd.diag(a, k=k)
    assert_almost_equal(r.asnumpy(), np.diag(a_np, k=k))

    # random k
    k = np.random.randint(-min(h,w) + 1, min(h,w))
    r = mx.nd.diag(a, k=k)
    assert_almost_equal(r.asnumpy(), np.diag(a_np, k=k))

    # invalid k
    k = max(h,w) + 1
    assertRaises(MXNetError, mx.nd.diag, a, k=k)

    # Test 2d backward, k=0
    data = mx.sym.Variable('data')
    diag_sym = mx.sym.diag(data=data)
    check_numeric_gradient(diag_sym, [a_np])

    # Test 2d backward, k=1
    data = mx.sym.Variable('data')
    diag_sym = mx.sym.diag(data=data, k=1)
    check_numeric_gradient(diag_sym, [a_np])

    # Test 2d backward, k=-1
    data = mx.sym.Variable('data')
    diag_sym = mx.sym.diag(data=data, k=-1)
    check_numeric_gradient(diag_sym, [a_np])

    # test 1d input
    d = np.random.randint(2,9)
    a_np = np.random.random((d))
    a = mx.nd.array(a_np)

    # k is random
    k = np.random.randint(-d,d)
    r = mx.nd.diag(a, k=k)

    assert_almost_equal(r.asnumpy(), np.diag(a_np, k=k))

    # Test 2d backward, k=0
    data = mx.sym.Variable('data')
    diag_sym = mx.sym.diag(data=data)
    check_numeric_gradient(diag_sym, [a_np])

    # Test 2d backward, k=1
    data = mx.sym.Variable('data')
    diag_sym = mx.sym.diag(data=data, k=1)
    check_numeric_gradient(diag_sym, [a_np])

    # Test 2d backward, k=-1
    data = mx.sym.Variable('data')
    diag_sym = mx.sym.diag(data=data, k=-1)
    check_numeric_gradient(diag_sym, [a_np])

    # Test 4d input
    x1 = np.random.randint(3,9)
    x2 = np.random.randint(3,9)
    x3 = np.random.randint(3,9)
    x4 = np.random.randint(3,9)
    a_np = np.random.random((x1, x2, x3, x4)).astype(np.float32)
    a = mx.nd.array(a_np).astype('float32')

    # k = 0, axis1=0, axis2=1
    r = mx.nd.diag(data=a, k=0, axis1=0, axis2=1)
    assert_almost_equal(r.asnumpy(), np.diagonal(a_np, offset=0, axis1=0, axis2=1))

    # k = 1, axis1=1, axis2=0
    r = mx.nd.diag(data=a, k=1, axis1=1, axis2=0)
    assert_almost_equal(r.asnumpy(), np.diagonal(a_np, offset=1, axis1=1, axis2=0))

    # k = -1 axis1=1, axis3=3
    r = mx.nd.diag(data=a, k=-1, axis1=1, axis2=3)
    assert_almost_equal(r.asnumpy(), np.diagonal(a_np, offset=-1, axis1=1, axis2=3))

    # k = 2, axis1=-2, axis2=0
    r = mx.nd.diag(data=a, k=2, axis1=-2, axis2=0)
    assert_almost_equal(r.asnumpy(), np.diagonal(a_np, offset=2, axis1=-2, axis2=0))

    # Test 4d backward, k=0, axis1=3, axis2=0
    data = mx.sym.Variable('data')
    diag_sym = mx.sym.diag(data=data, k=0, axis1=3, axis2=0)
    check_numeric_gradient(diag_sym, [a_np])

    # Test 4d backward, k=1, axis1=1, axis2=2
    data = mx.sym.Variable('data')
    diag_sym = mx.sym.diag(data=data, k=1, axis1=1, axis2=2)
    check_numeric_gradient(diag_sym, [a_np])

    # Test 4d backward, k=-1, axis1=2, axis2=0
    data = mx.sym.Variable('data')
    diag_sym = mx.sym.diag(data=data, k=-1, axis1=2, axis2=0)
    check_numeric_gradient(diag_sym, [a_np])

    # Test 4d backward, k=-2, axis1=1, axis2=-1
    data = mx.sym.Variable('data')
    diag_sym = mx.sym.diag(data=data, k=-2, axis1=1, axis2=-1)
    check_numeric_gradient(diag_sym, [a_np])

@with_seed()
def test_depthtospace():
    def f(x, blocksize):
        b, c, h, w = x.shape[0], x.shape[1], x.shape[2], x.shape[3]
        tmp = np.reshape(x, [b, blocksize, blocksize, c // (blocksize**2), h, w])
        tmp = np.transpose(tmp, [0, 3, 4, 1, 5, 2])
        y = np.reshape(tmp, [b, c // (blocksize**2), h * blocksize, w * blocksize])
        return y

    block = random.randint(2, 4)
    rand_mul1 = random.randint(1, 4)
    n = random.randint(1, 5)
    c = block * block * rand_mul1
    h = random.randint(1, 5)
    w = random.randint(1, 5)
    shape_inp = (n, c, h, w)
    data = rand_ndarray(shape_inp, 'default')
    data_np = data.asnumpy()
    expected = f(data_np, block)
    output = mx.nd.depth_to_space(data, block)
    assert_almost_equal(output.asnumpy(), expected, atol=1e-3, rtol=1e-3)

    shape_out = (n, c // (block ** 2), h * block, w * block)
    data = mx.sym.Variable('data')
    dts_sym = mx.sym.depth_to_space(data, block)
    check_numeric_gradient(dts_sym, [np.ones(shape_inp)])

    check_symbolic_forward(dts_sym, [data_np], [expected])
    check_symbolic_backward(dts_sym, [data_np], [np.ones(shape_out)], [np.ones(shape_inp)])

    def test_invalid_depth_dim():
        invalid_shape_inp = (n, block - 1, h, w)
        data = rand_ndarray(invalid_shape_inp, 'default')
        assertRaises(MXNetError, mx.nd.depth_to_space, data, block)

    def test_invalid_space_dim():
        invalid_shape_inp = (n, block ** 2, 0, block + 1)
        data = rand_ndarray(invalid_shape_inp, 'default')
        assertRaises(MXNetError, mx.nd.depth_to_space, data, block)

    def test_invalid_block_size():
        block = 0
        invalid_shape_inp = (n , c, h, w)
        data = rand_ndarray(invalid_shape_inp, 'default')
        assertRaises(MXNetError, mx.nd.depth_to_space, data, block)

    test_invalid_depth_dim()
    test_invalid_space_dim()
    test_invalid_block_size()

@with_seed()
def test_spacetodepth():
    def f(x, blocksize):
        b, c, h, w = x.shape[0], x.shape[1], x.shape[2], x.shape[3]
        tmp = np.reshape(x, [b, c, h // blocksize, blocksize, w // blocksize, blocksize])
        tmp = np.transpose(tmp, [0, 3, 5, 1, 2, 4])
        y = np.reshape(tmp, [b, c * (blocksize**2), h // blocksize, w // blocksize])
        return y

    block = random.randint(2, 4)
    rand_mul1 = random.randint(1, 4)
    rand_mul2 = random.randint(1, 4)
    n = random.randint(1, 5)
    c = random.randint(1, 5)
    h = block * rand_mul1
    w = block * rand_mul2
    shape_inp = (n, c, h, w)
    data = rand_ndarray(shape_inp, 'default')
    data_np = data.asnumpy()
    expected = f(data_np, block)
    output = mx.nd.space_to_depth(data, block)
    assert_almost_equal(output.asnumpy(), expected, atol=1e-3, rtol=1e-3)

    shape_out = (n, c * (block ** 2), h // block, w // block)
    data = mx.sym.Variable('data')
    dts_sym = mx.sym.space_to_depth(data, block)
    check_numeric_gradient(dts_sym, [np.ones(shape_inp)])

    check_symbolic_forward(dts_sym, [data_np], [expected])
    check_symbolic_backward(dts_sym, [data_np], [np.ones(shape_out)], [np.ones(shape_inp)])

    def test_invalid_space_dim():
        invalid_shape_inp = (n , c, block - 1, w)
        data = rand_ndarray(invalid_shape_inp, 'default')
        assertRaises(MXNetError, mx.nd.space_to_depth, data, block)

    def test_invalid_block_size():
        block = 0
        invalid_shape_inp = (n, c, h, w)
        data = rand_ndarray(invalid_shape_inp, 'default')
        assertRaises(MXNetError, mx.nd.space_to_depth, data, block)

    def test_invalid_depth_dim():
        invalid_shape_inp = (n, 0, h, w)
        data = rand_ndarray(invalid_shape_inp, 'default')
        assertRaises(MXNetError, mx.nd.space_to_depth, data, block)

    test_invalid_space_dim()
    test_invalid_block_size()
    test_invalid_depth_dim()


@with_seed()
def test_softmax_cross_entropy():
    def f_sm_ce(data, label):
        return np.sum(-np.log(data) * label)

    data = mx.sym.Variable('data')
    label = mx.sym.Variable('label')
    sym = mx.sym.softmax_cross_entropy(data=data, label=label)
    num_labels = random.randint(100, 200)
    batch_size = random.randint(100, 200)
    np_data = rand_ndarray((batch_size, num_labels), stype='default').asnumpy()
    np_sm = np_softmax(np_data)
    np_label = np.random.randint(0, num_labels, (batch_size, ))
    np_one_hot_label = np.zeros((batch_size, num_labels))
    np_one_hot_label[np.arange(batch_size), np_label] = 1.
    check_symbolic_forward(sym, {'data' : np_data, 'label' : np_label}, [np.array([f_sm_ce(np_sm, np_one_hot_label)])], rtol=1e-3, atol=1e-5)


@with_seed()
def test_split_v2():
    dim = random.randint(2, 6)
    shape = rand_shape_nd(dim)
    axis = random.randint(-dim, dim-1)
    axis_size = shape[axis]
    samples = random.randint(0, axis_size - 1)
    indices = sorted(random.sample([i for i in range(1, axis_size)], samples))
    indices = tuple(indices)
    mx_data = rand_ndarray(shape)
    np_data = mx_data.asnumpy()
    np_out = np.split(np_data, indices_or_sections=indices, axis=axis)
    data = mx.sym.Variable("data")
    sym = mx.sym.split_v2(data, indices_or_sections=indices, axis=axis)
    check_symbolic_forward(sym, {"data": mx_data}, np_out, rtol=1e-3, atol=1e-5)
    out_grad = [np.ones(arr.shape) for arr in np_out]
    check_symbolic_backward(sym, {"data": mx_data}, out_grad, [np.concatenate(out_grad, axis=axis)])


@with_seed()
def test_invalid_kernel_size():
    invalid_kernel_size = 28
    assert_exception(
        mx.nd.Correlation,
        MXNetError,
        mx.nd.array(np.random.rand(1, 1, 28, 28)),
        mx.nd.array(np.random.rand(1, 1, 28, 28)),
        kernel_size=invalid_kernel_size)

@with_seed()
def test_valid_kernel_size():
    valid_kernel_size = 9
    mx.nd.Correlation(
        mx.nd.array(np.random.rand(1, 1, 28, 28)),
        mx.nd.array(np.random.rand(1, 1, 28, 28)),
        kernel_size=valid_kernel_size)

@with_seed()
def test_valid_max_pooling_pad_type_same():
    import math
    input_data = mx.nd.array(np.random.rand(1,1,10))
    stride = 2
    kernel = 2
    output_data=mx.nd.Pooling(
        input_data,
        kernel=kernel,
        stride=stride,
        pad=(0,0,0),
        pool_type='max',
        name='pooling',
        pooling_convention="same")
    assert(math.ceil(input_data.shape[2]/stride) == output_data.shape[2])

@with_seed()
def test_invalid_max_pooling_pad_type_same():
    import math
    input_data = mx.nd.array(np.random.rand(1,1,10))
    stride = 2
    kernel = 2
    pad = 2
    assert_exception(
        mx.nd.Pooling,
        MXNetError,
        input_data,
        stride=stride,
        kernel=kernel,
        pad=pad,
        pool_type='max',
        name='pooling',
        pooling_convention="same")

<<<<<<< HEAD
@with_seed()
def test_digitize():
    def f(x, bins, right):
        x = x.asnumpy()
        bins = bins.asnumpy()

        N = bins.ndim
        x1 = x.reshape((-1,) + x.shape[N-1:])
        x2 = np.atleast_2d((x1.reshape(x1.shape[0], -1)))
        b1 = np.atleast_2d(bins.reshape(-1, bins.shape[-1]))
        out = np.zeros_like(x2)

        for idx,batch in enumerate(zip(x2, b1)):
            out[idx] = np.digitize(batch[0], batch[1])

        return out.reshape(x.shape)

    data = mx.symbol.Variable('data')
    dig_sym = mx.sym.digitize(data=data)
    x = mx.nd.array(np.random.randn(100, 200) * 100)

    # Test with 1D bin vector
    bins = mx.nd.array(np.linspace(0, np.random.randint(90)+10, np.random.randint(20)))

    # right = False (default)
    output = mx.nd.digitize(x, bins)
    expected = f(x, bins, False)
    assert_equal(output.asnumpy(), expected)
    check_symbolic_forward(dig_sym, [x, bins], [expected])

    # right = True
    output = mx.nd.digitize(x, bins, right=True)
    expected = f(x, bins, True)
    assert_equal(output.asnumpy(), expected)

    # Test with 2D bins vector
    x = np.random.randn(2, 200) * 100
    bins = np.vstack(np.linspace(np.linspace(0, np.random.randint(90)+10, np.random.randint(20)),
                                 np.linspace(0, np.random.randint(90) + 10, np.random.randint(20))))
    output = mx.nd.digitize(x, bins)
    assert_equal(output.asnumpy(), f(x, bins, False))

    # Test exception raising
    def test_invalid_inputs():
        # bins not monotonic and ascending
        bins = mx.nd.ones(10)
        assert_exception(mx.nd.digitize, MXNetError, [x, bins])


        # bins.ndim > data.ndim
        bins = mx.nd.array(np.tile(np.linspace(0, 10, 10), (2, 1)))
        x = mx.nd.array(np.random.randn(100) * 100)
        assert_exception(mx.nd.digitize, MXNetError, [x, bins])

    test_invalid_inputs()
=======

@with_seed()
def test_image_normalize():
    # Part 1 - Test 3D Input
    shape_3d = (3, 28, 28)
    mean = (0, 1, 2)
    std = (3, 2, 1)

    data_in_3d = mx.nd.random.uniform(0, 1, shape_3d)
    data_expected_3d = data_in_3d.asnumpy()
    data_expected_3d[:][:][0] = data_expected_3d[:][:][0] / 3.0
    data_expected_3d[:][:][1] = (data_expected_3d[:][:][1] - 1.0) / 2.0
    data_expected_3d[:][:][2] = data_expected_3d[:][:][2] - 2.0

    data = mx.symbol.Variable('data')
    img_norm_sym = mx.sym.image.normalize(data=data, mean=mean, std=std)

    # check forward
    check_symbolic_forward(img_norm_sym, [data_in_3d], [data_expected_3d],
                           rtol=1e-5, atol=1e-5)

    # Gradient is 1/std_dev
    grad_expected_3d = np.ones(shape_3d)
    grad_expected_3d[:][:][0] = 1 / 3.0
    grad_expected_3d[:][:][1] = 1 / 2.0
    grad_expected_3d[:][:][2] = 1 / 1.0

    # check backward
    check_symbolic_backward(img_norm_sym, location=[data_in_3d], out_grads=[mx.nd.ones(shape_3d)],
                            expected=[grad_expected_3d], rtol=1e-5, atol=1e-5)

    # check backward using finite difference
    check_numeric_gradient(img_norm_sym, [data_in_3d], atol=0.001)

    # Part 2 - Test 4D Input
    shape_4d = (2, 3, 28, 28)

    data_in_4d = mx.nd.random.uniform(0, 1, shape_4d)
    data_expected_4d = data_in_4d.asnumpy()
    data_expected_4d[0][:][:][0] = data_expected_4d[0][:][:][0] / 3.0
    data_expected_4d[0][:][:][1] = (data_expected_4d[0][:][:][1] - 1.0) / 2.0
    data_expected_4d[0][:][:][2] = data_expected_4d[0][:][:][2] - 2.0
    data_expected_4d[1][:][:][0] = data_expected_4d[1][:][:][0] / 3.0
    data_expected_4d[1][:][:][1] = (data_expected_4d[1][:][:][1] - 1.0) / 2.0
    data_expected_4d[1][:][:][2] = data_expected_4d[1][:][:][2] - 2.0

    # check forward
    check_symbolic_forward(img_norm_sym, [data_in_4d], [data_expected_4d],
                           rtol=1e-5, atol=1e-5)

    # Gradient is 1/std_dev
    grad_expected_4d = np.ones(shape_4d)
    grad_expected_4d[0][:][:][0] = 1 / 3.0
    grad_expected_4d[0][:][:][1] = 1 / 2.0
    grad_expected_4d[0][:][:][2] = 1 / 1.0
    grad_expected_4d[1][:][:][0] = 1 / 3.0
    grad_expected_4d[1][:][:][1] = 1 / 2.0
    grad_expected_4d[1][:][:][2] = 1 / 1.0

    # check backward
    check_symbolic_backward(img_norm_sym, location=[data_in_4d], out_grads=[mx.nd.ones(shape_4d)],
                            expected=[grad_expected_4d], rtol=1e-5, atol=1e-5)

    # check backward using finite difference
    check_numeric_gradient(img_norm_sym, [data_in_4d], atol=0.001)
>>>>>>> 3a1a80a5


if __name__ == '__main__':
    import nose
    nose.runmodule()<|MERGE_RESOLUTION|>--- conflicted
+++ resolved
@@ -7326,7 +7326,6 @@
         name='pooling',
         pooling_convention="same")
 
-<<<<<<< HEAD
 @with_seed()
 def test_digitize():
     def f(x, bins, right):
@@ -7382,8 +7381,8 @@
         assert_exception(mx.nd.digitize, MXNetError, [x, bins])
 
     test_invalid_inputs()
-=======
-
+
+    
 @with_seed()
 def test_image_normalize():
     # Part 1 - Test 3D Input
@@ -7448,8 +7447,7 @@
 
     # check backward using finite difference
     check_numeric_gradient(img_norm_sym, [data_in_4d], atol=0.001)
->>>>>>> 3a1a80a5
-
+    
 
 if __name__ == '__main__':
     import nose
