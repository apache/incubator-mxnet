# Licensed to the Apache Software Foundation (ASF) under one
# or more contributor license agreements.  See the NOTICE file
# distributed with this work for additional information
# regarding copyright ownership.  The ASF licenses this file
# to you under the Apache License, Version 2.0 (the
# "License"); you may not use this file except in compliance
# with the License.  You may obtain a copy of the License at
#
#   http://www.apache.org/licenses/LICENSE-2.0
#
# Unless required by applicable law or agreed to in writing,
# software distributed under the License is distributed on an
# "AS IS" BASIS, WITHOUT WARRANTIES OR CONDITIONS OF ANY
# KIND, either express or implied.  See the License for the
# specific language governing permissions and limitations
# under the License.

# pylint: skip-file
from __future__ import print_function
import numpy as np
import mxnet as mx
import math
import random
import itertools
from numpy.testing import assert_allclose, assert_array_equal
from mxnet.test_utils import *
from mxnet.base import py_str, MXNetError
from common import setup_module, with_seed
import unittest

def check_rnn_consistency(cell1, cell2, T, N, I, H):
    dshape = (N, T, I)
    data = mx.sym.Variable('data')

    Y1, _ = cell1.unroll(T, data, layout='NTC', merge_outputs=True)
    mod1 = mx.mod.Module(Y1, label_names=None, context=default_context())
    mod1.bind(data_shapes=[('data', dshape)], label_shapes=None, inputs_need_grad=True)

    Y2, _ = cell2.unroll(T, data, layout='NTC', merge_outputs=True)
    mod2 = mx.mod.Module(Y2, label_names=None, context=default_context())
    mod2.bind(data_shapes=[('data', dshape)], label_shapes=None, inputs_need_grad=True)

    mod1.init_params()
    args, auxs = mod1.get_params()
    args = cell1.unpack_weights(args)
    args = cell2.pack_weights(args)
    mod2.set_params(args, auxs)

    x = mx.random.uniform(shape=dshape)
    batch=mx.io.DataBatch(data=[x])
    # check inference
    mod1.forward(batch, is_train=False)
    mod2.forward(batch, is_train=False)
    assert_allclose(mod1.get_outputs()[0].asnumpy(), mod2.get_outputs()[0].asnumpy(), rtol=1e-2, atol=1e-4)

    # check training
    mod1.forward(batch, is_train=True)
    mod2.forward(batch, is_train=True)
    assert_allclose(mod1.get_outputs()[0].asnumpy(), mod2.get_outputs()[0].asnumpy(), rtol=1e-2, atol=1e-4)

    dy = mx.random.uniform(shape=mod1.get_outputs()[0].shape)
    mod1.backward(out_grads=[dy])
    mod2.backward(out_grads=[dy])
    assert_allclose(mod1.get_input_grads()[0].asnumpy(), mod2.get_input_grads()[0].asnumpy(), rtol=1e-2, atol=1e-4)

@with_seed()
def test_lstm_sym():
    T, N, I, H = 5, 32, 800, 800
    fused = mx.rnn.FusedRNNCell(H, num_layers=3, mode='lstm', get_next_state=True, prefix='')
    stack = mx.rnn.SequentialRNNCell()
    stack.add(mx.rnn.LSTMCell(H, prefix='l0_'))
    stack.add(mx.rnn.LSTMCell(H, prefix='l1_'))
    stack.add(mx.rnn.LSTMCell(H, prefix='l2_'))
    check_rnn_consistency(fused, stack, T, N, I, H)
    check_rnn_consistency(stack, fused, T, N, I, H)

@with_seed()
def test_lstm_bidirectional():
    T, N, I, H = 5, 20, 800, 800
    fused = mx.rnn.FusedRNNCell(H, num_layers=2, mode='lstm',
                                bidirectional=True, get_next_state=True, prefix='')

    stack = mx.rnn.SequentialRNNCell()
    stack.add(mx.rnn.BidirectionalCell(
                mx.rnn.LSTMCell(H, prefix='l0_'),
                mx.rnn.LSTMCell(H, prefix='r0_'),
                output_prefix='bi_lstm_0_'))
    stack.add(mx.rnn.BidirectionalCell(
                mx.rnn.LSTMCell(H, prefix='l1_'),
                mx.rnn.LSTMCell(H, prefix='r1_'),
                output_prefix='bi_lstm_1_'))

    check_rnn_consistency(stack, fused, T, N, I, H)
    check_rnn_consistency(fused, stack, T, N, I, H)

# Currently, fused LSTM operator doesn't support dropout.
# Will change this test after dropout is supported
@with_seed()
def test_lstm_dropout():
    X = mx.sym.Variable('x')
    Params = mx.sym.Variable('params')
    HX = mx.sym.Variable('state')
    CX = mx.sym.Variable('state_cell')
    T, N, I, H = 300, 20, 800, 800
    rnn = mx.sym.RNN(data=X, parameters=Params, state=HX, state_cell=CX,
                     state_size=H, num_layers=5, mode='lstm', p=0.5, state_outputs=True, name='LSTM')
    exe = rnn.simple_bind(ctx=mx.cpu(), x=(T, N, I))
    try:
        out = exe.forward(is_train=False)
        out[0].wait_to_read()
        assert False  # should not reach here
    except mx.base.MXNetError as err:
        assert str(err).find('Dropout is not supported at the moment') != -1

def np_softmax(x, axis=-1):
    # fix for old numpy on Travis not supporting keepdims
    # x = x - np.max(x, axis=-1, keepdims=True)
    x = x - np.max(x, axis=axis, keepdims=True)
    x = np.exp(x)
    # x /= np.sum(x, axis=-1, keepdims=True)
    x /= np.sum(x, axis=axis, keepdims=True)
    return x


def check_elementwise_sum_with_shape(shape, n):
    # forward
    inputs = [mx.symbol.Variable('arg%d' % i) for i in range(n)]
    out = mx.symbol.ElementWiseSum(*inputs, name='esum')
    arr = [mx.nd.empty(shape) for i in range(n)]
    arr_grad = [mx.nd.empty(shape) for i in range(n)]
    for i in range(n):
        arr[i][:] = np.random.uniform(-10, 10, shape)
    exec1 = out.bind(default_context(),
                     args=arr,
                     args_grad=arr_grad)
    out1 = exec1.outputs[0].asnumpy()
    exec1.forward(is_train=True)
    out1 = exec1.outputs[0].asnumpy()
    out = sum(a.asnumpy() for a  in arr)
    assert_almost_equal(out, out1)

    out_grad = mx.nd.empty(shape)
    out_grad[:] = np.random.uniform(-10, 10, shape)
    # backward
    exec1.backward([out_grad])
    for a in arr_grad:
        assert_almost_equal(a.asnumpy(), out_grad.asnumpy())


@with_seed(0)
def test_elementwise_sum():
    nrepeat = 2
    maxdim = 4
    for repeat in range(nrepeat):
        for dim in range(1, maxdim):
            shape = tuple(np.random.randint(1, int(1000**(1.0/dim)), size=dim))
            check_elementwise_sum_with_shape(shape, np.random.randint(1, 8))


def check_concat_with_shape(shapes, dimension, skip_second):
    # if skip_second is True, second argument will not have gradient.
    # it is to test #1130
    n = len(shapes)
    # forward
    target_dim = 0
    for shape in shapes:
        target_dim += shape[dimension]

    inputs = [mx.symbol.Variable('arg%d' % i) for i in range(n)]
    out = mx.symbol.Concat(*inputs, name='conc',dim=dimension)
    arr = [mx.nd.empty(shape) for shape in shapes]
    for i in range(n):
        arr[i][:] = shapes[i][dimension]
    arr_np = [np.copy(narray.asnumpy()) for narray in arr]
    arr_grad = [mx.nd.empty(shape) for shape in shapes]
    dict_grad = {}
    arg_names = out.list_arguments()

    for name, g in zip(arg_names, arr_grad):
        if not skip_second or name != 'arg1':
            dict_grad[name] = g

    args = out.list_arguments()
    arg_shapes, out_shapes, aux_shapes = out.infer_shape(**dict(zip(args, shapes)))
    out_grad = mx.nd.empty(out_shapes[0])
    exec1 = out.bind(default_context(),
                     args=arr,
                     args_grad=dict_grad)
    exec1.forward(is_train=True)
    out1 = exec1.outputs[0]
    ret = np.concatenate([narray.asnumpy() for narray in arr], axis=dimension)
    assert_almost_equal(out1.asnumpy(), ret)
    # backward
    out1.copyto(out_grad)
    out_grad[:] += 1
    exec1.backward([out_grad])

    for i, name in enumerate(arg_names):
        if not skip_second or name != 'arg1':
            grad = dict_grad[name]
            np_grad = arr_np[i]
            assert_almost_equal(grad.asnumpy(), np_grad + 1)


@with_seed()
def test_concat():
    for dimension in range(4):
        n = 2
        merge = [2, 3, 4, 5, 6]
        a = 2
        b = 3
        c = 4
        # test  2D
        if dimension<2:
            for dim in range(2, 6):
                shapes = []
                for i in range(dim):
                    if dimension == 0:
                        shapes.append((merge[i], a))
                    elif dimension == 1:
                        shapes.append((a, merge[i]))
                    check_concat_with_shape(shapes,dimension,True)
                    check_concat_with_shape(shapes,dimension,False)
                    # Test negative dim
                    check_concat_with_shape(shapes, dimension - 2, True)
                    check_concat_with_shape(shapes, dimension - 2, False)

        #test 3D
        if dimension<3:
            for dim in range(2, 6):
                shapes = []
                for i in range(dim):
                    if dimension == 0:
                        shapes.append((merge[i], a,b))
                    elif dimension ==1:
                        shapes.append((a,merge[i],b))
                    elif dimension ==2:
                        shapes.append((a,b,merge[i]))
                check_concat_with_shape(shapes,dimension,True)
                check_concat_with_shape(shapes,dimension,False)
                # Test negative dim
                check_concat_with_shape(shapes, dimension - 3, True)
                check_concat_with_shape(shapes, dimension - 3, False)
        # test 4D
        for dim in range(2, 6):
            shapes = []
            for i in range(dim):
                if dimension == 0:
                    shapes.append((merge[i],a,b,c))
                elif dimension == 1:
                    shapes.append((a,merge[i],b,c))
                elif dimension ==2:
                    shapes.append((a,b,merge[i],c))
                elif dimension ==3:
                    shapes.append((a,b,c,merge[i]))
            check_concat_with_shape(shapes,dimension,True)
            check_concat_with_shape(shapes,dimension,False)
            # Test negative dim
            check_concat_with_shape(shapes, dimension - 4, True)
            check_concat_with_shape(shapes, dimension - 4, False)

@with_seed()
def test_slice_channel():
    def check_slice_channel(data_ndim, axis, num_outputs, squeeze_axis):
        ins = []
        if squeeze_axis:
            shape = np.random.randint(2, 5, data_ndim).tolist()
            shape[axis] = num_outputs
            out_ele_shape = [ele for ele in shape]
            del out_ele_shape[axis]
        else:
            shape = np.random.randint(1, 5, data_ndim).tolist()
            shape[axis] *= num_outputs
            out_ele_shape = [ele for ele in shape]
            out_ele_shape[axis] //= num_outputs
        data_npy = np.random.normal(size=shape)
        out_grads_npy = [np.random.normal(size=out_ele_shape) for i in range(num_outputs)]
        data = mx.sym.Variable('data')
        sym = mx.sym.SliceChannel(data=data, num_outputs=num_outputs, axis=axis, squeeze_axis=squeeze_axis)
        exe = sym.simple_bind(ctx=default_context(), data=data_npy.shape)
        assert len(exe.outputs) == num_outputs
        outputs = exe.forward(is_train=True, data=data_npy)
        for i in range(num_outputs):
            gt = data_npy.take(np.arange(i * shape[axis]/num_outputs,
                                         (i+1) * shape[axis]/num_outputs).astype(np.int), axis=axis)
            if squeeze_axis:

                assert_almost_equal(outputs[i].asnumpy(), gt.reshape(outputs[i].shape))
            else:
                assert_almost_equal(outputs[i].asnumpy(), gt)
        # test backward
        exe.backward(out_grads=[mx.nd.array(ele, ctx=default_context()) for ele in out_grads_npy])
        if squeeze_axis:
            assert_almost_equal(exe.grad_arrays[0].asnumpy(),
                                np.concatenate([np.expand_dims(ele, axis=axis) for ele in out_grads_npy],
                                               axis=axis))
        else:
            assert_almost_equal(exe.grad_arrays[0].asnumpy(),
                                np.concatenate(out_grads_npy, axis=axis))
    check_slice_channel(data_ndim=2, axis=1, num_outputs=3, squeeze_axis=True)
    check_slice_channel(data_ndim=4, axis=2, num_outputs=3, squeeze_axis=False)
    check_slice_channel(data_ndim=3, axis=-1, num_outputs=2, squeeze_axis=False)
    check_slice_channel(data_ndim=5, axis=-2, num_outputs=3, squeeze_axis=True)

@with_seed()
def test_regression():
    ''' test regression operator '''
    def check_regression(symbol, forward, backward, shape, stype='default', densities=[0, 0.5, 1]):
        # init executor
        data = mx.symbol.Variable('data')
        label = mx.symbol.Variable('label', stype=stype)
        out = symbol(data, label)
        grad_req = {'data': 'write', 'label': 'null'}
        out_exec = out.simple_bind(default_context(), grad_req=grad_req,
            data=shape, label=shape)
        arg_map = dict(zip(out.list_arguments(), out_exec.arg_arrays))
        grad_map = dict(zip(out.list_arguments(), out_exec.grad_arrays))
        # init data
        arr_data = mx.random.uniform(-1, 1, shape)
        arg_map["data"][:] = arr_data
        # init label based on density
        arr_label = arg_map["label"]
        atol = 1e-5
        for density in densities:
            arr_label[:] = rand_ndarray(shape, stype, density=density)
            out_exec.forward(is_train=True)
            out_exec.backward()
            np_out = forward(arr_data.asnumpy())
            out_grad = backward(np_out, arr_label.asnumpy().reshape(np_out.shape)) / shape[1]
            assert_almost_equal(out_exec.outputs[0].asnumpy(), np_out, atol=atol)
            assert_almost_equal(grad_map["data"].asnumpy(), out_grad, atol=atol)

    shape = (50, 30)

    check_regression(mx.symbol.LogisticRegressionOutput,
                     lambda x: 1.0 / (1.0 + np.exp(-x)),
                     lambda x, y : x - y,
                     shape)
    check_regression(mx.symbol.LinearRegressionOutput,
                     lambda x: x,
                     lambda x, y : x - y,
                     shape)
    check_regression(mx.symbol.MAERegressionOutput,
                     lambda x: x,
                     lambda x, y : np.where(x > y, np.ones(x.shape), -np.ones(x.shape)),
                     shape)
    check_regression(mx.symbol.LogisticRegressionOutput,
                     lambda x: 1.0 / (1.0 + np.exp(-x)),
                     lambda x, y : x - y,
                     shape, stype='csr')
    check_regression(mx.symbol.LinearRegressionOutput,
                     lambda x: x,
                     lambda x, y : x - y,
                     shape, stype='csr')


def check_softmax_grad(xpu):
    x = mx.sym.Variable('x')
    label = mx.sym.Variable('label')
    x_nd = mx.nd.array([[1, 6, 4, 2]], ctx=xpu)
    grad_x = mx.nd.zeros((1,4), ctx=xpu)
    label_nd = mx.nd.array([1], ctx=xpu)

    sym = mx.sym.SoftmaxOutput(data=x, label=label, ignore_label=0, use_ignore=False)
    ex = sym.bind(ctx=xpu, args={'x': x_nd, 'label': label_nd}, args_grad={'x': grad_x})

    ex.forward(is_train=True)
    softmax_out = ex.outputs[0].asnumpy()
    expected_softmax_out = [[0.005806628, 0.861780069, 0.116629249, 0.015784052]]
    assert np.isclose(softmax_out, expected_softmax_out).all()

    ex.backward(is_train=True)
    grad_out = ex.grad_arrays[0].asnumpy()
    k = int(label_nd[0].asscalar())
    expected_grad_out = np.zeros((1,4))
    expected_grad_out[0, k] = -1
    assert np.isclose(grad_out - softmax_out, expected_grad_out).all()


def check_smoothed_softmax_grad(xpu):
    alpha = 0.2
    x = mx.sym.Variable('x')
    label = mx.sym.Variable('label')
    x_nd = mx.nd.array([[1, 6, 4, 2]], ctx=xpu)
    grad_x = mx.nd.zeros((1,4), ctx=xpu)
    label_nd = mx.nd.array([1], ctx=xpu)

    sym = mx.sym.SoftmaxOutput(data=x, label=label, ignore_label=0, use_ignore=False, smooth_alpha=alpha)
    ex = sym.bind(ctx=xpu, args={'x': x_nd, 'label': label_nd}, args_grad={'x': grad_x})

    ex.forward(is_train=True)
    softmax_out = ex.outputs[0].asnumpy()
    expected_softmax_out = [[0.005806628, 0.861780069, 0.116629249, 0.015784052]]
    assert np.isclose(softmax_out, expected_softmax_out).all()

    ex.backward(is_train=True)
    grad_out = ex.grad_arrays[0].asnumpy()
    k = int(label_nd[0].asscalar())
    expected_grad_out = np.full((1,4), fill_value=-alpha/float(4-1))
    expected_grad_out[0, k] = - (1 - alpha)
    assert np.isclose(grad_out - softmax_out, expected_grad_out).all()


def check_softmax_with_ignore_label(xpu):
    X = mx.symbol.Variable('X')
    L = mx.symbol.Variable('L')
    Y = mx.symbol.SoftmaxOutput(data=X, label=L, ignore_label=0, use_ignore=True)

    shape = (20, 10)
    x = mx.nd.empty(shape, ctx = xpu)
    l = mx.nd.empty((shape[0],), ctx = xpu)
    x_np = np.random.rand(*shape)
    l_np = np.random.randint(0, shape[1]-1, (shape[0],))
    x[:] = x_np
    l[:] = l_np

    grad = mx.nd.empty(shape, ctx = xpu)

    exec1 = Y.bind(xpu, args = [x, l], args_grad = {'X': grad})
    exec1.forward(is_train=True)
    exec1.backward()

    grad0 = grad.asnumpy()

    for i in range(int(shape[0]/2)):
        l_np[i] = 0
    l[:] = l_np

    exec1.forward(is_train=True)
    exec1.backward()
    grad1 = grad.asnumpy()

    assert abs(np.sum(grad1[:int(shape[0]/2)])) < 1e-5
    assert_almost_equal(grad0[int(shape[0]/2):], grad1[int(shape[0]/2):])


def check_softmax_with_shape(shape, xpu, preserve_shape=False):
    # bind with label
    X = mx.symbol.Variable('X')
    L = mx.symbol.Variable('L')
    Y = mx.symbol.SoftmaxOutput(data=X, label=L, preserve_shape=preserve_shape)
    x = mx.random.uniform(-1, 1, shape, ctx=xpu)
    l = mx.random.uniform(-1, 1, shape, ctx=xpu)
    l[:] = np_softmax(l.asnumpy())
    grad = mx.nd.empty(shape, ctx = xpu)
    exec1 = Y.bind(xpu, args = [x, l], args_grad = {'X': grad})
    exec1.forward(is_train=True)
    out = exec1.outputs[0].asnumpy()
    # Non-zero atol required by test_softmax with seed 781663739
    rtol = 1e-4
    atol = 1e-6
    assert_almost_equal(out, np_softmax(x.asnumpy()), rtol=rtol, atol=atol)
    exec1.backward()
    assert_almost_equal(grad.asnumpy(), np_softmax(x.asnumpy()) - l.asnumpy(), rtol=rtol, atol=atol)


def test_python_op():
    X = mx.symbol.Variable('X')
    op = mx.operator.NumpyOp()
    s = op.get_symbol(X, name='numpy_op')

    x = mx.ndarray.ones((10))*10
    dx = mx.ndarray.zeros((10))
    dy = mx.ndarray.ones((10))
    exec1 = s.bind(default_context(), args=[x], args_grad = {'X': dx})
    exec1.forward(is_train=True)
    assert_almost_equal(x.asnumpy(), exec1.outputs[0].asnumpy())
    exec1.backward(dy)
    assert_almost_equal(dy.asnumpy(), dx.asnumpy())


def test_swapaxes():
    data = mx.symbol.Variable('data')
    shape = (2, 3, 4)
    data_tmp = np.ones(shape)
    data_tmp[0] = 1
    data_tmp[1] = 2
    arr_data = mx.nd.array(data_tmp)
    swap0 = mx.symbol.SwapAxis(data=data, dim1=0, dim2=2)
    swap = mx.symbol.SwapAxis(data=swap0, dim1=1, dim2=2)
    exe_c = swap.bind(default_context(), args=[arr_data])
    exe_c.forward(is_train=True)
    out = exe_c.outputs[0].asnumpy()

    swap0_ = np.swapaxes(data_tmp, 0, 2)
    swap_ = np.swapaxes(swap0_, 1, 2)

    assert_almost_equal(out, swap_)


@with_seed()
def test_scalarop():
    data = mx.symbol.Variable('data')
    shape = (3, 4)
    data_tmp = np.ones(shape)*5
    arr_data = mx.nd.array(data_tmp)
    arr_grad = mx.nd.empty(shape)
    arr_grad[:]=3

    test = 2 / (4-((1+data+1)*2/5)-0.8-(data!=0))

    npout_1 = (4-((1+data_tmp+1)*2/5)-0.8-(data_tmp!=0))
    npout = 2/npout_1

    check_symbolic_forward(test, [data_tmp], [npout])

    npout_grad = 2.*2/5
    npout_grad = 2*npout_grad /(npout_1 *npout_1 )

    check_symbolic_backward(test, [data_tmp], [np.ones(shape)*2], [npout_grad])


@with_seed()
def test_scalar_pow():
    data = mx.symbol.Variable('data')
    shape = (1, 1)
    data_tmp = np.ones(shape)
    test = data ** 2
    check_numeric_gradient(test, [data_tmp])
    check_symbolic_forward(test, [data_tmp], [data_tmp ** 2])
    check_symbolic_backward(test, [data_tmp], [np.ones(shape)], [2 * data_tmp])


@with_seed()
def test_symbol_pow():
    shape = (1, 1)

    data = mx.symbol.Variable('data')
    data_tmp = np.ones(shape)*2

    exp = mx.symbol.Variable('exp')
    exp_tmp = np.ones(shape)*3

    test = data**exp

    check_numeric_gradient(test, [data_tmp, exp_tmp])
    check_symbolic_forward(test, [data_tmp, exp_tmp], [data_tmp**exp_tmp])

    data_dir = data_tmp**(exp_tmp - 1) * exp_tmp
    exp_dir = data_tmp**(exp_tmp) * np.log(data_tmp)
    check_symbolic_backward(test, [data_tmp, exp_tmp], [np.ones(shape)], [data_dir, exp_dir])


@with_seed()
def test_pow_fn():
    shape = (3, 4)
    exp = mx.symbol.Variable("exp")
    y = mx.sym.pow(2, exp)
    x = np.ones(shape)*3
    check_numeric_gradient(y, [x], numeric_eps=1E-3)
    check_symbolic_forward(y, [x], [2**x])
    check_symbolic_backward(y, [x], [np.ones(shape)], [np.log(2) * 2**x])


@with_seed()
def test_relu():
    def frelu(x):
        return np.maximum(x, 0.0)
    def frelu_grad(x):
        return 1.0 * (x > 0.0)
    shape = (3, 4)
    x = mx.symbol.Variable("x")
    y = mx.sym.relu(x)
    xa = np.random.uniform(low=-1.0,high=1.0,size=shape)
    eps = 1e-4
    # Avoid finite difference method inaccuracies due to discontinuous gradient at the origin.
    # Here we replace small problematic inputs with 1.0.  Repro issue with seed 97264195.
    xa[abs(xa) < eps] = 1.0
    ya = frelu(xa)
    ga = frelu_grad(xa)
    check_numeric_gradient(y, [xa], numeric_eps=eps)
    check_symbolic_forward(y, [xa], [ya])
    check_symbolic_backward(y, [xa], [np.ones(shape)], [ga])


# NOTE(haojin2): Skipping the numeric check tests for float16 data type due to precision issues,
# the analytical checks are still performed on each and every data type to verify the correctness.
@with_seed()
def test_leaky_relu():
    def fleaky_relu(x, act_type, slope=0.25):
        neg_indices = x < 0
        out = x.copy()
        if act_type == 'elu':
            out[neg_indices] = slope * np.expm1(out[neg_indices])
        elif act_type == 'leaky':
            out[neg_indices] = slope * out[neg_indices]
        return out
    def fleaky_relu_grad(grad, x, y, act_type, slope=0.25):
        neg_indices = x < 0
        out = np.ones(x.shape)
        if act_type == 'elu':
            out[neg_indices] = y[neg_indices] + slope
        elif act_type == 'leaky':
            out[neg_indices] = slope
        return out * grad
    shape = (3, 4)
    x = mx.symbol.Variable("x")
    slp = 0.25
    for dtype in [np.float16, np.float32, np.float64]:
        xa = np.random.uniform(low=-1.0,high=1.0,size=shape).astype(dtype)
        eps = 1e-4
        rtol = 1e-2
        atol = 1e-3
        xa[abs(xa) < eps] = 1.0
        for act_type in ['elu', 'leaky']:
            y = mx.symbol.LeakyReLU(data=x, slope=slp, act_type=act_type)
            ya = fleaky_relu(xa, slope=slp, act_type=act_type)
            ga = fleaky_relu_grad(np.ones(shape), xa, ya, slope=slp, act_type=act_type)
            # Skip numeric check for float16 type to get rid of flaky behavior
            if dtype is not np.float16:
                check_numeric_gradient(y, [xa], numeric_eps=eps, rtol=rtol, atol=atol, dtype=dtype)
            check_symbolic_forward(y, [xa], [ya], rtol=rtol, atol=atol, dtype=dtype)
            check_symbolic_backward(y, [xa], [np.ones(shape)], [ga], rtol=rtol, atol=atol, dtype=dtype)


# NOTE(haojin2): Skipping the numeric check tests for float16 data type due to precision issues,
# the analytical checks are still performed on each and every data type to verify the correctness.
@with_seed()
def test_prelu():
    def fprelu(x, gamma):
        pos_indices = x > 0
        out = x.copy()
        out = np.multiply(out, gamma)
        out[pos_indices] = x[pos_indices]
        return out
    def fprelu_grad(x, y, gamma):
        pos_indices = x > 0
        grad_x = np.multiply(np.ones(x.shape), gamma)
        grad_gam = np.zeros(gamma.shape)
        copy_x = x.copy()
        copy_x[pos_indices] = 0.0
        grad_x[pos_indices] = 1.0
        if gamma.shape[0] == 1:
            grad_gam = np.sum(np.sum(copy_x))
        elif gamma.shape[0] > 1:
            grad_gam = np.sum(copy_x, axis=0)
        return (grad_x, grad_gam)
    shape = (3,4)
    x = mx.symbol.Variable("x")
    gamma = mx.symbol.Variable("gamma")
    for dtype in [np.float16, np.float32, np.float64]:
        for gam in [np.array([0.1, 0.2, 0.3, 0.4], dtype=dtype)]:
            xa = np.random.uniform(low=-1.0,high=1.0,size=shape).astype(dtype)
            rtol = 1e-2
            atol = 1e-3
            eps = 1e-4
            xa[abs(xa) < eps] = 1.0
            y = mx.symbol.LeakyReLU(data=x, gamma=gamma, act_type='prelu')
            ya = fprelu(xa, gam)
            g_xa, g_gam = fprelu_grad(xa, ya, gamma=gam)
            # Skip numeric check for float16 type to get rid of flaky behavior
            if dtype is not np.float16:
                check_numeric_gradient(y, [xa, gam], numeric_eps=eps, rtol=rtol, atol=atol, dtype=dtype)
            check_symbolic_forward(y, [xa, gam], [ya], rtol=rtol, atol=atol, dtype=dtype)
            check_symbolic_backward(y, [xa, gam], [np.ones(shape), np.ones(gam.shape)], [g_xa, g_gam], rtol=rtol, atol=atol, dtype=dtype)

@with_seed()
def test_sigmoid():
    def fsigmoid(a):
        return np.divide(1.0, (1.0 + np.exp(-a)))
    shape = (3, 4)
    x = mx.symbol.Variable("x")
    y = mx.sym.sigmoid(x)
    xa = np.random.uniform(low=-1.0,high=1.0,size=shape)
    ya = fsigmoid(xa)
    check_numeric_gradient(y, [xa], numeric_eps=1E-3)
    check_symbolic_forward(y, [xa], [ya])
    check_symbolic_backward(y, [xa], [np.ones(shape)], [ya * (1 - ya)])

@with_seed()
def test_hard_sigmoid():
    def fhardsigmoid(a, alpha=0.2, beta=0.5):
        return np.maximum(np.zeros(a.shape, dtype=a.dtype),
                          np.minimum(np.ones(a.shape, dtype=a.dtype), alpha*a+beta))
    def fhardsigmoid_grad(a, out_grad, alpha=0.2, beta=0.5):
        orig_out = fhardsigmoid(a, alpha, beta)
        res = out_grad * alpha
        res[orig_out <= 0.0] = 0.0
        res[orig_out >= 1.0] = 0.0
        return res
    shape = (3, 4)
    x = mx.symbol.Variable("x")
    y = mx.sym.hard_sigmoid(x)
    for dtype in [np.float16, np.float32, np.float64]:
        if dtype is np.float16:
            rtol = 1e-2
        else:
            rtol = 1e-3
        atol = 1e-3
        eps = 1e-3
        xa = np.random.uniform(low=-3.0,high=3.0,size=shape).astype(dtype)
        # function not differentiable at x=2.5 and -2.5
        xa[abs(xa-2.5) < eps] -= 2 * eps
        xa[abs(xa+2.5) < eps] += 2 * eps
        ya = fhardsigmoid(xa)
        grad_xa = fhardsigmoid_grad(xa, np.ones(shape))
        if dtype is not np.float16:
            check_numeric_gradient(y, [xa], numeric_eps=eps, rtol=rtol, atol=atol, dtype=dtype)
        check_symbolic_forward(y, [xa], [ya], rtol=rtol, atol=atol, dtype=dtype)
        check_symbolic_backward(y, [xa], [np.ones(shape)], [grad_xa], rtol=rtol, atol=atol, dtype=dtype)

@with_seed()
def test_softsign():
    def fsoftsign(a):
        return np.divide(a, (1.0 + np.abs(a)))
    def fsoftsign_grad(a):
        return np.divide(1.0, np.square((1.0 + np.abs(a))))
    shape = (3, 4)
    x = mx.symbol.Variable("x")
    y = mx.sym.softsign(x)
    xa = np.random.uniform(low=-1.0,high=1.0,size=shape)
    ya = fsoftsign(xa)
    ya_grad = fsoftsign_grad(xa)
    check_numeric_gradient(y, [xa], numeric_eps=1E-3)
    check_symbolic_forward(y, [xa], [ya])
    check_symbolic_backward(y, [xa], [np.ones(shape)], [ya_grad])

@with_seed()
def test_binary_logic():
    def _inner_test(forward_gt, logic_sym, x_shape, y_shape, test_scalar=True):
        x = mx.symbol.Variable("x")
        y = mx.symbol.Variable("y")
        z = logic_sym(x, y)
        x_npy = np.random.randint(0, 4, size=x_shape).astype(np.float32)
        y_npy = np.random.randint(0, 4, size=y_shape).astype(np.float32)
        exe = z.simple_bind(ctx=default_context(), x=x_shape, y=y_shape)
        mx_out = exe.forward(is_train=True, x=x_npy, y=y_npy)[0].asnumpy()
        assert_almost_equal(mx_out, forward_gt(x_npy, y_npy))
        exe.backward()
        if test_scalar:
            z_lscalar = logic_sym(1, y)
            z_rscalar = logic_sym(x, 1)
            exe_lscalar = z_lscalar.simple_bind(ctx=default_context(), y=y_shape)
            exe_rscalar = z_rscalar.simple_bind(ctx=default_context(), x=x_shape)
            mx_lscalar_out = exe_lscalar.forward(is_train=True, y=y_npy)[0].asnumpy()
            mx_rscalar_out = exe_rscalar.forward(is_train=True, x=x_npy)[0].asnumpy()
            assert_almost_equal(mx_lscalar_out, forward_gt(1, y_npy))
            assert_almost_equal(mx_rscalar_out, forward_gt(x_npy, 1))
            exe_lscalar.backward()
            exe_rscalar.backward()
    # Test the no-broadcasting binary logic ops + scalar logic ops
    _inner_test(forward_gt=lambda x, y: x == y,
                logic_sym=lambda x, y: x == y, x_shape=(10, 10), y_shape=(10, 10))
    _inner_test(forward_gt=lambda x, y: x > y,
                logic_sym=lambda x, y: x > y, x_shape=(10, 10), y_shape=(10, 10))
    _inner_test(forward_gt=lambda x, y: x >= y,
                logic_sym=lambda x, y: x >= y, x_shape=(10, 10), y_shape=(10, 10))
    _inner_test(forward_gt=lambda x, y: x < y,
                logic_sym=lambda x, y: x < y, x_shape=(10, 10), y_shape=(10, 10))
    _inner_test(forward_gt=lambda x, y: x <= y,
                logic_sym=lambda x, y: x <= y, x_shape=(10, 10), y_shape=(10, 10))
    _inner_test(forward_gt=lambda x, y: x != y,
                logic_sym=lambda x, y: x != y, x_shape=(10, 10), y_shape=(10, 10))
    # Test the broadcasting binary logic ops
    _inner_test(forward_gt=lambda x, y: x == y,
                logic_sym=lambda x, y: mx.sym.broadcast_equal(x, y),
                x_shape=(1, 10), y_shape=(10, 1), test_scalar=False)
    _inner_test(forward_gt=lambda x, y: x > y,
                logic_sym=lambda x, y: mx.sym.broadcast_greater(x, y),
                x_shape=(1, 10), y_shape=(10, 1), test_scalar=False)
    _inner_test(forward_gt=lambda x, y: x >= y,
                logic_sym=lambda x, y: mx.sym.broadcast_greater_equal(x, y),
                x_shape=(1, 10), y_shape=(10, 1), test_scalar=False)
    _inner_test(forward_gt=lambda x, y: x < y,
                logic_sym=lambda x, y: mx.sym.broadcast_lesser(x, y),
                x_shape=(1, 10), y_shape=(10, 1), test_scalar=False)
    _inner_test(forward_gt=lambda x, y: x <= y,
                logic_sym=lambda x, y: mx.sym.broadcast_lesser_equal(x, y),
                x_shape=(1, 10), y_shape=(10, 1), test_scalar=False)
    _inner_test(forward_gt=lambda x, y: x != y,
                logic_sym=lambda x, y: mx.sym.broadcast_not_equal(x, y),
                x_shape=(1, 10), y_shape=(10, 1), test_scalar=False)


@with_seed()
def test_unary_logic():
    def reference(a, dtype):
        return np.logical_not(a).astype(dtype)
    shape = (3, 4)
    xa = np.random.randint(-2, 2, size=shape).astype(np.float32)
    mx_xa = mx.nd.array(xa)
    mx_out = mx.nd.logical_not(mx_xa)
    assert_almost_equal(mx_out.asnumpy(), reference(xa, dtype=xa.dtype))
    x = mx.sym.Variable('x')
    y = mx.sym.logical_not(data=x)
    exe = y.simple_bind(ctx=default_context(), x=shape)
    sym_out = exe.forward(is_train=True, x=mx_xa)[0]
    assert_almost_equal(sym_out.asnumpy(), reference(xa, dtype=xa.dtype))


@with_seed()
def test_embedding():
    in_dim = 10
    out_dim = 4
    batch = 24

    data = mx.sym.Variable("data")
    embed = mx.sym.Embedding(data=data, input_dim=in_dim, output_dim=out_dim, name="embed")
    exe_test = embed.simple_bind(default_context(), grad_req={'data': 'null', 'embed_weight': 'write'}, data=(batch,))
    arg_map = dict(zip(embed.list_arguments(), exe_test.arg_arrays))
    grad_map = dict(zip(embed.list_arguments(), exe_test.grad_arrays))
    np_data = np.random.randint(low=0, high=in_dim, size=batch)
    np_weight = np.random.uniform(-0.01, 0.01, arg_map["embed_weight"].shape)
    np_onehot = np.zeros((batch, in_dim))
    np_onehot[np.arange(batch), np_data] = 1.0
    # forward
    arg_map["data"][:] = np_data
    arg_map["embed_weight"][:] = np_weight
    exe_test.forward(is_train=True)
    # Non-zero atol required, as exposed by seed 781663739
    rtol = 1e-5
    atol = 1e-5
    assert_almost_equal(exe_test.outputs[0].asnumpy(), np.dot(np_onehot, np_weight), rtol=rtol, atol=atol)
    # backward
    np_grad = np.random.uniform(-1, 1, exe_test.outputs[0].shape)
    grad = mx.nd.zeros(np_grad.shape)
    grad[:] = np_grad
    exe_test.backward([grad])
    assert_almost_equal(grad_map["embed_weight"].asnumpy(), np.dot(np_onehot.T, np_grad), rtol=rtol, atol=atol)


# check ops handle duplicate input correctly.
@with_seed()
def test_binary_op_duplicate_input():
    data = mx.symbol.Variable('data')
    shape = (3, 4)
    data_tmp = np.ones(shape)
    data_tmp[:] = 5
    arr_data = mx.nd.array(data_tmp)
    arr_grad = mx.nd.empty(shape)
    arr_grad[:] = 3
    out_grad = mx.nd.empty(shape)
    out_grad[:] = 1
    square = data * data
    exe_square = square.bind(default_context(), args=[arr_data], args_grad=[arr_grad])
    exe_square.forward(is_train=True)
    assert_almost_equal(exe_square.outputs[0].asnumpy(), data_tmp * data_tmp)
    exe_square.backward(out_grad)
    assert_almost_equal(arr_grad.asnumpy(), 2.0 * data_tmp)


@with_seed()
def test_sign():
    data = mx.symbol.Variable('data')
    shape = (3, 4)
    data_tmp = np.ones(shape)
    data_tmp[:]=5
    arr_data = mx.nd.array(data_tmp)
    arr_grad = mx.nd.empty(shape)
    arr_grad[:]=3

    test = mx.sym.sign(data)
    exe_test = test.bind(default_context(), args=[arr_data], args_grad=[arr_grad])
    exe_test.forward(is_train=True)
    out = exe_test.outputs[0].asnumpy()
    npout = np.sign(data_tmp)
    assert_almost_equal(out, npout)

    out_grad = mx.nd.empty(shape)
    out_grad[:] = 2;
    npout_grad = out_grad.asnumpy()
    npout_grad = 0;
    exe_test.backward(out_grad)
    assert_almost_equal(arr_grad.asnumpy(), npout_grad)


@with_seed()
def test_round_ceil_floor():
    data = mx.symbol.Variable('data')
    shape = (3, 4)
    data_tmp = np.ones(shape)
    data_tmp[:]=5.543
    arr_data = mx.nd.array(data_tmp)
    arr_grad = mx.nd.empty(shape)
    arr_grad[:]= 2

    test = mx.sym.round(data) + mx.sym.ceil(data) +  mx.sym.floor(data)
    exe_test = test.bind(default_context(), args=[arr_data])
    exe_test.forward(is_train=True)
    out = exe_test.outputs[0].asnumpy()
    npout = np.round(data_tmp) + np.ceil(data_tmp) + np.floor(data_tmp)
    assert_almost_equal(out, npout)


@with_seed()
def test_trunc():
    data_tmp = np.random.rand(3, 4) * 10 - 5
    arr_data = mx.nd.array(data_tmp)
    data = mx.symbol.Variable('data')
    test = mx.sym.trunc(data)

    exe_test = test.bind(default_context(), args=[arr_data])
    exe_test.forward(is_train=True)
    out = exe_test.outputs[0].asnumpy()
    # 'trunc' is sensitive to the precision of the calculation.  Force numpy to match mxnet's float32.
    # Repro issue with seed 1660190454
    npout = np.trunc(np.float32(data_tmp))

    assert_almost_equal(out, npout)


@with_seed()
def test_rsqrt_cos_sin():
    data = mx.symbol.Variable('data')
    shape = (3, 4)
    data_tmp = np.ones(shape)
    data_tmp[:]=5
    arr_data = mx.nd.array(data_tmp)
    arr_grad = mx.nd.empty(shape)
    arr_grad[:]=3

    test =  mx.sym.rsqrt(data) + mx.sym.cos(data) + mx.sym.sin(data)
    exe_test = test.bind(default_context(), args=[arr_data], args_grad=[arr_grad])
    exe_test.forward(is_train=True)
    out = exe_test.outputs[0].asnumpy()
    npout =  1/ np.sqrt(data_tmp) + np.cos(data_tmp) + np.sin(data_tmp)
    assert_almost_equal(out, npout)

    out_grad = mx.nd.empty(shape)
    out_grad[:] = 2;
    npout_grad = out_grad.asnumpy()
    npout_grad = npout_grad * -(1.0 / (2.0 * data_tmp * np.sqrt(data_tmp))) + npout_grad * -1 * np.sin(data_tmp) + npout_grad * np.cos(data_tmp)
    exe_test.backward(out_grad)
    assert_almost_equal(arr_grad.asnumpy(), npout_grad)


@with_seed()
def test_maximum_minimum():
    data1 = mx.symbol.Variable('data')
    data2 = mx.symbol.Variable('data')
    shape = (3, 4)
    data_tmp1 = np.random.rand(3,4)
    data_tmp2 = np.random.rand(3,4)
    data_tmp1[:] = 2
    data_tmp2[:] = 3

    arr_data1 = mx.nd.array(data_tmp1)
    arr_data2 = mx.nd.array(data_tmp2)

    arr_grad1 = mx.nd.empty(shape)
    arr_grad2 = mx.nd.empty(shape)

    test =  mx.sym.maximum(data1,data2) + mx.sym.minimum(data1,data2);
    exe_test = test.bind(default_context(), args=[arr_data1,arr_data2], args_grad=[arr_grad1,arr_grad2])
    exe_test.forward(is_train=True)
    out = exe_test.outputs[0].asnumpy()
    npout =  np.maximum(data_tmp1,data_tmp2) + np.minimum(data_tmp1,data_tmp2)
    assert_almost_equal(out, npout)

    out_grad = mx.nd.empty(shape)
    out_grad[:] = 2
    exe_test.backward(out_grad)

    npout_grad = np.ones(shape)
    npout_grad[:] = 2
    mask1 = (data_tmp1 > data_tmp2).astype('float')
    mask2 = (data_tmp1 < data_tmp2).astype('float')
    npout_grad1 = npout_grad * mask1 + npout_grad * mask2
    npout_grad2 = (npout_grad - npout_grad * mask1) + (npout_grad - npout_grad * mask2)

    assert_almost_equal(arr_grad1.asnumpy(), npout_grad1)
    assert_almost_equal(arr_grad2.asnumpy(), npout_grad2)


@with_seed()
def test_maximum_minimum_scalar():
    data1 = mx.symbol.Variable('data')
    shape = (3, 4)
    data_tmp1 = np.random.rand(3,4)
    data_tmp1[:] = 2

    arr_data1 = mx.nd.array(data_tmp1)
    arr_grad1 = mx.nd.empty(shape)

    test =  mx.sym.maximum(data1,3) + mx.sym.maximum(9,data1) + mx.sym.minimum(5,data1) + mx.sym.minimum(data1,4)
    exe_test = test.bind(default_context(), args=[arr_data1], args_grad=[arr_grad1])
    exe_test.forward(is_train=True)
    out = exe_test.outputs[0].asnumpy()
    npout =  np.maximum(data_tmp1,3) + np.maximum(9,data_tmp1) + np.minimum(5,data_tmp1) + np.minimum(data_tmp1,4)
    assert_almost_equal(out, npout)

    out_grad = mx.nd.empty(shape)
    out_grad[:] = 2
    exe_test.backward(out_grad)

    npout_grad = np.ones(shape)
    npout_grad[:] = 2
    mask1 = (data_tmp1 > 3).astype('float')
    mask2 = (9 > data_tmp1).astype('float')
    mask3 = (5 < data_tmp1).astype('float')
    mask4 = (data_tmp1 < 4).astype('float')
    npout_grad1 = npout_grad * mask1 + (npout_grad - npout_grad * mask2) + (npout_grad - npout_grad * mask3) + npout_grad * mask4

    assert_almost_equal(arr_grad1.asnumpy(), npout_grad1)


@with_seed()
def test_abs():
    data = mx.symbol.Variable('data')
    shape = (3, 4)
    data_tmp = np.ones(shape)
    data_tmp[:]=5
    arr_data = mx.nd.array(data_tmp)
    arr_grad = mx.nd.empty(shape)
    arr_grad[:]=3

    test = mx.sym.abs(data)
    exe_test = test.bind(default_context(), args=[arr_data], args_grad=[arr_grad])
    exe_test.forward(is_train=True)
    out = exe_test.outputs[0].asnumpy()
    npout = abs(data_tmp)
    assert_almost_equal(out, npout)

    out_grad = mx.nd.empty(shape)
    out_grad[:] = 2;
    npout_grad = out_grad.asnumpy()
    npout_grad = npout_grad * np.sign(data_tmp)
    exe_test.backward(out_grad)
    assert_almost_equal(arr_grad.asnumpy(), npout_grad)


def check_deconvolution_forward_backward(input_shape, num_filter, kernel, stride, pad):
    """configure A: input --> conv --> deconv --> output.
       the convolution and deconvoluiton has similar parameter which ensure
       the input shape is the same as output, and the same weights between conv
       and deconv;
       If the input value of forward() and backwrad() is the same, then
       the output value of them should also the same;
    """
    assert input_shape[1] == num_filter
    data = mx.sym.Variable(name="data")
    conv = mx.sym.Convolution(
        data=data, kernel=kernel, stride=stride, pad=pad,
        num_filter=num_filter, no_bias = "true", name = "conv")
    deconv = mx.sym.Deconvolution(
        data=conv, kernel=kernel, stride=stride, pad=pad,
        num_filter=num_filter, no_bias = "true", name = "deconv")

    arg_names = deconv.list_arguments()
    arg_shapes, out_shapes, _ = deconv.infer_shape(data=input_shape)
    input_data = mx.random.uniform(-5, 5, input_shape, ctx=mx.cpu()).copyto(default_context())
    out_grad = input_data
    args = {}
    args["data"] = input_data
    args['conv_weight'] = args['deconv_weight'] = mx.random.normal(0, 1,
        (num_filter, input_shape[1]) + kernel, ctx=mx.cpu()).copyto(default_context())
    args_grad = [mx.nd.empty(s) for s in arg_shapes]

    exe = deconv.bind(default_context(), args=args, args_grad=args_grad)
    exe.forward(is_train=True)
    out = exe.outputs[0].asnumpy()
    exe.backward(out_grad)
    assert_almost_equal(out, args_grad[0].asnumpy(), rtol=1E-3, atol=1e-3)

    args_grad_addto_npy = [np.random.normal(size=s) for s in arg_shapes]
    args_grad_addto = [mx.nd.array(ele) for ele in args_grad_addto_npy]
    exe = deconv.bind(default_context(), args=args, args_grad=args_grad_addto, grad_req="add")
    exe.forward(is_train=True)
    out = exe.outputs[0].asnumpy()
    exe.backward(out_grad)
    assert_almost_equal(out + args_grad_addto_npy[0], args_grad_addto[0].asnumpy(), rtol=1e-4, atol=1e-3)


def check_deconvolution_gradient(input_shape, num_filter, pad):
    """configure A: input --> conv --> output.
       configure B: input --> deconv --> output
       the convolution and deconvoluiton has similar parameter which ensure
       the input shape is the same as output;
       During backward(), if the input of A equals output of B, and the output
       of A equals input of B, then the grad of weight should be the same;
    """
    ndim = len(pad)
    stride = (1,) * ndim
    kernel = tuple(2 * np.array(pad) + 1)
    data_conv = mx.sym.Variable(name="data_conv")
    conv = mx.sym.Convolution(
        data=data_conv, kernel=kernel, stride=stride, pad=pad,
        num_filter=num_filter, no_bias = "true", name = "conv")
    data_deconv = mx.sym.Variable(name="data_deconv")
    deconv = mx.sym.Deconvolution(
        data=data_deconv, kernel=kernel, stride=stride, pad=pad,
        num_filter=num_filter, no_bias = "true", name = "deconv")

    conv_data = mx.random.uniform(-5, 5, input_shape, ctx=mx.cpu()).copyto(default_context())
    conv_args = {}
    conv_args["data_conv"] = conv_data
    conv_args['conv_weight'] = \
        mx.random.normal(0, 1,(num_filter, input_shape[1]) + kernel, ctx=mx.cpu()).copyto(default_context())
    conv_args_grad = [mx.nd.zeros(conv_data.shape),
        mx.nd.zeros((num_filter, input_shape[1]) + kernel)]
    exe_conv = conv.bind(default_context(), args=conv_args, args_grad=conv_args_grad)
    exe_conv.forward(is_train=True)
    conv_out_grad = mx.random.normal(0, 2, exe_conv.outputs[0].shape, ctx=mx.cpu()).copyto(default_context())
    exe_conv.backward(conv_out_grad)

    deconv_data = conv_out_grad
    deconv_args = {}
    deconv_args['data_deconv'] = deconv_data
    deconv_args['deconv_weight'] = conv_args['conv_weight']
    deconv_args_grad = [mx.nd.zeros(deconv_data.shape),
        mx.nd.zeros((num_filter, input_shape[1]) + kernel)]
    deconv_addto_args_grad_npy = [np.random.normal(size=deconv_data.shape),
                                  np.random.normal(size=(num_filter, input_shape[1]) + kernel)]
    deconv_addto_args_grad = [mx.nd.array(deconv_addto_args_grad_npy[0]),
                              mx.nd.array(deconv_addto_args_grad_npy[1])]
    exe_deconv = deconv.bind(default_context(), args=deconv_args, args_grad=deconv_args_grad)
    exe_deconv.forward(is_train=True)
    deconv_out_grad = conv_data[:]
    exe_deconv.backward(deconv_out_grad)
    assert_almost_equal(conv_args_grad[1].asnumpy(), deconv_args_grad[1].asnumpy(), rtol=1e-3, atol=1e-2)
    # Test AddTo
    exe_deconv_addto = deconv.bind(default_context(), args=deconv_args,
                                   args_grad=deconv_addto_args_grad,
                                   grad_req="add")
    exe_deconv_addto.forward(is_train=True)
    deconv_out_grad = conv_data[:]
    exe_deconv_addto.backward(deconv_out_grad)
    assert_almost_equal(conv_args_grad[1].asnumpy() + deconv_addto_args_grad_npy[1],
                        deconv_addto_args_grad[1].asnumpy(), rtol=1e-3, atol=1e-2)


def check_deconvolution_target_shape(input_shape, kernel, stride, pad, adj, target_shape=None):
    data = mx.sym.Variable(name="data")
    if target_shape:
        deconv = mx.sym.Deconvolution(
            data=data, kernel=kernel, stride=stride, pad=pad, adj=adj, num_filter=5,
            target_shape = target_shape)
    else:
        deconv = mx.sym.Deconvolution(
            data=data, kernel=kernel, stride=stride, pad=pad, adj=adj, num_filter=5)
    arg_names = deconv.list_arguments()
    arg_shapes, out_shapes, _ = deconv.infer_shape(data=input_shape)
    default_target_size = 8
    if target_shape is None:
        target_shape = (default_target_size,) * len(kernel)
    assert out_shapes[0] == (input_shape[0], 5) + target_shape


@with_seed()
def test_deconvolution():
    # 2D
    check_deconvolution_target_shape(
        input_shape         = (2,3,4,4),
        kernel              = (3,3),
        stride              = (2,2),
        target_shape        = (8,8),
        pad                 = (99,99),  # will be ignored
        adj                 = (101,101),  # will be ignored
    )
    check_deconvolution_target_shape(
        input_shape         = (2,3,4,4),
        kernel              = (3,3),
        stride              = (2,2),
        pad                 = (1,1),
        adj                 = (1,1),
    )
    check_deconvolution_forward_backward(
        input_shape         = (1,1,5,5),
        num_filter          = 1,
        kernel              = (3,3),
        stride              = (1,1),
        pad                 = (1,1)
    )
    check_deconvolution_forward_backward(
        input_shape         = (32,3,28,28),
        num_filter          = 3,
        kernel              = (3,3),
        stride              = (1,1),
        pad                 = (1,1)
    )
    check_deconvolution_forward_backward(
        input_shape         = (10, 3, 403, 403),
        num_filter          = 3,
        kernel              = (7,7),
        stride              = (5,5),
        pad                 = (2,2)
    )
    check_deconvolution_gradient(
        input_shape = (1,3,5,5),
        num_filter = 3,
        pad = (1,1)
    )
    check_deconvolution_gradient(
        input_shape = (5,3,100,100),
        num_filter = 3,
        pad = (3,3)
    )
    # 1D
    check_deconvolution_target_shape(
        input_shape         = (2,3,4),
        kernel              = (3,),
        stride              = (2,),
        target_shape        = (8,),
        pad                 = (99,),  # will be ignored
        adj                 = (101,),  # will be ignored
    )
    check_deconvolution_target_shape(
        input_shape         = (2,3,4),
        kernel              = (3,),
        stride              = (2,),
        pad                 = (1,),
        adj                 = (1,),
    )
    check_deconvolution_forward_backward(
        input_shape         = (1,1,5),
        num_filter          = 1,
        kernel              = (3,),
        stride              = (1,),
        pad                 = (1,)
    )
    check_deconvolution_forward_backward(
        input_shape         = (32,3,28),
        num_filter          = 3,
        kernel              = (3,),
        stride              = (1,),
        pad                 = (1,)
    )
    check_deconvolution_forward_backward(
        input_shape         = (10, 3, 403),
        num_filter          = 3,
        kernel              = (7,),
        stride              = (5,),
        pad                 = (2,)
    )
    check_deconvolution_gradient(
        input_shape = (1,3,5),
        num_filter = 3,
        pad = (1,)
    )
    check_deconvolution_gradient(
        input_shape = (5,3,100),
        num_filter = 3,
        pad = (3,)
    )


def check_nearest_upsampling_with_shape(shapes, scale, root_scale):
    arr = {'arg_%d'%i: mx.random.uniform(-10.0, 10.0, shape, ctx=mx.cpu()).copyto(default_context()) for i, shape in zip(range(len(shapes)), shapes)}
    arr_grad = {'arg_%d'%i: mx.nd.zeros(shape) for i, shape in zip(range(len(shapes)), shapes)}

    up = mx.sym.UpSampling(*[mx.sym.Variable('arg_%d'%i) for i in range(len(shapes))], sample_type='nearest', scale=root_scale)
    exe = up.bind(default_context(), args=arr, args_grad=arr_grad)
    exe.forward(is_train=True)
    exe.backward(exe.outputs)
    for k in range(len(shapes)):
        name = 'arg_%d'%k
        assert_allclose(arr[name].asnumpy()*root_scale**2*scale**(2*k), arr_grad[name].asnumpy(), rtol=1e-4)


def check_bilinear_upsampling_with_shape(shapes, scale, root_scale):
    arr = {'arg_%d'%i: mx.random.uniform(-10.0, 10.0, shape, ctx=mx.cpu()).copyto(default_context()) for i, shape in zip(range(len(shapes)), shapes)}
    arr_grad = {'arg_%d'%i: mx.nd.zeros(shape) for i, shape in zip(range(len(shapes)), shapes)}

    up = mx.sym.UpSampling(*[mx.sym.Variable('arg_%d'%i) for i in range(len(shapes))], sample_type='bilinear', scale=root_scale)
    exe = up.bind(default_context(), args=arr, args_grad=arr_grad)
    exe.forward(is_train=True)
    exe.backward(exe.outputs)
    for k in range(len(shapes)):
        name = 'arg_%d'%k
        assert_allclose(arr[name].asnumpy()*root_scale**2*scale**(2*k), arr_grad[name].asnumpy(), rtol=1e-4)


@with_seed()
def test_nearest_upsampling():
    for root_scale in [1,2,3]:
        for scale in [1,2,3]:
            for num_shape in [1,2,3]:
                for base in [1,2,3]:
                    shapes = [(1,3,base*root_scale*scale**(num_shape-1-i),base*root_scale*scale**(num_shape-1-i)) for i in range(num_shape)]
                    check_nearest_upsampling_with_shape(shapes, scale, root_scale)


@unittest.skip("test fails intermittently. temporarily disabled till it gets fixed. tracked at https://github.com/apache/incubator-mxnet/issues/8044")
@with_seed()
def test_batchnorm_training():
    def check_batchnorm_training(stype):
        for shape in [(2, 3), (2, 3, 2, 2)]:
            data_tmp = np.random.normal(-0.1, 0.1, size=shape)
            s = shape[1],
            gamma = np.ones(s)
            beta = np.ones(s)
            gamma[1] = 3
            beta[0] = 3

            rolling_mean = np.random.uniform(size=s)
            rolling_std = np.random.uniform(size=s)

            data = mx.symbol.Variable('data', stype=stype)
            in_location = [mx.nd.array(data_tmp).tostype(stype), mx.nd.array(gamma).tostype(stype),
                           mx.nd.array(beta).tostype(stype)]
            mean_std = [mx.nd.array(rolling_mean).tostype(stype), mx.nd.array(rolling_std).tostype(stype)]

            test = mx.symbol.BatchNorm_v1(data, fix_gamma=True)
            check_numeric_gradient(test, in_location, mean_std, numeric_eps=1e-2, rtol=0.16, atol=1e-4)

            test = mx.symbol.BatchNorm(data, fix_gamma=True)
            check_numeric_gradient(test, in_location, mean_std, numeric_eps=1e-2, rtol=0.16, atol=1e-4)

            test = mx.symbol.BatchNorm_v1(data, fix_gamma=True, use_global_stats=True)
            check_numeric_gradient(test, in_location, mean_std, numeric_eps=1e-2, rtol=0.16, atol=1e-4)

            test = mx.symbol.BatchNorm(data, fix_gamma=True, use_global_stats=True)
            check_numeric_gradient(test, in_location, mean_std, numeric_eps=1e-2, rtol=0.16, atol=1e-4)

            test = mx.symbol.BatchNorm_v1(data, fix_gamma=False)
            check_numeric_gradient(test, in_location, mean_std, numeric_eps=1e-2, rtol=0.16, atol=1e-4)

            test = mx.symbol.BatchNorm(data, fix_gamma=False)
            check_numeric_gradient(test, in_location, mean_std, numeric_eps=1e-2, rtol=0.16, atol=1e-4)

            test = mx.symbol.BatchNorm_v1(data, fix_gamma=False, use_global_stats=True)
            check_numeric_gradient(test, in_location, mean_std, numeric_eps=1e-2, rtol=0.16, atol=1e-4)

            test = mx.symbol.BatchNorm(data, fix_gamma=False, use_global_stats=True)
            check_numeric_gradient(test, in_location, mean_std, numeric_eps=1e-2, rtol=0.16, atol=1e-4)

            # Test varying channel axis
            dim = len(shape)
            for chaxis in range(-dim, dim):
                chaxis_true = chaxis
                if chaxis < 0:
                    chaxis_true = dim + chaxis

                shapex = shape

                channel_count = shapex[chaxis_true]
                data_tmp = np.random.normal(-0.1, 0.1, size=shapex)

                gamma = np.ones(channel_count)
                beta = np.ones(channel_count)
                if channel_count > 1:
                    gamma[1] = 3
                beta[0] = 3

                in_location = [mx.nd.array(data_tmp).tostype(stype), mx.nd.array(gamma).tostype(stype),
                               mx.nd.array(beta).tostype(stype)]

                xrolling_mean = np.random.uniform(size=channel_count)
                xrolling_std = np.random.uniform(size=channel_count)
                xmean_std = [mx.nd.array(xrolling_mean).tostype(stype),
                             mx.nd.array(xrolling_std).tostype(stype)]

                test = mx.symbol.BatchNorm(data, fix_gamma=True, axis=chaxis)
                check_numeric_gradient(test, in_location, xmean_std, numeric_eps=1e-2, rtol=0.2, atol=0.01)

                test = mx.symbol.BatchNorm(data, fix_gamma=True, use_global_stats=True, axis=chaxis)
                check_numeric_gradient(test, in_location, xmean_std, numeric_eps=1e-2, rtol=0.2, atol=0.01)

                test = mx.symbol.BatchNorm(data, fix_gamma=False, axis=chaxis)
                check_numeric_gradient(test, in_location, xmean_std, numeric_eps=1e-2, rtol=0.2, atol=0.01)

                test = mx.symbol.BatchNorm(data, fix_gamma=False, use_global_stats=True, axis=chaxis)
                check_numeric_gradient(test, in_location, xmean_std, numeric_eps=1e-2, rtol=0.2, atol=0.01)

    stypes = ['row_sparse', 'default']
    for stype in stypes:
        check_batchnorm_training(stype)


@with_seed()
def test_convolution_grouping():
    for dim in [1, 2, 3]:
        num_filter = 4
        num_group = 2
        kernel = (3,) * dim
        shape = (1, 4) + (9,) * dim

        x = mx.sym.Variable('x')
        w = mx.sym.Variable('w')
        b = mx.sym.Variable('b')
        y1 = mx.sym.Convolution(data=x, weight=w, bias=b, num_filter=num_filter, num_group=num_group, kernel=kernel)
        xslice = mx.sym.SliceChannel(data=x, num_outputs=num_group, axis=1)
        wslice = mx.sym.SliceChannel(data=w, num_outputs=num_group, axis=0)
        bslice = mx.sym.SliceChannel(data=b, num_outputs=num_group, axis=0)
        y2 = mx.sym.Concat(*[mx.sym.Convolution(data=xslice[i], weight=wslice[i], bias=bslice[i],
                                                num_filter=num_filter//num_group, kernel=kernel)
                           for i in range(num_group)])

        exe1 = y1.simple_bind(default_context(), x=shape)
        exe2 = y2.simple_bind(default_context(), x=shape, w=(num_filter, shape[1]//num_group) + kernel, b=(num_filter,))
        for arr1, arr2 in zip(exe1.arg_arrays, exe2.arg_arrays):
            arr1[:] = np.random.normal(size=arr1.shape)
            arr2[:] = arr1
        exe1.forward(is_train=True)
        exe1.backward(exe1.outputs[0])
        exe2.forward(is_train=True)
        exe2.backward(exe2.outputs[0])

        for arr1, arr2 in zip(exe1.outputs + exe1.grad_arrays, exe2.outputs + exe2.grad_arrays):
            np.testing.assert_allclose(arr1.asnumpy(), arr2.asnumpy(), rtol=1e-3, atol=1e-4)


@with_seed()
def test_depthwise_convolution():
    for dim in [1,2]:
        for num_base in [1, 4, 16, 32, 64]:
            for kernel_x in [3, 5]:
                for stride_x in [1, 2]:
                    for pad_x in [0, 1]:
                        for in_size in [7, 32]:
                            kernel = (kernel_x,) * dim
                            stride = (stride_x,) * dim
                            pad = (pad_x,) * dim
                            num_filter = num_base
                            num_group = num_base
                            shape = (2, num_base) + (in_size,) * dim

                            x = mx.sym.Variable('x')
                            w = mx.sym.Variable('w')
                            b = mx.sym.Variable('b')
                            y1 = mx.sym.Convolution(data=x, weight=w, bias=b, num_filter=num_filter, num_group=num_group,
                                    kernel=kernel, stride=stride, pad=pad)
                            xslice = mx.sym.SliceChannel(data=x, num_outputs=num_group, axis=1)
                            wslice = mx.sym.SliceChannel(data=w, num_outputs=num_group, axis=0)
                            bslice = mx.sym.SliceChannel(data=b, num_outputs=num_group, axis=0)
                            y2 = mx.sym.Concat(*[mx.sym.Convolution(data=xslice[i], weight=wslice[i], bias=bslice[i],
                                                                    num_filter=num_filter//num_group, kernel=kernel,
                                                                    stride=stride, pad=pad)
                                                for i in range(num_group)])

                            dev = default_context()
                            exe1 = y1.simple_bind(dev, x=shape)
                            exe2 = y2.simple_bind(mx.cpu(), x=shape, w=(num_filter, shape[1]//num_group)+kernel,
                                    b=(num_filter,))
                            for arr1, arr2 in zip(exe1.arg_arrays, exe2.arg_arrays):
                                arr1[:] = np.random.normal(size=arr1.shape)
                                arr2[:] = arr1
                            exe1.forward(is_train=True)
                            exe1.backward(exe1.outputs[0])
                            exe2.forward(is_train=True)
                            exe2.backward(exe2.outputs[0])

                            for arr1, arr2 in zip(exe1.outputs + exe1.grad_arrays, exe2.outputs + exe2.grad_arrays):
                                np.testing.assert_allclose(arr1.asnumpy(), arr2.asnumpy(), rtol=1e-3, atol=1e-3)

def gen_broadcast_data(idx):
    # Manually set test cases
    binary_op_data_shape = np.array(
        [[[2, 5, 1, 30, 7], [1, 5, 448, 30, 1]],
        [[10, 49, 1, 77, 17], [10, 1, 2, 1, 17]],
        [[13, 2, 65, 2,  1], [13, 1, 65, 1, 225]],
        [[9, 434, 4, 2, 37], [9, 1, 4, 1, 37]],
        [[2, 52, 1, 4, 1], [1, 52, 60, 1, 37]],
        [[1, 23, 7, 122, 50], [2, 1, 7, 1, 50]],
        [[1, 17, 1, 5, 1], [22, 1, 2, 1, 28]],
        [[29, 1, 2, 1, 8], [29, 22, 1, 130, 1]],
        [[2, 36, 1, 427, 3], [1, 36, 11, 427, 1]],
        [[1, 2, 1, 100, 7], [1, 2, 448, 100, 1]],
        [[1, 2, 495, 77, 7], [1, 2, 1, 1, 7]],
        [[1, 43, 65, 2, 1], [1, 43, 65, 1, 225]],
        [[1, 92, 434, 2, 2], [1, 92, 1, 2, 2]],
        [[1, 92, 1, 4, 1], [1, 92, 134, 1, 17]],
        [[1, 53, 2, 122, 143], [1, 1, 2, 1, 143]],
        [[1, 179, 1, 87, 17], [1, 179, 1, 1, 17]],
        [[1, 1, 17, 5, 1], [1, 22, 1, 1, 28]],
        [[1, 2, 1, 1, 8], [1, 2, 52, 430, 1]],
        [[1, 163, 1, 22, 3], [1, 163, 116, 22, 1]],
        [[1, 1, 44, 30, 7], [1, 1, 44, 30, 1]],
        [[1, 1, 1, 1, 28], [1, 127, 1, 5, 28]],
        [[1, 2, 394, 38, 1], [1, 2, 394, 38, 16]],
        [[1, 10, 49, 77, 17], [1, 1, 1, 1, 17]],
        [[1, 431, 6, 2, 225], [1, 1, 6, 2, 225]],
        [[1, 15, 1, 28, 1], [1, 15, 1, 28, 463]],
        [[1, 129, 2, 48, 96], [1, 129, 2, 1, 1]],
        [[1, 1, 403, 17, 2], [1, 44, 403, 17, 2]],
        [[1, 1, 65, 2, 22], [1, 1, 65, 1, 1]],
        [[1, 24, 103, 17, 18], [1, 24, 1, 1, 1]],
        [[1, 1, 1, 1, 2], [1, 24, 194, 50, 1]],
        [[1, 1, 107, 84, 9], [1, 1, 1, 1, 1]]])
    if idx < binary_op_data_shape.shape[0]:
        l_shape = binary_op_data_shape[idx][0]
        r_shape = binary_op_data_shape[idx][1]
    else:
        # Generate random data that has ndim between 1-7 and all the shape dims between 1-5
        ndim = np.random.randint(1, 6)
        shape = np.random.randint(1, 6, size=(ndim,))
        l_same_dim = np.random.randint(0, 5)
        r_same_dim = np.random.randint(0, 5)
        l_axis_flags = np.random.randint(0, 2, size=ndim)
        r_axis_flags = np.random.randint(0, 2, size=ndim)
        if l_same_dim == 4:
            l_axis_flags = np.ones(ndim)
        if r_same_dim == 4:
            r_axis_flags = np.ones(ndim)
        l_shape = shape.copy()
        r_shape = shape.copy()
        l_shape[np.where(l_axis_flags == 0)] = 1
        r_shape[np.where(r_axis_flags == 0)] = 1
    return [np.random.random(l_shape), np.random.random(r_shape)]


def gen_broadcast_data_int(idx):
    d = gen_broadcast_data(idx);
    return [np.round(d[0]*100).astype(int), np.round(d[1]*100).astype(int)]


def gen_binary_data(dummy):
    ndim = np.random.randint(1, 6)
    shape = np.random.randint(1, 6, size=(ndim,))
    return [np.random.random(shape), np.random.random(shape)]


def gen_binary_data_int(dummy):
    d = gen_binary_data(dummy);
    return [np.round(d[0]*100).astype(int), np.round(d[1]*100).astype(int)]


def check_binary_op_forward(symbol, baseline, gen_data, rtol=1e-3, atol=1e-5, mx_nd_func=None):
    sample_num = 200
    for i in range(sample_num):
        d = gen_data(i)
        x = baseline(d[0], d[1])
        y = symbol.bind(default_context(), args={'a': mx.nd.array(d[0]), 'b': mx.nd.array(d[1])})
        y.forward(is_train=True)
        y = y.outputs[0].asnumpy()
        if mx_nd_func is not None:
            d0 = mx.nd.array(d[0], dtype=d[0].dtype)
            d1 = mx.nd.array(d[1], dtype=d[1].dtype)
            assert_almost_equal(y, mx_nd_func(d0, d1).asnumpy(), rtol=rtol, atol=atol)
        idx = np.abs(x-y) > atol+rtol*np.abs(x)
        if idx.any():
            print('found precision problem')
            d[0] = np.broadcast_to(d[0], x.shape)
            d[1] = np.broadcast_to(d[1], x.shape)
            print('a: {}'.format(d[0][idx]))
            print('b: {}'.format(d[1][idx]))
            import struct
            print('a hex: {}'.format(struct.pack('d', d[0][idx]).encode('hex')))
            print('b hex: {}'.format(struct.pack('d', np.broadcast_to(d[1], x.shape)[idx]).encode('hex')))
            print('in baseline(a, b): {}'.format(x[idx]))
            print('in symbol(a, b): {}'.format(y[idx]))
            print('diff: {}'.format(np.abs(x-y)[idx] - atol-rtol*np.abs(x)[idx]))
        assert_allclose(y, x, rtol=rtol, atol=atol)


def check_binary_op_backward(symbol, baseline, gen_data, rtol=1e-3, atol=1e-5):
    sample_num = 200
    for i in range(sample_num):
        d = gen_data(i)
        out = np.random.random((d[0] + d[1]).shape)

        def reduce_op(shape, x):
            if shape == x.shape:
                return x
            keepdims_shape = list(x.shape)
            for i in range(len(shape)):
                if x.shape[i] != shape[i]:
                    keepdims_shape[i] = 1
                    x = np.sum(x, axis=i).reshape(keepdims_shape)
            return x

        baseline_grad1, baseline_grad2 = baseline(out, d[0], d[1])
        x_1 = reduce_op(d[0].shape, baseline_grad1)
        x_2 = reduce_op(d[1].shape, baseline_grad2)
        y_1 = mx.nd.empty(d[0].shape)
        y_2 = mx.nd.empty(d[1].shape)
        y = symbol.bind(default_context(), args={'a': mx.nd.array(d[0]), 'b': mx.nd.array(d[1])},
                        args_grad=[y_1, y_2])
        y.forward(is_train=True)
        y.backward([mx.nd.array(out)])
        assert_allclose(y_1.asnumpy(), x_1, rtol=rtol, atol=atol)
        assert_allclose(y_2.asnumpy(), x_2, rtol=rtol, atol=atol)


@with_seed()
def test_binary_op():
    a = mx.sym.Variable('a')
    b = mx.sym.Variable('b')

    def test_bplus(a, b):
        c = a + b
        check_binary_op_forward(c, lambda a, b: a + b, gen_binary_data)
        check_binary_op_backward(c, lambda g_out, a, b: (g_out, g_out), gen_binary_data)

    def test_bminus(a, b):
        c = a - b
        check_binary_op_forward(c, lambda a, b: a - b, gen_binary_data)
        check_binary_op_backward(c, lambda g_out, a, b: (g_out, - g_out), gen_binary_data)

    def test_bmul(a, b):
        c = a * b
        check_binary_op_forward(c, lambda a, b: a * b, gen_binary_data)
        check_binary_op_backward(c, lambda g_out, a, b: (g_out * b, g_out * a), gen_binary_data)

    def test_bdiv(a, b):
        c = a / b
        check_binary_op_forward(c, lambda a, b: a / b, gen_binary_data)
        check_binary_op_backward(c, lambda g_out, a, b: (g_out / b, - g_out * a / (b * b)), gen_binary_data)

    def test_bmod(a, b):
        c = a % b
        # '%' is sensitive to the precision of the calculation.  Force numpy to match mxnet's float32.
        # Issue exposed with seed 1768433044
        check_binary_op_forward(c, lambda a, b: np.float32(a) % np.float32(b), gen_binary_data)
        check_binary_op_backward(c,
            lambda g_out, a, b: (g_out, - g_out * (np.float32(a) // np.float32(b))), gen_binary_data)

    def test_bmod_int(a, b):
        c = mx.sym.cast(a, dtype='int32') % mx.sym.cast(b, dtype='int32')
        check_binary_op_forward(c, lambda a, b: a % b, gen_binary_data_int)
        check_binary_op_backward(c, lambda g_out, a, b: (np.zeros_like(a), np.zeros_like(b)), gen_binary_data_int)

    def test_bpow(a, b):
        c = a ** b
        check_binary_op_forward(c, lambda a, b: a ** b, gen_binary_data)
        check_binary_op_backward(c, lambda g_out, a, b: (g_out * a **(b - 1) * b,
                                        g_out * a ** b * np.log(a)), gen_binary_data)

    def test_bneq(a, b):
        c = a != b
        # '!=' is sensitive to the precision of the comparison.  Force numpy to match mxnet's float32.
        # Issue exposed with seed 1644387363
        check_binary_op_forward(c, lambda a, b: (np.float32(a) != np.float32(b)).astype(a.dtype), gen_binary_data)
        check_binary_op_backward(c, lambda g_out, a, b: (np.zeros_like(a), np.zeros_like(b)), gen_binary_data)

    test_bplus(a, b)
    test_bminus(a, b)
    test_bmul(a, b)
    test_bdiv(a, b)
    test_bmod(a, b)
    test_bmod_int(a, b)
    test_bpow(a, b)
    test_bneq(a, b)


@with_seed()
def test_broadcast_binary_op():
    def check_bmaxmin_gradient(test_sym, x, y, delta, rtol, atol):
        """This function ensures that checking the numerical gradient of
        broadcast_max/min is not crossing the boundary y=x where there
        is no gradient definition at those sigularities."""
        x_max = np.max(x)
        y = x_max + 2 * delta + np.random.random(y.shape)
        check_numeric_gradient(test_sym, [x, y], numeric_eps=delta, rtol=rtol, atol=atol)

        x_min = np.min(x)
        y = x_min - 2 * delta - np.random.random(y.shape)
        check_numeric_gradient(test_sym, [x, y], numeric_eps=delta, rtol=rtol, atol=atol)

    a = mx.sym.Variable('a')
    b = mx.sym.Variable('b')

    def test_bplus(a, b):
        c = mx.sym.broadcast_plus(a, b)
        check_binary_op_forward(c, lambda a, b: a + b, gen_broadcast_data, mx_nd_func=mx.nd.add)
        check_binary_op_backward(c, lambda g_out, a, b: (g_out, g_out), gen_broadcast_data)

    def test_bminus(a, b):
        c = mx.sym.broadcast_minus(a, b)
        check_binary_op_forward(c, lambda a, b: a - b, gen_broadcast_data, mx_nd_func=mx.nd.subtract)
        check_binary_op_backward(c, lambda g_out, a, b: (g_out, - g_out), gen_broadcast_data)

    def test_bmul(a, b):
        c = mx.sym.broadcast_mul(a, b)
        check_binary_op_forward(c, lambda a, b: a * b, gen_broadcast_data, mx_nd_func=mx.nd.multiply)
        check_binary_op_backward(c, lambda g_out, a, b: (g_out * b, g_out * a), gen_broadcast_data)

    def test_bdiv(a, b):
        c = mx.sym.broadcast_div(a, b)
        check_binary_op_forward(c, lambda a, b: a / b, gen_broadcast_data, mx_nd_func=mx.nd.divide)
        check_binary_op_backward(c, lambda g_out, a, b: (g_out / b, - g_out * a / (b * b)), gen_broadcast_data)

    def test_bmod(a, b):
        c = mx.sym.broadcast_mod(a, b)
        check_binary_op_forward(c, lambda a, b: a % b, gen_broadcast_data, atol=1, mx_nd_func=mx.nd.modulo)
        check_binary_op_backward(c, lambda g_out, a, b: (g_out, - g_out * (a // b)), gen_broadcast_data, atol=1)

    def test_bmod_int(a, b):
        c = mx.sym.broadcast_mod(mx.sym.cast(a, dtype='int32'), mx.sym.cast(b, dtype='int32'))
        check_binary_op_forward(c, lambda a, b: a % b, gen_broadcast_data_int, mx_nd_func=mx.nd.modulo)
        check_binary_op_backward(c, lambda g_out, a, b: (np.zeros_like(a), np.zeros_like(b)), gen_broadcast_data_int)

    def test_bpow(a, b):
        c = mx.sym.broadcast_power(a, b)
        check_binary_op_forward(c, lambda a, b: a ** b, gen_broadcast_data, mx_nd_func=mx.nd.power)
        check_binary_op_backward(c, lambda g_out, a, b: (g_out * a **(b - 1) * b,
                                                         g_out * a ** b * np.log(a)), gen_broadcast_data)

    def test_bequal(a, b):
        c = mx.sym.broadcast_equal(a, b)
        check_binary_op_forward(c, lambda a, b: (a == b).astype(a.dtype), gen_broadcast_data_int,
                                mx_nd_func=mx.nd.equal)
        check_binary_op_backward(c, lambda g_out, a, b: (np.zeros_like(a), np.zeros_like(b)), gen_broadcast_data_int)

    def test_bmax(a, b):
        c = mx.sym.broadcast_maximum(a, b)
        check_binary_op_forward(c, lambda x, y: np.maximum(x, y), gen_broadcast_data, mx_nd_func=mx.nd.maximum)
        # pass idx=200 to gen_broadcast_data so that generated ndarrays' sizes are not too big
        data = gen_broadcast_data(idx=200)
        check_bmaxmin_gradient(c, data[0], data[1], 0.001, 1e-2, 1e-3)

    def test_bmin(a, b):
        c = mx.sym.broadcast_minimum(a, b)
        check_binary_op_forward(c, lambda x, y: np.minimum(x, y), gen_broadcast_data, mx_nd_func=mx.nd.minimum)
        # pass idx=200 to gen_broadcast_data so that generated ndarrays' sizes are not too big
        data = gen_broadcast_data(idx=200)
        check_bmaxmin_gradient(c, data[0], data[1], 0.001, 1e-2, 1e-3)

    def test_band(a, b):
        c = mx.sym.broadcast_logical_and(a, b)
        check_binary_op_forward(c, lambda x, y: np.logical_and(x, y), gen_broadcast_data, mx_nd_func=mx.nd.logical_and)
        # pass idx=200 to gen_broadcast_data so that generated ndarrays' sizes are not too big
        data = gen_broadcast_data(idx=200)
        check_bmaxmin_gradient(c, data[0], data[1], 0.001, 1e-2, 1e-3)

    def test_bor(a, b):
        c = mx.sym.broadcast_logical_or(a, b)
        check_binary_op_forward(c, lambda x, y: np.logical_or(x, y), gen_broadcast_data, mx_nd_func=mx.nd.logical_or)
        # pass idx=200 to gen_broadcast_data so that generated ndarrays' sizes are not too big
        data = gen_broadcast_data(idx=200)
        check_bmaxmin_gradient(c, data[0], data[1], 0.001, 1e-2, 1e-3)

    def test_bxor(a, b):
        c = mx.sym.broadcast_logical_xor(a, b)
        check_binary_op_forward(c, lambda x, y: np.logical_xor(x, y), gen_broadcast_data, mx_nd_func=mx.nd.logical_xor)
        # pass idx=200 to gen_broadcast_data so that generated ndarrays' sizes are not too big
        data = gen_broadcast_data(idx=200)
        check_bmaxmin_gradient(c, data[0], data[1], 0.001, 1e-2, 1e-3)

    test_bplus(a, b)
    test_bminus(a, b)
    test_bmul(a, b)
    test_bdiv(a, b)
    test_bmod(a, b)
    test_bmod_int(a, b)
    test_bpow(a, b)
    test_bequal(a, b)
    test_bmax(a, b)
    test_bmin(a, b)
    test_band(a, b)
    test_bor(a, b)
    test_bxor(a, b)

@with_seed()
def test_run_convolution_dilated_impulse_response(dil=(1,1), kernel_shape=(3,3), verbose=False):
    dim = len(dil)
    assert(len(kernel_shape) == dim)
    # Input for spike response
    data_size = 33
    data_shape = (1, 1) + (data_size,) * dim
    center = (0,0) + (data_size // 2,) * dim
    spike_imgs = np.zeros(shape=data_shape, dtype=np.float32)
    spike_imgs[center] = 1.0
    spike_img = mx.nd.array(spike_imgs)
    spike_img2 = mx.nd.array(spike_imgs)

    kernel_weights = mx.nd.ones(shape=tuple([1,1]+list(kernel_shape)), dtype=np.float32)
    kernel_weights2 = mx.nd.ones(shape=tuple([1,1]+list(kernel_shape)), dtype=np.float32)

    kernel = mx.symbol.Variable('kernel')
    in_img = mx.symbol.Variable('input')
    net = mx.symbol.Convolution(in_img, num_filter=1,kernel=kernel_shape, dilate=dil, no_bias="true", name='test_convolution')
    net.list_arguments()
    be = net.bind(default_context(), args={ 'input' : spike_img, 'test_convolution_weight' : kernel_weights},
                args_grad={'input' : spike_img2, 'test_convolution_weight' : kernel_weights2 } )
    be.forward(True)
    out_o = be.outputs[0].asnumpy()
    ndo = be.outputs[0]

    out_grads = np.zeros(shape=be.outputs[0].shape, dtype=np.float32)
    out_grads[center] = 1.0
    out_grad = mx.nd.array(out_grads)
    be.backward([out_grad])
    vgrad = be.grad_arrays[0].asnumpy()
    out = out_o.reshape(out_o.shape[2:])
    nz_loc = np.nonzero(out)
    assert_allclose(np.sum(out),np.prod(kernel_shape),atol=1e-5)
    assert_allclose(np.sum(vgrad),np.prod(kernel_shape),atol=1e-5)

    # Now check whether the input gradient was computed correctly
    input_grad = mx.nd.array(vgrad)

    be = net.bind(default_context(), args={ 'input' : input_grad, 'test_convolution_weight' : kernel_weights})
    be.forward(True)
    out_o = be.outputs[0].asnumpy()
    assert_allclose(out_o[center],np.prod(kernel_shape),atol=1e-5)

    rnd_kernel_s = np.random.uniform(low=0.0, high=1.0, size=tuple([1,1]+list(kernel_shape))).astype(np.float32)
    impulse_error = mx.nd.array(out_o/np.sum(out_o)) # This should be 1.0 at [0,0,16,16]
    rnd_kernel = mx.nd.array(rnd_kernel_s)

    rnd_kernel2 = mx.nd.array(rnd_kernel_s)
    white_in = mx.nd.ones(shape=data_shape)
    white_in2 = mx.nd.ones(shape=data_shape)

    be = net.bind(default_context(), args={ 'input' : white_in, 'test_convolution_weight' : rnd_kernel},
                args_grad={'input' : white_in2, 'test_convolution_weight' : rnd_kernel2 } )

    be.forward(True)
    be.backward([impulse_error])
    out_orig = be.outputs[0].asnumpy()
    kernel_gradient = be.grad_arrays[1].asnumpy()

    dkernel = mx.nd.array(rnd_kernel_s + kernel_gradient)

    be = net.bind(default_context(), args={ 'input' : white_in, 'test_convolution_weight' : dkernel})

    be.forward(True)
    out = be.outputs[0].asnumpy()
    # Now do a simple check of the kernel gradient
    assert(out[center] - np.sum(kernel_gradient) - out_orig[center] < 0.001)


@with_seed()
def test_convolution_dilated_impulse_response():
    # 1D
    for dil in [ (1,), (2,), (3,) ]:
        for ks in [ (1,), (2,), (3,), (4,)]:
            test_run_convolution_dilated_impulse_response(dil=dil, kernel_shape=ks)
    # 2D
    for dil in [ (1,1), (2,2), (3,3) ]:
        for ks in [ (3,3), (4,4), (2,3), (3,2), (1,1) ]:
            test_run_convolution_dilated_impulse_response(dil=dil, kernel_shape=ks)


@with_seed()
def test_reshape():

    def test_reshape_new(src_shape, shape_args, reverse, dst_shape):
        net = mx.sym.Variable("data")
        net = mx.sym.Reshape(net, shape=shape_args, reverse=reverse)
        js = net.tojson()
        net = mx.sym.load_json(js)
        _, output_shape, __ = net.infer_shape(data=src_shape)
        assert output_shape[0] == dst_shape, \
            'Src Shape = %s, Shape Arguments = %s, Reverse = %s, Dst Shape = %s, ' \
            'Output Shape = %s' %(str(src_shape), str(shape_args), str(reverse),
                                  str(dst_shape), str(output_shape[0]))
        dat_npy = np.random.rand(*src_shape)
        grad_npy = np.random.rand(*dst_shape)
        exe = net.simple_bind(default_context(), data=src_shape)
        exe.arg_dict['data'][:] = dat_npy
        exe.forward(is_train=True)
        assert np.square(exe.outputs[0].asnumpy() - dat_npy.reshape(dst_shape)).mean() < 1E-7, \
            'Src Shape = %s, Shape Arguments = %s, Reverse = %s, Dst Shape = %s'\
            %(str(src_shape), str(shape_args), str(reverse), str(dst_shape))
        exe.backward(out_grads=mx.nd.array(grad_npy))
        assert np.square(exe.grad_dict['data'].asnumpy() - grad_npy.reshape(src_shape)).mean() < 1E-7, \
            'Src Shape = %s, Shape Arguments = %s, Reverse = %s, Dst Shape = %s'\
            %(str(src_shape), str(shape_args), str(reverse), str(dst_shape))
    # Test new api (Using shape)
    test_cases = [
        [(2, 3, 5, 5),  (0, -1),          False, (2, 75)],
        [(2, 3, 5, 5),  (0, 0, -1),       False, (2, 3, 25)],
        [(5, 3, 4, 5),  (0, -1, 0),       False, (5, 15, 4)],
        [(2, 3, 5, 4),  (-1, 0, 0),       False, (8, 3, 5)],
        [(2, 3, 5, 5),  (0, 0, 0, 0),     False, (2, 3, 5, 5)],
        [(2, 4, 5, 3),  (-1, 2, 2, 1),    False, (30, 2, 2, 1)],
        [(2, 3, 5, 6),  (-2,),            False, (2, 3, 5, 6)],
        [(2, 3, 5, 6),  (6, 1, -2),       False, (6, 1, 5, 6)],
        [(2, 3, 5, 6),  (-3, -3),         False, (6, 30)],
        [(2, 3, 5, 6),  (-3, -1),         False, (6, 30)],
        [(64,),         (-4, 16, 4),      False, (16, 4)],
        [(64,),         (-4, 16, -1),     False, (16, 4)],
        [(64, 1, 2, 3), (-4, 16, -1, -2), False, (16, 4, 1, 2, 3)],
        [(2, 3, 5, 5),  (0, -1),          True,  (5, 30)],
        [(2, 3, 5, 5),  (0, 0, -1),       True,  (3, 5, 10)],
        [(5, 3, 4, 5),  (0, -1, 0),       True,  (3, 20, 5)],
        [(2, 3, 5, 4),  (-1, 0, 0),       True,  (6, 5, 4)],
        [(2, 3, 4, 5),  (3, -1, 0),       True,  (3, 8, 5)],
        [(2, 3, 5, 5),  (5, 3, 0, -1),    True,  (5, 3, 5, 2)],
        [(2, 3, 5, 5),  (0, 0, 0, 0),     True,  (2, 3, 5, 5)],
        [(2, 3, 5, 6),  (-2,),            True,  (2, 3, 5, 6)],
        [(2, 3, 5, 6),  (-2, 1, 30),      True,  (2, 3, 1, 30)],
        [(2, 3, 5, 6),  (-3, -3),         True,  (6, 30)],
        [(64,),         (16, 4, -4),      True,  (16, 4)],
        [(64,),         (16, -1, -4),     True,  (16, 4)],
        [(1, 2, 3, 64), (-2, -1, 16, -4), True,  (1, 2, 3, 4, 16)]]
    for test_case in test_cases:
        test_reshape_new(*test_case)
    # Test old api
    net = mx.sym.Variable("data")
    net = mx.sym.Reshape(net, target_shape=(2, 0))
    js = net.tojson()
    net = mx.sym.load_json(js)
    _, output_shape, __ = net.infer_shape(data=(2, 3, 5, 5))
    assert(output_shape[0] == (2, 75))
    # Test for Flatten
    data = mx.sym.Variable("data")
    net = mx.sym.Flatten(data)
    exe = net.simple_bind(ctx=default_context(), data=(5, 4, 3, 7))
    data_npy = np.random.normal(size=(5, 4, 3, 7))
    out_grad_npy = np.random.normal(size=(5, 4 * 3 * 7))
    outputs = exe.forward(is_train=True, data=data_npy)[0].asnumpy()
    assert_allclose(outputs, data_npy.reshape((5, 4 * 3 * 7)))
    exe.backward(out_grads=[mx.nd.array(out_grad_npy, ctx=default_context())])
    assert_allclose(exe.grad_arrays[0].asnumpy(), out_grad_npy.reshape((5, 4, 3, 7)))


@with_seed()
def test_reduce():
    sample_num = 500
    def test_reduce_inner(numpy_reduce_func, numpy_reduce_grad_func, mx_reduce_sym, nan_prob=0,
                          test_exclude=True, test_none_axis=False):
        for i in range(sample_num):
            # Generate random data that has ndim between 1-7 and all the shape dims between 1-5
            # Insert a NaN with probability equal to nan_prob
            ndim = np.random.randint(1, 6)
            shape = np.random.randint(1, 6, size=(ndim,))
            axis_num = np.random.randint(0, ndim, size=1)
            axis_flags = np.random.randint(0, 2, size=ndim)
            if test_exclude:
                exclude = np.random.randint(0, 2)
            else:
                exclude = False
            axes = []
            for (axis, flag) in enumerate(axis_flags):
                if flag:
                    axes.append(axis)
            if 0 == len(axes):
                axes = None
            elif 1 == len(axes):
                axes = axes[0]
            else:
                axes = tuple(axes)
            keepdims = np.random.randint(0, 2)
            a = mx.symbol.Variable('a')
            if axes is None:
                if test_none_axis:
                    b = mx_reduce_sym(a, keepdims=keepdims, axis=axes)
                else:
                    b = mx_reduce_sym(a, keepdims=keepdims)
            elif exclude and isinstance(axes, tuple) and len(axes) < ndim:
                naxes = [i for i in range(ndim) if i not in axes]
                b = mx_reduce_sym(a, axis=naxes, keepdims=keepdims, exclude=True)
            else:
                b = mx_reduce_sym(a, axis=axes, keepdims=keepdims)
            dat_npy = np.random.rand(*shape)
            # Test with both negative and positive values (randomly).  Avoid having both in the same
            # test, which can be problematic for error checking due to near-zero values.
            if np.random.rand() > 0.5:
                dat_npy = -dat_npy
            if nan_prob > 0:
                dat_npy[np.random.rand(*shape) < nan_prob] = np.nan
            sum_groundtruth = np.array(numpy_reduce_func(dat_npy, axis=axes, keepdims=keepdims))
            if sum_groundtruth.shape == ():
                sum_groundtruth = np.array([sum_groundtruth])
            grad_nd = mx.nd.empty(shape)
            outgrad_npy = np.array(np.random.rand(*sum_groundtruth.shape))

            keepdim_shape = np_reduce(dat_npy, axes, 1, np.sum).shape
            grad_groundtruth = numpy_reduce_grad_func(outgrad=outgrad_npy, data=dat_npy,
                                                      outdata=sum_groundtruth,
                                                      axis=axes, keepdims=keepdims,
                                                      keepdim_shape=keepdim_shape)
            net = b.bind(default_context(), args={'a': mx.nd.array(dat_npy)},
                         args_grad={'a': grad_nd})
            net.forward(is_train=True)

            equal_forward = almost_equal_ignore_nan(net.outputs[0].asnumpy(), sum_groundtruth, 1E-4, 1E-4)
            assert equal_forward

            net.backward(out_grads=mx.nd.array(outgrad_npy))
            bc_grad_groundtruth = np.broadcast_to(grad_groundtruth, grad_nd.shape)
            equal_backward = almost_equal_ignore_nan(grad_nd.asnumpy(), bc_grad_groundtruth, 1E-4, 1E-4)
            assert equal_backward

    test_none_axis = [True, False]
    for test_none in test_none_axis:
        test_reduce_inner(lambda data, axis, keepdims:np_reduce(data, axis, keepdims, np.sum),
                          lambda outgrad, data, outdata, axis, keepdims, keepdim_shape:
                            outgrad.reshape(keepdim_shape),
                          mx.symbol.sum, test_none_axis=test_none)
        test_reduce_inner(lambda data, axis, keepdims:np_reduce(data, axis, keepdims, np.mean),
                          lambda outgrad, data, outdata, axis, keepdims, keepdim_shape:
                            outgrad.reshape(keepdim_shape)/(data.size/outdata.size),
                          mx.symbol.mean, test_none_axis=test_none)
        test_reduce_inner(lambda data, axis, keepdims:np_reduce(data, axis, keepdims, np.prod),
                          lambda outgrad, data, outdata, axis, keepdims, keepdim_shape:
                            outgrad.reshape(keepdim_shape) * (outdata.reshape(keepdim_shape) / data),
                          mx.symbol.prod, test_none_axis=test_none)
        test_reduce_inner(lambda data, axis, keepdims:np_reduce(data, axis, keepdims, np.nansum),
                          lambda outgrad, data, outdata, axis, keepdims, keepdim_shape:
                            np.where(np.isnan(data), 0, outgrad.reshape(keepdim_shape)),
                          mx.symbol.nansum, 0.3, test_none_axis=test_none)
        test_reduce_inner(lambda data, axis, keepdims:np_reduce(data, axis, keepdims, np.nanprod),
                          lambda outgrad, data, outdata, axis, keepdims, keepdim_shape:
                            np.where(np.isnan(data), 0, outgrad.reshape(keepdim_shape) *
                                   (outdata.reshape(keepdim_shape) / data)),
                          mx.symbol.nanprod, 0.3, test_none_axis=test_none)
        # grad of max and min are sensitive to the precision of the calculation.
        # Force numpy to match mxnet's float32.
        test_reduce_inner(lambda data, axis, keepdims:np_reduce(np.float32(data), axis, keepdims, np.max),
                          lambda outgrad, data, outdata, axis, keepdims, keepdim_shape:
                            outgrad.reshape(keepdim_shape) *
                            (np.equal(np.float32(data), outdata.reshape(keepdim_shape))),
                          mx.symbol.max)
        test_reduce_inner(lambda data, axis, keepdims:np_reduce(np.float32(data), axis, keepdims, np.min),
                          lambda outgrad, data, outdata, axis, keepdims, keepdim_shape:
                            outgrad.reshape(keepdim_shape) *
                            (np.equal(np.float32(data), outdata.reshape(keepdim_shape))),
                          mx.symbol.min)
        test_reduce_inner(lambda data, axis, keepdims:np_reduce(data, axis, keepdims, np.linalg.norm),
                          lambda outgrad, data, outdata, axis, keepdims, keepdim_shape:
                            outgrad.reshape(keepdim_shape) * (data / outdata.reshape(keepdim_shape)),
                          mx.symbol.norm, test_exclude=False, test_none_axis=test_none)


@with_seed()
def test_broadcast():
    sample_num = 200
    for i in range(sample_num):
        # Generate random data that has ndim between 1-7 and all the shape dims between 1-5
        ndim = np.random.randint(1, 6)
        target_shape = np.random.randint(1, 6, size=(ndim,))
        axis = tuple(set(np.random.randint(0, ndim, np.random.randint(1, ndim + 1))))
        shape = target_shape.copy()
        size = tuple([shape[ele] for ele in axis])
        for ele in axis:
            shape[ele] = 1
        a = mx.symbol.Variable('a')
        sym_bcast_axis = mx.symbol.broadcast_axis(a, axis=axis, size=size)
        sym_bcast_to = mx.symbol.broadcast_to(a, shape=tuple(target_shape))
        def test_broadcasting_ele(sym_bcast):
            dat_npy = np.random.rand(*shape)
            groundtruth = dat_npy
            grad_nd = mx.nd.empty(shape)
            outgrad_npy = np.random.rand(*target_shape)
            grad_groundtruth = np_reduce(outgrad_npy, axis=axis, keepdims=True,
                                          numpy_reduce_func=np.sum)
            net = sym_bcast.bind(default_context(), args={'a': mx.nd.array(dat_npy)},
                                                 args_grad={'a': grad_nd})
            net.forward(is_train=True)
            assert (net.outputs[0].shape == target_shape).all()
            assert_almost_equal(net.outputs[0].asnumpy(), groundtruth, rtol=1e-4)
            net.backward(out_grads=mx.nd.array(outgrad_npy))
            assert_almost_equal(grad_nd.asnumpy(), grad_groundtruth, rtol=1e-4)
        test_broadcasting_ele(sym_bcast_axis)
        test_broadcasting_ele(sym_bcast_to)


@with_seed()
def test_transpose():
    for ndim in range(1, 7):
        for t in range(5):
            dims = list(np.random.randint(1, 10, size=ndim))
            axes = list(range(ndim))
            random.shuffle(axes)
            axes = tuple(axes)
            x = mx.nd.array(np.random.normal(size=dims))
            y = mx.nd.transpose(x, axes=axes)
            assert_allclose(np.transpose(x.asnumpy(), axes=axes), y.asnumpy())

            y = mx.nd.transpose(x)
            assert_allclose(np.transpose(x.asnumpy()), y.asnumpy())


@with_seed()
def test_expand_dims():
    for ndim in range(1, 6):
        for axis in range(-ndim + 1, ndim):
            x = np.random.normal(size=list(np.random.randint(1, 10, size=ndim)))
            y = mx.nd.array(x)
            x1 = np.expand_dims(x, axis=axis)
            y1 = mx.nd.expand_dims(y, axis=axis)
            assert_allclose(x1, y1.asnumpy())
            assert_allclose(x1.shape, y1.shape)


@with_seed()
def test_crop():
    for ndim in range(1, 6):
        for t in range(5):
            dims = []
            begin = []
            end = []
            idx = []
            for i in range(ndim):
                d = random.randint(1, 5)
                b = random.randint(0, d-1)
                e = random.randint(b+1, d)
                if b == 0 and random.randint(0, 1):
                    b = None
                elif b != 0 and random.randint(0, 1):
                    b -= d
                if e == d and random.randint(0, 1):
                    e = None
                elif e != d and random.randint(0, 1):
                    e -= d
                dims.append(d)
                begin.append(b)
                end.append(e)
                idx.append(slice(b, e))
            x = mx.nd.array(np.random.normal(size=dims))
            y = mx.nd.crop(x, begin=tuple(begin), end=tuple(end))
            assert_allclose(x.asnumpy()[idx], y.asnumpy())

            vx = mx.sym.Variable('x')
            vy = mx.sym.crop(vx, begin=tuple(begin), end=tuple(end))
            check_numeric_gradient(vy, [x.asnumpy()])


@with_seed()
def test_slice_axis():
    for ndim in range(1, 6):
        shape = np.random.randint(1, 11, size=(ndim,))
        for t in range(ndim):
            d = shape[t]
            b = random.randint(0, d-1)
            e = random.randint(b+1, d)
            if np.random.rand() > 0.6:
                e = None
            else:
                if e < d and np.random.rand() > 0.5:
                    e = e - d
            if np.random.rand() > 0.5:
                b = b - d
            idx = []
            for i in range(ndim):
                idx.append(slice(0, shape[i]))
            idx[t] = slice(b, e)

            X = mx.symbol.Variable('X')
            x = mx.nd.array(np.random.normal(size=shape))
            Y = mx.symbol.slice_axis(data=X, axis=t, begin=b, end=e)

            xgrad = mx.nd.empty(x.shape)
            exec1 = Y.bind(default_context(), args = [x], args_grad = {'X': xgrad})
            exec1.forward(is_train=True)
            y = exec1.outputs[0]
            assert_allclose(x.asnumpy()[idx], y.asnumpy())
            exec1.backward([y])
            xx = x.asnumpy()
            xx[:] = 0.0
            xx[idx] = x.asnumpy()[idx]
            assert_allclose(xx, xgrad.asnumpy())
            x_grad_npy = np.random.normal(size=x.shape)
            xgrad = mx.nd.array(x_grad_npy)
            exec2 = Y.bind(default_context(), args=[x], args_grad={'X': xgrad}, grad_req="add")
            exec2.forward(is_train=True)
            exec2.backward([exec2.outputs[0]])
            xx = np.zeros(shape=x.shape, dtype=np.float32)
            xx[idx] = x.asnumpy()[idx]
            assert_allclose(xx + x_grad_npy, xgrad.asnumpy(), atol=1E-5)

@with_seed()
def test_slice_like():
    for ndim in range(1, 6):
        from_shape = np.random.randint(1, 11, size=(ndim,))
        shape = [s + np.random.randint(0, 3) for s in from_shape]
        for t in range(ndim):
            if t > 0:
                axes = np.random.randint(0, ndim, size=t).tolist()
            else:
                axes = []
            idx = []
            for i in range(ndim):
                idx.append(slice(0, shape[i]))
                if i in axes or not axes:
                    idx[i] = slice(0, from_shape[i])

            if axes:
                pos = np.random.randint(0, t)
                if axes[pos] > 0:
                    axes[pos] -= ndim  # negative index

            X = mx.symbol.Variable('X')
            X_1 = mx.symbol.Variable('X1')
            x = mx.nd.array(np.random.normal(size=shape))
            x1 = mx.nd.array(np.random.normal(size=from_shape))
            Y = mx.symbol.slice_like(data=X, shape_like=X_1, axes=axes)

            xgrad = mx.nd.empty(x.shape)
            xgrad1 = mx.nd.empty(x1.shape)
            exec1 = Y.bind(default_context(), args = [x, x1],
                           args_grad = {'X': xgrad, 'X1': xgrad1})
            exec1.forward(is_train=True)
            y = exec1.outputs[0]
            assert_allclose(x.asnumpy()[idx], y.asnumpy())
            exec1.backward([y])
            xx = x.asnumpy()
            xx[:] = 0.0
            xx[idx] = x.asnumpy()[idx]
            assert_allclose(xx, xgrad.asnumpy())
            assert_allclose(xgrad1.asnumpy(), mx.nd.zeros_like(xgrad1).asnumpy())

@with_seed()
def test_flip():
    for ndim in range(1, 6):
        for t in range(5):
            dims = [random.randint(1,10) for i in range(ndim)]
            axis = random.randint(0, ndim-1)
            idx = [slice(None, None, -1) if i == axis else slice(None, None) for i in range(ndim)]
            x = mx.nd.array(np.random.normal(size=dims))
            y = mx.nd.flip(x, axis=axis)
            assert_allclose(x.asnumpy()[idx], y.asnumpy())


@with_seed()
def test_stn():
    np.set_printoptions(threshold=np.nan)
    num_filter = 2  # conv of loc net
    kernel = (3, 3)  # conv of loc net
    num_hidden = 6  # fc of loc net
    for n in [1, 2, 3, 4]:
        for c in [1, 2, 3, 4]:
            for h in [5, 9, 13, 17]:  # for convenience test, this third and forth input dim should be 4x + 1
                for w in [5, 9, 13, 17]:
                    data_shape = (n, c, h, w)
                    target_shape = (int((data_shape[2]+1)/2), int((data_shape[3]+1)/2))
                    data = mx.sym.Variable(name="data")
                    loc = mx.sym.Convolution(data=data, kernel=kernel, pad=(1, 1), num_filter=num_filter, name="loc_conv")
                    loc = mx.sym.Flatten(data=loc)
                    loc = mx.sym.FullyConnected(data=loc, num_hidden=num_hidden, name="loc_fc")
                    stn = mx.sym.SpatialTransformer(data=data, loc=loc, target_shape=target_shape,
                                                    transform_type="affine", sampler_type="bilinear")
                    arg_names = stn.list_arguments()
                    arg_shapes, out_shapes, _ = stn.infer_shape(data=data_shape)
                    # check shape
                    assert out_shapes[0] == (data_shape[0], data_shape[1], target_shape[0], target_shape[1])
                    dev = default_context()
                    #dev = mx.gpu(0)
                    args = {}
                    args['data'] = mx.random.normal(0, 1, data_shape, ctx=mx.cpu()).copyto(dev)
                    args['loc_conv_weight'] = mx.nd.zeros((num_filter, data_shape[1], kernel[0], kernel[1]), ctx=dev)
                    args['loc_conv_bias'] = mx.nd.zeros((num_filter,), ctx=dev)
                    args['loc_fc_weight'] = mx.nd.zeros((6, num_filter*data_shape[2]*data_shape[3]), ctx=dev)
                    args['loc_fc_bias'] = mx.nd.array([0.5, 0, 0, 0, 0.5, 0], ctx=dev)
                    grad_grad = [mx.nd.zeros(shape, ctx=dev) for shape in arg_shapes]
                    exe = stn.bind(dev, args=args, args_grad=grad_grad)
                    exe.forward(is_train=True)
                    out = exe.outputs[0].asnumpy()
                    # check forward
                    assert_almost_equal(out, args['data'].asnumpy()[:, :, h//4:h-h//4, w//4:w-w//4], rtol=1e-2, atol=1e-4)
                    out_grad = mx.nd.ones(out.shape, ctx=dev)
                    exe.backward([out_grad])
                    # check backward
                    assert_almost_equal(out_grad.asnumpy(), grad_grad[0].asnumpy()[:, :, h//4:h-h//4, w//4:w-w//4], rtol=1e-2, atol=1e-4)


def test_stn_valid_sampling():
    target_shape = (
        28,
        28,
    )
    src_shape = (
        42,
        42,
    )

    data = mx.sym.Variable(name="data")
    loc = mx.sym.Variable(name="loc")

    data_array = np.zeros((
        1,
        1,
    ) + src_shape)
    # Have an ever so slight rotation.
    loc_array = np.array(
        [[9.03887e-05, 1.00015, 0.00174931, 1.0003, 0.000311901,
          -0.000919065]])

    stn = mx.sym.SpatialTransformer(
        data=data,
        loc=loc,
        target_shape=target_shape,
        transform_type="affine",
        sampler_type="bilinear")

    grad_req = {k: 'write' for k in stn.list_arguments()}
    grads = {
        'data': mx.nd.array(np.zeros_like(data_array)),
        'loc': mx.nd.array(np.zeros_like(loc_array))
    }
    executor = stn.bind(
        ctx=default_context(),
        args={'data': mx.nd.array(data_array),
              'loc': mx.nd.array(loc_array)},
        grad_req=grad_req,
        args_grad=grads)
    executor.forward(is_train=True)
    executor.backward(mx.nd.ones((
        1,
        1,
    ) + target_shape))


# Seed set because the test is not robust enough to operate on random data
@with_seed(1234)
def test_dot():
    ctx=default_context()
    dtypes = ['float32', 'float64']
    if ctx.device_type == 'gpu':
        dtypes += ['float16']

    # Test normal dot.
    for data_type in dtypes:
        for m in range(1, 5):
            for k in range(1, 5):
                for n in range(1, 5):
                    a_npy = np.random.normal(0, 1, (m, k))
                    a_npy = a_npy.astype(data_type)
                    b_npy = np.random.normal(0, 1, (k, n))
                    b_npy = b_npy.astype(data_type)
                    c_npy = np.empty((m, n), dtype=data_type)
                    ograd_npy = np.random.normal(0, 1, (m, n))
                    ograd_npy = ograd_npy.astype(data_type)
                    agrad_npy = np.empty((m, k), dtype=data_type)
                    bgrad_npy = np.empty((k, n), dtype=data_type)
                    c_npy[:, :] = np.dot(a_npy[:, :], b_npy[:, :])
                    bgrad_npy[:, :] = np.dot(a_npy[:, :].T, ograd_npy[:, :])
                    agrad_npy[:, :] = np.dot(ograd_npy[:, :], b_npy[:, :].T)
                    a = mx.sym.Variable('a', dtype=data_type)
                    b = mx.sym.Variable('b', dtype=data_type)
                    c = mx.sym.dot(a, b)
                    exe = c.simple_bind(ctx=ctx, a=a_npy.shape, b=b_npy.shape)
                    outputs = exe.forward(is_train=True, a=a_npy, b=b_npy)
                    assert_almost_equal(outputs[0].asnumpy(), c_npy,
                                        rtol=1e-2 if data_type == 'float16' else 1e-3,
                                        atol=1e-2 if data_type == 'float16' else 1e-3)
                    exe.backward(out_grads=[mx.nd.array(ograd_npy, mx.cpu()).astype(data_type)])
                    assert_almost_equal(exe.grad_dict['a'].asnumpy(), agrad_npy,
                                        rtol=1e-2 if data_type == 'float16' else 1e-3,
                                        atol=1e-2 if data_type == 'float16' else 1e-3)
                    assert_almost_equal(exe.grad_dict['b'].asnumpy(), bgrad_npy,
                                        rtol=1e-2 if data_type == 'float16' else 1e-3,
                                        atol=1e-2 if data_type == 'float16' else 1e-3)

    # Test dot with transpose flag using gradient checker.
    def dot_sym(data_type):
        x = mx.sym.Variable('x', dtype=data_type)
        y = mx.sym.Variable('y', dtype=data_type)
        return mx.sym.dot(x, y)

    def dot_sym_xT(data_type):
        x = mx.sym.Variable('x', dtype=data_type)
        y = mx.sym.Variable('y', dtype=data_type)
        return mx.sym.dot(x, y, transpose_a=True)

    def dot_sym_yT(data_type):
        x = mx.sym.Variable('x', dtype=data_type)
        y = mx.sym.Variable('y', dtype=data_type)
        return mx.sym.dot(x, y, transpose_b=True)

    def dot_sym_xT_yT(data_type):
        x = mx.sym.Variable('x', dtype=data_type)
        y = mx.sym.Variable('y', dtype=data_type)
        return mx.sym.dot(x, y, transpose_a=True, transpose_b=True)

    for data_type in dtypes:
        for ashape, bshape in [((3, 4), (4, 5)), ((2, 3, 4), (4, 5, 6))]:
            m1_npy = np.random.uniform(-1, 1, ashape)
            m1_npy = m1_npy.astype(data_type)
            m2_npy = np.random.uniform(-1, 1, bshape)
            m2_npy = m2_npy.astype(data_type)
            check_numeric_gradient(dot_sym(data_type), [m1_npy, m2_npy], numeric_eps=1e-1, rtol=2e-2, atol=1e-3)
            check_numeric_gradient(dot_sym_xT(data_type), [m1_npy.T, m2_npy], numeric_eps=1e-1, rtol=2e-2, atol=1e-3)
            check_numeric_gradient(dot_sym_yT(data_type), [m1_npy, m2_npy.T], numeric_eps=1e-1, rtol=2e-2, atol=1e-3)
            check_numeric_gradient(dot_sym_xT_yT(data_type), [m1_npy.T, m2_npy.T], numeric_eps=1e-1, rtol=2e-2, atol=1e-3)


@with_seed()
def test_batch_dot():
    dtypes = ['float32', 'float64']
    if default_context().device_type == 'gpu':
        dtypes += ['float16']

    for data_type in dtypes:
        for batch_size in range(1, 5):
            for m in range(1, 5):
                for k in range(1, 5):
                    for n in range(1, 5):
                        transpose_a = (np.random.rand() > 0.5)
                        transpose_b = (np.random.rand() > 0.5)
                        a_npy = np.random.normal(0, 1, (batch_size, m, k))
                        a_npy = a_npy.astype(data_type)
                        b_npy = np.random.normal(0, 1, (batch_size, k, n))
                        b_npy = b_npy.astype(data_type)
                        c_npy = np.empty((batch_size, m, n), dtype=data_type)
                        ograd_npy = np.random.normal(0, 1, (batch_size, m, n))
                        ograd_npy = ograd_npy.astype(data_type)
                        agrad_npy = np.empty((batch_size, m, k), dtype=data_type)
                        bgrad_npy = np.empty((batch_size, k, n), dtype=data_type)
                        a_init_grad_npy = np.random.normal(size=(batch_size, m, k))
                        a_init_grad_npy = a_npy.astype(data_type)
                        b_init_grad_npy = np.random.normal(size=(batch_size, k, n))
                        b_init_grad_npy = b_npy.astype(data_type)
                        for i in range(batch_size):
                            c_npy[i, :, :] = np.dot(a_npy[i, :, :], b_npy[i, :, :])
                            bgrad_npy[i, :, :] = np.dot(a_npy[i, :, :].T, ograd_npy[i, :, :])
                            agrad_npy[i, :, :] = np.dot(ograd_npy[i, :, :], b_npy[i, :, :].T)
                        a = mx.sym.Variable('a', dtype=data_type)
                        b = mx.sym.Variable('b', dtype=data_type)
                        c = mx.sym.batch_dot(a, b, transpose_a=transpose_a, transpose_b=transpose_b)
                        if transpose_a:
                            a_npy = np.transpose(a_npy, axes=(0, 2, 1))
                            agrad_npy = np.transpose(agrad_npy, axes=(0, 2, 1))
                            a_init_grad_npy = np.transpose(a_init_grad_npy, axes=(0, 2, 1))
                        if transpose_b:
                            b_npy = np.transpose(b_npy, axes=(0, 2, 1))
                            bgrad_npy = np.transpose(bgrad_npy, axes=(0, 2, 1))
                            b_init_grad_npy = np.transpose(b_init_grad_npy, axes=(0, 2, 1))
                        exe = c.simple_bind(ctx=default_context(),
                            a=a_npy.shape, b=b_npy.shape, grad_req='write')
                        exe_add = c.simple_bind(ctx=default_context(),
                            a=a_npy.shape, b=b_npy.shape, grad_req='add')
                        exe_add.grad_dict['a'][:] = a_init_grad_npy
                        exe_add.grad_dict['b'][:] = b_init_grad_npy
                        outputs = exe.forward(is_train=True, a=a_npy, b=b_npy)
                        assert_almost_equal(outputs[0].asnumpy(), c_npy,
                                            rtol=1e-2 if data_type == 'float16' else 1e-3,
                                            atol=1e-2 if data_type == 'float16' else 1e-4)
                        exe.backward(out_grads=[mx.nd.array(ograd_npy, ctx=exe._ctx)])
                        assert_almost_equal(exe.grad_dict['a'].asnumpy(), agrad_npy,
                                            rtol=1e-2 if data_type == 'float16' else 1e-3,
                                            atol=1e-2 if data_type == 'float16' else 1e-4)
                        assert_almost_equal(exe.grad_dict['b'].asnumpy(), bgrad_npy,
                                            rtol=1e-2 if data_type == 'float16' else 1e-3,
                                            atol=1e-2 if data_type == 'float16' else 1e-4)
                        exe_add.forward(is_train=True, a=a_npy, b=b_npy)
                        exe_add.backward(out_grads=[mx.nd.array(ograd_npy, ctx=exe._ctx)])
                        assert_almost_equal(exe_add.grad_dict['a'].asnumpy(),
                                            agrad_npy + a_init_grad_npy,
                                            rtol=1e-2 if data_type == 'float16' else 1e-3,
                                            atol=1e-2 if data_type == 'float16' else 1e-4)
                        assert_almost_equal(exe_add.grad_dict['b'].asnumpy(),
                                            bgrad_npy + b_init_grad_npy,
                                            rtol=1e-2 if data_type == 'float16' else 1e-3,
                                            atol=1e-2 if data_type == 'float16' else 1e-4)


def get_correlation(data1,data2,kernel_size,max_displacement,stride1,stride2,pad_size,is_multiply):

    img1 = mx.sym.Variable('img1')
    img2 = mx.sym.Variable('img2')
    return mx.sym.Correlation(data1=img1,data2=img2,kernel_size =kernel_size,max_displacement = max_displacement,
                              stride1 = stride1,stride2 = stride2,pad_size= pad_size,is_multiply = is_multiply)


def correlation_forward(data1,data2,pad_size,kernel_size,stride1,stride2,max_displacement,is_multiply):

    # compute output's dimension
    paddedbottomheight = data1.shape[2] + 2 * pad_size
    paddedbottomwidth = data1.shape[3] + 2 * pad_size
    kernel_radius = (kernel_size - 1) // 2
    border_size = max_displacement + kernel_radius
    top_width = (paddedbottomwidth - border_size * 2) // stride1
    top_height = (paddedbottomheight - border_size  * 2) // stride1
    neighborhood_grid_radius = max_displacement // stride2
    neighborhood_grid_width = neighborhood_grid_radius * 2 + 1
    top_channels = neighborhood_grid_width * neighborhood_grid_width

    out = np.zeros((data1.shape[0], top_channels, top_height, top_width))
    tmp1 = np.zeros((data1.shape[0],data1.shape[1],paddedbottomheight, paddedbottomwidth))
    tmp2 = np.zeros((data1.shape[0],data1.shape[1],paddedbottomheight, paddedbottomwidth))

    tmp1[:, :, pad_size:pad_size + data1.shape[2], pad_size:pad_size + data1.shape[3]] = data1[:,:,:,:]
    tmp2[:, :, pad_size:pad_size + data2.shape[2], pad_size:pad_size + data2.shape[3]] = data2[:,:,:,:]

    for i in range(top_height):
        for j in range(top_width):
            for nbatch in range(data1.shape[0]):

                # x1,y1 is the location in data1 , i,j is the location in output
                x1 = j * stride1 + max_displacement
                y1 = i * stride1 + max_displacement

                for top_channel in range(top_channels):

                    s2o = (top_channel % neighborhood_grid_width - neighborhood_grid_radius) * stride2
                    s2p = (top_channel // neighborhood_grid_width - neighborhood_grid_radius) * stride2

                    # location in data2
                    x2 = x1 + s2o
                    y2 = y1 + s2p

                    for h in range(kernel_size):
                        for w in range(kernel_size):
                            for channel in range(data1.shape[1]):
                                if is_multiply:
                                    out[nbatch, top_channel, i, j] += tmp1[nbatch, channel,y1 + h, x1 + w] * tmp2[nbatch, channel, y2 + h,x2 + w]
                                else:
                                    out[nbatch, top_channel, i, j] += abs(tmp1[nbatch, channel, y1 + h, x1 + w] - tmp2[nbatch, channel, y2 + h, x2 + w])
    out /= float(kernel_size**2*data1.shape[1])
    return out,tmp1,tmp2


def correlation_backward(out_grad,tmp1,tmp2,data1,data2,pad_size,kernel_size,stride1,stride2,max_displacement,is_multiply):

    # compute output's dimension
    paddedbottomheight = data1.shape[2] + 2 * pad_size
    paddedbottomwidth = data1.shape[3] + 2 * pad_size
    kernel_radius = (kernel_size - 1) // 2
    border_size = max_displacement + kernel_radius
    top_width = (paddedbottomwidth - border_size * 2) // stride1
    top_height = (paddedbottomheight - border_size  * 2) // stride1
    neighborhood_grid_radius = max_displacement // stride2
    neighborhood_grid_width = neighborhood_grid_radius * 2 + 1
    top_channels = neighborhood_grid_width * neighborhood_grid_width

    out = np.zeros((data1.shape[0], top_channels, top_height, top_width))
    tmp1_grad = np.zeros(tmp1.shape)
    tmp2_grad = np.zeros(tmp2.shape)

    for i in range(top_height):
        for j in range(top_width):
            for nbatch in range(data1.shape[0]):

                # x1,y1 is the location in data1 , i,j is the location in output
                x1 = j * stride1 + max_displacement
                y1 = i * stride1 + max_displacement

                for top_channel in range(top_channels):

                    s2o = (top_channel % neighborhood_grid_width - neighborhood_grid_radius) * stride2
                    s2p = (top_channel // neighborhood_grid_width - neighborhood_grid_radius) * stride2

                    # location in data2
                    x2 = x1 + s2o
                    y2 = y1 + s2p

                    for h in range(kernel_size):
                        for w in range(kernel_size):
                            for channel in range(data1.shape[1]):
                                if is_multiply:
                                    tmp1_grad[nbatch,channel,y1+h,x1+w]+= out_grad[nbatch,top_channel,i,j]*tmp2[nbatch, channel, y2 + h,x2 + w]
                                    tmp2_grad[nbatch,channel,y2+h,x2+w]+= out_grad[nbatch,top_channel,i,j]*tmp1[nbatch, channel, y1 + h,x1 + w]
                                else:
                                    sgn = 1 if (tmp1[nbatch, channel, y1 + h,x1 + w]>=tmp2[nbatch, channel, y2 + h,x2 + w]) else -1
                                    tmp1_grad[nbatch,channel,y1+h,x1+w]+= out_grad[nbatch,top_channel,i,j]*sgn
                                    tmp2_grad[nbatch,channel,y2+h,x2+w]+= out_grad[nbatch,top_channel,i,j]*(-sgn)

    tmp1_grad = tmp1_grad / float(kernel_size**2*data1.shape[1])
    tmp2_grad = tmp2_grad / float(kernel_size**2*data1.shape[1])
    return tmp1_grad[:,:,pad_size:pad_size+data1.shape[2],pad_size:pad_size+data1.shape[3]],tmp2_grad[:,:,pad_size:pad_size+data1.shape[2],pad_size:pad_size+data1.shape[3]],


def unittest_correlation(data_shape,kernel_size,max_displacement,stride1,stride2,pad_size,is_multiply,dtype):

    img1 = np.random.random(data_shape)
    img1 = img1.astype(dtype)
    img2 = np.random.random(data_shape)
    img2 = img2.astype(dtype)

    net1 = get_correlation(img1,img2,kernel_size,max_displacement,stride1,stride2,pad_size,is_multiply)
    net2 = get_correlation(img1,img2,kernel_size,max_displacement,stride1,stride2,pad_size,is_multiply )

    exe1 = net1.simple_bind(default_context(),img1=img1.shape,img2=img1.shape)
    exe1.arg_dict['img1'][:] = img1
    exe1.arg_dict['img2'][:] = img2

    #cpu forward
    exe1.forward(is_train=True)
    # python forward
    forward_result,tmp1,tmp2 = correlation_forward(img1,img2,pad_size,kernel_size,stride1,stride2,max_displacement,is_multiply)

    # forward error
    assert_almost_equal(exe1.outputs[0].asnumpy(), forward_result, rtol=1e-4, atol=1e-4)

    # out_grad
    a = np.ones(forward_result.shape)
    out_grad1 = mx.nd.array(a,default_context())
    # cpu backward
    exe1.backward(out_grads=out_grad1)
    # python backward
    grad1,grad2 = correlation_backward(a,tmp1,tmp2,img1,img2,pad_size,kernel_size,stride1,stride2,max_displacement,is_multiply)

    # backward error
    assert_almost_equal(exe1.grad_dict['img1'].asnumpy(), grad1, rtol=1e-3, atol=1e-4)
    assert_almost_equal(exe1.grad_dict['img2'].asnumpy(), grad2, rtol=1e-3, atol=1e-4)


@with_seed()
def test_correlation():
    def test_infer_type(dtype):
        a = mx.sym.Variable('a')
        b = mx.sym.Variable('b')
        corr = mx.sym.Correlation(data1=a, data2=b)
        arg_type1, out_type1, _ = corr.infer_type(a=dtype)
        if arg_type1[0] != np.dtype(dtype) and arg_type1[1] != np.dtype(dtype) and out_type1[0] != np.dtype(dtype):
            msg = npt.npt.build_err_msg([a, b],
                                        err_msg="Inferred type from a is not as expected, "
                                                "Expected :%s %s %s, Got: %s %s %s"
                                                % (dtype, dtype, dtype, arg_type1[0], arg_type1[1], out_type1[0]),
                                                names=['a', 'b'])
            raise AssertionError(msg)
        arg_type2, out_type2, _ = corr.infer_type(b=dtype)
        if arg_type2[0] != np.dtype(dtype) and arg_type2[1] != np.dtype(dtype) and out_type2[0] != np.dtype(dtype):
            msg = npt.npt.build_err_msg([a, b],
                                        err_msg="Inferred type from b is not as expected, "
                                                "Expected :%s %s %s, Got: %s %s %s"
                                                % (dtype, dtype, dtype, arg_type1[0], arg_type1[1], out_type1[0]),
                                                names=['a', 'b'])
            raise AssertionError(msg)

    for dtype in ['float16', 'float32']:
        test_infer_type(dtype)
        unittest_correlation((1,3,10,10), kernel_size = 1,max_displacement = 4,stride1 = 1,stride2 = 1,pad_size = 4,is_multiply = False, dtype = dtype)
        unittest_correlation((5,1,15,15), kernel_size = 1,max_displacement = 5,stride1 = 1,stride2 = 1,pad_size = 5,is_multiply = False, dtype = dtype)
        unittest_correlation((5,1,15,15), kernel_size = 1,max_displacement = 5,stride1 = 1,stride2 = 1,pad_size = 5,is_multiply = True, dtype = dtype)
        unittest_correlation((5,1,15,15), kernel_size = 1,max_displacement = 10,stride1 = 1,stride2 = 2,pad_size = 10,is_multiply = True, dtype = dtype)
        unittest_correlation((5,1,4,4), kernel_size = 3,max_displacement = 1,stride1 = 1,stride2 = 1,pad_size = 2,is_multiply = True, dtype = dtype)
        unittest_correlation((5,1,4,4), kernel_size = 3,max_displacement = 1,stride1 = 2,stride2 = 1,pad_size = 2,is_multiply = True, dtype = dtype)
        unittest_correlation((5,1,4,4), kernel_size = 3,max_displacement = 1,stride1 = 2,stride2 = 1,pad_size = 2,is_multiply = False, dtype = dtype)
        unittest_correlation((5,1,6,4), kernel_size = 3,max_displacement = 1,stride1 = 2,stride2 = 1,pad_size = 2,is_multiply = False, dtype = dtype)
        unittest_correlation((5,1,11,11), kernel_size = 5,max_displacement = 1,stride1 = 1,stride2 = 1,pad_size = 2,is_multiply = False, dtype = dtype)


@with_seed()
def test_support_vector_machine_l1_svm():
    xpu = default_context()
    shape = (20, 10)

    X = mx.symbol.Variable('X')
    L = mx.symbol.Variable('L')
    Y = mx.symbol.SVMOutput(data=X, label=L, use_linear=True)
    x = mx.nd.empty(shape, ctx = xpu)
    l = mx.nd.empty((shape[0],), ctx = xpu)
    x_np = np.random.rand(*shape)
    l_np = np.random.randint(0, shape[1], (shape[0],))
    x[:] = x_np
    l[:] = l_np

    grad = mx.nd.empty(shape, ctx = xpu)
    exec1 = Y.bind(xpu, args = [x, l], args_grad = {'X': grad})
    exec1.forward(is_train=True)

    assert_almost_equal(x_np, exec1.outputs[0].asnumpy())

    exec1.backward()

    l_mask = np.equal(l_np.reshape(shape[0],1),range(shape[1]))
    l_mask = np.array(l_mask, dtype=np.float32)*2 -1
    grad_np = (-1) * l_mask * np.greater(1 - l_mask * x_np, 0)

    assert_almost_equal(grad_np, grad.asnumpy())


@with_seed()
def test_support_vector_machine_l2_svm():
    xpu = default_context()
    shape = (20, 10)

    X = mx.symbol.Variable('X')
    L = mx.symbol.Variable('L')
    Y = mx.symbol.SVMOutput(data=X, label=L)
    x = mx.nd.empty(shape, ctx = xpu)
    l = mx.nd.empty((shape[0],), ctx = xpu)
    x_np = np.random.rand(*shape)
    x_np = x_np.astype(np.float32)
    l_np = np.random.randint(0, shape[1], (shape[0],))
    x[:] = x_np
    l[:] = l_np

    grad = mx.nd.empty(shape, ctx = xpu)
    exec1 = Y.bind(xpu, args = [x, l], args_grad = {'X': grad})
    exec1.forward(is_train=True)

    assert_almost_equal(x_np, exec1.outputs[0].asnumpy())

    exec1.backward()

    l_mask = np.equal(l_np.reshape(shape[0],1),range(shape[1]))
    l_mask = np.array(l_mask, dtype=np.float32)*2 -1
    grad_np = (-2)*l_mask*np.maximum(1-l_mask*x_np,0)
    grad_np = grad_np.astype(np.float32)
    assert_almost_equal(grad_np, grad.asnumpy())


# Seed set because the test is not robust enough to operate on random data
@with_seed(1234)
def test_roipooling():

    data = mx.symbol.Variable(name='data')
    rois = mx.symbol.Variable(name='rois')
    test = mx.symbol.ROIPooling(data=data, rois=rois, pooled_size=(4, 4), spatial_scale=1)

    x1 = np.random.rand(4, 3, 12, 8).astype('float32')
    x2 = np.array([[0, 1.1, 1.1, 6.2, 6.2], [2, 6.1, 2.1, 8.2, 11.2], [1, 3.1, 1.1, 5.2, 10.2], [0, 3, 3, 3, 3]], dtype='float32')

    check_numeric_gradient(sym=test, location=[x1, x2],
                           grad_nodes={'data':'write', 'rois':'null'},
                           numeric_eps=1e-4, rtol=1e-1, atol=1e-4)
    check_numeric_gradient(sym=test, location=[x1, x2],
                           grad_nodes={'data':'add', 'rois':'null'},
                           numeric_eps=1e-4, rtol=1e-1, atol=1E-4)


def check_pad_with_shape(shape, xpu, pad_width, mode):
    # bind with label
    X = mx.symbol.Variable('X')
    Y = mx.symbol.Pad(data=X, mode=mode, pad_width=pad_width)
    x = mx.random.uniform(-1, 1, shape, ctx=mx.cpu()).copyto(xpu)
    # numpy result
    pad_grouped = list(zip(*[iter(list(pad_width))] * 2))
    np_out = np.pad(x.asnumpy(), pad_grouped, mode)
    # mxnet result
    grad = mx.nd.empty(shape, ctx = xpu)
    exec1 = Y.bind(xpu, args = [x], args_grad = {'X': grad})
    exec1.forward(is_train=True)
    out = exec1.outputs[0].asnumpy()
    # compare numpy + mxnet
    assert_almost_equal(out, np_out)
    # grad check
    check_numeric_gradient(Y, [x.asnumpy()], numeric_eps=1e-2, rtol=1e-2)


@with_seed()
def test_pad():
    shape1 = (2, 3, 3, 5)
    pad1 = (0, 0, 0, 0, 1, 2, 3, 4)
    shape2 = (2, 3, 3, 5, 4)
    pad2 = (0, 0, 0, 0, 1, 2, 3, 4, 3, 1)
    check_pad_with_shape(shape1, default_context(), pad1, 'constant')
    check_pad_with_shape(shape1, default_context(), pad1, 'edge')
    check_pad_with_shape(shape2, default_context(), pad2, 'constant')
    check_pad_with_shape(shape2, default_context(), pad2, 'edge')
    check_pad_with_shape(shape1, default_context(), pad1, 'reflect')
    check_pad_with_shape(shape2, default_context(), pad2, 'reflect')


def np_instance_norm(data, weight, bias, eps):
    spatial_dims = data.shape[2::]
    num_spatial_vals = np.prod(np.array(spatial_dims))
    scale = 1/float(num_spatial_vals)
    sum_axis = tuple(range(2, data.ndim))
    mean = scale * np.sum(data, axis = sum_axis)
    mean = np.reshape(np.repeat(mean, num_spatial_vals), data.shape)
    var = scale * np.sum((data - mean)**2, axis = sum_axis)
    var = np.reshape(np.repeat(var, num_spatial_vals), data.shape)

    weightBatch = np.tile(weight, (data.shape[0], 1))
    weightBatch = np.reshape(np.repeat(weightBatch, num_spatial_vals), data.shape)
    biasBatch = np.tile(bias, (data.shape[0], 1))
    biasBatch = np.reshape(np.repeat(biasBatch, num_spatial_vals), data.shape)
    return weightBatch * (data - mean)/np.sqrt(var + eps) + biasBatch


def check_instance_norm_with_shape(shape, xpu):
    # bind with label
    eps = 0.001
    X = mx.symbol.Variable('X')
    G = mx.symbol.Variable('G')
    B = mx.symbol.Variable('B')

    Y = mx.symbol.InstanceNorm(data=X, beta=B, gamma=G, eps=eps)
    x = mx.random.normal(0, 1, shape, ctx=mx.cpu()).copyto(xpu)
    gamma = mx.random.normal(0, 1, shape[1], ctx=mx.cpu()).copyto(xpu)
    beta = mx.random.normal(0, 1, shape[1], ctx=mx.cpu()).copyto(xpu)

    np_out = np_instance_norm(x.asnumpy(), gamma.asnumpy(), beta.asnumpy(), eps)
    exec1 = Y.bind(xpu, args = {'X':x, 'G':gamma, 'B':beta})
    exec1.forward(is_train=False)
    out = exec1.outputs[0].asnumpy()
    assert_almost_equal(out, np_out, rtol=1e-4, atol=1e-4)
    check_numeric_gradient(Y, {'X':x.asnumpy(), 'G':gamma.asnumpy(), 'B':beta.asnumpy()},
                           numeric_eps=1e-2, rtol=1e-2, atol=1e-2)


@with_seed()
def test_instance_normalization():
    check_instance_norm_with_shape((1, 1, 1), default_context())
    check_instance_norm_with_shape((2, 1, 2), default_context())
    check_instance_norm_with_shape((2,4,5,6), default_context())
    check_instance_norm_with_shape((3,3,2,3,2,1,1), default_context())


def check_l2_normalization(in_shape, mode, dtype, norm_eps=1e-10):
    ctx = default_context()
    data = mx.symbol.Variable('data')
    out = mx.symbol.L2Normalization(data=data, mode=mode, eps=norm_eps)
    in_data = np.random.uniform(-1, 1, in_shape).astype(dtype)
    # calculate numpy results
    if mode == 'channel':
        assert in_data.ndim > 2
        np_norm = np.linalg.norm(in_data, axis=1) + norm_eps
        np_norm = np.repeat(1. / np.expand_dims(np_norm, axis=1), in_data.shape[1], axis=1)
        np_out = np.multiply(in_data, np_norm)
    elif mode == 'spatial':
        assert in_data.ndim > 2
        s = in_data.shape
        np_norm = np.linalg.norm(in_data.reshape((s[0], s[1], -1)), axis=2) + norm_eps
        np_norm = np.repeat(1. / np_norm[:, np.newaxis], in_data.size / s[0] / s[1], axis=2)
        np_out = np.multiply(in_data, np_norm.reshape(s))
    elif mode == 'instance':
        assert in_data.ndim > 1
        s = in_data.shape
        np_norm = np.linalg.norm(in_data.reshape((s[0], -1)), axis=1) + norm_eps
        np_norm = np.repeat(1. / np_norm[:, np.newaxis], in_data.size / s[0], axis=1)
        np_out = np.multiply(in_data, np_norm.reshape(s))
    else:
        raise RuntimeError('Unknown l2 normalization mode')
    exe = out.simple_bind(ctx=ctx, data=in_data.shape)
    output = exe.forward(is_train=True, data=in_data)
    # compare numpy + mxnet
    assert_almost_equal(exe.outputs[0].asnumpy(), np_out, rtol=1e-2 if dtype is 'float16' else 1e-5, atol=1e-5)
    # check gradient
    check_numeric_gradient(out, [in_data], numeric_eps=1e-3, rtol=1e-2, atol=1e-3)


# TODO(szha): Seeding this masks failures. We need to do a deep dive for failures without this seed.
@with_seed(1234)
def test_l2_normalization():
    for dtype in ['float16', 'float32', 'float64']:
        for mode in ['channel', 'spatial', 'instance']:
            for nbatch in [1, 4]:
                for nchannel in [3, 5]:
                    for height in [4, 6]:
                        check_l2_normalization((nbatch, nchannel, height), mode, dtype)
                        for width in [5, 7]:
                            check_l2_normalization((nbatch, nchannel, height, width), mode, dtype)


def check_layer_normalization(in_shape, axis, eps, dtype=np.float32, forward_check_eps=1E-3):
    def npy_layer_norm(data, gamma, beta, axis=1, eps=1E-5):
        if axis < 0:
            axis += data.ndim
        broadcast_shape = [1 for _ in range(data.ndim)]
        broadcast_shape[axis] = data.shape[axis]
        mean = data.mean(axis=axis, keepdims=True).astype(dtype)
        var = data.var(axis=axis, keepdims=True).astype(dtype)
        std = np.sqrt(var + dtype(eps)).astype(dtype)
        out = np.reshape(gamma, broadcast_shape) * (data - mean) / std + \
              np.reshape(beta, broadcast_shape)
        return out

    ctx = default_context()
    data = np.random.normal(0, 1, in_shape).astype(dtype)
    gamma = np.random.normal(0, 1, (in_shape[axis],)).astype(dtype)
    beta = np.random.normal(0, 1, (in_shape[axis],)).astype(dtype)
    data_s = mx.symbol.Variable('data')
    gamma_s = mx.symbol.Variable('gamma')
    beta_s = mx.symbol.Variable('beta')
    out_s = mx.symbol.LayerNorm(data=data_s, gamma=gamma_s, beta=beta_s, axis=axis, eps=eps)
    exe = out_s.simple_bind(ctx, data=in_shape)
    exe.arg_dict['data'][:] = data
    exe.arg_dict['gamma'][:] = gamma
    exe.arg_dict['beta'][:] = beta
    out_nd = exe.forward()[0]
    out = npy_layer_norm(data, gamma, beta, axis, eps)
    assert_almost_equal(out, out_nd.asnumpy(), forward_check_eps, forward_check_eps)
    for req in ['write', 'add']:
        check_numeric_gradient(out_s, {'data': data, 'gamma': gamma, 'beta': beta},
                               grad_nodes={'data': req, 'gamma': req, 'beta': req},
                               numeric_eps=1e-2, rtol=1e-2, atol=1e-2)

def test_layer_norm():
    for dtype, forward_check_eps in zip([np.float16, np.float32, np.float64],
                                        [1E-2, 1E-3, 1E-4]):
        for in_shape in [(10, 6, 5), (10, 10)]:
            for axis in range(-len(in_shape), len(in_shape)):
                for eps in [1E-2, 1E-3]:
                    check_layer_normalization(in_shape, axis, eps, dtype=dtype,
                                              forward_check_eps=forward_check_eps)


# Numpy Implementation of Sequence Ops
def sequence_last_numpy(array, lengths, axis):
    # create new array of dims [batch, seqlen, ...]
    array2 = np.moveaxis(array, axis, 1)
    dims = array2.shape
    if lengths is None:
        return array2[:, -1]
    lengths = list(lengths)
    return np.array([array2[i, int(lengths[i]) - 1] for i in range(dims[0])])


def sequence_mask_numpy(array, lengths, axis, value):
    if lengths is None:
        return array
    arrayMask = array.copy()
    # conform to [batch, seqlen, ...]
    arrayMask = np.moveaxis(arrayMask, axis, 1)
    shape = arrayMask.shape
    lengths = list(lengths)
    for i in range(shape[0]):
        arrayMask[i, int(lengths[i]):] = value
    return np.moveaxis(arrayMask, 1, axis)


def sequence_reverse_numpy(array, lengths, axis):
    rarray = array.copy()
    # conform to [batch, seqlen, ...]
    rarray = np.moveaxis(rarray, axis, 1)
    shape = rarray.shape
    if lengths is None:
        lengths = [shape[1]] * shape[0]
    lengths = list(lengths)
    for i in range(shape[0]):
        j = int(lengths[i])
        rarray[i,:j] = rarray[i,:j][::-1]
    return np.moveaxis(rarray, 1, axis)


def check_sequence_func(ftype, mask_value=0, axis=0):
    # bind with label
    xpu = default_context()
    X = mx.symbol.Variable('X')
    L = mx.symbol.Variable('L') # lengths
    shapes = [(3, 4), (1, 1), (3, 4, 3, 1, 1)]
    for seqlenQ in [True, False]:
        for s in shapes:
            x = mx.random.uniform(-1, 1, s, ctx=mx.cpu()).copyto(xpu)
            batch = s[1] if (axis == 0) else s[0]
            seqlen = s[axis]
            l_np = np.random.randint(1, seqlen + 1, batch)
            l = mx.nd.array(l_np, ctx=mx.cpu()).copyto(xpu)
            if not seqlenQ:
                l_np = None
            args = {'data':X, 'use_sequence_length':seqlenQ, "axis":axis}
            if seqlenQ:
                args['sequence_length'] = L
            if ftype == "last":
                Y = mx.symbol.SequenceLast(**args)
                np_out = sequence_last_numpy(x.asnumpy(), l_np, axis)
            elif ftype == "mask":
                args['value'] = mask_value
                Y = mx.symbol.SequenceMask(**args)
                np_out = sequence_mask_numpy(x.asnumpy(), l_np, axis, mask_value)
            elif ftype == "reverse":
                Y = mx.symbol.SequenceReverse(**args)
                np_out = sequence_reverse_numpy(x.asnumpy(), l_np, axis)
            fargs = [x, l] if seqlenQ else [x]
            gargs = [x.asnumpy(), l_np] if seqlenQ else [x.asnumpy()]
            check_symbolic_forward(Y, fargs, [np_out])
            check_numeric_gradient(Y, gargs, grad_nodes={'X':'write'},
                numeric_eps=1e-2, rtol=1e-2)
            check_numeric_gradient(Y, gargs, grad_nodes={'X':'add'},
                numeric_eps=1e-3, rtol=1e-2, atol=1E-4)
            check_numeric_gradient(Y, gargs, grad_nodes={'X':'null'},
                numeric_eps=1e-3, rtol=1e-2, atol=1E-4)


@with_seed()
def test_sequence_last():
    check_sequence_func("last", axis=0)
    check_sequence_func("last", axis=1)


@with_seed()
def test_sequence_mask():
    check_sequence_func("mask", axis = 0, mask_value=-2.3)
    check_sequence_func("mask", axis = 1, mask_value=0.3)


def check_sequence_reverse(xpu):
    # sample data
    arr = np.array(
        [[[  1.,   2.,   3.],
          [  4.,   5.,   6.]],
         [[  7.,   8.,   9.],
          [ 10.,  11.,  12.]],
         [[ 13.,  14.,   15.],
          [ 16.,  17.,   18.]]])

    arr1 = np.array(
        [[[  13.,   14.,   15.],
          [  16.,   17.,   18.]],
         [[  7.,   8.,   9.],
          [ 10.,  11.,  12.]],
         [[ 1.,  2.,   3.],
          [ 4.,  5.,   6.]]])

    arr2 = np.array(
        [[[  7.,   8.,   9.],
          [  10.,   11.,   12.]],
         [[  1.,   2.,   3.],
          [ 4.,  5.,   6.]],
         [[ 13.,  14.,   15.],
          [ 16.,  17.,   18.]]])

    arr3 = np.array(
        [[[  7.,   8.,   9.],
          [  16.,   17.,   18.]],
         [[  1.,   2.,   3.],
          [ 10.,  11.,  12.]],
         [[ 13.,  14.,   15.],
          [ 4.,  5.,   6.]]])

    # test for matrix case
    seq_len_1 = [1, 2, 2]
    arr_4 = np.array([[7., 8., 9.], [16., 17., 5.4]], dtype=np.float32)
    arr_5 = np.array([[7., 17., 5.4], [16., 8., 9.]], dtype=np.float32)

    def test_wrapper(arr, xpu, sequence_length=None, use_sequence_length=False):
        # MxNet symbol creation
        seq = mx.sym.Variable('seq')
        if sequence_length and use_sequence_length:
            seq_len = mx.sym.Variable('seq_len')
        else:
           # ensure that both are disabled, not just one
           seq_len=None
           use_sequence_length=False
        rev = mx.sym.SequenceReverse(data=seq, sequence_length=seq_len, use_sequence_length=use_sequence_length)
        # MxNet symbol execution
        if sequence_length:
            bound = rev.bind(xpu, {'seq': mx.nd.array(arr), 'seq_len': mx.nd.array(sequence_length)})
        else:
            bound = rev.bind(xpu, {'seq': mx.nd.array(arr)})
        fwd = bound.forward()
        return fwd[0].asnumpy()

    # test cases
    assert_array_equal(test_wrapper(arr, xpu, use_sequence_length=False), arr1)
    assert_array_equal(test_wrapper(arr, xpu, sequence_length=[3, 3], use_sequence_length=True), arr1)
    assert_array_equal(test_wrapper(arr, xpu, sequence_length=[2, 2], use_sequence_length=True), arr2)
    assert_array_equal(test_wrapper(arr, xpu, sequence_length=[2, 3], use_sequence_length=True), arr3)
    assert_array_equal(test_wrapper(arr_4, xpu, sequence_length=seq_len_1, use_sequence_length=True), arr_5)


@with_seed()
def test_sequence_reverse():
    check_sequence_func("reverse", axis=0)
    check_sequence_reverse(mx.cpu())


def mathematical_core_binary(name,
                             forward_mxnet_call,
                             forward_numpy_call,
                             backward_numpy_call1,
                             backward_numpy_call2,
                             data1_init=2.,
                             data2_init=3.,
                             grad_init=2.):
    data1 = mx.symbol.Variable('data')
    data2 = mx.symbol.Variable('data')
    shape = (3, 4)
    data_tmp1 = np.random.rand(3, 4)
    data_tmp2 = np.random.rand(3, 4)
    data_tmp1[:] = data1_init
    data_tmp2[:] = data2_init

    arr_data1 = mx.nd.array(data_tmp1)
    arr_data2 = mx.nd.array(data_tmp2)

    arr_grad1 = mx.nd.empty(shape)
    arr_grad2 = mx.nd.empty(shape)

    test = forward_mxnet_call(data1, data2)
    exe_test = test.bind(default_context(), args=[arr_data1, arr_data2], args_grad=[arr_grad1, arr_grad2])
    exe_test.forward(is_train=True)
    out = exe_test.outputs[0].asnumpy()
    npout = forward_numpy_call(data_tmp1, data_tmp2)
    assert_almost_equal(out, npout)

    out_grad = mx.nd.empty(shape)
    out_grad[:] = grad_init
    exe_test.backward(out_grad)

    npout_grad = np.ones(shape)
    npout_grad[:] = grad_init

    npout_grad1 = npout_grad * backward_numpy_call1(data_tmp1, data_tmp2)
    npout_grad2 = npout_grad * backward_numpy_call2(data_tmp1, data_tmp2)
    arr_grad1 = arr_grad1.asnumpy()
    arr_grad2 = arr_grad2.asnumpy()

    assert_almost_equal(arr_grad1, npout_grad1)
    assert_almost_equal(arr_grad2, npout_grad2)


def mathematical_core(name, forward_mxnet_call, forward_numpy_call, backward_numpy_call, data_init=5., grad_init=2.):
    data = mx.symbol.Variable('data')
    shape = (3, 4)
    data_tmp = np.ones(shape)
    data_tmp[:] = data_init
    arr_data = mx.nd.array(data_tmp)
    arr_grad = mx.nd.empty(shape)
    arr_grad[:] = 3

    test = forward_mxnet_call(data)
    exe_test = test.bind(default_context(), args=[arr_data], args_grad=[arr_grad])
    exe_test.forward(is_train=True)
    out = exe_test.outputs[0].asnumpy()
    npout = forward_numpy_call(data_tmp)
    assert_almost_equal(out, npout)

    out_grad = mx.nd.empty(shape)
    out_grad[:] = grad_init
    npout_grad = out_grad.asnumpy()
    temp = backward_numpy_call(data_tmp)
    npout_grad = npout_grad * temp
    exe_test.backward(out_grad)
    arr_grad = arr_grad.asnumpy()
    # print(name)
    # print(arr_grad)
    # print(npout_grad)
    assert_almost_equal(arr_grad, npout_grad)


@with_seed()
def test_special_functions_using_scipy():
    try:
        from scipy import special as scipy_special
    except:
        print("Could not import scipy. Skipping unit tests for special functions")
        return

    # gamma
    mathematical_core("gamma", lambda x: mx.sym.gamma(x), lambda x: scipy_special.gamma(x),
                     lambda x: scipy_special.gamma(x) * scipy_special.psi(x), 0.5, 0.5)

    # gammaln
    mathematical_core("gammaln", lambda x: mx.sym.gammaln(x), lambda x: scipy_special.gammaln(x),
                     lambda x: scipy_special.psi(x), 0.5, 0.5)


def rounding(name, forward_mxnet_call, forward_numpy_call, data_init=5., grad_init=2.):
    data = mx.symbol.Variable('data')
    shape = (3, 4)
    data_tmp = np.ones(shape)
    data_tmp[:] = data_init
    arr_data = mx.nd.array(data_tmp)

    test = forward_mxnet_call(data)
    exe_test = test.bind(default_context(), args=[arr_data])
    exe_test.forward(is_train=True)
    out = exe_test.outputs[0].asnumpy()
    npout = forward_numpy_call(data_tmp)
    assert_almost_equal(out, npout)


@with_seed()
def test_mathematical():
    # rsqrt
    mathematical_core("rsqrt",
                      lambda x: mx.sym.rsqrt(x),
                      lambda x: 1 / np.sqrt(x),
                      lambda x: -(1.0 / (2.0 * x * np.sqrt(x))))
    # tan
    mathematical_core("tan", lambda x: mx.sym.tan(x), lambda x: np.tan(x), lambda x: np.tan(x) ** 2 + 1)
    # arcsin
    mathematical_core("arcsin", lambda x: mx.sym.arcsin(x), lambda x: np.arcsin(x),
                      lambda x: 1. / (1. - x ** 2) ** (1. / 2.), 0.5, 0.5)
    # arccos
    mathematical_core("arccos", lambda x: mx.sym.arccos(x), lambda x: np.arccos(x),
                      lambda x: -1. / (1. - x ** 2.) ** (1. / 2.), 0.5, 0.5)
    # arctan
    mathematical_core("arctan", lambda x: mx.sym.arctan(x), lambda x: np.arctan(x),
                      lambda x: 1. / (x ** 2. + 1.), 0.5, 0.5)
    # hypot
    mathematical_core_binary("hypot",
                             lambda x, y: mx.sym.hypot(x, y),
                             lambda x, y: np.hypot(x, y),
                             lambda x, y: x / np.hypot(x, y),
                             lambda x, y: y / np.hypot(x, y),
                             0.5, 0.5, 0.5)

    # hypot scalar
    mathematical_core("hypot scalar",
                      lambda x: mx.sym.hypot(x, 3),
                      lambda x: np.hypot(x, 3),
                      lambda x: x / np.hypot(x, 3),
                      0.5, 0.5)

    # degrees
    mathematical_core("degrees",
                      lambda x: mx.sym.degrees(x),
                      lambda x: np.degrees(x),
                      lambda x: 180./np.pi,
                      0.5, 0.5)
    # radians
    mathematical_core("radians",
                      lambda x: mx.sym.radians(x),
                      lambda x: np.radians(x),
                      lambda x: np.pi / 180.,
                      0.6, 1)
    # sinh
    mathematical_core("sinh", lambda x: mx.sym.sinh(x), lambda x: np.sinh(x), lambda x: np.cosh(x))

    # cosh
    mathematical_core("cosh", lambda x: mx.sym.cosh(x), lambda x: np.cosh(x), lambda x: np.sinh(x), 5, 5)

    # tanh
    mathematical_core("tanh", lambda x: mx.sym.tanh(x), lambda x: np.tanh(x), lambda x: 1. - np.tanh(x) ** 2, 0.5, 1)

    # arcsinh
    mathematical_core("arcsinh", lambda x: mx.sym.arcsinh(x), lambda x: np.arcsinh(x),
                      lambda x: 1./(x**2 + 1.)**(1./2.))

    # arccosh
    mathematical_core("arccosh", lambda x: mx.sym.arccosh(x), lambda x: np.arccosh(x),
                      lambda x: 1./(x**2 - 1.)**(1./2.))

    # arctanh
    mathematical_core("arctanh", lambda x: mx.sym.arctanh(x), lambda x: np.arctanh(x),
                      lambda x: -1./(x**2 - 1.), 0.5)

    # log1p
    mathematical_core("log1p", lambda x: mx.sym.log1p(x), lambda x: np.log1p(x),
                      lambda x: 1. / (1.0 + x), 0.5, 0.5)
    # expm1
    mathematical_core("expm1", lambda x: mx.sym.expm1(x), lambda x: np.expm1(x),
                      lambda x: np.exp(x), 0.5, 0.5)

    # log10
    mathematical_core("log10", lambda x: mx.sym.log10(x), lambda x: np.log10(x),
                      lambda x: 1. / (x * np.log(10.)))

    # log2
    mathematical_core("log2", lambda x: mx.sym.log2(x), lambda x: np.log2(x),
                      lambda x: 1. / (x * np.log(2.)))

    # rint
    rounding("rint", lambda x: mx.sym.rint(x), lambda x: np.rint(x))

    # fix
    rounding("fix", lambda x: mx.sym.fix(x), lambda x: np.fix(x))


@with_seed()
def test_special_functions_using_scipy():
    try:
        from scipy import special as scipy_special
    except:
        print("Could not import scipy. Skipping unit tests for special functions")
        return

    # gamma
    mathematical_core("gamma", lambda x: mx.sym.gamma(x), lambda x: scipy_special.gamma(x),
                     lambda x: scipy_special.gamma(x) * scipy_special.psi(x), 0.5, 0.5)

    # gammaln
    mathematical_core("gammaln", lambda x: mx.sym.gammaln(x), lambda x: scipy_special.gammaln(x),
                     lambda x: scipy_special.psi(x), 0.5, 0.5)


@with_seed()
def test_clip():
    data = mx.symbol.Variable('data')
    shape = (30, 30)
    data_tmp = np.random.uniform(-1, 1, shape)
    test = mx.sym.clip(data, a_max=0.6, a_min=-0.6)
    check_symbolic_forward(test, [data_tmp], [np.clip(data_tmp, -0.6, 0.6)])
    check_symbolic_backward(test, [data_tmp], [np.ones(shape)],
                            [np.where(data_tmp < 0.6, [1], [0]) * np.where(data_tmp > -0.6, [1], [0])])


@with_seed()
def test_init():
    def test_basic_val_init(sym_func, np_func, shape, dtype):
        x = sym_func(shape=shape, dtype=dtype)
        exe = x.bind(default_context(), args=[], args_grad=[])
        exe.forward(is_train=True)
        assert_almost_equal(exe.outputs[0].asnumpy(), np_func(shape=shape, dtype=dtype))
        assert exe.outputs[0].asnumpy().dtype == dtype

    def test_arange():
        # General Random Tests
        dtype_list = [np.float32, np.float64, np.int32, np.uint8]
        config_list = [(10,),
                       (0, 10),
                       (5, 100, 4),
                       (50, -50, -2),
                       (-100, 100, 1),
                       (1.3, 456.6, 1.3)]
        for dtype in dtype_list:
            for config in config_list:
                repeats = random.choice([1, 3])
                np_out = np.repeat(np.arange(*config, dtype=dtype), repeats)
                nd_out = mx.nd.arange(*config, repeat=repeats, dtype=dtype)
                assert_almost_equal(np_out, nd_out.asnumpy())

    test_basic_val_init(mx.sym.zeros, np.zeros, (3, 4), np.float32)
    test_basic_val_init(mx.sym.ones, np.ones, 3, np.int32)
    test_basic_val_init(mx.sym.ones, np.ones, (2, 2, 3), np.float16)
    test_arange()


@with_seed()
def test_order():
    ctx = default_context()

    def gt_topk(dat, axis, ret_typ, k, is_ascend):
        if ret_typ == "indices":
            if is_ascend:
                indices = np.arange(k)
            else:
                indices = np.arange(-1, -k-1, -1)
            ret = np.take(dat.argsort(axis=axis), axis=axis, indices=indices, mode='wrap')
        elif ret_typ == "value":
            if is_ascend:
                indices = np.arange(k)
            else:
                indices = np.arange(-1, -k-1, -1)
            ret = np.take(np.sort(dat, axis=axis), axis=axis, indices=indices, mode='wrap')
        else:
            assert dat.shape == (5, 5, 5, 5)
            assert axis is None or axis == 1
            ret = np.zeros(dat.shape)
            if is_ascend:
                indices = np.arange(k)
            else:
                indices = np.arange(-1, -k-1, -1)
            gt_argsort = np.take(dat.argsort(axis=axis), axis=axis, indices=indices, mode='wrap')
            if axis is None:
                ret.ravel()[gt_argsort] = 1
            else:
                for i in range(5):
                    for j in range(5):
                        for k in range(5):
                            ret[i, gt_argsort[i, :, j, k], j, k] = 1
        return ret

    dshape = (5, 5, 5, 5)
    a_npy = np.arange(np.prod(dshape)).astype(np.float32)
    np.random.shuffle(a_npy)
    a_npy = a_npy.reshape(dshape)
    a = mx.sym.Variable('a')

    for axis in [1, 3, None]:
        K = [1, 3, 5, 7] if axis is None else [1, 3, 5]
        for k in K:
            for is_ascend in [True, False]:
                b = mx.sym.topk(a, axis=axis, is_ascend=is_ascend, ret_typ="value", k=k)
                out_npy = gt_topk(dat=a_npy, axis=axis, ret_typ="value", k=k, is_ascend=is_ascend)
                check_numeric_gradient(b, location={'a': a_npy}, numeric_eps=1e-2, ctx=ctx)
                check_symbolic_forward(b, location={'a': a_npy}, expected=[out_npy])

    for axis in [1, 3, None]:
        for is_ascend in [True, False]:
            b = mx.sym.sort(a, axis=axis, is_ascend=is_ascend)
            if axis is None:
                out_npy = gt_topk(dat=a_npy, axis=axis, ret_typ="value", k=a_npy.size, is_ascend=is_ascend)
            else:
                out_npy = gt_topk(dat=a_npy, axis=axis, ret_typ="value", k=5, is_ascend=is_ascend)
            check_numeric_gradient(b, location={'a': a_npy}, numeric_eps=1e-2, ctx=ctx)
            check_symbolic_forward(b, location={'a': a_npy}, expected=[out_npy])

    b = mx.sym.topk(a, axis=3, is_ascend=is_ascend, ret_typ="indices", k=3)
    check_symbolic_backward(sym=b, location={'a': a_npy},
                            out_grads=[np.random.normal(size=(5, 5, 5, 3))],
                            expected=[np.zeros((5, 5, 5, 5))])
    check_symbolic_forward(b, location={'a': a_npy},
                           expected=[gt_topk(dat=a_npy, axis=3, ret_typ="indices", k=3,
                                             is_ascend=False)])

    b = mx.sym.topk(a, axis=1, is_ascend=True, ret_typ="mask", k=3)
    check_symbolic_backward(sym=b, location={'a': a_npy},
                            out_grads=[np.random.normal(size=(5, 5, 5, 5))],
                            expected=[np.zeros((5, 5, 5, 5))])
    check_symbolic_forward(b, location={'a': a_npy},
                           expected=[gt_topk(dat=a_npy, axis=1, ret_typ="mask", k=3,
                                             is_ascend=True)])

    b = mx.sym.argsort(a, axis=1, is_ascend=False)
    check_symbolic_backward(sym=b, location={'a': a_npy},
                            out_grads=[np.random.normal(size=(5, 5, 5, 5))],
                            expected=[np.zeros((5, 5, 5, 5))])
    check_symbolic_forward(b, location={'a': a_npy},
                           expected=[gt_topk(dat=a_npy, axis=1, ret_typ="indices", k=5,
                                             is_ascend=False)])

    b = mx.sym.argmax(a, axis=1, keepdims=True)
    check_symbolic_backward(sym=b, location={'a': a_npy},
                            out_grads=[np.random.normal(size=(5, 5, 5, 5))],
                            expected=[np.zeros((5, 5, 5, 5))])
    check_symbolic_forward(b, location={'a': a_npy},
                           expected=[gt_topk(dat=a_npy, axis=1, ret_typ="indices", k=1,
                                             is_ascend=False)])

    b = mx.sym.argmin(a, axis=1, keepdims=True)
    check_symbolic_backward(sym=b, location={'a': a_npy},
                            out_grads=[np.random.normal(size=(5, 5, 5, 5))],
                            expected=[np.zeros((5, 5, 5, 5))])
    check_symbolic_forward(b, location={'a': a_npy},
                           expected=[gt_topk(dat=a_npy, axis=1, ret_typ="indices", k=1,
                                             is_ascend=True)])


@with_seed()
def test_blockgrad():
    a = mx.sym.Variable('a')
    b = mx.sym.BlockGrad(a)
    exe = b.simple_bind(ctx=default_context(), a=(10, 10))
    a_npy = np.random.rand(10, 10)
    exe.forward(is_train=True, a=a_npy)
    assert_almost_equal(exe.outputs[0].asnumpy(), a_npy)
    exe.backward()  # No error if BlockGrad works


@with_seed()
def test_take():
    def check_output_n_grad(data_shape, idx_shape):
        exe = result.simple_bind(default_context(), a=data_shape,
                                 indices=idx_shape)
        data_real = np.random.normal(size=data_shape).astype('float32')
        idx_real = np.random.randint(low=0, high=data_shape[0], size=idx_shape)
        grad_out = np.ones(idx_shape + data_shape[1:], dtype='float32')
        grad_in = np.zeros(data_shape, dtype='float32')

        exe.arg_dict['a'][:] = mx.nd.array(data_real)
        exe.arg_dict['indices'][:] = mx.nd.array(idx_real)
        exe.forward(is_train=True)
        assert_almost_equal(exe.outputs[0].asnumpy(), data_real[idx_real])

        for i in np.nditer(idx_real):
            grad_in[i] += 1.0

        exe.backward([mx.nd.array(grad_out)])
        assert_almost_equal(exe.grad_dict['a'].asnumpy(), grad_in)

    data = mx.sym.Variable('a')
    idx = mx.sym.Variable('indices')
    idx = mx.sym.BlockGrad(idx)
    result = mx.sym.take(a=data, indices=idx)

    for data_ndim in range(2, 5):
        for idx_ndim in range(1, 4):
            data_shape = ()
            for _ in range(data_ndim):
                data_shape += (np.random.randint(low=3, high=6), )
            idx_shape = ()
            for _ in range(idx_ndim):
                idx_shape += (np.random.randint(low=3, high=5), )
            check_output_n_grad(data_shape, idx_shape)


@with_seed()
def test_grid_generator():
    # transform_type =  affine
    test_case = [(20,21),(4,3),(6,12),(15,17)]
    for target_shape in test_case:
        affine_matrix =  mx.sym.Variable('affine')
        grid = mx.sym.GridGenerator(data=affine_matrix,transform_type='affine', target_shape=target_shape)
        exe = grid.simple_bind(ctx=default_context(), affine=(1,6), grad_req='write')

        # check forward
        exe.arg_dict['affine'][:] = np.array([[1.0,0,0,0,1.0,0]])
        exe.forward(is_train=True)
        output = exe.outputs[0].asnumpy()
        output[0,0,:,:] = (output[0,0,:,:] + 1) * (target_shape[1] - 1) / 2.0
        output[0,1,:,:] = (output[0,1,:,:] + 1) * (target_shape[0] - 1) / 2.0
        xv, yv = np.meshgrid(np.arange(target_shape[0]), np.arange(target_shape[1]))
        assert_almost_equal(output[0,0], yv.T)
        assert_almost_equal(output[0,1], xv.T)

        # check backward
        out_grad = np.random.normal(size=(1,2)+target_shape)
        exe.backward(mx.nd.array(out_grad))
        tmp = np.zeros((3,target_shape[0]*target_shape[1]))
        tmp[0] = -1.0 + (np.arange(target_shape[0]*target_shape[1]) % target_shape[1]) * (2.0 / (target_shape[1]-1))
        tmp[1] = -1.0 + (np.arange(target_shape[0]*target_shape[1]) // target_shape[1]) * (2.0 / (target_shape[0]-1))
        tmp[2] = 1
        grad_est = np.dot(out_grad[0].reshape(2,target_shape[0]*target_shape[1]),tmp.T).reshape(1,6)
        assert_almost_equal(exe.grad_dict['affine'].asnumpy(), grad_est, rtol=1e-3, atol=1e-5)
        # check addto
        exe = grid.simple_bind(ctx=default_context(), affine=(1,6), grad_req='add')
        grid_grad_npy = np.random.normal(size=exe.grad_dict['affine'].shape)
        exe.grad_dict['affine'][:] = grid_grad_npy
        exe.arg_dict['affine'][:] = np.array([[1.0, 0, 0, 0, 1.0, 0]])
        exe.forward(is_train=True)
        exe.backward(mx.nd.array(out_grad))
        assert_almost_equal(exe.grad_dict['affine'].asnumpy(), grad_est + grid_grad_npy, rtol=1e-2, atol=1e-5)

    # transform_type = warp
    test_case = [(12,21),(4,3),(6,12)]
    for target_shape in test_case:
        flow = mx.sym.Variable('flow')
        grid = mx.sym.GridGenerator(data=flow,transform_type='warp', target_shape=target_shape)
        exe = grid.simple_bind(ctx=default_context(), flow=(1,2)+target_shape, grad_req='write')
        # check forward
        exe.arg_dict['flow'][:] = np.ones((1,2)+target_shape)
        exe.forward(is_train=True)
        output = exe.outputs[0].asnumpy()
        output[0,0,:,:] = (output[0,0,:,:] + 1) * (target_shape[1] - 1) / 2.0
        output[0,1,:,:] = (output[0,1,:,:] + 1) * (target_shape[0] - 1) / 2.0
        xv, yv = np.meshgrid(np.arange(target_shape[0])+1, np.arange(target_shape[1])+1)
        assert_almost_equal(output[0,0], yv.T)
        assert_almost_equal(output[0,1], xv.T)
        # check backward
        out_grad = np.random.normal(size=(1,2)+target_shape)
        exe.backward(mx.nd.array(out_grad))
        grad_est = np.zeros((1,2)+target_shape)
        grad_est[0,0] = out_grad[0,0] / ((target_shape[1]-1.0) / 2.0)
        grad_est[0,1] = out_grad[0,1] / ((target_shape[0]-1.0) / 2.0)
        assert_almost_equal(exe.grad_dict['flow'].asnumpy(), grad_est, rtol=1e-3)
        # check addto
        exe_add = grid.simple_bind(ctx=default_context(), flow=(1, 2) + target_shape, grad_req='add')
        flow_grad_npy = np.random.normal(size=exe_add.grad_dict['flow'].shape)
        exe_add.arg_dict['flow'][:] = np.ones((1, 2) + target_shape)
        exe_add.grad_dict['flow'][:] = flow_grad_npy
        exe_add.forward(is_train=True)
        exe_add.backward(mx.nd.array(out_grad))
        assert_almost_equal(exe_add.grad_dict['flow'].asnumpy(), grad_est + flow_grad_npy, rtol=1e-3, atol=1e-5)


# Seed set because the test is not robust enough to operate on random data
@with_seed(1234)
def test_bilinear_sampler():
    from math import floor

    def between(x, lowerbound, upperbound):
        return x>=lowerbound and x<=upperbound

    def bilinear_forward_numpy(data, grid):

        batchsize = data.shape[0]
        input_height = data.shape[2]
        input_width = data.shape[3]
        num_channel = data.shape[1]

        output_height = grid.shape[2]
        output_width = grid.shape[3]
        out = np.zeros(data.shape[:2] + grid.shape[2:], dtype=np.float32)

        for i in range(batchsize):
            for yout in range(output_height):
                for xout in range(output_width):

                    xcoord = np.float32((grid[i, 0, yout, xout] + 1) * (input_width-1) / 2.0)
                    ycoord = np.float32((grid[i, 1, yout, xout] + 1) * (input_height-1) / 2.0)

                    xInTopLeft = int(floor(xcoord))
                    xWeightTopLeft = np.float32(1-(xcoord - xInTopLeft))

                    yInTopLeft = int(floor(ycoord))
                    yWeightTopLeft = np.float32(1-(ycoord - yInTopLeft))

                    # interpolation
                    for channel in range(num_channel):

                        inTopLeft = data[i,channel,yInTopLeft, xInTopLeft] \
                            if between(xInTopLeft,0,input_width-1) and between(yInTopLeft,0,input_height-1) else 0.0
                        inTopRight = data[i,channel,yInTopLeft, xInTopLeft+1] \
                            if between(xInTopLeft+1,0,input_width-1) and between(yInTopLeft,0,input_height-1) else 0.0
                        inBottomLeft = data[i,channel,yInTopLeft+1, xInTopLeft] \
                            if between(xInTopLeft,0,input_width-1) and between(yInTopLeft+1,0,input_height-1) else 0.0
                        inBottomRight = data[i,channel,yInTopLeft+1, xInTopLeft+1] \
                            if between(xInTopLeft+1,0,input_width-1) and between(yInTopLeft+1,0,input_height-1) else 0.0

                        out[i,channel,yout,xout] = xWeightTopLeft * yWeightTopLeft * inTopLeft\
                                +  (1-xWeightTopLeft)*yWeightTopLeft * inTopRight\
                                +  xWeightTopLeft * (1-yWeightTopLeft) * inBottomLeft\
                            +(1-xWeightTopLeft) * (1-yWeightTopLeft) * inBottomRight
        return out

    def bilinear_backward_numpy(out_grad, data, grid):

        data_grad = np.zeros(data.shape, dtype=np.float32)
        grid_grad = np.zeros(grid.shape, dtype=np.float32)

        batchsize = data.shape[0]
        input_height = data.shape[2]
        input_width = data.shape[3]
        num_channel = data.shape[1]
        output_height = grid.shape[2]
        output_width = grid.shape[3]

        for i in range(batchsize):
            for yout in range(output_height):
                for xout in range(output_width):

                    top_left_y_gw = np.float32(0.0);
                    top_left_x_gw = np.float32(0.0);

                    xcoord = np.float32((grid[i, 0, yout, xout] + 1) * (input_width-1) / 2.0)
                    ycoord = np.float32((grid[i, 1, yout, xout] + 1) * (input_height-1) / 2.0)

                    xInTopLeft = int(floor(xcoord))
                    xWeightTopLeft = np.float32(1-(xcoord - xInTopLeft))

                    yInTopLeft = int(floor(ycoord))
                    yWeightTopLeft = np.float32(1-(ycoord - yInTopLeft))

                    topLeftDotProduct = np.float32(0)
                    topRightDotProduct = np.float32(0)
                    bottomLeftDotProduct = np.float32(0)
                    bottomRightDotProduct = np.float32(0)

                    for channel in range(num_channel):
                        # left top
                        if between(xInTopLeft,0,input_width-1) and between(yInTopLeft,0,input_height-1):
                            topLeftDotProduct += data[i,channel,yInTopLeft, xInTopLeft] * \
                                out_grad[i,channel,yout,xout]
                            data_grad[i, channel, yInTopLeft, xInTopLeft] += xWeightTopLeft * \
                                yWeightTopLeft * out_grad[i,channel,yout,xout]
                        # right top
                        if between(xInTopLeft+1,0,input_width-1) and between(yInTopLeft,0,input_height-1):
                            topRightDotProduct += data[i, channel, yInTopLeft,xInTopLeft+1] * \
                                out_grad[i, channel, yout,xout]
                            data_grad[i, channel,yInTopLeft, xInTopLeft+1] += (1-xWeightTopLeft) * \
                                yWeightTopLeft * out_grad[i,channel,yout,xout]
                        # left bottom
                        if between(xInTopLeft,0,input_width-1) and between(yInTopLeft+1,0,input_height-1):
                            bottomLeftDotProduct += data[i, channel,yInTopLeft+1, xInTopLeft] * \
                                out_grad[i,channel,yout,xout]
                            data_grad[i,channel,yInTopLeft+1,xInTopLeft]+=xWeightTopLeft * \
                                (1-yWeightTopLeft)* out_grad[i,channel,yout,xout]
                        # right bottom
                        if between(xInTopLeft+1,0,input_width-1) and between(yInTopLeft+1,0,input_height-1):
                            bottomRightDotProduct += data[i,channel,yInTopLeft+1, xInTopLeft+1] * \
                                out_grad[i,channel,yout,xout]
                            data_grad[i,channel,yInTopLeft+1,xInTopLeft+1]+= (1-xWeightTopLeft) * \
                                (1-yWeightTopLeft)*out_grad[i,channel,yout,xout]

                    yf = np.float32(-xWeightTopLeft * topLeftDotProduct + xWeightTopLeft*bottomLeftDotProduct - \
                        (1-xWeightTopLeft)* topRightDotProduct + (1-xWeightTopLeft)*bottomRightDotProduct)
                    xf = np.float32(-yWeightTopLeft * topLeftDotProduct + yWeightTopLeft*topRightDotProduct - \
                        (1-yWeightTopLeft)*bottomLeftDotProduct + (1-yWeightTopLeft)*bottomRightDotProduct)

                    grid_grad[i,0,yout,xout] = xf * (input_width-1) / 2.0
                    grid_grad[i,1,yout,xout] = yf * (input_height-1) / 2.0

        return data_grad, grid_grad

    data = mx.sym.Variable('data')
    grid = mx.sym.Variable('grid')
    net = mx.sym.BilinearSampler(data=data,grid=grid)

    test_case = [[(1,3,15,16),(1,2,10,10)],
                 [(1,6,7,16),(1,2,10,4)],
                 [(1,7,3,16),(1,2,8,11)],
                 [(1,9,50,50),(1,2,50,50)]]

    for ctx in [default_context()]:
        for item in test_case:
            data_shape, grid_shape = item
            exe = net.simple_bind(data=data_shape,grid=grid_shape,ctx=ctx,grad_req='write')
            # check forward
            exe.arg_dict['data'][:] = np.random.uniform(low=-0.1, high=0.1,size=data_shape).astype(np.float32)
            exe.arg_dict['grid'][:] = np.random.uniform(low=-2, high=2, size=grid_shape).astype(np.float32)
            exe.forward(is_train=True)
            out = bilinear_forward_numpy(exe.arg_dict['data'].asnumpy(), exe.arg_dict['grid'].asnumpy())
            assert_almost_equal(exe.outputs[0].asnumpy(), out, rtol=1e-3,atol=1e-5)

            # check backward
            out_grad = np.random.uniform(low=-0.01, high=0.01,size=data_shape[:2] + grid_shape[2:]).astype(np.float32)
            exe.backward(mx.nd.array(out_grad))
            data_grad, grid_grad = bilinear_backward_numpy(out_grad,exe.arg_dict['data'].asnumpy(),
                                                       exe.arg_dict['grid'].asnumpy())
            assert_almost_equal(exe.grad_dict['data'].asnumpy(), data_grad, rtol=1e-3, atol=1e-5)
            assert_almost_equal(exe.grad_dict['grid'].asnumpy(), grid_grad, rtol=1e-3, atol=1e-5)

            # check kAddTo
            exe_addto = net.simple_bind(data=data_shape, grid=grid_shape, ctx=ctx, grad_req='add')
            data_initial_grid = np.random.normal(size=exe_addto.grad_dict['data'].shape).astype(np.float32)
            grid_initial_grid = np.random.normal(size=exe_addto.grad_dict['grid'].shape).astype(np.float32)
            exe_addto.arg_dict['data'][:] = exe.arg_dict['data'][:]
            exe_addto.arg_dict['grid'][:] = exe.arg_dict['grid'][:]
            exe_addto.grad_dict['data'][:] = data_initial_grid
            exe_addto.grad_dict['grid'][:] = grid_initial_grid
            exe_addto.forward(is_train=True)
            exe_addto.backward(mx.nd.array(out_grad))
            assert_almost_equal(exe_addto.grad_dict['data'].asnumpy(), data_grad + data_initial_grid, rtol=1e-3,atol=1e-5)
            assert_almost_equal(exe_addto.grad_dict['grid'].asnumpy(), grid_grad + grid_initial_grid, rtol=1e-3,atol=1e-5)


@with_seed()
def test_index2d():
    for _ in range(30):
        n = np.random.randint(1, 100)
        m = np.random.randint(1, 500)
        data = mx.random.uniform(-1, 1, shape=(n, m), ctx=default_context())
        x = mx.nd.array(np.random.randint(0, m, size=n), ctx=default_context(), dtype='int32')
        r = mx.nd.batch_take(data, x)
        assert_almost_equal(r.asnumpy(), data.asnumpy()[np.arange(n), x.asnumpy()])


@with_seed()
def test_cast():
    for srctype in [np.int32, np.float32, np.float16]:
        for dsttype in [np.float32, np.int32, np.float16]:
            x = mx.sym.Variable('x', dtype=srctype)
            y = mx.sym.Cast(x, dtype=dsttype)
            exe = y.simple_bind(ctx=default_context(), x=(10, 10))
            assert exe.arg_arrays[0].dtype == srctype
            assert exe.outputs[0].dtype == dsttype
            X = np.random.uniform(-10, 10, size=(10, 10))
            exe.arg_arrays[0][:] = X
            exe.forward(is_train=True)
            exe.backward(mx.nd.array(X, dtype=dsttype, ctx=default_context()))
            assert_almost_equal(exe.outputs[0].asnumpy(), X.astype(srctype).astype(dsttype), rtol=1e-3, atol=1e-5)
            assert_almost_equal(exe.grad_arrays[0].asnumpy(), X.astype(dsttype).astype(srctype), rtol=1e-3, atol=1e-5)


@with_seed()
def test_repeat():
    def test_repeat_forward():
        ndim_max = 6 # max number of dims of the ndarray
        size_max = 10 # max number of elements in each dim
        repeats = 3
        for ndim in range(1, ndim_max+1):
            shape = ()
            for i in range(0, ndim):
                shape += (np.random.randint(1, size_max+1), )
            a = np.random.random_sample(size=shape)
            aa = np.repeat(a, repeats)
            b = mx.nd.array(a, ctx=default_context())
            bb = mx.nd.repeat(b, repeats).asnumpy()
            assert_almost_equal(aa, bb)

            for axis in range(0, ndim):
                aa = np.repeat(a, repeats, axis)
                bb = mx.nd.repeat(b, repeats, axis).asnumpy()
                assert_almost_equal(aa, bb)

    def test_repeat_backward(axis):
        data = mx.sym.Variable('data')
        n1 = 3
        n2 = 4
        shape = (n1, n2)
        data_tmp = np.random.randint(0, 10, n1 * n2).reshape(shape)
        arr_data = mx.nd.array(data_tmp)
        arr_grad = mx.nd.empty(shape)
        repeats = 2
        test = mx.sym.repeat(data, repeats=repeats, axis=axis)
        exe = test.bind(ctx=default_context(), args=[arr_data], args_grad=[arr_grad])
        npout_grad = np.random.randint(0, 10, n1 * n2 * repeats)
        if axis == 0:
            npout_grad = npout_grad.reshape(n1 * repeats, n2)
        elif axis == 1:
            npout_grad = npout_grad.reshape(n1, n2 * repeats)
        else:
            raise RuntimeError("Invalid axis value")
        out_grad = mx.nd.array(npout_grad)
        exe.backward(out_grad)

        expected_grad = np.zeros(shape)
        if axis == 0:
            for i in range(shape[0]):
                for j in range(shape[1]):
                    k = i * repeats
                    expected_grad[i][j] = sum(npout_grad[k:k + repeats, j])
        elif axis == 1:
            for j in range(shape[1]):
                for i in range(shape[0]):
                    k = j * repeats
                    expected_grad[i][j] = sum(npout_grad[i, k:k + repeats])
        else:
            raise RuntimeError("Invalid axis value")

        assert_almost_equal(expected_grad, arr_grad.asnumpy(), rtol=1e-3)

    def test_repeat_numeric_gradient():
        data = mx.sym.Variable('data')
        n1 = 3
        n2 = 4
        shape = (n1, n2)
        data_tmp = np.random.randint(0, 10, n1 * n2).reshape(shape)
        repeats = 2

        test = mx.sym.repeat(data, repeats=repeats, axis=0)
        check_numeric_gradient(test, [data_tmp], numeric_eps=1e-3, rtol=1e-2)

    test_repeat_forward()
    test_repeat_backward(axis=0)
    test_repeat_backward(axis=1)
    test_repeat_numeric_gradient()


@with_seed()
def test_reverse():
    data = mx.symbol.Variable('data')
    shape = (5, 5, 5)
    data_tmp = np.random.uniform(-1, 1, shape)
    test = mx.sym.reverse(data, axis=[1, 2])
    grad = np.random.uniform(-1, 1, shape)
    check_numeric_gradient(test, [data_tmp], numeric_eps=2E-2)
    check_symbolic_forward(test, [data_tmp], [data_tmp[:, ::-1, ::-1]])
    check_symbolic_backward(test, [data_tmp], [grad], [grad[:, ::-1, ::-1]])


@with_seed()
def test_tile():
    def test_normal_case():
        ndim_min = 1
        ndim_max = 5  # max number of dims of the ndarray
        size_max = 10  # max number of elements in each dim
        length_max = 3  # max length of reps
        rep_max = 10  # max number of tiling in each dim
        for ndim in range(ndim_min, ndim_max+1):
            shape = []
            for i in range(1, ndim+1):
                shape.append(np.random.randint(1, size_max+1))
            shape = tuple(shape)
            a = np.random.randint(0, 100, shape)
            b = mx.nd.array(a, dtype=a.dtype)

            reps_len = np.random.randint(1, length_max+1)
            reps_tuple = ()
            for i in range(1, reps_len):
                reps_tuple += (np.random.randint(1, rep_max), )
            reps_array = np.asarray(reps_tuple)

            a_tiled = np.tile(a, reps_array)
            b_tiled = mx.nd.tile(b, reps_tuple).asnumpy()
            assert same(a_tiled, b_tiled)

    def test_empty_tensor():
        shape = (2, 3, 0, 4)
        a = np.array([], dtype=np.int32).reshape(shape)
        b = mx.nd.array(a, ctx=default_context(), dtype=a.dtype)
        reps = (2, 4, 6)

        a_tiled = np.tile(a, reps)
        b_tiled = mx.nd.tile(b, reps).asnumpy()
        assert same(a_tiled, b_tiled)

    def test_empty_reps():
        a = np.array([[2, 3, 4], [5, 6, 7]], dtype=np.int32)
        b = mx.nd.array(a, ctx=default_context(), dtype=a.dtype)
        a_tiled = np.tile(a, ())
        b_tiled = mx.nd.tile(b, ()).asnumpy()
        assert same(a_tiled, b_tiled)

    def test_tile_backward():
        data = mx.sym.Variable('data')
        n1 = 2
        n2 = 2
        shape = (n1, n2)
        data_tmp = np.random.randint(0, 10, n1 * n2).reshape(shape)
        arr_data = mx.nd.array(data_tmp)
        arr_grad = mx.nd.empty(shape)
        reps1 = 2
        reps2 = 2
        reps = (reps1, reps2)
        test = mx.sym.tile(data, reps=reps)
        exe = test.bind(ctx=default_context(), args=[arr_data], args_grad=[arr_grad])
        npout_grad = np.random.randint(0, 10, n1 * n2 * reps1 * reps2).reshape(n1 * reps1, n2 * reps2)
        out_grad = mx.nd.array(npout_grad)
        exe.backward(out_grad)

        expected_grad = np.zeros(shape)
        for i in range(shape[0]):
            for j in range(shape[1]):
                expected_grad[i][j] += sum(sum(npout_grad[i:(n1 * reps1):reps1, j:(n2 * reps2):reps2]))

        assert_almost_equal(expected_grad, arr_grad.asnumpy(), rtol=1e-3)

    def test_tile_numeric_gradient():
        data = mx.sym.Variable('data')
        n1 = 2
        n2 = 2
        shape = (n1, n2)
        data_tmp = np.random.randint(0, 10, n1 * n2).reshape(shape)
        reps1 = 2
        reps2 = 2
        reps = (reps1, reps2)
        test = mx.sym.tile(data, reps=reps)
        check_numeric_gradient(test, [data_tmp], numeric_eps=1e-2, rtol=1e-2)

    def test_invalid_reps():
        data = mx.nd.arange(16).reshape((4, 4))
        assert_exception(mx.nd.tile, MXNetError, data, (1, 2, -3))
        assert_exception(mx.nd.tile, MXNetError, data, (1, 0, 3))

    test_normal_case()
    test_empty_tensor()
    test_empty_reps()
    test_tile_backward()
    test_tile_numeric_gradient()
    test_invalid_reps()


@with_seed()
def test_one_hot():
    def test_normal_case(index_type=np.int32):
        ndim_max = 6
        dim_size_max = 20
        depth = int(dim_size_max / 2)
        on_value = 1
        off_value = 0
        for ndim in range(1, ndim_max+1):
            shape = ()
            for i in range(1, ndim+1):
                shape += (np.random.randint(1, dim_size_max+1), )
            indices = np.random.randint(-dim_size_max, dim_size_max+1,
                                        size=np.prod(shape)).reshape(shape)
            mx_one_hot_array = mx.nd.one_hot(
                mx.nd.array(indices, ctx=default_context(), dtype=index_type),
                depth=depth, dtype=np.int32)
            expected_array = np.zeros((np.prod(shape), depth), dtype=np.int32)
            expected_array[:] = off_value
            indices_1d = indices.flatten()
            row = 0
            for idx in indices_1d:
                if 0 <= idx < depth:
                    expected_array[row, idx] = on_value
                row += 1
            expected_array = expected_array.reshape(shape + (depth, ))
            one_hot_array = mx_one_hot_array.asnumpy()
            assert same(expected_array, one_hot_array)

    def test_empty_indices():
        shape = (2, 0, 9, 3)
        indices = np.array([]).reshape(shape)
        depth = 10
        mx_one_hot_array = mx.nd.one_hot(
            mx.nd.array(indices, ctx=default_context(), dtype=np.int32),
            depth=depth, dtype=np.int32).asnumpy()
        expected_array = np.array([], dtype=np.int32).reshape(shape + (depth, ))
        assert same(expected_array, mx_one_hot_array)

    def test_zero_depth():
        shape = (2, 4, 9, 3)
        indices = np.ones(shape)
        depth = 0
        mx_one_hot_array = mx.nd.one_hot(
            mx.nd.array(indices, ctx=default_context(), dtype=np.int32),
            depth=depth, dtype=np.int32).asnumpy()
        expected_array = np.array([], dtype=np.int32).reshape(shape + (depth, ))
        assert same(expected_array, mx_one_hot_array)

    test_normal_case(index_type=np.int32)
    test_normal_case(index_type=np.float64)
    test_normal_case(index_type=np.float32)
    test_normal_case(index_type=np.float16)
    test_empty_indices()
    test_zero_depth()


@with_seed()
def test_where():
    def get_forward_expected_output(condition, x, y):
        original_shape = x.shape
        out = np.zeros(original_shape)
        if condition.shape == x.shape:
            for index, c in np.ndenumerate(condition):
                if c != 0:
                    out[index] = x[index]
                else:
                    out[index] = y[index]
        elif condition.shape == (x.shape[0], ):
            s = x.shape
            m = s[0]
            n = int(np.prod(s)/s[0])
            x2d = x.reshape((m, n))
            y2d = y.reshape((m, n))
            out = out.reshape((m, n))
            for i in range(0, m):
                if condition[i] != 0:
                    for j in range(0, n):
                        out[i, j] = x2d[i, j]
                else:
                    for j in range(0, n):
                        out[i, j] = y2d[i, j]
        else:
            raise RuntimeError("Invalid condition shape for where op")

        out = out.reshape(original_shape)
        return out

    def get_forward_inputs_same_shape(shape):
        condition_np = np.random.randint(0, 2, np.prod(shape)).reshape(shape)
        x_np = np.random.randint(1, 6, np.prod(shape)).reshape(shape)
        y_np = np.random.randint(7, 11, np.prod(shape)).reshape(shape)
        return condition_np, x_np, y_np

    def get_forward_inputs_condition_vector(shape):
        condition_np = np.random.randint(0, 2, shape[0])
        x_np = np.random.randint(1, 6, np.prod(shape)).reshape(shape)
        y_np = np.random.randint(7, 11, np.prod(shape)).reshape(shape)
        return condition_np, x_np, y_np

    def get_backward_input(shape):
        return np.random.randint(20, 30, np.prod(shape)).reshape(shape)

    def get_backward_expected_outputs(grad_in, condition):
        shape = grad_in.shape
        grad_cond = np.zeros(condition.shape)
        grad_x = np.empty(shape)
        grad_y = np.empty(shape)

        for index, c in np.ndenumerate(condition):
            if 0 != c:
                grad_x[index] = grad_in[index]
                grad_y[index] = 0
            else:
                grad_x[index] = 0
                grad_y[index] = grad_in[index]

        return grad_cond, grad_x, grad_y

    def test_where_helper(shape, same_shape):
        if same_shape:
            condition_np, x_np, y_np = get_forward_inputs_same_shape(shape)
        else:
            condition_np, x_np, y_np = get_forward_inputs_condition_vector(shape)

        out_expected = get_forward_expected_output(condition_np, x_np, y_np)

        grad_in_np = get_backward_input(shape)
        grad_expected_cond, grad_expected_x, grad_expected_y\
            = get_backward_expected_outputs(grad_in_np, condition_np)

        condition = mx.sym.Variable('condition')
        x = mx.sym.Variable('x')
        y = mx.sym.Variable('y')
        grad_in_mx = mx.nd.array(grad_in_np, dtype=np.int32)
        where_sym = mx.sym.where(condition, x, y)

        # test req='write'
        where_exe_write = where_sym.simple_bind(ctx=default_context(),
                                                condition=condition_np.shape,
                                                x=x_np.shape, y=y_np.shape,
                                                grad_req='write')
        # test forward req='write'
        outputs = where_exe_write.forward(is_train=True, condition=condition_np,
                                          x=x_np, y=y_np)
        assert same(outputs[0].asnumpy(), out_expected)
        # test backward req='write'
        where_exe_write.backward(grad_in_mx)
        assert same(where_exe_write.grad_dict['x'].asnumpy(), grad_expected_x)
        assert same(where_exe_write.grad_dict['y'].asnumpy(), grad_expected_y)
        assert same(where_exe_write.grad_dict['condition'].asnumpy(), grad_expected_cond)

        # test req='add'
        x_grad_init = np.random.randint(30, 40, np.prod(shape)).reshape(shape)
        y_grad_init = np.random.randint(40, 50, np.prod(shape)).reshape(shape)
        where_exe_add = where_sym.simple_bind(ctx=default_context(),
                                              condition=condition_np.shape,
                                              x=x_np.shape, y=y_np.shape,
                                              grad_req='add')
        where_exe_add.grad_dict['x'][:] = x_grad_init
        where_exe_add.grad_dict['y'][:] = y_grad_init
        # test forward req='add'
        outputs = where_exe_add.forward(is_train=True, condition=condition_np, x=x_np, y=y_np)
        assert same(outputs[0].asnumpy(), out_expected)
        # test backward req='add'
        where_exe_add.backward(grad_in_mx)
        x_ograd = where_exe_add.grad_dict['x'].asnumpy()
        y_ograd = where_exe_add.grad_dict['y'].asnumpy()
        assert same(x_ograd, grad_expected_x+x_grad_init)
        assert same(y_ograd, grad_expected_y+y_grad_init)

    def test_where_numeric_gradient(shape, same_shape):
        condition = mx.sym.Variable('condition')
        x = mx.sym.Variable('x')
        y = mx.sym.Variable('y')
        where_sym = mx.sym.where(condition, x, y)
        if same_shape:
            condition_np, x_np, y_np = get_forward_inputs_same_shape(shape)
        else:
            condition_np, x_np, y_np = get_forward_inputs_condition_vector(shape)
        check_numeric_gradient(where_sym, [condition_np, x_np, y_np], grad_nodes=['x', 'y'])

    test_where_helper((5, 9), True)
    test_where_helper((5, 9), False)
    test_where_helper((5, 7, 9), True)
    test_where_helper((5, 7, 9), False)
    test_where_helper((10, 8, 15, 3), True)
    test_where_helper((10, 8, 15, 3), False)
    test_where_numeric_gradient((5, 9), True)
    test_where_numeric_gradient((5, 9), False)
    test_where_numeric_gradient((5, 7, 9), True)
    test_where_numeric_gradient((5, 7, 9), False)


@with_seed()
def test_new_softmax():
    for ndim in range(1, 5):
        for _ in range(5):
            shape = np.random.randint(1, 5, size=ndim)
            axis = np.random.randint(0, ndim)
            data = np.random.uniform(-2, 2, size=shape)
            sym = mx.sym.softmax(axis=axis)
            check_symbolic_forward(sym, [data], [np_softmax(data, axis=axis)])
            check_numeric_gradient(sym, [data], rtol=0.05, atol=1e-3)


@with_seed()
def test_log_softmax():
    for ndim in range(1, 5):
        for _ in range(5):
            shape = np.random.randint(1, 5, size=ndim)
            axis = np.random.randint(0, ndim)
            data = np.random.uniform(-2, 2, size=shape)
            sym = mx.sym.log_softmax(axis=axis-ndim)
            check_symbolic_forward(sym, [data], [np.log(np_softmax(data, axis=axis)+1e-20)])
            check_numeric_gradient(sym, [data], rtol=0.05, atol=1e-3)


@with_seed()
def test_pick():
    def test_pick_helper(index_type=np.int32):
        for _ in range(100):
            ndim = np.random.randint(1, 5)
            bshape = np.random.randint(1, 10, size=ndim)
            axis = np.random.randint(0, ndim)
            sshape = bshape.copy()
            sshape[axis] = 1
            data = np.random.uniform(-1, 1, size=bshape)
            index = np.random.randint(0, bshape[axis], size=sshape)
            exp = []
            for i in range(ndim):
                if i == axis:
                    exp.append(index)
                else:
                    ishape = [1 for _ in range(ndim)]
                    ishape[i] = bshape[i]
                    exp.append(np.arange(bshape[i]).reshape(ishape))
            expected = data[exp]
            data = mx.nd.array(data, dtype='float32')
            index = mx.nd.array(index, dtype=index_type)
            out = mx.nd.pick(data, index, axis=axis, keepdims=True)
            assert_almost_equal(out.asnumpy(), expected)

            data_holder = data
            index_holder = index
            data = mx.sym.Variable('data')
            index = mx.sym.Variable('index')
            sym = mx.sym.pick(data, index, axis=axis, keepdims=True)
            check_numeric_gradient(sym, [data_holder, index_holder], grad_nodes=['data'])

    test_pick_helper(np.int32)
    test_pick_helper(np.float32)


def check_ctc_loss(acts, labels, loss_truth):
    in_var = mx.sym.Variable('input')
    labels_var = mx.sym.Variable('labels')
    ctc = mx.sym.contrib.ctc_loss(in_var, labels_var)
    acts_nd = mx.nd.array(acts, ctx=default_context())
    labels_nd = mx.nd.array(labels, ctx=default_context())
    exe = ctc.bind(ctx=default_context(), args=[acts_nd, labels_nd])
    # test forward without grad calc
    exe.forward(is_train=True)
    outTest = exe.outputs[0]
    # test forward without grad calc
    exe.forward(is_train=False)
    outTrain = exe.outputs[0]
    # make sure losses calculated with both modes are the same
    assert_almost_equal(outTest.asnumpy(), outTrain.asnumpy())
    # test against ground truth, if available
    if loss_truth is not None:
        assert_almost_equal(outTest.asnumpy(), loss_truth)
    # test grad
    check_numeric_gradient(ctc, [acts, labels], grad_nodes=['input'], rtol=0.05, atol=1e-3)

@with_seed()
def test_ctc_loss():
    # Test 1: check that batches are same + check against Torch WarpCTC
    acts = np.array([
        [[1.2, 3.4, 1.2, -0.1, -2.34], [1.2, 3.4, 1.2, -0.1, -2.34]],
        [[0.1, 0.2, 0.3, 0.22, 0.123], [0.1, 0.2, 0.3, 0.22, 0.123]],
        [[-15, -14, -13, -12, -11], [-15, -14, -13, -12, -11]]],
                    dtype=np.float32)
    labels = np.array([[2, 3, 0], [2, 3, 0]])
    true_loss = np.array([4.04789, 4.04789], dtype=np.float32) # from Torch
    check_ctc_loss(acts, labels, true_loss)
    # Test 2:
    acts2 = np.array([
        [[-5, -4, -3, -2, -1], [1.2, 3.4, 1.2, -0.1, -2.34]],
        [[-10, -9, -8, -7, -6], [0.1, 0.2, 0.3, 0.22, 0.123]],
        [[-15, -14, -13, -12, -11], [-15, -14.2, -13.5, -12.2, -11.22]]], dtype=np.float32)
    labels2 = np.array([[2, 3, 1], [2, 0, 0]], dtype=np.float32)
    true_loss = np.array([7.3557, 5.4091], dtype=np.float32) # from Torch
    check_ctc_loss(acts2, labels2, true_loss)


@with_seed()
def test_ctc_loss_grad():
    def check_ctc_loss_grad(blank_label): # from tf
        vocab_size = 5
        max_label_len = 5
        padding_mask = -1+ (blank_label=='first')

        targets_0 = [0, 1, 2, 1, 0]
        loss_log_prob_0 = -3.34211
        input_prob_matrix_0 = np.asarray(
            [[0.633766, 0.221185, 0.0917319, 0.0129757, 0.0142857, 0.0260553],
             [0.111121, 0.588392, 0.278779, 0.0055756, 0.00569609, 0.010436],
             [0.0357786, 0.633813, 0.321418, 0.00249248, 0.00272882, 0.0037688],
             [0.0663296, 0.643849, 0.280111, 0.00283995, 0.0035545, 0.00331533],
             [0.458235, 0.396634, 0.123377, 0.00648837, 0.00903441, 0.00623107]],
            dtype=np.float32)
        gradient_log_prob_0 = np.asarray(
            [[-0.366234, 0.221185, 0.0917319, 0.0129757, 0.0142857, 0.0260553],
             [0.111121, -0.411608, 0.278779, 0.0055756, 0.00569609, 0.010436],
             [0.0357786, 0.633813, -0.678582, 0.00249248, 0.00272882, 0.0037688],
             [0.0663296, -0.356151, 0.280111, 0.00283995, 0.0035545, 0.00331533],
             [-0.541765, 0.396634, 0.123377, 0.00648837, 0.00903441, 0.00623107]],
            dtype=np.float32)

        targets_1 = [0, 1, 1, 0]
        loss_log_prob_1 = -5.42262
        input_prob_matrix_1 = np.asarray(
            [[0.30176, 0.28562, 0.0831517, 0.0862751, 0.0816851, 0.161508],
             [0.24082, 0.397533, 0.0557226, 0.0546814, 0.0557528, 0.19549],
             [0.230246, 0.450868, 0.0389607, 0.038309, 0.0391602, 0.202456],
             [0.280884, 0.429522, 0.0326593, 0.0339046, 0.0326856, 0.190345],
             [0.423286, 0.315517, 0.0338439, 0.0393744, 0.0339315, 0.154046]],
            dtype=np.float32)
        gradient_log_prob_1 = np.asarray(
            [[-0.69824, 0.28562, 0.0831517, 0.0862751, 0.0816851, 0.161508],
             [0.24082, -0.602467, 0.0557226, 0.0546814, 0.0557528, 0.19549],
             [0.230246, 0.450868, 0.0389607, 0.038309, 0.0391602, -0.797544],
             [0.280884, -0.570478, 0.0326593, 0.0339046, 0.0326856, 0.190345],
             [-0.576714, 0.315517, 0.0338439, 0.0393744, 0.0339315, 0.154046]],
            dtype=np.float32)

        inputs = [
            np.vstack(
                [input_prob_matrix_0[t, :], input_prob_matrix_1[t, :]])
            for t in range(5)
        ] + 2 * [np.nan * np.ones((2, vocab_size+1), np.float32)]
        inputs = np.log(np.asarray(inputs, dtype=np.float32))

        grad_truth = np.array([
            np.vstack(
                [gradient_log_prob_0[t, :], gradient_log_prob_1[t, :]])
            for t in range(5)
        ] + 2 * [np.zeros((2, vocab_size+1), np.float32)])

        if blank_label == 'first':
            inputs = np.roll(inputs, 1, axis=2)
            grad_truth = np.roll(grad_truth, 1, axis=2)

        labels = (np.asarray([x + [padding_mask]*(max_label_len-len(x))
                             for x in [targets_0, targets_1]])+(blank_label == 'first'))

        seq_lens = np.array([5, 5], dtype=np.int32)
        label_lens = np.array([5, 4], dtype=np.int32)
        loss_truth = np.array([-loss_log_prob_0, -loss_log_prob_1], np.float32)

        with default_context():
            data = mx.nd.array(inputs)
            label = mx.nd.array(labels)
            data.attach_grad()
            with mx.autograd.record():
                l = mx.contrib.ndarray.CTCLoss(data, label,
                                               use_data_lengths=True,
                                               use_label_lengths=True,
                                               data_lengths=mx.nd.array(seq_lens),
                                               label_lengths=mx.nd.array(label_lens),
                                               blank_label=blank_label)
                l.backward()
            assert_almost_equal(l.asnumpy(), loss_truth, atol=1e-5, rtol=1e-5)
            assert_almost_equal(data.grad.asnumpy(), grad_truth, atol=1e-5, rtol=1e-5)

    check_ctc_loss_grad('first')
    check_ctc_loss_grad('last')


@with_seed()
def test_quantization_op():
    min0 = mx.nd.array([0.0])
    max0 = mx.nd.array([1.0])
    a  = mx.nd.array([[0.1392, 0.5928], [0.6027, 0.8579]])
    qa, min1, max1 = mx.nd.contrib.quantize(a, min0, max0, out_type='uint8')
    a_ = mx.nd.contrib.dequantize(qa, min1, max1, out_type='float32')

    qa_real = mx.nd.array([[35, 151], [154, 219]])
    a_real  = mx.nd.array([[0.13725491, 0.59215689], [0.60392159, 0.8588236]])

    assert same(qa.asnumpy(), qa_real.asnumpy())
    assert same(a_.asnumpy(),  a_real.asnumpy())


@with_seed()
def test_div_sqrt_dim():
    data_tmp = np.random.normal(0, 1, (5, 10, 8))
    data = mx.symbol.Variable('data')
    test = mx.sym.contrib.div_sqrt_dim(data)

    check_numeric_gradient(test, [data_tmp], numeric_eps=1E-2)
    check_symbolic_forward(test, [data_tmp], [data_tmp / np.sqrt(data_tmp.shape[-1])])


@with_seed()
def test_reciprocal_op():
    eps = 2**(-11)
    data_tmp = np.random.rand(3, 4) * 10 - 5
    # Avoid possible division by 0 errors and finite difference method inaccuracies.
    # Factor of 6 below set empirically, depends on eps.
    # Issue exposed by seed 879579887.
    # Replace problematic inputs with 1.0.
    data_tmp[abs(data_tmp) < 6*eps] = 1.0
    data = mx.symbol.Variable('data')
    test = mx.sym.reciprocal(data)

    check_numeric_gradient(test, [data_tmp], numeric_eps = eps)
    check_symbolic_forward(test, [data_tmp], [np.reciprocal(data_tmp)])


@with_seed()
def test_cbrt_op():
    eps = 2**(-11)
    data_tmp = np.random.rand(3, 4) * 10 - 5
    # Avoid finite difference method inaccuracies due to infinite gradient at the origin.
    # Factor of 4 below set empirically, depends on eps.
    # Issue exposed by seed 553872106.
    # Replace problematic inputs with 1.0.
    data_tmp[abs(data_tmp) < 4*eps] = 1.0
    data = mx.symbol.Variable('data')
    test = mx.sym.cbrt(data)

    check_numeric_gradient(test, [data_tmp], numeric_eps=eps)
    check_symbolic_forward(test, [data_tmp], [np.cbrt(data_tmp)])


@with_seed()
def test_rcbrt_op():
    eps = 2**(-11)
    data_tmp = np.random.rand(3, 4) * 10 - 5
    # Avoid possible division by 0 errors and finite difference method inaccuracies.
    # Factor of 4 below set empirically, depends on eps.
    # Issue exposed by seed 788174893.
    # Replace problematic inputs with 1.0.
    data_tmp[abs(data_tmp) < 4*eps] = 1.0
    data = mx.symbol.Variable('data')
    test = mx.sym.rcbrt(data)

    check_numeric_gradient(test, [data_tmp], numeric_eps = eps)
    check_symbolic_forward(test, [data_tmp], [1/np.cbrt(data_tmp)])


@with_seed()
def test_custom_op():
    class Sqr(mx.operator.CustomOp):
        def forward(self, is_train, req, in_data, out_data, aux):
            if in_data[0].stype == 'default':
                aux[0][:] = 1
                self.assign(out_data[0], req[0], in_data[0]*in_data[0])
            else:
                inp = in_data[0]
                csr_m = inp.data * inp.data
                out = mx.nd.sparse.csr_matrix((csr_m, inp.indices, inp.indptr), shape=inp.shape)
                self.assign(out_data[0], req[0], out)
                if (in_data[0].stype == 'csr'):
                    assert(isinstance(out_data[0], mx.nd.sparse.CSRNDArray))


        def backward(self, req, out_grad, in_data, out_data, in_grad, aux):
            self.assign(in_grad[0], req[0], 2 * mx.nd.sparse.elemwise_mul(in_data[0], out_grad[0]))
            if in_data[0].stype == 'default':
                assert (aux[0].asnumpy() == 1).all()

    @mx.operator.register("sqr")
    class SqrProp(mx.operator.CustomOpProp):
        def __init__(self):
            super(SqrProp, self).__init__(need_top_grad=True)

        def list_arguments(self):
            return ['data']

        def list_outputs(self):
            return ['output']

        def list_auxiliary_states(self):
            return ['aux']

        def infer_shape(self, in_shape):
            return in_shape, [in_shape[0]], [in_shape[0]]

        def infer_type(self, in_type):
            return in_type, [in_type[0]], [in_type[0]]

        def infer_storage_type(self, in_stype):
            if in_stype[0] == 'default':
                return ['default'], ['default'], ['default']
            return ['csr'], ['csr'], ['csr']

        def infer_storage_type_backward(self, ograd_stype, in_stype,
                                        out_stype, igrad_stype, aux_stype):
            if in_stype[0] == 'default':
                return ['default'], ['default'], ['default'], ['default'], ['default']
            return ['default'], ['csr'], ['csr'], ['csr'], ['csr']

        def create_operator(self, ctx, shapes, dtypes):
            return Sqr()

    data = mx.symbol.Variable('data')
    aux = mx.symbol.Variable('aux')
    op = mx.symbol.Custom(data=data, aux=aux, name='sqr', op_type='sqr')
    x = mx.nd.array(np.random.uniform(-1, 1, size=(4, 10)))
    aux = mx.nd.zeros_like(x)
    check_numeric_gradient(op, [x], [aux])

    data = mx.symbol.cast(data, dtype='float64')
    op = mx.symbol.cast(op, dtype='float32')
    check_numeric_gradient(op, [x], [aux])

    data = mx.symbol.Variable('data', stype='csr')
    aux = mx.symbol.Variable('aux')
    op2 = mx.symbol.Custom(data=data, aux=aux, name='sqr', op_type='sqr')
    x = x.tostype('csr')
    aux = mx.nd.zeros_like(x)
    check_numeric_gradient(op2, [x], [aux], grad_stype_dict={"data": "csr"})

    x2 = mx.nd.array(np.random.uniform(-1, 1, size=(4, 10)))
    x2 = x2.tostype('csr')
    aux2 = mx.nd.zeros_like(x2)
    x2.attach_grad()
    with mx.autograd.record():
        output = mx.nd.Custom(x2, aux2, name='sqr', op_type='sqr')
        output.backward()
    expected_output = mx.nd.sparse.square(x2)
    expected_grad = 2 * x2
    rtol = 1e-4
    atol = 1e-6
    assert_almost_equal(output.asnumpy(), expected_output.asnumpy(), rtol=rtol, atol=atol)
    assert_almost_equal(x2.grad.asnumpy(), expected_grad.asnumpy(), rtol=rtol, atol=atol)


    # test for backward compatibility, i.e. the correctness of default implementation of
    # infer storage in custom operator
    class Mult(mx.operator.CustomOp):
        def forward(self, is_train, req, in_data, out_data, aux):
            self.assign(out_data[0], req[0], in_data[0]*in_data[1])

        def backward(self, req, out_grad, in_data, out_data, in_grad, aux):
            self.assign(in_grad[0], req[0], in_data[1])
            self.assign(in_grad[1], req[1], in_data[0])

    @mx.operator.register("mult")
    class MultProp(mx.operator.CustomOpProp):
        def __init__(self):
            super(MultProp, self).__init__(need_top_grad=True)

        def list_arguments(self):
            return ['lhs', 'rhs']

        def list_outputs(self):
            return ['output']

        def infer_shape(self, in_shape):
            return in_shape, [in_shape[0]], []

        def create_operator(self, ctx, shapes, dtypes):
            return Mult()

    lhs = mx.nd.array(np.random.uniform(-1, 1, size=(4, 10)))
    rhs = mx.nd.array(np.random.uniform(-1, 1, size=(4, 10)))
    lhs.attach_grad()
    rhs.attach_grad()
    with mx.autograd.record():
        y = mx.nd.Custom(lhs, rhs, name='mult', op_type='mult')
        y.backward()
    assert_almost_equal(rhs.asnumpy(), lhs.grad.asnumpy(), rtol=rtol, atol=atol)
    assert_almost_equal(lhs.asnumpy(), rhs.grad.asnumpy(), rtol=rtol, atol=atol)

    class MultNoGrad(mx.operator.CustomOp):
        def forward(self, is_train, req, in_data, out_data, aux):
            self.assign(out_data[0], req[0], in_data[0]*in_data[1])

        def backward(self, req, out_grad, in_data, out_data, in_grad, aux):
            self.assign(in_grad[0], req[0], in_data[1])
            self.assign(in_grad[1], req[1], in_data[0])

    @mx.operator.register("mult_no_grad")
    class MultNoGradProp(mx.operator.CustomOpProp):
        def __init__(self):
            super(MultNoGradProp, self).__init__(need_top_grad=False)

        def list_arguments(self):
            return ['lhs', 'rhs']

        def list_outputs(self):
            return ['output']

        def infer_shape(self, in_shape):
            return in_shape, [in_shape[0]], []

        def create_operator(self, ctx, shapes, dtypes):
            return MultNoGrad()

        def infer_storage_type_backward(self, ograd_stype, in_stype, out_stype, igrad_stype, aux_stype):
            return ograd_stype, in_stype, out_stype, igrad_stype, aux_stype

    with mx.autograd.record():
        y2 = mx.nd.Custom(lhs, rhs, name="mult_no_grad", op_type="mult_no_grad")
        y2.backward()
    assert_almost_equal(rhs.asnumpy(), lhs.grad.asnumpy(), rtol=rtol, atol=atol)
    assert_almost_equal(lhs.asnumpy(), rhs.grad.asnumpy(), rtol=rtol, atol=atol)

    class NoInputOp(mx.operator.CustomOp):
        def __init__(self, length, depth):
            super(NoInputOp, self).__init__()
            self.output = np.ones(shape=(length, depth), dtype=np.float32)

        def forward(self, is_train, req, in_data, out_data, aux):
            self.assign(out_data[0], req[0], self.output)

        def backward(self, req, out_grad, in_data, out_data, in_grad, aux):
            pass

    @mx.operator.register("no_input_op")
    class NoInputOpProp(mx.operator.CustomOpProp):
        def __init__(self, length, depth):
            super(NoInputOpProp, self).__init__()
            self.length = int(length)
            self.depth = int(depth)

        def list_arguments(self):
            return []

        def list_outputs(self):
            return ['output']

        def infer_shape(self, in_shape):
            return [], [(self.length, self.depth)], []

        def infer_type(self, in_type):
            return [], [np.float32], []

        def create_operator(self, ctx, shapes, dtypes):
            return NoInputOp(length=self.length, depth=self.depth)

    with mx.autograd.record():
        x = mx.nd.Custom(length=10, depth=10, op_type="no_input_op")
    assert_almost_equal(x.asnumpy(), np.ones(shape=(10, 10), dtype=np.float32))

@with_seed()
def test_psroipooling():
    for num_rois in [1, 2]:
        for num_classes, num_group in itertools.product([2, 3], [2, 3]):
            for image_height, image_width in itertools.product([168, 224], [168, 224]):
                for grad_nodes in [['im_data']]:
                    spatial_scale = 0.0625
                    feat_height = np.int(image_height * spatial_scale)
                    feat_width = np.int(image_width * spatial_scale)
                    im_data = np.random.rand(1, num_classes*num_group*num_group, feat_height, feat_width)
                    rois_data = np.zeros([num_rois, 5])
                    rois_data[:, [1,3]] = np.sort(np.random.rand(num_rois, 2)*(image_width-1))
                    rois_data[:, [2,4]] = np.sort(np.random.rand(num_rois, 2)*(image_height-1))

                    im_data_var = mx.symbol.Variable(name="im_data")
                    rois_data_var = mx.symbol.Variable(name="rois_data")
                    op = mx.sym.contrib.PSROIPooling(data=im_data_var, rois=rois_data_var, spatial_scale=spatial_scale,
                                                     group_size=num_group, pooled_size=num_group,
                                                     output_dim=num_classes, name='test_op')
                    rtol, atol = 1e-2, 1e-3
                    # By now we only have gpu implementation
                    if default_context().device_type == 'gpu':
                        check_numeric_gradient(op, [im_data, rois_data], rtol=rtol, atol=atol,
                                               grad_nodes=grad_nodes, ctx=mx.gpu(0))


@with_seed()
def test_deformable_convolution():
    for num_batch in [1, 2]:
        for num_channel_data, num_deformable_group in itertools.product([4, 8], [1, 2]):
            for input_height, input_width in itertools.product([5, 6], [5, 6]):
                for dilate in [(1, 1), (2, 2)]:
                    for grad_nodes in [['im_data'], ['offset_data'], ['weight']]:
                        output_height = input_height
                        output_width = input_width
                        im_data = np.random.rand(num_batch, num_channel_data, input_height, input_width)
                        offset_data = \
                            np.random.rand(num_batch, num_deformable_group * 3 * 3 * 2, output_height, output_width)\
                            * 0.8 + 0.1

                        weight = np.random.normal(0, 0.001, (num_channel_data, num_channel_data, 3, 3))
                        bias = np.zeros(num_channel_data)

                        im_data_var = mx.symbol.Variable(name="im_data")
                        offset_data_var = mx.symbol.Variable(name="offset_data")
                        weight_var = mx.symbol.Variable(name="weight")
                        bias_var = mx.symbol.Variable(name="bias")
                        op = mx.sym.contrib.DeformableConvolution(name='test_op', data=im_data_var,
                                                                  offset=offset_data_var,
                                                                  weight=weight_var, bias=bias_var,
                                                                  num_filter=num_channel_data, pad=dilate,
                                                                  kernel=(3, 3), stride=(1, 1), dilate=dilate,
                                                                  num_deformable_group=num_deformable_group)
                        if grad_nodes[0] == 'offset_data':
                            # wider tolerance needed for coordinate differential
                            rtol, atol = 1.0, 1e-2
                        else:
                            rtol, atol = 0.05, 1e-3
                        # By now we only have gpu implementation
                        if default_context().device_type == 'gpu':
                            check_numeric_gradient(op, [im_data, offset_data, weight, bias], rtol=rtol, atol=atol,
                                                   grad_nodes=grad_nodes, ctx=mx.gpu(0))


# Seed set because the test is not robust enough to operate on random data.  Repro issue with:
# MXNET_TEST_SEED=1234 nosetests --verbose tests/python/gpu/test_operator_gpu.py:test_deformable_psroipooling
@with_seed(0)
def test_deformable_psroipooling():
    for num_rois in [1, 2]:
        for num_classes, num_group in itertools.product([2, 3], [2, 3]):
            for image_height, image_width in itertools.product([168, 224], [168, 224]):
                for grad_nodes in [['im_data'], ['offset_data']]:
                    spatial_scale = 0.0625
                    feat_height = np.int(image_height * spatial_scale)
                    feat_width = np.int(image_width * spatial_scale)
                    im_data = np.random.rand(1, num_classes*num_group*num_group, feat_height, feat_width)
                    rois_data = np.zeros([num_rois, 5])
                    rois_data[:, [1,3]] = np.sort(np.random.rand(num_rois, 2)*(image_width-1))
                    rois_data[:, [2,4]] = np.sort(np.random.rand(num_rois, 2)*(image_height-1))
                    offset_data = np.random.rand(num_rois, 2*num_classes, num_group, num_group) * 0.1

                    im_data_var = mx.symbol.Variable(name="im_data")
                    rois_data_var = mx.symbol.Variable(name="rois_data")
                    offset_data_var = mx.symbol.Variable(name="offset_data")
                    op = mx.sym.contrib.DeformablePSROIPooling(data=im_data_var, rois=rois_data_var,
                                                               trans=offset_data_var, spatial_scale=spatial_scale,
                                                               sample_per_part=4, group_size=num_group,
                                                               pooled_size=num_group, output_dim=num_classes,
                                                               trans_std=0.1, no_trans=False, name='test_op')
                    if grad_nodes[0] == 'offset_data':
                        # wider tolerance needed for coordinate differential
                        rtol, atol = 1.0, 1e-2
                    else:
                        rtol, atol = 1e-2, 1e-3
                    # By now we only have gpu implementation
                    if default_context().device_type == 'gpu':
                        check_numeric_gradient(op, [im_data, rois_data, offset_data], rtol=rtol, atol=atol,
                                               grad_nodes=grad_nodes, ctx=mx.gpu(0))


# Helper functions for test_laop

def _make_symm_symbol(a, ndims):
    assert ndims >= 2
    tr_shape = list(range(ndims))
    tr_shape[-1] = ndims-2
    tr_shape[-2] = ndims-1
    tr_shape = tuple(tr_shape)
    return 0.5 * (a + mx.sym.transpose(a, axes=tr_shape))

def _make_lower_triangle_symm(a, ndims, m, dtype=np.float32):
    assert ndims >= 2
    # The last two dimensions must both be m
    # Create mask for lower triangle and diagonal
    index = mx.sym.arange(start=0, stop=m, step=1, dtype=np.int32)
    lt_mask = mx.sym.one_hot(index, depth=m, dtype=dtype)
    for j in range(1, m):
        part1 = mx.sym.zeros(shape=(j, m), dtype=dtype)
        index = mx.sym.arange(start=0, stop=m-j, step=1, dtype=np.int32)
        part2 = mx.sym.one_hot(index, depth=m, dtype=dtype)
        lt_mask = lt_mask + mx.sym.concat(*[part1, part2], dim=0)
    shp = tuple([1]*(ndims-2) + [m, m])
    lt_mask = mx.sym.reshape(lt_mask, shape=shp)
    return mx.sym.broadcast_mul(a, lt_mask)

# Seed set because the test is not robust enough to operate on random data
@with_seed(42)
def test_laop():
    dtype = np.float64
    rtol_fw = 1e-7
    atol_fw = 1e-9
    num_eps = 1e-6
    rtol_bw = 1e-5
    atol_bw = 1e-6
    # enable numerical checking of gradients
    grad_check = 1

    data1 = mx.symbol.Variable('data1')
    data2 = mx.symbol.Variable('data2')
    data3 = mx.symbol.Variable('data3')

    check_fw = lambda sym, location, expected :\
        check_symbolic_forward(sym, location, expected, rtol=rtol_fw,
                               atol=atol_fw, dtype=dtype)
    check_grad = lambda sym, location:\
        check_numeric_gradient(sym, location, numeric_eps=num_eps, rtol=rtol_bw,
                               atol=atol_bw, dtype=dtype)
    rep_3x = lambda a, m, n :\
        np.reshape(np.tile(np.array(a).flatten(), 3), (3, 1, m, n))

    # Test gemm separately from other la-operators.
    shape1 = (2, 3)
    shape2 = (3, 2)
    shape3 = (3, 3)
    shape4 = (2, 2)
    data_in1 = np.random.uniform(1, 10, shape1)
    data_in2 = np.random.uniform(1, 10, shape2)
    data_in3 = np.random.uniform(1, 10, shape3)
    data_in4 = np.random.uniform(1, 10, shape4)
    # Check all transpositions of gemm operator.
    data_in1_t = np.transpose(data_in1)
    data_in2_t = np.transpose(data_in2)
    res_gemm = 4. * np.dot(data_in1, data_in2) + 7. * data_in4
    test_gemm = mx.sym.linalg.gemm(data1, data2, data3, alpha=4., beta=7.)
    check_fw(test_gemm, [data_in1, data_in2, data_in4], [res_gemm])
    if grad_check == 1:
        check_grad(test_gemm, [data_in1, data_in2, data_in4])
    res_gemm = 4. * np.dot(data_in1_t, data_in2_t) + 7. * data_in3
    test_gemm = mx.sym.linalg.gemm(data1, data2, data3, alpha=4., beta=7.,
                                   transpose_a=True, transpose_b=True)
    check_fw(test_gemm, [data_in1, data_in2, data_in3], [res_gemm])
    if grad_check == 1:
        check_grad(test_gemm, [data_in1, data_in2, data_in3])
    res_gemm = 4. * np.dot(data_in1_t, data_in1) + 7. * data_in3
    test_gemm = mx.sym.linalg.gemm(data1, data2, data3, alpha=4., beta=7.,
                                   transpose_a=True)
    check_fw(test_gemm, [data_in1, data_in1, data_in3], [res_gemm])
    if grad_check == 1:
        check_grad(test_gemm, [data_in1, data_in1, data_in3])
    res_gemm = 4. * np.dot(data_in1, data_in1_t) + 7. * data_in4
    test_gemm = mx.sym.linalg.gemm(data1, data2, data3, alpha=4., beta=7.,
                                   transpose_b=True)
    check_fw(test_gemm, [data_in1, data_in1, data_in4], [res_gemm])
    if grad_check == 1:
        check_grad(test_gemm, [data_in1, data_in1, data_in4])

    # Check batch of gemm.
    a = rep_3x(data_in1, 2, 3)
    b = rep_3x(data_in2, 3, 2)
    c = rep_3x(data_in4, 2, 2)
    r = 4. * np.dot(data_in1, data_in2) + 7. * data_in4
    r = rep_3x(r, 2, 2)
    test_gemm = mx.sym.linalg.gemm(data1, data2, data3, alpha=4., beta=7.)
    check_fw(test_gemm, [a, b, c], [r])
    if grad_check == 1:
        check_grad(test_gemm, [a, b, c])

    # Check gemm2 operator same way as gemm.
    res_gemm = 4. * np.dot(data_in1, data_in2)
    test_gemm = mx.sym.linalg.gemm2(data1, data2, alpha=4.)
    check_fw(test_gemm, [data_in1, data_in2], [res_gemm])
    if grad_check == 1:
        check_grad(test_gemm, [data_in1, data_in2])
    res_gemm = 4. * np.dot(data_in1_t, data_in2_t)
    test_gemm = mx.sym.linalg.gemm2(data1, data2, alpha=4., transpose_a=True,
                                    transpose_b=True)
    check_fw(test_gemm, [data_in1, data_in2], [res_gemm])
    if grad_check == 1:
        check_grad(test_gemm, [data_in1, data_in2])
    res_gemm = 4. * np.dot(data_in1_t, data_in1)
    test_gemm = mx.sym.linalg.gemm2(data1, data2, alpha=4., transpose_a=True)
    check_fw(test_gemm, [data_in1, data_in1], [res_gemm])
    if grad_check == 1:
        check_grad(test_gemm, [data_in1, data_in1])
    res_gemm = 4. * np.dot(data_in1, data_in1_t)
    test_gemm = mx.sym.linalg.gemm2(data1, data2, alpha=4., transpose_b=True)
    check_fw(test_gemm, [data_in1, data_in1], [res_gemm])
    if grad_check == 1:
        check_grad(test_gemm, [data_in1, data_in1])

    # Check batch of gemm2.
    a = rep_3x(data_in1, 2, 3)
    b = rep_3x(data_in2, 3, 2)
    r = rep_3x(4. * np.dot(data_in1, data_in2), 2, 2)
    test_gemm = mx.sym.linalg.gemm2(data1, data2, alpha=4.)
    check_fw(test_gemm, [a, b], [r])
    if grad_check == 1:
        check_grad(test_gemm, [a, b])

    # Now test all the other operators.

    # Tests with trivial 1x1 matrices.
    shape = (4, 4, 1, 1)
    data_in = np.random.uniform(1, 10, shape)
    # test potrf
    # Note: Have to symmetrize input, for gradient test to work
    res_potrf = np.sqrt(data_in)
    test_potrf = mx.sym.linalg.potrf(data1)
    check_fw(test_potrf, [data_in], [res_potrf])
    if grad_check == 1:
        check_grad(test_potrf, [data_in])
    # test potri
    ones = mx.nd.ones(shape).asnumpy()
    res_potri = np.divide(ones, data_in * data_in)
    test_potri = mx.sym.linalg.potri(data1)
    check_fw(test_potri, [data_in], [res_potri])
    if grad_check == 1:
        check_grad(test_potri, [data_in])
    # test trsm
    trian_in = data_in * 7.
    test_trsm = mx.sym.linalg.trsm(data1, data2, alpha=7.)
    check_fw(test_trsm, [trian_in, data_in], [ones])
    if grad_check == 1:
        check_grad(test_trsm, [trian_in,data_in])
    # test trmm
    trian_in = np.divide(ones, trian_in)
    test_trmm = mx.sym.linalg.trmm(data1, data2, alpha=7., transpose=True,
                                   rightside=True)
    check_fw(test_trmm, [trian_in, data_in], [ones])
    if grad_check == 1:
        check_grad(test_trmm, [trian_in, data_in])
    # test sumlogdiag
    res_sumlogdiag = np.reshape(np.log(data_in), (4, 4))
    test_sumlogdiag = mx.sym.linalg.sumlogdiag(data1)
    check_fw(test_sumlogdiag, [data_in], [res_sumlogdiag])
    if grad_check == 1:
        check_grad(test_sumlogdiag, [data_in])

    # more elaborate example of Cholesky factorization
    matrix = np.array([[9., 3., -6., 12.],
                       [3., 26., -7., -11.],
                       [-6., -7., 9., 7.],
                       [12., -11., 7., 65.]])
    trian  = np.array([[3., 0., 0., 0.],
                       [1., 5., 0., 0.],
                       [-2., -1., 2., 0.],
                       [4., -3., 6., 2.]])
    pow    = np.array([[2., 1., 1., 1.],
                       [1., 4., 1., 1.],
                       [1., 1., 8., 1.],
                       [1., 1., 1., 16.]])
    inv    = np.array([[8.95/3., 0.05/3., 2.65, -2.5/3.],
                       [0.05/3., 0.05, 0.05, 0.],
                       [2.65, 0.05, 2.5, -0.75],
                       [-2.5/3., 0., -0.75, 0.25]])
    ident  = np.eye(4)

    # test potrf
    test_potrf = mx.sym.linalg.potrf(_make_symm_symbol(data1, ndims=4))
    a = rep_3x(matrix, 4, 4)
    r = rep_3x(trian, 4, 4)
    check_fw(test_potrf, [a], [r])
    if grad_check == 1:
        check_grad(test_potrf, [a])

    #test potri
    data1_ltri = _make_lower_triangle_symm(
        data1, ndims=4, m=4, dtype=dtype)
    test_potri = mx.sym.linalg.potri(data1_ltri)
    a = rep_3x(trian, 4, 4)
    r = rep_3x(inv, 4, 4)
    check_fw(test_potri, [a], [r])
    if grad_check == 1:
        check_grad(test_potri, [a])

    # test trsm
    test_trsm = mx.sym.linalg.trsm(data1_ltri, data2, alpha=7.)
    a = rep_3x(trian, 4, 4)
    b = rep_3x(matrix, 4, 4)
    r = rep_3x(7. * np.transpose(trian), 4, 4)
    check_fw(test_trsm, [a, b], [r])
    if grad_check == 1:
        check_grad(test_trsm, [a, b])

    test_trsm2 = mx.sym.linalg.trsm(
        data1_ltri, data2, alpha=-2., rightside=True, transpose=True)
    r = rep_3x(-2. * trian, 4, 4)
    check_fw(test_trsm2, [a, b], [r])
    if grad_check == 1:
        check_grad(test_trsm2, [a, b])

    test_trsm3 = mx.sym.linalg.trsm(
        data1_ltri, data2, alpha=0.5, transpose=True)
    b = rep_3x(np.transpose(trian), 4, 4)
    r = rep_3x(0.5 * ident, 4, 4)
    check_fw(test_trsm3, [a, b], [r])
    if grad_check == 1:
        check_grad(test_trsm3, [a, b])

    test_trsm4 = mx.sym.linalg.trsm(
        data1_ltri, data2, alpha=-0.5, rightside=True)
    b = rep_3x(trian, 4, 4)
    r = rep_3x(-0.5 * ident, 4, 4)
    check_fw(test_trsm4, [a, b], [r])
    if grad_check == 1:
        check_grad(test_trsm4, [a, b])

    # test trmm
    test_trmm = mx.sym.linalg.trmm(
        data1_ltri, data2, alpha=7., transpose=True, rightside=True)
    a = rep_3x(trian, 4, 4)
    b = rep_3x(matrix, 4, 4)
    r = rep_3x(7. * np.dot(matrix, trian.T), 4, 4)
    check_fw(test_trmm, [a, b], [r])
    if grad_check == 1:
        check_grad(test_trmm, [a, b])

    test_trmm2 = mx.sym.linalg.trmm(data1_ltri, data2, alpha=-2.)
    r = rep_3x(-2. * np.dot(trian, matrix), 4, 4)
    check_fw(test_trmm2, [a, b], [r])
    if grad_check == 1:
        check_grad(test_trmm2, [a, b])

    test_trmm3 = mx.sym.linalg.trmm(data1_ltri, data2, rightside=True)
    r = rep_3x(np.dot(matrix, trian), 4, 4)
    check_fw(test_trmm3, [a, b], [r])
    if grad_check == 1:
        check_grad(test_trmm3, [a, b])

    test_trmm4 = mx.sym.linalg.trmm(
        data1_ltri, data2, alpha=1.2, transpose=True)
    r = rep_3x(1.2 * np.dot(trian.T, matrix), 4, 4)
    check_fw(test_trmm4, [a, b], [r])
    if grad_check == 1:
        check_grad(test_trmm4, [a, b])

    # test sumlogdiag
    a = rep_3x(pow, 4, 4)
    r = np.reshape(np.tile(10. * np.log(np.array([2.])), 3), (3,))
    check_fw(test_sumlogdiag, [a], [r])
    if grad_check == 1:
        check_grad(test_sumlogdiag, [a])


# Tests for operators linalg.syrk, linalg.gelqf

def _gelqf_combined_symbol(a):
    q, l = mx.sym.linalg.gelqf(a)
    q_qt = mx.sym.linalg.syrk(q, transpose=False, alpha=1., name='Q_times_Qt')
    l_q = mx.sym.linalg.trmm(l, q, alpha=1., name='L_times_Q')
    return mx.sym.Group([q_qt, l_q])

# NOTE: If we leave the unused output dangling, things break if dtype=np.float64. Namely, the
# backward gradient for the unused output is of dtype np.float32 then.
# ==> Very annoying!
def _gelqf_first_output(a):
    q, l = mx.sym.linalg.gelqf(a)
    bogus_scal = mx.sym.sum(mx.sym.BlockGrad(l), axis=(), keepdims=True) * 0.0
    return mx.sym.broadcast_add(q, bogus_scal)

def _gelqf_second_output(a):
    q, l = mx.sym.linalg.gelqf(a)
    bogus_scal = mx.sym.sum(mx.sym.BlockGrad(q), axis=(), keepdims=True) * 0.0
    return mx.sym.broadcast_add(l, bogus_scal)

def _syevd_combined_symbol(a):
    u, lam = mx.sym.linalg.syevd(a)
    u_ut = mx.sym.linalg.syrk(u, transpose=False, alpha=1., name='U_times_Ut')
    lam_u = mx.sym.broadcast_mul(mx.sym.reshape(lam, shape=(-2, 1)), u)
    ut_lam_u = mx.sym.linalg.gemm2(u, lam_u, alpha=1., transpose_a=True,
                                   transpose_b=False, name='Ut_L_U')
    return mx.sym.Group([u_ut, ut_lam_u])

# Seed set because the test is not robust enough to operate on random data
@with_seed(1896893923)
def test_laop_2():
    dtype = np.float64
    rtol_fw = 1e-7
    atol_fw = 1e-9
    num_eps = 1e-6
    rtol_bw = 1e-5
    atol_bw = 1e-6
    # enable numerical checking of gradients
    grad_check = 1

    data1 = mx.symbol.Variable('data1')

    check_fw = lambda sym, location, expected :\
        check_symbolic_forward(sym, location, expected, rtol=rtol_fw,
                               atol=atol_fw, dtype=dtype)
    check_grad = lambda sym, location:\
        check_numeric_gradient(sym, location, numeric_eps=num_eps, rtol=rtol_bw,
                               atol=atol_bw, dtype=dtype)
    rep_3x = lambda a, m, n :\
        np.reshape(np.tile(np.array(a).flatten(), 3), (3, 1, m, n))

    # Tests for linalg.syrk
    mnalpha_lst = [(2, 3, 1.), (5, 3, -2.), (1, 6, 5.), (3, 3, 0.5), (4, 1, 10.), (1, 1, 1.)]
    for m, n, alpha in mnalpha_lst:
        #print('syrk: m={}, n={}, alpha={}'.format(m, n, alpha))
        data_in1 = np.random.uniform(1, 10, (m, n))
        res_syrk1 = alpha * np.dot(data_in1, data_in1.T)
        test_syrk1 = mx.sym.linalg.syrk(data1, transpose=False, alpha=alpha)
        check_fw(test_syrk1, [data_in1], [res_syrk1])
        if grad_check == 1:
            check_grad(test_syrk1, [data_in1])
        res_syrk2 = alpha * np.dot(data_in1.T, data_in1)
        test_syrk2 = mx.sym.linalg.syrk(data1, transpose=True, alpha=alpha)
        check_fw(test_syrk2, [data_in1], [res_syrk2])
        if grad_check == 1:
            check_grad(test_syrk2, [data_in1])
        # Batch mode (3x the same thing)
        a_batch = rep_3x(data_in1, m, n)
        r1_batch = rep_3x(res_syrk1, m, m)
        check_fw(test_syrk1, [a_batch], [r1_batch])
        if grad_check == 1:
            check_grad(test_syrk1, [a_batch])
        r2_batch = rep_3x(res_syrk2, n, n)
        check_fw(test_syrk2, [a_batch], [r2_batch])
        if grad_check == 1:
            check_grad(test_syrk2, [a_batch])

    # Tests for linalg.gelqf
    # Currently disabled on GPU as they need cuda8
    # and MxNet builds use cuda 7.5
    if not (default_context() == mx.cpu()):
        return

    test_gelqf2 = _gelqf_combined_symbol(data1)  # Outputs (dot(Q, Q.T), dot(L, Q))
    test_gelqf_q = _gelqf_first_output(data1)  # Output Q (L is not dangling)
    test_gelqf_l = _gelqf_second_output(data1)  # Output L (Q is not dangling)
    mn_lst = [(4, 4), (1, 1), (5, 20), (1, 10), (15, 50)]
    for m, n in mn_lst:
        #print('gelqf: m={}, n={}'.format(m, n))
        data_in1 = np.random.normal(0., 10., (m, n))
        res_eye = np.eye(m)
        res_a = data_in1
        check_fw(test_gelqf2, [data_in1], [res_eye, res_a])
        if grad_check == 1:
            # A => Q
            check_grad(test_gelqf_q, [data_in1])
            # A => L
            check_grad(test_gelqf_l, [data_in1])
        # Batch mode (3x the same thing)
        a_batch = rep_3x(data_in1, m, n)
        reye_batch = rep_3x(res_eye, m, m)
        ra_batch = a_batch
        check_fw(test_gelqf2, [a_batch], [reye_batch, ra_batch])
        if grad_check == 1:
            # A => Q
            check_grad(test_gelqf_q, [a_batch])
            # A => L
            check_grad(test_gelqf_l, [a_batch])


# Tests for operator linalg.syevd

def _syevd_first_output(a):
    u, lam = mx.sym.linalg.syevd(a)
    bogus_scal = mx.sym.sum(mx.sym.BlockGrad(lam), axis=(), keepdims=True) * 0.0
    return mx.sym.broadcast_add(u, bogus_scal)

def _syevd_second_output(a):
    u, lam = mx.sym.linalg.syevd(a)
    bogus_scal = mx.sym.sum(mx.sym.BlockGrad(u), axis=(), keepdims=True) * 0.0
    return mx.sym.broadcast_add(lam, bogus_scal)

def _syevd_forward(a):
    lam, ut = np.linalg.eig(a)
    ind = np.argsort(lam)
    lam = lam[ind]
    u = ut[:, ind].T
    for i in range(0, a.shape[0]):
        _syevd_forw_eigvec_sign(u[i])
    return u, lam

def _syevd_forw_eigvec_sign(v):
    ind = np.argmax(np.abs(v))
    if v[ind] < 0.:
        v[:] = -v

def _syevd_backward(grad_u, grad_l, u, l):
    n = l.size
    assert grad_l.size == n
    assert grad_u.shape == (n, n)
    assert u.shape == (n, n)
    temp = np.dot(grad_u, u.T)
    temp2 = np.diag(grad_l)
    for i in range(1, n):
        for j in range(0, i):
            denom = 2. * (l[i] - l[j])
            elem = (temp[i, j] - temp[j, i])/denom
            temp2[i, j] = elem
            temp2[j, i] = elem
    temp3 = np.dot(u.T, temp2)
    return np.dot(temp3, u)

# Seed set because the test is not robust enough to operate on random data
@with_seed(1896893923)
def test_laop_3():
    # Currently disabled on GPU as syevd needs cuda8
    # and MxNet builds use cuda 7.5
    if not (default_context() == mx.cpu()):
        return

    dtype = np.float64
    rtol_fw = 1e-6
    atol_fw = 1e-6
    num_eps = 1e-4
    rtol_bw = 1e-2
    atol_bw = 1e-2
    # enable numerical checking of gradients
    grad_check = 1

    data1 = mx.symbol.Variable('data1')
    check_fw = lambda sym, location, expected :\
        check_symbolic_forward(sym, location, expected, rtol=rtol_fw,
                               atol=atol_fw, dtype=dtype)
    check_grad = lambda sym, location:\
        check_numeric_gradient(sym, location, numeric_eps=num_eps, rtol=rtol_bw,
                               atol=atol_bw, dtype=dtype)
    rep_3x = lambda a, m, n :\
        np.reshape(np.tile(np.array(a).flatten(), 3), (3, 1, m, n))
    check_bw = lambda sym, location, out_grads, expected :\
        check_symbolic_backward(sym, location, out_grads, expected,
                                rtol=rtol_fw, atol=atol_fw, dtype=dtype)

    # Tests for linalg.syevd
    test_syevd2 = _syevd_combined_symbol(data1)  # Outputs (U U^T, U^T (diag L) U)
    data1_s2 = _make_symm_symbol(data1, ndims=2)
    test_syevd_u_2 = _syevd_first_output(data1_s2)
    test_syevd_l_2 = _syevd_second_output(data1_s2)
    data1_s4 = _make_symm_symbol(data1, ndims=4)
    test_syevd_u_4 = _syevd_first_output(data1_s4)
    test_syevd_l_4 = _syevd_second_output(data1_s4)
    n_lst = [4, 1, 2, 10, 14]
    for n in n_lst:
        #print('\n** syevd: n={}'.format(n))
        data_in1 = np.random.normal(0., 10., (n, n))
        data_in1 = 0.5 * (data_in1 + data_in1.T)
        res_eye = np.eye(n)
        res_a = data_in1
        check_fw(test_syevd2, [data_in1], [res_eye, res_a])
        # Check backward
        grad_u = np.random.normal(0., 2., (n, n))
        grad_l = np.random.normal(0., 2., (n,))
        bw_u, bw_l = _syevd_forward(data_in1)
        grad_a = _syevd_backward(grad_u, grad_l, bw_u, bw_l)
        check_bw(mx.sym.linalg.syevd(data1), [data_in1], [grad_u, grad_l], [grad_a])
        if grad_check == 1:
            # A => U
            check_grad(test_syevd_u_2, [data_in1])
            # A => L
            check_grad(test_syevd_l_2, [data_in1])
        # Batch mode (3x the same thing)
        a_batch = rep_3x(data_in1, n, n)
        reye_batch = rep_3x(res_eye, n, n)
        ra_batch = a_batch
        check_fw(test_syevd2, [a_batch], [reye_batch, ra_batch])
        if grad_check == 1:
            # A => U
            check_grad(test_syevd_u_4, [a_batch])
            # A => L
            check_grad(test_syevd_l_4, [a_batch])


# Seed set because the test is not robust enough to operate on random data
@with_seed(1896893923)
def test_laop_4():
    # Currently disabled on GPU as syevd needs cuda8
    # and MxNet builds use cuda 7.5
    if not (default_context() == mx.cpu()):
        return

    rtol_fw = 1e-6
    atol_fw = 1e-6

    data1 = mx.symbol.Variable('data1')

    check_fw = lambda sym, location, expected, dtype :\
        check_symbolic_forward(sym, location, expected, rtol=rtol_fw,
                               atol=atol_fw, dtype=dtype)

    a_np = np.array([[1., 2.], [2., 4.]])
    u_np = np.array([[0.89442718, -0.44721359], [0.44721359, 0.89442718]])
    l_np = np.array([0., 5.])
    test_syevd = mx.sym.linalg.syevd(data1)
    # float64
    #print('float64')
    check_fw(test_syevd, [a_np], [u_np, l_np], np.float64)
    # float32
    #print('float32')
    check_fw(test_syevd, [a_np], [u_np, l_np], np.float32)


@with_seed()
def test_stack():
    for _ in range(100):
        ndim = random.randint(1, 5)
        axis = random.randint(0, ndim)
        if random.randint(0, 1):
            axis = axis - ndim - 1
        nin = random.randint(1, 3)
        dshape = [random.randint(1, 5) for _ in range(ndim)]
        inputs = [np.random.uniform(size=dshape) for _ in range(nin)]
        output = np.stack(inputs, axis=axis)
        sym_ins = [mx.sym.var('x%d'%i) for i in range(nin)]
        out = mx.sym.stack(*sym_ins, axis=axis)
        check_symbolic_forward(out, inputs, [output])
        check_numeric_gradient(out, inputs)


# test fails with seed 990952066: 0 output seen with dropout ratio=0. See issue #9816
@with_seed(1234)
def test_dropout():
    def zero_count(array, ratio):
        zeros = 0
        for i in array:
            if i == 0:
                zeros += 1
            elif math.isnan(i):
                assert ratio == 1  # Only valid for ratio = 1
                zeros += 1
        return zeros

    def check_correctness(executor, input, ratio):
        input = input.ravel()
        output = executor.outputs[0].asnumpy().ravel()
        input_sum = np.sum(input)
        output_sum = np.sum(output)

        # Make sure input zeroes are none (test data setup check)
        assert zero_count(input, ratio) == 0

        # count number of zeroes in output
        output_zeroes = zero_count(output, ratio)

        # Hopefully should be within ratio/2 %
        error = abs(output_sum - input_sum) / input_sum
        if ratio == 1.0:
            assert output_zeroes == len(input)
        elif ratio > 0.2:
            assert output_zeroes > 0
            assert error < (ratio/2)
        elif ratio == 0:
            assert output_zeroes == 0

    def check_dropout_ratio(ratio, shape):
        # test dropout
        x = mx.sym.var('data')
        y = mx.sym.Dropout(x, p=ratio)
        exe = y.simple_bind(ctx=default_context(), data=shape)

        if ratio == 1:
            max_value = float('nan')
        else:
            max_value = 1 if ratio == 0 else 1/ratio

        if ratio == 1:
            min_value = float('nan')
        else:
            min_value = 1 if ratio == 0 else 0

        exe.arg_arrays[0][:] = 1
        exe.forward(is_train=True)
        if not math.isnan(max_value):
            assert exe.outputs[0].asnumpy().max() > 0
        else:
            assert math.isnan(exe.outputs[0].asnumpy().max())
        if not math.isnan(min_value):
            assert exe.outputs[0].asnumpy().min() == min_value
        else:
            assert math.isnan(exe.outputs[0].asnumpy().min())

        check_correctness(exe, exe.arg_arrays[0].asnumpy(), ratio)

        if ratio == 0.5:
            exe.backward([mx.nd.ones(shape)])
            assert (exe.grad_arrays[0].asnumpy() == exe.outputs[0].asnumpy()).all()

            exe.forward(is_train=False)
            assert (exe.outputs[0].asnumpy() == exe.arg_arrays[0].asnumpy()).all()
            exe.backward([mx.nd.ones(shape)], is_train=False)
            assert (exe.grad_arrays[0].asnumpy() == exe.arg_arrays[0].asnumpy()).all()

            # test permanent dropout
            x = mx.sym.var('data')
            y = mx.sym.Dropout(x, p=ratio, mode='always')
            exe = y.simple_bind(ctx=default_context(), data=shape)

            exe.arg_arrays[0][:] = 1
            exe.forward(is_train=True)
            assert exe.outputs[0].asnumpy().max() == max_value
            assert exe.outputs[0].asnumpy().min() == min_value
            exe.backward([mx.nd.ones(shape)])
            assert (exe.grad_arrays[0].asnumpy() == exe.outputs[0].asnumpy()).all()

            exe.forward(is_train=False)
            assert exe.outputs[0].asnumpy().max() == max_value
            assert exe.outputs[0].asnumpy().min() == min_value
            exe.backward([mx.nd.ones(shape)], is_train=False)
            assert (exe.grad_arrays[0].asnumpy() == exe.outputs[0].asnumpy()).all()

    def get_slice(x, axis, idx):
        ix = ()
        for i in range(x.ndim):
            if i == axis:
                ix += (idx,)
            else:
                ix += (slice(None, None, None),)
        return x[ix]

    def check_dropout_axes(ratio, shape, axes):
        compactshape = list(shape)
        for axis in axes:
            compactshape[axis] = 1
        compactx = mx.random.uniform(shape=tuple(compactshape))
        broadcastx = compactx.broadcast_to(shape)
        dropouty = mx.nd.Dropout(broadcastx, p=ratio, axes=axes)
        for axis in axes:
            target = get_slice(dropouty, axis, 0).asnumpy()
            for i in range(1, shape[axis]):
                assert(get_slice(dropouty, axis, i).asnumpy() == target).all()

    shape = (100, 100)
    check_dropout_ratio(0.5, shape)
    check_dropout_ratio(0.0, shape)
    check_dropout_ratio(1.0, shape)
    check_dropout_ratio(0.75, shape)
    check_dropout_ratio(0.25, shape)

    nshape = (10, 10, 10, 10)
    with mx.autograd.train_mode():
        check_dropout_axes(0.25, nshape, axes = (0,))
        check_dropout_axes(0.25, nshape, axes = (1,))
        check_dropout_axes(0.25, nshape, axes = (2,))
        check_dropout_axes(0.25, nshape, axes = (3,))
        check_dropout_axes(0.25, nshape, axes = (0, 1))
        check_dropout_axes(0.25, nshape, axes = (0, 2))
        check_dropout_axes(0.25, nshape, axes = (0, 3))
        check_dropout_axes(0.25, nshape, axes = (1, 2))
        check_dropout_axes(0.25, nshape, axes = (1, 3))
        check_dropout_axes(0.25, nshape, axes = (2, 3))
        check_dropout_axes(0.25, nshape, axes = (0, 1, 2))
        check_dropout_axes(0.25, nshape, axes = (0, 2, 3))
        check_dropout_axes(0.25, nshape, axes = (1, 2, 3))


@with_seed()
def test_scatter_gather_nd():
    def check(data, idx):
        data.attach_grad()
        with mx.autograd.record():
            y = mx.nd.gather_nd(data, idx)
            y.backward(y)
        npidx = tuple(i.asnumpy() for i in idx)
        assert (data.asnumpy()[npidx] == y.asnumpy()).all()
        npdata = np.zeros_like(data.asnumpy())
        npdata[npidx] = y.asnumpy()
        assert (npdata == data.grad.asnumpy()).all()
        assert (mx.nd._internal._backward_gather_nd(y, idx, shape=data.shape).asnumpy() == data.grad.asnumpy()).all()
    for dtype in ['int32', 'int64', 'float16', 'float32', 'float64']:
        data = mx.nd.arange(360, dtype=dtype).reshape((3,4,5,6))
        idx = mx.nd.array([[1,1,2], [3, 3, 0], [3,2,1]], dtype='int32')
        check(data, idx)

        idx = mx.nd.array([[1,1,2], [3,3,0], [3,2,1], [5,2,4]], dtype='int32')

        check(data, idx)

        data = mx.nd.array([2, 3, 0], dtype=dtype)
        idx = mx.nd.array([[1, 1, 0], [0, 1, 0]], dtype='int32')
        assert (mx.nd.scatter_nd(data, idx, shape=(2, 2)).asnumpy() == [[0, 0], [2, 3]]).all()

        data = mx.nd.array([2, 3, 0], dtype=dtype)
        idx = mx.nd.array([[1, 1, 0], [1, 1, 0]], dtype='int32')
        assert (mx.nd._internal._backward_gather_nd(data, idx, shape=(2, 2)).asnumpy() == [[0, 0], [0, 5]]).all()
        data_npy = np.random.randint(0, 10, (100,))
        data = mx.nd.array(data_npy, dtype=dtype)
        idx = mx.nd.zeros(shape=(1, 100), dtype='int32')
        assert (mx.nd._internal._backward_gather_nd(data, idx, shape=(1,)).asscalar() == data_npy.sum())
        if dtype == 'int64':
            data = mx.nd.array([2123162361283621, -31231236374787,
                                -112372937128970, -1378278798172378], dtype=dtype)
            idx = mx.nd.array([[0, 0, 0, 0]], dtype='int32')
            assert (mx.nd._internal._backward_gather_nd(data, idx, shape=(1,)).asscalar() == data.asnumpy().sum())

def compare_forw_backw_unary_op(
        name, forward_mxnet_call, forward_numpy_call,
        backward_numpy_call, shape, input_low, input_high, rtol, atol,
        dtype=np.float32):
    check_fw = lambda sym, location, expected :\
        check_symbolic_forward(sym, location, expected, rtol=rtol,
                               atol=atol, dtype=dtype)
    check_bw = lambda sym, location, out_grads, expected :\
        check_symbolic_backward(sym, location, out_grads, expected,
                                rtol=rtol, atol=atol, dtype=dtype)
    op_name = 'unary_op={}, dtype={}'.format(name, dtype)
    data = mx.symbol.Variable(op_name + '_data', dtype=dtype)
    # Comparison: Forward expression
    data_np = np.random.uniform(input_low, input_high, shape).astype(dtype)
    res_np = forward_numpy_call(data_np)
    op_ex = mx.sym.broadcast_add(
        forward_mxnet_call(data), mx.sym.zeros_like(data),
        name=op_name)
    check_fw(op_ex, [data_np], [res_np])
    # Comparison: Backward expression
    res_grad = np.random.uniform(-2.0, 2.0, shape).astype(dtype)
    data_grad = backward_numpy_call(data_np) * res_grad
    check_bw(op_ex, [data_np], [res_grad], [data_grad])

def finite_diff_unary_op(
        name, forward_mxnet_call, shape, input_low, input_high, rtol, atol,
        num_eps):
    # Finite difference tests are done in float64
    dtype = np.float64
    check_grad = lambda sym, location:\
        check_numeric_gradient(sym, location, numeric_eps=num_eps, rtol=rtol,
                               atol=atol, dtype=dtype)
    data_np = np.random.uniform(input_low, input_high, shape).astype(dtype)
    data = mx.symbol.Variable('data', dtype=dtype)
    op_name = 'unary_op={}, dtype={}'.format(name, dtype)
    op_ex = mx.sym.broadcast_add(
        forward_mxnet_call(data), mx.sym.zeros_like(data),
        name=op_name)
    check_grad(op_ex, [data_np])

def np_smooth_l1(x, sigma):
    issq = 1. / sigma / sigma
    absx = np.abs(x)
    temp = x * sigma
    return np.where(absx < issq, 0.5 * (temp ** 2), absx - 0.5 * issq)

def np_smooth_l1_grad(x, sigma):
    ssq = sigma * sigma
    return np.where(np.abs(x) < 1. / ssq, x * ssq, np.sign(x))

# Tests for unary operators (basic mathematical functions):
# - Forward: Comparison to NumPy (several dtype)
# - Backward: Comparison to NumPy (several dtype)
# - Finite difference tests (only dtype = float64)
# Seed set because the test is not robust enough to operate on random data
@with_seed(192837465)
def test_unary_math_operators():
    have_scipy = True
    try:
        from scipy import special as scipy_special
    except:
        print("Could not import scipy. Skipping unit tests for special functions")
        have_scipy = False
    shape=(9, 10)
    dtype_l = [np.float64, np.float32, np.float16]
    rtol_l = [1e-7, 1e-6, 1e-2]
    rtol_less_l = [1e-6, 1e-5, 1e-2]
    atol_l = [1e-7, 1e-6, 1e-2]
    atol_less_l = [1e-6, 1e-5, 1e-2]
    rtol_fd = 1e-5
    atol_fd = 1e-6
    num_eps = 1e-6
    unary_ops = {
        'arccos' : [lambda x: mx.sym.arccos(x),
                    lambda x: np.arccos(x),
                    lambda x: -1. / np.sqrt(1. - x ** 2.),
                    -0.95, 0.95],
        'arccosh': [lambda x: mx.sym.arccosh(x),
                    lambda x: np.arccosh(x),
                    lambda x: 1. / np.sqrt(x ** 2 - 1.),
                    1.05, 10.0],
        'arcsin': [lambda x: mx.sym.arcsin(x),
                   lambda x: np.arcsin(x),
                   lambda x: 1. / np.sqrt(1. - x ** 2),
                   -0.95, 0.95],
        'arcsinh': [lambda x: mx.sym.arcsinh(x),
                    lambda x: np.arcsinh(x),
                    lambda x: 1. / np.sqrt(x**2 + 1.),
                    -5.0, 5.0],
        'arctan': [lambda x: mx.sym.arctan(x),
                   lambda x: np.arctan(x),
                   lambda x: 1. / (x ** 2. + 1.),
                   -5.0, 5.0],
        'arctanh': [lambda x: mx.sym.arctanh(x),
                    lambda x: np.arctanh(x),
                    lambda x: 1. / (1. - x ** 2),
                    -0.95, 0.95],
        'cbrt': [lambda x: mx.sym.cbrt(x),
                 lambda x: np.cbrt(x),
                 lambda x: 1. / (3. * np.cbrt(x) ** 2),
                 -10.0, 10.0],
        'cos': [lambda x: mx.sym.cos(x),
                lambda x: np.cos(x),
                lambda x: -np.sin(x),
                -5.0, 5.0],
        'cosh': [lambda x: mx.sym.cosh(x),
                 lambda x: np.cosh(x),
                 lambda x: np.sinh(x),
                 -2.0, 2.0],
        'exp': [lambda x: mx.sym.exp(x),
                lambda x: np.exp(x),
                lambda x: np.exp(x),
                -4.0, 4.0],
        'expm1': [lambda x: mx.sym.expm1(x),
                  lambda x: np.expm1(x),
                  lambda x: np.exp(x),
                  -0.1, 0.1],
        'log': [lambda x: mx.sym.log(x),
                lambda x: np.log(x),
                lambda x: 1. / x,
                0.01, 100.0],
        'log10': [lambda x: mx.sym.log10(x),
                lambda x: np.log10(x),
                lambda x: 1. / (x * np.log(10.)),
                0.01, 100.0],
        'log2': [lambda x: mx.sym.log2(x),
                lambda x: np.log2(x),
                lambda x: 1. / (x * np.log(2.)),
                0.01, 100.0],
        'log1p': [lambda x: mx.sym.log1p(x),
                  lambda x: np.log1p(x),
                  lambda x: 1. / (1. + x),
                  -0.1, 0.1],
        'rcbrt': [lambda x: mx.sym.rcbrt(x),
                  lambda x: 1. / np.cbrt(x),
                  lambda x: -1. / (3. * x * np.cbrt(x)),
                  0.01, 100.0],
        'reciprocal': [lambda x: mx.sym.reciprocal(x),
                       lambda x: 1. / x,
                       lambda x: -1. / (x ** 2),
                       0.01, 100.0],
        'relu': [lambda x: mx.sym.relu(x),
                 lambda x: np.maximum(x, 0.),
                 lambda x: 1. * (x > 0.),
                 -5.0, 5.0],
        'rsqrt': [lambda x: mx.sym.rsqrt(x),
                  lambda x: 1. / np.sqrt(x),
                  lambda x: -0.5 / (x * np.sqrt(x)),
                  0.01, 100.0],
        'sigmoid': [lambda x: mx.sym.sigmoid(x),
                    lambda x: 1. / (np.exp(-x) + 1.),
                    lambda x: 1. / (np.exp(-x) + 1.) / (np.exp(x) + 1.),
                    -3.0, 3.0],
        'softsign': [lambda x: mx.sym.softsign(x),
                    lambda x: x / (1. + np.abs(x)),
                    lambda x: 1. / np.square(1. + np.abs(x)),
                    -3.0, 3.0],
        'sin': [lambda x: mx.sym.sin(x),
                lambda x: np.sin(x),
                lambda x: np.cos(x),
                -5.0, 5.0],
        'sinh': [lambda x: mx.sym.sinh(x),
                 lambda x: np.sinh(x),
                 lambda x: np.cosh(x),
                 -2.0, 2.0],
        'sqrt': [lambda x: mx.sym.sqrt(x),
                 lambda x: np.sqrt(x),
                 lambda x: 0.5 / np.sqrt(x),
                 0.01, 100.0],
        'tan': [lambda x: mx.sym.tan(x),
                lambda x: np.tan(x),
                lambda x: np.tan(x) ** 2 + 1.,
                -1.5, 1.5],
        'tanh': [lambda x: mx.sym.tanh(x),
                 lambda x: np.tanh(x),
                 lambda x: 1. - np.tanh(x) ** 2,
                 -4.0, 4.0],
        'smooth_l1_sig1': [lambda x: mx.sym.smooth_l1(x, scalar=1.),
                           lambda x: np_smooth_l1(x, 1.),
                           lambda x: np_smooth_l1_grad(x, 1.),
                           -2.0, 2.0],
        'smooth_l1_sig2': [lambda x: mx.sym.smooth_l1(x, scalar=2.),
                           lambda x: np_smooth_l1(x, 2.),
                           lambda x: np_smooth_l1_grad(x, 2.),
                           -1.0, 1.0]
    }
    if have_scipy:
        unary_ops['gamma'] = [lambda x: mx.sym.gamma(x),
                              lambda x: scipy_special.gamma(x),
                              lambda x: scipy_special.gamma(x) * scipy_special.psi(x),
                              0.01, 5.0]
        unary_ops['gammaln'] = [lambda x: mx.sym.gammaln(x),
                                lambda x: scipy_special.gammaln(x),
                                lambda x: scipy_special.psi(x),
                                0.01, 20.0]
    # Loop over operators
    for name, op in unary_ops.items():
        # Loop over dtype's
        for ind in range(len(dtype_l)):
            dtype = dtype_l[ind]
            if name == 'gammaln' or name == 'gamma':
                rtol = rtol_less_l[ind]
                atol = atol_less_l[ind]
            else:
                rtol = rtol_l[ind]
                atol = atol_l[ind]
            compare_forw_backw_unary_op(
                name, op[0], op[1], op[2], shape, op[3], op[4], rtol, atol,
                dtype)
        # Finite difference testing
        finite_diff_unary_op(
            name, op[0], shape, op[3], op[4], rtol_fd, atol_fd, num_eps)

def compare_forw_backw_binary_op(
        name, forward_mxnet_call, forward_numpy_call,
        backward1_numpy_call, backward2_numpy_call, shape, input1_low,
        input1_high, input2_low, input2_high, rtol, atol, dtype=np.float32):
    check_fw = lambda sym, location, expected :\
        check_symbolic_forward(sym, location, expected, rtol=rtol,
                               atol=atol, dtype=dtype)
    check_bw = lambda sym, location, out_grads, expected :\
        check_symbolic_backward(sym, location, out_grads, expected,
                                rtol=rtol, atol=atol, dtype=dtype)
    op_name = 'binary_op={}, dtype={}'.format(name, dtype)
    data1 = mx.symbol.Variable(op_name + '_data1', dtype=dtype)
    data2 = mx.symbol.Variable(op_name + '_data2', dtype=dtype)
    # Comparison: Forward expression
    data1_np = np.random.uniform(input1_low, input1_high, shape).astype(dtype)
    data2_np = np.random.uniform(input2_low, input2_high, shape).astype(dtype)
    res_np = forward_numpy_call(data1_np, data2_np)
    op_ex = mx.sym.broadcast_add(
        forward_mxnet_call(data1, data2), mx.sym.zeros_like(data1),
        name=op_name)
    check_fw(op_ex, [data1_np, data2_np], [res_np])
    # Comparison: Backward expression
    res_grad = np.random.uniform(-2.0, 2.0, shape).astype(dtype)
    data1_grad = backward1_numpy_call(data1_np, data2_np) * res_grad
    data2_grad = backward2_numpy_call(data1_np, data2_np) * res_grad
    check_bw(op_ex, [data1_np, data2_np], [res_grad], [data1_grad, data2_grad])

def finite_diff_binary_op(
        name, forward_mxnet_call, shape, input1_low, input1_high, input2_low,
        input2_high, rtol, atol, num_eps):
    # Finite difference tests are done in float64
    dtype = np.float64
    check_grad = lambda sym, location:\
        check_numeric_gradient(sym, location, numeric_eps=num_eps, rtol=rtol,
                               atol=atol, dtype=dtype)
    data1_np = np.random.uniform(input1_low, input1_high, shape).astype(dtype)
    data2_np = np.random.uniform(input2_low, input2_high, shape).astype(dtype)
    data1 = mx.symbol.Variable('data1', dtype=dtype)
    data2 = mx.symbol.Variable('data2', dtype=dtype)
    op_name = 'binary_op={}, dtype={}'.format(name, dtype)
    op_ex = mx.sym.broadcast_add(
        forward_mxnet_call(data1, data2), mx.sym.zeros_like(data1),
        name=op_name)
    check_grad(op_ex, [data1_np, data2_np])

# Tests for unary operators (basic mathematical functions):
# - Forward: Comparison to NumPy (several dtype)
# - Backward: Comparison to NumPy (several dtype)
# - Finite difference tests (only dtype = float64)
# Seed set because the test is not robust enough to operate on random data
@with_seed(192837465)
def test_binary_math_operators():
    shape=(9, 10)
    dtype_l = [np.float64, np.float32, np.float16]
    rtol_l = [1e-7, 1e-6, 1e-2]
    atol_l = [1e-7, 1e-6, 1e-2]
    rtol_fd = 1e-5
    atol_fd = 1e-6
    num_eps = 1e-6
    binary_ops = {
        'hypot' : [lambda x, y: mx.sym.hypot(x, y),
                   lambda x, y: np.hypot(x, y),
                   lambda x, y: x / np.hypot(x, y),
                   lambda x, y: y / np.hypot(x, y),
                    -5.0, 5.0, -5.0, 5.0],
        'pow': [lambda x, y: mx.sym.pow(x, y),
                lambda x, y: np.power(x, y),
                lambda x, y: np.power(x, y - 1.) * y,
                lambda x, y: np.power(x, y) * np.log(x),
                0.2, 5.0, -4.0, 4.0]
    }
    # Loop over operators
    for name, op in binary_ops.items():
        # Loop over dtype's
        for ind in range(len(dtype_l)):
            dtype = dtype_l[ind]
            compare_forw_backw_binary_op(
                name, op[0], op[1], op[2], op[3], shape, op[4], op[5], op[6],
                op[7], rtol_l[ind], atol_l[ind], dtype)
        # Finite difference testing
        finite_diff_binary_op(
            name, op[0], shape, op[4], op[5], op[6], op[7], rtol_fd, atol_fd,
            num_eps)


@with_seed()
def test_softmax():
    check_softmax_with_shape((3, 4), default_context(), preserve_shape=False)
    check_softmax_with_shape((3, 4), default_context(), preserve_shape=True)
    check_softmax_with_shape((3, 4, 2), default_context(), preserve_shape=True)
    check_softmax_grad(default_context())
    check_smoothed_softmax_grad(default_context())


@with_seed()
def test_slice():
    def test_slice_forward_backward(a, index):
        a_np = a.asnumpy()
        begin = []
        end = []
        step = []
        for slice_i in index:
            begin.append(slice_i.start)
            end.append(slice_i.stop)
            step.append(slice_i.step)
        b = mx.nd.slice(a, begin=begin, end=end, step=step)
        b_np = a_np[index]
        assert same(b.asnumpy(), b_np)

        data = mx.sym.Variable('data')
        slice_sym = mx.sym.slice(data, begin=begin, end=end, step=step)
        expected_in_grad = np.zeros_like(a_np)
        expected_in_grad[index] = b_np
        check_symbolic_backward(slice_sym, [a_np], [b_np], [expected_in_grad])

    shape = (16, 14, 17, 20)
    arr = mx.nd.arange(np.prod(shape)).reshape(shape=shape)
    index_list = [(slice(None),), (slice(None), slice(None)), (slice(1, 10),), (slice(1, 10), slice(3, 9)),
                  (slice(1, 10), slice(2, 5), slice(3, 6), slice(7, 10)),
                  (slice(1, 10, 2), slice(2, 9, 3), slice(3, 6, 5), slice(7, 10, 2)),
                  (slice(None, None, -1), slice(None, None, -1), slice(None, None, -1)),
                  (slice(10, 0, -2), slice(5, 2, -1), slice(7, None, 3), slice(None, 12, 4))]
    for index in index_list:
        test_slice_forward_backward(arr, index)

    # check numeric gradient
    in_data = np.arange(36).reshape(2, 2, 3, 3)
    data = mx.sym.Variable('data')
    slice_sym = mx.sym.slice(data, begin=[0, None], end=[1, None], step=[2, -1])
    check_numeric_gradient(slice_sym, [in_data])


@with_seed()
def test_float16_min_max():
    """Test for issue: https://github.com/apache/incubator-mxnet/issues/9007"""
    a = mx.nd.array([np.finfo('float16').min, np.finfo('float16').max], dtype='float16')
    assert a.dtype == np.float16
    assert np.finfo('float16').min == mx.nd.min(a).asscalar()
    assert np.finfo('float16').max == mx.nd.max(a).asscalar()


@with_seed()
def test_squeeze_op():
    def check_squeeze_op(shape, axis=None):
        data = mx.nd.random.uniform(low=-10.0, high=10.0, shape=shape)
        if axis is None:
            out = mx.nd.squeeze(data).asnumpy()
            out_expected = np.squeeze(data.asnumpy())
        else:
            out = mx.nd.squeeze(data, axis=axis).asnumpy()
            out_expected = np.squeeze(data.asnumpy(), axis=axis)
        if out.shape == (1,):  # as an exception (1, 1, 1) will be squeezed to (1,)
            out_expected = np.squeeze(data.asnumpy(), axis=tuple([i for i in range(1, len(shape))]))
        assert same(out, out_expected)

    # check forward
    check_squeeze_op((1, 5, 1, 3, 1), 0)
    check_squeeze_op((1, 5, 1, 3, 1), 2)
    check_squeeze_op((1, 5, 1, 3, 1), 4)
    check_squeeze_op((1, 5, 1, 3, 1), (0, 4))
    check_squeeze_op((1, 5, 1, 3, 1), (0, 2, 4))
    check_squeeze_op((1, 5, 1, 3, 1))
    check_squeeze_op((1, 1, 1, 1))

    # check gradient
    data = mx.symbol.Variable('data')
    shape = (1, 2, 1, 3, 1)
    data_tmp = np.ones(shape)
    test = mx.sym.squeeze(data)
    check_numeric_gradient(test, [data_tmp])
    test = mx.sym.squeeze(data, axis=2)
    check_numeric_gradient(test, [data_tmp])
    test = mx.sym.squeeze(data, axis=(2, 4))
    check_numeric_gradient(test, [data_tmp])

@with_seed()
def test_adaptive_avg_pool_op():
    def py_adaptive_avg_pool(x, height, width):
        # 2D per frame adaptive avg pool
        def adaptive_avg_pool_frame(x, y):
            isizeH, isizeW = x.shape
            osizeH, osizeW = y.shape
            for oh in range(osizeH):
                istartH = int(np.floor(1.0 * (oh * isizeH) / osizeH))
                iendH = int(np.ceil(1.0 * (oh + 1) * isizeH / osizeH))
                kH = iendH - istartH
                for ow in range(osizeW):
                    istartW = int(np.floor(1.0 * (ow * isizeW) / osizeW))
                    iendW = int(np.ceil(1.0 * (ow + 1) * isizeW / osizeW))
                    kW = iendW - istartW
                    xsum = 0
                    for ih in range(kH):
                        for iw in range(kW):
                            xsum += x[istartH+ih][istartW+iw]
                    y[oh][ow] = xsum / kH / kW

        B,C,_,_ = x.shape
        y = np.empty([B,C,height, width], dtype=x.dtype)
        for b in range(B):
            for c in range(C):
                adaptive_avg_pool_frame(x[b][c], y[b][c])
        return y
    def check_adaptive_avg_pool_op(shape, output_height, output_width=None):
        x = mx.nd.random.uniform(shape=shape)
        if output_width is None:
            y = mx.nd.contrib.AdaptiveAvgPooling2D(x, output_size=output_height)
            npy = py_adaptive_avg_pool(x.asnumpy(), output_height, output_height)
        else:
            y = mx.nd.contrib.AdaptiveAvgPooling2D(x, output_size=(output_height, output_width))
            npy = py_adaptive_avg_pool(x.asnumpy(), output_height, output_width)
        assert_almost_equal(y.asnumpy(), npy)
    shape = (2, 2, 10, 10)
    for i in range(1, 11):
        check_adaptive_avg_pool_op(shape, i)
        for j in range(1, 11):
            check_adaptive_avg_pool_op(shape, i, j)

@with_seed()
def test_bilinear_resize_op():
    def py_bilinear_resize(x, outputHeight, outputWidth):
        batch, channel, inputHeight, inputWidth = x.shape
        if outputHeight == inputHeight and outputWidth == inputWidth:
            return x
        y = np.empty([batch, channel, outputHeight, outputWidth]) 
        rheight = 1.0 * (inputHeight - 1) / (outputHeight - 1) if outputHeight > 1 else 0.0
        rwidth = 1.0 * (inputWidth - 1) / (outputWidth - 1) if outputWidth > 1 else 0.0
        for h2 in range(outputHeight):
            h1r = 1.0 * h2 * rheight
            h1 = int(np.floor(h1r))
            h1lambda = h1r - h1
            h1p = 1 if h1 < (inputHeight - 1) else 0
            for w2 in range(outputWidth):
                w1r = 1.0 * w2 * rwidth
                w1 = int(np.floor(w1r))
                w1lambda = w1r - w1
                w1p = 1 if w1 < (inputHeight - 1) else 0
                for b in range(batch):
                    for c in range(channel):
                        y[b][c][h2][w2] = (1-h1lambda)*((1-w1lambda)*x[b][c][h1][w1] + \
                            w1lambda*x[b][c][h1][w1+w1p]) + \
                            h1lambda*((1-w1lambda)*x[b][c][h1+h1p][w1] + \
                            w1lambda*x[b][c][h1+h1p][w1+w1p])
        return y
    def check_bilinear_resize_op(shape, height, width):
        x = mx.nd.random.uniform(shape=shape)
        y = mx.nd.contrib.BilinearResize2D(x, height=height, width=width)
        assert_almost_equal(y.asnumpy(), py_bilinear_resize(x.asnumpy(), height, width))
    shape = (2, 2, 10, 10)
    check_bilinear_resize_op(shape, 5, 5)
    check_bilinear_resize_op(shape, 10, 10)
    check_bilinear_resize_op(shape, 15, 15)
    check_bilinear_resize_op(shape, 3, 7)
    check_bilinear_resize_op(shape, 13, 17)

def test_multi_proposal_op():
    # paramters
    feature_stride = 16
    scales = (8, 16, 32)
    ratios = (0.5, 1, 2)
    rpn_pre_nms_top_n = 12000
    rpn_post_nms_top_n = 2000
    threshold = 0.7
    rpn_min_size = 16

    batch_size = 20
    feat_len = 14
    H, W = feat_len, feat_len
    num_anchors = len(scales) * len(ratios)
    count_anchors = H * W * num_anchors

    '''
    cls_prob: (batch_size, 2 * num_anchors, H, W)
    bbox_pred: (batch_size, 4 * num_anchors, H, W)
    im_info: (batch_size, 3)
    '''

    cls_prob = mx.nd.empty((batch_size, 2 * num_anchors, H, W), dtype = np.float32)
    bbox_pred = mx.nd.empty((batch_size, 4 * num_anchors, H, W), dtype = np.float32)
    im_info = mx.nd.empty((batch_size, 3), dtype = np.float32)

    cls_prob = mx.nd.array(np.random.random(cls_prob.shape))
    bbox_pred = mx.nd.array(np.random.random(bbox_pred.shape))

    for i in range(batch_size):
        im_size = np.random.randint(100, feat_len * feature_stride, size = (2,))
        im_scale = np.random.randint(70, 100) / 100.0
        im_info[i, :] = [im_size[0], im_size[1], im_scale]

    def get_sub(arr, i):
        new_shape = list(arr.shape)
        new_shape[0] = 1
        res = arr[i].reshape(new_shape)
        return res

    def check_forward(rpn_pre_nms_top_n, rpn_post_nms_top_n):
        single_proposal = []
        single_score = []
        for i in range(batch_size):
            rois, score = mx.nd.contrib.Proposal(
                    cls_score = get_sub(cls_prob, i),
                    bbox_pred = get_sub(bbox_pred, i),
                    im_info = get_sub(im_info, i),
                    feature_stride = feature_stride,
                    scales = scales,
                    ratios = ratios,
                    rpn_pre_nms_top_n = rpn_pre_nms_top_n,
                    rpn_post_nms_top_n = rpn_post_nms_top_n,
                    threshold = threshold,
                    rpn_min_size = rpn_min_size, output_score = True)
            single_proposal.append(rois)
            single_score.append(score)

        multi_proposal, multi_score = mx.nd.contrib.MultiProposal(
                cls_score = cls_prob,
                bbox_pred = bbox_pred,
                im_info = im_info,
                feature_stride = feature_stride,
                scales = scales,
                ratios = ratios,
                rpn_pre_nms_top_n = rpn_pre_nms_top_n,
                rpn_post_nms_top_n = rpn_post_nms_top_n,
                threshold = threshold,
                rpn_min_size = rpn_min_size, output_score = True)

        single_proposal = mx.nd.stack(*single_proposal).reshape(multi_proposal.shape)
        single_score = mx.nd.stack(*single_score).reshape(multi_score.shape)

        single_proposal_np = single_proposal.asnumpy()
        multi_proposal_np = multi_proposal.asnumpy()

        single_score_np = single_score.asnumpy()
        multi_score_np = multi_score.asnumpy()

        # check rois x1,y1,x2,y2
        assert np.allclose(single_proposal_np[:, 1:], multi_proposal_np[:, 1:])
        # check rois batch_idx
        for i in range(batch_size):
            start = i * rpn_post_nms_top_n
            end = start + rpn_post_nms_top_n
            assert (multi_proposal_np[start:end, 0] == i).all()
        # check score
        assert np.allclose(single_score_np, multi_score_np)

    def check_backward(rpn_pre_nms_top_n, rpn_post_nms_top_n):

        im_info_sym = mx.sym.Variable('im_info')
        cls_prob_sym = mx.sym.Variable('cls_prob')
        bbox_pred_sym = mx.sym.Variable('bbox_pred')

        sym = mx.sym.contrib.MultiProposal(
                cls_prob = cls_prob_sym,
                bbox_pred = bbox_pred_sym,
                im_info = im_info_sym,
                feature_stride = feature_stride,
                scales = scales,
                ratios = ratios,
                rpn_pre_nms_top_n = rpn_pre_nms_top_n,
                rpn_post_nms_top_n = rpn_post_nms_top_n,
                threshold = threshold,
                rpn_min_size = rpn_min_size, output_score = False)

        location = [cls_prob.asnumpy(), bbox_pred.asnumpy(), im_info.asnumpy()]

        expected = [np.zeros_like(e) for e in location]

        out_grads = [np.ones((rpn_post_nms_top_n, 5))]

        check_symbolic_backward(sym, location, out_grads, expected)

    check_forward(rpn_pre_nms_top_n, rpn_post_nms_top_n)
    check_forward(rpn_pre_nms_top_n, 1500)
    check_forward(1000, 500)
    check_backward(rpn_pre_nms_top_n, rpn_post_nms_top_n)

@with_seed()
def test_quadratic_function():
    def f(x, a, b, c):
        return a * x**2 + b * x + c

    a = np.random.random_sample()
    b = np.random.random_sample()
    c = np.random.random_sample()
    # check forward
    for ndim in range(1, 6):
        shape = rand_shape_nd(ndim, 5)
        data = rand_ndarray(shape=shape, stype='default')
        data_np = data.asnumpy()
        expected = f(data_np, a, b, c)
        output = mx.nd.contrib.quadratic(data, a=a, b=b, c=c)
        assert_almost_equal(output.asnumpy(), expected, rtol=0.001, atol=0.0001)

        # check backward using finite difference
        data = mx.sym.Variable('data')
        quad_sym = mx.sym.contrib.quadratic(data=data, a=a, b=b, c=c)
        check_numeric_gradient(quad_sym, [data_np], atol=0.001)


def test_op_output_names_monitor():
    def check_name(op_sym, expected_names):
        output_names = []

        def get_output_names_callback(name, arr):
            output_names.append(py_str(name))

        op_exe = op_sym.simple_bind(ctx=mx.current_context(), grad_req='null')
        op_exe.set_monitor_callback(get_output_names_callback)
        op_exe.forward()
        for output_name, expected_name in zip(output_names, expected_names):
            assert output_name == expected_name

    data = mx.sym.Variable('data', shape=(10, 3, 10, 10))
    conv_sym = mx.sym.Convolution(data, kernel=(2, 2), num_filter=1, name='conv')
    check_name(conv_sym, ['conv_output'])

    deconv_sym = mx.sym.Deconvolution(data, kernel=(2, 2), num_filter=1, name='deconv')
    check_name(deconv_sym, ['deconv_output'])

    fc_sym = mx.sym.FullyConnected(data, num_hidden=10, name='fc')
    check_name(fc_sym, ['fc_output'])

    lrn_sym = mx.sym.LRN(data, nsize=1, name='lrn')
    check_name(lrn_sym, ['lrn_output', 'lrn_tmp_norm'])

    act_sym = mx.sym.Activation(data, act_type='relu', name='act')
    check_name(act_sym, ['act_output'])

    cc_sym = mx.sym.concat(data, data, dim=0, name='concat')
    check_name(cc_sym, ['concat_output'])

    sm_sym = mx.sym.softmax(data, name='softmax')
    check_name(sm_sym, ['softmax_output'])

    sa_sym = mx.sym.SoftmaxActivation(data, name='softmax')
    check_name(sa_sym, ['softmax_output'])

    us_sym = mx.sym.UpSampling(data, scale=2, sample_type='nearest',
                               name='upsampling')
    check_name(us_sym, ['upsampling_output'])

    us_sym = mx.sym.Pooling(data, kernel=(2, 2), pool_type='avg',
                            name='pooling')
    check_name(us_sym, ['pooling_output'])

<<<<<<< HEAD

    
@with_seed()
def test_op_roi_align():
    ctx=default_context()
    data = mx.symbol.Variable(name='data')
    rois = mx.symbol.Variable(name='rois')
    test = mx.symbol.contrib.ROIAlign(data=data, rois=rois, pooled_size=(4, 4), spatial_scale=1)

    x1 = np.random.rand(4, 1, 12, 12).astype('float64')
    x2 = np.array([[0, 1.1, 1.1, 6.2, 6.2], [2, 6.1, 2.1, 8.2, 11.2], [1, 3.1, 1.1, 5.2, 10.2]], dtype='float64')

    check_numeric_gradient(sym=test, location=[x1, x2],
                           grad_nodes={'data':'write', 'rois':'null'},
                           numeric_eps=1e-4, rtol=1e-1, atol=1e-4)
    check_numeric_gradient(sym=test, location=[x1, x2],
                           grad_nodes={'data':'add', 'rois':'null'},
                           numeric_eps=1e-4, rtol=1e-1, atol=1E-4)
=======
@with_seed()
def test_activation():
    shape=(9, 10)
    dtype_l = [np.float64, np.float32, np.float16]
    rtol_l = [1e-7, 1e-6, 1e-2]
    atol_l = [1e-7, 1e-6, 1e-2]
    rtol_fd = 1e-5
    atol_fd = 1e-6
    num_eps = 1e-6
    unary_ops = {
        'relu': [lambda x: mx.sym.Activation(x, act_type='relu'),
                 lambda x: np.maximum(x, 0.),
                 lambda x: 1. * (x > 0.),
                 -5.0, 5.0],
        'sigmoid': [lambda x: mx.sym.Activation(x, act_type='sigmoid'),
                    lambda x: 1. / (np.exp(-x) + 1.),
                    lambda x: 1. / (np.exp(-x) + 1.) / (np.exp(x) + 1.),
                    -3.0, 3.0],
        'tanh': [lambda x: mx.sym.Activation(x, act_type='tanh'),
                 lambda x: np.tanh(x),
                 lambda x: 1. - np.tanh(x) ** 2,
                 -4.0, 4.0],
        'softrelu': [lambda x: mx.sym.Activation(x, act_type='softrelu'),
                    lambda x: np.log(1. + np.exp(x)),
                    lambda x: 1. - 1 / (1 + np.exp(x)),
                    -3.0, 3.0],
    }
    # Loop over operators
    for name, op in unary_ops.items():
        # Loop over dtype's
        for ind in range(len(dtype_l)):
            dtype = dtype_l[ind]
            rtol = rtol_l[ind]
            atol = atol_l[ind]
            compare_forw_backw_unary_op(
                name, op[0], op[1], op[2], shape, op[3], op[4], rtol, atol,
                dtype)
        # Finite difference testing
        finite_diff_unary_op(
            name, op[0], shape, op[3], op[4], rtol_fd, atol_fd, num_eps)


def test_context_num_gpus():
    try:
        # Note: the test is run both on GPU and CPU hosts, so that we can not assert
        # on a specific number here.
        assert mx.context.num_gpus() >= 0
    except mx.MXNetError as e:
        # Note: On a CPU only host CUDA sometimes is not able to determine the number
        # of GPUs
        if str(e).find("CUDA") == -1:
            raise e
>>>>>>> 65061dc9


if __name__ == '__main__':
    import nose
    nose.runmodule()<|MERGE_RESOLUTION|>--- conflicted
+++ resolved
@@ -5965,26 +5965,7 @@
                             name='pooling')
     check_name(us_sym, ['pooling_output'])
 
-<<<<<<< HEAD
-
-    
-@with_seed()
-def test_op_roi_align():
-    ctx=default_context()
-    data = mx.symbol.Variable(name='data')
-    rois = mx.symbol.Variable(name='rois')
-    test = mx.symbol.contrib.ROIAlign(data=data, rois=rois, pooled_size=(4, 4), spatial_scale=1)
-
-    x1 = np.random.rand(4, 1, 12, 12).astype('float64')
-    x2 = np.array([[0, 1.1, 1.1, 6.2, 6.2], [2, 6.1, 2.1, 8.2, 11.2], [1, 3.1, 1.1, 5.2, 10.2]], dtype='float64')
-
-    check_numeric_gradient(sym=test, location=[x1, x2],
-                           grad_nodes={'data':'write', 'rois':'null'},
-                           numeric_eps=1e-4, rtol=1e-1, atol=1e-4)
-    check_numeric_gradient(sym=test, location=[x1, x2],
-                           grad_nodes={'data':'add', 'rois':'null'},
-                           numeric_eps=1e-4, rtol=1e-1, atol=1E-4)
-=======
+
 @with_seed()
 def test_activation():
     shape=(9, 10)
@@ -6037,7 +6018,24 @@
         # of GPUs
         if str(e).find("CUDA") == -1:
             raise e
->>>>>>> 65061dc9
+
+    
+@with_seed()
+def test_op_roi_align():
+    ctx=default_context()
+    data = mx.symbol.Variable(name='data')
+    rois = mx.symbol.Variable(name='rois')
+    test = mx.symbol.contrib.ROIAlign(data=data, rois=rois, pooled_size=(4, 4), spatial_scale=1)
+
+    x1 = np.random.rand(4, 1, 12, 12).astype('float64')
+    x2 = np.array([[0, 1.1, 1.1, 6.2, 6.2], [2, 6.1, 2.1, 8.2, 11.2], [1, 3.1, 1.1, 5.2, 10.2]], dtype='float64')
+
+    check_numeric_gradient(sym=test, location=[x1, x2],
+                           grad_nodes={'data':'write', 'rois':'null'},
+                           numeric_eps=1e-4, rtol=1e-1, atol=1e-4)
+    check_numeric_gradient(sym=test, location=[x1, x2],
+                           grad_nodes={'data':'add', 'rois':'null'},
+                           numeric_eps=1e-4, rtol=1e-1, atol=1E-4)
 
 
 if __name__ == '__main__':
