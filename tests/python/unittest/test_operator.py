--- conflicted
+++ resolved
@@ -2991,7 +2991,7 @@
     test_pick_helper(np.int32)
     test_pick_helper(np.float32)
 
-<<<<<<< HEAD
+    
 def check_ctc_loss(acts, labels, loss_truth):
     in_var = mx.sym.Variable('input')
     labels_var = mx.sym.Variable('labels')
@@ -3031,7 +3031,8 @@
     labels2 = np.array([[2, 3, 1], [2, 0, 0]], dtype=np.float32)
     true_loss = np.array([7.3557, 5.4091], dtype=np.float32) # from Torch
     check_ctc_loss(acts2, labels2, true_loss)
-=======
+
+    
 def test_quantization_op():
   min0 = mx.nd.array([0.0])
   max0 = mx.nd.array([1.0])
@@ -3044,7 +3045,7 @@
 
   assert same(qa.asnumpy(), qa_real.asnumpy())
   assert same(a_.asnumpy(),  a_real.asnumpy())
->>>>>>> 1974be4a
+
 
 def test_custom_op():
     class Sqr(mx.operator.CustomOp):
@@ -3152,10 +3153,7 @@
     test_tile()
     test_one_hot()
     test_where()
-<<<<<<< HEAD
     test_ctc_loss()
-=======
     test_quantization_op()
     test_relu()
-    test_sigmoid()
->>>>>>> 1974be4a
+    test_sigmoid()