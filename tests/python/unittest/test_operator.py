# Licensed to the Apache Software Foundation (ASF) under one
# or more contributor license agreements.  See the NOTICE file
# distributed with this work for additional information
# regarding copyright ownership.  The ASF licenses this file
# to you under the Apache License, Version 2.0 (the
# "License"); you may not use this file except in compliance
# with the License.  You may obtain a copy of the License at
#
#   http://www.apache.org/licenses/LICENSE-2.0
#
# Unless required by applicable law or agreed to in writing,
# software distributed under the License is distributed on an
# "AS IS" BASIS, WITHOUT WARRANTIES OR CONDITIONS OF ANY
# KIND, either express or implied.  See the License for the
# specific language governing permissions and limitations
# under the License.

# pylint: skip-file
from __future__ import print_function
import numpy as np
import mxnet as mx
import random
import itertools
from numpy.testing import assert_allclose, assert_array_equal
from mxnet.test_utils import *


def np_softmax(x, axis=-1):
    # fix for old numpy on Travis not supporting keepdims
    # x = x - np.max(x, axis=-1, keepdims=True)
    x = x - np.max(x, axis=axis, keepdims=True)
    x = np.exp(x)
    # x /= np.sum(x, axis=-1, keepdims=True)
    x /= np.sum(x, axis=axis, keepdims=True)
    return x


def check_elementwise_sum_with_shape(shape, n):
    # forward
    inputs = [mx.symbol.Variable('arg%d' % i) for i in range(n)]
    out = mx.symbol.ElementWiseSum(*inputs, name='esum')
    arr = [mx.nd.empty(shape) for i in range(n)]
    arr_grad = [mx.nd.empty(shape) for i in range(n)]
    for i in range(n):
        arr[i][:] = np.random.uniform(-10, 10, shape)
    exec1 = out.bind(default_context(),
                     args=arr,
                     args_grad=arr_grad)
    out1 = exec1.outputs[0].asnumpy()
    exec1.forward(is_train=True)
    out1 = exec1.outputs[0].asnumpy()
    out = sum(a.asnumpy() for a  in arr)
    assert_almost_equal(out, out1)

    out_grad = mx.nd.empty(shape)
    out_grad[:] = np.random.uniform(-10, 10, shape)
    # backward
    exec1.backward([out_grad])
    for a in arr_grad:
        assert_almost_equal(a.asnumpy(), out_grad.asnumpy())


def test_elementwise_sum():
    np.random.seed(0)
    nrepeat = 2
    maxdim = 4
    for repeat in range(nrepeat):
        for dim in range(1, maxdim):
            shape = tuple(np.random.randint(1, int(1000**(1.0/dim)), size=dim))
            check_elementwise_sum_with_shape(shape, np.random.randint(1, 8))


def check_concat_with_shape(shapes, dimension, skip_second):
    # if skip_second is True, second argument will not have gradient.
    # it is to test #1130
    n = len(shapes)
    # forward
    target_dim = 0
    for shape in shapes:
        target_dim += shape[dimension]

    inputs = [mx.symbol.Variable('arg%d' % i) for i in range(n)]
    out = mx.symbol.Concat(*inputs, name='conc',dim=dimension)
    arr = [mx.nd.empty(shape) for shape in shapes]
    for i in range(n):
        arr[i][:] = shapes[i][dimension]
    arr_np = [np.copy(narray.asnumpy()) for narray in arr]
    arr_grad = [mx.nd.empty(shape) for shape in shapes]
    dict_grad = {}
    arg_names = out.list_arguments()

    for name, g in zip(arg_names, arr_grad):
        if not skip_second or name != 'arg1':
            dict_grad[name] = g

    args = out.list_arguments()
    arg_shapes, out_shapes, aux_shapes = out.infer_shape(**dict(zip(args, shapes)))
    out_grad = mx.nd.empty(out_shapes[0])
    exec1 = out.bind(default_context(),
                     args=arr,
                     args_grad=dict_grad)
    exec1.forward(is_train=True)
    out1 = exec1.outputs[0]
    ret = np.concatenate([narray.asnumpy() for narray in arr], axis=dimension)
    assert_almost_equal(out1.asnumpy(), ret)
    # backward
    out1.copyto(out_grad)
    out_grad[:] += 1
    exec1.backward([out_grad])

    for i, name in enumerate(arg_names):
        if not skip_second or name != 'arg1':
            grad = dict_grad[name]
            np_grad = arr_np[i]
            assert_almost_equal(grad.asnumpy(), np_grad + 1)


def test_concat():
    for dimension in range(4):
        n = 2
        merge = [2, 3, 4, 5, 6]
        a = 2
        b = 3
        c = 4
        # test  2D
        if dimension<2:
            for dim in range(2, 6):
                shapes = []
                for i in range(dim):
                    if dimension == 0:
                        shapes.append((merge[i], a))
                    elif dimension == 1:
                        shapes.append((a, merge[i]))
                    check_concat_with_shape(shapes,dimension,True)
                    check_concat_with_shape(shapes,dimension,False)
        #test 3D
        if dimension<3:
            for dim in range(2, 6):
                shapes = []
                for i in range(dim):
                    if dimension == 0:
                        shapes.append((merge[i], a,b))
                    elif dimension ==1:
                        shapes.append((a,merge[i],b))
                    elif dimension ==2:
                        shapes.append((a,b,merge[i]))
                check_concat_with_shape(shapes,dimension,True)
                check_concat_with_shape(shapes,dimension,False)
        # test 4D
        for dim in range(2, 6):
            shapes = []
            for i in range(dim):
                if dimension == 0:
                    shapes.append((merge[i],a,b,c))
                elif dimension == 1:
                    shapes.append((a,merge[i],b,c))
                elif dimension ==2:
                    shapes.append((a,b,merge[i],c))
                elif dimension ==3:
                    shapes.append((a,b,c,merge[i]))
            check_concat_with_shape(shapes,dimension,True)
            check_concat_with_shape(shapes,dimension,False)


def test_slice_channel():
    def check_slice_channel(data_ndim, axis, num_outputs, squeeze_axis):
        ins = []
        if squeeze_axis:
            shape = np.random.randint(2, 5, data_ndim).tolist()
            shape[axis] = num_outputs
            out_ele_shape = [ele for ele in shape]
            del out_ele_shape[axis]
        else:
            shape = np.random.randint(1, 5, data_ndim).tolist()
            shape[axis] *= num_outputs
            out_ele_shape = [ele for ele in shape]
            out_ele_shape[axis] //= num_outputs
        data_npy = np.random.normal(size=shape)
        out_grads_npy = [np.random.normal(size=out_ele_shape) for i in range(num_outputs)]
        data = mx.sym.Variable('data')
        sym = mx.sym.SliceChannel(data=data, num_outputs=num_outputs, axis=axis, squeeze_axis=squeeze_axis)
        exe = sym.simple_bind(ctx=default_context(), data=data_npy.shape)
        assert len(exe.outputs) == num_outputs
        outputs = exe.forward(is_train=True, data=data_npy)
        for i in range(num_outputs):
            gt = data_npy.take(np.arange(i * shape[axis]/num_outputs,
                                         (i+1) * shape[axis]/num_outputs).astype(np.int), axis=axis)
            if squeeze_axis:

                assert_almost_equal(outputs[i].asnumpy(), gt.reshape(outputs[i].shape))
            else:
                assert_almost_equal(outputs[i].asnumpy(), gt)
        # test backward
        exe.backward(out_grads=[mx.nd.array(ele, ctx=default_context()) for ele in out_grads_npy])
        if squeeze_axis:
            assert_almost_equal(exe.grad_arrays[0].asnumpy(),
                                np.concatenate([np.expand_dims(ele, axis=axis) for ele in out_grads_npy],
                                               axis=axis))
        else:
            assert_almost_equal(exe.grad_arrays[0].asnumpy(),
                                np.concatenate(out_grads_npy, axis=axis))
    check_slice_channel(data_ndim=2, axis=1, num_outputs=3, squeeze_axis=True)
    check_slice_channel(data_ndim=4, axis=2, num_outputs=3, squeeze_axis=False)
    check_slice_channel(data_ndim=3, axis=-1, num_outputs=2, squeeze_axis=False)
    check_slice_channel(data_ndim=5, axis=-2, num_outputs=3, squeeze_axis=True)


def check_regression(symbol, forward, backward):
    data = mx.symbol.Variable('data')
    label = mx.symbol.Variable('label')
    out = symbol(data, label)
    shape = (3, 1)
    arr_data = mx.random.uniform(-1, 1, shape, ctx=mx.cpu()).copyto(default_context())
    arr_label = mx.random.uniform(0, 1, shape[0], ctx=mx.cpu()).copyto(default_context())
    arr_grad = mx.nd.empty(shape)
    exec1 = out.bind(default_context(),
                     args=[arr_data, arr_label],
                     args_grad={"data" : arr_grad})
    exec1.forward(is_train=True)
    out1 = exec1.outputs[0].asnumpy()
    npout = forward(arr_data.asnumpy())
    assert_almost_equal(npout, out1)

    exec1.backward()
    npout = backward(npout,  arr_label.asnumpy().reshape(npout.shape))
    assert_almost_equal(npout, arr_grad.asnumpy())


def test_regression():
    check_regression(mx.symbol.LogisticRegressionOutput,
                     lambda x: 1.0 / (1.0 + np.exp(-x)),
                     lambda x, y : x - y)
    check_regression(mx.symbol.LinearRegressionOutput,
                     lambda x: x,
                     lambda x, y : x - y)


def check_softmax_with_ignore_label(xpu):
    X = mx.symbol.Variable('X')
    L = mx.symbol.Variable('L')
    Y = mx.symbol.SoftmaxOutput(data=X, label=L, ignore_label=0, use_ignore=True)

    shape = (20, 10)
    x = mx.nd.empty(shape, ctx = xpu)
    l = mx.nd.empty((shape[0],), ctx = xpu)
    x_np = np.random.rand(*shape)
    l_np = np.random.randint(0, shape[1]-1, (shape[0],))
    x[:] = x_np
    l[:] = l_np

    grad = mx.nd.empty(shape, ctx = xpu)

    exec1 = Y.bind(xpu, args = [x, l], args_grad = {'X': grad})
    exec1.forward(is_train=True)
    exec1.backward()

    grad0 = grad.asnumpy()

    for i in range(int(shape[0]/2)):
        l_np[i] = 0
    l[:] = l_np

    exec1.forward(is_train=True)
    exec1.backward()
    grad1 = grad.asnumpy()

    assert abs(np.sum(grad1[:int(shape[0]/2)])) < 1e-5
    assert_almost_equal(grad0[int(shape[0]/2):], grad1[int(shape[0]/2):])


def check_softmax_with_shape(shape, xpu, preserve_shape=False):
    # bind with label
    X = mx.symbol.Variable('X')
    L = mx.symbol.Variable('L')
    Y = mx.symbol.SoftmaxOutput(data=X, label=L, preserve_shape=preserve_shape)
    x = mx.random.uniform(-1, 1, shape, ctx=mx.cpu()).copyto(xpu)
    l = mx.random.uniform(-1, 1, shape, ctx=mx.cpu()).copyto(xpu)
    l[:] = np_softmax(l.asnumpy())
    grad = mx.nd.empty(shape, ctx = xpu)
    exec1 = Y.bind(xpu, args = [x, l], args_grad = {'X': grad})
    exec1.forward(is_train=True)
    out = exec1.outputs[0].asnumpy()
    assert_almost_equal(out, np_softmax(x.asnumpy()), rtol=1e-4)
    exec1.backward()
    assert_almost_equal(grad.asnumpy(), np_softmax(x.asnumpy()) - l.asnumpy(), rtol=1e-4)


def test_softmax():
    check_softmax_with_shape((3, 4), default_context(), preserve_shape=False)
    check_softmax_with_shape((3, 4), default_context(), preserve_shape=True)
    check_softmax_with_shape((3, 4, 2), default_context(), preserve_shape=True)


def test_python_op():
    X = mx.symbol.Variable('X')
    op = mx.operator.NumpyOp()
    s = op.get_symbol(X, name='numpy_op')

    x = mx.ndarray.ones((10))*10
    dx = mx.ndarray.zeros((10))
    dy = mx.ndarray.ones((10))
    exec1 = s.bind(default_context(), args=[x], args_grad = {'X': dx})
    exec1.forward(is_train=True)
    assert_almost_equal(x.asnumpy(), exec1.outputs[0].asnumpy())
    exec1.backward(dy)
    assert_almost_equal(dy.asnumpy(), dx.asnumpy())


def test_swapaxes():
    data = mx.symbol.Variable('data')
    shape = (2, 3, 4)
    data_tmp = np.ones(shape)
    data_tmp[0] = 1
    data_tmp[1] = 2
    arr_data = mx.nd.array(data_tmp)
    swap0 = mx.symbol.SwapAxis(data=data, dim1=0, dim2=2)
    swap = mx.symbol.SwapAxis(data=swap0, dim1=1, dim2=2)
    exe_c = swap.bind(default_context(), args=[arr_data])
    exe_c.forward(is_train=True)
    out = exe_c.outputs[0].asnumpy()

    swap0_ = np.swapaxes(data_tmp, 0, 2)
    swap_ = np.swapaxes(swap0_, 1, 2)

    assert_almost_equal(out, swap_)


def test_scalarop():
    data = mx.symbol.Variable('data')
    shape = (3, 4)
    data_tmp = np.ones(shape)*5
    arr_data = mx.nd.array(data_tmp)
    arr_grad = mx.nd.empty(shape)
    arr_grad[:]=3

    test = 2 / (4-((1+data+1)*2/5)-0.8-(data!=0))

    npout_1 = (4-((1+data_tmp+1)*2/5)-0.8-(data_tmp!=0))
    npout = 2/npout_1

    check_symbolic_forward(test, [data_tmp], [npout])

    npout_grad = 2.*2/5
    npout_grad = 2*npout_grad /(npout_1 *npout_1 )

    check_symbolic_backward(test, [data_tmp], [np.ones(shape)*2], [npout_grad])


def test_scalar_pow():
    data = mx.symbol.Variable('data')
    shape = (1, 1)
    data_tmp = np.ones(shape)
    test = data ** 2
    check_numeric_gradient(test, [data_tmp])
    check_symbolic_forward(test, [data_tmp], [data_tmp ** 2])
    check_symbolic_backward(test, [data_tmp], [np.ones(shape)], [2 * data_tmp])


def test_symbol_pow():
    shape = (1, 1)

    data = mx.symbol.Variable('data')
    data_tmp = np.ones(shape)*2

    exp = mx.symbol.Variable('exp')
    exp_tmp = np.ones(shape)*3

    test = data**exp

    check_numeric_gradient(test, [data_tmp, exp_tmp])
    check_symbolic_forward(test, [data_tmp, exp_tmp], [data_tmp**exp_tmp])

    data_dir = data_tmp**(exp_tmp - 1) * exp_tmp
    exp_dir = data_tmp**(exp_tmp) * np.log(data_tmp)
    check_symbolic_backward(test, [data_tmp, exp_tmp], [np.ones(shape)], [data_dir, exp_dir])


def test_pow_fn():
    shape = (3, 4)
    exp = mx.symbol.Variable("exp")
    y = mx.sym.pow(2, exp)
    x = np.ones(shape)*3
    check_numeric_gradient(y, [x], numeric_eps=1E-3)
    check_symbolic_forward(y, [x], [2**x])
    check_symbolic_backward(y, [x], [np.ones(shape)], [np.log(2) * 2**x])


def test_relu():
    def frelu(x):
        return np.maximum(x, 0.0)
    def frelu_grad(x):
        return 1.0 * (x > 0.0)
    shape = (3, 4)
    x = mx.symbol.Variable("x")
    y = mx.sym.relu(x)
    xa = np.random.uniform(low=-1.0,high=1.0,size=shape)
    ya = frelu(xa)
    ga = frelu_grad(xa)
    check_numeric_gradient(y, [xa], numeric_eps=1E-3)
    check_symbolic_forward(y, [xa], [ya])
    check_symbolic_backward(y, [xa], [np.ones(shape)], [ga])


def test_sigmoid():
    def fsigmoid(a):
        return np.divide(1.0, (1.0 + np.exp(-a)))
    shape = (3, 4)
    x = mx.symbol.Variable("x")
    y = mx.sym.sigmoid(x)
    xa = np.random.uniform(low=-1.0,high=1.0,size=shape)
    ya = fsigmoid(xa)
    check_numeric_gradient(y, [xa], numeric_eps=1E-3)
    check_symbolic_forward(y, [xa], [ya])
    check_symbolic_backward(y, [xa], [np.ones(shape)], [ya * (1 - ya)])


def test_binary_logic():
    def _inner_test(forward_gt, logic_sym, x_shape, y_shape, test_scalar=True):
        x = mx.symbol.Variable("x")
        y = mx.symbol.Variable("y")
        z = logic_sym(x, y)
        x_npy = np.random.randint(0, 4, size=x_shape).astype(np.float32)
        y_npy = np.random.randint(0, 4, size=y_shape).astype(np.float32)
        exe = z.simple_bind(ctx=default_context(), x=x_shape, y=y_shape)
        mx_out = exe.forward(is_train=True, x=x_npy, y=y_npy)[0].asnumpy()
        assert_almost_equal(mx_out, forward_gt(x_npy, y_npy))
        exe.backward()
        if test_scalar:
            z_lscalar = logic_sym(1, y)
            z_rscalar = logic_sym(x, 1)
            exe_lscalar = z_lscalar.simple_bind(ctx=default_context(), y=y_shape)
            exe_rscalar = z_rscalar.simple_bind(ctx=default_context(), x=x_shape)
            mx_lscalar_out = exe_lscalar.forward(is_train=True, y=y_npy)[0].asnumpy()
            mx_rscalar_out = exe_rscalar.forward(is_train=True, x=x_npy)[0].asnumpy()
            assert_almost_equal(mx_lscalar_out, forward_gt(1, y_npy))
            assert_almost_equal(mx_rscalar_out, forward_gt(x_npy, 1))
            exe_lscalar.backward()
            exe_rscalar.backward()
    # Test the no-broadcasting binary logic ops + scalar logic ops
    _inner_test(forward_gt=lambda x, y: x == y,
                logic_sym=lambda x, y: x == y, x_shape=(10, 10), y_shape=(10, 10))
    _inner_test(forward_gt=lambda x, y: x > y,
                logic_sym=lambda x, y: x > y, x_shape=(10, 10), y_shape=(10, 10))
    _inner_test(forward_gt=lambda x, y: x >= y,
                logic_sym=lambda x, y: x >= y, x_shape=(10, 10), y_shape=(10, 10))
    _inner_test(forward_gt=lambda x, y: x < y,
                logic_sym=lambda x, y: x < y, x_shape=(10, 10), y_shape=(10, 10))
    _inner_test(forward_gt=lambda x, y: x <= y,
                logic_sym=lambda x, y: x <= y, x_shape=(10, 10), y_shape=(10, 10))
    _inner_test(forward_gt=lambda x, y: x != y,
                logic_sym=lambda x, y: x != y, x_shape=(10, 10), y_shape=(10, 10))
    # Test the broadcasting binary logic ops
    _inner_test(forward_gt=lambda x, y: x == y,
                logic_sym=lambda x, y: mx.sym.broadcast_equal(x, y),
                x_shape=(1, 10), y_shape=(10, 1), test_scalar=False)
    _inner_test(forward_gt=lambda x, y: x > y,
                logic_sym=lambda x, y: mx.sym.broadcast_greater(x, y),
                x_shape=(1, 10), y_shape=(10, 1), test_scalar=False)
    _inner_test(forward_gt=lambda x, y: x >= y,
                logic_sym=lambda x, y: mx.sym.broadcast_greater_equal(x, y),
                x_shape=(1, 10), y_shape=(10, 1), test_scalar=False)
    _inner_test(forward_gt=lambda x, y: x < y,
                logic_sym=lambda x, y: mx.sym.broadcast_lesser(x, y),
                x_shape=(1, 10), y_shape=(10, 1), test_scalar=False)
    _inner_test(forward_gt=lambda x, y: x <= y,
                logic_sym=lambda x, y: mx.sym.broadcast_lesser_equal(x, y),
                x_shape=(1, 10), y_shape=(10, 1), test_scalar=False)
    _inner_test(forward_gt=lambda x, y: x != y,
                logic_sym=lambda x, y: mx.sym.broadcast_not_equal(x, y),
                x_shape=(1, 10), y_shape=(10, 1), test_scalar=False)


def test_embedding():
    in_dim = 10
    out_dim = 4
    batch = 24

    data = mx.sym.Variable("data")
    embed = mx.sym.Embedding(data=data, input_dim=in_dim, output_dim=out_dim, name="embed")
    exe_test = embed.simple_bind(default_context(), grad_req={'data': 'null', 'embed_weight': 'write'}, data=(batch,))
    arg_map = dict(zip(embed.list_arguments(), exe_test.arg_arrays))
    grad_map = dict(zip(embed.list_arguments(), exe_test.grad_arrays))
    np_data = np.random.randint(low=0, high=in_dim, size=batch)
    np_weight = np.random.uniform(-0.01, 0.01, arg_map["embed_weight"].shape)
    np_onehot = np.zeros((batch, in_dim))
    np_onehot[np.arange(batch), np_data] = 1.0
    # forward
    arg_map["data"][:] = np_data
    arg_map["embed_weight"][:] = np_weight
    exe_test.forward(is_train=True)
    assert_almost_equal(exe_test.outputs[0].asnumpy(), np.dot(np_onehot, np_weight))
    # backward
    np_grad = np.random.uniform(-1, 1, exe_test.outputs[0].shape)
    grad = mx.nd.zeros(np_grad.shape)
    grad[:] = np_grad
    exe_test.backward([grad])
    assert_almost_equal(grad_map["embed_weight"].asnumpy(), np.dot(np_onehot.T, np_grad))


# check ops handle duplicate input correctly.
def test_binary_op_duplicate_input():
    data = mx.symbol.Variable('data')
    shape = (3, 4)
    data_tmp = np.ones(shape)
    data_tmp[:] = 5
    arr_data = mx.nd.array(data_tmp)
    arr_grad = mx.nd.empty(shape)
    arr_grad[:] = 3
    out_grad = mx.nd.empty(shape)
    out_grad[:] = 1
    square = data * data
    exe_square = square.bind(default_context(), args=[arr_data], args_grad=[arr_grad])
    exe_square.forward(is_train=True)
    assert_almost_equal(exe_square.outputs[0].asnumpy(), data_tmp * data_tmp)
    exe_square.backward(out_grad)
    assert_almost_equal(arr_grad.asnumpy(), 2.0 * data_tmp)


def test_sign():
    data = mx.symbol.Variable('data')
    shape = (3, 4)
    data_tmp = np.ones(shape)
    data_tmp[:]=5
    arr_data = mx.nd.array(data_tmp)
    arr_grad = mx.nd.empty(shape)
    arr_grad[:]=3

    test = mx.sym.sign(data)
    exe_test = test.bind(default_context(), args=[arr_data], args_grad=[arr_grad])
    exe_test.forward(is_train=True)
    out = exe_test.outputs[0].asnumpy()
    npout = np.sign(data_tmp)
    assert_almost_equal(out, npout)

    out_grad = mx.nd.empty(shape)
    out_grad[:] = 2;
    npout_grad = out_grad.asnumpy()
    npout_grad = 0;
    exe_test.backward(out_grad)
    assert_almost_equal(arr_grad.asnumpy(), npout_grad)


def test_round_ceil_floor():
    data = mx.symbol.Variable('data')
    shape = (3, 4)
    data_tmp = np.ones(shape)
    data_tmp[:]=5.543
    arr_data = mx.nd.array(data_tmp)
    arr_grad = mx.nd.empty(shape)
    arr_grad[:]= 2

    test = mx.sym.round(data) + mx.sym.ceil(data) +  mx.sym.floor(data)
    exe_test = test.bind(default_context(), args=[arr_data])
    exe_test.forward(is_train=True)
    out = exe_test.outputs[0].asnumpy()
    npout = np.round(data_tmp) + np.ceil(data_tmp) + np.floor(data_tmp)
    assert_almost_equal(out, npout)


def test_trunc():
    data_tmp = np.random.rand(3, 4) * 10 - 5
    arr_data = mx.nd.array(data_tmp)
    data = mx.symbol.Variable('data')
    test = mx.sym.trunc(data)

    exe_test = test.bind(default_context(), args=[arr_data])
    exe_test.forward(is_train=True)
    out = exe_test.outputs[0].asnumpy()
    npout = np.trunc(data_tmp)

    assert_almost_equal(out, npout)


def test_rsqrt_cos_sin():
    data = mx.symbol.Variable('data')
    shape = (3, 4)
    data_tmp = np.ones(shape)
    data_tmp[:]=5
    arr_data = mx.nd.array(data_tmp)
    arr_grad = mx.nd.empty(shape)
    arr_grad[:]=3

    test =  mx.sym.rsqrt(data) + mx.sym.cos(data) + mx.sym.sin(data)
    exe_test = test.bind(default_context(), args=[arr_data], args_grad=[arr_grad])
    exe_test.forward(is_train=True)
    out = exe_test.outputs[0].asnumpy()
    npout =  1/ np.sqrt(data_tmp) + np.cos(data_tmp) + np.sin(data_tmp)
    assert_almost_equal(out, npout)

    out_grad = mx.nd.empty(shape)
    out_grad[:] = 2;
    npout_grad = out_grad.asnumpy()
    npout_grad = npout_grad * -(1.0 / (2.0 * data_tmp * np.sqrt(data_tmp))) + npout_grad * -1 * np.sin(data_tmp) + npout_grad * np.cos(data_tmp)
    exe_test.backward(out_grad)
    assert_almost_equal(arr_grad.asnumpy(), npout_grad)


def test_maximum_minimum():
    data1 = mx.symbol.Variable('data')
    data2 = mx.symbol.Variable('data')
    shape = (3, 4)
    data_tmp1 = np.random.rand(3,4)
    data_tmp2 = np.random.rand(3,4)
    data_tmp1[:] = 2
    data_tmp2[:] = 3

    arr_data1 = mx.nd.array(data_tmp1)
    arr_data2 = mx.nd.array(data_tmp2)

    arr_grad1 = mx.nd.empty(shape)
    arr_grad2 = mx.nd.empty(shape)

    test =  mx.sym.maximum(data1,data2) + mx.sym.minimum(data1,data2);
    exe_test = test.bind(default_context(), args=[arr_data1,arr_data2], args_grad=[arr_grad1,arr_grad2])
    exe_test.forward(is_train=True)
    out = exe_test.outputs[0].asnumpy()
    npout =  np.maximum(data_tmp1,data_tmp2) + np.minimum(data_tmp1,data_tmp2)
    assert_almost_equal(out, npout)

    out_grad = mx.nd.empty(shape)
    out_grad[:] = 2
    exe_test.backward(out_grad)

    npout_grad = np.ones(shape)
    npout_grad[:] = 2
    mask1 = (data_tmp1 > data_tmp2).astype('float')
    mask2 = (data_tmp1 < data_tmp2).astype('float')
    npout_grad1 = npout_grad * mask1 + npout_grad * mask2
    npout_grad2 = (npout_grad - npout_grad * mask1) + (npout_grad - npout_grad * mask2)

    assert_almost_equal(arr_grad1.asnumpy(), npout_grad1)
    assert_almost_equal(arr_grad2.asnumpy(), npout_grad2)


def test_maximum_minimum_scalar():
    data1 = mx.symbol.Variable('data')
    shape = (3, 4)
    data_tmp1 = np.random.rand(3,4)
    data_tmp1[:] = 2

    arr_data1 = mx.nd.array(data_tmp1)
    arr_grad1 = mx.nd.empty(shape)

    test =  mx.sym.maximum(data1,3) + mx.sym.maximum(9,data1) + mx.sym.minimum(5,data1) + mx.sym.minimum(data1,4)
    exe_test = test.bind(default_context(), args=[arr_data1], args_grad=[arr_grad1])
    exe_test.forward(is_train=True)
    out = exe_test.outputs[0].asnumpy()
    npout =  np.maximum(data_tmp1,3) + np.maximum(9,data_tmp1) + np.minimum(5,data_tmp1) + np.minimum(data_tmp1,4)
    assert_almost_equal(out, npout)

    out_grad = mx.nd.empty(shape)
    out_grad[:] = 2
    exe_test.backward(out_grad)

    npout_grad = np.ones(shape)
    npout_grad[:] = 2
    mask1 = (data_tmp1 > 3).astype('float')
    mask2 = (9 > data_tmp1).astype('float')
    mask3 = (5 < data_tmp1).astype('float')
    mask4 = (data_tmp1 < 4).astype('float')
    npout_grad1 = npout_grad * mask1 + (npout_grad - npout_grad * mask2) + (npout_grad - npout_grad * mask3) + npout_grad * mask4

    assert_almost_equal(arr_grad1.asnumpy(), npout_grad1)


def test_abs():
    data = mx.symbol.Variable('data')
    shape = (3, 4)
    data_tmp = np.ones(shape)
    data_tmp[:]=5
    arr_data = mx.nd.array(data_tmp)
    arr_grad = mx.nd.empty(shape)
    arr_grad[:]=3

    test = mx.sym.abs(data)
    exe_test = test.bind(default_context(), args=[arr_data], args_grad=[arr_grad])
    exe_test.forward(is_train=True)
    out = exe_test.outputs[0].asnumpy()
    npout = abs(data_tmp)
    assert_almost_equal(out, npout)

    out_grad = mx.nd.empty(shape)
    out_grad[:] = 2;
    npout_grad = out_grad.asnumpy()
    npout_grad = npout_grad * np.sign(data_tmp)
    exe_test.backward(out_grad)
    assert_almost_equal(arr_grad.asnumpy(), npout_grad)


def check_deconvolution_forward_backward(input_shape, num_filter, kernel, stride, pad):
    """configure A: input --> conv --> deconv --> output.
       the convolution and deconvoluiton has similar parameter which ensure
       the input shape is the same as output, and the same weights between conv
       and deconv;
       If the input value of forward() and backwrad() is the same, then
       the output value of them should also the same;
    """
    assert input_shape[1] == num_filter
    data = mx.sym.Variable(name="data")
    conv = mx.sym.Convolution(
        data=data, kernel=kernel, stride=stride, pad=pad,
        num_filter=num_filter, no_bias = "true", name = "conv")
    deconv = mx.sym.Deconvolution(
        data=conv, kernel=kernel, stride=stride, pad=pad,
        num_filter=num_filter, no_bias = "true", name = "deconv")

    arg_names = deconv.list_arguments()
    arg_shapes, out_shapes, _ = deconv.infer_shape(data=input_shape)
    input_data = mx.random.uniform(-5, 5, input_shape, ctx=mx.cpu()).copyto(default_context())
    out_grad = input_data
    args = {}
    args["data"] = input_data
    args['conv_weight'] = args['deconv_weight'] = mx.random.normal(0, 1,
        (num_filter, input_shape[1]) + kernel, ctx=mx.cpu()).copyto(default_context())
    args_grad = [mx.nd.empty(s) for s in arg_shapes]

    exe = deconv.bind(default_context(), args=args, args_grad=args_grad)
    exe.forward(is_train=True)
    out = exe.outputs[0].asnumpy()
    exe.backward(out_grad)
    assert_almost_equal(out, args_grad[0].asnumpy(), rtol=1E-3, atol=1e-3)

    args_grad_addto_npy = [np.random.normal(size=s) for s in arg_shapes]
    args_grad_addto = [mx.nd.array(ele) for ele in args_grad_addto_npy]
    exe = deconv.bind(default_context(), args=args, args_grad=args_grad_addto, grad_req="add")
    exe.forward(is_train=True)
    out = exe.outputs[0].asnumpy()
    exe.backward(out_grad)
    assert_almost_equal(out + args_grad_addto_npy[0], args_grad_addto[0].asnumpy(), rtol=1e-4, atol=1e-3)


def check_deconvolution_gradient(input_shape, num_filter, pad):
    """configure A: input --> conv --> output.
       configure B: input --> deconv --> output
       the convolution and deconvoluiton has similar parameter which ensure
       the input shape is the same as output;
       During backward(), if the input of A equals output of B, and the output
       of A equals input of B, then the grad of weight should be the same;
    """
    stride = (1, 1)
    kernel = (2*pad[0]+1, 2*pad[1]+1)
    data_conv = mx.sym.Variable(name="data_conv")
    conv = mx.sym.Convolution(
        data=data_conv, kernel=kernel, stride=stride, pad=pad,
        num_filter=num_filter, no_bias = "true", name = "conv")
    data_deconv = mx.sym.Variable(name="data_deconv")
    deconv = mx.sym.Deconvolution(
        data=data_deconv, kernel=kernel, stride=stride, pad=pad,
        num_filter=num_filter, no_bias = "true", name = "deconv")

    conv_data = mx.random.uniform(-5, 5, input_shape, ctx=mx.cpu()).copyto(default_context())
    conv_args = {}
    conv_args["data_conv"] = conv_data
    conv_args['conv_weight'] = \
        mx.random.normal(0, 1,(num_filter, input_shape[1]) + kernel, ctx=mx.cpu()).copyto(default_context())
    conv_args_grad = [mx.nd.zeros(conv_data.shape),
        mx.nd.zeros((num_filter, input_shape[1]) + kernel)]
    exe_conv = conv.bind(default_context(), args=conv_args, args_grad=conv_args_grad)
    exe_conv.forward(is_train=True)
    conv_out_grad = mx.random.normal(0, 2, exe_conv.outputs[0].shape, ctx=mx.cpu()).copyto(default_context())
    exe_conv.backward(conv_out_grad)

    deconv_data = conv_out_grad
    deconv_args = {}
    deconv_args['data_deconv'] = deconv_data
    deconv_args['deconv_weight'] = conv_args['conv_weight']
    deconv_args_grad = [mx.nd.zeros(deconv_data.shape),
        mx.nd.zeros((num_filter, input_shape[1]) + kernel)]
    deconv_addto_args_grad_npy = [np.random.normal(size=deconv_data.shape),
                                  np.random.normal(size=(num_filter, input_shape[1]) + kernel)]
    deconv_addto_args_grad = [mx.nd.array(deconv_addto_args_grad_npy[0]),
                              mx.nd.array(deconv_addto_args_grad_npy[1])]
    exe_deconv = deconv.bind(default_context(), args=deconv_args, args_grad=deconv_args_grad)
    exe_deconv.forward(is_train=True)
    deconv_out_grad = conv_data[:]
    exe_deconv.backward(deconv_out_grad)
    assert_almost_equal(conv_args_grad[1].asnumpy(), deconv_args_grad[1].asnumpy(), rtol=1e-3, atol=1e-2)
    # Test AddTo
    exe_deconv_addto = deconv.bind(default_context(), args=deconv_args,
                                   args_grad=deconv_addto_args_grad,
                                   grad_req="add")
    exe_deconv_addto.forward(is_train=True)
    deconv_out_grad = conv_data[:]
    exe_deconv_addto.backward(deconv_out_grad)
    assert_almost_equal(conv_args_grad[1].asnumpy() + deconv_addto_args_grad_npy[1],
                        deconv_addto_args_grad[1].asnumpy(), rtol=1e-3, atol=1e-2)


def check_deconvolution_target_shape(input_shape, kernel, stride, pad, adj, target_shape=None):
    data = mx.sym.Variable(name="data")
    if target_shape:
        deconv = mx.sym.Deconvolution(
            data=data, kernel=kernel, stride=stride, pad=pad, adj=adj, num_filter=5,
            target_shape = target_shape)
    else:
        deconv = mx.sym.Deconvolution(
            data=data, kernel=kernel, stride=stride, pad=pad, adj=adj, num_filter=5)
    arg_names = deconv.list_arguments()
    arg_shapes, out_shapes, _ = deconv.infer_shape(data=input_shape)
    assert out_shapes[0] == (input_shape[0], 5, 8, 8)


def test_deconvolution():
    check_deconvolution_target_shape(
        input_shape         = (2,3,4,4),
        kernel              = (3,3),
        stride              = (2,2),
        target_shape        = (8,8),
        pad                 = (99,99),  # will be ignored
        adj                 = (101,101),  # will be ignored
    )
    check_deconvolution_target_shape(
        input_shape         = (2,3,4,4),
        kernel              = (3,3),
        stride              = (2,2),
        pad                 = (1,1),
        adj                 = (1,1),
    )
    check_deconvolution_forward_backward(
        input_shape         = (1,1,5,5),
        num_filter          = 1,
        kernel              = (3,3),
        stride              = (1,1),
        pad                 = (1,1)
    )
    check_deconvolution_forward_backward(
        input_shape         = (32,3,28,28),
        num_filter          = 3,
        kernel              = (3,3),
        stride              = (1,1),
        pad                 = (1,1)
    )
    check_deconvolution_forward_backward(
        input_shape         = (10, 3, 403, 403),
        num_filter          = 3,
        kernel              = (7,7),
        stride              = (5,5),
        pad                 = (2,2)
    )
    check_deconvolution_gradient(
        input_shape = (1,3,5,5),
        num_filter = 3,
        pad = (1,1)
    )
    check_deconvolution_gradient(
        input_shape = (5,3,100,100),
        num_filter = 3,
        pad = (3,3)
    )


def check_nearest_upsampling_with_shape(shapes, scale, root_scale):
    arr = {'arg_%d'%i: mx.random.uniform(-10.0, 10.0, shape, ctx=mx.cpu()).copyto(default_context()) for i, shape in zip(range(len(shapes)), shapes)}
    arr_grad = {'arg_%d'%i: mx.nd.zeros(shape) for i, shape in zip(range(len(shapes)), shapes)}

    up = mx.sym.UpSampling(*[mx.sym.Variable('arg_%d'%i) for i in range(len(shapes))], sample_type='nearest', scale=root_scale)
    exe = up.bind(default_context(), args=arr, args_grad=arr_grad)
    exe.forward(is_train=True)
    exe.backward(exe.outputs)
    for k in range(len(shapes)):
        name = 'arg_%d'%k
        assert_allclose(arr[name].asnumpy()*root_scale**2*scale**(2*k), arr_grad[name].asnumpy(), rtol=1e-4)


def check_bilinear_upsampling_with_shape(shapes, scale, root_scale):
    arr = {'arg_%d'%i: mx.random.uniform(-10.0, 10.0, shape, ctx=mx.cpu()).copyto(default_context()) for i, shape in zip(range(len(shapes)), shapes)}
    arr_grad = {'arg_%d'%i: mx.nd.zeros(shape) for i, shape in zip(range(len(shapes)), shapes)}

    up = mx.sym.UpSampling(*[mx.sym.Variable('arg_%d'%i) for i in range(len(shapes))], sample_type='bilinear', scale=root_scale)
    exe = up.bind(default_context(), args=arr, args_grad=arr_grad)
    exe.forward(is_train=True)
    exe.backward(exe.outputs)
    for k in range(len(shapes)):
        name = 'arg_%d'%k
        assert_allclose(arr[name].asnumpy()*root_scale**2*scale**(2*k), arr_grad[name].asnumpy(), rtol=1e-4)


def test_nearest_upsampling():
    for root_scale in [1,2,3]:
        for scale in [1,2,3]:
            for num_shape in [1,2,3]:
                for base in [1,2,3]:
                    shapes = [(1,3,base*root_scale*scale**(num_shape-1-i),base*root_scale*scale**(num_shape-1-i)) for i in range(num_shape)]
                    check_nearest_upsampling_with_shape(shapes, scale, root_scale)


def test_batchnorm_training():
    def check_batchnorm_training(stype):
        for shape in [(2, 3), (2, 3, 2, 2)]:
            data_tmp = np.random.normal(-0.1, 0.1, size=shape)
            s = shape[1],
            gamma = np.ones(s)
            beta = np.ones(s)
            gamma[1] = 3
            beta[0] = 3

            rolling_mean = np.random.uniform(size=s)
            rolling_std = np.random.uniform(size=s)

            data = mx.symbol.Variable('data', stype=stype)
            in_location = [mx.nd.array(data_tmp).tostype(stype), mx.nd.array(gamma).tostype(stype),
                           mx.nd.array(beta).tostype(stype)]
            mean_std = [mx.nd.array(rolling_mean).tostype(stype), mx.nd.array(rolling_std).tostype(stype)]

            test = mx.symbol.BatchNorm_v1(data, fix_gamma=True)
            check_numeric_gradient(test, in_location, mean_std, numeric_eps=1e-2, rtol=0.16)

            test = mx.symbol.BatchNorm(data, fix_gamma=True)
            check_numeric_gradient(test, in_location, mean_std, numeric_eps=1e-2, rtol=0.16)

            test = mx.symbol.BatchNorm_v1(data, fix_gamma=True, use_global_stats=True)
            check_numeric_gradient(test, in_location, mean_std, numeric_eps=1e-2, rtol=0.16)

            test = mx.symbol.BatchNorm(data, fix_gamma=True, use_global_stats=True)
            check_numeric_gradient(test, in_location, mean_std, numeric_eps=1e-2, rtol=0.16)

            test = mx.symbol.BatchNorm_v1(data, fix_gamma=False)
            check_numeric_gradient(test, in_location, mean_std, numeric_eps=1e-2, rtol=0.16)

            test = mx.symbol.BatchNorm(data, fix_gamma=False)
            check_numeric_gradient(test, in_location, mean_std, numeric_eps=1e-2, rtol=0.16)

            test = mx.symbol.BatchNorm_v1(data, fix_gamma=False, use_global_stats=True)
            check_numeric_gradient(test, in_location, mean_std, numeric_eps=1e-2, rtol=0.16)

            test = mx.symbol.BatchNorm(data, fix_gamma=False, use_global_stats=True)
            check_numeric_gradient(test, in_location, mean_std, numeric_eps=1e-2, rtol=0.16)

            # Test varying channel axis
            dim = len(shape)
            for chaxis in range(-dim, dim):
                chaxis_true = chaxis
                if chaxis < 0:
                    chaxis_true = dim + chaxis

                shapex = shape

                channel_count = shapex[chaxis_true]
                data_tmp = np.random.normal(-0.1, 0.1, size=shapex)

                gamma = np.ones(channel_count)
                beta = np.ones(channel_count)
                if channel_count > 1:
                    gamma[1] = 3
                beta[0] = 3

                in_location = [mx.nd.array(data_tmp).tostype(stype), mx.nd.array(gamma).tostype(stype),
                               mx.nd.array(beta).tostype(stype)]

                xrolling_mean = np.random.uniform(size=channel_count)
                xrolling_std = np.random.uniform(size=channel_count)
                xmean_std = [mx.nd.array(xrolling_mean).tostype(stype),
                             mx.nd.array(xrolling_std).tostype(stype)]

                test = mx.symbol.BatchNorm(data, fix_gamma=True, axis=chaxis)
                check_numeric_gradient(test, in_location, xmean_std, numeric_eps=1e-2, rtol=0.2, atol=0.01)

                test = mx.symbol.BatchNorm(data, fix_gamma=True, use_global_stats=True, axis=chaxis)
                check_numeric_gradient(test, in_location, xmean_std, numeric_eps=1e-2, rtol=0.2, atol=0.01)

                test = mx.symbol.BatchNorm(data, fix_gamma=False, axis=chaxis)
                check_numeric_gradient(test, in_location, xmean_std, numeric_eps=1e-2, rtol=0.2, atol=0.01)

                test = mx.symbol.BatchNorm(data, fix_gamma=False, use_global_stats=True, axis=chaxis)
                check_numeric_gradient(test, in_location, xmean_std, numeric_eps=1e-2, rtol=0.2, atol=0.01)

    stypes = ['row_sparse', 'default']
    for stype in stypes:
        check_batchnorm_training(stype)


def test_convolution_grouping():
    num_filter = 4
    num_group = 2
    kernel = (3, 3)
    shape = (1, 4, 9, 9)

    x = mx.sym.Variable('x')
    w = mx.sym.Variable('w')
    b = mx.sym.Variable('b')
    y1 = mx.sym.Convolution(data=x, weight=w, bias=b, num_filter=num_filter, num_group=num_group, kernel=kernel)
    xslice = mx.sym.SliceChannel(data=x, num_outputs=num_group, axis=1)
    wslice = mx.sym.SliceChannel(data=w, num_outputs=num_group, axis=0)
    bslice = mx.sym.SliceChannel(data=b, num_outputs=num_group, axis=0)
    y2 = mx.sym.Concat(*[mx.sym.Convolution(data=xslice[i], weight=wslice[i], bias=bslice[i],
                                            num_filter=num_filter//num_group, kernel=kernel)
                       for i in range(num_group)])

    exe1 = y1.simple_bind(default_context(), x=shape)
    exe2 = y2.simple_bind(default_context(), x=shape, w=(num_filter, shape[1]//num_group, kernel[0], kernel[1]), b=(num_filter,))
    for arr1, arr2 in zip(exe1.arg_arrays, exe2.arg_arrays):
        arr1[:] = np.random.normal(size=arr1.shape)
        arr2[:] = arr1
    exe1.forward(is_train=True)
    exe1.backward(exe1.outputs[0])
    exe2.forward(is_train=True)
    exe2.backward(exe2.outputs[0])

    for arr1, arr2 in zip(exe1.outputs + exe1.grad_arrays, exe2.outputs + exe2.grad_arrays):
        np.testing.assert_allclose(arr1.asnumpy(), arr2.asnumpy(), rtol=1e-3, atol=1e-4)


def test_depthwise_convolution():
    for num_base in [32, 64]:
        for kernel in [(3,3), (5,5)]:
            for stride in [(1,1), (2,2)]:
                for pad in [(0,0), (1,1)]:
                    num_filter = num_base
                    num_group = num_base
                    shape = (2, num_base, 32, 32)

                    x = mx.sym.Variable('x')
                    w = mx.sym.Variable('w')
                    b = mx.sym.Variable('b')
                    y1 = mx.sym.Convolution(data=x, weight=w, bias=b, num_filter=num_filter, num_group=num_group,
                            kernel=kernel, stride=stride, pad=pad)
                    xslice = mx.sym.SliceChannel(data=x, num_outputs=num_group, axis=1)
                    wslice = mx.sym.SliceChannel(data=w, num_outputs=num_group, axis=0)
                    bslice = mx.sym.SliceChannel(data=b, num_outputs=num_group, axis=0)
                    y2 = mx.sym.Concat(*[mx.sym.Convolution(data=xslice[i], weight=wslice[i], bias=bslice[i],
                                                            num_filter=num_filter//num_group, kernel=kernel,
                                                            stride=stride, pad=pad)
                                       for i in range(num_group)])

                    dev = default_context()
                    exe1 = y1.simple_bind(dev, x=shape)
                    exe2 = y2.simple_bind(mx.cpu(), x=shape, w=(num_filter, shape[1]//num_group, kernel[0], kernel[1]),
                            b=(num_filter,))
                    for arr1, arr2 in zip(exe1.arg_arrays, exe2.arg_arrays):
                        arr1[:] = np.random.normal(size=arr1.shape)
                        arr2[:] = arr1
                    exe1.forward(is_train=True)
                    exe1.backward(exe1.outputs[0])
                    exe2.forward(is_train=True)
                    exe2.backward(exe2.outputs[0])

                    for arr1, arr2 in zip(exe1.outputs + exe1.grad_arrays, exe2.outputs + exe2.grad_arrays):
                        np.testing.assert_allclose(arr1.asnumpy(), arr2.asnumpy(), rtol=1e-3, atol=1e-4)


def gen_broadcast_data(idx):
    # Manually set test cases
    binary_op_data_shape = np.array(
        [[[2, 5, 1, 30, 7], [1, 5, 448, 30, 1]],
        [[10, 49, 1, 77, 17], [10, 1, 2, 1, 17]],
        [[13, 2, 65, 2,  1], [13, 1, 65, 1, 225]],
        [[9, 434, 4, 2, 37], [9, 1, 4, 1, 37]],
        [[2, 52, 1, 4, 1], [1, 52, 60, 1, 37]],
        [[1, 23, 7, 122, 50], [2, 1, 7, 1, 50]],
        [[1, 17, 1, 5, 1], [22, 1, 2, 1, 28]],
        [[29, 1, 2, 1, 8], [29, 22, 1, 130, 1]],
        [[2, 36, 1, 427, 3], [1, 36, 11, 427, 1]],
        [[1, 2, 1, 100, 7], [1, 2, 448, 100, 1]],
        [[1, 2, 495, 77, 7], [1, 2, 1, 1, 7]],
        [[1, 43, 65, 2, 1], [1, 43, 65, 1, 225]],
        [[1, 92, 434, 2, 2], [1, 92, 1, 2, 2]],
        [[1, 92, 1, 4, 1], [1, 92, 134, 1, 17]],
        [[1, 53, 2, 122, 143], [1, 1, 2, 1, 143]],
        [[1, 179, 1, 87, 17], [1, 179, 1, 1, 17]],
        [[1, 1, 17, 5, 1], [1, 22, 1, 1, 28]],
        [[1, 2, 1, 1, 8], [1, 2, 52, 430, 1]],
        [[1, 163, 1, 22, 3], [1, 163, 116, 22, 1]],
        [[1, 1, 44, 30, 7], [1, 1, 44, 30, 1]],
        [[1, 1, 1, 1, 28], [1, 127, 1, 5, 28]],
        [[1, 2, 394, 38, 1], [1, 2, 394, 38, 16]],
        [[1, 10, 49, 77, 17], [1, 1, 1, 1, 17]],
        [[1, 431, 6, 2, 225], [1, 1, 6, 2, 225]],
        [[1, 15, 1, 28, 1], [1, 15, 1, 28, 463]],
        [[1, 129, 2, 48, 96], [1, 129, 2, 1, 1]],
        [[1, 1, 403, 17, 2], [1, 44, 403, 17, 2]],
        [[1, 1, 65, 2, 22], [1, 1, 65, 1, 1]],
        [[1, 24, 103, 17, 18], [1, 24, 1, 1, 1]],
        [[1, 1, 1, 1, 2], [1, 24, 194, 50, 1]],
        [[1, 1, 107, 84, 9], [1, 1, 1, 1, 1]]])
    if idx < binary_op_data_shape.shape[0]:
        l_shape = binary_op_data_shape[idx][0]
        r_shape = binary_op_data_shape[idx][1]
    else:
        # Generate random data that has ndim between 1-7 and all the shape dims between 1-5
        ndim = np.random.randint(1, 6)
        shape = np.random.randint(1, 6, size=(ndim,))
        l_same_dim = np.random.randint(0, 5)
        r_same_dim = np.random.randint(0, 5)
        l_axis_flags = np.random.randint(0, 2, size=ndim)
        r_axis_flags = np.random.randint(0, 2, size=ndim)
        if l_same_dim == 4:
            l_axis_flags = np.ones(ndim)
        if r_same_dim == 4:
            r_axis_flags = np.ones(ndim)
        l_shape = shape.copy()
        r_shape = shape.copy()
        l_shape[np.where(l_axis_flags == 0)] = 1
        r_shape[np.where(r_axis_flags == 0)] = 1
    return [np.random.random(l_shape), np.random.random(r_shape)]


def gen_broadcast_data_int(idx):
    d = gen_broadcast_data(idx);
    return [np.round(d[0]*100).astype(int), np.round(d[1]*100).astype(int)]


def gen_binary_data(dummy):
    ndim = np.random.randint(1, 6)
    shape = np.random.randint(1, 6, size=(ndim,))
    return [np.random.random(shape), np.random.random(shape)]


def gen_binary_data_int(dummy):
    d = gen_binary_data(dummy);
    return [np.round(d[0]*100).astype(int), np.round(d[1]*100).astype(int)]


def check_binary_op_forward(symbol, baseline, gen_data, rtol=1e-3, atol=1e-5, mx_nd_func=None):
    sample_num = 200
    for i in range(sample_num):
        d = gen_data(i)
        x = baseline(d[0], d[1])
        y = symbol.bind(default_context(), args={'a': mx.nd.array(d[0]), 'b': mx.nd.array(d[1])})
        y.forward(is_train=True)
        y = y.outputs[0].asnumpy()
        if mx_nd_func is not None:
            d0 = mx.nd.array(d[0], dtype=d[0].dtype)
            d1 = mx.nd.array(d[1], dtype=d[1].dtype)
            assert_almost_equal(y, mx_nd_func(d0, d1).asnumpy(), rtol=rtol, atol=atol)
        idx = np.abs(x-y) > atol+rtol*np.abs(x)
        if idx.any():
            print('found precision problem')
            d[0] = np.broadcast_to(d[0], x.shape)
            d[1] = np.broadcast_to(d[1], x.shape)
            print('a: {}'.format(d[0][idx]))
            print('b: {}'.format(d[1][idx]))
            import struct
            print('a hex: {}'.format(struct.pack('d', d[0][idx]).encode('hex')))
            print('b hex: {}'.format(struct.pack('d', np.broadcast_to(d[1], x.shape)[idx]).encode('hex')))
            print('in baseline(a, b): {}'.format(x[idx]))
            print('in symbol(a, b): {}'.format(y[idx]))
            print('diff: {}'.format(np.abs(x-y)[idx] - atol-rtol*np.abs(x)[idx]))
        assert_allclose(y, x, rtol=rtol, atol=atol)


def check_binary_op_backward(symbol, baseline, gen_data, rtol=1e-3, atol=1e-5):
    sample_num = 200
    for i in range(sample_num):
        d = gen_data(i)
        out = np.random.random((d[0] + d[1]).shape)

        def reduce_op(shape, x):
            if shape == x.shape:
                return x
            keepdims_shape = list(x.shape)
            for i in range(len(shape)):
                if x.shape[i] != shape[i]:
                    keepdims_shape[i] = 1
                    x = np.sum(x, axis=i).reshape(keepdims_shape)
            return x

        baseline_grad1, baseline_grad2 = baseline(out, d[0], d[1])
        x_1 = reduce_op(d[0].shape, baseline_grad1)
        x_2 = reduce_op(d[1].shape, baseline_grad2)
        y_1 = mx.nd.empty(d[0].shape)
        y_2 = mx.nd.empty(d[1].shape)
        y = symbol.bind(default_context(), args={'a': mx.nd.array(d[0]), 'b': mx.nd.array(d[1])},
                        args_grad=[y_1, y_2])
        y.forward(is_train=True)
        y.backward([mx.nd.array(out)])
        assert_allclose(y_1.asnumpy(), x_1, rtol=rtol, atol=atol)
        assert_allclose(y_2.asnumpy(), x_2, rtol=rtol, atol=atol)


def test_binary_op():
    a = mx.sym.Variable('a')
    b = mx.sym.Variable('b')

    def test_bplus(a, b):
        c = a + b
        check_binary_op_forward(c, lambda a, b: a + b, gen_binary_data)
        check_binary_op_backward(c, lambda g_out, a, b: (g_out, g_out), gen_binary_data)

    def test_bminus(a, b):
        c = a - b
        check_binary_op_forward(c, lambda a, b: a - b, gen_binary_data)
        check_binary_op_backward(c, lambda g_out, a, b: (g_out, - g_out), gen_binary_data)

    def test_bmul(a, b):
        c = a * b
        check_binary_op_forward(c, lambda a, b: a * b, gen_binary_data)
        check_binary_op_backward(c, lambda g_out, a, b: (g_out * b, g_out * a), gen_binary_data)

    def test_bdiv(a, b):
        c = a / b
        check_binary_op_forward(c, lambda a, b: a / b, gen_binary_data)
        check_binary_op_backward(c, lambda g_out, a, b: (g_out / b, - g_out * a / (b * b)), gen_binary_data)

    def test_bmod(a, b):
        c = a % b
        check_binary_op_forward(c, lambda a, b: a % b, gen_binary_data)
        check_binary_op_backward(c, lambda g_out, a, b: (g_out, - g_out * (a // b)), gen_binary_data)

    def test_bmod_int(a, b):
        c = mx.sym.cast(a, dtype='int32') % mx.sym.cast(b, dtype='int32')
        check_binary_op_forward(c, lambda a, b: a % b, gen_binary_data_int)
        check_binary_op_backward(c, lambda g_out, a, b: (np.zeros_like(a), np.zeros_like(b)), gen_binary_data_int)

    def test_bpow(a, b):
        c = a ** b
        check_binary_op_forward(c, lambda a, b: a ** b, gen_binary_data)
        check_binary_op_backward(c, lambda g_out, a, b: (g_out * a **(b - 1) * b,
                                        g_out * a ** b * np.log(a)), gen_binary_data)

    def test_bneq(a, b):
        c = a != b
        check_binary_op_forward(c, lambda a, b: (a != b).astype(a.dtype), gen_binary_data)
        check_binary_op_backward(c, lambda g_out, a, b: (np.zeros_like(a), np.zeros_like(b)), gen_binary_data)

    test_bplus(a, b)
    test_bminus(a, b)
    test_bmul(a, b)
    test_bdiv(a, b)
    test_bmod(a, b)
    test_bmod_int(a, b)
    test_bpow(a, b)
    test_bneq(a, b)


def test_broadcast_binary_op():
    a = mx.sym.Variable('a')
    b = mx.sym.Variable('b')

    def test_bplus(a, b):
        c = mx.sym.broadcast_plus(a, b)
        check_binary_op_forward(c, lambda a, b: a + b, gen_broadcast_data, mx_nd_func=mx.nd.add)
        check_binary_op_backward(c, lambda g_out, a, b: (g_out, g_out), gen_broadcast_data)

    def test_bminus(a, b):
        c = mx.sym.broadcast_minus(a, b)
        check_binary_op_forward(c, lambda a, b: a - b, gen_broadcast_data, mx_nd_func=mx.nd.subtract)
        check_binary_op_backward(c, lambda g_out, a, b: (g_out, - g_out), gen_broadcast_data)

    def test_bmul(a, b):
        c = mx.sym.broadcast_mul(a, b)
        check_binary_op_forward(c, lambda a, b: a * b, gen_broadcast_data, mx_nd_func=mx.nd.multiply)
        check_binary_op_backward(c, lambda g_out, a, b: (g_out * b, g_out * a), gen_broadcast_data)

    def test_bdiv(a, b):
        c = mx.sym.broadcast_div(a, b)
        check_binary_op_forward(c, lambda a, b: a / b, gen_broadcast_data, mx_nd_func=mx.nd.divide)
        check_binary_op_backward(c, lambda g_out, a, b: (g_out / b, - g_out * a / (b * b)), gen_broadcast_data)

    def test_bmod(a, b):
        c = mx.sym.broadcast_mod(a, b)
        check_binary_op_forward(c, lambda a, b: a % b, gen_broadcast_data, atol=1, mx_nd_func=mx.nd.modulo)
        check_binary_op_backward(c, lambda g_out, a, b: (g_out, - g_out * (a // b)), gen_broadcast_data, atol=1)

    def test_bmod_int(a, b):
        c = mx.sym.broadcast_mod(mx.sym.cast(a, dtype='int32'), mx.sym.cast(b, dtype='int32'))
        check_binary_op_forward(c, lambda a, b: a % b, gen_broadcast_data_int, mx_nd_func=mx.nd.modulo)
        check_binary_op_backward(c, lambda g_out, a, b: (np.zeros_like(a), np.zeros_like(b)), gen_broadcast_data_int)

    def test_bpow(a, b):
        c = mx.sym.broadcast_power(a, b)
        check_binary_op_forward(c, lambda a, b: a ** b, gen_broadcast_data, mx_nd_func=mx.nd.power)
        check_binary_op_backward(c, lambda g_out, a, b: (g_out * a **(b - 1) * b,
                                        g_out * a ** b * np.log(a)), gen_broadcast_data)

    def test_bequal(a, b):
        c = mx.sym.broadcast_equal(a, b)
        check_binary_op_forward(c, lambda a, b: (a == b).astype(a.dtype), gen_broadcast_data_int,
                                mx_nd_func=mx.nd.equal)
        check_binary_op_backward(c, lambda g_out, a, b: (np.zeros_like(a), np.zeros_like(b)), gen_broadcast_data_int)

    def test_bmax(a, b):
        c = mx.sym.broadcast_maximum(a, b)
        check_binary_op_forward(c, lambda x, y: np.maximum(x, y), gen_broadcast_data, mx_nd_func=mx.nd.maximum)
        # pass idx=200 to gen_broadcast_data so that generated ndarrays' sizes are not too big
        check_numeric_gradient(c, gen_broadcast_data(idx=200), rtol=1e-2, atol=1e-3)

    def test_bmin(a, b):
        c = mx.sym.broadcast_minimum(a, b)
        check_binary_op_forward(c, lambda x, y: np.minimum(x, y), gen_broadcast_data, mx_nd_func=mx.nd.minimum)
        # pass idx=200 to gen_broadcast_data so that generated ndarrays' sizes are not too big
        check_numeric_gradient(c, gen_broadcast_data(idx=200), rtol=1e-2, atol=1e-3)

    test_bplus(a, b)
    test_bminus(a, b)
    test_bmul(a, b)
    test_bdiv(a, b)
    test_bmod(a, b)
    test_bmod_int(a, b)
    test_bpow(a, b)
    test_bequal(a, b)
    test_bmax(a, b)
    test_bmin(a, b)


def test_run_convolution_dilated_impulse_response(dil=(1,1), kernel_shape=(3,3), verbose=False):
    # Input for spike response
    spike_imgs = np.zeros(shape=(1,1,33,33), dtype=np.float32)
    spike_imgs[0,0,16,16] = 1.0
    spike_img = mx.nd.array(spike_imgs)
    spike_img2 = mx.nd.array(spike_imgs)

    kernel_weights = mx.nd.ones(shape=tuple([1,1]+list(kernel_shape)), dtype=np.float32)
    kernel_weights2 = mx.nd.ones(shape=tuple([1,1]+list(kernel_shape)), dtype=np.float32)

    kernel = mx.symbol.Variable('kernel')
    in_img = mx.symbol.Variable('input')
    net = mx.symbol.Convolution(in_img, num_filter=1,kernel=kernel_shape, dilate=dil, no_bias="true", name='test_convolution')
    net.list_arguments()
    be = net.bind(default_context(), args={ 'input' : spike_img, 'test_convolution_weight' : kernel_weights},
                args_grad={'input' : spike_img2, 'test_convolution_weight' : kernel_weights2 } )
    be.forward(True)
    out_o = be.outputs[0].asnumpy()
    ndo = be.outputs[0]

    out_grads = np.zeros(shape=be.outputs[0].shape, dtype=np.float32)
    out_grads[0,0, 16,16] = 1.0
    out_grad = mx.nd.array(out_grads)
    be.backward([out_grad])
    vgrad = be.grad_arrays[0].asnumpy()
    out = out_o.reshape((out_o.shape[2],out_o.shape[3]))
    nzx,nzy = np.nonzero(out)
    assert(np.sum(out)==np.prod(kernel_shape))
    assert(np.sum(vgrad)==np.prod(kernel_shape))

    # Now check whether the input gradient was computed correctly
    input_grad = mx.nd.array(vgrad)

    be = net.bind(default_context(), args={ 'input' : input_grad, 'test_convolution_weight' : kernel_weights})
    be.forward(True)
    out_o = be.outputs[0].asnumpy()
    assert(out_o[0,0,16,16]==np.prod(kernel_shape))

    rnd_kernel_s = np.random.uniform(low=0.0, high=1.0, size=tuple([1,1]+list(kernel_shape))).astype(np.float32)
    impulse_error = mx.nd.array(out_o/np.sum(out_o)) # This should be 1.0 at [0,0,16,16]
    rnd_kernel = mx.nd.array(rnd_kernel_s)

    rnd_kernel2 = mx.nd.array(rnd_kernel_s)
    white_in = mx.nd.ones(shape=(1,1,33,33))
    white_in2 = mx.nd.ones(shape=(1,1,33,33))

    be = net.bind(default_context(), args={ 'input' : white_in, 'test_convolution_weight' : rnd_kernel},
                args_grad={'input' : white_in2, 'test_convolution_weight' : rnd_kernel2 } )

    be.forward(True)
    be.backward([impulse_error])
    out_orig = be.outputs[0].asnumpy()
    kernel_gradient = be.grad_arrays[1].asnumpy()

    dkernel = mx.nd.array(rnd_kernel_s + kernel_gradient)

    be = net.bind(default_context(), args={ 'input' : white_in, 'test_convolution_weight' : dkernel})

    be.forward(True)
    out = be.outputs[0].asnumpy()
    # Now do a simple check of the kernel gradient
    assert(out[0,0,16,16] - np.sum(kernel_gradient) - out_orig[0,0,16,16] < 0.001)


def test_convolution_dilated_impulse_response():
    for dil in [ (1,1), (2,2), (3,3) ]:
        for ks in [ (3,3), (4,4), (2,3), (3,2), (1,1) ]:
            test_run_convolution_dilated_impulse_response(dil=dil, kernel_shape=ks)


def test_reshape():

    def test_reshape_new(src_shape, shape_args, reverse, dst_shape):
        net = mx.sym.Variable("data")
        net = mx.sym.Reshape(net, shape=shape_args, reverse=reverse)
        js = net.tojson()
        net = mx.sym.load_json(js)
        _, output_shape, __ = net.infer_shape(data=src_shape)
        assert output_shape[0] == dst_shape, \
            'Src Shape = %s, Shape Arguments = %s, Reverse = %s, Dst Shape = %s, ' \
            'Output Shape = %s' %(str(src_shape), str(shape_args), str(reverse),
                                  str(dst_shape), str(output_shape[0]))
        dat_npy = np.random.rand(*src_shape)
        grad_npy = np.random.rand(*dst_shape)
        exe = net.simple_bind(default_context(), data=src_shape)
        exe.arg_dict['data'][:] = dat_npy
        exe.forward(is_train=True)
        assert np.square(exe.outputs[0].asnumpy() - dat_npy.reshape(dst_shape)).mean() < 1E-7, \
            'Src Shape = %s, Shape Arguments = %s, Reverse = %s, Dst Shape = %s'\
            %(str(src_shape), str(shape_args), str(reverse), str(dst_shape))
        exe.backward(out_grads=mx.nd.array(grad_npy))
        assert np.square(exe.grad_dict['data'].asnumpy() - grad_npy.reshape(src_shape)).mean() < 1E-7, \
            'Src Shape = %s, Shape Arguments = %s, Reverse = %s, Dst Shape = %s'\
            %(str(src_shape), str(shape_args), str(reverse), str(dst_shape))
    # Test new api (Using shape)
    test_cases = [
        [(2, 3, 5, 5),  (0, -1),          False, (2, 75)],
        [(2, 3, 5, 5),  (0, 0, -1),       False, (2, 3, 25)],
        [(5, 3, 4, 5),  (0, -1, 0),       False, (5, 15, 4)],
        [(2, 3, 5, 4),  (-1, 0, 0),       False, (8, 3, 5)],
        [(2, 3, 5, 5),  (0, 0, 0, 0),     False, (2, 3, 5, 5)],
        [(2, 4, 5, 3),  (-1, 2, 2, 1),    False, (30, 2, 2, 1)],
        [(2, 3, 5, 6),  (-2,),            False, (2, 3, 5, 6)],
        [(2, 3, 5, 6),  (6, 1, -2),       False, (6, 1, 5, 6)],
        [(2, 3, 5, 6),  (-3, -3),         False, (6, 30)],
        [(2, 3, 5, 6),  (-3, -1),         False, (6, 30)],
        [(64,),         (-4, 16, 4),      False, (16, 4)],
        [(64,),         (-4, 16, -1),     False, (16, 4)],
        [(64, 1, 2, 3), (-4, 16, -1, -2), False, (16, 4, 1, 2, 3)],
        [(2, 3, 5, 5),  (0, -1),          True,  (5, 30)],
        [(2, 3, 5, 5),  (0, 0, -1),       True,  (3, 5, 10)],
        [(5, 3, 4, 5),  (0, -1, 0),       True,  (3, 20, 5)],
        [(2, 3, 5, 4),  (-1, 0, 0),       True,  (6, 5, 4)],
        [(2, 3, 4, 5),  (3, -1, 0),       True,  (3, 8, 5)],
        [(2, 3, 5, 5),  (5, 3, 0, -1),    True,  (5, 3, 5, 2)],
        [(2, 3, 5, 5),  (0, 0, 0, 0),     True,  (2, 3, 5, 5)],
        [(2, 3, 5, 6),  (-2,),            True,  (2, 3, 5, 6)],
        [(2, 3, 5, 6),  (-2, 1, 30),      True,  (2, 3, 1, 30)],
        [(2, 3, 5, 6),  (-3, -3),         True,  (6, 30)],
        [(64,),         (16, 4, -4),      True,  (16, 4)],
        [(64,),         (16, -1, -4),     True,  (16, 4)],
        [(1, 2, 3, 64), (-2, -1, 16, -4), True,  (1, 2, 3, 4, 16)]]
    for test_case in test_cases:
        test_reshape_new(*test_case)
    # Test old api
    net = mx.sym.Variable("data")
    net = mx.sym.Reshape(net, target_shape=(2, 0))
    js = net.tojson()
    net = mx.sym.load_json(js)
    _, output_shape, __ = net.infer_shape(data=(2, 3, 5, 5))
    assert(output_shape[0] == (2, 75))
    # Test for Flatten
    data = mx.sym.Variable("data")
    net = mx.sym.Flatten(data)
    exe = net.simple_bind(ctx=default_context(), data=(5, 4, 3, 7))
    data_npy = np.random.normal(size=(5, 4, 3, 7))
    out_grad_npy = np.random.normal(size=(5, 4 * 3 * 7))
    outputs = exe.forward(is_train=True, data=data_npy)[0].asnumpy()
    assert_allclose(outputs, data_npy.reshape((5, 4 * 3 * 7)))
    exe.backward(out_grads=[mx.nd.array(out_grad_npy, ctx=default_context())])
    assert_allclose(exe.grad_arrays[0].asnumpy(), out_grad_npy.reshape((5, 4, 3, 7)))


def test_reduce():
    sample_num = 500
    def test_reduce_inner(numpy_reduce_func, numpy_reduce_grad_func, mx_reduce_sym, nan_prob = 0):
        for i in range(sample_num):
            # Generate random data that has ndim between 1-7 and all the shape dims between 1-5
            # Insert a NaN with probability equal to nan_prob
            ndim = np.random.randint(1, 6)
            shape = np.random.randint(1, 6, size=(ndim,))
            axis_num = np.random.randint(0, ndim, size=1)
            axis_flags = np.random.randint(0, 2, size=ndim)
            exclude = np.random.randint(0, 2)
            axes = []
            for (axis, flag) in enumerate(axis_flags):
                if flag:
                    axes.append(axis)
            if 0 == len(axes):
                axes = None
            elif 1 == len(axes):
                axes = axes[0]
            else:
                axes = tuple(axes)
            keepdims = np.random.randint(0, 2)
            a = mx.symbol.Variable('a')
            if axes is None:
                b = mx_reduce_sym(a, keepdims=keepdims)
            elif exclude and isinstance(axes, tuple) and len(axes) < ndim:
                naxes = [i for i in range(ndim) if i not in axes]
                b = mx_reduce_sym(a, axis=naxes, keepdims=keepdims, exclude=True)
            else:
                b = mx_reduce_sym(a, axis=axes, keepdims=keepdims)
            dat_npy = np.random.rand(*shape)
            if nan_prob > 0:
                dat_npy[np.random.rand(*shape) < nan_prob] = np.nan
            sum_groundtruth = np.array(numpy_reduce_func(dat_npy, axis=axes, keepdims=keepdims))
            if sum_groundtruth.shape == ():
                sum_groundtruth = np.array([sum_groundtruth])
            grad_nd = mx.nd.empty(shape)
            outgrad_npy = np.array(np.random.rand(*sum_groundtruth.shape))

            keepdim_shape = np_reduce(dat_npy, axes, 1, np.sum).shape
            grad_groundtruth = numpy_reduce_grad_func(outgrad=outgrad_npy, data=dat_npy,
                                                      outdata=sum_groundtruth,
                                                      axis=axes, keepdims=keepdims,
                                                      keepdim_shape=keepdim_shape)
            net = b.bind(default_context(), args={'a': mx.nd.array(dat_npy)},
                         args_grad={'a': grad_nd})
            net.forward(is_train=True)

            equal_forward = almost_equal_ignore_nan(net.outputs[0].asnumpy(), sum_groundtruth, 1E-4, 1E-4)
            assert equal_forward

            net.backward(out_grads=mx.nd.array(outgrad_npy))
            bc_grad_groundtruth = np.broadcast_to(grad_groundtruth, grad_nd.shape)
            equal_backward = almost_equal_ignore_nan(grad_nd.asnumpy(), bc_grad_groundtruth, 1E-4, 1E-4)
            assert equal_backward

    test_reduce_inner(lambda data, axis, keepdims:np_reduce(data, axis, keepdims, np.sum),
                      lambda outgrad, data, outdata, axis, keepdims, keepdim_shape:
                        outgrad.reshape(keepdim_shape),
                      mx.symbol.sum)
    test_reduce_inner(lambda data, axis, keepdims:np_reduce(data, axis, keepdims, np.mean),
                      lambda outgrad, data, outdata, axis, keepdims, keepdim_shape:
                        outgrad.reshape(keepdim_shape)/(data.size/outdata.size),
                      mx.symbol.mean)
    test_reduce_inner(lambda data, axis, keepdims:np_reduce(data, axis, keepdims, np.prod),
                      lambda outgrad, data, outdata, axis, keepdims, keepdim_shape:
                        outgrad.reshape(keepdim_shape) * (outdata.reshape(keepdim_shape) / data),
                      mx.symbol.prod)
    test_reduce_inner(lambda data, axis, keepdims:np_reduce(data, axis, keepdims, np.nansum),
                      lambda outgrad, data, outdata, axis, keepdims, keepdim_shape:
                        np.where(np.isnan(data), 0, outgrad.reshape(keepdim_shape)),
                      mx.symbol.nansum, 0.3)
    test_reduce_inner(lambda data, axis, keepdims:np_reduce(data, axis, keepdims, np.nanprod),
                      lambda outgrad, data, outdata, axis, keepdims, keepdim_shape:
                        np.where(np.isnan(data), 0, outgrad.reshape(keepdim_shape) * (outdata.reshape(keepdim_shape) / data)),
                      mx.symbol.nanprod, 0.3)
    test_reduce_inner(lambda data, axis, keepdims:np_reduce(data, axis, keepdims, np.max),
                      lambda outgrad, data, outdata, axis, keepdims, keepdim_shape:
                        outgrad.reshape(keepdim_shape) * (np.equal(data, outdata.reshape(keepdim_shape)).astype(np.float)),
                      mx.symbol.max)
    test_reduce_inner(lambda data, axis, keepdims:np_reduce(data, axis, keepdims, np.min),
                      lambda outgrad, data, outdata, axis, keepdims, keepdim_shape:
                        outgrad.reshape(keepdim_shape) * (np.equal(data, outdata.reshape(keepdim_shape)).astype(np.float)),
                      mx.symbol.min)


def test_broadcast():
    sample_num = 200
    for i in range(sample_num):
        # Generate random data that has ndim between 1-7 and all the shape dims between 1-5
        ndim = np.random.randint(1, 6)
        target_shape = np.random.randint(1, 6, size=(ndim,))
        axis = tuple(set(np.random.randint(0, ndim, np.random.randint(1, ndim + 1))))
        shape = target_shape.copy()
        size = tuple([shape[ele] for ele in axis])
        for ele in axis:
            shape[ele] = 1
        a = mx.symbol.Variable('a')
        sym_bcast_axis = mx.symbol.broadcast_axis(a, axis=axis, size=size)
        sym_bcast_to = mx.symbol.broadcast_to(a, shape=tuple(target_shape))
        def test_broadcasting_ele(sym_bcast):
            dat_npy = np.random.rand(*shape)
            groundtruth = dat_npy
            grad_nd = mx.nd.empty(shape)
            outgrad_npy = np.random.rand(*target_shape)
            grad_groundtruth = np_reduce(outgrad_npy, axis=axis, keepdims=True,
                                          numpy_reduce_func=np.sum)
            net = sym_bcast.bind(default_context(), args={'a': mx.nd.array(dat_npy)},
                                                 args_grad={'a': grad_nd})
            net.forward(is_train=True)
            assert (net.outputs[0].shape == target_shape).all()
            assert_almost_equal(net.outputs[0].asnumpy(), groundtruth, rtol=1e-4)
            net.backward(out_grads=mx.nd.array(outgrad_npy))
            assert_almost_equal(grad_nd.asnumpy(), grad_groundtruth, rtol=1e-4)
        test_broadcasting_ele(sym_bcast_axis)
        test_broadcasting_ele(sym_bcast_to)


def test_transpose():
    for ndim in range(1, 7):
        for t in range(5):
            dims = list(np.random.randint(1, 10, size=ndim))
            axes = list(range(ndim))
            random.shuffle(axes)
            axes = tuple(axes)
            x = mx.nd.array(np.random.normal(size=dims))
            y = mx.nd.transpose(x, axes=axes)
            assert_allclose(np.transpose(x.asnumpy(), axes=axes), y.asnumpy())

            y = mx.nd.transpose(x)
            assert_allclose(np.transpose(x.asnumpy()), y.asnumpy())


def test_expand_dims():
    for ndim in range(1, 6):
        for t in range(5):
            dims = list(np.random.randint(1, 10, size=ndim))
            axis = np.random.randint(1, ndim+1)
            x = mx.nd.array(np.random.normal(size=dims))
            y = mx.nd.expand_dims(x, axis=axis)
            assert_allclose(np.expand_dims(x.asnumpy(), axis=axis), y.asnumpy())


def test_crop():
    for ndim in range(1, 6):
        for t in range(5):
            dims = []
            begin = []
            end = []
            idx = []
            for i in range(ndim):
                d = random.randint(1, 5)
                b = random.randint(0, d-1)
                e = random.randint(b+1, d)
                if b == 0 and random.randint(0, 1):
                    b = None
                elif b != 0 and random.randint(0, 1):
                    b -= d
                if e == d and random.randint(0, 1):
                    e = None
                elif e != d and random.randint(0, 1):
                    e -= d
                dims.append(d)
                begin.append(b)
                end.append(e)
                idx.append(slice(b, e))
            x = mx.nd.array(np.random.normal(size=dims))
            y = mx.nd.crop(x, begin=tuple(begin), end=tuple(end))
            assert_allclose(x.asnumpy()[idx], y.asnumpy())

            vx = mx.sym.Variable('x')
            vy = mx.sym.crop(vx, begin=tuple(begin), end=tuple(end))
            check_numeric_gradient(vy, [x.asnumpy()])


def test_slice_axis():
    for ndim in range(1, 6):
        shape = np.random.randint(1, 11, size=(ndim,))
        for t in range(ndim):
            d = shape[t]
            b = random.randint(0, d-1)
            e = random.randint(b+1, d)
            if np.random.rand() > 0.6:
                e = None
            else:
                if e < d and np.random.rand() > 0.5:
                    e = e - d
            if np.random.rand() > 0.5:
                b = b - d
            idx = []
            for i in range(ndim):
                idx.append(slice(0, shape[i]))
            idx[t] = slice(b, e)

            X = mx.symbol.Variable('X')
            x = mx.nd.array(np.random.normal(size=shape))
            Y = mx.symbol.slice_axis(data=X, axis=t, begin=b, end=e)

            xgrad = mx.nd.empty(x.shape)
            exec1 = Y.bind(default_context(), args = [x], args_grad = {'X': xgrad})
            exec1.forward(is_train=True)
            y = exec1.outputs[0]
            assert_allclose(x.asnumpy()[idx], y.asnumpy())
            exec1.backward([y])
            xx = x.asnumpy()
            xx[:] = 0.0
            xx[idx] = x.asnumpy()[idx]
            assert_allclose(xx, xgrad.asnumpy())
            x_grad_npy = np.random.normal(size=x.shape)
            xgrad = mx.nd.array(x_grad_npy)
            exec2 = Y.bind(default_context(), args=[x], args_grad={'X': xgrad}, grad_req="add")
            exec2.forward(is_train=True)
            exec2.backward([exec2.outputs[0]])
            xx = np.zeros(shape=x.shape, dtype=np.float32)
            xx[idx] = x.asnumpy()[idx]
            assert_allclose(xx + x_grad_npy, xgrad.asnumpy(), atol=1E-5)


def test_flip():
    for ndim in range(1, 6):
        for t in range(5):
            dims = [random.randint(1,10) for i in range(ndim)]
            axis = random.randint(0, ndim-1)
            idx = [slice(None, None, -1) if i == axis else slice(None, None) for i in range(ndim)]
            x = mx.nd.array(np.random.normal(size=dims))
            y = mx.nd.flip(x, axis=axis)
            assert_allclose(x.asnumpy()[idx], y.asnumpy())


def test_stn():
    np.set_printoptions(threshold=np.nan)
    num_filter = 2  # conv of loc net
    kernel = (3, 3)  # conv of loc net
    num_hidden = 6  # fc of loc net
    for n in [1, 2, 3, 4]:
        for c in [1, 2, 3, 4]:
            for h in [5, 9, 13, 17]:  # for convenience test, this third and forth input dim should be 4x + 1
                for w in [5, 9, 13, 17]:
                    data_shape = (n, c, h, w)
                    target_shape = (int((data_shape[2]+1)/2), int((data_shape[3]+1)/2))
                    data = mx.sym.Variable(name="data")
                    loc = mx.sym.Convolution(data=data, kernel=kernel, pad=(1, 1), num_filter=num_filter, name="loc_conv")
                    loc = mx.sym.Flatten(data=loc)
                    loc = mx.sym.FullyConnected(data=loc, num_hidden=num_hidden, name="loc_fc")
                    stn = mx.sym.SpatialTransformer(data=data, loc=loc, target_shape=target_shape,
                                                    transform_type="affine", sampler_type="bilinear")
                    arg_names = stn.list_arguments()
                    arg_shapes, out_shapes, _ = stn.infer_shape(data=data_shape)
                    # check shape
                    assert out_shapes[0] == (data_shape[0], data_shape[1], target_shape[0], target_shape[1])
                    dev = default_context()
                    #dev = mx.gpu(0)
                    args = {}
                    args['data'] = mx.random.normal(0, 1, data_shape, ctx=mx.cpu()).copyto(dev)
                    args['loc_conv_weight'] = mx.nd.zeros((num_filter, data_shape[1], kernel[0], kernel[1]), ctx=dev)
                    args['loc_conv_bias'] = mx.nd.zeros((num_filter,), ctx=dev)
                    args['loc_fc_weight'] = mx.nd.zeros((6, num_filter*data_shape[2]*data_shape[3]), ctx=dev)
                    args['loc_fc_bias'] = mx.nd.array([0.5, 0, 0, 0, 0.5, 0], ctx=dev)
                    grad_grad = [mx.nd.zeros(shape, ctx=dev) for shape in arg_shapes]
                    exe = stn.bind(dev, args=args, args_grad=grad_grad)
                    exe.forward(is_train=True)
                    out = exe.outputs[0].asnumpy()
                    # check forward
                    assert_almost_equal(out, args['data'].asnumpy()[:, :, h//4:h-h//4, w//4:w-w//4], rtol=1e-2, atol=1e-4)
                    out_grad = mx.nd.ones(out.shape, ctx=dev)
                    exe.backward([out_grad])
                    # check backward
                    assert_almost_equal(out_grad.asnumpy(), grad_grad[0].asnumpy()[:, :, h//4:h-h//4, w//4:w-w//4], rtol=1e-2, atol=1e-4)


def test_dot(ctx=default_context()):
    np.random.seed(1234)
    dtypes = ['float32', 'float64']

    # Test normal dot.
    for data_type in dtypes:
        for m in range(1, 5):
            for k in range(1, 5):
                for n in range(1, 5):
                    a_npy = np.random.normal(0, 1, (m, k))
                    a_npy = a_npy.astype(data_type)
                    b_npy = np.random.normal(0, 1, (k, n))
                    b_npy = b_npy.astype(data_type)
                    c_npy = np.empty((m, n), dtype=data_type)
                    ograd_npy = np.random.normal(0, 1, (m, n))
                    ograd_npy = ograd_npy.astype(data_type)
                    agrad_npy = np.empty((m, k), dtype=data_type)
                    bgrad_npy = np.empty((k, n), dtype=data_type)
                    c_npy[:, :] = np.dot(a_npy[:, :], b_npy[:, :])
                    bgrad_npy[:, :] = np.dot(a_npy[:, :].T, ograd_npy[:, :])
                    agrad_npy[:, :] = np.dot(ograd_npy[:, :], b_npy[:, :].T)
                    a = mx.sym.Variable('a', dtype=data_type)
                    b = mx.sym.Variable('b', dtype=data_type)
                    c = mx.sym.dot(a, b)
                    exe = c.simple_bind(ctx=ctx, a=a_npy.shape, b=b_npy.shape)
                    outputs = exe.forward(is_train=True, a=a_npy, b=b_npy)
                    assert_almost_equal(outputs[0].asnumpy(), c_npy, rtol=1e-3)
                    exe.backward(out_grads=[mx.nd.array(ograd_npy, mx.cpu())])
                    assert_almost_equal(exe.grad_dict['a'].asnumpy(), agrad_npy, rtol=1e-3)
                    assert_almost_equal(exe.grad_dict['b'].asnumpy(), bgrad_npy, rtol=1e-3)

    # Test dot with transpose flag using gradient checker.
    def dot_sym(data_type):
        x = mx.sym.Variable('x', dtype=data_type)
        y = mx.sym.Variable('y', dtype=data_type)
        return mx.sym.dot(x, y)

    def dot_sym_xT(data_type):
        x = mx.sym.Variable('x', dtype=data_type)
        y = mx.sym.Variable('y', dtype=data_type)
        return mx.sym.dot(x, y, transpose_a=True)

    def dot_sym_yT(data_type):
        x = mx.sym.Variable('x', dtype=data_type)
        y = mx.sym.Variable('y', dtype=data_type)
        return mx.sym.dot(x, y, transpose_b=True)

    def dot_sym_xT_yT(data_type):
        x = mx.sym.Variable('x', dtype=data_type)
        y = mx.sym.Variable('y', dtype=data_type)
        return mx.sym.dot(x, y, transpose_a=True, transpose_b=True)

    for data_type in dtypes:
        for ashape, bshape in [((3, 4), (4, 5)), ((2, 3, 4), (4, 5, 6))]:
            m1_npy = np.random.uniform(-1, 1, ashape)
            m1_npy = m1_npy.astype(data_type)
            m2_npy = np.random.uniform(-1, 1, bshape)
            m2_npy = m2_npy.astype(data_type)
            check_numeric_gradient(dot_sym(data_type), [m1_npy, m2_npy], numeric_eps=1e-1, rtol=2e-2, atol=1e-3)
            check_numeric_gradient(dot_sym_xT(data_type), [m1_npy.T, m2_npy], numeric_eps=1e-1, rtol=2e-2, atol=1e-3)
            check_numeric_gradient(dot_sym_yT(data_type), [m1_npy, m2_npy.T], numeric_eps=1e-1, rtol=2e-2, atol=1e-3)
            check_numeric_gradient(dot_sym_xT_yT(data_type), [m1_npy.T, m2_npy.T], numeric_eps=1e-1, rtol=2e-2, atol=1e-3)


def test_batch_dot():
    dtypes = ['float32', 'float64']

    for data_type in dtypes:
        for batch_size in range(1, 5):
            for m in range(1, 5):
                for k in range(1, 5):
                    for n in range(1, 5):
                        transpose_a = (np.random.rand() > 0.5)
                        transpose_b = (np.random.rand() > 0.5)
                        a_npy = np.random.normal(0, 1, (batch_size, m, k))
                        a_npy = a_npy.astype(data_type)
                        b_npy = np.random.normal(0, 1, (batch_size, k, n))
                        b_npy = b_npy.astype(data_type)
                        c_npy = np.empty((batch_size, m, n), dtype=data_type)
                        ograd_npy = np.random.normal(0, 1, (batch_size, m, n))
                        ograd_npy = ograd_npy.astype(data_type)
                        agrad_npy = np.empty((batch_size, m, k), dtype=data_type)
                        bgrad_npy = np.empty((batch_size, k, n), dtype=data_type)
                        a_init_grad_npy = np.random.normal(size=(batch_size, m, k))
                        a_init_grad_npy = a_npy.astype(data_type)
                        b_init_grad_npy = np.random.normal(size=(batch_size, k, n))
                        b_init_grad_npy = b_npy.astype(data_type)
                        for i in range(batch_size):
                            c_npy[i, :, :] = np.dot(a_npy[i, :, :], b_npy[i, :, :])
                            bgrad_npy[i, :, :] = np.dot(a_npy[i, :, :].T, ograd_npy[i, :, :])
                            agrad_npy[i, :, :] = np.dot(ograd_npy[i, :, :], b_npy[i, :, :].T)
                            a = mx.sym.Variable('a', dtype=data_type)
                            b = mx.sym.Variable('b', dtype=data_type)
                            c = mx.sym.batch_dot(a, b, transpose_a=transpose_a, transpose_b=transpose_b)
                        if transpose_a:
                            a_npy = np.transpose(a_npy, axes=(0, 2, 1))
                            agrad_npy = np.transpose(agrad_npy, axes=(0, 2, 1))
                            a_init_grad_npy = np.transpose(a_init_grad_npy, axes=(0, 2, 1))
                        if transpose_b:
                            b_npy = np.transpose(b_npy, axes=(0, 2, 1))
                            bgrad_npy = np.transpose(bgrad_npy, axes=(0, 2, 1))
                            b_init_grad_npy = np.transpose(b_init_grad_npy, axes=(0, 2, 1))
                            exe = c.simple_bind(ctx=default_context(),
                                a=a_npy.shape, b=b_npy.shape, grad_req='write')
                            exe_add = c.simple_bind(ctx=default_context(),
                                a=a_npy.shape, b=b_npy.shape, grad_req='add')
                            exe_add.grad_dict['a'][:] = a_init_grad_npy
                            exe_add.grad_dict['b'][:] = b_init_grad_npy
                            outputs = exe.forward(is_train=True, a=a_npy, b=b_npy)
                            assert_almost_equal(outputs[0].asnumpy(), c_npy, rtol=1e-3, atol=1e-4)
                            exe.backward(out_grads=[mx.nd.array(ograd_npy, ctx=exe._ctx)])
                            assert_almost_equal(exe.grad_dict['a'].asnumpy(), agrad_npy, rtol=1e-3, atol=1e-4)
                            assert_almost_equal(exe.grad_dict['b'].asnumpy(), bgrad_npy, rtol=1e-3, atol=1e-4)
                            exe_add.forward(is_train=True, a=a_npy, b=b_npy)
                            exe_add.backward(out_grads=[mx.nd.array(ograd_npy, ctx=exe._ctx)])
                            assert_almost_equal(exe_add.grad_dict['a'].asnumpy(),
                                agrad_npy + a_init_grad_npy, rtol=1e-3, atol=1e-4)
                            assert_almost_equal(exe_add.grad_dict['b'].asnumpy(),
                                bgrad_npy + b_init_grad_npy, rtol=1e-3, atol=1e-4)


def get_correlation(data1,data2,kernel_size,max_displacement,stride1,stride2,pad_size,is_multiply):

    img1 = mx.sym.Variable('img1')
    img2 = mx.sym.Variable('img2')
    return mx.sym.Correlation(data1=img1,data2=img2,kernel_size =kernel_size,max_displacement = max_displacement,
                              stride1 = stride1,stride2 = stride2,pad_size= pad_size,is_multiply = is_multiply)


def correlation_forward(data1,data2,pad_size,kernel_size,stride1,stride2,max_displacement,is_multiply):

    # compute output's dimension
    paddedbottomheight = data1.shape[2] + 2 * pad_size
    paddedbottomwidth = data1.shape[3] + 2 * pad_size
    kernel_radius = (kernel_size - 1) // 2
    border_size = max_displacement + kernel_radius
    top_width = (paddedbottomwidth - border_size * 2) // stride1
    top_height = (paddedbottomheight - border_size  * 2) // stride1
    neighborhood_grid_radius = max_displacement // stride2
    neighborhood_grid_width = neighborhood_grid_radius * 2 + 1
    top_channels = neighborhood_grid_width * neighborhood_grid_width

    out = np.zeros((data1.shape[0], top_channels, top_height, top_width))
    tmp1 = np.zeros((data1.shape[0],data1.shape[1],paddedbottomheight, paddedbottomwidth))
    tmp2 = np.zeros((data1.shape[0],data1.shape[1],paddedbottomheight, paddedbottomwidth))

    tmp1[:, :, pad_size:pad_size + data1.shape[2], pad_size:pad_size + data1.shape[3]] = data1[:,:,:,:]
    tmp2[:, :, pad_size:pad_size + data2.shape[2], pad_size:pad_size + data2.shape[3]] = data2[:,:,:,:]

    for i in range(top_height):
        for j in range(top_width):
            for nbatch in range(data1.shape[0]):

                # x1,y1 is the location in data1 , i,j is the location in output
                x1 = j * stride1 + max_displacement
                y1 = i * stride1 + max_displacement

                for top_channel in range(top_channels):

                    s2o = (top_channel % neighborhood_grid_width - neighborhood_grid_radius) * stride2
                    s2p = (top_channel // neighborhood_grid_width - neighborhood_grid_radius) * stride2

                    # location in data2
                    x2 = x1 + s2o
                    y2 = y1 + s2p

                    for h in range(kernel_size):
                        for w in range(kernel_size):
                            for channel in range(data1.shape[1]):
                                if is_multiply:
                                    out[nbatch, top_channel, i, j] += tmp1[nbatch, channel,y1 + h, x1 + w] * tmp2[nbatch, channel, y2 + h,x2 + w]
                                else:
                                    out[nbatch, top_channel, i, j] += abs(tmp1[nbatch, channel, y1 + h, x1 + w] - tmp2[nbatch, channel, y2 + h, x2 + w])
    out /= float(kernel_size**2*data1.shape[1])
    return out,tmp1,tmp2


def correlation_backward(out_grad,tmp1,tmp2,data1,data2,pad_size,kernel_size,stride1,stride2,max_displacement,is_multiply):

    # compute output's dimension
    paddedbottomheight = data1.shape[2] + 2 * pad_size
    paddedbottomwidth = data1.shape[3] + 2 * pad_size
    kernel_radius = (kernel_size - 1) // 2
    border_size = max_displacement + kernel_radius
    top_width = (paddedbottomwidth - border_size * 2) // stride1
    top_height = (paddedbottomheight - border_size  * 2) // stride1
    neighborhood_grid_radius = max_displacement // stride2
    neighborhood_grid_width = neighborhood_grid_radius * 2 + 1
    top_channels = neighborhood_grid_width * neighborhood_grid_width

    out = np.zeros((data1.shape[0], top_channels, top_height, top_width))
    tmp1_grad = np.zeros(tmp1.shape)
    tmp2_grad = np.zeros(tmp2.shape)

    for i in range(top_height):
        for j in range(top_width):
            for nbatch in range(data1.shape[0]):

                # x1,y1 is the location in data1 , i,j is the location in output
                x1 = j * stride1 + max_displacement
                y1 = i * stride1 + max_displacement

                for top_channel in range(top_channels):

                    s2o = (top_channel % neighborhood_grid_width - neighborhood_grid_radius) * stride2
                    s2p = (top_channel // neighborhood_grid_width - neighborhood_grid_radius) * stride2

                    # location in data2
                    x2 = x1 + s2o
                    y2 = y1 + s2p

                    for h in range(kernel_size):
                        for w in range(kernel_size):
                            for channel in range(data1.shape[1]):
                                if is_multiply:
                                    tmp1_grad[nbatch,channel,y1+h,x1+w]+= out_grad[nbatch,top_channel,i,j]*tmp2[nbatch, channel, y2 + h,x2 + w]
                                    tmp2_grad[nbatch,channel,y2+h,x2+w]+= out_grad[nbatch,top_channel,i,j]*tmp1[nbatch, channel, y1 + h,x1 + w]
                                else:
                                    sgn = 1 if (tmp1[nbatch, channel, y1 + h,x1 + w]>=tmp2[nbatch, channel, y2 + h,x2 + w]) else -1
                                    tmp1_grad[nbatch,channel,y1+h,x1+w]+= out_grad[nbatch,top_channel,i,j]*sgn
                                    tmp2_grad[nbatch,channel,y2+h,x2+w]+= out_grad[nbatch,top_channel,i,j]*(-sgn)

    tmp1_grad = tmp1_grad / float(kernel_size**2*data1.shape[1])
    tmp2_grad = tmp2_grad / float(kernel_size**2*data1.shape[1])
    return tmp1_grad[:,:,pad_size:pad_size+data1.shape[2],pad_size:pad_size+data1.shape[3]],tmp2_grad[:,:,pad_size:pad_size+data1.shape[2],pad_size:pad_size+data1.shape[3]],


def unittest_correlation(data_shape,kernel_size,max_displacement,stride1,stride2,pad_size,is_multiply):

    img1 = np.random.random(data_shape)
    img2 = np.random.random(data_shape)

    net1 = get_correlation(img1,img2,kernel_size,max_displacement,stride1,stride2,pad_size,is_multiply)
    net2 = get_correlation(img1,img2,kernel_size,max_displacement,stride1,stride2,pad_size,is_multiply )

    exe1 = net1.simple_bind(default_context(),img1=img1.shape,img2=img1.shape)
    exe1.arg_dict['img1'][:] = img1
    exe1.arg_dict['img2'][:] = img2

    #cpu forward
    exe1.forward(is_train=True)
    # python forward
    forward_result,tmp1,tmp2 = correlation_forward(img1,img2,pad_size,kernel_size,stride1,stride2,max_displacement,is_multiply)

    # forward error
    assert_almost_equal(exe1.outputs[0].asnumpy(), forward_result, rtol=1e-4, atol=1e-4)

    # out_grad
    a = np.ones(forward_result.shape)
    out_grad1 = mx.nd.array(a,default_context())
    # cpu backward
    exe1.backward(out_grads=out_grad1)
    # python backward
    grad1,grad2 = correlation_backward(a,tmp1,tmp2,img1,img2,pad_size,kernel_size,stride1,stride2,max_displacement,is_multiply)

    # backward error
    assert_almost_equal(exe1.grad_dict['img1'].asnumpy(), grad1, rtol=1e-3, atol=1e-4)
    assert_almost_equal(exe1.grad_dict['img2'].asnumpy(), grad2, rtol=1e-3, atol=1e-4)

<<<<<<< HEAD

def test_correlation():
=======
>>>>>>> b0b46641

def test_correlation():
    unittest_correlation((1,3,10,10), kernel_size = 1,max_displacement = 4,stride1 = 1,stride2 = 1,pad_size = 4,is_multiply = False)
    unittest_correlation((5,1,15,15), kernel_size = 1,max_displacement = 5,stride1 = 1,stride2 = 1,pad_size = 5,is_multiply = False)
    unittest_correlation((5,1,15,15), kernel_size = 1,max_displacement = 5,stride1 = 1,stride2 = 1,pad_size = 5,is_multiply = True)
    unittest_correlation((5,1,15,15), kernel_size = 1,max_displacement = 10,stride1 = 1,stride2 = 2,pad_size = 10,is_multiply = True)
    unittest_correlation((5,1,4,4), kernel_size = 3,max_displacement = 1,stride1 = 1,stride2 = 1,pad_size = 2,is_multiply = True)
    unittest_correlation((5,1,4,4), kernel_size = 3,max_displacement = 1,stride1 = 2,stride2 = 1,pad_size = 2,is_multiply = True)
    unittest_correlation((5,1,4,4), kernel_size = 3,max_displacement = 1,stride1 = 2,stride2 = 1,pad_size = 2,is_multiply = False)
    unittest_correlation((5,1,6,4), kernel_size = 3,max_displacement = 1,stride1 = 2,stride2 = 1,pad_size = 2,is_multiply = False)
    unittest_correlation((5,1,11,11), kernel_size = 5,max_displacement = 1,stride1 = 1,stride2 = 1,pad_size = 2,is_multiply = False)


def test_support_vector_machine_l1_svm():
    xpu = default_context()
    shape = (20, 10)

    X = mx.symbol.Variable('X')
    L = mx.symbol.Variable('L')
    Y = mx.symbol.SVMOutput(data=X, label=L, use_linear=True)
    x = mx.nd.empty(shape, ctx = xpu)
    l = mx.nd.empty((shape[0],), ctx = xpu)
    x_np = np.random.rand(*shape)
    l_np = np.random.randint(0, shape[1], (shape[0],))
    x[:] = x_np
    l[:] = l_np

    grad = mx.nd.empty(shape, ctx = xpu)
    exec1 = Y.bind(xpu, args = [x, l], args_grad = {'X': grad})
    exec1.forward(is_train=True)

    assert_almost_equal(x_np, exec1.outputs[0].asnumpy())

    exec1.backward()

    l_mask = np.equal(l_np.reshape(shape[0],1),range(shape[1]))
    l_mask = np.array(l_mask, dtype=np.float32)*2 -1
    grad_np = (-1) * l_mask * np.greater(1 - l_mask * x_np, 0)

    assert_almost_equal(grad_np, grad.asnumpy())


def test_support_vector_machine_l2_svm():
    xpu = default_context()
    shape = (20, 10)

    X = mx.symbol.Variable('X')
    L = mx.symbol.Variable('L')
    Y = mx.symbol.SVMOutput(data=X, label=L)
    x = mx.nd.empty(shape, ctx = xpu)
    l = mx.nd.empty((shape[0],), ctx = xpu)
    x_np = np.random.rand(*shape)
    x_np = x_np.astype(np.float32)
    l_np = np.random.randint(0, shape[1], (shape[0],))
    x[:] = x_np
    l[:] = l_np

    grad = mx.nd.empty(shape, ctx = xpu)
    exec1 = Y.bind(xpu, args = [x, l], args_grad = {'X': grad})
    exec1.forward(is_train=True)

    assert_almost_equal(x_np, exec1.outputs[0].asnumpy())

    exec1.backward()

    l_mask = np.equal(l_np.reshape(shape[0],1),range(shape[1]))
    l_mask = np.array(l_mask, dtype=np.float32)*2 -1
    grad_np = (-2)*l_mask*np.maximum(1-l_mask*x_np,0)
    grad_np = grad_np.astype(np.float32)
    assert_almost_equal(grad_np, grad.asnumpy())


def test_roipooling():
    np.random.seed(1234)

    data = mx.symbol.Variable(name='data')
    rois = mx.symbol.Variable(name='rois')
    test = mx.symbol.ROIPooling(data=data, rois=rois, pooled_size=(4, 4), spatial_scale=1)

    x1 = np.random.rand(4, 3, 12, 8).astype('float32')
    x2 = np.array([[0, 1.1, 1.1, 6.2, 6.2], [2, 6.1, 2.1, 8.2, 11.2], [1, 3.1, 1.1, 5.2, 10.2], [0, 3, 3, 3, 3]], dtype='float32')

    check_numeric_gradient(sym=test, location=[x1, x2],
                           grad_nodes={'data':'write', 'rois':'null'},
                           numeric_eps=1e-4, rtol=1e-1, atol=1e-4)
    check_numeric_gradient(sym=test, location=[x1, x2],
                           grad_nodes={'data':'add', 'rois':'null'},
                           numeric_eps=1e-4, rtol=1e-1, atol=1E-4)


def check_pad_with_shape(shape, xpu, pad_width, mode):
    # bind with label
    X = mx.symbol.Variable('X')
    Y = mx.symbol.Pad(data=X, mode=mode, pad_width=pad_width)
    x = mx.random.uniform(-1, 1, shape, ctx=mx.cpu()).copyto(xpu)
    # numpy result
    pad_grouped = list(zip(*[iter(list(pad_width))] * 2))
    np_out = np.pad(x.asnumpy(), pad_grouped, mode)
    # mxnet result
    grad = mx.nd.empty(shape, ctx = xpu)
    exec1 = Y.bind(xpu, args = [x], args_grad = {'X': grad})
    exec1.forward(is_train=True)
    out = exec1.outputs[0].asnumpy()
    # compare numpy + mxnet
    assert_almost_equal(out, np_out)
    # grad check
    check_numeric_gradient(Y, [x.asnumpy()], numeric_eps=1e-2, rtol=1e-2)


def test_pad():
    shape1 = (2, 3, 3, 5)
    pad1 = (0, 0, 0, 0, 1, 2, 3, 4)
    shape2 = (2, 3, 3, 5, 4)
    pad2 = (0, 0, 0, 0, 1, 2, 3, 4, 3, 1)
    check_pad_with_shape(shape1, default_context(), pad1, 'constant')
    check_pad_with_shape(shape1, default_context(), pad1, 'edge')
    check_pad_with_shape(shape2, default_context(), pad2, 'constant')
    check_pad_with_shape(shape2, default_context(), pad2, 'edge')
    check_pad_with_shape(shape1, default_context(), pad1, 'reflect')
    check_pad_with_shape(shape2, default_context(), pad2, 'reflect')


def np_instance_norm(data, weight, bias, eps):
    spatial_dims = data.shape[2::]
    num_spatial_vals = np.prod(np.array(spatial_dims))
    scale = 1/float(num_spatial_vals)
    sum_axis = tuple(range(2, data.ndim))
    mean = scale * np.sum(data, axis = sum_axis)
    mean = np.reshape(np.repeat(mean, num_spatial_vals), data.shape)
    var = scale * np.sum((data - mean)**2, axis = sum_axis)
    var = np.reshape(np.repeat(var, num_spatial_vals), data.shape)

    weightBatch = np.tile(weight, (data.shape[0], 1))
    weightBatch = np.reshape(np.repeat(weightBatch, num_spatial_vals), data.shape)
    biasBatch = np.tile(bias, (data.shape[0], 1))
    biasBatch = np.reshape(np.repeat(biasBatch, num_spatial_vals), data.shape)
    return weightBatch * (data - mean)/np.sqrt(var + eps) + biasBatch


def check_instance_norm_with_shape(shape, xpu):
    # bind with label
    eps = 0.001
    X = mx.symbol.Variable('X')
    G = mx.symbol.Variable('G')
    B = mx.symbol.Variable('B')

    Y = mx.symbol.InstanceNorm(data=X, beta=B, gamma=G, eps=eps)
    x = mx.random.normal(0, 1, shape, ctx=mx.cpu()).copyto(xpu)
    gamma = mx.random.normal(0, 1, shape[1], ctx=mx.cpu()).copyto(xpu)
    beta = mx.random.normal(0, 1, shape[1], ctx=mx.cpu()).copyto(xpu)

    np_out = np_instance_norm(x.asnumpy(), gamma.asnumpy(), beta.asnumpy(), eps)
    exec1 = Y.bind(xpu, args = {'X':x, 'G':gamma, 'B':beta})
    exec1.forward(is_train=False)
    out = exec1.outputs[0].asnumpy()
    assert_almost_equal(out, np_out, rtol=1e-4, atol=1e-4)
    check_numeric_gradient(Y, {'X':x.asnumpy(), 'G':gamma.asnumpy(), 'B':beta.asnumpy()},
                           numeric_eps=1e-2, rtol=1e-2, atol=1e-2)


def test_instance_normalization():
    check_instance_norm_with_shape((1, 1, 1), default_context())
    check_instance_norm_with_shape((2, 1, 2), default_context())
    check_instance_norm_with_shape((2,4,5,6), default_context())
    check_instance_norm_with_shape((3,3,2,3,2,1,1), default_context())


def check_l2_normalization(in_shape, mode, ctx=default_context(), norm_eps=1e-10):
    data = mx.symbol.Variable('data')
    out = mx.symbol.L2Normalization(data=data, mode=mode, eps=norm_eps)
    # TODO(szha): Seeding this masks failures. We need to do a deep dive for failures without this seed.
    np.random.seed(1234)
    in_data = np.random.uniform(-1, 1, in_shape)
    # calculate numpy results
    if mode == 'channel':
        assert in_data.ndim > 2
        np_norm = np.linalg.norm(in_data, axis=1) + norm_eps
        np_norm = np.repeat(1. / np.expand_dims(np_norm, axis=1), in_data.shape[1], axis=1)
        np_out = np.multiply(in_data, np_norm)
    elif mode == 'spatial':
        assert in_data.ndim > 2
        s = in_data.shape
        np_norm = np.linalg.norm(in_data.reshape((s[0], s[1], -1)), axis=2) + norm_eps
        np_norm = np.repeat(1. / np_norm[:, np.newaxis], in_data.size / s[0] / s[1], axis=2)
        np_out = np.multiply(in_data, np_norm.reshape(s))
    elif mode == 'instance':
        assert in_data.ndim > 1
        s = in_data.shape
        np_norm = np.linalg.norm(in_data.reshape((s[0], -1)), axis=1) + norm_eps
        np_norm = np.repeat(1. / np_norm[:, np.newaxis], in_data.size / s[0], axis=1)
        np_out = np.multiply(in_data, np_norm.reshape(s))
    else:
        raise RuntimeError('Unknown l2 normalization mode')
    exe = out.simple_bind(ctx=ctx, data=in_data.shape)
    output = exe.forward(is_train=True, data=in_data)
    # compare numpy + mxnet
    assert_almost_equal(exe.outputs[0].asnumpy(), np_out, rtol=1e-5)
    # check gradient
    check_numeric_gradient(out, [in_data], numeric_eps=1e-3, rtol=1e-2, atol=1e-3)


def test_l2_normalization():
    for mode in ['channel', 'spatial', 'instance']:
        for nbatch in [1, 4]:
            for nchannel in [3, 5]:
                for height in [4, 6]:
                    check_l2_normalization((nbatch, nchannel, height), mode)
                    for width in [5, 7]:
                        check_l2_normalization((nbatch, nchannel, height, width), mode)


def sequence_mask_numpy(array, lengths, value):
    arrayMask = array.copy()
    shape = array.shape
    batch = shape[1]
    for i in range(batch):
        arrayMask[int(lengths[i]):, i] = value
    return arrayMask


def check_sequence_mask(shape, xpu, mask_value):
    # bind with label
    X = mx.symbol.Variable('X')
    L = mx.symbol.Variable('L') # lengths
    Y = mx.symbol.SequenceMask(data=X, use_sequence_length=True, sequence_length=L, value=mask_value)
    x = mx.random.uniform(-1, 1, shape, ctx=mx.cpu()).copyto(xpu)
    l = mx.nd.array(np.random.randint(1, shape[0] + 1, shape[1]), ctx=mx.cpu()).copyto(xpu)

    # numpy result
    np_out = sequence_mask_numpy(x.asnumpy(), l.asnumpy(), mask_value)
    # mxnet result
    gradX = mx.nd.empty(shape, ctx = xpu)
    gradL = mx.nd.empty((shape[1]), ctx = xpu)
    exec1 = Y.bind(xpu, args = [x, l], grad_req={'X':'write', 'L':'null'}, args_grad = {'X':gradX, 'L':gradL})
    exec1.forward(is_train=True)
    out = exec1.outputs[0].asnumpy()
    # compare numpy + mxnet
    assert_almost_equal(out, np_out, rtol=1e-5)
    # grad check
    check_numeric_gradient(Y, [x.asnumpy(), l.asnumpy()], grad_nodes={'X':'write'},
        numeric_eps=1e-3, rtol=1e-2)


def test_sequence_mask():
    shape1 = (4, 2, 2, 3)
    shape2 = (1, 2, 2, 3, 1, 1)
    check_sequence_mask(shape1, default_context(), 2.1)
    check_sequence_mask(shape2, default_context(), 0.1)


def check_sequence_reverse(xpu):

    # sample data
    arr = np.array(
        [[[  1.,   2.,   3.],
          [  4.,   5.,   6.]],
         [[  7.,   8.,   9.],
          [ 10.,  11.,  12.]],
         [[ 13.,  14.,   15.],
          [ 16.,  17.,   18.]]])

    arr1 = np.array(
        [[[  13.,   14.,   15.],
          [  16.,   17.,   18.]],
         [[  7.,   8.,   9.],
          [ 10.,  11.,  12.]],
         [[ 1.,  2.,   3.],
          [ 4.,  5.,   6.]]])

    arr2 = np.array(
        [[[  7.,   8.,   9.],
          [  10.,   11.,   12.]],
         [[  1.,   2.,   3.],
          [ 4.,  5.,   6.]],
         [[ 13.,  14.,   15.],
          [ 16.,  17.,   18.]]])

    arr3 = np.array(
        [[[  7.,   8.,   9.],
          [  16.,   17.,   18.]],
         [[  1.,   2.,   3.],
          [ 10.,  11.,  12.]],
         [[ 13.,  14.,   15.],
          [ 4.,  5.,   6.]]])

    def test_wrapper(arr, xpu, sequence_length=None, use_sequence_length=False):
        # MxNet symbol creation
        seq = mx.sym.Variable('seq')
        if sequence_length and use_sequence_length:
            seq_len = mx.sym.Variable('seq_len')
        else:
           # ensure that both are disabled, not just one
           seq_len=None
           use_sequence_length=False
        rev = mx.sym.SequenceReverse(data=seq, sequence_length=seq_len, use_sequence_length=use_sequence_length)
        # MxNet symbol execution
        if sequence_length:
            bound = rev.bind(xpu, {'seq': mx.nd.array(arr), 'seq_len': mx.nd.array(sequence_length)})
        else:
            bound = rev.bind(xpu, {'seq': mx.nd.array(arr)})
        fwd = bound.forward()
        return fwd[0].asnumpy()

    # test cases
    assert_array_equal(test_wrapper(arr, xpu, use_sequence_length=False), arr1)
    assert_array_equal(test_wrapper(arr, xpu, sequence_length=[3, 3], use_sequence_length=True), arr1)
    assert_array_equal(test_wrapper(arr, xpu, sequence_length=[2, 2], use_sequence_length=True), arr2)
    assert_array_equal(test_wrapper(arr, xpu, sequence_length=[2, 3], use_sequence_length=True), arr3)


def test_sequence_reverse():
    check_sequence_reverse(mx.cpu())


def mathematical_core_binary(name,
                             forward_mxnet_call,
                             forward_numpy_call,
                             backward_numpy_call1,
                             backward_numpy_call2,
                             data1_init=2.,
                             data2_init=3.,
                             grad_init=2.):
    data1 = mx.symbol.Variable('data')
    data2 = mx.symbol.Variable('data')
    shape = (3, 4)
    data_tmp1 = np.random.rand(3, 4)
    data_tmp2 = np.random.rand(3, 4)
    data_tmp1[:] = data1_init
    data_tmp2[:] = data2_init

    arr_data1 = mx.nd.array(data_tmp1)
    arr_data2 = mx.nd.array(data_tmp2)

    arr_grad1 = mx.nd.empty(shape)
    arr_grad2 = mx.nd.empty(shape)

    test = forward_mxnet_call(data1, data2)
    exe_test = test.bind(default_context(), args=[arr_data1, arr_data2], args_grad=[arr_grad1, arr_grad2])
    exe_test.forward(is_train=True)
    out = exe_test.outputs[0].asnumpy()
    npout = forward_numpy_call(data_tmp1, data_tmp2)
    assert_almost_equal(out, npout)

    out_grad = mx.nd.empty(shape)
    out_grad[:] = grad_init
    exe_test.backward(out_grad)

    npout_grad = np.ones(shape)
    npout_grad[:] = grad_init

    npout_grad1 = npout_grad * backward_numpy_call1(data_tmp1, data_tmp2)
    npout_grad2 = npout_grad * backward_numpy_call2(data_tmp1, data_tmp2)
    arr_grad1 = arr_grad1.asnumpy()
    arr_grad2 = arr_grad2.asnumpy()

    assert_almost_equal(arr_grad1, npout_grad1)
    assert_almost_equal(arr_grad2, npout_grad2)


def mathematical_core(name, forward_mxnet_call, forward_numpy_call, backward_numpy_call, data_init=5., grad_init=2.):
    data = mx.symbol.Variable('data')
    shape = (3, 4)
    data_tmp = np.ones(shape)
    data_tmp[:] = data_init
    arr_data = mx.nd.array(data_tmp)
    arr_grad = mx.nd.empty(shape)
    arr_grad[:] = 3

    test = forward_mxnet_call(data)
    exe_test = test.bind(default_context(), args=[arr_data], args_grad=[arr_grad])
    exe_test.forward(is_train=True)
    out = exe_test.outputs[0].asnumpy()
    npout = forward_numpy_call(data_tmp)
    assert_almost_equal(out, npout)

    out_grad = mx.nd.empty(shape)
    out_grad[:] = grad_init
    npout_grad = out_grad.asnumpy()
    temp = backward_numpy_call(data_tmp)
    npout_grad = npout_grad * temp
    exe_test.backward(out_grad)
    arr_grad = arr_grad.asnumpy()
    # print(name)
    # print(arr_grad)
    # print(npout_grad)
    assert_almost_equal(arr_grad, npout_grad)


def test_special_functions_using_scipy():
    try:
        from scipy import special as scipy_special
    except:
        print("Could not import scipy. Skipping unit tests for special functions")
        return

    # gamma
    mathematical_core("gamma", lambda x: mx.sym.gamma(x), lambda x: scipy_special.gamma(x),
                     lambda x: scipy_special.gamma(x) * scipy_special.psi(x), 0.5, 0.5)

    # gammaln
    mathematical_core("gammaln", lambda x: mx.sym.gammaln(x), lambda x: scipy_special.gammaln(x),
                     lambda x: scipy_special.psi(x), 0.5, 0.5)


def rounding(name, forward_mxnet_call, forward_numpy_call, data_init=5., grad_init=2.):
    data = mx.symbol.Variable('data')
    shape = (3, 4)
    data_tmp = np.ones(shape)
    data_tmp[:] = data_init
    arr_data = mx.nd.array(data_tmp)

    test = forward_mxnet_call(data)
    exe_test = test.bind(default_context(), args=[arr_data])
    exe_test.forward(is_train=True)
    out = exe_test.outputs[0].asnumpy()
    npout = forward_numpy_call(data_tmp)
    assert_almost_equal(out, npout)


def test_mathematical():
    # rsqrt
    mathematical_core("rsqrt",
                      lambda x: mx.sym.rsqrt(x),
                      lambda x: 1 / np.sqrt(x),
                      lambda x: -(1.0 / (2.0 * x * np.sqrt(x))))
    # tan
    mathematical_core("tan", lambda x: mx.sym.tan(x), lambda x: np.tan(x), lambda x: np.tan(x) ** 2 + 1)
    # arcsin
    mathematical_core("arcsin", lambda x: mx.sym.arcsin(x), lambda x: np.arcsin(x),
                      lambda x: 1. / (1. - x ** 2) ** (1. / 2.), 0.5, 0.5)
    # arccos
    mathematical_core("arccos", lambda x: mx.sym.arccos(x), lambda x: np.arccos(x),
                      lambda x: -1. / (1. - x ** 2.) ** (1. / 2.), 0.5, 0.5)
    # arctan
    mathematical_core("arctan", lambda x: mx.sym.arctan(x), lambda x: np.arctan(x),
                      lambda x: 1. / (x ** 2. + 1.), 0.5, 0.5)
    # hypot
    mathematical_core_binary("hypot",
                             lambda x, y: mx.sym.hypot(x, y),
                             lambda x, y: np.hypot(x, y),
                             lambda x, y: x / np.hypot(x, y),
                             lambda x, y: y / np.hypot(x, y),
                             0.5, 0.5, 0.5)

    # hypot scalar
    mathematical_core("hypot scalar",
                      lambda x: mx.sym.hypot(x, 3),
                      lambda x: np.hypot(x, 3),
                      lambda x: x / np.hypot(x, 3),
                      0.5, 0.5)

    # degrees
    mathematical_core("degrees",
                      lambda x: mx.sym.degrees(x),
                      lambda x: np.degrees(x),
                      lambda x: 180./np.pi,
                      0.5, 0.5)
    # radians
    mathematical_core("radians",
                      lambda x: mx.sym.radians(x),
                      lambda x: np.radians(x),
                      lambda x: np.pi / 180.,
                      0.6, 1)
    # sinh
    mathematical_core("sinh", lambda x: mx.sym.sinh(x), lambda x: np.sinh(x), lambda x: np.cosh(x))

    # cosh
    mathematical_core("cosh", lambda x: mx.sym.cosh(x), lambda x: np.cosh(x), lambda x: np.sinh(x), 5, 5)

    # tanh
    mathematical_core("tanh", lambda x: mx.sym.tanh(x), lambda x: np.tanh(x), lambda x: 1. - np.tanh(x) ** 2, 0.5, 1)

    # arcsinh
    mathematical_core("arcsinh", lambda x: mx.sym.arcsinh(x), lambda x: np.arcsinh(x),
                      lambda x: 1./(x**2 + 1.)**(1./2.))

    # arccosh
    mathematical_core("arccosh", lambda x: mx.sym.arccosh(x), lambda x: np.arccosh(x),
                      lambda x: 1./(x**2 - 1.)**(1./2.))

    # arctanh
    mathematical_core("arctanh", lambda x: mx.sym.arctanh(x), lambda x: np.arctanh(x),
                      lambda x: -1./(x**2 - 1.), 0.5)

    # log1p
    mathematical_core("log1p", lambda x: mx.sym.log1p(x), lambda x: np.log1p(x),
                      lambda x: 1. / (1.0 + x), 0.5, 0.5)
    # expm1
    mathematical_core("expm1", lambda x: mx.sym.expm1(x), lambda x: np.expm1(x),
                      lambda x: np.exp(x), 0.5, 0.5)

    # log10
    mathematical_core("log10", lambda x: mx.sym.log10(x), lambda x: np.log10(x),
                      lambda x: (1 / x))

    # log2
    mathematical_core("log2", lambda x: mx.sym.log2(x), lambda x: np.log2(x),
                      lambda x: (1 / x))

    # rint
    rounding("rint", lambda x: mx.sym.rint(x), lambda x: np.rint(x))

    # fix
    rounding("fix", lambda x: mx.sym.fix(x), lambda x: np.fix(x))


def test_special_functions_using_scipy():
    try:
        from scipy import special as scipy_special
    except:
        print("Could not import scipy. Skipping unit tests for special functions")
        return

    # gamma
    mathematical_core("gamma", lambda x: mx.sym.gamma(x), lambda x: scipy_special.gamma(x),
                     lambda x: scipy_special.gamma(x) * scipy_special.psi(x), 0.5, 0.5)

    # gammaln
    mathematical_core("gammaln", lambda x: mx.sym.gammaln(x), lambda x: scipy_special.gammaln(x),
                     lambda x: scipy_special.psi(x), 0.5, 0.5)


def test_clip():
    data = mx.symbol.Variable('data')
    shape = (30, 30)
    data_tmp = np.random.uniform(-1, 1, shape)
    test = mx.sym.clip(data, a_max=0.6, a_min=-0.6)
    check_symbolic_forward(test, [data_tmp], [np.clip(data_tmp, -0.6, 0.6)])
    check_symbolic_backward(test, [data_tmp], [np.ones(shape)],
                            [np.where(data_tmp < 0.6, [1], [0]) * np.where(data_tmp > -0.6, [1], [0])])


def test_init():
    def test_basic_val_init(sym_func, np_func, shape, dtype):
        x = sym_func(shape=shape, dtype=dtype)
        exe = x.bind(default_context(), args=[], args_grad=[])
        exe.forward(is_train=True)
        assert_almost_equal(exe.outputs[0].asnumpy(), np_func(shape=shape, dtype=dtype))
        assert exe.outputs[0].asnumpy().dtype == dtype

    def test_arange():
        for i in range(5):
            start = np.random.rand() * 10
            stop = start + np.random.rand() * 100
            step = np.random.rand() * 4
            repeat = int(np.random.rand() * 5) + 1
            gt = np.arange(start=start, stop=stop, step=step)
            gt = np.broadcast_to(gt.reshape((gt.shape[0], 1)), shape=(gt.shape[0], repeat)).ravel()
            x = mx.sym.arange(start=start, stop=stop, step=step, repeat=repeat)
            exe = x.simple_bind(ctx=default_context())
            assert len(exe.grad_arrays) == 0
            pred = exe.forward(is_train=False)[0].asnumpy()
            assert_almost_equal(pred, gt)
    test_basic_val_init(mx.sym.zeros, np.zeros, (3, 4), np.float32)
    test_basic_val_init(mx.sym.ones, np.ones, 3, np.int32)
    test_basic_val_init(mx.sym.ones, np.ones, (2, 2, 3), np.float16)
    test_arange()


def test_order():
    ctx = default_context()

    def gt_topk(dat, axis, ret_typ, k, is_ascend):
        if ret_typ == "indices":
            if is_ascend:
                indices = np.arange(k)
            else:
                indices = np.arange(-1, -k-1, -1)
            ret = np.take(dat.argsort(axis=axis), axis=axis, indices=indices, mode='wrap')
        elif ret_typ == "value":
            if is_ascend:
                indices = np.arange(k)
            else:
                indices = np.arange(-1, -k-1, -1)
            ret = np.take(np.sort(dat, axis=axis), axis=axis, indices=indices, mode='wrap')
        else:
            assert dat.shape == (5, 5, 5, 5)
            assert axis is None or axis == 1
            ret = np.zeros(dat.shape)
            if is_ascend:
                indices = np.arange(k)
            else:
                indices = np.arange(-1, -k-1, -1)
            gt_argsort = np.take(dat.argsort(axis=axis), axis=axis, indices=indices, mode='wrap')
            if axis is None:
                ret.ravel()[gt_argsort] = 1
            else:
                for i in range(5):
                    for j in range(5):
                        for k in range(5):
                            ret[i, gt_argsort[i, :, j, k], j, k] = 1
        return ret

    dshape = (5, 5, 5, 5)
    a_npy = np.arange(np.prod(dshape)).astype(np.float32)
    np.random.shuffle(a_npy)
    a_npy = a_npy.reshape(dshape)
    a = mx.sym.Variable('a')

    for axis in [1, 3, None]:
        K = [1, 3, 5, 7] if axis is None else [1, 3, 5]
        for k in K:
            for is_ascend in [True, False]:
                b = mx.sym.topk(a, axis=axis, is_ascend=is_ascend, ret_typ="value", k=k)
                out_npy = gt_topk(dat=a_npy, axis=axis, ret_typ="value", k=k, is_ascend=is_ascend)
                check_numeric_gradient(b, location={'a': a_npy}, numeric_eps=1e-2, ctx=ctx)
                check_symbolic_forward(b, location={'a': a_npy}, expected=[out_npy])

    for axis in [1, 3, None]:
        for is_ascend in [True, False]:
            b = mx.sym.sort(a, axis=axis, is_ascend=is_ascend)
            if axis is None:
                out_npy = gt_topk(dat=a_npy, axis=axis, ret_typ="value", k=a_npy.size, is_ascend=is_ascend)
            else:
                out_npy = gt_topk(dat=a_npy, axis=axis, ret_typ="value", k=5, is_ascend=is_ascend)
            check_numeric_gradient(b, location={'a': a_npy}, numeric_eps=1e-2, ctx=ctx)
            check_symbolic_forward(b, location={'a': a_npy}, expected=[out_npy])

    b = mx.sym.topk(a, axis=3, is_ascend=is_ascend, ret_typ="indices", k=3)
    check_symbolic_backward(sym=b, location={'a': a_npy},
                            out_grads=[np.random.normal(size=(5, 5, 5, 3))],
                            expected=[np.zeros((5, 5, 5, 5))])
    check_symbolic_forward(b, location={'a': a_npy},
                           expected=[gt_topk(dat=a_npy, axis=3, ret_typ="indices", k=3,
                                             is_ascend=False)])

    b = mx.sym.topk(a, axis=1, is_ascend=True, ret_typ="mask", k=3)
    check_symbolic_backward(sym=b, location={'a': a_npy},
                            out_grads=[np.random.normal(size=(5, 5, 5, 5))],
                            expected=[np.zeros((5, 5, 5, 5))])
    check_symbolic_forward(b, location={'a': a_npy},
                           expected=[gt_topk(dat=a_npy, axis=1, ret_typ="mask", k=3,
                                             is_ascend=True)])

    b = mx.sym.argsort(a, axis=1, is_ascend=False)
    check_symbolic_backward(sym=b, location={'a': a_npy},
                            out_grads=[np.random.normal(size=(5, 5, 5, 5))],
                            expected=[np.zeros((5, 5, 5, 5))])
    check_symbolic_forward(b, location={'a': a_npy},
                           expected=[gt_topk(dat=a_npy, axis=1, ret_typ="indices", k=5,
                                             is_ascend=False)])

    b = mx.sym.argmax(a, axis=1, keepdims=True)
    check_symbolic_backward(sym=b, location={'a': a_npy},
                            out_grads=[np.random.normal(size=(5, 5, 5, 5))],
                            expected=[np.zeros((5, 5, 5, 5))])
    check_symbolic_forward(b, location={'a': a_npy},
                           expected=[gt_topk(dat=a_npy, axis=1, ret_typ="indices", k=1,
                                             is_ascend=False)])

    b = mx.sym.argmin(a, axis=1, keepdims=True)
    check_symbolic_backward(sym=b, location={'a': a_npy},
                            out_grads=[np.random.normal(size=(5, 5, 5, 5))],
                            expected=[np.zeros((5, 5, 5, 5))])
    check_symbolic_forward(b, location={'a': a_npy},
                           expected=[gt_topk(dat=a_npy, axis=1, ret_typ="indices", k=1,
                                             is_ascend=True)])


def test_blockgrad():
    a = mx.sym.Variable('a')
    b = mx.sym.BlockGrad(a)
    exe = b.simple_bind(ctx=default_context(), a=(10, 10))
    a_npy = np.random.rand(10, 10)
    exe.forward(is_train=True, a=a_npy)
    assert_almost_equal(exe.outputs[0].asnumpy(), a_npy)
    exe.backward()  # No error if BlockGrad works


def test_take():
    def check_output_n_grad(data_shape, idx_shape):
        exe = result.simple_bind(default_context(), a=data_shape,
                                 indices=idx_shape)
        data_real = np.random.normal(size=data_shape).astype('float32')
        idx_real = np.random.randint(low=0, high=data_shape[0], size=idx_shape)
        grad_out = np.ones(idx_shape + data_shape[1:], dtype='float32')
        grad_in = np.zeros(data_shape, dtype='float32')

        exe.arg_dict['a'][:] = mx.nd.array(data_real)
        exe.arg_dict['indices'][:] = mx.nd.array(idx_real)
        exe.forward(is_train=True)
        assert_almost_equal(exe.outputs[0].asnumpy(), data_real[idx_real])

        for i in np.nditer(idx_real):
            grad_in[i] += 1.0

        exe.backward([mx.nd.array(grad_out)])
        assert_almost_equal(exe.grad_dict['a'].asnumpy(), grad_in)

    data = mx.sym.Variable('a')
    idx = mx.sym.Variable('indices')
    idx = mx.sym.BlockGrad(idx)
    result = mx.sym.take(a=data, indices=idx)

    for data_ndim in range(2, 5):
        for idx_ndim in range(1, 4):
            data_shape = ()
            for _ in range(data_ndim):
                data_shape += (np.random.randint(low=3, high=6), )
            idx_shape = ()
            for _ in range(idx_ndim):
                idx_shape += (np.random.randint(low=3, high=5), )
            check_output_n_grad(data_shape, idx_shape)


def test_grid_generator():
    # transform_type =  affine
    test_case = [(20,21),(4,3),(6,12),(15,17)]
    for target_shape in test_case:
        affine_matrix =  mx.sym.Variable('affine')
        grid = mx.sym.GridGenerator(data=affine_matrix,transform_type='affine', target_shape=target_shape)
        exe = grid.simple_bind(ctx=default_context(), affine=(1,6), grad_req='write')

        # check forward
        exe.arg_dict['affine'][:] = np.array([[1.0,0,0,0,1.0,0]])
        exe.forward(is_train=True)
        output = exe.outputs[0].asnumpy()
        output[0,0,:,:] = (output[0,0,:,:] + 1) * (target_shape[1] - 1) / 2.0
        output[0,1,:,:] = (output[0,1,:,:] + 1) * (target_shape[0] - 1) / 2.0
        xv, yv = np.meshgrid(np.arange(target_shape[0]), np.arange(target_shape[1]))
        assert_almost_equal(output[0,0], yv.T)
        assert_almost_equal(output[0,1], xv.T)

        # check backward
        out_grad = np.random.normal(size=(1,2)+target_shape)
        exe.backward(mx.nd.array(out_grad))
        tmp = np.zeros((3,target_shape[0]*target_shape[1]))
        tmp[0] = -1.0 + (np.arange(target_shape[0]*target_shape[1]) % target_shape[1]) * (2.0 / (target_shape[1]-1))
        tmp[1] = -1.0 + (np.arange(target_shape[0]*target_shape[1]) // target_shape[1]) * (2.0 / (target_shape[0]-1))
        tmp[2] = 1
        grad_est = np.dot(out_grad[0].reshape(2,target_shape[0]*target_shape[1]),tmp.T).reshape(1,6)
        assert_almost_equal(exe.grad_dict['affine'].asnumpy(), grad_est, rtol=1e-3, atol=1e-5)
        # check addto
        exe = grid.simple_bind(ctx=default_context(), affine=(1,6), grad_req='add')
        grid_grad_npy = np.random.normal(size=exe.grad_dict['affine'].shape)
        exe.grad_dict['affine'][:] = grid_grad_npy
        exe.arg_dict['affine'][:] = np.array([[1.0, 0, 0, 0, 1.0, 0]])
        exe.forward(is_train=True)
        exe.backward(mx.nd.array(out_grad))
        assert_almost_equal(exe.grad_dict['affine'].asnumpy(), grad_est + grid_grad_npy, rtol=1e-2, atol=1e-5)

    # transform_type = warp
    test_case = [(12,21),(4,3),(6,12)]
    for target_shape in test_case:
        flow = mx.sym.Variable('flow')
        grid = mx.sym.GridGenerator(data=flow,transform_type='warp', target_shape=target_shape)
        exe = grid.simple_bind(ctx=default_context(), flow=(1,2)+target_shape, grad_req='write')
        # check forward
        exe.arg_dict['flow'][:] = np.ones((1,2)+target_shape)
        exe.forward(is_train=True)
        output = exe.outputs[0].asnumpy()
        output[0,0,:,:] = (output[0,0,:,:] + 1) * (target_shape[1] - 1) / 2.0
        output[0,1,:,:] = (output[0,1,:,:] + 1) * (target_shape[0] - 1) / 2.0
        xv, yv = np.meshgrid(np.arange(target_shape[0])+1, np.arange(target_shape[1])+1)
        assert_almost_equal(output[0,0], yv.T)
        assert_almost_equal(output[0,1], xv.T)
        # check backward
        out_grad = np.random.normal(size=(1,2)+target_shape)
        exe.backward(mx.nd.array(out_grad))
        grad_est = np.zeros((1,2)+target_shape)
        grad_est[0,0] = out_grad[0,0] / ((target_shape[1]-1.0) / 2.0)
        grad_est[0,1] = out_grad[0,1] / ((target_shape[0]-1.0) / 2.0)
        assert_almost_equal(exe.grad_dict['flow'].asnumpy(), grad_est, rtol=1e-3)
        # check addto
        exe_add = grid.simple_bind(ctx=default_context(), flow=(1, 2) + target_shape, grad_req='add')
        flow_grad_npy = np.random.normal(size=exe_add.grad_dict['flow'].shape)
        exe_add.arg_dict['flow'][:] = np.ones((1, 2) + target_shape)
        exe_add.grad_dict['flow'][:] = flow_grad_npy
        exe_add.forward(is_train=True)
        exe_add.backward(mx.nd.array(out_grad))
        assert_almost_equal(exe_add.grad_dict['flow'].asnumpy(), grad_est + flow_grad_npy, rtol=1e-3, atol=1e-5)


def test_bilinear_sampler():
    np.random.seed(1234)
    from math import floor

    def between(x, lowerbound, upperbound):
        return x>=lowerbound and x<=upperbound

    def bilinear_forward_numpy(data, grid):

        batchsize = data.shape[0]
        input_height = data.shape[2]
        input_width = data.shape[3]
        num_channel = data.shape[1]

        output_height = grid.shape[2]
        output_width = grid.shape[3]
        out = np.zeros(data.shape[:2] + grid.shape[2:], dtype=np.float32)

        for i in range(batchsize):
            for yout in range(output_height):
                for xout in range(output_width):

                    xcoord = np.float32((grid[i, 0, yout, xout] + 1) * (input_width-1) / 2.0)
                    ycoord = np.float32((grid[i, 1, yout, xout] + 1) * (input_height-1) / 2.0)

                    xInTopLeft = int(floor(xcoord))
                    xWeightTopLeft = np.float32(1-(xcoord - xInTopLeft))

                    yInTopLeft = int(floor(ycoord))
                    yWeightTopLeft = np.float32(1-(ycoord - yInTopLeft))

                    # interpolation
                    for channel in range(num_channel):

                        inTopLeft = data[i,channel,yInTopLeft, xInTopLeft] \
                            if between(xInTopLeft,0,input_width-1) and between(yInTopLeft,0,input_height-1) else 0.0
                        inTopRight = data[i,channel,yInTopLeft, xInTopLeft+1] \
                            if between(xInTopLeft+1,0,input_width-1) and between(yInTopLeft,0,input_height-1) else 0.0
                        inBottomLeft = data[i,channel,yInTopLeft+1, xInTopLeft] \
                            if between(xInTopLeft,0,input_width-1) and between(yInTopLeft+1,0,input_height-1) else 0.0
                        inBottomRight = data[i,channel,yInTopLeft+1, xInTopLeft+1] \
                            if between(xInTopLeft+1,0,input_width-1) and between(yInTopLeft+1,0,input_height-1) else 0.0

                        out[i,channel,yout,xout] = xWeightTopLeft * yWeightTopLeft * inTopLeft\
                                +  (1-xWeightTopLeft)*yWeightTopLeft * inTopRight\
                                +  xWeightTopLeft * (1-yWeightTopLeft) * inBottomLeft\
                            +(1-xWeightTopLeft) * (1-yWeightTopLeft) * inBottomRight
        return out

    def bilinear_backward_numpy(out_grad, data, grid):

        data_grad = np.zeros(data.shape, dtype=np.float32)
        grid_grad = np.zeros(grid.shape, dtype=np.float32)

        batchsize = data.shape[0]
        input_height = data.shape[2]
        input_width = data.shape[3]
        num_channel = data.shape[1]
        output_height = grid.shape[2]
        output_width = grid.shape[3]

        for i in range(batchsize):
            for yout in range(output_height):
                for xout in range(output_width):

                    top_left_y_gw = np.float32(0.0);
                    top_left_x_gw = np.float32(0.0);

                    xcoord = np.float32((grid[i, 0, yout, xout] + 1) * (input_width-1) / 2.0)
                    ycoord = np.float32((grid[i, 1, yout, xout] + 1) * (input_height-1) / 2.0)

                    xInTopLeft = int(floor(xcoord))
                    xWeightTopLeft = np.float32(1-(xcoord - xInTopLeft))

                    yInTopLeft = int(floor(ycoord))
                    yWeightTopLeft = np.float32(1-(ycoord - yInTopLeft))

                    topLeftDotProduct = np.float32(0)
                    topRightDotProduct = np.float32(0)
                    bottomLeftDotProduct = np.float32(0)
                    bottomRightDotProduct = np.float32(0)

                    for channel in range(num_channel):
                        # left top
                        if between(xInTopLeft,0,input_width-1) and between(yInTopLeft,0,input_height-1):
                            topLeftDotProduct += data[i,channel,yInTopLeft, xInTopLeft] * \
                                out_grad[i,channel,yout,xout]
                            data_grad[i, channel, yInTopLeft, xInTopLeft] += xWeightTopLeft * \
                                yWeightTopLeft * out_grad[i,channel,yout,xout]
                        # right top
                        if between(xInTopLeft+1,0,input_width-1) and between(yInTopLeft,0,input_height-1):
                            topRightDotProduct += data[i, channel, yInTopLeft,xInTopLeft+1] * \
                                out_grad[i, channel, yout,xout]
                            data_grad[i, channel,yInTopLeft, xInTopLeft+1] += (1-xWeightTopLeft) * \
                                yWeightTopLeft * out_grad[i,channel,yout,xout]
                        # left bottom
                        if between(xInTopLeft,0,input_width-1) and between(yInTopLeft+1,0,input_height-1):
                            bottomLeftDotProduct += data[i, channel,yInTopLeft+1, xInTopLeft] * \
                                out_grad[i,channel,yout,xout]
                            data_grad[i,channel,yInTopLeft+1,xInTopLeft]+=xWeightTopLeft * \
                                (1-yWeightTopLeft)* out_grad[i,channel,yout,xout]
                        # right bottom
                        if between(xInTopLeft+1,0,input_width-1) and between(yInTopLeft+1,0,input_height-1):
                            bottomRightDotProduct += data[i,channel,yInTopLeft+1, xInTopLeft+1] * \
                                out_grad[i,channel,yout,xout]
                            data_grad[i,channel,yInTopLeft+1,xInTopLeft+1]+= (1-xWeightTopLeft) * \
                                (1-yWeightTopLeft)*out_grad[i,channel,yout,xout]

                    yf = np.float32(-xWeightTopLeft * topLeftDotProduct + xWeightTopLeft*bottomLeftDotProduct - \
                        (1-xWeightTopLeft)* topRightDotProduct + (1-xWeightTopLeft)*bottomRightDotProduct)
                    xf = np.float32(-yWeightTopLeft * topLeftDotProduct + yWeightTopLeft*topRightDotProduct - \
                        (1-yWeightTopLeft)*bottomLeftDotProduct + (1-yWeightTopLeft)*bottomRightDotProduct)

                    grid_grad[i,0,yout,xout] = xf * (input_width-1) / 2.0
                    grid_grad[i,1,yout,xout] = yf * (input_height-1) / 2.0

        return data_grad, grid_grad

    data = mx.sym.Variable('data')
    grid = mx.sym.Variable('grid')
    net = mx.sym.BilinearSampler(data=data,grid=grid)

    test_case = [[(1,3,15,16),(1,2,10,10)],
                 [(1,6,7,16),(1,2,10,4)],
                 [(1,7,3,16),(1,2,8,11)],
                 [(1,9,50,50),(1,2,50,50)]]

    for ctx in [default_context()]:
        for item in test_case:
            data_shape, grid_shape = item
            exe = net.simple_bind(data=data_shape,grid=grid_shape,ctx=ctx,grad_req='write')
            # check forward
            exe.arg_dict['data'][:] = np.random.uniform(low=-0.1, high=0.1,size=data_shape).astype(np.float32)
            exe.arg_dict['grid'][:] = np.random.uniform(low=-2, high=2, size=grid_shape).astype(np.float32)
            exe.forward(is_train=True)
            out = bilinear_forward_numpy(exe.arg_dict['data'].asnumpy(), exe.arg_dict['grid'].asnumpy())
            assert_almost_equal(exe.outputs[0].asnumpy(), out, rtol=1e-3,atol=1e-5)

            # check backward
            out_grad = np.random.uniform(low=-0.01, high=0.01,size=data_shape[:2] + grid_shape[2:]).astype(np.float32)
            exe.backward(mx.nd.array(out_grad))
            data_grad, grid_grad = bilinear_backward_numpy(out_grad,exe.arg_dict['data'].asnumpy(),
                                                       exe.arg_dict['grid'].asnumpy())
            assert_almost_equal(exe.grad_dict['data'].asnumpy(), data_grad, rtol=1e-3, atol=1e-5)
            assert_almost_equal(exe.grad_dict['grid'].asnumpy(), grid_grad, rtol=1e-3, atol=1e-5)

            # check kAddTo
            exe_addto = net.simple_bind(data=data_shape, grid=grid_shape, ctx=ctx, grad_req='add')
            data_initial_grid = np.random.normal(size=exe_addto.grad_dict['data'].shape).astype(np.float32)
            grid_initial_grid = np.random.normal(size=exe_addto.grad_dict['grid'].shape).astype(np.float32)
            exe_addto.arg_dict['data'][:] = exe.arg_dict['data'][:]
            exe_addto.arg_dict['grid'][:] = exe.arg_dict['grid'][:]
            exe_addto.grad_dict['data'][:] = data_initial_grid
            exe_addto.grad_dict['grid'][:] = grid_initial_grid
            exe_addto.forward(is_train=True)
            exe_addto.backward(mx.nd.array(out_grad))
            assert_almost_equal(exe_addto.grad_dict['data'].asnumpy(), data_grad + data_initial_grid, rtol=1e-3,atol=1e-5)
            assert_almost_equal(exe_addto.grad_dict['grid'].asnumpy(), grid_grad + grid_initial_grid, rtol=1e-3,atol=1e-5)


def test_index2d():
    for _ in range(30):
        n = np.random.randint(1, 100)
        m = np.random.randint(1, 500)
        data = mx.random.uniform(-1, 1, shape=(n, m), ctx=default_context())
        x = mx.nd.array(np.random.randint(0, m, size=n), ctx=default_context(), dtype='int32')
        r = mx.nd.batch_take(data, x)
        assert_almost_equal(r.asnumpy(), data.asnumpy()[np.arange(n), x.asnumpy()])


def test_cast():
    for srctype in [np.int32, np.float32, np.float16]:
        for dsttype in [np.float32, np.int32, np.float16]:
            x = mx.sym.Variable('x', dtype=srctype)
            y = mx.sym.Cast(x, dtype=dsttype)
            exe = y.simple_bind(ctx=default_context(), x=(10, 10))
            assert exe.arg_arrays[0].dtype == srctype
            assert exe.outputs[0].dtype == dsttype
            X = np.random.uniform(-10, 10, size=(10, 10))
            exe.arg_arrays[0][:] = X
            exe.forward(is_train=True)
            exe.backward(mx.nd.array(X, dtype=dsttype, ctx=default_context()))
            assert_almost_equal(exe.outputs[0].asnumpy(), X.astype(srctype).astype(dsttype), rtol=1e-3)
            assert_almost_equal(exe.grad_arrays[0].asnumpy(), X.astype(dsttype).astype(srctype), rtol=1e-3)


def test_repeat():
    def test_repeat_forward():
        ndim_max = 6 # max number of dims of the ndarray
        size_max = 10 # max number of elements in each dim
        repeats = 3
        for ndim in range(1, ndim_max+1):
            shape = ()
            for i in range(0, ndim):
                shape += (np.random.randint(1, size_max+1), )
            a = np.random.random_sample(size=shape)
            aa = np.repeat(a, repeats)
            b = mx.nd.array(a, ctx=default_context())
            bb = mx.nd.repeat(b, repeats).asnumpy()
            assert_almost_equal(aa, bb)

            for axis in range(0, ndim):
                aa = np.repeat(a, repeats, axis)
                bb = mx.nd.repeat(b, repeats, axis).asnumpy()
                assert_almost_equal(aa, bb)

    def test_repeat_backward(axis):
        data = mx.sym.Variable('data')
        n1 = 3
        n2 = 4
        shape = (n1, n2)
        data_tmp = np.random.randint(0, 10, n1 * n2).reshape(shape)
        arr_data = mx.nd.array(data_tmp)
        arr_grad = mx.nd.empty(shape)
        repeats = 2
        test = mx.sym.repeat(data, repeats=repeats, axis=axis)
        exe = test.bind(ctx=default_context(), args=[arr_data], args_grad=[arr_grad])
        npout_grad = np.random.randint(0, 10, n1 * n2 * repeats)
        if axis == 0:
            npout_grad = npout_grad.reshape(n1 * repeats, n2)
        elif axis == 1:
            npout_grad = npout_grad.reshape(n1, n2 * repeats)
        else:
            raise RuntimeError("Invalid axis value")
        out_grad = mx.nd.array(npout_grad)
        exe.backward(out_grad)

        expected_grad = np.zeros(shape)
        if axis == 0:
            for i in range(shape[0]):
                for j in range(shape[1]):
                    k = i * repeats
                    expected_grad[i][j] = sum(npout_grad[k:k + repeats, j])
        elif axis == 1:
            for j in range(shape[1]):
                for i in range(shape[0]):
                    k = j * repeats
                    expected_grad[i][j] = sum(npout_grad[i, k:k + repeats])
        else:
            raise RuntimeError("Invalid axis value")

        assert_almost_equal(expected_grad, arr_grad.asnumpy(), rtol=1e-3)

    def test_repeat_numeric_gradient():
        data = mx.sym.Variable('data')
        n1 = 3
        n2 = 4
        shape = (n1, n2)
        data_tmp = np.random.randint(0, 10, n1 * n2).reshape(shape)
        repeats = 2

        test = mx.sym.repeat(data, repeats=repeats, axis=0)
        check_numeric_gradient(test, [data_tmp], numeric_eps=1e-3, rtol=1e-2)

    test_repeat_forward()
    test_repeat_backward(axis=0)
    test_repeat_backward(axis=1)
    test_repeat_numeric_gradient()


def test_reverse():
    data = mx.symbol.Variable('data')
    shape = (5, 5, 5)
    data_tmp = np.random.uniform(-1, 1, shape)
    test = mx.sym.reverse(data, axis=[1, 2])
    grad = np.random.uniform(-1, 1, shape)
    check_numeric_gradient(test, [data_tmp], numeric_eps=2E-2)
    check_symbolic_forward(test, [data_tmp], [data_tmp[:, ::-1, ::-1]])
    check_symbolic_backward(test, [data_tmp], [grad], [grad[:, ::-1, ::-1]])


def test_tile():
    def test_normal_case():
        ndim_max = 3 # max number of dims of the ndarray
        size_max = 10 # max number of elements in each dim
        length_max = 3 # max length of reps
        rep_max = 10 # max number of tiling in each dim
        for ndim in range(ndim_max, ndim_max+1):
            shape = ()
            for i in range(0, ndim):
                shape += (np.random.randint(1, size_max+1), )
            a = np.random.randint(0, 100, shape)
            a = np.asarray(a, dtype=np.int32)
            if ndim == 0:
                a = np.array([])
            b = mx.nd.array(a, ctx=default_context(), dtype=a.dtype)

            reps_len = np.random.randint(0, length_max+1)
            reps_tuple = ()
            for i in range(1, reps_len):
                reps_tuple += (np.random.randint(0, rep_max), )
            reps_array = np.asarray(reps_tuple)

            a_tiled = np.tile(a, reps_array)
            b_tiled = mx.nd.tile(b, reps_tuple).asnumpy()
            assert same(a_tiled, b_tiled)

    def test_empty_tensor():
        shape = (2, 3, 0, 4)
        a = np.array([], dtype=np.int32).reshape(shape)
        b = mx.nd.array(a, ctx=default_context(), dtype=a.dtype)
        reps = (2, 4, 6)

        a_tiled = np.tile(a, reps)
        b_tiled = mx.nd.tile(b, reps).asnumpy()
        assert same(a_tiled, b_tiled)

    def test_empty_reps():
        a = np.array([[2, 3, 4], [5, 6, 7]], dtype=np.int32)
        b = mx.nd.array(a, ctx=default_context(), dtype=a.dtype)
        a_tiled = np.tile(a, ())
        b_tiled = mx.nd.tile(b, ()).asnumpy()
        assert same(a_tiled, b_tiled)

    def test_zero_reps():
        a = np.array([[2, 3, 4], [5, 6, 7]], dtype=np.int32)
        b = mx.nd.array(a, ctx=default_context(), dtype=a.dtype)
        reps = (2, 0, 4, 5)
        a_tiled = np.tile(a, reps)
        b_tiled = mx.nd.tile(b, reps).asnumpy()
        assert same(a_tiled, b_tiled)

    def test_tile_backward():
        data = mx.sym.Variable('data')
        n1 = 2
        n2 = 2
        shape = (n1, n2)
        data_tmp = np.random.randint(0, 10, n1 * n2).reshape(shape)
        arr_data = mx.nd.array(data_tmp)
        arr_grad = mx.nd.empty(shape)
        reps1 = 2
        reps2 = 2
        reps = (reps1, reps2)
        test = mx.sym.tile(data, reps=reps)
        exe = test.bind(ctx=mx.context.Context.default_ctx, args=[arr_data], args_grad=[arr_grad])
        npout_grad = np.random.randint(0, 10, n1 * n2 * reps1 * reps2).reshape(n1 * reps1, n2 * reps2)
        out_grad = mx.nd.array(npout_grad)
        exe.backward(out_grad)

        expected_grad = np.zeros(shape)
        for i in range(shape[0]):
            for j in range(shape[1]):
                expected_grad[i][j] += sum(sum(npout_grad[i:(n1 * reps1):reps1, j:(n2 * reps2):reps2]))

        assert_almost_equal(expected_grad, arr_grad.asnumpy(), rtol=1e-3)

    def test_tile_numeric_gradient():
        data = mx.sym.Variable('data')
        n1 = 2
        n2 = 2
        shape = (n1, n2)
        data_tmp = np.random.randint(0, 10, n1 * n2).reshape(shape)
        reps1 = 2
        reps2 = 2
        reps = (reps1, reps2)
        test = mx.sym.tile(data, reps=reps)
        check_numeric_gradient(test, [data_tmp], numeric_eps=1e-2, rtol=1e-2)

    test_normal_case()
    test_empty_tensor()
    test_empty_reps()
    test_zero_reps()
    test_tile_backward()
    test_tile_numeric_gradient()


def test_one_hot():
    def test_normal_case(index_type=np.int32):
        ndim_max = 6
        dim_size_max = 20
        depth = int(dim_size_max / 2)
        on_value = 1
        off_value = 0
        for ndim in range(1, ndim_max+1):
            shape = ()
            for i in range(1, ndim+1):
                shape += (np.random.randint(1, dim_size_max+1), )
            indices = np.random.randint(-dim_size_max, dim_size_max+1,
                                        size=np.prod(shape)).reshape(shape)
            mx_one_hot_array = mx.nd.one_hot(
                mx.nd.array(indices, ctx=default_context(), dtype=index_type),
                depth=depth, dtype=np.int32)
            expected_array = np.zeros((np.prod(shape), depth), dtype=np.int32)
            expected_array[:] = off_value
            indices_1d = indices.flatten()
            row = 0
            for idx in indices_1d:
                if 0 <= idx < depth:
                    expected_array[row, idx] = on_value
                row += 1
            expected_array = expected_array.reshape(shape + (depth, ))
            one_hot_array = mx_one_hot_array.asnumpy()
            assert same(expected_array, one_hot_array)

    def test_empty_indices():
        shape = (2, 0, 9, 3)
        indices = np.array([]).reshape(shape)
        depth = 10
        mx_one_hot_array = mx.nd.one_hot(
            mx.nd.array(indices, ctx=default_context(), dtype=np.int32),
            depth=depth, dtype=np.int32).asnumpy()
        expected_array = np.array([], dtype=np.int32).reshape(shape + (depth, ))
        assert same(expected_array, mx_one_hot_array)

    def test_zero_depth():
        shape = (2, 4, 9, 3)
        indices = np.ones(shape)
        depth = 0
        mx_one_hot_array = mx.nd.one_hot(
            mx.nd.array(indices, ctx=default_context(), dtype=np.int32),
            depth=depth, dtype=np.int32).asnumpy()
        expected_array = np.array([], dtype=np.int32).reshape(shape + (depth, ))
        assert same(expected_array, mx_one_hot_array)

    test_normal_case(index_type=np.int32)
    test_normal_case(index_type=np.float64)
    test_normal_case(index_type=np.float32)
    test_normal_case(index_type=np.float16)
    test_empty_indices()
    test_zero_depth()


def test_where():
    def get_forward_expected_output(condition, x, y):
        original_shape = x.shape
        out = np.zeros(original_shape)
        if condition.shape == x.shape:
            for index, c in np.ndenumerate(condition):
                if c != 0:
                    out[index] = x[index]
                else:
                    out[index] = y[index]
        elif condition.shape == (x.shape[0], ):
            s = x.shape
            m = s[0]
            n = int(np.prod(s)/s[0])
            x2d = x.reshape((m, n))
            y2d = y.reshape((m, n))
            out = out.reshape((m, n))
            for i in range(0, m):
                if condition[i] != 0:
                    for j in range(0, n):
                        out[i, j] = x2d[i, j]
                else:
                    for j in range(0, n):
                        out[i, j] = y2d[i, j]
        else:
            raise RuntimeError("Invalid condition shape for where op")

        out = out.reshape(original_shape)
        return out

    def get_forward_inputs_same_shape(shape):
        condition_np = np.random.randint(0, 2, np.prod(shape)).reshape(shape)
        x_np = np.random.randint(1, 6, np.prod(shape)).reshape(shape)
        y_np = np.random.randint(7, 11, np.prod(shape)).reshape(shape)
        return condition_np, x_np, y_np

    def get_forward_inputs_condition_vector(shape):
        condition_np = np.random.randint(0, 2, shape[0])
        x_np = np.random.randint(1, 6, np.prod(shape)).reshape(shape)
        y_np = np.random.randint(7, 11, np.prod(shape)).reshape(shape)
        return condition_np, x_np, y_np

    def get_backward_input(shape):
        return np.random.randint(20, 30, np.prod(shape)).reshape(shape)

    def get_backward_expected_outputs(grad_in, condition):
        shape = grad_in.shape
        grad_cond = np.zeros(condition.shape)
        grad_x = np.empty(shape)
        grad_y = np.empty(shape)

        for index, c in np.ndenumerate(condition):
            if 0 != c:
                grad_x[index] = grad_in[index]
                grad_y[index] = 0
            else:
                grad_x[index] = 0
                grad_y[index] = grad_in[index]

        return grad_cond, grad_x, grad_y

    def test_where_helper(shape, same_shape):
        if same_shape:
            condition_np, x_np, y_np = get_forward_inputs_same_shape(shape)
        else:
            condition_np, x_np, y_np = get_forward_inputs_condition_vector(shape)

        out_expected = get_forward_expected_output(condition_np, x_np, y_np)

        grad_in_np = get_backward_input(shape)
        grad_expected_cond, grad_expected_x, grad_expected_y\
            = get_backward_expected_outputs(grad_in_np, condition_np)

        condition = mx.sym.Variable('condition')
        x = mx.sym.Variable('x')
        y = mx.sym.Variable('y')
        grad_in_mx = mx.nd.array(grad_in_np, dtype=np.int32)
        where_sym = mx.sym.where(condition, x, y)

        # test req='write'
        where_exe_write = where_sym.simple_bind(ctx=default_context(),
                                                condition=condition_np.shape,
                                                x=x_np.shape, y=y_np.shape,
                                                grad_req='write')
        # test forward req='write'
        outputs = where_exe_write.forward(is_train=True, condition=condition_np,
                                          x=x_np, y=y_np)
        assert same(outputs[0].asnumpy(), out_expected)
        # test backward req='write'
        where_exe_write.backward(grad_in_mx)
        assert same(where_exe_write.grad_dict['x'].asnumpy(), grad_expected_x)
        assert same(where_exe_write.grad_dict['y'].asnumpy(), grad_expected_y)
        assert same(where_exe_write.grad_dict['condition'].asnumpy(), grad_expected_cond)

        # test req='add'
        x_grad_init = np.random.randint(30, 40, np.prod(shape)).reshape(shape)
        y_grad_init = np.random.randint(40, 50, np.prod(shape)).reshape(shape)
        where_exe_add = where_sym.simple_bind(ctx=default_context(),
                                              condition=condition_np.shape,
                                              x=x_np.shape, y=y_np.shape,
                                              grad_req='add')
        where_exe_add.grad_dict['x'][:] = x_grad_init
        where_exe_add.grad_dict['y'][:] = y_grad_init
        # test forward req='add'
        outputs = where_exe_add.forward(is_train=True, condition=condition_np, x=x_np, y=y_np)
        assert same(outputs[0].asnumpy(), out_expected)
        # test backward req='add'
        where_exe_add.backward(grad_in_mx)
        x_ograd = where_exe_add.grad_dict['x'].asnumpy()
        y_ograd = where_exe_add.grad_dict['y'].asnumpy()
        assert same(x_ograd, grad_expected_x+x_grad_init)
        assert same(y_ograd, grad_expected_y+y_grad_init)

    def test_where_numeric_gradient(shape, same_shape):
        condition = mx.sym.Variable('condition')
        x = mx.sym.Variable('x')
        y = mx.sym.Variable('y')
        where_sym = mx.sym.where(condition, x, y)
        if same_shape:
            condition_np, x_np, y_np = get_forward_inputs_same_shape(shape)
        else:
            condition_np, x_np, y_np = get_forward_inputs_condition_vector(shape)
        check_numeric_gradient(where_sym, [condition_np, x_np, y_np], grad_nodes=['x', 'y'])

    test_where_helper((5, 9), True)
    test_where_helper((5, 9), False)
    test_where_helper((5, 7, 9), True)
    test_where_helper((5, 7, 9), False)
    test_where_helper((10, 8, 15, 3), True)
    test_where_helper((10, 8, 15, 3), False)
    test_where_numeric_gradient((5, 9), True)
    test_where_numeric_gradient((5, 9), False)
    test_where_numeric_gradient((5, 7, 9), True)
    test_where_numeric_gradient((5, 7, 9), False)


def test_new_softmax():
    for ndim in range(1, 5):
        for _ in range(5):
            shape = np.random.randint(1, 5, size=ndim)
            axis = np.random.randint(0, ndim)
            data = np.random.uniform(-2, 2, size=shape)
            sym = mx.sym.softmax(axis=axis)
            check_symbolic_forward(sym, [data], [np_softmax(data, axis=axis)])
            check_numeric_gradient(sym, [data], rtol=0.05, atol=1e-3)


def test_log_softmax():
    for ndim in range(1, 5):
        for _ in range(5):
            shape = np.random.randint(1, 5, size=ndim)
            axis = np.random.randint(0, ndim)
            data = np.random.uniform(-2, 2, size=shape)
            sym = mx.sym.log_softmax(axis=axis-ndim)
            check_symbolic_forward(sym, [data], [np.log(np_softmax(data, axis=axis)+1e-20)])
            check_numeric_gradient(sym, [data], rtol=0.05, atol=1e-3)


def test_pick():
    def test_pick_helper(index_type=np.int32):
        for _ in range(100):
            ndim = np.random.randint(1, 5)
            bshape = np.random.randint(1, 10, size=ndim)
            axis = np.random.randint(0, ndim)
            sshape = bshape.copy()
            sshape[axis] = 1
            data = np.random.uniform(-1, 1, size=bshape)
            index = np.random.randint(0, bshape[axis], size=sshape)
            exp = []
            for i in range(ndim):
                if i == axis:
                    exp.append(index)
                else:
                    ishape = [1 for _ in range(ndim)]
                    ishape[i] = bshape[i]
                    exp.append(np.arange(bshape[i]).reshape(ishape))
            expected = data[exp]
            data = mx.nd.array(data, dtype='float32')
            index = mx.nd.array(index, dtype=index_type)
            out = mx.nd.pick(data, index, axis=axis, keepdims=True)
            assert_almost_equal(out.asnumpy(), expected)

            data_holder = data
            index_holder = index
            data = mx.sym.Variable('data')
            index = mx.sym.Variable('index')
            sym = mx.sym.pick(data, index, axis=axis, keepdims=True)
            check_numeric_gradient(sym, [data_holder, index_holder], grad_nodes=['data'])

    test_pick_helper(np.int32)
    test_pick_helper(np.float32)


def check_ctc_loss(acts, labels, loss_truth):
    in_var = mx.sym.Variable('input')
    labels_var = mx.sym.Variable('labels')
    ctc = mx.contrib.sym.ctc_loss(in_var, labels_var)
    acts_nd = mx.nd.array(acts, ctx=default_context())
    labels_nd = mx.nd.array(labels, ctx=default_context())
    exe = ctc.bind(ctx=default_context(), args=[acts_nd, labels_nd])
    # test forward without grad calc
    exe.forward(is_train=True)
    outTest = exe.outputs[0]
    # test forward without grad calc
    exe.forward(is_train=False)
    outTrain = exe.outputs[0]
    # make sure losses calculated with both modes are the same
    assert_almost_equal(outTest.asnumpy(), outTrain.asnumpy())
    # test against ground truth, if available
    if loss_truth is not None:
        assert_almost_equal(outTest.asnumpy(), loss_truth)
    # test grad
    check_numeric_gradient(ctc, [acts, labels], grad_nodes=['input'], rtol=0.05, atol=1e-3)


def test_ctc_loss():
    # Test 1: check that batches are same + check against Torch WarpCTC
    acts = np.array([
        [[1.2, 3.4, 1.2, -0.1, -2.34], [1.2, 3.4, 1.2, -0.1, -2.34]],
        [[0.1, 0.2, 0.3, 0.22, 0.123], [0.1, 0.2, 0.3, 0.22, 0.123]],
        [[-15, -14, -13, -12, -11], [-15, -14, -13, -12, -11]]],
                    dtype=np.float32)
    labels = np.array([[2, 3, 0], [2, 3, 0]])
    true_loss = np.array([4.04789, 4.04789], dtype=np.float32) # from Torch
    check_ctc_loss(acts, labels, true_loss)
    # Test 2:
    acts2 = np.array([
        [[-5, -4, -3, -2, -1], [1.2, 3.4, 1.2, -0.1, -2.34]],
        [[-10, -9, -8, -7, -6], [0.1, 0.2, 0.3, 0.22, 0.123]],
        [[-15, -14, -13, -12, -11], [-15, -14.2, -13.5, -12.2, -11.22]]], dtype=np.float32)
    labels2 = np.array([[2, 3, 1], [2, 0, 0]], dtype=np.float32)
    true_loss = np.array([7.3557, 5.4091], dtype=np.float32) # from Torch
    check_ctc_loss(acts2, labels2, true_loss)


def test_quantization_op():
    min0 = mx.nd.array([0.0])
    max0 = mx.nd.array([1.0])
    a  = mx.nd.array([[0.1392, 0.5928], [0.6027, 0.8579]])
    qa, min1, max1 = mx.contrib.nd.quantize(a, min0, max0, out_type='uint8')
    a_ = mx.contrib.nd.dequantize(qa, min1, max1, out_type='float32')

    qa_real = mx.nd.array([[35, 151], [154, 219]])
    a_real  = mx.nd.array([[0.13725491, 0.59215689], [0.60392159, 0.8588236]])

    assert same(qa.asnumpy(), qa_real.asnumpy())
    assert same(a_.asnumpy(),  a_real.asnumpy())


def test_reciprocal_op():
    data_tmp = np.random.rand(3, 4) * 10 - 5
    # Avoid possible division by 0 errors
    data_tmp[data_tmp == 0] = 1.0
    data = mx.symbol.Variable('data')
    test = mx.sym.reciprocal(data)

    check_numeric_gradient(test, [data_tmp])
    check_symbolic_forward(test, [data_tmp], [np.reciprocal(data_tmp)])


def test_custom_op():
    class Sqr(mx.operator.CustomOp):
        def forward(self, is_train, req, in_data, out_data, aux):
            self.assign(out_data[0], req[0], in_data[0]*in_data[0])

        def backward(self, req, out_grad, in_data, out_data, in_grad, aux):
            self.assign(in_grad[0], req[0], 2*in_data[0]*out_grad[0])

    @mx.operator.register("sqr")
    class SqrProp(mx.operator.CustomOpProp):
        def __init__(self):
            super(SqrProp, self).__init__(need_top_grad=True)

        def list_arguments(self):
            return ['data']

        def list_outputs(self):
            return ['output']

        def infer_shape(self, in_shape):
            return in_shape, [in_shape[0]], []

        def infer_type(self, in_type):
            return in_type, [in_type[0]], []

        def create_operator(self, ctx, shapes, dtypes):
            return Sqr()

    data = mx.symbol.Variable('data')
    op = mx.symbol.Custom(data=data, name='sqr', op_type='sqr')
    x = mx.nd.array(np.random.uniform(-1, 1, size=(4, 10)))
    check_numeric_gradient(op, [x])

    data = mx.symbol.Variable('data')
    data = mx.symbol.cast(data, dtype='float64')
    op = mx.symbol.Custom(data=data, name='sqr', op_type='sqr')
    op = mx.symbol.cast(op, dtype='float32')
    x = mx.nd.array(np.random.uniform(-1, 1, size=(4, 10)))
    check_numeric_gradient(op, [x])

    dx = mx.nd.zeros_like(x)
    mx.contrib.autograd.mark_variables([x], [dx])
    with mx.contrib.autograd.train_section():
        y = mx.nd.Custom(x, op_type='sqr')
        y.backward()


def test_psroipooling():
    for num_rois in [1, 2]:
        for num_classes, num_group in itertools.product([2, 3], [2, 3]):
            for image_height, image_width in itertools.product([168, 224], [168, 224]):
                for grad_nodes in [['im_data']]:
                    spatial_scale = 0.0625
                    feat_height = np.int(image_height * spatial_scale)
                    feat_width = np.int(image_width * spatial_scale)
                    im_data = np.random.rand(1, num_classes*num_group*num_group, feat_height, feat_width)
                    rois_data = np.zeros([num_rois, 5])
                    rois_data[:, [1,3]] = np.sort(np.random.rand(num_rois, 2)*(image_width-1))
                    rois_data[:, [2,4]] = np.sort(np.random.rand(num_rois, 2)*(image_height-1))

                    im_data_var = mx.symbol.Variable(name="im_data")
                    rois_data_var = mx.symbol.Variable(name="rois_data")
                    op = mx.contrib.sym.PSROIPooling(data=im_data_var, rois=rois_data_var, spatial_scale=spatial_scale,
                                                     group_size=num_group, pooled_size=num_group,
                                                     output_dim=num_classes, name='test_op')
                    rtol, atol = 1e-2, 1e-3
                    # By now we only have gpu implementation
                    if mx.Context.default_ctx.device_type == 'gpu':
                        check_numeric_gradient(op, [im_data, rois_data], rtol=rtol, atol=atol,
                                               grad_nodes=grad_nodes, ctx=mx.gpu(0))


def test_deformable_convolution():
    for num_batch in [1, 2]:
        for num_channel_data, num_deformable_group in itertools.product([4, 8], [1, 2]):
            for input_height, input_width in itertools.product([5, 6], [5, 6]):
                for dilate in [(1, 1), (2, 2)]:
                    for grad_nodes in [['im_data'], ['offset_data'], ['weight']]:
                        output_height = input_height
                        output_width = input_width
                        im_data = np.random.rand(num_batch, num_channel_data, input_height, input_width)
                        offset_data = \
                            np.random.rand(num_batch, num_deformable_group * 3 * 3 * 2, output_height, output_width)\
                            * 0.8 + 0.1

                        weight = np.random.normal(0, 0.001, (num_channel_data, num_channel_data, 3, 3))
                        bias = np.zeros(num_channel_data)

                        im_data_var = mx.symbol.Variable(name="im_data")
                        offset_data_var = mx.symbol.Variable(name="offset_data")
                        weight_var = mx.symbol.Variable(name="weight")
                        bias_var = mx.symbol.Variable(name="bias")
                        op = mx.contrib.sym.DeformableConvolution(name='test_op', data=im_data_var,
                                                                  offset=offset_data_var,
                                                                  weight=weight_var, bias=bias_var,
                                                                  num_filter=num_channel_data, pad=dilate,
                                                                  kernel=(3, 3), stride=(1, 1), dilate=dilate,
                                                                  num_deformable_group=num_deformable_group)
                        if grad_nodes[0] == 'offset_data':
                            # wider tolerance needed for coordinate differential
                            rtol, atol = 1.0, 1e-2
                        else:
                            rtol, atol = 0.05, 1e-3
                        # By now we only have gpu implementation
                        if mx.Context.default_ctx.device_type == 'gpu':
                            check_numeric_gradient(op, [im_data, offset_data, weight, bias], rtol=rtol, atol=atol,
                                                   grad_nodes=grad_nodes, ctx=mx.gpu(0))


def test_deformable_psroipooling():
    for num_rois in [1, 2]:
        for num_classes, num_group in itertools.product([2, 3], [2, 3]):
            for image_height, image_width in itertools.product([168, 224], [168, 224]):
                for grad_nodes in [['im_data'], ['offset_data']]:
                    spatial_scale = 0.0625
                    feat_height = np.int(image_height * spatial_scale)
                    feat_width = np.int(image_width * spatial_scale)
                    im_data = np.random.rand(1, num_classes*num_group*num_group, feat_height, feat_width)
                    rois_data = np.zeros([num_rois, 5])
                    rois_data[:, [1,3]] = np.sort(np.random.rand(num_rois, 2)*(image_width-1))
                    rois_data[:, [2,4]] = np.sort(np.random.rand(num_rois, 2)*(image_height-1))
                    offset_data = np.random.rand(num_rois, 2*num_classes, num_group, num_group) * 0.1

                    im_data_var = mx.symbol.Variable(name="im_data")
                    rois_data_var = mx.symbol.Variable(name="rois_data")
                    offset_data_var = mx.symbol.Variable(name="offset_data")
                    op = mx.contrib.sym.DeformablePSROIPooling(data=im_data_var, rois=rois_data_var,
                                                               trans=offset_data_var, spatial_scale=spatial_scale,
                                                               sample_per_part=4, group_size=num_group,
                                                               pooled_size=num_group, output_dim=num_classes,
                                                               trans_std=0.1, no_trans=False, name='test_op')
                    if grad_nodes[0] == 'offset_data':
                        # wider tolerance needed for coordinate differential
                        rtol, atol = 1.0, 1e-2
                    else:
                        rtol, atol = 1e-2, 1e-3
                    # By now we only have gpu implementation
                    if mx.Context.default_ctx.device_type == 'gpu':
                        check_numeric_gradient(op, [im_data, rois_data, offset_data], rtol=rtol, atol=atol,
                                               grad_nodes=grad_nodes, ctx=mx.gpu(0))


def test_laop():

    # enable numerical checking of gradients
    grad_check = 1

    data1 = mx.symbol.Variable('data1')
    data2 = mx.symbol.Variable('data2')
    data3 = mx.symbol.Variable('data3')
    data4 = mx.symbol.Variable('data4')

    # Test gemm separately from other la-operators.
    shape1 = (2, 3)
    shape2 = (3, 2)
    shape3 = (3, 3)
    shape4 = (2, 2)
    #Ensure that ithis tests don't get changed by other calls to random.
    np.random.seed(42)
    data_in1 = np.random.uniform(1, 10, shape1)
    data_in2 = np.random.uniform(1, 10, shape2)
    data_in3 = np.random.uniform(1, 10, shape3)
    data_in4 = np.random.uniform(1, 10, shape4)
    # Check all transpositions of gemm operator.
    data_in1_t = np.transpose(data_in1)
    data_in2_t = np.transpose(data_in2)
    res_gemm = 4*np.dot(data_in1,data_in2)+7*data_in4
    test_gemm = mx.sym.linalg_gemm(data1, data2, data3, alpha = 4, beta = 7)
    check_symbolic_forward(test_gemm, [data_in1, data_in2, data_in4], [res_gemm])
    if grad_check == 1:
      check_numeric_gradient(test_gemm, [data_in1, data_in2, data_in4], numeric_eps=1e-3, rtol=1e-1, atol=1e-1)
    res_gemm = 4*np.dot(data_in1_t,data_in2_t)+7*data_in3
    test_gemm = mx.sym.linalg_gemm(data1, data2, data3, alpha = 4, beta = 7, transpose_a = 1, transpose_b = 1)
    check_symbolic_forward(test_gemm, [data_in1, data_in2, data_in3], [res_gemm])
    if grad_check == 1:
      check_numeric_gradient(test_gemm, [data_in1, data_in2, data_in3], numeric_eps=1e-3, rtol=1e-1, atol=1e-1)
    res_gemm = 4*np.dot(data_in1_t,data_in1)+7*data_in3
    test_gemm = mx.sym.linalg_gemm(data1, data2, data3, alpha = 4, beta = 7, transpose_a = 1)
    check_symbolic_forward(test_gemm, [data_in1, data_in1, data_in3], [res_gemm])
    if grad_check == 1:
      check_numeric_gradient(test_gemm, [data_in1, data_in1, data_in3], numeric_eps=1e-3, rtol=1e-1, atol=1e-1)
    res_gemm = 4*np.dot(data_in1,data_in1_t)+7*data_in4
    test_gemm = mx.sym.linalg_gemm(data1, data2, data3, alpha = 4, beta = 7, transpose_b = 1)
    check_symbolic_forward(test_gemm, [data_in1, data_in1, data_in4], [res_gemm])
    if grad_check == 1:
      check_numeric_gradient(test_gemm, [data_in1, data_in1, data_in4], numeric_eps=1e-3, rtol=1e-1, atol=1e-1)

    # Check batch of gemm.
    a = np.tile(np.array(data_in1).flatten(),3)
    a = np.reshape(a,(3,1,2,3))
    b = np.tile(np.array(data_in2).flatten(),3)
    b = np.reshape(b,(3,1,3,2))
    c = np.tile(np.array(data_in4).flatten(),3)
    c = np.reshape(c,(3,1,2,2))
    r = 4*np.dot(data_in1,data_in2)+7*data_in4
    r = np.tile(r.flatten(),3)
    r = np.reshape(r,(3,1,2,2))
    test_gemm = mx.sym.linalg_gemm(data1, data2, data3, alpha = 4, beta = 7)
    check_symbolic_forward(test_gemm, [a, b, c], [r])
    if grad_check == 1:
      check_numeric_gradient(test_gemm, [a, b, c], numeric_eps=1e-3, rtol=1e-1, atol=1e-1)

    # Check gemm2 operator same way as gemm.
    res_gemm = 4*np.dot(data_in1,data_in2)
    test_gemm = mx.sym.linalg_gemm2(data1, data2, alpha = 4)
    check_symbolic_forward(test_gemm, [data_in1, data_in2], [res_gemm])
    if grad_check == 1:
      check_numeric_gradient(test_gemm, [data_in1, data_in2], numeric_eps=1e-3, rtol=1e-1, atol=1e-1)
    res_gemm = 4*np.dot(data_in1_t, data_in2_t)
    test_gemm = mx.sym.linalg_gemm2(data1, data2, alpha = 4, transpose_a = 1, transpose_b = 1)
    check_symbolic_forward(test_gemm, [data_in1, data_in2], [res_gemm])
    if grad_check == 1:
      check_numeric_gradient(test_gemm, [data_in1, data_in2], numeric_eps=1e-3, rtol=1e-1, atol=1e-1)
    res_gemm = 4*np.dot(data_in1_t,data_in1)
    test_gemm = mx.sym.linalg_gemm2(data1, data2, alpha = 4, transpose_a = 1)
    check_symbolic_forward(test_gemm, [data_in1, data_in1], [res_gemm])
    if grad_check == 1:
      check_numeric_gradient(test_gemm, [data_in1, data_in1], numeric_eps=1e-3, rtol=1e-1, atol=1e-1)
    res_gemm = 4*np.dot(data_in1,data_in1_t)
    test_gemm = mx.sym.linalg_gemm2(data1, data2, alpha = 4, transpose_b = 1)
    check_symbolic_forward(test_gemm, [data_in1, data_in1], [res_gemm])
    if grad_check == 1:
      check_numeric_gradient(test_gemm, [data_in1, data_in1], numeric_eps=1e-3, rtol=1e-1, atol=1e-1)

    # Check batch of gemm2.
    a = np.tile(np.array(data_in1).flatten(),3)
    a = np.reshape(a,(3,1,2,3))
    b = np.tile(np.array(data_in2).flatten(),3)
    b = np.reshape(b,(3,1,3,2))
    r = 4*np.dot(data_in1,data_in2)
    r = np.tile(r.flatten(),3)
    r = np.reshape(r,(3,1,2,2))
    test_gemm = mx.sym.linalg_gemm2(data1, data2, alpha = 4)
    check_symbolic_forward(test_gemm, [a, b], [r])
    if grad_check == 1:
      check_numeric_gradient(test_gemm, [a, b], numeric_eps=1e-3, rtol=1e-1, atol=1e-1)

    # Now test all the other operators.

    # Tests with trivial 1x1 matrices.
    shape = (4, 4, 1, 1 )
    data_in = np.random.uniform(1, 10, shape)
    # test potrf
    res_potrf = np.sqrt(data_in)
    test_potrf = mx.sym.linalg_potrf(data1)
    check_symbolic_forward(test_potrf, [data_in], [res_potrf])
    if grad_check == 1:
      check_numeric_gradient(test_potrf, [data_in])
    # test potri
    ones = mx.nd.ones(shape).asnumpy()
    res_potri = np.divide(ones,data_in*data_in)
    test_potri = mx.sym.linalg_potri(data1)
    check_symbolic_forward(test_potri, [data_in], [res_potri])
    if grad_check == 1:
      check_numeric_gradient(test_potri, [data_in], atol = 0.01, rtol = 1.5)
    # test trsm
    trian_in = data_in *7
    test_trsm = mx.sym.linalg_trsm(data1,data2,alpha = 7)
    check_symbolic_forward(test_trsm, [trian_in,data_in], [ones])
    if grad_check == 1:
      check_numeric_gradient(test_trsm, [trian_in,data_in], atol = 0.02, rtol = 2.0)
    # test trmm
    trian_in = np.divide(ones,trian_in)
    test_trmm = mx.sym.linalg_trmm(data1,data2,alpha = 7, transpose = 1, rightside = 1)
    check_symbolic_forward(test_trmm, [trian_in,data_in], [ones])
    if grad_check == 1:
      check_numeric_gradient(test_trmm, [trian_in,data_in], atol = 0.02, rtol = 2.0)
    # test sumlogdiag
    res_sumlogdiag = np.reshape(np.log(data_in),(4,4))
    test_sumlogdiag = mx.sym.linalg_sumlogdiag(data1)
    check_symbolic_forward(test_sumlogdiag, [data_in], [res_sumlogdiag])
    if grad_check == 1:
      check_numeric_gradient(test_sumlogdiag, [data_in], atol = 0.01, rtol = 2.0)

    # more elaborate example of cholesky factorization
    matrix = [ 9, 3, -6, 12, 3, 26, -7, -11, -6, -7, 9, 7, 12, -11, 7, 65 ]
    trian  = [ 3, 0, 0, 0, 1, 5, 0, 0, -2, -1, 2, 0, 4, -3, 6, 2 ]
    pow    = [ 2, 1, 1, 1, 1, 4, 1, 1, 1, 1, 8, 1, 1, 1, 1, 16 ]
    inv    = [ 2.98333, 0.01667, 2.65, -0.83333, 0.01667, 0.05, 0.05, 0,  2.65, 0.05, 2.5, -0.75, -0.83333, 0, -0.75, 0.25 ]
    ident  = [ 1, 0, 0, 0, 0, 1, 0, 0, 0, 0, 1, 0, 0, 0, 0, 1 ]

    # Tests for numeric gradients for potrf/potri/trmm/trsm are suppressed by default
    # as they are very volatile and may often report false negatives which
    # have to be excluded by manual inspection.
    grad_check = 0

    # test potrf
    a = np.tile(np.array(matrix),3)
    a = np.reshape(a,(3,1,4,4))
    r = np.tile(np.array(trian),3)
    r = np.reshape(r,(3,1,4,4))
    check_symbolic_forward(test_potrf, [a], [r])
    if grad_check == 1:
      check_numeric_gradient(test_potrf, [a], numeric_eps=1e-3, rtol=1e-2, atol=1e-1)

    #test potri
    a = np.tile(np.array(trian),3)
    a = np.reshape(a,(3,1,4,4))
    r = np.tile(np.array(inv),3)
    r = np.reshape(r,(3,1,4,4))
    check_symbolic_forward(test_potri, [a], [r], atol=0.01)
    if grad_check == 1:
      check_numeric_gradient(test_potri, [a], numeric_eps=1e-3, rtol=1e-2, atol=1e-1)

    #test trsm
    a = np.tile(np.array(trian),3)
    a = np.reshape(a,(3,1,4,4))
    b = np.tile(np.array(matrix),3)
    b = np.reshape(b,(3,1,4,4))
    r = 7*np.transpose(np.reshape(np.array(trian),(4,4)))
    r = np.reshape(np.tile(np.reshape(r,(16)),3),(3,1,4,4))
    check_symbolic_forward(test_trsm, [a,b], [r])
    if grad_check == 1:
      check_numeric_gradient(test_trsm, [a,b], numeric_eps=1e-3, rtol=1e-2, atol=1e-1)

    test_trsm2 = mx.sym.linalg_trsm(data1,data2,alpha = -2, rightside = 1, transpose = 1)
    r = -2*np.reshape(np.array(trian),(4,4))
    r = np.reshape(np.tile(np.reshape(r,(16)),3),(3,1,4,4))
    check_symbolic_forward(test_trsm2, [a,b], [r])
    if grad_check == 1:
      check_numeric_gradient(test_trsm2, [a,b], numeric_eps=1e-3, rtol=1e-2, atol=1e-1)

    test_trsm3 = mx.sym.linalg_trsm(data1,data2,alpha = 0.50, transpose = 1)
    b = np.transpose(np.reshape(np.array(trian),(4,4)))
    b = np.reshape(np.tile(np.reshape(b,(16)),3),(3,1,4,4))
    r = 0.5*np.reshape(np.array(ident),(4,4))
    r = np.reshape(np.tile(np.reshape(r,(16)),3),(3,1,4,4))
    check_symbolic_forward(test_trsm3, [a,b], [r])
    if grad_check == 1:
      check_numeric_gradient(test_trsm3, [a,b], numeric_eps=1e-3, rtol=1e-2, atol=1e-1)

    test_trsm4 = mx.sym.linalg_trsm(data1,data2,alpha = -0.5, rightside = 1)
    b = np.tile(np.array(trian),3)
    b = np.reshape(b,(3,1,4,4))
    r = -0.5*np.reshape(np.array(ident),(4,4))
    r = np.reshape(np.tile(np.reshape(r,(16)),3),(3,1,4,4))
    check_symbolic_forward(test_trsm4, [a,b], [r])
    if grad_check == 1:
      check_numeric_gradient(test_trsm4, [a,b], numeric_eps=1e-3, rtol=1e-2, atol=1e-1)

    #test trmm
    a = np.tile(np.array(trian),3)
    a = np.reshape(a,(3,1,4,4))
    b = np.tile(np.array(matrix),3)
    b = np.reshape(b,(3,1,4,4))
    r = 7*np.dot(np.reshape(np.array(matrix),(4,4)),np.transpose(np.reshape(np.array(trian),(4,4))))
    r = np.reshape(np.tile(np.reshape(r,(16)),3),(3,1,4,4))
    check_symbolic_forward(test_trmm, [a,b], [r])
    if grad_check == 1:
      check_numeric_gradient(test_trmm, [a,b], numeric_eps=1e-3, rtol=1e-2, atol=1e-1)

    test_trmm2 = mx.sym.linalg_trmm(data1,data2,alpha = -2)
    r = -2*np.dot(np.reshape(np.array(trian),(4,4)),np.reshape(np.array(matrix),(4,4)))
    r = np.reshape(np.tile(np.reshape(r,(16)),3),(3,1,4,4))
    check_symbolic_forward(test_trmm2, [a,b], [r])
    if grad_check == 1:
      check_numeric_gradient(test_trmm2, [a,b], numeric_eps=1e-3, rtol=1e-2, atol=1e-1)

    test_trmm3 = mx.sym.linalg_trmm(data1,data2,rightside = 1)
    r = np.dot(np.reshape(np.array(matrix),(4,4)),np.reshape(np.array(trian),(4,4)))
    r = np.reshape(np.tile(np.reshape(r,(16)),3),(3,1,4,4))
    check_symbolic_forward(test_trmm3, [a,b], [r])
    if grad_check == 1:
      check_numeric_gradient(test_trmm3, [a,b], numeric_eps=1e-3, rtol=1e-2, atol=1e-1)

    test_trmm4 = mx.sym.linalg_trmm(data1,data2,alpha = 1.2,transpose = 1)
    r = 1.2*np.dot(np.transpose(np.reshape(np.array(trian),(4,4))),np.reshape(np.array(matrix),(4,4)))
    r = np.reshape(np.tile(np.reshape(r,(16)),3),(3,1,4,4))
    check_symbolic_forward(test_trmm4, [a,b], [r])
    if grad_check == 1:
      check_numeric_gradient(test_trmm4, [a,b], numeric_eps=1e-3, rtol=1e-2, atol=1e-1)

    # test sumlogdiag
    a = np.array(pow)
    a = np.tile(a,3)
    a = np.reshape(a,(3,1,4,4))
    r = 10*np.log(np.array([2]))
    r = np.tile(r,3)
    r = np.reshape(r,(3))
    check_symbolic_forward(test_sumlogdiag, [a], [r])
    if grad_check == 1:
      check_numeric_gradient(test_sumlogdiag, [a])


def test_stack():
    for _ in range(100):
        ndim = random.randint(1, 5)
        axis = random.randint(0, ndim)
        if random.randint(0, 1):
            axis = axis - ndim - 1
        nin = random.randint(1, 3)
        dshape = [random.randint(1, 5) for _ in range(ndim)]
        inputs = [np.random.uniform(size=dshape) for _ in range(nin)]
        output = np.stack(inputs, axis=axis)
        sym_ins = [mx.sym.var('x%d'%i) for i in range(nin)]
        out = mx.sym.stack(*sym_ins, axis=axis)
        check_symbolic_forward(out, inputs, [output])
        check_numeric_gradient(out, inputs)


def test_dropout():
    # test dropout
    x = mx.sym.var('data')
    y = mx.sym.Dropout(x, p=0.5)
    exe = y.simple_bind(ctx=default_context(), data=(10, 10))

    exe.arg_arrays[0][:] = 1
    exe.forward(is_train=True)
    assert exe.outputs[0].asnumpy().max() == 2
    assert exe.outputs[0].asnumpy().min() == 0
    exe.backward([mx.nd.ones((10, 10))])
    assert (exe.grad_arrays[0].asnumpy() == exe.outputs[0].asnumpy()).all()

    exe.forward(is_train=False)
    assert (exe.outputs[0].asnumpy() == exe.arg_arrays[0].asnumpy()).all()
    exe.backward([mx.nd.ones((10, 10))], is_train=False)
    assert (exe.grad_arrays[0].asnumpy() == exe.arg_arrays[0].asnumpy()).all()

    # test permanent dropout
    x = mx.sym.var('data')
    y = mx.sym.Dropout(x, p=0.5, mode='always')
    exe = y.simple_bind(ctx=default_context(), data=(10, 10))

    exe.arg_arrays[0][:] = 1
    exe.forward(is_train=True)
    assert exe.outputs[0].asnumpy().max() == 2
    assert exe.outputs[0].asnumpy().min() == 0
    exe.backward([mx.nd.ones((10, 10))])
    assert (exe.grad_arrays[0].asnumpy() == exe.outputs[0].asnumpy()).all()

    exe.forward(is_train=False)
    assert exe.outputs[0].asnumpy().max() == 2
    assert exe.outputs[0].asnumpy().min() == 0
    exe.backward([mx.nd.ones((10, 10))], is_train=False)
    assert (exe.grad_arrays[0].asnumpy() == exe.outputs[0].asnumpy()).all()


if __name__ == '__main__':
    import nose
    nose.runmodule()<|MERGE_RESOLUTION|>--- conflicted
+++ resolved
@@ -1964,11 +1964,6 @@
     assert_almost_equal(exe1.grad_dict['img1'].asnumpy(), grad1, rtol=1e-3, atol=1e-4)
     assert_almost_equal(exe1.grad_dict['img2'].asnumpy(), grad2, rtol=1e-3, atol=1e-4)
 
-<<<<<<< HEAD
-
-def test_correlation():
-=======
->>>>>>> b0b46641
 
 def test_correlation():
     unittest_correlation((1,3,10,10), kernel_size = 1,max_displacement = 4,stride1 = 1,stride2 = 1,pad_size = 4,is_multiply = False)
