# pylint: skip-file
import numpy as np
import mxnet as mx
import random
import itertools
from numpy.testing import assert_allclose
from mxnet.test_utils import *

def np_softmax(x, axis=-1):
    # fix for old numpy on Travis not supporting keepdims
    # x = x - np.max(x, axis=-1, keepdims=True)
    x = x - np.max(x, axis=axis, keepdims=True)
    x = np.exp(x)
    # x /= np.sum(x, axis=-1, keepdims=True)
    x /= np.sum(x, axis=axis, keepdims=True)
    return x


def check_elementwise_sum_with_shape(shape, n):
    # forward
    inputs = [mx.symbol.Variable('arg%d' % i) for i in range(n)]
    out = mx.symbol.ElementWiseSum(*inputs, name='esum')
    arr = [mx.nd.empty(shape) for i in range(n)]
    arr_grad = [mx.nd.empty(shape) for i in range(n)]
    for i in range(n):
        arr[i][:] = np.random.uniform(-10, 10, shape)
    exec1 = out.bind(default_context(),
                     args=arr,
                     args_grad=arr_grad)
    out1 = exec1.outputs[0].asnumpy()
    exec1.forward(is_train=True)
    out1 = exec1.outputs[0].asnumpy()
    out = sum(a.asnumpy() for a  in arr)
    assert_almost_equal(out, out1)

    out_grad = mx.nd.empty(shape)
    out_grad[:] = np.random.uniform(-10, 10, shape)
    # backward
    exec1.backward([out_grad])
    for a in arr_grad:
        assert_almost_equal(a.asnumpy(), out_grad.asnumpy())

def test_elementwise_sum():
    np.random.seed(0)
    nrepeat = 2
    maxdim = 4
    for repeat in range(nrepeat):
        for dim in range(1, maxdim):
            shape = tuple(np.random.randint(1, int(1000**(1.0/dim)), size=dim))
            check_elementwise_sum_with_shape(shape, np.random.randint(1, 8))


def check_concat_with_shape(shapes, dimension, skip_second):
    # if skip_second is True, second argument will not have gradient.
    # it is to test #1130
    n = len(shapes)
    # forward
    target_dim = 0
    for shape in shapes:
        target_dim += shape[dimension]

    inputs = [mx.symbol.Variable('arg%d' % i) for i in range(n)]
    out = mx.symbol.Concat(*inputs, name='conc',dim=dimension)
    arr = [mx.nd.empty(shape) for shape in shapes]
    for i in range(n):
        arr[i][:] = shapes[i][dimension]
    arr_np = [np.copy(narray.asnumpy()) for narray in arr]
    arr_grad = [mx.nd.empty(shape) for shape in shapes]
    dict_grad = {}
    arg_names = out.list_arguments()

    for name, g in zip(arg_names, arr_grad):
        if not skip_second or name != 'arg1':
            dict_grad[name] = g

    args = out.list_arguments()
    arg_shapes, out_shapes, aux_shapes = out.infer_shape(**dict(zip(args, shapes)))
    out_grad = mx.nd.empty(out_shapes[0])
    exec1 = out.bind(default_context(),
                     args=arr,
                     args_grad=dict_grad)
    exec1.forward(is_train=True)
    out1 = exec1.outputs[0]
    ret = np.concatenate([narray.asnumpy() for narray in arr], axis=dimension)
    assert_almost_equal(out1.asnumpy(), ret)
    # backward
    out1.copyto(out_grad)
    out_grad[:] += 1
    exec1.backward([out_grad])

    for i, name in enumerate(arg_names):
        if not skip_second or name != 'arg1':
            grad = dict_grad[name]
            np_grad = arr_np[i]
            assert_almost_equal(grad.asnumpy(), np_grad + 1)

def test_concat():
    for dimension in range(4):
        n = 2
        merge = [2, 3, 4, 5, 6]
        a = 2
        b = 3
        c = 4
        # test  2D
        if dimension<2:
            for dim in range(2, 6):
                shapes = []
                for i in range(dim):
                    if dimension == 0:
                        shapes.append((merge[i], a))
                    elif dimension == 1:
                        shapes.append((a, merge[i]))
                    check_concat_with_shape(shapes,dimension,True)
                    check_concat_with_shape(shapes,dimension,False)
        #test 3D
        if dimension<3:
            for dim in range(2, 6):
                shapes = []
                for i in range(dim):
                    if dimension == 0:
                        shapes.append((merge[i], a,b))
                    elif dimension ==1:
                        shapes.append((a,merge[i],b))
                    elif dimension ==2:
                        shapes.append((a,b,merge[i]))
                check_concat_with_shape(shapes,dimension,True)
                check_concat_with_shape(shapes,dimension,False)
        # test 4D
        for dim in range(2, 6):
            shapes = []
            for i in range(dim):
                if dimension == 0:
                    shapes.append((merge[i],a,b,c))
                elif dimension == 1:
                    shapes.append((a,merge[i],b,c))
                elif dimension ==2:
                    shapes.append((a,b,merge[i],c))
                elif dimension ==3:
                    shapes.append((a,b,c,merge[i]))
            check_concat_with_shape(shapes,dimension,True)
            check_concat_with_shape(shapes,dimension,False)

def test_slice_channel():
    def check_slice_channel(data_ndim, axis, num_outputs, squeeze_axis):
        ins = []
        if squeeze_axis:
            shape = np.random.randint(2, 5, data_ndim).tolist()
            shape[axis] = num_outputs
            out_ele_shape = [ele for ele in shape]
            del out_ele_shape[axis]
        else:
            shape = np.random.randint(1, 5, data_ndim).tolist()
            shape[axis] *= num_outputs
            out_ele_shape = [ele for ele in shape]
            out_ele_shape[axis] //= num_outputs
        data_npy = np.random.normal(size=shape)
        out_grads_npy = [np.random.normal(size=out_ele_shape) for i in range(num_outputs)]
        data = mx.sym.Variable('data')
        sym = mx.sym.SliceChannel(data=data, num_outputs=num_outputs, axis=axis, squeeze_axis=squeeze_axis)
        exe = sym.simple_bind(ctx=default_context(), data=data_npy.shape)
        assert len(exe.outputs) == num_outputs
        outputs = exe.forward(is_train=True, data=data_npy)
        for i in range(num_outputs):
            gt = data_npy.take(np.arange(i * shape[axis]/num_outputs,
                                         (i+1) * shape[axis]/num_outputs).astype(np.int), axis=axis)
            if squeeze_axis:

                assert_almost_equal(outputs[i].asnumpy(), gt.reshape(outputs[i].shape))
            else:
                assert_almost_equal(outputs[i].asnumpy(), gt)
        # test backward
        exe.backward(out_grads=[mx.nd.array(ele, ctx=default_context()) for ele in out_grads_npy])
        if squeeze_axis:
            assert_almost_equal(exe.grad_arrays[0].asnumpy(),
                                np.concatenate([np.expand_dims(ele, axis=axis) for ele in out_grads_npy],
                                               axis=axis))
        else:
            assert_almost_equal(exe.grad_arrays[0].asnumpy(),
                                np.concatenate(out_grads_npy, axis=axis))
    check_slice_channel(data_ndim=2, axis=1, num_outputs=3, squeeze_axis=True)
    check_slice_channel(data_ndim=4, axis=2, num_outputs=3, squeeze_axis=False)
    check_slice_channel(data_ndim=3, axis=-1, num_outputs=2, squeeze_axis=False)
    check_slice_channel(data_ndim=5, axis=-2, num_outputs=3, squeeze_axis=True)


def check_regression(symbol, forward, backward):
    data = mx.symbol.Variable('data')
    label = mx.symbol.Variable('label')
    out = symbol(data, label)
    shape = (3, 1)
    arr_data = mx.random.uniform(-1, 1, shape, ctx=mx.cpu()).copyto(default_context())
    arr_label = mx.random.uniform(0, 1, shape[0], ctx=mx.cpu()).copyto(default_context())
    arr_grad = mx.nd.empty(shape)
    exec1 = out.bind(default_context(),
                     args=[arr_data, arr_label],
                     args_grad={"data" : arr_grad})
    exec1.forward(is_train=True)
    out1 = exec1.outputs[0].asnumpy()
    npout = forward(arr_data.asnumpy())
    assert_almost_equal(npout, out1)

    exec1.backward()
    npout = backward(npout,  arr_label.asnumpy().reshape(npout.shape))
    assert_almost_equal(npout, arr_grad.asnumpy())

def test_regression():
    check_regression(mx.symbol.LogisticRegressionOutput,
                     lambda x: 1.0 / (1.0 + np.exp(-x)),
                     lambda x, y : x - y)
    check_regression(mx.symbol.LinearRegressionOutput,
                     lambda x: x,
                     lambda x, y : x - y)

def check_softmax_with_ignore_label(xpu):
    X = mx.symbol.Variable('X')
    L = mx.symbol.Variable('L')
    Y = mx.symbol.SoftmaxOutput(data=X, label=L, ignore_label=0, use_ignore=True)

    shape = (20, 10)
    x = mx.nd.empty(shape, ctx = xpu)
    l = mx.nd.empty((shape[0],), ctx = xpu)
    x_np = np.random.rand(*shape)
    l_np = np.random.randint(0, shape[1]-1, (shape[0],))
    x[:] = x_np
    l[:] = l_np

    grad = mx.nd.empty(shape, ctx = xpu)

    exec1 = Y.bind(xpu, args = [x, l], args_grad = {'X': grad})
    exec1.forward(is_train=True)
    exec1.backward()

    grad0 = grad.asnumpy()

    for i in range(int(shape[0]/2)):
        l_np[i] = 0
    l[:] = l_np

    exec1.forward(is_train=True)
    exec1.backward()
    grad1 = grad.asnumpy()

    assert abs(np.sum(grad1[:int(shape[0]/2)])) < 1e-5
    assert_almost_equal(grad0[int(shape[0]/2):], grad1[int(shape[0]/2):])

def check_softmax_with_shape(shape, xpu, preserve_shape=False):
    # bind with label
    X = mx.symbol.Variable('X')
    L = mx.symbol.Variable('L')
    Y = mx.symbol.SoftmaxOutput(data=X, label=L, preserve_shape=preserve_shape)
    x = mx.random.uniform(-1, 1, shape, ctx=mx.cpu()).copyto(xpu)
    l = mx.random.uniform(-1, 1, shape, ctx=mx.cpu()).copyto(xpu)
    l[:] = np_softmax(l.asnumpy())
    grad = mx.nd.empty(shape, ctx = xpu)
    exec1 = Y.bind(xpu, args = [x, l], args_grad = {'X': grad})
    exec1.forward(is_train=True)
    out = exec1.outputs[0].asnumpy()
    assert_almost_equal(out, np_softmax(x.asnumpy()), rtol=1e-4)
    exec1.backward()
    assert_almost_equal(grad.asnumpy(), np_softmax(x.asnumpy()) - l.asnumpy(), rtol=1e-4)

def test_softmax():
    check_softmax_with_shape((3, 4), default_context(), preserve_shape=False)
    check_softmax_with_shape((3, 4), default_context(), preserve_shape=True)
    check_softmax_with_shape((3, 4, 2), default_context(), preserve_shape=True)

def test_python_op():
    X = mx.symbol.Variable('X')
    op = mx.operator.NumpyOp()
    s = op.get_symbol(X, name='numpy_op')

    x = mx.ndarray.ones((10))*10
    dx = mx.ndarray.zeros((10))
    dy = mx.ndarray.ones((10))
    exec1 = s.bind(default_context(), args=[x], args_grad = {'X': dx})
    exec1.forward(is_train=True)
    assert_almost_equal(x.asnumpy(), exec1.outputs[0].asnumpy())
    exec1.backward(dy)
    assert_almost_equal(dy.asnumpy(), dx.asnumpy())

def test_swapaxes():
    data = mx.symbol.Variable('data')
    shape = (2, 3, 4)
    data_tmp = np.ones(shape)
    data_tmp[0] = 1
    data_tmp[1] = 2
    arr_data = mx.nd.array(data_tmp)
    swap0 = mx.symbol.SwapAxis(data=data, dim1=0, dim2=2)
    swap = mx.symbol.SwapAxis(data=swap0, dim1=1, dim2=2)
    exe_c = swap.bind(default_context(), args=[arr_data])
    exe_c.forward(is_train=True)
    out = exe_c.outputs[0].asnumpy()

    swap0_ = np.swapaxes(data_tmp, 0, 2)
    swap_ = np.swapaxes(swap0_, 1, 2)

    assert_almost_equal(out, swap_)

def test_scalarop():
    data = mx.symbol.Variable('data')
    shape = (3, 4)
    data_tmp = np.ones(shape)*5
    arr_data = mx.nd.array(data_tmp)
    arr_grad = mx.nd.empty(shape)
    arr_grad[:]=3

    test = 2 / (4-((1+data+1)*2/5)-0.8-(data!=0))

    npout_1 = (4-((1+data_tmp+1)*2/5)-0.8-(data_tmp!=0))
    npout = 2/npout_1

    check_symbolic_forward(test, [data_tmp], [npout])

    npout_grad = 2.*2/5
    npout_grad = 2*npout_grad /(npout_1 *npout_1 )

    check_symbolic_backward(test, [data_tmp], [np.ones(shape)*2], [npout_grad])


def test_scalar_pow():
    data = mx.symbol.Variable('data')
    shape = (1, 1)
    data_tmp = np.ones(shape)
    test = data ** 2
    check_numeric_gradient(test, [data_tmp])
    check_symbolic_forward(test, [data_tmp], [data_tmp ** 2])
    check_symbolic_backward(test, [data_tmp], [np.ones(shape)], [2 * data_tmp])

def test_symbol_pow():
    shape = (1, 1)

    data = mx.symbol.Variable('data')
    data_tmp = np.ones(shape)*2

    exp = mx.symbol.Variable('exp')
    exp_tmp = np.ones(shape)*3

    test = data**exp

    check_numeric_gradient(test, [data_tmp, exp_tmp])
    check_symbolic_forward(test, [data_tmp, exp_tmp], [data_tmp**exp_tmp])

    data_dir = data_tmp**(exp_tmp - 1) * exp_tmp
    exp_dir = data_tmp**(exp_tmp) * np.log(data_tmp)
    check_symbolic_backward(test, [data_tmp, exp_tmp], [np.ones(shape)], [data_dir, exp_dir])

def test_pow_fn():
    shape = (3, 4)
    exp = mx.symbol.Variable("exp")
    y = mx.sym.pow(2, exp)
    x = np.ones(shape)*3
    check_numeric_gradient(y, [x], numeric_eps=1E-3)
    check_symbolic_forward(y, [x], [2**x])
    check_symbolic_backward(y, [x], [np.ones(shape)], [np.log(2) * 2**x])

def test_relu():
    def frelu(x):
        return np.maximum(x, 0.0)
    def frelu_grad(x):
        return 1.0 * (x > 0.0)
    shape = (3, 4)
    x = mx.symbol.Variable("x")
    y = mx.sym.relu(x)
    xa = np.random.uniform(low=-1.0,high=1.0,size=shape)
    ya = frelu(xa)
    ga = frelu_grad(xa)
    check_numeric_gradient(y, [xa], numeric_eps=1E-3)
    check_symbolic_forward(y, [xa], [ya])
    check_symbolic_backward(y, [xa], [np.ones(shape)], [ga])

def test_sigmoid():
    def fsigmoid(a):
        return np.divide(1.0, (1.0 + np.exp(-a)))
    shape = (3, 4)
    x = mx.symbol.Variable("x")
    y = mx.sym.sigmoid(x)
    xa = np.random.uniform(low=-1.0,high=1.0,size=shape)
    ya = fsigmoid(xa)
    check_numeric_gradient(y, [xa], numeric_eps=1E-3)
    check_symbolic_forward(y, [xa], [ya])
    check_symbolic_backward(y, [xa], [np.ones(shape)], [ya * (1 - ya)])

def test_binary_logic():
    def _inner_test(forward_gt, logic_sym, x_shape, y_shape, test_scalar=True):
        x = mx.symbol.Variable("x")
        y = mx.symbol.Variable("y")
        z = logic_sym(x, y)
        x_npy = np.random.randint(0, 4, size=x_shape).astype(np.float32)
        y_npy = np.random.randint(0, 4, size=y_shape).astype(np.float32)
        exe = z.simple_bind(ctx=default_context(), x=x_shape, y=y_shape)
        mx_out = exe.forward(is_train=True, x=x_npy, y=y_npy)[0].asnumpy()
        assert_almost_equal(mx_out, forward_gt(x_npy, y_npy))
        exe.backward()
        if test_scalar:
            z_lscalar = logic_sym(1, y)
            z_rscalar = logic_sym(x, 1)
            exe_lscalar = z_lscalar.simple_bind(ctx=default_context(), y=y_shape)
            exe_rscalar = z_rscalar.simple_bind(ctx=default_context(), x=x_shape)
            mx_lscalar_out = exe_lscalar.forward(is_train=True, y=y_npy)[0].asnumpy()
            mx_rscalar_out = exe_rscalar.forward(is_train=True, x=x_npy)[0].asnumpy()
            assert_almost_equal(mx_lscalar_out, forward_gt(1, y_npy))
            assert_almost_equal(mx_rscalar_out, forward_gt(x_npy, 1))
            exe_lscalar.backward()
            exe_rscalar.backward()
    # Test the no-broadcasting binary logic ops + scalar logic ops
    _inner_test(forward_gt=lambda x, y: x == y,
                logic_sym=lambda x, y: x == y, x_shape=(10, 10), y_shape=(10, 10))
    _inner_test(forward_gt=lambda x, y: x > y,
                logic_sym=lambda x, y: x > y, x_shape=(10, 10), y_shape=(10, 10))
    _inner_test(forward_gt=lambda x, y: x >= y,
                logic_sym=lambda x, y: x >= y, x_shape=(10, 10), y_shape=(10, 10))
    _inner_test(forward_gt=lambda x, y: x < y,
                logic_sym=lambda x, y: x < y, x_shape=(10, 10), y_shape=(10, 10))
    _inner_test(forward_gt=lambda x, y: x <= y,
                logic_sym=lambda x, y: x <= y, x_shape=(10, 10), y_shape=(10, 10))
    _inner_test(forward_gt=lambda x, y: x != y,
                logic_sym=lambda x, y: x != y, x_shape=(10, 10), y_shape=(10, 10))
    # Test the broadcasting binary logic ops
    _inner_test(forward_gt=lambda x, y: x == y,
                logic_sym=lambda x, y: mx.sym.broadcast_equal(x, y),
                x_shape=(1, 10), y_shape=(10, 1), test_scalar=False)
    _inner_test(forward_gt=lambda x, y: x > y,
                logic_sym=lambda x, y: mx.sym.broadcast_greater(x, y),
                x_shape=(1, 10), y_shape=(10, 1), test_scalar=False)
    _inner_test(forward_gt=lambda x, y: x >= y,
                logic_sym=lambda x, y: mx.sym.broadcast_greater_equal(x, y),
                x_shape=(1, 10), y_shape=(10, 1), test_scalar=False)
    _inner_test(forward_gt=lambda x, y: x < y,
                logic_sym=lambda x, y: mx.sym.broadcast_lesser(x, y),
                x_shape=(1, 10), y_shape=(10, 1), test_scalar=False)
    _inner_test(forward_gt=lambda x, y: x <= y,
                logic_sym=lambda x, y: mx.sym.broadcast_lesser_equal(x, y),
                x_shape=(1, 10), y_shape=(10, 1), test_scalar=False)
    _inner_test(forward_gt=lambda x, y: x != y,
                logic_sym=lambda x, y: mx.sym.broadcast_not_equal(x, y),
                x_shape=(1, 10), y_shape=(10, 1), test_scalar=False)

def test_embedding():
    in_dim = 10
    out_dim = 4
    batch = 24

    data = mx.sym.Variable("data")
    embed = mx.sym.Embedding(data=data, input_dim=in_dim, output_dim=out_dim, name="embed")
    exe_test = embed.simple_bind(default_context(), grad_req={'data': 'null', 'embed_weight': 'write'}, data=(batch,))
    arg_map = dict(zip(embed.list_arguments(), exe_test.arg_arrays))
    grad_map = dict(zip(embed.list_arguments(), exe_test.grad_arrays))
    np_data = np.random.randint(low=0, high=in_dim, size=batch)
    np_weight = np.random.uniform(-0.01, 0.01, arg_map["embed_weight"].shape)
    np_onehot = np.zeros((batch, in_dim))
    np_onehot[np.arange(batch), np_data] = 1.0
    # forward
    arg_map["data"][:] = np_data
    arg_map["embed_weight"][:] = np_weight
    exe_test.forward(is_train=True)
    assert_almost_equal(exe_test.outputs[0].asnumpy(), np.dot(np_onehot, np_weight))
    # backward
    np_grad = np.random.uniform(-1, 1, exe_test.outputs[0].shape)
    grad = mx.nd.zeros(np_grad.shape)
    grad[:] = np_grad
    exe_test.backward([grad])
    assert_almost_equal(grad_map["embed_weight"].asnumpy(), np.dot(np_onehot.T, np_grad))

# check ops handle duplicate input correctly.
def test_binary_op_duplicate_input():
    data = mx.symbol.Variable('data')
    shape = (3, 4)
    data_tmp = np.ones(shape)
    data_tmp[:] = 5
    arr_data = mx.nd.array(data_tmp)
    arr_grad = mx.nd.empty(shape)
    arr_grad[:] = 3
    out_grad = mx.nd.empty(shape)
    out_grad[:] = 1
    square = data * data
    exe_square = square.bind(default_context(), args=[arr_data], args_grad=[arr_grad])
    exe_square.forward(is_train=True)
    assert_almost_equal(exe_square.outputs[0].asnumpy(), data_tmp * data_tmp)
    exe_square.backward(out_grad)
    assert_almost_equal(arr_grad.asnumpy(), 2.0 * data_tmp)

def test_sign():
    data = mx.symbol.Variable('data')
    shape = (3, 4)
    data_tmp = np.ones(shape)
    data_tmp[:]=5
    arr_data = mx.nd.array(data_tmp)
    arr_grad = mx.nd.empty(shape)
    arr_grad[:]=3

    test = mx.sym.sign(data)
    exe_test = test.bind(default_context(), args=[arr_data], args_grad=[arr_grad])
    exe_test.forward(is_train=True)
    out = exe_test.outputs[0].asnumpy()
    npout = np.sign(data_tmp)
    assert_almost_equal(out, npout)

    out_grad = mx.nd.empty(shape)
    out_grad[:] = 2;
    npout_grad = out_grad.asnumpy()
    npout_grad = 0;
    exe_test.backward(out_grad)
    assert_almost_equal(arr_grad.asnumpy(), npout_grad)

def test_round_ceil_floor():
    data = mx.symbol.Variable('data')
    shape = (3, 4)
    data_tmp = np.ones(shape)
    data_tmp[:]=5.543
    arr_data = mx.nd.array(data_tmp)
    arr_grad = mx.nd.empty(shape)
    arr_grad[:]= 2

    test = mx.sym.round(data) + mx.sym.ceil(data) +  mx.sym.floor(data)
    exe_test = test.bind(default_context(), args=[arr_data])
    exe_test.forward(is_train=True)
    out = exe_test.outputs[0].asnumpy()
    npout = np.round(data_tmp) + np.ceil(data_tmp) + np.floor(data_tmp)
    assert_almost_equal(out, npout)

def test_trunc():
    data_tmp = np.random.rand(3, 4) * 10 - 5
    arr_data = mx.nd.array(data_tmp)
    data = mx.symbol.Variable('data')
    test = mx.sym.trunc(data)

    exe_test = test.bind(default_context(), args=[arr_data])
    exe_test.forward(is_train=True)
    out = exe_test.outputs[0].asnumpy()
    npout = np.trunc(data_tmp)

    assert_almost_equal(out, npout)

def test_rsqrt_cos_sin():
    data = mx.symbol.Variable('data')
    shape = (3, 4)
    data_tmp = np.ones(shape)
    data_tmp[:]=5
    arr_data = mx.nd.array(data_tmp)
    arr_grad = mx.nd.empty(shape)
    arr_grad[:]=3

    test =  mx.sym.rsqrt(data) + mx.sym.cos(data) + mx.sym.sin(data)
    exe_test = test.bind(default_context(), args=[arr_data], args_grad=[arr_grad])
    exe_test.forward(is_train=True)
    out = exe_test.outputs[0].asnumpy()
    npout =  1/ np.sqrt(data_tmp) + np.cos(data_tmp) + np.sin(data_tmp)
    assert_almost_equal(out, npout)

    out_grad = mx.nd.empty(shape)
    out_grad[:] = 2;
    npout_grad = out_grad.asnumpy()
    npout_grad = npout_grad * -(1.0 / (2.0 * data_tmp * np.sqrt(data_tmp))) + npout_grad * -1 * np.sin(data_tmp) + npout_grad * np.cos(data_tmp)
    exe_test.backward(out_grad)
    assert_almost_equal(arr_grad.asnumpy(), npout_grad)

def test_maximum_minimum():
    data1 = mx.symbol.Variable('data')
    data2 = mx.symbol.Variable('data')
    shape = (3, 4)
    data_tmp1 = np.random.rand(3,4)
    data_tmp2 = np.random.rand(3,4)
    data_tmp1[:] = 2
    data_tmp2[:] = 3

    arr_data1 = mx.nd.array(data_tmp1)
    arr_data2 = mx.nd.array(data_tmp2)


    arr_grad1 = mx.nd.empty(shape)
    arr_grad2 = mx.nd.empty(shape)


    test =  mx.sym.maximum(data1,data2) + mx.sym.minimum(data1,data2);
    exe_test = test.bind(default_context(), args=[arr_data1,arr_data2], args_grad=[arr_grad1,arr_grad2])
    exe_test.forward(is_train=True)
    out = exe_test.outputs[0].asnumpy()
    npout =  np.maximum(data_tmp1,data_tmp2) + np.minimum(data_tmp1,data_tmp2)
    assert_almost_equal(out, npout)

    out_grad = mx.nd.empty(shape)
    out_grad[:] = 2
    exe_test.backward(out_grad)

    npout_grad = np.ones(shape)
    npout_grad[:] = 2
    mask1 = (data_tmp1 > data_tmp2).astype('float')
    mask2 = (data_tmp1 < data_tmp2).astype('float')
    npout_grad1 = npout_grad * mask1 + npout_grad * mask2
    npout_grad2 = (npout_grad - npout_grad * mask1) + (npout_grad - npout_grad * mask2)

    assert_almost_equal(arr_grad1.asnumpy(), npout_grad1)
    assert_almost_equal(arr_grad2.asnumpy(), npout_grad2)

def test_maximum_minimum_scalar():
    data1 = mx.symbol.Variable('data')
    shape = (3, 4)
    data_tmp1 = np.random.rand(3,4)
    data_tmp1[:] = 2

    arr_data1 = mx.nd.array(data_tmp1)
    arr_grad1 = mx.nd.empty(shape)

    test =  mx.sym.maximum(data1,3) + mx.sym.maximum(9,data1) + mx.sym.minimum(5,data1) + mx.sym.minimum(data1,4)
    exe_test = test.bind(default_context(), args=[arr_data1], args_grad=[arr_grad1])
    exe_test.forward(is_train=True)
    out = exe_test.outputs[0].asnumpy()
    npout =  np.maximum(data_tmp1,3) + np.maximum(9,data_tmp1) + np.minimum(5,data_tmp1) + np.minimum(data_tmp1,4)
    assert_almost_equal(out, npout)

    out_grad = mx.nd.empty(shape)
    out_grad[:] = 2
    exe_test.backward(out_grad)

    npout_grad = np.ones(shape)
    npout_grad[:] = 2
    mask1 = (data_tmp1 > 3).astype('float')
    mask2 = (9 > data_tmp1).astype('float')
    mask3 = (5 < data_tmp1).astype('float')
    mask4 = (data_tmp1 < 4).astype('float')
    npout_grad1 = npout_grad * mask1 + (npout_grad - npout_grad * mask2) + (npout_grad - npout_grad * mask3) + npout_grad * mask4

    assert_almost_equal(arr_grad1.asnumpy(), npout_grad1)

def test_abs():
    data = mx.symbol.Variable('data')
    shape = (3, 4)
    data_tmp = np.ones(shape)
    data_tmp[:]=5
    arr_data = mx.nd.array(data_tmp)
    arr_grad = mx.nd.empty(shape)
    arr_grad[:]=3

    test = mx.sym.abs(data)
    exe_test = test.bind(default_context(), args=[arr_data], args_grad=[arr_grad])
    exe_test.forward(is_train=True)
    out = exe_test.outputs[0].asnumpy()
    npout = abs(data_tmp)
    assert_almost_equal(out, npout)

    out_grad = mx.nd.empty(shape)
    out_grad[:] = 2;
    npout_grad = out_grad.asnumpy()
    npout_grad = npout_grad * np.sign(data_tmp)
    exe_test.backward(out_grad)
    assert_almost_equal(arr_grad.asnumpy(), npout_grad)

def check_deconvolution_forward_backward(input_shape, num_filter, kernel, stride, pad):
    """configure A: input --> conv --> deconv --> output.
       the convolution and deconvoluiton has similar parameter which ensure
       the input shape is the same as output, and the same weights between conv
       and deconv;
       If the input value of forward() and backwrad() is the same, then
       the output value of them should also the same;
    """
    assert input_shape[1] == num_filter
    data = mx.sym.Variable(name="data")
    conv = mx.sym.Convolution(
        data=data, kernel=kernel, stride=stride, pad=pad,
        num_filter=num_filter, no_bias = "true", name = "conv")
    deconv = mx.sym.Deconvolution(
        data=conv, kernel=kernel, stride=stride, pad=pad,
        num_filter=num_filter, no_bias = "true", name = "deconv")

    arg_names = deconv.list_arguments()
    arg_shapes, out_shapes, _ = deconv.infer_shape(data=input_shape)
    input_data = mx.random.uniform(-5, 5, input_shape, ctx=mx.cpu()).copyto(default_context())
    out_grad = input_data
    args = {}
    args["data"] = input_data
    args['conv_weight'] = args['deconv_weight'] = mx.random.normal(0, 1,
        (num_filter, input_shape[1]) + kernel, ctx=mx.cpu()).copyto(default_context())
    args_grad = [mx.nd.empty(s) for s in arg_shapes]

    exe = deconv.bind(default_context(), args=args, args_grad=args_grad)
    exe.forward(is_train=True)
    out = exe.outputs[0].asnumpy()
    exe.backward(out_grad)
    assert_almost_equal(out, args_grad[0].asnumpy(), rtol=1E-3, atol=1e-4)

    args_grad_addto_npy = [np.random.normal(size=s) for s in arg_shapes]
    args_grad_addto = [mx.nd.array(ele) for ele in args_grad_addto_npy]
    exe = deconv.bind(default_context(), args=args, args_grad=args_grad_addto, grad_req="add")
    exe.forward(is_train=True)
    out = exe.outputs[0].asnumpy()
    exe.backward(out_grad)
    assert_almost_equal(out + args_grad_addto_npy[0], args_grad_addto[0].asnumpy(), rtol=1e-4, atol=1e-4)


def check_deconvolution_gradient(input_shape, num_filter, pad):
    """configure A: input --> conv --> output.
       configure B: input --> deconv --> output
       the convolution and deconvoluiton has similar parameter which ensure
       the input shape is the same as output;
       During backward(), if the input of A equals output of B, and the output
       of A equals input of B, then the grad of weight should be the same;
    """
    stride = (1, 1)
    kernel = (2*pad[0]+1, 2*pad[1]+1)
    data_conv = mx.sym.Variable(name="data_conv")
    conv = mx.sym.Convolution(
        data=data_conv, kernel=kernel, stride=stride, pad=pad,
        num_filter=num_filter, no_bias = "true", name = "conv")
    data_deconv = mx.sym.Variable(name="data_deconv")
    deconv = mx.sym.Deconvolution(
        data=data_deconv, kernel=kernel, stride=stride, pad=pad,
        num_filter=num_filter, no_bias = "true", name = "deconv")

    conv_data = mx.random.uniform(-5, 5, input_shape, ctx=mx.cpu()).copyto(default_context())
    conv_args = {}
    conv_args["data_conv"] = conv_data
    conv_args['conv_weight'] = \
        mx.random.normal(0, 1,(num_filter, input_shape[1]) + kernel, ctx=mx.cpu()).copyto(default_context())
    conv_args_grad = [mx.nd.zeros(conv_data.shape),
        mx.nd.zeros((num_filter, input_shape[1]) + kernel)]
    exe_conv = conv.bind(default_context(), args=conv_args, args_grad=conv_args_grad)
    exe_conv.forward(is_train=True)
    conv_out_grad = mx.random.normal(0, 2, exe_conv.outputs[0].shape, ctx=mx.cpu()).copyto(default_context())
    exe_conv.backward(conv_out_grad)

    deconv_data = conv_out_grad
    deconv_args = {}
    deconv_args['data_deconv'] = deconv_data
    deconv_args['deconv_weight'] = conv_args['conv_weight']
    deconv_args_grad = [mx.nd.zeros(deconv_data.shape),
        mx.nd.zeros((num_filter, input_shape[1]) + kernel)]
    deconv_addto_args_grad_npy = [np.random.normal(size=deconv_data.shape),
                                  np.random.normal(size=(num_filter, input_shape[1]) + kernel)]
    deconv_addto_args_grad = [mx.nd.array(deconv_addto_args_grad_npy[0]),
                              mx.nd.array(deconv_addto_args_grad_npy[1])]
    exe_deconv = deconv.bind(default_context(), args=deconv_args, args_grad=deconv_args_grad)
    exe_deconv.forward(is_train=True)
    deconv_out_grad = conv_data[:]
    exe_deconv.backward(deconv_out_grad)
    assert_almost_equal(conv_args_grad[1].asnumpy(), deconv_args_grad[1].asnumpy(), rtol=1e-3, atol=1e-2)
    # Test AddTo
    exe_deconv_addto = deconv.bind(default_context(), args=deconv_args,
                                   args_grad=deconv_addto_args_grad,
                                   grad_req="add")
    exe_deconv_addto.forward(is_train=True)
    deconv_out_grad = conv_data[:]
    exe_deconv_addto.backward(deconv_out_grad)
    assert_almost_equal(conv_args_grad[1].asnumpy() + deconv_addto_args_grad_npy[1],
                        deconv_addto_args_grad[1].asnumpy(), rtol=1e-3, atol=1e-2)

def check_deconvolution_target_shape(input_shape, kernel, stride, pad, adj, target_shape=None):
    data = mx.sym.Variable(name="data")
    if target_shape:
        deconv = mx.sym.Deconvolution(
            data=data, kernel=kernel, stride=stride, pad=pad, adj=adj, num_filter=5,
            target_shape = target_shape)
    else:
        deconv = mx.sym.Deconvolution(
            data=data, kernel=kernel, stride=stride, pad=pad, adj=adj, num_filter=5)
    arg_names = deconv.list_arguments()
    arg_shapes, out_shapes, _ = deconv.infer_shape(data=input_shape)
    assert out_shapes[0] == (input_shape[0], 5, 8, 8)

def test_deconvolution():
    check_deconvolution_target_shape(
        input_shape         = (2,3,4,4),
        kernel              = (3,3),
        stride              = (2,2),
        target_shape        = (8,8),
        pad                 = (99,99),  # will be ignored
        adj                 = (101,101),  # will be ignored
    )
    check_deconvolution_target_shape(
        input_shape         = (2,3,4,4),
        kernel              = (3,3),
        stride              = (2,2),
        pad                 = (1,1),
        adj                 = (1,1),
    )
    check_deconvolution_forward_backward(
        input_shape         = (1,1,5,5),
        num_filter          = 1,
        kernel              = (3,3),
        stride              = (1,1),
        pad                 = (1,1)
    )
    check_deconvolution_forward_backward(
        input_shape         = (32,3,28,28),
        num_filter          = 3,
        kernel              = (3,3),
        stride              = (1,1),
        pad                 = (1,1)
    )
    check_deconvolution_forward_backward(
        input_shape         = (10, 3, 403, 403),
        num_filter          = 3,
        kernel              = (7,7),
        stride              = (5,5),
        pad                 = (2,2)
    )
    check_deconvolution_gradient(
        input_shape = (1,3,5,5),
        num_filter = 3,
        pad = (1,1)
    )
    check_deconvolution_gradient(
        input_shape = (5,3,100,100),
        num_filter = 3,
        pad = (3,3)
    )

def check_nearest_upsampling_with_shape(shapes, scale, root_scale):
    arr = {'arg_%d'%i: mx.random.uniform(-10.0, 10.0, shape, ctx=mx.cpu()).copyto(default_context()) for i, shape in zip(range(len(shapes)), shapes)}
    arr_grad = {'arg_%d'%i: mx.nd.zeros(shape) for i, shape in zip(range(len(shapes)), shapes)}

    up = mx.sym.UpSampling(*[mx.sym.Variable('arg_%d'%i) for i in range(len(shapes))], sample_type='nearest', scale=root_scale)
    exe = up.bind(default_context(), args=arr, args_grad=arr_grad)
    exe.forward(is_train=True)
    exe.backward(exe.outputs)
    for k in range(len(shapes)):
        name = 'arg_%d'%k
        assert_allclose(arr[name].asnumpy()*root_scale**2*scale**(2*k), arr_grad[name].asnumpy(), rtol=1e-4)

def check_bilinear_upsampling_with_shape(shapes, scale, root_scale):
    arr = {'arg_%d'%i: mx.random.uniform(-10.0, 10.0, shape, ctx=mx.cpu()).copyto(default_context()) for i, shape in zip(range(len(shapes)), shapes)}
    arr_grad = {'arg_%d'%i: mx.nd.zeros(shape) for i, shape in zip(range(len(shapes)), shapes)}

    up = mx.sym.UpSampling(*[mx.sym.Variable('arg_%d'%i) for i in range(len(shapes))], sample_type='bilinear', scale=root_scale)
    exe = up.bind(default_context(), args=arr, args_grad=arr_grad)
    exe.forward(is_train=True)
    exe.backward(exe.outputs)
    for k in range(len(shapes)):
        name = 'arg_%d'%k
        assert_allclose(arr[name].asnumpy()*root_scale**2*scale**(2*k), arr_grad[name].asnumpy(), rtol=1e-4)

def test_nearest_upsampling():
    for root_scale in [1,2,3]:
        for scale in [1,2,3]:
            for num_shape in [1,2,3]:
                for base in [1,2,3]:
                    shapes = [(1,3,base*root_scale*scale**(num_shape-1-i),base*root_scale*scale**(num_shape-1-i)) for i in range(num_shape)]
                    check_nearest_upsampling_with_shape(shapes, scale, root_scale)

def test_batchnorm_training():
    for shape in [(2, 3), (2, 3, 2, 2)]:
        data_tmp = np.random.normal(-0.1, 0.1, size=shape)
        s = shape[1],
        gamma = np.ones(s)
        beta = np.ones(s)
        gamma[1] = 3
        beta[0] = 3

        rolling_mean = np.random.uniform(size=s)
        rolling_std = np.random.uniform(size=s)

        data = mx.symbol.Variable('data')

        test = mx.symbol.BatchNorm_v1(data, fix_gamma=True)
        check_numeric_gradient(test, [data_tmp, gamma, beta], [rolling_mean, rolling_std], numeric_eps=1e-2, rtol=0.16)

        test = mx.symbol.BatchNorm(data, fix_gamma=True)
        check_numeric_gradient(test, [data_tmp, gamma, beta], [rolling_mean, rolling_std], numeric_eps=1e-2, rtol=0.16)

        test = mx.symbol.BatchNorm_v1(data, fix_gamma=True, use_global_stats=True)
        check_numeric_gradient(test, [data_tmp, gamma, beta], [rolling_mean, rolling_std], numeric_eps=1e-2, rtol=0.16)

        test = mx.symbol.BatchNorm(data, fix_gamma=True, use_global_stats=True)
        check_numeric_gradient(test, [data_tmp, gamma, beta], [rolling_mean, rolling_std], numeric_eps=1e-2, rtol=0.16)

        test = mx.symbol.BatchNorm_v1(data, fix_gamma=False)
        check_numeric_gradient(test, [data_tmp, gamma, beta], [rolling_mean, rolling_std], numeric_eps=1e-2, rtol=0.16)

        test = mx.symbol.BatchNorm(data, fix_gamma=False)
        check_numeric_gradient(test, [data_tmp, gamma, beta], [rolling_mean, rolling_std], numeric_eps=1e-2, rtol=0.16)

        test = mx.symbol.BatchNorm_v1(data, fix_gamma=False, use_global_stats=True)
        check_numeric_gradient(test, [data_tmp, gamma, beta], [rolling_mean, rolling_std], numeric_eps=1e-2, rtol=0.16)

        test = mx.symbol.BatchNorm(data, fix_gamma=False, use_global_stats=True)
        check_numeric_gradient(test, [data_tmp, gamma, beta], [rolling_mean, rolling_std], numeric_eps=1e-2, rtol=0.16)

        # Test varying channel axis
        dim = len(shape)
        for chaxis in range(-dim, dim):
            chaxis_true = chaxis
            if chaxis < 0:
                chaxis_true = dim + chaxis

            shapex = shape

            channel_count = shapex[chaxis_true]
            data_tmp = np.random.normal(-0.1, 0.1, size=shapex)

            gamma = np.ones(channel_count)
            beta = np.ones(channel_count)
            if channel_count > 1:
                gamma[1] = 3
            beta[0] = 3

            xrolling_mean = np.random.uniform(size=channel_count)
            xrolling_std = np.random.uniform(size=channel_count)

            test = mx.symbol.BatchNorm(data, fix_gamma=True, axis=chaxis)
            check_numeric_gradient(test, [data_tmp, gamma, beta], [xrolling_mean, xrolling_std], numeric_eps=1e-2, rtol=0.2)

            test = mx.symbol.BatchNorm(data, fix_gamma=True, use_global_stats=True, axis=chaxis)
            check_numeric_gradient(test, [data_tmp, gamma, beta], [xrolling_mean, xrolling_std], numeric_eps=1e-2, rtol=0.2)

            test = mx.symbol.BatchNorm(data, fix_gamma=False, axis=chaxis)
            check_numeric_gradient(test, [data_tmp, gamma, beta], [xrolling_mean, xrolling_std], numeric_eps=1e-2, rtol=0.2)

            test = mx.symbol.BatchNorm(data, fix_gamma=False, use_global_stats=True, axis=chaxis)
            check_numeric_gradient(test, [data_tmp, gamma, beta], [xrolling_mean, xrolling_std], numeric_eps=1e-2, rtol=0.2)

def test_convolution_grouping():
    num_filter = 4
    num_group = 2
    kernel = (3, 3)
    shape = (1, 4, 9, 9)

    x = mx.sym.Variable('x')
    w = mx.sym.Variable('w')
    b = mx.sym.Variable('b')
    y1 = mx.sym.Convolution(data=x, weight=w, bias=b, num_filter=num_filter, num_group=num_group, kernel=kernel)
    xslice = mx.sym.SliceChannel(data=x, num_outputs=num_group, axis=1)
    wslice = mx.sym.SliceChannel(data=w, num_outputs=num_group, axis=0)
    bslice = mx.sym.SliceChannel(data=b, num_outputs=num_group, axis=0)
    y2 = mx.sym.Concat(*[mx.sym.Convolution(data=xslice[i], weight=wslice[i], bias=bslice[i],
                                            num_filter=num_filter//num_group, kernel=kernel)
                       for i in range(num_group)])

    exe1 = y1.simple_bind(default_context(), x=shape)
    exe2 = y2.simple_bind(default_context(), x=shape, w=(num_filter, shape[1]//num_group, kernel[0], kernel[1]), b=(num_filter,))
    for arr1, arr2 in zip(exe1.arg_arrays, exe2.arg_arrays):
        arr1[:] = np.random.normal(size=arr1.shape)
        arr2[:] = arr1
    exe1.forward(is_train=True)
    exe1.backward(exe1.outputs[0])
    exe2.forward(is_train=True)
    exe2.backward(exe2.outputs[0])

    for arr1, arr2 in zip(exe1.outputs + exe1.grad_arrays, exe2.outputs + exe2.grad_arrays):
        np.testing.assert_allclose(arr1.asnumpy(), arr2.asnumpy(), rtol=1e-3, atol=1e-4)

def gen_broadcast_data(idx):
    # Manually set test cases
    binary_op_data_shape = np.array(
        [[[2, 5, 1, 30, 7], [1, 5, 448, 30, 1]],
        [[10, 49, 1, 77, 17], [10, 1, 2, 1, 17]],
        [[13, 2, 65, 2,  1], [13, 1, 65, 1, 225]],
        [[9, 434, 4, 2, 37], [9, 1, 4, 1, 37]],
        [[2, 52, 1, 4, 1], [1, 52, 60, 1, 37]],
        [[1, 23, 7, 122, 50], [2, 1, 7, 1, 50]],
        [[1, 17, 1, 5, 1], [22, 1, 2, 1, 28]],
        [[29, 1, 2, 1, 8], [29, 22, 1, 130, 1]],
        [[2, 36, 1, 427, 3], [1, 36, 11, 427, 1]],
        [[1, 2, 1, 100, 7], [1, 2, 448, 100, 1]],
        [[1, 2, 495, 77, 7], [1, 2, 1, 1, 7]],
        [[1, 43, 65, 2, 1], [1, 43, 65, 1, 225]],
        [[1, 92, 434, 2, 2], [1, 92, 1, 2, 2]],
        [[1, 92, 1, 4, 1], [1, 92, 134, 1, 17]],
        [[1, 53, 2, 122, 143], [1, 1, 2, 1, 143]],
        [[1, 179, 1, 87, 17], [1, 179, 1, 1, 17]],
        [[1, 1, 17, 5, 1], [1, 22, 1, 1, 28]],
        [[1, 2, 1, 1, 8], [1, 2, 52, 430, 1]],
        [[1, 163, 1, 22, 3], [1, 163, 116, 22, 1]],
        [[1, 1, 44, 30, 7], [1, 1, 44, 30, 1]],
        [[1, 1, 1, 1, 28], [1, 127, 1, 5, 28]],
        [[1, 2, 394, 38, 1], [1, 2, 394, 38, 16]],
        [[1, 10, 49, 77, 17], [1, 1, 1, 1, 17]],
        [[1, 431, 6, 2, 225], [1, 1, 6, 2, 225]],
        [[1, 15, 1, 28, 1], [1, 15, 1, 28, 463]],
        [[1, 129, 2, 48, 96], [1, 129, 2, 1, 1]],
        [[1, 1, 403, 17, 2], [1, 44, 403, 17, 2]],
        [[1, 1, 65, 2, 22], [1, 1, 65, 1, 1]],
        [[1, 24, 103, 17, 18], [1, 24, 1, 1, 1]],
        [[1, 1, 1, 1, 2], [1, 24, 194, 50, 1]],
        [[1, 1, 107, 84, 9], [1, 1, 1, 1, 1]]])
    if idx < binary_op_data_shape.shape[0]:
        l_shape = binary_op_data_shape[idx][0]
        r_shape = binary_op_data_shape[idx][1]
    else:
        # Generate random data that has ndim between 1-7 and all the shape dims between 1-5
        ndim = np.random.randint(1, 6)
        shape = np.random.randint(1, 6, size=(ndim,))
        l_same_dim = np.random.randint(0, 5)
        r_same_dim = np.random.randint(0, 5)
        l_axis_flags = np.random.randint(0, 2, size=ndim)
        r_axis_flags = np.random.randint(0, 2, size=ndim)
        if l_same_dim == 4:
            l_axis_flags = np.ones(ndim)
        if r_same_dim == 4:
            r_axis_flags = np.ones(ndim)
        l_shape = shape.copy()
        r_shape = shape.copy()
        l_shape[np.where(l_axis_flags == 0)] = 1
        r_shape[np.where(r_axis_flags == 0)] = 1
    return [np.random.random(l_shape), np.random.random(r_shape)]

def gen_broadcast_data_int(idx):
    d = gen_broadcast_data(idx);
    return [np.round(d[0]*100), np.round(d[1]*100)]

def gen_binary_data(dummy):
    ndim = np.random.randint(1, 6)
    shape = np.random.randint(1, 6, size=(ndim,))
    return [np.random.random(shape), np.random.random(shape)]

def check_binary_op_forward(symbol, baseline, gen_data):
    sample_num = 200
    for i in range(sample_num):
        d = gen_data(i)
        x = baseline(d[0], d[1])
        y = symbol.bind(default_context(), args={'a': mx.nd.array(d[0]), 'b' : mx.nd.array(d[1])})
        y.forward(is_train=True)
        assert_allclose(x, y.outputs[0].asnumpy(), rtol=1e-3, atol=1e-5)

def check_binary_op_backward(symbol, baseline, gen_data):
    sample_num = 200
    for i in range(sample_num):
        d = gen_data(i)
        out = np.random.random((d[0] + d[1]).shape)
        def reduce_op(shape, x):
            if shape == x.shape:
                return x
            keepdims_shape = list(x.shape)
            for i in range(len(shape)):
                if x.shape[i] != shape[i]:
                    keepdims_shape[i] = 1
                    x = np.sum(x, axis=i).reshape(keepdims_shape)
            return x
        baseline_grad1, baseline_grad2 = baseline(out, d[0], d[1])
        x_1 = reduce_op(d[0].shape, baseline_grad1)
        x_2 = reduce_op(d[1].shape, baseline_grad2)
        y_1 = mx.nd.empty(d[0].shape)
        y_2 = mx.nd.empty(d[1].shape)
        y = symbol.bind(default_context(), args={'a': mx.nd.array(d[0]), 'b' : mx.nd.array(d[1])},
                        args_grad=[y_1, y_2])
        y.forward(is_train=True)
        y.backward([mx.nd.array(out)])
        assert_allclose(x_1, y_1.asnumpy(), rtol=1e-3, atol=1e-5)
        assert_allclose(x_2, y_2.asnumpy(), rtol=1e-3, atol=1e-5)

def test_binary_op():
    a = mx.sym.Variable('a')
    b = mx.sym.Variable('b')

    def test_bplus(a, b):
        c = a + b
        check_binary_op_forward(c, lambda a, b: a + b, gen_binary_data)
        check_binary_op_backward(c, lambda g_out, a, b: (g_out, g_out), gen_binary_data)

    def test_bminus(a, b):
        c = a - b
        check_binary_op_forward(c, lambda a, b: a - b, gen_binary_data)
        check_binary_op_backward(c, lambda g_out, a, b: (g_out, - g_out), gen_binary_data)

    def test_bmul(a, b):
        c = a * b
        check_binary_op_forward(c, lambda a, b: a * b, gen_binary_data)
        check_binary_op_backward(c, lambda g_out, a, b: (g_out * b, g_out * a), gen_binary_data)

    def test_bdiv(a, b):
        c = a / b
        check_binary_op_forward(c, lambda a, b: a / b, gen_binary_data)
        check_binary_op_backward(c, lambda g_out, a, b: (g_out / b, - g_out * a / (b * b)), gen_binary_data)

    def test_bpow(a, b):
        c = a ** b
        check_binary_op_forward(c, lambda a, b: a ** b, gen_binary_data)
        check_binary_op_backward(c, lambda g_out, a, b: (g_out * a **(b - 1) * b,
                                        g_out * a ** b * np.log(a)), gen_binary_data)

    def test_bneq(a, b):
        c = a != b
        check_binary_op_forward(c, lambda a, b: (a != b).astype(a.dtype), gen_binary_data)
        check_binary_op_backward(c, lambda g_out, a, b: (np.zeros_like(a), np.zeros_like(b)), gen_binary_data)

    test_bplus(a, b)
    test_bminus(a, b)
    test_bmul(a, b)
    test_bdiv(a, b)
    test_bpow(a, b)
    test_bneq(a, b)

def test_broadcast_binary_op():
    a = mx.sym.Variable('a')
    b = mx.sym.Variable('b')

    def test_bplus(a, b):
        c = mx.sym.broadcast_plus(a, b)
        check_binary_op_forward(c, lambda a, b: a + b, gen_broadcast_data)
        check_binary_op_backward(c, lambda g_out, a, b: (g_out, g_out), gen_broadcast_data)

    def test_bminus(a, b):
        c = mx.sym.broadcast_minus(a, b)
        check_binary_op_forward(c, lambda a, b: a - b, gen_broadcast_data)
        check_binary_op_backward(c, lambda g_out, a, b: (g_out, - g_out), gen_broadcast_data)

    def test_bmul(a, b):
        c = mx.sym.broadcast_mul(a, b)
        check_binary_op_forward(c, lambda a, b: a * b, gen_broadcast_data)
        check_binary_op_backward(c, lambda g_out, a, b: (g_out * b, g_out * a), gen_broadcast_data)

    def test_bdiv(a, b):
        c = mx.sym.broadcast_div(a, b)
        check_binary_op_forward(c, lambda a, b: a / b, gen_broadcast_data)
        check_binary_op_backward(c, lambda g_out, a, b: (g_out / b, - g_out * a / (b * b)), gen_broadcast_data)

    def test_bpow(a, b):
        c = mx.sym.broadcast_power(a, b)
        check_binary_op_forward(c, lambda a, b: a ** b, gen_broadcast_data)
        check_binary_op_backward(c, lambda g_out, a, b: (g_out * a **(b - 1) * b,
                                        g_out * a ** b * np.log(a)), gen_broadcast_data)

    def test_bequal(a, b):
        c = mx.sym.broadcast_equal(a, b)
        check_binary_op_forward(c, lambda a, b: (a == b).astype(a.dtype), gen_broadcast_data_int)
        check_binary_op_backward(c, lambda g_out, a, b: (np.zeros_like(a), np.zeros_like(b)), gen_broadcast_data_int)

    test_bplus(a, b)
    test_bminus(a, b)
    test_bmul(a, b)
    test_bdiv(a, b)
    test_bpow(a, b)
    test_bequal(a, b)

def test_run_convolution_dilated_impulse_response(dil=(1,1), kernel_shape=(3,3), verbose=False):
    # Input for spike response
    spike_imgs = np.zeros(shape=(1,1,33,33), dtype=np.float32)
    spike_imgs[0,0,16,16] = 1.0
    spike_img = mx.nd.array(spike_imgs)
    spike_img2 = mx.nd.array(spike_imgs)


    kernel_weights = mx.nd.ones(shape=tuple([1,1]+list(kernel_shape)), dtype=np.float32)
    kernel_weights2 = mx.nd.ones(shape=tuple([1,1]+list(kernel_shape)), dtype=np.float32)

    kernel = mx.symbol.Variable('kernel')
    in_img = mx.symbol.Variable('input')
    net = mx.symbol.Convolution(in_img, num_filter=1,kernel=kernel_shape, dilate=dil, no_bias="true", name='test_convolution')
    net.list_arguments()
    be = net.bind(default_context(), args={ 'input' : spike_img, 'test_convolution_weight' : kernel_weights},
                args_grad={'input' : spike_img2, 'test_convolution_weight' : kernel_weights2 } )
    be.forward(True)
    out_o = be.outputs[0].asnumpy()
    ndo = be.outputs[0]

    out_grads = np.zeros(shape=be.outputs[0].shape, dtype=np.float32)
    out_grads[0,0, 16,16] = 1.0
    out_grad = mx.nd.array(out_grads)
    be.backward([out_grad])
    vgrad = be.grad_arrays[0].asnumpy()
    out = out_o.reshape((out_o.shape[2],out_o.shape[3]))
    nzx,nzy = np.nonzero(out)
    assert(np.sum(out)==np.prod(kernel_shape))
    assert(np.sum(vgrad)==np.prod(kernel_shape))

    # Now check whether the input gradient was computed correctly
    input_grad = mx.nd.array(vgrad)

    be = net.bind(default_context(), args={ 'input' : input_grad, 'test_convolution_weight' : kernel_weights})
    be.forward(True)
    out_o = be.outputs[0].asnumpy()
    assert(out_o[0,0,16,16]==np.prod(kernel_shape))

    rnd_kernel_s = np.random.uniform(low=0.0, high=1.0, size=tuple([1,1]+list(kernel_shape))).astype(np.float32)
    impulse_error = mx.nd.array(out_o/np.sum(out_o)) # This should be 1.0 at [0,0,16,16]
    rnd_kernel = mx.nd.array(rnd_kernel_s)

    rnd_kernel2 = mx.nd.array(rnd_kernel_s)
    white_in = mx.nd.ones(shape=(1,1,33,33))
    white_in2 = mx.nd.ones(shape=(1,1,33,33))

    be = net.bind(default_context(), args={ 'input' : white_in, 'test_convolution_weight' : rnd_kernel},
                args_grad={'input' : white_in2, 'test_convolution_weight' : rnd_kernel2 } )

    be.forward(True)
    be.backward([impulse_error])
    out_orig = be.outputs[0].asnumpy()
    kernel_gradient = be.grad_arrays[1].asnumpy()

    dkernel = mx.nd.array(rnd_kernel_s + kernel_gradient)

    be = net.bind(default_context(), args={ 'input' : white_in, 'test_convolution_weight' : dkernel})

    be.forward(True)
    out = be.outputs[0].asnumpy()
    # Now do a simple check of the kernel gradient
    assert(out[0,0,16,16] - np.sum(kernel_gradient) - out_orig[0,0,16,16] < 0.001)


def test_convolution_dilated_impulse_response():
    for dil in [ (1,1), (2,2), (3,3) ]:
        for ks in [ (3,3), (4,4), (2,3), (3,2), (1,1) ]:
            test_run_convolution_dilated_impulse_response(dil=dil, kernel_shape=ks)


def test_reshape():

    def test_reshape_new(src_shape, shape_args, reverse, dst_shape):
        net = mx.sym.Variable("data")
        net = mx.sym.Reshape(net, shape=shape_args, reverse=reverse)
        js = net.tojson()
        net = mx.sym.load_json(js)
        _, output_shape, __ = net.infer_shape(data=src_shape)
        assert output_shape[0] == dst_shape, \
            'Src Shape = %s, Shape Arguments = %s, Reverse = %s, Dst Shape = %s, ' \
            'Output Shape = %s' %(str(src_shape), str(shape_args), str(reverse),
                                  str(dst_shape), str(output_shape[0]))
        dat_npy = np.random.rand(*src_shape)
        grad_npy = np.random.rand(*dst_shape)
        exe = net.simple_bind(default_context(), data=src_shape)
        exe.arg_dict['data'][:] = dat_npy
        exe.forward(is_train=True)
        assert np.square(exe.outputs[0].asnumpy() - dat_npy.reshape(dst_shape)).mean() < 1E-7, \
            'Src Shape = %s, Shape Arguments = %s, Reverse = %s, Dst Shape = %s'\
            %(str(src_shape), str(shape_args), str(reverse), str(dst_shape))
        exe.backward(out_grads=mx.nd.array(grad_npy))
        assert np.square(exe.grad_dict['data'].asnumpy() - grad_npy.reshape(src_shape)).mean() < 1E-7, \
            'Src Shape = %s, Shape Arguments = %s, Reverse = %s, Dst Shape = %s'\
            %(str(src_shape), str(shape_args), str(reverse), str(dst_shape))
    # Test new api (Using shape)
    test_cases = [
        [(2, 3, 5, 5),  (0, -1),          False, (2, 75)],
        [(2, 3, 5, 5),  (0, 0, -1),       False, (2, 3, 25)],
        [(5, 3, 4, 5),  (0, -1, 0),       False, (5, 15, 4)],
        [(2, 3, 5, 4),  (-1, 0, 0),       False, (8, 3, 5)],
        [(2, 3, 5, 5),  (0, 0, 0, 0),     False, (2, 3, 5, 5)],
        [(2, 4, 5, 3),  (-1, 2, 2, 1),    False, (30, 2, 2, 1)],
        [(2, 3, 5, 6),  (-2,),            False, (2, 3, 5, 6)],
        [(2, 3, 5, 6),  (6, 1, -2),       False, (6, 1, 5, 6)],
        [(2, 3, 5, 6),  (-3, -3),         False, (6, 30)],
        [(2, 3, 5, 6),  (-3, -1),         False, (6, 30)],
        [(64,),         (-4, 16, 4),      False, (16, 4)],
        [(64,),         (-4, 16, -1),     False, (16, 4)],
        [(64, 1, 2, 3), (-4, 16, -1, -2), False, (16, 4, 1, 2, 3)],
        [(2, 3, 5, 5),  (0, -1),          True,  (5, 30)],
        [(2, 3, 5, 5),  (0, 0, -1),       True,  (3, 5, 10)],
        [(5, 3, 4, 5),  (0, -1, 0),       True,  (3, 20, 5)],
        [(2, 3, 5, 4),  (-1, 0, 0),       True,  (6, 5, 4)],
        [(2, 3, 4, 5),  (3, -1, 0),       True,  (3, 8, 5)],
        [(2, 3, 5, 5),  (5, 3, 0, -1),    True,  (5, 3, 5, 2)],
        [(2, 3, 5, 5),  (0, 0, 0, 0),     True,  (2, 3, 5, 5)],
        [(2, 3, 5, 6),  (-2,),            True,  (2, 3, 5, 6)],
        [(2, 3, 5, 6),  (-2, 1, 30),      True,  (2, 3, 1, 30)],
        [(2, 3, 5, 6),  (-3, -3),         True,  (6, 30)],
        [(64,),         (16, 4, -4),      True,  (16, 4)],
        [(64,),         (16, -1, -4),     True,  (16, 4)],
        [(1, 2, 3, 64), (-2, -1, 16, -4), True,  (1, 2, 3, 4, 16)]]
    for test_case in test_cases:
        test_reshape_new(*test_case)
    # Test old api
    net = mx.sym.Variable("data")
    net = mx.sym.Reshape(net, target_shape=(2, 0))
    js = net.tojson()
    net = mx.sym.load_json(js)
    _, output_shape, __ = net.infer_shape(data=(2, 3, 5, 5))
    assert(output_shape[0] == (2, 75))
    # Test for Flatten
    data = mx.sym.Variable("data")
    net = mx.sym.Flatten(data)
    exe = net.simple_bind(ctx=default_context(), data=(5, 4, 3, 7))
    data_npy = np.random.normal(size=(5, 4, 3, 7))
    out_grad_npy = np.random.normal(size=(5, 4 * 3 * 7))
    outputs = exe.forward(is_train=True, data=data_npy)[0].asnumpy()
    assert_allclose(outputs, data_npy.reshape((5, 4 * 3 * 7)))
    exe.backward(out_grads=[mx.nd.array(out_grad_npy, ctx=default_context())])
    assert_allclose(exe.grad_arrays[0].asnumpy(), out_grad_npy.reshape((5, 4, 3, 7)))

def test_reduce():
    sample_num = 500
    def test_reduce_inner(numpy_reduce_func, numpy_reduce_grad_func, mx_reduce_sym, nan_prob = 0):
        for i in range(sample_num):
            # Generate random data that has ndim between 1-7 and all the shape dims between 1-5
            # Insert a NaN with probability equal to nan_prob
            ndim = np.random.randint(1, 6)
            shape = np.random.randint(1, 6, size=(ndim,))
            axis_num = np.random.randint(0, ndim, size=1)
            axis_flags = np.random.randint(0, 2, size=ndim)
            exclude = np.random.randint(0, 2)
            axes = []
            for (axis, flag) in enumerate(axis_flags):
                if flag:
                    axes.append(axis)
            if 0 == len(axes):
                axes = None
            elif 1 == len(axes):
                axes = axes[0]
            else:
                axes = tuple(axes)
            keepdims = np.random.randint(0, 2)
            a = mx.symbol.Variable('a')
            if axes is None:
                b = mx_reduce_sym(a, keepdims=keepdims)
            elif exclude and isinstance(axes, tuple) and len(axes) < ndim:
                naxes = [i for i in range(ndim) if i not in axes]
                b = mx_reduce_sym(a, axis=naxes, keepdims=keepdims, exclude=True)
            else:
                b = mx_reduce_sym(a, axis=axes, keepdims=keepdims)
            dat_npy = np.random.rand(*shape)
            if nan_prob > 0:
                dat_npy[np.random.rand(*shape) < nan_prob] = np.nan
            sum_groundtruth = np.array(numpy_reduce_func(dat_npy, axis=axes, keepdims=keepdims))
            if sum_groundtruth.shape == ():
                sum_groundtruth = np.array([sum_groundtruth])
            grad_nd = mx.nd.empty(shape)
            outgrad_npy = np.array(np.random.rand(*sum_groundtruth.shape))

            keepdim_shape = np_reduce(dat_npy, axes, 1, np.sum).shape
            grad_groundtruth = numpy_reduce_grad_func(outgrad=outgrad_npy, data=dat_npy,
                                                      outdata=sum_groundtruth,
                                                      axis=axes, keepdims=keepdims,
                                                      keepdim_shape=keepdim_shape)
            net = b.bind(default_context(), args={'a': mx.nd.array(dat_npy)},
                         args_grad={'a': grad_nd})
            net.forward(is_train=True)

            equal_forward = almost_equal_ignore_nan(net.outputs[0].asnumpy(), sum_groundtruth, 1E-4, 1E-4)
            assert equal_forward

            net.backward(out_grads=mx.nd.array(outgrad_npy))
            bc_grad_groundtruth = np.broadcast_to(grad_groundtruth, grad_nd.shape)
            equal_backward = almost_equal_ignore_nan(grad_nd.asnumpy(), bc_grad_groundtruth, 1E-4, 1E-4)
            assert equal_backward

    test_reduce_inner(lambda data, axis, keepdims:np_reduce(data, axis, keepdims, np.sum),
                      lambda outgrad, data, outdata, axis, keepdims, keepdim_shape:
                        outgrad.reshape(keepdim_shape),
                      mx.symbol.sum)
    test_reduce_inner(lambda data, axis, keepdims:np_reduce(data, axis, keepdims, np.mean),
                      lambda outgrad, data, outdata, axis, keepdims, keepdim_shape:
                        outgrad.reshape(keepdim_shape)/(data.size/outdata.size),
                      mx.symbol.mean)
    test_reduce_inner(lambda data, axis, keepdims:np_reduce(data, axis, keepdims, np.prod),
                      lambda outgrad, data, outdata, axis, keepdims, keepdim_shape:
                        outgrad.reshape(keepdim_shape) * (outdata.reshape(keepdim_shape) / data),
                      mx.symbol.prod)
    test_reduce_inner(lambda data, axis, keepdims:np_reduce(data, axis, keepdims, np.nansum),
                      lambda outgrad, data, outdata, axis, keepdims, keepdim_shape:
                        np.where(np.isnan(data), 0, outgrad.reshape(keepdim_shape)),
                      mx.symbol.nansum, 0.3)
    test_reduce_inner(lambda data, axis, keepdims:np_reduce(data, axis, keepdims, np.nanprod),
                      lambda outgrad, data, outdata, axis, keepdims, keepdim_shape:
                        np.where(np.isnan(data), 0, outgrad.reshape(keepdim_shape) * (outdata.reshape(keepdim_shape) / data)),
                      mx.symbol.nanprod, 0.3)
    test_reduce_inner(lambda data, axis, keepdims:np_reduce(data, axis, keepdims, np.max),
                      lambda outgrad, data, outdata, axis, keepdims, keepdim_shape:
                        outgrad.reshape(keepdim_shape) * (np.equal(data, outdata.reshape(keepdim_shape)).astype(np.float)),
                      mx.symbol.max)
    test_reduce_inner(lambda data, axis, keepdims:np_reduce(data, axis, keepdims, np.min),
                      lambda outgrad, data, outdata, axis, keepdims, keepdim_shape:
                        outgrad.reshape(keepdim_shape) * (np.equal(data, outdata.reshape(keepdim_shape)).astype(np.float)),
                      mx.symbol.min)

def test_broadcast():
    sample_num = 200
    for i in range(sample_num):
        # Generate random data that has ndim between 1-7 and all the shape dims between 1-5
        ndim = np.random.randint(1, 6)
        target_shape = np.random.randint(1, 6, size=(ndim,))
        axis = tuple(set(np.random.randint(0, ndim, np.random.randint(1, ndim + 1))))
        shape = target_shape.copy()
        size = tuple([shape[ele] for ele in axis])
        for ele in axis:
            shape[ele] = 1
        a = mx.symbol.Variable('a')
        sym_bcast_axis = mx.symbol.broadcast_axis(a, axis=axis, size=size)
        sym_bcast_to = mx.symbol.broadcast_to(a, shape=tuple(target_shape))
        def test_broadcasting_ele(sym_bcast):
            dat_npy = np.random.rand(*shape)
            groundtruth = dat_npy
            grad_nd = mx.nd.empty(shape)
            outgrad_npy = np.random.rand(*target_shape)
            grad_groundtruth = np_reduce(outgrad_npy, axis=axis, keepdims=True,
                                          numpy_reduce_func=np.sum)
            net = sym_bcast.bind(default_context(), args={'a': mx.nd.array(dat_npy)},
                                                 args_grad={'a': grad_nd})
            net.forward(is_train=True)
            assert (net.outputs[0].shape == target_shape).all()
            assert_almost_equal(net.outputs[0].asnumpy(), groundtruth, rtol=1e-4)
            net.backward(out_grads=mx.nd.array(outgrad_npy))
            assert_almost_equal(grad_nd.asnumpy(), grad_groundtruth, rtol=1e-4)
        test_broadcasting_ele(sym_bcast_axis)
        test_broadcasting_ele(sym_bcast_to)

def test_transpose():
    for ndim in range(1, 6):
        for t in range(5):
            dims = list(np.random.randint(1, 10, size=ndim))
            axes = list(range(ndim))
            random.shuffle(axes)
            axes = tuple(axes)
            x = mx.nd.array(np.random.normal(size=dims))
            y = mx.nd.transpose(x, axes=axes)
            assert_allclose(np.transpose(x.asnumpy(), axes=axes), y.asnumpy())

            y = mx.nd.transpose(x)
            assert_allclose(np.transpose(x.asnumpy()), y.asnumpy())


def test_expand_dims():
    for ndim in range(1, 6):
        for t in range(5):
            dims = list(np.random.randint(1, 10, size=ndim))
            axis = np.random.randint(1, ndim+1)
            x = mx.nd.array(np.random.normal(size=dims))
            y = mx.nd.expand_dims(x, axis=axis)
            assert_allclose(np.expand_dims(x.asnumpy(), axis=axis), y.asnumpy())


def test_crop():
    for ndim in range(1, 6):
        for t in range(5):
            dims = []
            begin = []
            end = []
            idx = []
            for i in range(ndim):
                d = random.randint(1, 5)
                b = random.randint(0, d-1)
                e = random.randint(b+1, d)
                if b == 0 and random.randint(0, 1):
                    b = None
                elif b != 0 and random.randint(0, 1):
                    b -= d
                if e == d and random.randint(0, 1):
                    e = None
                elif e != d and random.randint(0, 1):
                    e -= d
                dims.append(d)
                begin.append(b)
                end.append(e)
                idx.append(slice(b, e))
            x = mx.nd.array(np.random.normal(size=dims))
            y = mx.nd.crop(x, begin=tuple(begin), end=tuple(end))
            assert_allclose(x.asnumpy()[idx], y.asnumpy())

            vx = mx.sym.Variable('x')
            vy = mx.sym.crop(vx, begin=tuple(begin), end=tuple(end))
            check_numeric_gradient(vy, [x.asnumpy()])


def test_slice_axis():
    for ndim in range(1, 6):
        shape = np.random.randint(1, 11, size=(ndim,))
        for t in range(ndim):
            d = shape[t]
            b = random.randint(0, d-1)
            e = random.randint(b+1, d)
            if np.random.rand() > 0.6:
                e = None
            else:
                if e < d and np.random.rand() > 0.5:
                    e = e - d
            if np.random.rand() > 0.5:
                b = b - d
            idx = []
            for i in range(ndim):
                idx.append(slice(0, shape[i]))
            idx[t] = slice(b, e)

            X = mx.symbol.Variable('X')
            x = mx.nd.array(np.random.normal(size=shape))
            Y = mx.symbol.slice_axis(data=X, axis=t, begin=b, end=e)

            xgrad = mx.nd.empty(x.shape)
            exec1 = Y.bind(default_context(), args = [x], args_grad = {'X': xgrad})
            exec1.forward(is_train=True)
            y = exec1.outputs[0]
            assert_allclose(x.asnumpy()[idx], y.asnumpy())
            exec1.backward([y])
            xx = x.asnumpy()
            xx[:] = 0.0
            xx[idx] = x.asnumpy()[idx]
            assert_allclose(xx, xgrad.asnumpy())
            x_grad_npy = np.random.normal(size=x.shape)
            xgrad = mx.nd.array(x_grad_npy)
            exec2 = Y.bind(default_context(), args=[x], args_grad={'X': xgrad}, grad_req="add")
            exec2.forward(is_train=True)
            exec2.backward([exec2.outputs[0]])
            xx = np.zeros(shape=x.shape, dtype=np.float32)
            xx[idx] = x.asnumpy()[idx]
            assert_allclose(xx + x_grad_npy, xgrad.asnumpy(), atol=1E-5)

def test_flip():
    for ndim in range(1, 6):
        for t in range(5):
            dims = [random.randint(1,10) for i in range(ndim)]
            axis = random.randint(0, ndim-1)
            idx = [slice(None, None, -1) if i == axis else slice(None, None) for i in range(ndim)]
            x = mx.nd.array(np.random.normal(size=dims))
            y = mx.nd.flip(x, axis=axis)
            assert_allclose(x.asnumpy()[idx], y.asnumpy())


def test_stn():
    np.set_printoptions(threshold=np.nan)
    num_filter = 2  # conv of loc net
    kernel = (3, 3)  # conv of loc net
    num_hidden = 6  # fc of loc net
    for n in [1, 2, 3, 4]:
        for c in [1, 2, 3, 4]:
            for h in [5, 9, 13, 17]:  # for convenience test, this third and forth input dim should be 4x + 1
                for w in [5, 9, 13, 17]:
                    data_shape = (n, c, h, w)
                    target_shape = (int((data_shape[2]+1)/2), int((data_shape[3]+1)/2))
                    data = mx.sym.Variable(name="data")
                    loc = mx.sym.Convolution(data=data, kernel=kernel, pad=(1, 1), num_filter=num_filter, name="loc_conv")
                    loc = mx.sym.Flatten(data=loc)
                    loc = mx.sym.FullyConnected(data=loc, num_hidden=num_hidden, name="loc_fc")
                    stn = mx.sym.SpatialTransformer(data=data, loc=loc, target_shape=target_shape,
                                                    transform_type="affine", sampler_type="bilinear")
                    arg_names = stn.list_arguments()
                    arg_shapes, out_shapes, _ = stn.infer_shape(data=data_shape)
                    # check shape
                    assert out_shapes[0] == (data_shape[0], data_shape[1], target_shape[0], target_shape[1])
                    dev = default_context()
                    #dev = mx.gpu(0)
                    args = {}
                    args['data'] = mx.random.normal(0, 1, data_shape, ctx=mx.cpu()).copyto(dev)
                    args['loc_conv_weight'] = mx.nd.zeros((num_filter, data_shape[1], kernel[0], kernel[1]), ctx=dev)
                    args['loc_conv_bias'] = mx.nd.zeros((num_filter,), ctx=dev)
                    args['loc_fc_weight'] = mx.nd.zeros((6, num_filter*data_shape[2]*data_shape[3]), ctx=dev)
                    args['loc_fc_bias'] = mx.nd.array([0.5, 0, 0, 0, 0.5, 0], ctx=dev)
                    grad_grad = [mx.nd.zeros(shape, ctx=dev) for shape in arg_shapes]
                    exe = stn.bind(dev, args=args, args_grad=grad_grad)
                    exe.forward(is_train=True)
                    out = exe.outputs[0].asnumpy()
                    # check forward
                    assert_almost_equal(out, args['data'].asnumpy()[:, :, h//4:h-h//4, w//4:w-w//4], rtol=1e-2, atol=1e-4)
                    out_grad = mx.nd.ones(out.shape, ctx=dev)
                    exe.backward([out_grad])
                    # check backward
                    assert_almost_equal(out_grad.asnumpy(), grad_grad[0].asnumpy()[:, :, h//4:h-h//4, w//4:w-w//4], rtol=1e-2, atol=1e-4)


def test_dot(ctx=default_context()):
    np.random.seed(1234)

    # Test normal dot.
    for m in range(1, 5):
        for k in range(1, 5):
            for n in range(1, 5):
                a_npy = np.random.normal(0, 1, (m, k))
                b_npy = np.random.normal(0, 1, (k, n))
                c_npy = np.empty((m, n))
                ograd_npy = np.random.normal(0, 1, (m, n))
                agrad_npy = np.empty((m, k))
                bgrad_npy = np.empty((k, n))
                c_npy[:, :] = np.dot(a_npy[:, :], b_npy[:, :])
                bgrad_npy[:, :] = np.dot(a_npy[:, :].T, ograd_npy[:, :])
                agrad_npy[:, :] = np.dot(ograd_npy[:, :], b_npy[:, :].T)
                a = mx.sym.Variable('a')
                b = mx.sym.Variable('b')
                c = mx.sym.dot(a, b)
                exe = c.simple_bind(ctx=ctx, a=a_npy.shape, b=b_npy.shape)
                outputs = exe.forward(is_train=True, a=a_npy, b=b_npy)
                assert_almost_equal(outputs[0].asnumpy(), c_npy, rtol=1e-3)
                exe.backward(out_grads=[mx.nd.array(ograd_npy, ctx=exe._ctx)])
                assert_almost_equal(exe.grad_dict['a'].asnumpy(), agrad_npy, rtol=1e-3)
                assert_almost_equal(exe.grad_dict['b'].asnumpy(), bgrad_npy, rtol=1e-3)

    # Test dot with transpose flag using gradient checker.
    def dot_sym():
        x = mx.sym.Variable('x')
        y = mx.sym.Variable('y')
        return mx.sym.dot(x, y)
    def dot_sym_xT():
        x = mx.sym.Variable('x')
        y = mx.sym.Variable('y')
        return mx.sym.dot(x, y, transpose_a=True)
    def dot_sym_yT():
        x = mx.sym.Variable('x')
        y = mx.sym.Variable('y')
        return mx.sym.dot(x, y, transpose_b=True)
    def dot_sym_xT_yT():
        x = mx.sym.Variable('x')
        y = mx.sym.Variable('y')
        return mx.sym.dot(x, y, transpose_a=True, transpose_b=True)
    for ashape, bshape in [((3, 4), (4, 5)), ((2,3,4), (4, 5, 6))]:
        m1_npy = np.random.uniform(-1, 1, ashape)
        m2_npy = np.random.uniform(-1, 1, bshape)
        check_numeric_gradient(dot_sym(), [m1_npy, m2_npy], numeric_eps=1e-1, rtol=2e-2, atol=1e-3)
        check_numeric_gradient(dot_sym_xT(), [m1_npy.T, m2_npy], numeric_eps=1e-1, rtol=2e-2, atol=1e-3)
        check_numeric_gradient(dot_sym_yT(), [m1_npy, m2_npy.T], numeric_eps=1e-1, rtol=2e-2, atol=1e-3)
        check_numeric_gradient(dot_sym_xT_yT(), [m1_npy.T, m2_npy.T], numeric_eps=1e-1, rtol=2e-2, atol=1e-3)

def test_batch_dot():
    for batch_size in range(1, 5):
        for m in range(1, 5):
            for k in range(1, 5):
                for n in range(1, 5):
                    transpose_a = (np.random.rand() > 0.5)
                    transpose_b = (np.random.rand() > 0.5)
                    a_npy = np.random.normal(0, 1, (batch_size, m, k))
                    b_npy = np.random.normal(0, 1, (batch_size, k, n))
                    c_npy = np.empty((batch_size, m, n))
                    ograd_npy = np.random.normal(0, 1, (batch_size, m, n))
                    agrad_npy = np.empty((batch_size, m, k))
                    bgrad_npy = np.empty((batch_size, k, n))
                    a_init_grad_npy = np.random.normal(size=(batch_size, m, k))
                    b_init_grad_npy = np.random.normal(size=(batch_size, k, n))
                    for i in range(batch_size):
                        c_npy[i, :, :] = np.dot(a_npy[i, :, :], b_npy[i, :, :])
                        bgrad_npy[i, :, :] = np.dot(a_npy[i, :, :].T, ograd_npy[i, :, :])
                        agrad_npy[i, :, :] = np.dot(ograd_npy[i, :, :], b_npy[i, :, :].T)
                    a = mx.sym.Variable('a')
                    b = mx.sym.Variable('b')
                    c = mx.sym.batch_dot(a, b, transpose_a=transpose_a, transpose_b=transpose_b)
                    if transpose_a:
                        a_npy = np.transpose(a_npy, axes=(0, 2, 1))
                        agrad_npy = np.transpose(agrad_npy, axes=(0, 2, 1))
                        a_init_grad_npy = np.transpose(a_init_grad_npy, axes=(0, 2, 1))
                    if transpose_b:
                        b_npy = np.transpose(b_npy, axes=(0, 2, 1))
                        bgrad_npy = np.transpose(bgrad_npy, axes=(0, 2, 1))
                        b_init_grad_npy = np.transpose(b_init_grad_npy, axes=(0, 2, 1))
                    exe = c.simple_bind(ctx=default_context(),
                                        a=a_npy.shape, b=b_npy.shape, grad_req='write')
                    exe_add = c.simple_bind(ctx=default_context(),
                                            a=a_npy.shape, b=b_npy.shape, grad_req='add')
                    exe_add.grad_dict['a'][:] = a_init_grad_npy
                    exe_add.grad_dict['b'][:] = b_init_grad_npy
                    outputs = exe.forward(is_train=True, a=a_npy, b=b_npy)
                    assert_almost_equal(outputs[0].asnumpy(), c_npy, rtol=1e-3, atol=1e-4)
                    exe.backward(out_grads=[mx.nd.array(ograd_npy, ctx=exe._ctx)])
                    assert_almost_equal(exe.grad_dict['a'].asnumpy(), agrad_npy, rtol=1e-3, atol=1e-4)
                    assert_almost_equal(exe.grad_dict['b'].asnumpy(), bgrad_npy, rtol=1e-3, atol=1e-4)
                    exe_add.forward(is_train=True, a=a_npy, b=b_npy)
                    exe_add.backward(out_grads=[mx.nd.array(ograd_npy, ctx=exe._ctx)])
                    assert_almost_equal(exe_add.grad_dict['a'].asnumpy(),
                                   agrad_npy + a_init_grad_npy, rtol=1e-3, atol=1e-4)
                    assert_almost_equal(exe_add.grad_dict['b'].asnumpy(),
                                   bgrad_npy + b_init_grad_npy, rtol=1e-3, atol=1e-4)

def get_correlation(data1,data2,kernel_size,max_displacement,stride1,stride2,pad_size,is_multiply):

    img1 = mx.sym.Variable('img1')
    img2 = mx.sym.Variable('img2')
    return mx.sym.Correlation(data1=img1,data2=img2,kernel_size =kernel_size,max_displacement = max_displacement,
                              stride1 = stride1,stride2 = stride2,pad_size= pad_size,is_multiply = is_multiply)

def correlation_forward(data1,data2,pad_size,kernel_size,stride1,stride2,max_displacement,is_multiply):

    # compute output's dimension
    paddedbottomheight = data1.shape[2] + 2 * pad_size
    paddedbottomwidth = data1.shape[3] + 2 * pad_size
    kernel_radius = (kernel_size - 1) // 2
    border_size = max_displacement + kernel_radius
    top_width = (paddedbottomwidth - border_size * 2) // stride1
    top_height = (paddedbottomheight - border_size  * 2) // stride1
    neighborhood_grid_radius = max_displacement // stride2
    neighborhood_grid_width = neighborhood_grid_radius * 2 + 1
    top_channels = neighborhood_grid_width * neighborhood_grid_width

    out = np.zeros((data1.shape[0], top_channels, top_height, top_width))
    tmp1 = np.zeros((data1.shape[0],data1.shape[1],paddedbottomheight, paddedbottomwidth))
    tmp2 = np.zeros((data1.shape[0],data1.shape[1],paddedbottomheight, paddedbottomwidth))

    tmp1[:, :, pad_size:pad_size + data1.shape[2], pad_size:pad_size + data1.shape[3]] = data1[:,:,:,:]
    tmp2[:, :, pad_size:pad_size + data2.shape[2], pad_size:pad_size + data2.shape[3]] = data2[:,:,:,:]

    for i in range(top_height):
        for j in range(top_width):
            for nbatch in range(data1.shape[0]):

                # x1,y1 is the location in data1 , i,j is the location in output
                x1 = j * stride1 + max_displacement
                y1 = i * stride1 + max_displacement

                for top_channel in range(top_channels):

                    s2o = (top_channel % neighborhood_grid_width - neighborhood_grid_radius) * stride2
                    s2p = (top_channel // neighborhood_grid_width - neighborhood_grid_radius) * stride2

                    # location in data2
                    x2 = x1 + s2o
                    y2 = y1 + s2p

                    for h in range(kernel_size):
                        for w in range(kernel_size):
                            for channel in range(data1.shape[1]):
                                if is_multiply:
                                    out[nbatch, top_channel, i, j] += tmp1[nbatch, channel,y1 + h, x1 + w] * tmp2[nbatch, channel, y2 + h,x2 + w]
                                else:
                                    out[nbatch, top_channel, i, j] += abs(tmp1[nbatch, channel, y1 + h, x1 + w] - tmp2[nbatch, channel, y2 + h, x2 + w])
    out /= float(kernel_size**2*data1.shape[1])
    return out,tmp1,tmp2

def correlation_backward(out_grad,tmp1,tmp2,data1,data2,pad_size,kernel_size,stride1,stride2,max_displacement,is_multiply):

    # compute output's dimension
    paddedbottomheight = data1.shape[2] + 2 * pad_size
    paddedbottomwidth = data1.shape[3] + 2 * pad_size
    kernel_radius = (kernel_size - 1) // 2
    border_size = max_displacement + kernel_radius
    top_width = (paddedbottomwidth - border_size * 2) // stride1
    top_height = (paddedbottomheight - border_size  * 2) // stride1
    neighborhood_grid_radius = max_displacement // stride2
    neighborhood_grid_width = neighborhood_grid_radius * 2 + 1
    top_channels = neighborhood_grid_width * neighborhood_grid_width

    out = np.zeros((data1.shape[0], top_channels, top_height, top_width))
    tmp1_grad = np.zeros(tmp1.shape)
    tmp2_grad = np.zeros(tmp2.shape)

    for i in range(top_height):
        for j in range(top_width):
            for nbatch in range(data1.shape[0]):

                # x1,y1 is the location in data1 , i,j is the location in output
                x1 = j * stride1 + max_displacement
                y1 = i * stride1 + max_displacement

                for top_channel in range(top_channels):

                    s2o = (top_channel % neighborhood_grid_width - neighborhood_grid_radius) * stride2
                    s2p = (top_channel // neighborhood_grid_width - neighborhood_grid_radius) * stride2

                    # location in data2
                    x2 = x1 + s2o
                    y2 = y1 + s2p

                    for h in range(kernel_size):
                        for w in range(kernel_size):
                            for channel in range(data1.shape[1]):
                                if is_multiply:
                                    tmp1_grad[nbatch,channel,y1+h,x1+w]+= out_grad[nbatch,top_channel,i,j]*tmp2[nbatch, channel, y2 + h,x2 + w]
                                    tmp2_grad[nbatch,channel,y2+h,x2+w]+= out_grad[nbatch,top_channel,i,j]*tmp1[nbatch, channel, y1 + h,x1 + w]
                                else:
                                    sgn = 1 if (tmp1[nbatch, channel, y1 + h,x1 + w]>=tmp2[nbatch, channel, y2 + h,x2 + w]) else -1
                                    tmp1_grad[nbatch,channel,y1+h,x1+w]+= out_grad[nbatch,top_channel,i,j]*sgn
                                    tmp2_grad[nbatch,channel,y2+h,x2+w]+= out_grad[nbatch,top_channel,i,j]*(-sgn)

    tmp1_grad = tmp1_grad / float(kernel_size**2*data1.shape[1])
    tmp2_grad = tmp2_grad / float(kernel_size**2*data1.shape[1])
    return tmp1_grad[:,:,pad_size:pad_size+data1.shape[2],pad_size:pad_size+data1.shape[3]],tmp2_grad[:,:,pad_size:pad_size+data1.shape[2],pad_size:pad_size+data1.shape[3]],

def unittest_correlation(data_shape,kernel_size,max_displacement,stride1,stride2,pad_size,is_multiply):

    img1 = np.random.random(data_shape)
    img2 = np.random.random(data_shape)

    net1 = get_correlation(img1,img2,kernel_size,max_displacement,stride1,stride2,pad_size,is_multiply)
    net2 = get_correlation(img1,img2,kernel_size,max_displacement,stride1,stride2,pad_size,is_multiply )

    exe1 = net1.simple_bind(default_context(),img1=img1.shape,img2=img1.shape)
    exe1.arg_dict['img1'][:] = img1
    exe1.arg_dict['img2'][:] = img2

    #cpu forward
    exe1.forward(is_train=True)
    # python forward
    forward_result,tmp1,tmp2 = correlation_forward(img1,img2,pad_size,kernel_size,stride1,stride2,max_displacement,is_multiply)

    # forward error
    assert_almost_equal(exe1.outputs[0].asnumpy(), forward_result, rtol=1e-4, atol=1e-4)

    # out_grad
    a = np.ones(forward_result.shape)
    out_grad1 = mx.nd.array(a,default_context())
    # cpu backward
    exe1.backward(out_grads=out_grad1)
    # python backward
    grad1,grad2 = correlation_backward(a,tmp1,tmp2,img1,img2,pad_size,kernel_size,stride1,stride2,max_displacement,is_multiply)

    # backward error
    assert_almost_equal(exe1.grad_dict['img1'].asnumpy(), grad1, rtol=1e-3, atol=1e-4)
    assert_almost_equal(exe1.grad_dict['img2'].asnumpy(), grad2, rtol=1e-3, atol=1e-4)

def test_correlation():

    unittest_correlation((1,3,10,10), kernel_size = 1,max_displacement = 4,stride1 = 1,stride2 = 1,pad_size = 4,is_multiply = False)
    unittest_correlation((5,1,15,15), kernel_size = 1,max_displacement = 5,stride1 = 1,stride2 = 1,pad_size = 5,is_multiply = False)
    unittest_correlation((5,1,15,15), kernel_size = 1,max_displacement = 5,stride1 = 1,stride2 = 1,pad_size = 5,is_multiply = True)
    unittest_correlation((5,1,15,15), kernel_size = 1,max_displacement = 10,stride1 = 1,stride2 = 2,pad_size = 10,is_multiply = True)
    unittest_correlation((5,1,4,4), kernel_size = 3,max_displacement = 1,stride1 = 1,stride2 = 1,pad_size = 2,is_multiply = True)
    unittest_correlation((5,1,4,4), kernel_size = 3,max_displacement = 1,stride1 = 2,stride2 = 1,pad_size = 2,is_multiply = True)
    unittest_correlation((5,1,4,4), kernel_size = 3,max_displacement = 1,stride1 = 2,stride2 = 1,pad_size = 2,is_multiply = False)
    unittest_correlation((5,1,6,4), kernel_size = 3,max_displacement = 1,stride1 = 2,stride2 = 1,pad_size = 2,is_multiply = False)
    unittest_correlation((5,1,11,11), kernel_size = 5,max_displacement = 1,stride1 = 1,stride2 = 1,pad_size = 2,is_multiply = False)


def test_support_vector_machine_l1_svm():
    xpu = default_context()
    shape = (20, 10)

    X = mx.symbol.Variable('X')
    L = mx.symbol.Variable('L')
    Y = mx.symbol.SVMOutput(data=X, label=L, use_linear=True)
    x = mx.nd.empty(shape, ctx = xpu)
    l = mx.nd.empty((shape[0],), ctx = xpu)
    x_np = np.random.rand(*shape)
    l_np = np.random.randint(0, shape[1], (shape[0],))
    x[:] = x_np
    l[:] = l_np

    grad = mx.nd.empty(shape, ctx = xpu)
    exec1 = Y.bind(xpu, args = [x, l], args_grad = {'X': grad})
    exec1.forward(is_train=True)

    assert_almost_equal(x_np, exec1.outputs[0].asnumpy())

    exec1.backward()

    l_mask = np.equal(l_np.reshape(shape[0],1),range(shape[1]))
    l_mask = np.array(l_mask, dtype=np.float32)*2 -1
    grad_np = (-1) * l_mask * np.greater(1 - l_mask * x_np, 0)

    assert_almost_equal(grad_np, grad.asnumpy())

def test_support_vector_machine_l2_svm():
    xpu = default_context()
    shape = (20, 10)

    X = mx.symbol.Variable('X')
    L = mx.symbol.Variable('L')
    Y = mx.symbol.SVMOutput(data=X, label=L)
    x = mx.nd.empty(shape, ctx = xpu)
    l = mx.nd.empty((shape[0],), ctx = xpu)
    x_np = np.random.rand(*shape)
    x_np = x_np.astype(np.float32)
    l_np = np.random.randint(0, shape[1], (shape[0],))
    x[:] = x_np
    l[:] = l_np

    grad = mx.nd.empty(shape, ctx = xpu)
    exec1 = Y.bind(xpu, args = [x, l], args_grad = {'X': grad})
    exec1.forward(is_train=True)

    assert_almost_equal(x_np, exec1.outputs[0].asnumpy())

    exec1.backward()

    l_mask = np.equal(l_np.reshape(shape[0],1),range(shape[1]))
    l_mask = np.array(l_mask, dtype=np.float32)*2 -1
    grad_np = (-2)*l_mask*np.maximum(1-l_mask*x_np,0)
    grad_np = grad_np.astype(np.float32)
    assert_almost_equal(grad_np, grad.asnumpy())


def test_roipooling():
    np.random.seed(1234)

    data = mx.symbol.Variable(name='data')
    rois = mx.symbol.Variable(name='rois')
    test = mx.symbol.ROIPooling(data=data, rois=rois, pooled_size=(4, 4), spatial_scale=1)

    x1 = np.random.rand(4, 3, 12, 8).astype('float32')
    x2 = np.array([[0, 1.1, 1.1, 6.2, 6.2], [2, 6.1, 2.1, 8.2, 11.2], [1, 3.1, 1.1, 5.2, 10.2], [0, 3, 3, 3, 3]], dtype='float32')

    check_numeric_gradient(sym=test, location=[x1, x2],
                           grad_nodes={'data':'write', 'rois':'null'},
                           numeric_eps=1e-4, rtol=1e-1, atol=1e-4)
    check_numeric_gradient(sym=test, location=[x1, x2],
                           grad_nodes={'data':'add', 'rois':'null'},
                           numeric_eps=1e-4, rtol=1e-1, atol=1E-4)

def check_pad_with_shape(shape, xpu, pad_width, mode):
    # bind with label
    X = mx.symbol.Variable('X')
    Y = mx.symbol.Pad(data=X, mode=mode, pad_width=pad_width)
    x = mx.random.uniform(-1, 1, shape, ctx=mx.cpu()).copyto(xpu)
    # numpy result
    pad_grouped = list(zip(*[iter(list(pad_width))] * 2))
    np_out = np.pad(x.asnumpy(), pad_grouped, mode)
    # mxnet result
    grad = mx.nd.empty(shape, ctx = xpu)
    exec1 = Y.bind(xpu, args = [x], args_grad = {'X': grad})
    exec1.forward(is_train=True)
    out = exec1.outputs[0].asnumpy()
    # compare numpy + mxnet
    assert_almost_equal(out, np_out)
    # grad check
    check_numeric_gradient(Y, [x.asnumpy()], numeric_eps=1e-2, rtol=1e-2)

def test_pad():
    shape1 = (2, 3, 3, 5)
    pad1 = (0, 0, 0, 0, 1, 2, 3, 4)
    shape2 = (2, 3, 3, 5, 4)
    pad2 = (0, 0, 0, 0, 1, 2, 3, 4, 3, 1)
    check_pad_with_shape(shape1, default_context(), pad1, 'constant')
    check_pad_with_shape(shape1, default_context(), pad1, 'edge')
    check_pad_with_shape(shape2, default_context(), pad2, 'constant')
    check_pad_with_shape(shape2, default_context(), pad2, 'edge')
    check_pad_with_shape(shape1, default_context(), pad1, 'reflect')
    check_pad_with_shape(shape2, default_context(), pad2, 'reflect')

def np_instance_norm(data, weight, bias, eps):
    spatial_dims = data.shape[2::]
    num_spatial_vals = np.prod(np.array(spatial_dims))
    scale = 1/float(num_spatial_vals)
    sum_axis = tuple(range(2, data.ndim))
    mean = scale * np.sum(data, axis = sum_axis)
    mean = np.reshape(np.repeat(mean, num_spatial_vals), data.shape)
    var = scale * np.sum((data - mean)**2, axis = sum_axis)
    var = np.reshape(np.repeat(var, num_spatial_vals), data.shape)

    weightBatch = np.tile(weight, (data.shape[0], 1))
    weightBatch = np.reshape(np.repeat(weightBatch, num_spatial_vals), data.shape)
    biasBatch = np.tile(bias, (data.shape[0], 1))
    biasBatch = np.reshape(np.repeat(biasBatch, num_spatial_vals), data.shape)
    return weightBatch * (data - mean)/np.sqrt(var + eps) + biasBatch

def check_instance_norm_with_shape(shape, xpu):
    # bind with label
    eps = 0.001
    X = mx.symbol.Variable('X')
    G = mx.symbol.Variable('G')
    B = mx.symbol.Variable('B')

    Y = mx.symbol.InstanceNorm(data=X, beta=B, gamma=G, eps=eps)
    x = mx.random.normal(0, 1, shape, ctx=mx.cpu()).copyto(xpu)
    gamma = mx.random.normal(0, 1, shape[1], ctx=mx.cpu()).copyto(xpu)
    beta = mx.random.normal(0, 1, shape[1], ctx=mx.cpu()).copyto(xpu)

    np_out = np_instance_norm(x.asnumpy(), gamma.asnumpy(), beta.asnumpy(), eps)
    exec1 = Y.bind(xpu, args = {'X':x, 'G':gamma, 'B':beta})
    exec1.forward(is_train=False)
    out = exec1.outputs[0].asnumpy()
    assert_almost_equal(out, np_out, rtol=1e-4)
    check_numeric_gradient(Y, {'X':x.asnumpy(), 'G':gamma.asnumpy(), 'B':beta.asnumpy()},
                           numeric_eps=1e-2, rtol=1e-2, atol=1e-2)

def test_instance_normalization():
    check_instance_norm_with_shape((1, 1, 1), default_context())
    check_instance_norm_with_shape((2, 1, 2), default_context())
    check_instance_norm_with_shape((2,4,5,6), default_context())
    check_instance_norm_with_shape((3,3,2,3,2,1,1), default_context())

def check_l2_normalization(in_shape, mode, ctx=default_context(), norm_eps=1e-10):
    data = mx.symbol.Variable('data')
    out = mx.symbol.L2Normalization(data=data, mode=mode, eps=norm_eps)
    np.random.seed()
    in_data = np.random.uniform(-1, 1, in_shape)
    # calculate numpy results
    if mode == 'channel':
        assert in_data.ndim > 2
        np_norm = np.linalg.norm(in_data, axis=1) + norm_eps
        np_norm = np.repeat(1. / np.expand_dims(np_norm, axis=1), in_data.shape[1], axis=1)
        np_out = np.multiply(in_data, np_norm)
    elif mode == 'spatial':
        assert in_data.ndim > 2
        s = in_data.shape
        np_norm = np.linalg.norm(in_data.reshape((s[0], s[1], -1)), axis=2) + norm_eps
        np_norm = np.repeat(1. / np_norm[:, np.newaxis], in_data.size / s[0] / s[1], axis=2)
        np_out = np.multiply(in_data, np_norm.reshape(s))
    elif mode == 'instance':
        assert in_data.ndim > 1
        s = in_data.shape
        np_norm = np.linalg.norm(in_data.reshape((s[0], -1)), axis=1) + norm_eps
        np_norm = np.repeat(1. / np_norm[:, np.newaxis], in_data.size / s[0], axis=1)
        np_out = np.multiply(in_data, np_norm.reshape(s))
    else:
        raise RuntimeError('Unknown l2 normalization mode')
    exe = out.simple_bind(ctx=ctx, data=in_data.shape)
    output = exe.forward(is_train=True, data=in_data)
    # compare numpy + mxnet
    assert_almost_equal(exe.outputs[0].asnumpy(), np_out, rtol=1e-5)
    # check gradient
    check_numeric_gradient(out, [in_data], numeric_eps=1e-3, rtol=1e-2, atol=1e-3)

def test_l2_normalization():
    for mode in ['channel', 'spatial', 'instance']:
        for nbatch in [1, 4]:
            for nchannel in [3, 5]:
                for height in [4, 6]:
                    check_l2_normalization((nbatch, nchannel, height), mode)
                    for width in [5, 7]:
                        check_l2_normalization((nbatch, nchannel, height, width), mode)

def sequence_mask_numpy(array, lengths, value):
    arrayMask = array.copy()
    shape = array.shape
    batch = shape[1]
    for i in range(batch):
        arrayMask[int(lengths[i]):, i] = value
    return arrayMask

def check_sequence_mask(shape, xpu, mask_value):
    # bind with label
    X = mx.symbol.Variable('X')
    L = mx.symbol.Variable('L') # lengths
    Y = mx.symbol.SequenceMask(data=X, use_sequence_length=True, sequence_length=L, value=mask_value)
    x = mx.random.uniform(-1, 1, shape, ctx=mx.cpu()).copyto(xpu)
    l = mx.nd.array(np.random.randint(1, shape[0] + 1, shape[1]), ctx=mx.cpu()).copyto(xpu)

    # numpy result
    np_out = sequence_mask_numpy(x.asnumpy(), l.asnumpy(), mask_value)
    # mxnet result
    gradX = mx.nd.empty(shape, ctx = xpu)
    gradL = mx.nd.empty((shape[1]), ctx = xpu)
    exec1 = Y.bind(xpu, args = [x, l], grad_req={'X':'write', 'L':'null'}, args_grad = {'X':gradX, 'L':gradL})
    exec1.forward(is_train=True)
    out = exec1.outputs[0].asnumpy()
    # compare numpy + mxnet
    assert_almost_equal(out, np_out, rtol=1e-5)
    # grad check
    check_numeric_gradient(Y, [x.asnumpy(), l.asnumpy()], grad_nodes={'X':'write'},
        numeric_eps=1e-3, rtol=1e-2)

def test_sequence_mask():
    shape1 = (4, 2, 2, 3)
    shape2 = (1, 2, 2, 3, 1, 1)
    check_sequence_mask(shape1, default_context(), 2.1)
    check_sequence_mask(shape2, default_context(), 0.1)

def mathematical_core_binary(name,
                             forward_mxnet_call,
                             forward_numpy_call,
                             backward_numpy_call1,
                             backward_numpy_call2,
                             data1_init=2.,
                             data2_init=3.,
                             grad_init=2.):
    data1 = mx.symbol.Variable('data')
    data2 = mx.symbol.Variable('data')
    shape = (3, 4)
    data_tmp1 = np.random.rand(3, 4)
    data_tmp2 = np.random.rand(3, 4)
    data_tmp1[:] = data1_init
    data_tmp2[:] = data2_init

    arr_data1 = mx.nd.array(data_tmp1)
    arr_data2 = mx.nd.array(data_tmp2)

    arr_grad1 = mx.nd.empty(shape)
    arr_grad2 = mx.nd.empty(shape)

    test = forward_mxnet_call(data1, data2)
    exe_test = test.bind(default_context(), args=[arr_data1, arr_data2], args_grad=[arr_grad1, arr_grad2])
    exe_test.forward(is_train=True)
    out = exe_test.outputs[0].asnumpy()
    npout = forward_numpy_call(data_tmp1, data_tmp2)
    assert_almost_equal(out, npout)

    out_grad = mx.nd.empty(shape)
    out_grad[:] = grad_init
    exe_test.backward(out_grad)

    npout_grad = np.ones(shape)
    npout_grad[:] = grad_init

    npout_grad1 = npout_grad * backward_numpy_call1(data_tmp1, data_tmp2)
    npout_grad2 = npout_grad * backward_numpy_call2(data_tmp1, data_tmp2)
    arr_grad1 = arr_grad1.asnumpy()
    arr_grad2 = arr_grad2.asnumpy()

    assert_almost_equal(arr_grad1, npout_grad1)
    assert_almost_equal(arr_grad2, npout_grad2)

def mathematical_core(name, forward_mxnet_call, forward_numpy_call, backward_numpy_call, data_init=5., grad_init=2.):
    data = mx.symbol.Variable('data')
    shape = (3, 4)
    data_tmp = np.ones(shape)
    data_tmp[:] = data_init
    arr_data = mx.nd.array(data_tmp)
    arr_grad = mx.nd.empty(shape)
    arr_grad[:] = 3

    test = forward_mxnet_call(data)
    exe_test = test.bind(default_context(), args=[arr_data], args_grad=[arr_grad])
    exe_test.forward(is_train=True)
    out = exe_test.outputs[0].asnumpy()
    npout = forward_numpy_call(data_tmp)
    assert_almost_equal(out, npout)

    out_grad = mx.nd.empty(shape)
    out_grad[:] = grad_init
    npout_grad = out_grad.asnumpy()
    temp = backward_numpy_call(data_tmp)
    npout_grad = npout_grad * temp
    exe_test.backward(out_grad)
    arr_grad = arr_grad.asnumpy()
    # print(name)
    # print(arr_grad)
    # print(npout_grad)
    assert_almost_equal(arr_grad, npout_grad)

def test_special_functions_using_scipy():
    try:
        from scipy import special as scipy_special
    except:
        print("Could not import scipy. Skipping unit tests for special functions")
        return

    # gamma
    mathematical_core("gamma", lambda x: mx.sym.gamma(x), lambda x: scipy_special.gamma(x),
                     lambda x: scipy_special.gamma(x) * scipy_special.psi(x), 0.5, 0.5)

    # gammaln
    mathematical_core("gammaln", lambda x: mx.sym.gammaln(x), lambda x: scipy_special.gammaln(x),
                     lambda x: scipy_special.psi(x), 0.5, 0.5)


def rounding(name, forward_mxnet_call, forward_numpy_call, data_init=5., grad_init=2.):
    data = mx.symbol.Variable('data')
    shape = (3, 4)
    data_tmp = np.ones(shape)
    data_tmp[:] = data_init
    arr_data = mx.nd.array(data_tmp)

    test = forward_mxnet_call(data)
    exe_test = test.bind(default_context(), args=[arr_data])
    exe_test.forward(is_train=True)
    out = exe_test.outputs[0].asnumpy()
    npout = forward_numpy_call(data_tmp)
    assert_almost_equal(out, npout)

def test_mathematical():
    # rsqrt
    mathematical_core("rsqrt",
                      lambda x: mx.sym.rsqrt(x),
                      lambda x: 1 / np.sqrt(x),
                      lambda x: -(1.0 / (2.0 * x * np.sqrt(x))))
    # tan
    mathematical_core("tan", lambda x: mx.sym.tan(x), lambda x: np.tan(x), lambda x: np.tan(x) ** 2 + 1)
    # arcsin
    mathematical_core("arcsin", lambda x: mx.sym.arcsin(x), lambda x: np.arcsin(x),
                      lambda x: 1. / (1. - x ** 2) ** (1. / 2.), 0.5, 0.5)
    # arccos
    mathematical_core("arccos", lambda x: mx.sym.arccos(x), lambda x: np.arccos(x),
                      lambda x: -1. / (1. - x ** 2.) ** (1. / 2.), 0.5, 0.5)
    # arctan
    mathematical_core("arctan", lambda x: mx.sym.arctan(x), lambda x: np.arctan(x),
                      lambda x: 1. / (x ** 2. + 1.), 0.5, 0.5)
    # hypot
    mathematical_core_binary("hypot",
                             lambda x, y: mx.sym.hypot(x, y),
                             lambda x, y: np.hypot(x, y),
                             lambda x, y: x / np.hypot(x, y),
                             lambda x, y: y / np.hypot(x, y),
                             0.5, 0.5, 0.5)

    # hypot scalar
    mathematical_core("hypot scalar",
                      lambda x: mx.sym.hypot(x, 3),
                      lambda x: np.hypot(x, 3),
                      lambda x: x / np.hypot(x, 3),
                      0.5, 0.5)

    # degrees
    mathematical_core("degrees",
                      lambda x: mx.sym.degrees(x),
                      lambda x: np.degrees(x),
                      lambda x: 180./np.pi,
                      0.5, 0.5)
    # radians
    mathematical_core("radians",
                      lambda x: mx.sym.radians(x),
                      lambda x: np.radians(x),
                      lambda x: np.pi / 180.,
                      0.6, 1)
    # sinh
    mathematical_core("sinh", lambda x: mx.sym.sinh(x), lambda x: np.sinh(x), lambda x: np.cosh(x))

    # cosh
    mathematical_core("cosh", lambda x: mx.sym.cosh(x), lambda x: np.cosh(x), lambda x: np.sinh(x), 5, 5)

    # tanh
    mathematical_core("tanh", lambda x: mx.sym.tanh(x), lambda x: np.tanh(x), lambda x: 1. - np.tanh(x) ** 2, 0.5, 1)

    # arcsinh
    mathematical_core("arcsinh", lambda x: mx.sym.arcsinh(x), lambda x: np.arcsinh(x),
                      lambda x: 1./(x**2 + 1.)**(1./2.))

    # arccosh
    mathematical_core("arccosh", lambda x: mx.sym.arccosh(x), lambda x: np.arccosh(x),
                      lambda x: 1./(x**2 - 1.)**(1./2.))

    # arctanh
    mathematical_core("arctanh", lambda x: mx.sym.arctanh(x), lambda x: np.arctanh(x),
                      lambda x: -1./(x**2 - 1.), 0.5)

    # log1p
    mathematical_core("log1p", lambda x: mx.sym.log1p(x), lambda x: np.log1p(x),
                      lambda x: 1. / (1.0 + x), 0.5, 0.5)
    # expm1
    mathematical_core("expm1", lambda x: mx.sym.expm1(x), lambda x: np.expm1(x),
                      lambda x: np.exp(x), 0.5, 0.5)

    # log10
    mathematical_core("log10", lambda x: mx.sym.log10(x), lambda x: np.log10(x),
                      lambda x: (1 / x))

    # log2
    mathematical_core("log2", lambda x: mx.sym.log2(x), lambda x: np.log2(x),
                      lambda x: (1 / x))

    # rint
    rounding("rint", lambda x: mx.sym.rint(x), lambda x: np.rint(x))

    # fix
    rounding("fix", lambda x: mx.sym.fix(x), lambda x: np.fix(x))

def test_special_functions_using_scipy():
    try:
        from scipy import special as scipy_special
    except:
        print("Could not import scipy. Skipping unit tests for special functions")
        return

    # gamma
    mathematical_core("gamma", lambda x: mx.sym.gamma(x), lambda x: scipy_special.gamma(x),
                     lambda x: scipy_special.gamma(x) * scipy_special.psi(x), 0.5, 0.5)

    # gammaln
    mathematical_core("gammaln", lambda x: mx.sym.gammaln(x), lambda x: scipy_special.gammaln(x),
                     lambda x: scipy_special.psi(x), 0.5, 0.5)

def test_clip():
    data = mx.symbol.Variable('data')
    shape = (30, 30)
    data_tmp = np.random.uniform(-1, 1, shape)
    test = mx.sym.clip(data, a_max=0.6, a_min=-0.6)
    check_symbolic_forward(test, [data_tmp], [np.clip(data_tmp, -0.6, 0.6)])
    check_symbolic_backward(test, [data_tmp], [np.ones(shape)],
                            [np.where(data_tmp < 0.6, [1], [0]) * np.where(data_tmp > -0.6, [1], [0])])

def test_init():
    def test_basic_val_init(sym_func, np_func, shape, dtype):
        x = sym_func(shape=shape, dtype=dtype)
        exe = x.bind(default_context(), args=[], args_grad=[])
        exe.forward(is_train=True)
        assert_almost_equal(exe.outputs[0].asnumpy(), np_func(shape=shape, dtype=dtype))
        assert exe.outputs[0].asnumpy().dtype == dtype
    def test_arange():
        for i in range(5):
            start = np.random.rand() * 10
            stop = start + np.random.rand() * 100
            step = np.random.rand() * 4
            repeat = int(np.random.rand() * 5) + 1
            gt = np.arange(start=start, stop=stop, step=step)
            gt = np.broadcast_to(gt.reshape((gt.shape[0], 1)), shape=(gt.shape[0], repeat)).ravel()
            x = mx.sym.arange(start=start, stop=stop, step=step, repeat=repeat)
            exe = x.simple_bind(ctx=default_context())
            assert len(exe.grad_arrays) == 0
            pred = exe.forward(is_train=False)[0].asnumpy()
            assert_almost_equal(pred, gt)
    test_basic_val_init(mx.sym.zeros, np.zeros, (3, 4), np.float32)
    test_basic_val_init(mx.sym.ones, np.ones, 3, np.int32)
    test_basic_val_init(mx.sym.ones, np.ones, (2, 2, 3), np.float16)
    test_arange()


def test_order():
    ctx = default_context()
    def gt_topk(dat, axis, ret_typ, k, is_ascend):
        if ret_typ == "indices":
            if is_ascend:
                indices = np.arange(k)
            else:
                indices = np.arange(-1, -k-1, -1)
            ret = np.take(dat.argsort(axis=axis), axis=axis, indices=indices, mode='wrap')
        elif ret_typ == "value":
            if is_ascend:
                indices = np.arange(k)
            else:
                indices = np.arange(-1, -k-1, -1)
            ret = np.take(np.sort(dat, axis=axis), axis=axis, indices=indices, mode='wrap')
        else:
            assert dat.shape == (5, 5, 5, 5)
            assert axis is None or axis == 1
            ret = np.zeros(dat.shape)
            if is_ascend:
                indices = np.arange(k)
            else:
                indices = np.arange(-1, -k-1, -1)
            gt_argsort = np.take(dat.argsort(axis=axis), axis=axis, indices=indices, mode='wrap')
            if axis is None:
                ret.ravel()[gt_argsort] = 1
            else:
                for i in range(5):
                    for j in range(5):
                        for k in range(5):
                            ret[i, gt_argsort[i, :, j, k], j, k] = 1
        return ret

    dshape = (5, 5, 5, 5)
    a_npy = np.arange(np.prod(dshape)).astype(np.float32)
    np.random.shuffle(a_npy)
    a_npy = a_npy.reshape(dshape)
    a = mx.sym.Variable('a')

    for axis in [1, 3, None]:
        K = [1, 3, 5, 7] if axis is None else [1, 3, 5]
        for k in K:
            for is_ascend in [True, False]:
                b = mx.sym.topk(a, axis=axis, is_ascend=is_ascend, ret_typ="value", k=k)
                out_npy = gt_topk(dat=a_npy, axis=axis, ret_typ="value", k=k, is_ascend=is_ascend)
                check_numeric_gradient(b, location={'a': a_npy}, numeric_eps=1e-2, ctx=ctx)
                check_symbolic_forward(b, location={'a': a_npy}, expected=[out_npy])

    for axis in [1, 3, None]:
        for is_ascend in [True, False]:
            b = mx.sym.sort(a, axis=axis, is_ascend=is_ascend)
            if axis is None:
                out_npy = gt_topk(dat=a_npy, axis=axis, ret_typ="value", k=a_npy.size, is_ascend=is_ascend)
            else:
                out_npy = gt_topk(dat=a_npy, axis=axis, ret_typ="value", k=5, is_ascend=is_ascend)
            check_numeric_gradient(b, location={'a': a_npy}, numeric_eps=1e-2, ctx=ctx)
            check_symbolic_forward(b, location={'a': a_npy}, expected=[out_npy])

    b = mx.sym.topk(a, axis=3, is_ascend=is_ascend, ret_typ="indices", k=3)
    check_symbolic_backward(sym=b, location={'a': a_npy},
                            out_grads=[np.random.normal(size=(5, 5, 5, 3))],
                            expected=[np.zeros((5, 5, 5, 5))])
    check_symbolic_forward(b, location={'a': a_npy},
                           expected=[gt_topk(dat=a_npy, axis=3, ret_typ="indices", k=3,
                                             is_ascend=False)])

    b = mx.sym.topk(a, axis=1, is_ascend=True, ret_typ="mask", k=3)
    check_symbolic_backward(sym=b, location={'a': a_npy},
                            out_grads=[np.random.normal(size=(5, 5, 5, 5))],
                            expected=[np.zeros((5, 5, 5, 5))])
    check_symbolic_forward(b, location={'a': a_npy},
                           expected=[gt_topk(dat=a_npy, axis=1, ret_typ="mask", k=3,
                                             is_ascend=True)])

    b = mx.sym.argsort(a, axis=1, is_ascend=False)
    check_symbolic_backward(sym=b, location={'a': a_npy},
                            out_grads=[np.random.normal(size=(5, 5, 5, 5))],
                            expected=[np.zeros((5, 5, 5, 5))])
    check_symbolic_forward(b, location={'a': a_npy},
                           expected=[gt_topk(dat=a_npy, axis=1, ret_typ="indices", k=5,
                                             is_ascend=False)])

    b = mx.sym.argmax(a, axis=1, keepdims=True)
    check_symbolic_backward(sym=b, location={'a': a_npy},
                            out_grads=[np.random.normal(size=(5, 5, 5, 5))],
                            expected=[np.zeros((5, 5, 5, 5))])
    check_symbolic_forward(b, location={'a': a_npy},
                           expected=[gt_topk(dat=a_npy, axis=1, ret_typ="indices", k=1,
                                             is_ascend=False)])

    b = mx.sym.argmin(a, axis=1, keepdims=True)
    check_symbolic_backward(sym=b, location={'a': a_npy},
                            out_grads=[np.random.normal(size=(5, 5, 5, 5))],
                            expected=[np.zeros((5, 5, 5, 5))])
    check_symbolic_forward(b, location={'a': a_npy},
                           expected=[gt_topk(dat=a_npy, axis=1, ret_typ="indices", k=1,
                                             is_ascend=True)])


def test_blockgrad():
    a = mx.sym.Variable('a')
    b = mx.sym.BlockGrad(a)
    exe = b.simple_bind(ctx=default_context(), a=(10, 10))
    a_npy = np.random.rand(10, 10)
    exe.forward(is_train=True, a=a_npy)
    assert_almost_equal(exe.outputs[0].asnumpy(), a_npy)
    exe.backward()  # No error if BlockGrad works

def test_take():
    def check_output_n_grad(data_shape, idx_shape):
        exe = result.simple_bind(default_context(), a=data_shape,
                                 indices=idx_shape)
        data_real = np.random.normal(size=data_shape).astype('float32')
        idx_real = np.random.randint(low=0, high=data_shape[0], size=idx_shape)
        grad_out = np.ones(idx_shape + data_shape[1:], dtype='float32')
        grad_in = np.zeros(data_shape, dtype='float32')

        exe.arg_dict['a'][:] = mx.nd.array(data_real)
        exe.arg_dict['indices'][:] = mx.nd.array(idx_real)
        exe.forward(is_train=True)
        assert_almost_equal(exe.outputs[0].asnumpy(), data_real[idx_real])

        for i in np.nditer(idx_real):
            grad_in[i] += 1.0

        exe.backward([mx.nd.array(grad_out)])
        assert_almost_equal(exe.grad_dict['a'].asnumpy(), grad_in)

    data = mx.sym.Variable('a')
    idx = mx.sym.Variable('indices')
    idx = mx.sym.BlockGrad(idx)
    result = mx.sym.take(a=data, indices=idx)

    for data_ndim in range(2, 5):
        for idx_ndim in range(1, 4):
            data_shape = ()
            for _ in range(data_ndim):
                data_shape += (np.random.randint(low=3, high=6), )
            idx_shape = ()
            for _ in range(idx_ndim):
                idx_shape += (np.random.randint(low=3, high=5), )
            check_output_n_grad(data_shape, idx_shape)


def test_grid_generator():
    # transform_type =  affine
    test_case = [(20,21),(4,3),(6,12),(15,17)]
    for target_shape in test_case:
        affine_matrix =  mx.sym.Variable('affine')
        grid = mx.sym.GridGenerator(data=affine_matrix,transform_type='affine', target_shape=target_shape)
        exe = grid.simple_bind(ctx=default_context(), affine=(1,6), grad_req='write')

        # check forward
        exe.arg_dict['affine'][:] = np.array([[1.0,0,0,0,1.0,0]])
        exe.forward(is_train=True)
        output = exe.outputs[0].asnumpy()
        output[0,0,:,:] = (output[0,0,:,:] + 1) * (target_shape[1] - 1) / 2.0
        output[0,1,:,:] = (output[0,1,:,:] + 1) * (target_shape[0] - 1) / 2.0
        xv, yv = np.meshgrid(np.arange(target_shape[0]), np.arange(target_shape[1]))
        assert_almost_equal(output[0,0], yv.T)
        assert_almost_equal(output[0,1], xv.T)

        # check backward
        out_grad = np.random.normal(size=(1,2)+target_shape)
        exe.backward(mx.nd.array(out_grad))
        tmp = np.zeros((3,target_shape[0]*target_shape[1]))
        tmp[0] = -1.0 + (np.arange(target_shape[0]*target_shape[1]) % target_shape[1]) * (2.0 / (target_shape[1]-1))
        tmp[1] = -1.0 + (np.arange(target_shape[0]*target_shape[1]) // target_shape[1]) * (2.0 / (target_shape[0]-1))
        tmp[2] = 1
        grad_est = np.dot(out_grad[0].reshape(2,target_shape[0]*target_shape[1]),tmp.T).reshape(1,6)
        assert_almost_equal(exe.grad_dict['affine'].asnumpy(), grad_est, rtol=1e-3, atol=1e-5)
        # check addto
        exe = grid.simple_bind(ctx=default_context(), affine=(1,6), grad_req='add')
        grid_grad_npy = np.random.normal(size=exe.grad_dict['affine'].shape)
        exe.grad_dict['affine'][:] = grid_grad_npy
        exe.arg_dict['affine'][:] = np.array([[1.0, 0, 0, 0, 1.0, 0]])
        exe.forward(is_train=True)
        exe.backward(mx.nd.array(out_grad))
        assert_almost_equal(exe.grad_dict['affine'].asnumpy(), grad_est + grid_grad_npy, rtol=1e-2, atol=1e-5)

    # transform_type = warp
    test_case = [(12,21),(4,3),(6,12)]
    for target_shape in test_case:
        flow = mx.sym.Variable('flow')
        grid = mx.sym.GridGenerator(data=flow,transform_type='warp', target_shape=target_shape)
        exe = grid.simple_bind(ctx=default_context(), flow=(1,2)+target_shape, grad_req='write')
        # check forward
        exe.arg_dict['flow'][:] = np.ones((1,2)+target_shape)
        exe.forward(is_train=True)
        output = exe.outputs[0].asnumpy()
        output[0,0,:,:] = (output[0,0,:,:] + 1) * (target_shape[1] - 1) / 2.0
        output[0,1,:,:] = (output[0,1,:,:] + 1) * (target_shape[0] - 1) / 2.0
        xv, yv = np.meshgrid(np.arange(target_shape[0])+1, np.arange(target_shape[1])+1)
        assert_almost_equal(output[0,0], yv.T)
        assert_almost_equal(output[0,1], xv.T)
        # check backward
        out_grad = np.random.normal(size=(1,2)+target_shape)
        exe.backward(mx.nd.array(out_grad))
        grad_est = np.zeros((1,2)+target_shape)
        grad_est[0,0] = out_grad[0,0] / ((target_shape[1]-1.0) / 2.0)
        grad_est[0,1] = out_grad[0,1] / ((target_shape[0]-1.0) / 2.0)
        assert_almost_equal(exe.grad_dict['flow'].asnumpy(), grad_est, rtol=1e-3)
        # check addto
        exe_add = grid.simple_bind(ctx=default_context(), flow=(1, 2) + target_shape, grad_req='add')
        flow_grad_npy = np.random.normal(size=exe_add.grad_dict['flow'].shape)
        exe_add.arg_dict['flow'][:] = np.ones((1, 2) + target_shape)
        exe_add.grad_dict['flow'][:] = flow_grad_npy
        exe_add.forward(is_train=True)
        exe_add.backward(mx.nd.array(out_grad))
        assert_almost_equal(exe_add.grad_dict['flow'].asnumpy(), grad_est + flow_grad_npy, rtol=1e-3, atol=1e-5)


def test_bilinear_sampler():
    np.random.seed(1234)
    from math import floor

    def between(x, lowerbound, upperbound):
        return x>=lowerbound and x<=upperbound

    def bilinear_forward_numpy(data, grid):

        batchsize = data.shape[0]
        input_height = data.shape[2]
        input_width = data.shape[3]
        num_channel = data.shape[1]

        output_height = grid.shape[2]
        output_width = grid.shape[3]
        out = np.zeros(data.shape[:2] + grid.shape[2:], dtype=np.float32)

        for i in range(batchsize):
            for yout in range(output_height):
                for xout in range(output_width):

                    xcoord = np.float32((grid[i, 0, yout, xout] + 1) * (input_width-1) / 2.0)
                    ycoord = np.float32((grid[i, 1, yout, xout] + 1) * (input_height-1) / 2.0)

                    xInTopLeft = int(floor(xcoord))
                    xWeightTopLeft = np.float32(1-(xcoord - xInTopLeft))

                    yInTopLeft = int(floor(ycoord))
                    yWeightTopLeft = np.float32(1-(ycoord - yInTopLeft))

                    # interpolation
                    for channel in range(num_channel):

                        inTopLeft = data[i,channel,yInTopLeft, xInTopLeft] \
                            if between(xInTopLeft,0,input_width-1) and between(yInTopLeft,0,input_height-1) else 0.0
                        inTopRight = data[i,channel,yInTopLeft, xInTopLeft+1] \
                            if between(xInTopLeft+1,0,input_width-1) and between(yInTopLeft,0,input_height-1) else 0.0
                        inBottomLeft = data[i,channel,yInTopLeft+1, xInTopLeft] \
                            if between(xInTopLeft,0,input_width-1) and between(yInTopLeft+1,0,input_height-1) else 0.0
                        inBottomRight = data[i,channel,yInTopLeft+1, xInTopLeft+1] \
                            if between(xInTopLeft+1,0,input_width-1) and between(yInTopLeft+1,0,input_height-1) else 0.0

                        out[i,channel,yout,xout] = xWeightTopLeft * yWeightTopLeft * inTopLeft\
                                +  (1-xWeightTopLeft)*yWeightTopLeft * inTopRight\
                                +  xWeightTopLeft * (1-yWeightTopLeft) * inBottomLeft\
                            +(1-xWeightTopLeft) * (1-yWeightTopLeft) * inBottomRight
        return out


    def bilinear_backward_numpy(out_grad, data, grid):

        data_grad = np.zeros(data.shape, dtype=np.float32)
        grid_grad = np.zeros(grid.shape, dtype=np.float32)

        batchsize = data.shape[0]
        input_height = data.shape[2]
        input_width = data.shape[3]
        num_channel = data.shape[1]
        output_height = grid.shape[2]
        output_width = grid.shape[3]

        for i in range(batchsize):
            for yout in range(output_height):
                for xout in range(output_width):

                    top_left_y_gw = np.float32(0.0);
                    top_left_x_gw = np.float32(0.0);

                    xcoord = np.float32((grid[i, 0, yout, xout] + 1) * (input_width-1) / 2.0)
                    ycoord = np.float32((grid[i, 1, yout, xout] + 1) * (input_height-1) / 2.0)

                    xInTopLeft = int(floor(xcoord))
                    xWeightTopLeft = np.float32(1-(xcoord - xInTopLeft))

                    yInTopLeft = int(floor(ycoord))
                    yWeightTopLeft = np.float32(1-(ycoord - yInTopLeft))

                    topLeftDotProduct = np.float32(0)
                    topRightDotProduct = np.float32(0)
                    bottomLeftDotProduct = np.float32(0)
                    bottomRightDotProduct = np.float32(0)

                    for channel in range(num_channel):
                        # left top
                        if between(xInTopLeft,0,input_width-1) and between(yInTopLeft,0,input_height-1):
                            topLeftDotProduct += data[i,channel,yInTopLeft, xInTopLeft] * \
                                out_grad[i,channel,yout,xout]
                            data_grad[i, channel, yInTopLeft, xInTopLeft] += xWeightTopLeft * \
                                yWeightTopLeft * out_grad[i,channel,yout,xout]
                        # right top
                        if between(xInTopLeft+1,0,input_width-1) and between(yInTopLeft,0,input_height-1):
                            topRightDotProduct += data[i, channel, yInTopLeft,xInTopLeft+1] * \
                                out_grad[i, channel, yout,xout]
                            data_grad[i, channel,yInTopLeft, xInTopLeft+1] += (1-xWeightTopLeft) * \
                                yWeightTopLeft * out_grad[i,channel,yout,xout]
                        # left bottom
                        if between(xInTopLeft,0,input_width-1) and between(yInTopLeft+1,0,input_height-1):
                            bottomLeftDotProduct += data[i, channel,yInTopLeft+1, xInTopLeft] * \
                                out_grad[i,channel,yout,xout]
                            data_grad[i,channel,yInTopLeft+1,xInTopLeft]+=xWeightTopLeft * \
                                (1-yWeightTopLeft)* out_grad[i,channel,yout,xout]
                        # right bottom
                        if between(xInTopLeft+1,0,input_width-1) and between(yInTopLeft+1,0,input_height-1):
                            bottomRightDotProduct += data[i,channel,yInTopLeft+1, xInTopLeft+1] * \
                                out_grad[i,channel,yout,xout]
                            data_grad[i,channel,yInTopLeft+1,xInTopLeft+1]+= (1-xWeightTopLeft) * \
                                (1-yWeightTopLeft)*out_grad[i,channel,yout,xout]

                    yf = np.float32(-xWeightTopLeft * topLeftDotProduct + xWeightTopLeft*bottomLeftDotProduct - \
                        (1-xWeightTopLeft)* topRightDotProduct + (1-xWeightTopLeft)*bottomRightDotProduct)
                    xf = np.float32(-yWeightTopLeft * topLeftDotProduct + yWeightTopLeft*topRightDotProduct - \
                        (1-yWeightTopLeft)*bottomLeftDotProduct + (1-yWeightTopLeft)*bottomRightDotProduct)

                    grid_grad[i,0,yout,xout] = xf * (input_width-1) / 2.0
                    grid_grad[i,1,yout,xout] = yf * (input_height-1) / 2.0

        return data_grad, grid_grad

    data = mx.sym.Variable('data')
    grid = mx.sym.Variable('grid')
    net = mx.sym.BilinearSampler(data=data,grid=grid)

    test_case = [[(1,3,15,16),(1,2,10,10)],
                 [(1,6,7,16),(1,2,10,4)],
                 [(1,7,3,16),(1,2,8,11)],
                 [(1,9,50,50),(1,2,50,50)]]

    for ctx in [default_context()]:
        for item in test_case:
            data_shape, grid_shape = item
            exe = net.simple_bind(data=data_shape,grid=grid_shape,ctx=ctx,grad_req='write')
            # check forward
            exe.arg_dict['data'][:] = np.random.uniform(low=-0.1, high=0.1,size=data_shape).astype(np.float32)
            exe.arg_dict['grid'][:] = np.random.uniform(low=-2, high=2, size=grid_shape).astype(np.float32)
            exe.forward(is_train=True)
            out = bilinear_forward_numpy(exe.arg_dict['data'].asnumpy(), exe.arg_dict['grid'].asnumpy())
            assert_almost_equal(exe.outputs[0].asnumpy(), out, rtol=1e-3,atol=1e-5)

            # check backward
            out_grad = np.random.uniform(low=-0.01, high=0.01,size=data_shape[:2] + grid_shape[2:]).astype(np.float32)
            exe.backward(mx.nd.array(out_grad))
            data_grad, grid_grad = bilinear_backward_numpy(out_grad,exe.arg_dict['data'].asnumpy(),
                                                       exe.arg_dict['grid'].asnumpy())
            assert_almost_equal(exe.grad_dict['data'].asnumpy(), data_grad, rtol=1e-3, atol=1e-5)
            assert_almost_equal(exe.grad_dict['grid'].asnumpy(), grid_grad, rtol=1e-3, atol=1e-5)

            # check kAddTo
            exe_addto = net.simple_bind(data=data_shape, grid=grid_shape, ctx=ctx, grad_req='add')
            data_initial_grid = np.random.normal(size=exe_addto.grad_dict['data'].shape).astype(np.float32)
            grid_initial_grid = np.random.normal(size=exe_addto.grad_dict['grid'].shape).astype(np.float32)
            exe_addto.arg_dict['data'][:] = exe.arg_dict['data'][:]
            exe_addto.arg_dict['grid'][:] = exe.arg_dict['grid'][:]
            exe_addto.grad_dict['data'][:] = data_initial_grid
            exe_addto.grad_dict['grid'][:] = grid_initial_grid
            exe_addto.forward(is_train=True)
            exe_addto.backward(mx.nd.array(out_grad))
            assert_almost_equal(exe_addto.grad_dict['data'].asnumpy(), data_grad + data_initial_grid, rtol=1e-3,atol=1e-5)
            assert_almost_equal(exe_addto.grad_dict['grid'].asnumpy(), grid_grad + grid_initial_grid, rtol=1e-3,atol=1e-5)

def test_index2d():
    for _ in range(30):
        n = np.random.randint(1, 100)
        m = np.random.randint(1, 500)
        data = mx.random.uniform(-1, 1, shape=(n, m), ctx=default_context())
        x = mx.nd.array(np.random.randint(0, m, size=n), ctx=default_context(), dtype='int32')
        r = mx.nd.batch_take(data, x)
        assert_almost_equal(r.asnumpy(), data.asnumpy()[np.arange(n), x.asnumpy()])

def test_cast():
    for srctype in [np.int32, np.float32, np.float16]:
        for dsttype in [np.float32, np.int32, np.float16]:
            x = mx.sym.Variable('x', dtype=srctype)
            y = mx.sym.Cast(x, dtype=dsttype)
            exe = y.simple_bind(ctx=default_context(), x=(10, 10))
            assert exe.arg_arrays[0].dtype == srctype
            assert exe.outputs[0].dtype == dsttype
            X = np.random.uniform(-10, 10, size=(10, 10))
            exe.arg_arrays[0][:] = X
            exe.forward(is_train=True)
            exe.backward(mx.nd.array(X, dtype=dsttype, ctx=default_context()))
            assert_almost_equal(exe.outputs[0].asnumpy(), X.astype(srctype).astype(dsttype), rtol=1e-3)
            assert_almost_equal(exe.grad_arrays[0].asnumpy(), X.astype(dsttype).astype(srctype), rtol=1e-3)


def test_repeat():
    def test_repeat_forward():
        ndim_max = 6 # max number of dims of the ndarray
        size_max = 10 # max number of elements in each dim
        repeats = 3
        for ndim in range(1, ndim_max+1):
            shape = ()
            for i in range(0, ndim):
                shape += (np.random.randint(1, size_max+1), )
            a = np.random.random_sample(size=shape)
            aa = np.repeat(a, repeats)
            b = mx.nd.array(a, ctx=default_context())
            bb = mx.nd.repeat(b, repeats).asnumpy()
            assert_almost_equal(aa, bb)

            for axis in range(0, ndim):
                aa = np.repeat(a, repeats, axis)
                bb = mx.nd.repeat(b, repeats, axis).asnumpy()
                assert_almost_equal(aa, bb)

    def test_repeat_backward(axis):
        data = mx.sym.Variable('data')
        n1 = 3
        n2 = 4
        shape = (n1, n2)
        data_tmp = np.random.randint(0, 10, n1 * n2).reshape(shape)
        arr_data = mx.nd.array(data_tmp)
        arr_grad = mx.nd.empty(shape)
        repeats = 2
        test = mx.sym.repeat(data, repeats=repeats, axis=axis)
        exe = test.bind(ctx=default_context(), args=[arr_data], args_grad=[arr_grad])
        npout_grad = np.random.randint(0, 10, n1 * n2 * repeats)
        if axis == 0:
            npout_grad = npout_grad.reshape(n1 * repeats, n2)
        elif axis == 1:
            npout_grad = npout_grad.reshape(n1, n2 * repeats)
        else:
            raise RuntimeError("Invalid axis value")
        out_grad = mx.nd.array(npout_grad)
        exe.backward(out_grad)

        expected_grad = np.zeros(shape)
        if axis == 0:
            for i in range(shape[0]):
                for j in range(shape[1]):
                    k = i * repeats
                    expected_grad[i][j] = sum(npout_grad[k:k + repeats, j])
        elif axis == 1:
            for j in range(shape[1]):
                for i in range(shape[0]):
                    k = j * repeats
                    expected_grad[i][j] = sum(npout_grad[i, k:k + repeats])
        else:
            raise RuntimeError("Invalid axis value")

        assert_almost_equal(expected_grad, arr_grad.asnumpy(), rtol=1e-3)

    def test_repeat_numeric_gradient():
        data = mx.sym.Variable('data')
        n1 = 3
        n2 = 4
        shape = (n1, n2)
        data_tmp = np.random.randint(0, 10, n1 * n2).reshape(shape)
        repeats = 2

        test = mx.sym.repeat(data, repeats=repeats, axis=0)
        check_numeric_gradient(test, [data_tmp], numeric_eps=1e-3, rtol=1e-2)

    test_repeat_forward()
    test_repeat_backward(axis=0)
    test_repeat_backward(axis=1)
    test_repeat_numeric_gradient()


def test_reverse():
    data = mx.symbol.Variable('data')
    shape = (5, 5, 5)
    data_tmp = np.random.uniform(-1, 1, shape)
    test = mx.sym.reverse(data, axis=[1, 2])
    grad = np.random.uniform(-1, 1, shape)
    check_numeric_gradient(test, [data_tmp], numeric_eps=2E-2)
    check_symbolic_forward(test, [data_tmp], [data_tmp[:, ::-1, ::-1]])
    check_symbolic_backward(test, [data_tmp], [grad], [grad[:, ::-1, ::-1]])


def test_tile():
    def test_normal_case():
        ndim_max = 3 # max number of dims of the ndarray
        size_max = 10 # max number of elements in each dim
        length_max = 3 # max length of reps
        rep_max = 10 # max number of tiling in each dim
        for ndim in range(ndim_max, ndim_max+1):
            shape = ()
            for i in range(0, ndim):
                shape += (np.random.randint(1, size_max+1), )
            a = np.random.randint(0, 100, shape)
            a = np.asarray(a, dtype=np.int32)
            if ndim == 0:
                a = np.array([])
            b = mx.nd.array(a, ctx=default_context(), dtype=a.dtype)

            reps_len = np.random.randint(0, length_max+1)
            reps_tuple = ()
            for i in range(1, reps_len):
                reps_tuple += (np.random.randint(0, rep_max), )
            reps_array = np.asarray(reps_tuple)

            a_tiled = np.tile(a, reps_array)
            b_tiled = mx.nd.tile(b, reps_tuple).asnumpy()
            assert same(a_tiled, b_tiled)

    def test_empty_tensor():
        shape = (2, 3, 0, 4)
        a = np.array([], dtype=np.int32).reshape(shape)
        b = mx.nd.array(a, ctx=default_context(), dtype=a.dtype)
        reps = (2, 4, 6)

        a_tiled = np.tile(a, reps)
        b_tiled = mx.nd.tile(b, reps).asnumpy()
        assert same(a_tiled, b_tiled)

    def test_empty_reps():
        a = np.array([[2, 3, 4], [5, 6, 7]], dtype=np.int32)
        b = mx.nd.array(a, ctx=default_context(), dtype=a.dtype)
        a_tiled = np.tile(a, ())
        b_tiled = mx.nd.tile(b, ()).asnumpy()
        assert same(a_tiled, b_tiled)

    def test_zero_reps():
        a = np.array([[2, 3, 4], [5, 6, 7]], dtype=np.int32)
        b = mx.nd.array(a, ctx=default_context(), dtype=a.dtype)
        reps = (2, 0, 4, 5)
        a_tiled = np.tile(a, reps)
        b_tiled = mx.nd.tile(b, reps).asnumpy()
        assert same(a_tiled, b_tiled)

    def test_tile_backward():
        data = mx.sym.Variable('data')
        n1 = 2
        n2 = 2
        shape = (n1, n2)
        data_tmp = np.random.randint(0, 10, n1 * n2).reshape(shape)
        arr_data = mx.nd.array(data_tmp)
        arr_grad = mx.nd.empty(shape)
        reps1 = 2
        reps2 = 2
        reps = (reps1, reps2)
        test = mx.sym.tile(data, reps=reps)
        exe = test.bind(ctx=mx.context.Context.default_ctx, args=[arr_data], args_grad=[arr_grad])
        npout_grad = np.random.randint(0, 10, n1 * n2 * reps1 * reps2).reshape(n1 * reps1, n2 * reps2)
        out_grad = mx.nd.array(npout_grad)
        exe.backward(out_grad)

        expected_grad = np.zeros(shape)
        for i in range(shape[0]):
            for j in range(shape[1]):
                expected_grad[i][j] += sum(sum(npout_grad[i:(n1 * reps1):reps1, j:(n2 * reps2):reps2]))

        assert_almost_equal(expected_grad, arr_grad.asnumpy(), rtol=1e-3)

    def test_tile_numeric_gradient():
        data = mx.sym.Variable('data')
        n1 = 2
        n2 = 2
        shape = (n1, n2)
        data_tmp = np.random.randint(0, 10, n1 * n2).reshape(shape)
        reps1 = 2
        reps2 = 2
        reps = (reps1, reps2)
        test = mx.sym.tile(data, reps=reps)
        check_numeric_gradient(test, [data_tmp], numeric_eps=1e-2, rtol=1e-2)

    test_normal_case()
    test_empty_tensor()
    test_empty_reps()
    test_zero_reps()
    test_tile_backward()
    test_tile_numeric_gradient()


def test_one_hot():
    def test_normal_case(index_type=np.int32):
        ndim_max = 6
        dim_size_max = 20
        depth = int(dim_size_max / 2)
        on_value = 1
        off_value = 0
        for ndim in range(1, ndim_max+1):
            shape = ()
            for i in range(1, ndim+1):
                shape += (np.random.randint(1, dim_size_max+1), )
            indices = np.random.randint(-dim_size_max, dim_size_max+1,
                                        size=np.prod(shape)).reshape(shape)
            mx_one_hot_array = mx.nd.one_hot(
                mx.nd.array(indices, ctx=default_context(), dtype=index_type),
                depth=depth, dtype=np.int32)
            expected_array = np.zeros((np.prod(shape), depth), dtype=np.int32)
            expected_array[:] = off_value
            indices_1d = indices.flatten()
            row = 0
            for idx in indices_1d:
                if 0 <= idx < depth:
                    expected_array[row, idx] = on_value
                row += 1
            expected_array = expected_array.reshape(shape + (depth, ))
            one_hot_array = mx_one_hot_array.asnumpy()
            assert same(expected_array, one_hot_array)

    def test_empty_indices():
        shape = (2, 0, 9, 3)
        indices = np.array([]).reshape(shape)
        depth = 10
        mx_one_hot_array = mx.nd.one_hot(
            mx.nd.array(indices, ctx=default_context(), dtype=np.int32),
            depth=depth, dtype=np.int32).asnumpy()
        expected_array = np.array([], dtype=np.int32).reshape(shape + (depth, ))
        assert same(expected_array, mx_one_hot_array)

    def test_zero_depth():
        shape = (2, 4, 9, 3)
        indices = np.ones(shape)
        depth = 0
        mx_one_hot_array = mx.nd.one_hot(
            mx.nd.array(indices, ctx=default_context(), dtype=np.int32),
            depth=depth, dtype=np.int32).asnumpy()
        expected_array = np.array([], dtype=np.int32).reshape(shape + (depth, ))
        assert same(expected_array, mx_one_hot_array)

    test_normal_case(index_type=np.int32)
    test_normal_case(index_type=np.float64)
    test_normal_case(index_type=np.float32)
    test_normal_case(index_type=np.float16)
    test_empty_indices()
    test_zero_depth()


def test_where():
    def get_forward_expected_output(condition, x, y):
        original_shape = x.shape
        out = np.zeros(original_shape)
        if condition.shape == x.shape:
            for index, c in np.ndenumerate(condition):
                if c != 0:
                    out[index] = x[index]
                else:
                    out[index] = y[index]
        elif condition.shape == (x.shape[0], ):
            s = x.shape
            m = s[0]
            n = int(np.prod(s)/s[0])
            x2d = x.reshape((m, n))
            y2d = y.reshape((m, n))
            out = out.reshape((m, n))
            for i in range(0, m):
                if condition[i] != 0:
                    for j in range(0, n):
                        out[i, j] = x2d[i, j]
                else:
                    for j in range(0, n):
                        out[i, j] = y2d[i, j]
        else:
            raise RuntimeError("Invalid condition shape for where op")

        out = out.reshape(original_shape)
        return out

    def get_forward_inputs_same_shape(shape):
        condition_np = np.random.randint(0, 2, np.prod(shape)).reshape(shape)
        x_np = np.random.randint(1, 6, np.prod(shape)).reshape(shape)
        y_np = np.random.randint(7, 11, np.prod(shape)).reshape(shape)
        return condition_np, x_np, y_np

    def get_forward_inputs_condition_vector(shape):
        condition_np = np.random.randint(0, 2, shape[0])
        x_np = np.random.randint(1, 6, np.prod(shape)).reshape(shape)
        y_np = np.random.randint(7, 11, np.prod(shape)).reshape(shape)
        return condition_np, x_np, y_np

    def get_backward_input(shape):
        return np.random.randint(20, 30, np.prod(shape)).reshape(shape)

    def get_backward_expected_outputs(grad_in, condition):
        shape = grad_in.shape
        grad_cond = np.zeros(condition.shape)
        grad_x = np.empty(shape)
        grad_y = np.empty(shape)

        for index, c in np.ndenumerate(condition):
            if 0 != c:
                grad_x[index] = grad_in[index]
                grad_y[index] = 0
            else:
                grad_x[index] = 0
                grad_y[index] = grad_in[index]

        return grad_cond, grad_x, grad_y

    def test_where_helper(shape, same_shape):
        if same_shape:
            condition_np, x_np, y_np = get_forward_inputs_same_shape(shape)
        else:
            condition_np, x_np, y_np = get_forward_inputs_condition_vector(shape)

        out_expected = get_forward_expected_output(condition_np, x_np, y_np)

        grad_in_np = get_backward_input(shape)
        grad_expected_cond, grad_expected_x, grad_expected_y\
            = get_backward_expected_outputs(grad_in_np, condition_np)

        condition = mx.sym.Variable('condition')
        x = mx.sym.Variable('x')
        y = mx.sym.Variable('y')
        grad_in_mx = mx.nd.array(grad_in_np, dtype=np.int32)
        where_sym = mx.sym.where(condition, x, y)

        # test req='write'
        where_exe_write = where_sym.simple_bind(ctx=default_context(),
                                                condition=condition_np.shape,
                                                x=x_np.shape, y=y_np.shape,
                                                grad_req='write')
        # test forward req='write'
        outputs = where_exe_write.forward(is_train=True, condition=condition_np,
                                          x=x_np, y=y_np)
        assert same(outputs[0].asnumpy(), out_expected)
        # test backward req='write'
        where_exe_write.backward(grad_in_mx)
        assert same(where_exe_write.grad_dict['x'].asnumpy(), grad_expected_x)
        assert same(where_exe_write.grad_dict['y'].asnumpy(), grad_expected_y)
        assert same(where_exe_write.grad_dict['condition'].asnumpy(), grad_expected_cond)

        # test req='add'
        x_grad_init = np.random.randint(30, 40, np.prod(shape)).reshape(shape)
        y_grad_init = np.random.randint(40, 50, np.prod(shape)).reshape(shape)
        where_exe_add = where_sym.simple_bind(ctx=default_context(),
                                              condition=condition_np.shape,
                                              x=x_np.shape, y=y_np.shape,
                                              grad_req='add')
        where_exe_add.grad_dict['x'][:] = x_grad_init
        where_exe_add.grad_dict['y'][:] = y_grad_init
        # test forward req='add'
        outputs = where_exe_add.forward(is_train=True, condition=condition_np, x=x_np, y=y_np)
        assert same(outputs[0].asnumpy(), out_expected)
        # test backward req='add'
        where_exe_add.backward(grad_in_mx)
        x_ograd = where_exe_add.grad_dict['x'].asnumpy()
        y_ograd = where_exe_add.grad_dict['y'].asnumpy()
        assert same(x_ograd, grad_expected_x+x_grad_init)
        assert same(y_ograd, grad_expected_y+y_grad_init)

    def test_where_numeric_gradient(shape, same_shape):
        condition = mx.sym.Variable('condition')
        x = mx.sym.Variable('x')
        y = mx.sym.Variable('y')
        where_sym = mx.sym.where(condition, x, y)
        if same_shape:
            condition_np, x_np, y_np = get_forward_inputs_same_shape(shape)
        else:
            condition_np, x_np, y_np = get_forward_inputs_condition_vector(shape)
        check_numeric_gradient(where_sym, [condition_np, x_np, y_np], grad_nodes=['x', 'y'])

    test_where_helper((5, 9), True)
    test_where_helper((5, 9), False)
    test_where_helper((5, 7, 9), True)
    test_where_helper((5, 7, 9), False)
    test_where_helper((10, 8, 15, 3), True)
    test_where_helper((10, 8, 15, 3), False)
    test_where_numeric_gradient((5, 9), True)
    test_where_numeric_gradient((5, 9), False)
    test_where_numeric_gradient((5, 7, 9), True)
    test_where_numeric_gradient((5, 7, 9), False)


def test_new_softmax():
    for ndim in range(1, 5):
        for _ in range(5):
            shape = np.random.randint(1, 5, size=ndim)
            axis = np.random.randint(0, ndim)
            data = np.random.uniform(-2, 2, size=shape)
            sym = mx.sym.softmax(axis=axis)
            check_symbolic_forward(sym, [data], [np_softmax(data, axis=axis)])
            check_numeric_gradient(sym, [data], rtol=0.05, atol=1e-3)


def test_log_softmax():
    for ndim in range(1, 5):
        for _ in range(5):
            shape = np.random.randint(1, 5, size=ndim)
            axis = np.random.randint(0, ndim)
            data = np.random.uniform(-2, 2, size=shape)
            sym = mx.sym.log_softmax(axis=axis-ndim)
            check_symbolic_forward(sym, [data], [np.log(np_softmax(data, axis=axis)+1e-20)])
            check_numeric_gradient(sym, [data], rtol=0.05, atol=1e-3)


def test_pick():
    def test_pick_helper(index_type=np.int32):
        for _ in range(100):
            ndim = np.random.randint(1, 5)
            bshape = np.random.randint(1, 10, size=ndim)
            axis = np.random.randint(0, ndim)
            sshape = bshape.copy()
            sshape[axis] = 1
            data = np.random.uniform(-1, 1, size=bshape)
            index = np.random.randint(0, bshape[axis], size=sshape)
            exp = []
            for i in range(ndim):
                if i == axis:
                    exp.append(index)
                else:
                    ishape = [1 for _ in range(ndim)]
                    ishape[i] = bshape[i]
                    exp.append(np.arange(bshape[i]).reshape(ishape))
            expected = data[exp]
            data = mx.nd.array(data, dtype='float32')
            index = mx.nd.array(index, dtype=index_type)
            out = mx.nd.pick(data, index, axis=axis, keepdims=True)
            assert_almost_equal(out.asnumpy(), expected)

            data_holder = data
            index_holder = index
            data = mx.sym.Variable('data')
            index = mx.sym.Variable('index')
            sym = mx.sym.pick(data, index, axis=axis, keepdims=True)
            check_numeric_gradient(sym, [data_holder, index_holder], grad_nodes=['data'])

    test_pick_helper(np.int32)
    test_pick_helper(np.float32)


def check_ctc_loss(acts, labels, loss_truth):
    in_var = mx.sym.Variable('input')
    labels_var = mx.sym.Variable('labels')
    ctc = mx.contrib.sym.ctc_loss(in_var, labels_var)
    acts_nd = mx.nd.array(acts, ctx=default_context())
    labels_nd = mx.nd.array(labels, ctx=default_context())
    exe = ctc.bind(ctx=default_context(), args=[acts_nd, labels_nd])
    # test forward without grad calc
    exe.forward(is_train=True)
    outTest = exe.outputs[0]
    # test forward without grad calc
    exe.forward(is_train=False)
    outTrain = exe.outputs[0]
    # make sure losses calculated with both modes are the same
    assert_almost_equal(outTest.asnumpy(), outTrain.asnumpy())
    # test against ground truth, if available
    if loss_truth is not None:
        assert_almost_equal(outTest.asnumpy(), loss_truth)
    # test grad
    check_numeric_gradient(ctc, [acts, labels], grad_nodes=['input'], rtol=0.05, atol=1e-3)

def test_ctc_loss():
    # Test 1: check that batches are same + check against Torch WarpCTC
    acts = np.array([
        [[1.2, 3.4, 1.2, -0.1, -2.34], [1.2, 3.4, 1.2, -0.1, -2.34]],
        [[0.1, 0.2, 0.3, 0.22, 0.123], [0.1, 0.2, 0.3, 0.22, 0.123]],
        [[-15, -14, -13, -12, -11], [-15, -14, -13, -12, -11]]],
                    dtype=np.float32)
    labels = np.array([[2, 3, 0], [2, 3, 0]])
    true_loss = np.array([4.04789, 4.04789], dtype=np.float32) # from Torch
    check_ctc_loss(acts, labels, true_loss)
    # Test 2:
    acts2 = np.array([
        [[-5, -4, -3, -2, -1], [1.2, 3.4, 1.2, -0.1, -2.34]],
        [[-10, -9, -8, -7, -6], [0.1, 0.2, 0.3, 0.22, 0.123]],
        [[-15, -14, -13, -12, -11], [-15, -14.2, -13.5, -12.2, -11.22]]], dtype=np.float32)
    labels2 = np.array([[2, 3, 1], [2, 0, 0]], dtype=np.float32)
    true_loss = np.array([7.3557, 5.4091], dtype=np.float32) # from Torch
    check_ctc_loss(acts2, labels2, true_loss)


def test_quantization_op():
  min0 = mx.nd.array([0.0])
  max0 = mx.nd.array([1.0])
  a  = mx.nd.array([[0.1392, 0.5928], [0.6027, 0.8579]])
  qa, min1, max1 = mx.contrib.nd.quantize(a, min0, max0, out_type='uint8')
  a_ = mx.contrib.nd.dequantize(qa, min1, max1, out_type='float32')

  qa_real = mx.nd.array([[35, 151], [154, 219]])
  a_real  = mx.nd.array([[0.13725491, 0.59215689], [0.60392159, 0.8588236]])

  assert same(qa.asnumpy(), qa_real.asnumpy())
  assert same(a_.asnumpy(),  a_real.asnumpy())


def test_custom_op():
    class Sqr(mx.operator.CustomOp):
        def forward(self, is_train, req, in_data, out_data, aux):
            self.assign(out_data[0], req[0], in_data[0]*in_data[0])

        def backward(self, req, out_grad, in_data, out_data, in_grad, aux):
            self.assign(in_grad[0], req[0], 2*in_data[0]*out_grad[0])

    @mx.operator.register("sqr")
    class SqrProp(mx.operator.CustomOpProp):
        def __init__(self):
            super(SqrProp, self).__init__(need_top_grad=True)

        def list_arguments(self):
            return ['data']

        def list_outputs(self):
            return ['output']

        def infer_shape(self, in_shape):
            return in_shape, [in_shape[0]], []

        def infer_type(self, in_type):
            return in_type, [in_type[0]], []

        def create_operator(self, ctx, shapes, dtypes):
            return Sqr()

    data = mx.symbol.Variable('data')
    op = mx.symbol.Custom(data=data, name='sqr', op_type='sqr')
    x = mx.nd.array(np.random.uniform(-1, 1, size=(4, 10)))
    check_numeric_gradient(op, [x])

    data = mx.symbol.Variable('data')
    data = mx.symbol.cast(data, dtype='float64')
    op = mx.symbol.Custom(data=data, name='sqr', op_type='sqr')
    op = mx.symbol.cast(op, dtype='float32')
    x = mx.nd.array(np.random.uniform(-1, 1, size=(4, 10)))
    check_numeric_gradient(op, [x])


<<<<<<< HEAD
def test_psroipooling():
    for num_rois in [1, 2]:
        for num_classes, num_group in itertools.product([2, 3], [2, 3]):
            for image_height, image_width in itertools.product([168, 224], [168, 224]):
                for grad_nodes in [['im_data']]:
                    spatial_scale = 0.0625
                    feat_height = np.int(image_height * spatial_scale)
                    feat_width = np.int(image_width * spatial_scale)
                    im_data = np.random.rand(1, num_classes*num_group*num_group, feat_height, feat_width)
                    rois_data = np.zeros([num_rois, 5])
                    rois_data[:, [1,3]] = np.sort(np.random.rand(num_rois, 2)*(image_width-1))
                    rois_data[:, [2,4]] = np.sort(np.random.rand(num_rois, 2)*(image_height-1))

                    im_data_var = mx.symbol.Variable(name="im_data")
                    rois_data_var = mx.symbol.Variable(name="rois_data")
                    op = mx.contrib.sym.PSROIPooling(data=im_data_var, rois=rois_data_var, spatial_scale=spatial_scale,
                                                     group_size=num_group, pooled_size=num_group,
                                                     output_dim=num_classes, name='test_op')
                    rtol, atol = 1e-2, 1e-4
                    # By now we only have gpu implementation
                    if mx.Context.default_ctx.device_type == 'gpu':
                        check_numeric_gradient(op, [im_data, rois_data], rtol=rtol, atol=atol,
                                               grad_nodes=grad_nodes, ctx=mx.gpu(0))

def test_deformable_convolution():
    for num_batch in [1, 2]:
        for num_channel_data, num_deformable_group in itertools.product([4, 8], [1, 2]):
            for input_height, input_width in itertools.product([5, 6], [5, 6]):
                for dilate in [(1, 1), (2, 2)]:
                    for grad_nodes in [['im_data'], ['offset_data']]:
                        output_height = input_height
                        output_width = input_width
                        im_data = np.random.rand(num_batch, num_channel_data, input_height, input_width)
                        offset_data = \
                            np.random.rand(num_batch, num_deformable_group * 3 * 3 * 2, output_height, output_width)\
                            * 0.8 + 0.1

                        weight = np.random.normal(0, 0.001, (num_channel_data, num_channel_data, 3, 3))
                        bias = np.zeros(num_channel_data)

                        im_data_var = mx.symbol.Variable(name="im_data")
                        offset_data_var = mx.symbol.Variable(name="offset_data")
                        weight_var = mx.symbol.Variable(name="weight")
                        bias_var = mx.symbol.Variable(name="bias")
                        op = mx.contrib.sym.DeformableConvolution(name='test_op', data=im_data_var,
                                                                  offset=offset_data_var,
                                                                  weight=weight_var, bias=bias_var,
                                                                  num_filter=num_channel_data, pad=dilate,
                                                                  kernel=(3, 3), stride=(1, 1), dilate=dilate,
                                                                  num_deformable_group=num_deformable_group)
                        if grad_nodes[0] == 'offset_data':
                            # wider tolerance needed for coordinate differential
                            rtol, atol = 1.0, 1e-2
                        else:
                            rtol, atol = 0.05, 1e-4
                        # By now we only have gpu implementation
                        if mx.Context.default_ctx.device_type == 'gpu':
                            check_numeric_gradient(op, [im_data, offset_data, weight, bias], rtol=rtol, atol=atol,
                                                   grad_nodes=grad_nodes, ctx=mx.gpu(0))


def test_deformable_psroipooling():
    for num_rois in [1, 2]:
        for num_classes, num_group in itertools.product([2, 3], [2, 3]):
            for image_height, image_width in itertools.product([168, 224], [168, 224]):
                for grad_nodes in [['im_data'], ['offset_data']]:
                    spatial_scale = 0.0625
                    feat_height = np.int(image_height * spatial_scale)
                    feat_width = np.int(image_width * spatial_scale)
                    im_data = np.random.rand(1, num_classes*num_group*num_group, feat_height, feat_width)
                    rois_data = np.zeros([num_rois, 5])
                    rois_data[:, [1,3]] = np.sort(np.random.rand(num_rois, 2)*(image_width-1))
                    rois_data[:, [2,4]] = np.sort(np.random.rand(num_rois, 2)*(image_height-1))
                    offset_data = np.random.rand(num_rois, 2*num_classes, num_group, num_group) * 0.1

                    im_data_var = mx.symbol.Variable(name="im_data")
                    rois_data_var = mx.symbol.Variable(name="rois_data")
                    offset_data_var = mx.symbol.Variable(name="offset_data")
                    op = mx.contrib.sym.DeformablePSROIPooling(data=im_data_var, rois=rois_data_var, 
                                                               trans=offset_data_var, spatial_scale=spatial_scale, 
                                                               sample_per_part=4, group_size=num_group, 
                                                               pooled_size=num_group, output_dim=num_classes, 
                                                               trans_std=0.1, no_trans=False, name='test_op')
                    if grad_nodes[0] == 'offset_data':
                        # wider tolerance needed for coordinate differential
                        rtol, atol = 1.0, 1e-2
                    else:
                        rtol, atol = 1e-2, 1e-4
                    # By now we only have gpu implementation
                    if mx.Context.default_ctx.device_type == 'gpu':
                        check_numeric_gradient(op, [im_data, rois_data, offset_data], rtol=rtol, atol=atol,
                                               grad_nodes=grad_nodes, ctx=mx.gpu(0))



=======
def test_laop():
    # Temporarily disabled until lapack is enabled by default
    return

    # Currently no support for GPU. Will be added soon
    # so keep these tests here in this file and activate
    # gpu-testing when it is ready. 
    dev = default_context()
    if dev.device_type == 'gpu':
       return

    grad_check = 1

    data1 = mx.symbol.Variable('data1')
    data2 = mx.symbol.Variable('data2')
    data3 = mx.symbol.Variable('data3')
    data4 = mx.symbol.Variable('data4')

    # Test gemm separately from other la-operators.
    shape1 = (2, 3)
    shape2 = (3, 2)
    shape3 = (3, 3)
    shape4 = (2, 2)
    #Ensure that ithis tests don't get changed by other calls to random. 
    np.random.seed(42)
    data_in1 = np.random.uniform(1, 10, shape1) 
    data_in2 = np.random.uniform(1, 10, shape2) 
    data_in3 = np.random.uniform(1, 10, shape3) 
    data_in4 = np.random.uniform(1, 10, shape4) 
    # Check all transpositions of gemm operator.
    data_in1_t = np.transpose(data_in1) 
    data_in2_t = np.transpose(data_in2) 
    res_gemm = 4*np.dot(data_in1,data_in2)+7*data_in4
    test_gemm = mx.sym.linalg_gemm(data1, data2, data3, alpha = 4, beta = 7) 
    check_symbolic_forward(test_gemm, [data_in1, data_in2, data_in4], [res_gemm])
    if grad_check == 1:
      check_numeric_gradient(test_gemm, [data_in1, data_in2, data_in4], numeric_eps=1e-3, rtol=1e-1, atol=1e-1)
    res_gemm = 4*np.dot(data_in1_t,data_in2_t)+7*data_in3
    test_gemm = mx.sym.linalg_gemm(data1, data2, data3, alpha = 4, beta = 7, transpose_a = 1, transpose_b = 1) 
    check_symbolic_forward(test_gemm, [data_in1, data_in2, data_in3], [res_gemm])
    if grad_check == 1:
      check_numeric_gradient(test_gemm, [data_in1, data_in2, data_in3], numeric_eps=1e-3, rtol=1e-1, atol=1e-1)
    res_gemm = 4*np.dot(data_in1_t,data_in1)+7*data_in3
    test_gemm = mx.sym.linalg_gemm(data1, data2, data3, alpha = 4, beta = 7, transpose_a = 1) 
    check_symbolic_forward(test_gemm, [data_in1, data_in1, data_in3], [res_gemm])
    if grad_check == 1:
      check_numeric_gradient(test_gemm, [data_in1, data_in1, data_in3], numeric_eps=1e-3, rtol=1e-1, atol=1e-1)
    res_gemm = 4*np.dot(data_in1,data_in1_t)+7*data_in4
    test_gemm = mx.sym.linalg_gemm(data1, data2, data3, alpha = 4, beta = 7, transpose_b = 1) 
    check_symbolic_forward(test_gemm, [data_in1, data_in1, data_in4], [res_gemm])
    if grad_check == 1:
      check_numeric_gradient(test_gemm, [data_in1, data_in1, data_in4], numeric_eps=1e-3, rtol=1e-1, atol=1e-1)

    # Check batch of gemm. 
    a = np.tile(np.array(data_in1).flatten(),3)
    a = np.reshape(a,(3,1,2,3))
    b = np.tile(np.array(data_in2).flatten(),3)
    b = np.reshape(b,(3,1,3,2))
    c = np.tile(np.array(data_in4).flatten(),3)
    c = np.reshape(c,(3,1,2,2))
    r = 4*np.dot(data_in1,data_in2)+7*data_in4
    r = np.tile(r.flatten(),3)
    r = np.reshape(r,(3,1,2,2))
    test_gemm = mx.sym.linalg_gemm(data1, data2, data3, alpha = 4, beta = 7) 
    check_symbolic_forward(test_gemm, [a, b, c], [r])
    if grad_check == 1:
      check_numeric_gradient(test_gemm, [a, b, c], numeric_eps=1e-3, rtol=1e-1, atol=1e-1)

    # Check gemm2 operator same way as gemm. 
    res_gemm = 4*np.dot(data_in1,data_in2)
    test_gemm = mx.sym.linalg_gemm2(data1, data2, alpha = 4) 
    check_symbolic_forward(test_gemm, [data_in1, data_in2], [res_gemm])
    if grad_check == 1:
      check_numeric_gradient(test_gemm, [data_in1, data_in2], numeric_eps=1e-3, rtol=1e-1, atol=1e-1)
    res_gemm = 4*np.dot(data_in1_t, data_in2_t)
    test_gemm = mx.sym.linalg_gemm2(data1, data2, alpha = 4, transpose_a = 1, transpose_b = 1) 
    check_symbolic_forward(test_gemm, [data_in1, data_in2], [res_gemm])
    if grad_check == 1:
      check_numeric_gradient(test_gemm, [data_in1, data_in2], numeric_eps=1e-3, rtol=1e-1, atol=1e-1)
    res_gemm = 4*np.dot(data_in1_t,data_in1)
    test_gemm = mx.sym.linalg_gemm2(data1, data2, alpha = 4, transpose_a = 1) 
    check_symbolic_forward(test_gemm, [data_in1, data_in1], [res_gemm])
    if grad_check == 1:
      check_numeric_gradient(test_gemm, [data_in1, data_in1], numeric_eps=1e-3, rtol=1e-1, atol=1e-1)
    res_gemm = 4*np.dot(data_in1,data_in1_t)
    test_gemm = mx.sym.linalg_gemm2(data1, data2, alpha = 4, transpose_b = 1) 
    check_symbolic_forward(test_gemm, [data_in1, data_in1], [res_gemm])
    if grad_check == 1:
      check_numeric_gradient(test_gemm, [data_in1, data_in1], numeric_eps=1e-3, rtol=1e-1, atol=1e-1)

    # Check batch of gemm2. 
    a = np.tile(np.array(data_in1).flatten(),3)
    a = np.reshape(a,(3,1,2,3))
    b = np.tile(np.array(data_in2).flatten(),3)
    b = np.reshape(b,(3,1,3,2))
    r = 4*np.dot(data_in1,data_in2)
    r = np.tile(r.flatten(),3)
    r = np.reshape(r,(3,1,2,2))
    test_gemm = mx.sym.linalg_gemm2(data1, data2, alpha = 4) 
    check_symbolic_forward(test_gemm, [a, b], [r])
    if grad_check == 1:
      check_numeric_gradient(test_gemm, [a, b], numeric_eps=1e-3, rtol=1e-1, atol=1e-1)

    # Now test all the other operators. 

    # Tests with trivial 1x1 matrices.
    shape = (4, 4, 1, 1 )
    data_in = np.random.uniform(1, 10, shape)
    # test potrf
    res_potrf = np.sqrt(data_in)
    test_potrf = mx.sym.linalg_potrf(data1)
    check_symbolic_forward(test_potrf, [data_in], [res_potrf])
    if grad_check == 1:
      check_numeric_gradient(test_potrf, [data_in])
    # test potri
    ones = mx.nd.ones(shape).asnumpy()
    res_potri = np.divide(ones,data_in*data_in)
    test_potri = mx.sym.linalg_potri(data1)
    check_symbolic_forward(test_potri, [data_in], [res_potri])
    if grad_check == 1:
      check_numeric_gradient(test_potri, [data_in], atol = 0.01, rtol = 1.5)
    # test trsm
    trian_in = data_in *7
    test_trsm = mx.sym.linalg_trsm(data1,data2,alpha = 7)
    check_symbolic_forward(test_trsm, [trian_in,data_in], [ones])
    if grad_check == 1:
      check_numeric_gradient(test_trsm, [trian_in,data_in], atol = 0.02, rtol = 2.0)
    # test trmm
    trian_in = np.divide(ones,trian_in)
    test_trmm = mx.sym.linalg_trmm(data1,data2,alpha = 7, transpose = 1, rightside = 1)
    check_symbolic_forward(test_trmm, [trian_in,data_in], [ones])
    if grad_check == 1:
      check_numeric_gradient(test_trmm, [trian_in,data_in], atol = 0.02, rtol = 2.0)
    # test sumlogdiag
    res_sumlogdiag = np.reshape(np.log(data_in),(4,4))  
    test_sumlogdiag = mx.sym.linalg_sumlogdiag(data1)
    check_symbolic_forward(test_sumlogdiag, [data_in], [res_sumlogdiag])
    if grad_check == 1:
      check_numeric_gradient(test_sumlogdiag, [data_in], atol = 0.01, rtol = 2.0)

    # more elaborate example of cholesky factorization
    matrix = [ 9, 3, -6, 12, 3, 26, -7, -11, -6, -7, 9, 7, 12, -11, 7, 65 ]
    trian  = [ 3, 0, 0, 0, 1, 5, 0, 0, -2, -1, 2, 0, 4, -3, 6, 2 ]
    pow    = [ 2, 1, 1, 1, 1, 4, 1, 1, 1, 1, 8, 1, 1, 1, 1, 16 ]
    inv    = [ 2.98333, 0.01667, 2.65, -0.83333, 0.01667, 0.05, 0.05, 0,  2.65, 0.05, 2.5, -0.75, -0.83333, 0, -0.75, 0.25 ]
    ident  = [ 1, 0, 0, 0, 0, 1, 0, 0, 0, 0, 1, 0, 0, 0, 0, 1 ]

    # Tests for numeric gradients for potrf/potri/trmm/trsm are suppressed by default 
    # as they are very volatile and may often report false negatives which 
    # have to be excluded by manual inspection. 
    grad_check = 0

    # test potrf
    a = np.tile(np.array(matrix),3)
    a = np.reshape(a,(3,1,4,4))
    r = np.tile(np.array(trian),3)
    r = np.reshape(r,(3,1,4,4))
    check_symbolic_forward(test_potrf, [a], [r])
    if grad_check == 1:
      check_numeric_gradient(test_potrf, [a], numeric_eps=1e-3, rtol=1e-2, atol=1e-1)
    
    #test potri
    a = np.tile(np.array(trian),3)
    a = np.reshape(a,(3,1,4,4))
    r = np.tile(np.array(inv),3)
    r = np.reshape(r,(3,1,4,4))
    check_symbolic_forward(test_potri, [a], [r], atol=0.01)
    if grad_check == 1:
      check_numeric_gradient(test_potri, [a], numeric_eps=1e-3, rtol=1e-2, atol=1e-1)

    #test trsm
    a = np.tile(np.array(trian),3)
    a = np.reshape(a,(3,1,4,4))
    b = np.tile(np.array(matrix),3)
    b = np.reshape(b,(3,1,4,4))
    r = 7*np.transpose(np.reshape(np.array(trian),(4,4)))
    r = np.reshape(np.tile(np.reshape(r,(16)),3),(3,1,4,4))
    check_symbolic_forward(test_trsm, [a,b], [r])
    if grad_check == 1:
      check_numeric_gradient(test_trsm, [a,b], numeric_eps=1e-3, rtol=1e-2, atol=1e-1)
     
    test_trsm2 = mx.sym.linalg_trsm(data1,data2,alpha = -2, rightside = 1, transpose = 1)
    r = -2*np.reshape(np.array(trian),(4,4))
    r = np.reshape(np.tile(np.reshape(r,(16)),3),(3,1,4,4))
    check_symbolic_forward(test_trsm2, [a,b], [r])
    if grad_check == 1:
      check_numeric_gradient(test_trsm2, [a,b], numeric_eps=1e-3, rtol=1e-2, atol=1e-1)

    test_trsm3 = mx.sym.linalg_trsm(data1,data2,alpha = 0.50, transpose = 1)
    b = np.transpose(np.reshape(np.array(trian),(4,4)))
    b = np.reshape(np.tile(np.reshape(b,(16)),3),(3,1,4,4))
    r = 0.5*np.reshape(np.array(ident),(4,4))
    r = np.reshape(np.tile(np.reshape(r,(16)),3),(3,1,4,4))
    check_symbolic_forward(test_trsm3, [a,b], [r])
    if grad_check == 1:
      check_numeric_gradient(test_trsm3, [a,b], numeric_eps=1e-3, rtol=1e-2, atol=1e-1)

    test_trsm4 = mx.sym.linalg_trsm(data1,data2,alpha = -0.5, rightside = 1)
    b = np.tile(np.array(trian),3)
    b = np.reshape(b,(3,1,4,4))
    r = -0.5*np.reshape(np.array(ident),(4,4))
    r = np.reshape(np.tile(np.reshape(r,(16)),3),(3,1,4,4))
    check_symbolic_forward(test_trsm4, [a,b], [r])
    if grad_check == 1:
      check_numeric_gradient(test_trsm4, [a,b], numeric_eps=1e-3, rtol=1e-2, atol=1e-1)

    #test trmm
    a = np.tile(np.array(trian),3)
    a = np.reshape(a,(3,1,4,4))
    b = np.tile(np.array(matrix),3)
    b = np.reshape(b,(3,1,4,4))
    r = 7*np.dot(np.reshape(np.array(matrix),(4,4)),np.transpose(np.reshape(np.array(trian),(4,4))))
    r = np.reshape(np.tile(np.reshape(r,(16)),3),(3,1,4,4))
    check_symbolic_forward(test_trmm, [a,b], [r])
    if grad_check == 1:
      check_numeric_gradient(test_trmm, [a,b], numeric_eps=1e-3, rtol=1e-2, atol=1e-1)

    test_trmm2 = mx.sym.linalg_trmm(data1,data2,alpha = -2)
    r = -2*np.dot(np.reshape(np.array(trian),(4,4)),np.reshape(np.array(matrix),(4,4)))
    r = np.reshape(np.tile(np.reshape(r,(16)),3),(3,1,4,4))
    check_symbolic_forward(test_trmm2, [a,b], [r])
    if grad_check == 1:
      check_numeric_gradient(test_trmm2, [a,b], numeric_eps=1e-3, rtol=1e-2, atol=1e-1)

    test_trmm3 = mx.sym.linalg_trmm(data1,data2,rightside = 1)
    r = np.dot(np.reshape(np.array(matrix),(4,4)),np.reshape(np.array(trian),(4,4)))
    r = np.reshape(np.tile(np.reshape(r,(16)),3),(3,1,4,4))
    check_symbolic_forward(test_trmm3, [a,b], [r])
    if grad_check == 1:
      check_numeric_gradient(test_trmm3, [a,b], numeric_eps=1e-3, rtol=1e-2, atol=1e-1)

    test_trmm4 = mx.sym.linalg_trmm(data1,data2,alpha = 1.2,transpose = 1)
    r = 1.2*np.dot(np.transpose(np.reshape(np.array(trian),(4,4))),np.reshape(np.array(matrix),(4,4)))
    r = np.reshape(np.tile(np.reshape(r,(16)),3),(3,1,4,4))
    check_symbolic_forward(test_trmm4, [a,b], [r])
    if grad_check == 1:
      check_numeric_gradient(test_trmm4, [a,b], numeric_eps=1e-3, rtol=1e-2, atol=1e-1)

    # test sumlogdiag
    a = np.array(pow)
    a = np.tile(a,3)
    a = np.reshape(a,(3,1,4,4))
    r = 10*np.log(np.array([2]))
    r = np.tile(r,3)
    r = np.reshape(r,(3))
    check_symbolic_forward(test_sumlogdiag, [a], [r])
    if grad_check == 1:
      check_numeric_gradient(test_sumlogdiag, [a])

    
>>>>>>> 9073bc84
if __name__ == '__main__':
    import nose
    nose.runmodule()<|MERGE_RESOLUTION|>--- conflicted
+++ resolved
@@ -3161,7 +3161,6 @@
     check_numeric_gradient(op, [x])
 
 
-<<<<<<< HEAD
 def test_psroipooling():
     for num_rois in [1, 2]:
         for num_classes, num_group in itertools.product([2, 3], [2, 3]):
@@ -3257,7 +3256,6 @@
 
 
 
-=======
 def test_laop():
     # Temporarily disabled until lapack is enabled by default
     return
@@ -3507,8 +3505,7 @@
     if grad_check == 1:
       check_numeric_gradient(test_sumlogdiag, [a])
 
-    
->>>>>>> 9073bc84
+
 if __name__ == '__main__':
     import nose
     nose.runmodule()