--- conflicted
+++ resolved
@@ -2442,13 +2442,8 @@
             exe.backward(mx.nd.array(out_grad))
             data_grad, grid_grad = bilinear_backward_numpy(out_grad,exe.arg_dict['data'].asnumpy(), 
                                                        exe.arg_dict['grid'].asnumpy())
-<<<<<<< HEAD
-            assert reldiff(exe.grad_dict['data'].asnumpy(),data_grad) < 1E-3
-            assert reldiff(exe.grad_dict['grid'].asnumpy(),grid_grad) < 1E-5
-=======
             assert_almost_equal(exe.grad_dict['data'].asnumpy(), data_grad, rtol=1e-3, atol=1e-5)
             assert_almost_equal(exe.grad_dict['grid'].asnumpy(), grid_grad, rtol=1e-3, atol=1e-5)
->>>>>>> b4960cfb
 
             # check kAddTo
             exe_addto = net.simple_bind(data=data_shape, grid=grid_shape, ctx=ctx, grad_req='add')
@@ -2460,13 +2455,8 @@
             exe_addto.grad_dict['grid'][:] = grid_initial_grid
             exe_addto.forward()
             exe_addto.backward(mx.nd.array(out_grad))
-<<<<<<< HEAD
-            assert reldiff(exe_addto.grad_dict['data'].asnumpy(), data_grad + data_initial_grid) < 1E-3
-            assert reldiff(exe_addto.grad_dict['grid'].asnumpy(), grid_grad + grid_initial_grid) < 1E-5
-=======
             assert_almost_equal(exe_addto.grad_dict['data'].asnumpy(), data_grad + data_initial_grid, rtol=1e-3,atol=1e-5)
             assert_almost_equal(exe_addto.grad_dict['grid'].asnumpy(), grid_grad + grid_initial_grid, rtol=1e-3,atol=1e-5)
->>>>>>> b4960cfb
             
 def test_index2d():
     for _ in range(30):
