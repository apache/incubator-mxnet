# Licensed to the Apache Software Foundation (ASF) under one
# or more contributor license agreements.  See the NOTICE file
# distributed with this work for additional information
# regarding copyright ownership.  The ASF licenses this file
# to you under the Apache License, Version 2.0 (the
# "License"); you may not use this file except in compliance
# with the License.  You may obtain a copy of the License at
#
#   http://www.apache.org/licenses/LICENSE-2.0
#
# Unless required by applicable law or agreed to in writing,
# software distributed under the License is distributed on an
# "AS IS" BASIS, WITHOUT WARRANTIES OR CONDITIONS OF ANY
# KIND, either express or implied.  See the License for the
# specific language governing permissions and limitations
# under the License.

# pylint: skip-file
from __future__ import print_function
import numpy as np
import mxnet as mx
import random
import itertools
from numpy.testing import assert_allclose, assert_array_equal
from mxnet.test_utils import *


def np_softmax(x, axis=-1):
    # fix for old numpy on Travis not supporting keepdims
    # x = x - np.max(x, axis=-1, keepdims=True)
    x = x - np.max(x, axis=axis, keepdims=True)
    x = np.exp(x)
    # x /= np.sum(x, axis=-1, keepdims=True)
    x /= np.sum(x, axis=axis, keepdims=True)
    return x


def check_elementwise_sum_with_shape(shape, n):
    # forward
    inputs = [mx.symbol.Variable('arg%d' % i) for i in range(n)]
    out = mx.symbol.ElementWiseSum(*inputs, name='esum')
    arr = [mx.nd.empty(shape) for i in range(n)]
    arr_grad = [mx.nd.empty(shape) for i in range(n)]
    for i in range(n):
        arr[i][:] = np.random.uniform(-10, 10, shape)
    exec1 = out.bind(default_context(),
                     args=arr,
                     args_grad=arr_grad)
    out1 = exec1.outputs[0].asnumpy()
    exec1.forward(is_train=True)
    out1 = exec1.outputs[0].asnumpy()
    out = sum(a.asnumpy() for a  in arr)
    assert_almost_equal(out, out1)

    out_grad = mx.nd.empty(shape)
    out_grad[:] = np.random.uniform(-10, 10, shape)
    # backward
    exec1.backward([out_grad])
    for a in arr_grad:
        assert_almost_equal(a.asnumpy(), out_grad.asnumpy())


def test_elementwise_sum():
    np.random.seed(0)
    nrepeat = 2
    maxdim = 4
    for repeat in range(nrepeat):
        for dim in range(1, maxdim):
            shape = tuple(np.random.randint(1, int(1000**(1.0/dim)), size=dim))
            check_elementwise_sum_with_shape(shape, np.random.randint(1, 8))


def check_concat_with_shape(shapes, dimension, skip_second):
    # if skip_second is True, second argument will not have gradient.
    # it is to test #1130
    n = len(shapes)
    # forward
    target_dim = 0
    for shape in shapes:
        target_dim += shape[dimension]

    inputs = [mx.symbol.Variable('arg%d' % i) for i in range(n)]
    out = mx.symbol.Concat(*inputs, name='conc',dim=dimension)
    arr = [mx.nd.empty(shape) for shape in shapes]
    for i in range(n):
        arr[i][:] = shapes[i][dimension]
    arr_np = [np.copy(narray.asnumpy()) for narray in arr]
    arr_grad = [mx.nd.empty(shape) for shape in shapes]
    dict_grad = {}
    arg_names = out.list_arguments()

    for name, g in zip(arg_names, arr_grad):
        if not skip_second or name != 'arg1':
            dict_grad[name] = g

    args = out.list_arguments()
    arg_shapes, out_shapes, aux_shapes = out.infer_shape(**dict(zip(args, shapes)))
    out_grad = mx.nd.empty(out_shapes[0])
    exec1 = out.bind(default_context(),
                     args=arr,
                     args_grad=dict_grad)
    exec1.forward(is_train=True)
    out1 = exec1.outputs[0]
    ret = np.concatenate([narray.asnumpy() for narray in arr], axis=dimension)
    assert_almost_equal(out1.asnumpy(), ret)
    # backward
    out1.copyto(out_grad)
    out_grad[:] += 1
    exec1.backward([out_grad])

    for i, name in enumerate(arg_names):
        if not skip_second or name != 'arg1':
            grad = dict_grad[name]
            np_grad = arr_np[i]
            assert_almost_equal(grad.asnumpy(), np_grad + 1)


def test_concat():
    for dimension in range(4):
        n = 2
        merge = [2, 3, 4, 5, 6]
        a = 2
        b = 3
        c = 4
        # test  2D
        if dimension<2:
            for dim in range(2, 6):
                shapes = []
                for i in range(dim):
                    if dimension == 0:
                        shapes.append((merge[i], a))
                    elif dimension == 1:
                        shapes.append((a, merge[i]))
                    check_concat_with_shape(shapes,dimension,True)
                    check_concat_with_shape(shapes,dimension,False)
        #test 3D
        if dimension<3:
            for dim in range(2, 6):
                shapes = []
                for i in range(dim):
                    if dimension == 0:
                        shapes.append((merge[i], a,b))
                    elif dimension ==1:
                        shapes.append((a,merge[i],b))
                    elif dimension ==2:
                        shapes.append((a,b,merge[i]))
                check_concat_with_shape(shapes,dimension,True)
                check_concat_with_shape(shapes,dimension,False)
        # test 4D
        for dim in range(2, 6):
            shapes = []
            for i in range(dim):
                if dimension == 0:
                    shapes.append((merge[i],a,b,c))
                elif dimension == 1:
                    shapes.append((a,merge[i],b,c))
                elif dimension ==2:
                    shapes.append((a,b,merge[i],c))
                elif dimension ==3:
                    shapes.append((a,b,c,merge[i]))
            check_concat_with_shape(shapes,dimension,True)
            check_concat_with_shape(shapes,dimension,False)


def test_slice_channel():
    def check_slice_channel(data_ndim, axis, num_outputs, squeeze_axis):
        ins = []
        if squeeze_axis:
            shape = np.random.randint(2, 5, data_ndim).tolist()
            shape[axis] = num_outputs
            out_ele_shape = [ele for ele in shape]
            del out_ele_shape[axis]
        else:
            shape = np.random.randint(1, 5, data_ndim).tolist()
            shape[axis] *= num_outputs
            out_ele_shape = [ele for ele in shape]
            out_ele_shape[axis] //= num_outputs
        data_npy = np.random.normal(size=shape)
        out_grads_npy = [np.random.normal(size=out_ele_shape) for i in range(num_outputs)]
        data = mx.sym.Variable('data')
        sym = mx.sym.SliceChannel(data=data, num_outputs=num_outputs, axis=axis, squeeze_axis=squeeze_axis)
        exe = sym.simple_bind(ctx=default_context(), data=data_npy.shape)
        assert len(exe.outputs) == num_outputs
        outputs = exe.forward(is_train=True, data=data_npy)
        for i in range(num_outputs):
            gt = data_npy.take(np.arange(i * shape[axis]/num_outputs,
                                         (i+1) * shape[axis]/num_outputs).astype(np.int), axis=axis)
            if squeeze_axis:

                assert_almost_equal(outputs[i].asnumpy(), gt.reshape(outputs[i].shape))
            else:
                assert_almost_equal(outputs[i].asnumpy(), gt)
        # test backward
        exe.backward(out_grads=[mx.nd.array(ele, ctx=default_context()) for ele in out_grads_npy])
        if squeeze_axis:
            assert_almost_equal(exe.grad_arrays[0].asnumpy(),
                                np.concatenate([np.expand_dims(ele, axis=axis) for ele in out_grads_npy],
                                               axis=axis))
        else:
            assert_almost_equal(exe.grad_arrays[0].asnumpy(),
                                np.concatenate(out_grads_npy, axis=axis))
    check_slice_channel(data_ndim=2, axis=1, num_outputs=3, squeeze_axis=True)
    check_slice_channel(data_ndim=4, axis=2, num_outputs=3, squeeze_axis=False)
    check_slice_channel(data_ndim=3, axis=-1, num_outputs=2, squeeze_axis=False)
    check_slice_channel(data_ndim=5, axis=-2, num_outputs=3, squeeze_axis=True)


def check_regression(symbol, forward, backward):
    data = mx.symbol.Variable('data')
    label = mx.symbol.Variable('label')
    out = symbol(data, label)
    shape = (3, 1)
    arr_data = mx.random.uniform(-1, 1, shape, ctx=mx.cpu()).copyto(default_context())
    arr_label = mx.random.uniform(0, 1, shape[0], ctx=mx.cpu()).copyto(default_context())
    arr_grad = mx.nd.empty(shape)
    exec1 = out.bind(default_context(),
                     args=[arr_data, arr_label],
                     args_grad={"data" : arr_grad})
    exec1.forward(is_train=True)
    out1 = exec1.outputs[0].asnumpy()
    npout = forward(arr_data.asnumpy())
    assert_almost_equal(npout, out1)

    exec1.backward()
    npout = backward(npout,  arr_label.asnumpy().reshape(npout.shape))
    assert_almost_equal(npout, arr_grad.asnumpy())


def test_regression():
    check_regression(mx.symbol.LogisticRegressionOutput,
                     lambda x: 1.0 / (1.0 + np.exp(-x)),
                     lambda x, y : x - y)
    check_regression(mx.symbol.LinearRegressionOutput,
                     lambda x: x,
                     lambda x, y : x - y)


def check_softmax_with_ignore_label(xpu):
    X = mx.symbol.Variable('X')
    L = mx.symbol.Variable('L')
    Y = mx.symbol.SoftmaxOutput(data=X, label=L, ignore_label=0, use_ignore=True)

    shape = (20, 10)
    x = mx.nd.empty(shape, ctx = xpu)
    l = mx.nd.empty((shape[0],), ctx = xpu)
    x_np = np.random.rand(*shape)
    l_np = np.random.randint(0, shape[1]-1, (shape[0],))
    x[:] = x_np
    l[:] = l_np

    grad = mx.nd.empty(shape, ctx = xpu)

    exec1 = Y.bind(xpu, args = [x, l], args_grad = {'X': grad})
    exec1.forward(is_train=True)
    exec1.backward()

    grad0 = grad.asnumpy()

    for i in range(int(shape[0]/2)):
        l_np[i] = 0
    l[:] = l_np

    exec1.forward(is_train=True)
    exec1.backward()
    grad1 = grad.asnumpy()

    assert abs(np.sum(grad1[:int(shape[0]/2)])) < 1e-5
    assert_almost_equal(grad0[int(shape[0]/2):], grad1[int(shape[0]/2):])


def check_softmax_with_shape(shape, xpu, preserve_shape=False):
    # bind with label
    X = mx.symbol.Variable('X')
    L = mx.symbol.Variable('L')
    Y = mx.symbol.SoftmaxOutput(data=X, label=L, preserve_shape=preserve_shape)
    x = mx.random.uniform(-1, 1, shape, ctx=mx.cpu()).copyto(xpu)
    l = mx.random.uniform(-1, 1, shape, ctx=mx.cpu()).copyto(xpu)
    l[:] = np_softmax(l.asnumpy())
    grad = mx.nd.empty(shape, ctx = xpu)
    exec1 = Y.bind(xpu, args = [x, l], args_grad = {'X': grad})
    exec1.forward(is_train=True)
    out = exec1.outputs[0].asnumpy()
    assert_almost_equal(out, np_softmax(x.asnumpy()), rtol=1e-4)
    exec1.backward()
    assert_almost_equal(grad.asnumpy(), np_softmax(x.asnumpy()) - l.asnumpy(), rtol=1e-4)


def test_softmax():
    check_softmax_with_shape((3, 4), default_context(), preserve_shape=False)
    check_softmax_with_shape((3, 4), default_context(), preserve_shape=True)
    check_softmax_with_shape((3, 4, 2), default_context(), preserve_shape=True)


def test_python_op():
    X = mx.symbol.Variable('X')
    op = mx.operator.NumpyOp()
    s = op.get_symbol(X, name='numpy_op')

    x = mx.ndarray.ones((10))*10
    dx = mx.ndarray.zeros((10))
    dy = mx.ndarray.ones((10))
    exec1 = s.bind(default_context(), args=[x], args_grad = {'X': dx})
    exec1.forward(is_train=True)
    assert_almost_equal(x.asnumpy(), exec1.outputs[0].asnumpy())
    exec1.backward(dy)
    assert_almost_equal(dy.asnumpy(), dx.asnumpy())


def test_swapaxes():
    data = mx.symbol.Variable('data')
    shape = (2, 3, 4)
    data_tmp = np.ones(shape)
    data_tmp[0] = 1
    data_tmp[1] = 2
    arr_data = mx.nd.array(data_tmp)
    swap0 = mx.symbol.SwapAxis(data=data, dim1=0, dim2=2)
    swap = mx.symbol.SwapAxis(data=swap0, dim1=1, dim2=2)
    exe_c = swap.bind(default_context(), args=[arr_data])
    exe_c.forward(is_train=True)
    out = exe_c.outputs[0].asnumpy()

    swap0_ = np.swapaxes(data_tmp, 0, 2)
    swap_ = np.swapaxes(swap0_, 1, 2)

    assert_almost_equal(out, swap_)


def test_scalarop():
    data = mx.symbol.Variable('data')
    shape = (3, 4)
    data_tmp = np.ones(shape)*5
    arr_data = mx.nd.array(data_tmp)
    arr_grad = mx.nd.empty(shape)
    arr_grad[:]=3

    test = 2 / (4-((1+data+1)*2/5)-0.8-(data!=0))

    npout_1 = (4-((1+data_tmp+1)*2/5)-0.8-(data_tmp!=0))
    npout = 2/npout_1

    check_symbolic_forward(test, [data_tmp], [npout])

    npout_grad = 2.*2/5
    npout_grad = 2*npout_grad /(npout_1 *npout_1 )

    check_symbolic_backward(test, [data_tmp], [np.ones(shape)*2], [npout_grad])


def test_scalar_pow():
    data = mx.symbol.Variable('data')
    shape = (1, 1)
    data_tmp = np.ones(shape)
    test = data ** 2
    check_numeric_gradient(test, [data_tmp])
    check_symbolic_forward(test, [data_tmp], [data_tmp ** 2])
    check_symbolic_backward(test, [data_tmp], [np.ones(shape)], [2 * data_tmp])


def test_symbol_pow():
    shape = (1, 1)

    data = mx.symbol.Variable('data')
    data_tmp = np.ones(shape)*2

    exp = mx.symbol.Variable('exp')
    exp_tmp = np.ones(shape)*3

    test = data**exp

    check_numeric_gradient(test, [data_tmp, exp_tmp])
    check_symbolic_forward(test, [data_tmp, exp_tmp], [data_tmp**exp_tmp])

    data_dir = data_tmp**(exp_tmp - 1) * exp_tmp
    exp_dir = data_tmp**(exp_tmp) * np.log(data_tmp)
    check_symbolic_backward(test, [data_tmp, exp_tmp], [np.ones(shape)], [data_dir, exp_dir])


def test_pow_fn():
    shape = (3, 4)
    exp = mx.symbol.Variable("exp")
    y = mx.sym.pow(2, exp)
    x = np.ones(shape)*3
    check_numeric_gradient(y, [x], numeric_eps=1E-3)
    check_symbolic_forward(y, [x], [2**x])
    check_symbolic_backward(y, [x], [np.ones(shape)], [np.log(2) * 2**x])


def test_relu():
    def frelu(x):
        return np.maximum(x, 0.0)
    def frelu_grad(x):
        return 1.0 * (x > 0.0)
    shape = (3, 4)
    x = mx.symbol.Variable("x")
    y = mx.sym.relu(x)
    xa = np.random.uniform(low=-1.0,high=1.0,size=shape)
    ya = frelu(xa)
    ga = frelu_grad(xa)
    check_numeric_gradient(y, [xa], numeric_eps=1E-3)
    check_symbolic_forward(y, [xa], [ya])
    check_symbolic_backward(y, [xa], [np.ones(shape)], [ga])


def test_sigmoid():
    def fsigmoid(a):
        return np.divide(1.0, (1.0 + np.exp(-a)))
    shape = (3, 4)
    x = mx.symbol.Variable("x")
    y = mx.sym.sigmoid(x)
    xa = np.random.uniform(low=-1.0,high=1.0,size=shape)
    ya = fsigmoid(xa)
    check_numeric_gradient(y, [xa], numeric_eps=1E-3)
    check_symbolic_forward(y, [xa], [ya])
    check_symbolic_backward(y, [xa], [np.ones(shape)], [ya * (1 - ya)])


def test_binary_logic():
    def _inner_test(forward_gt, logic_sym, x_shape, y_shape, test_scalar=True):
        x = mx.symbol.Variable("x")
        y = mx.symbol.Variable("y")
        z = logic_sym(x, y)
        x_npy = np.random.randint(0, 4, size=x_shape).astype(np.float32)
        y_npy = np.random.randint(0, 4, size=y_shape).astype(np.float32)
        exe = z.simple_bind(ctx=default_context(), x=x_shape, y=y_shape)
        mx_out = exe.forward(is_train=True, x=x_npy, y=y_npy)[0].asnumpy()
        assert_almost_equal(mx_out, forward_gt(x_npy, y_npy))
        exe.backward()
        if test_scalar:
            z_lscalar = logic_sym(1, y)
            z_rscalar = logic_sym(x, 1)
            exe_lscalar = z_lscalar.simple_bind(ctx=default_context(), y=y_shape)
            exe_rscalar = z_rscalar.simple_bind(ctx=default_context(), x=x_shape)
            mx_lscalar_out = exe_lscalar.forward(is_train=True, y=y_npy)[0].asnumpy()
            mx_rscalar_out = exe_rscalar.forward(is_train=True, x=x_npy)[0].asnumpy()
            assert_almost_equal(mx_lscalar_out, forward_gt(1, y_npy))
            assert_almost_equal(mx_rscalar_out, forward_gt(x_npy, 1))
            exe_lscalar.backward()
            exe_rscalar.backward()
    # Test the no-broadcasting binary logic ops + scalar logic ops
    _inner_test(forward_gt=lambda x, y: x == y,
                logic_sym=lambda x, y: x == y, x_shape=(10, 10), y_shape=(10, 10))
    _inner_test(forward_gt=lambda x, y: x > y,
                logic_sym=lambda x, y: x > y, x_shape=(10, 10), y_shape=(10, 10))
    _inner_test(forward_gt=lambda x, y: x >= y,
                logic_sym=lambda x, y: x >= y, x_shape=(10, 10), y_shape=(10, 10))
    _inner_test(forward_gt=lambda x, y: x < y,
                logic_sym=lambda x, y: x < y, x_shape=(10, 10), y_shape=(10, 10))
    _inner_test(forward_gt=lambda x, y: x <= y,
                logic_sym=lambda x, y: x <= y, x_shape=(10, 10), y_shape=(10, 10))
    _inner_test(forward_gt=lambda x, y: x != y,
                logic_sym=lambda x, y: x != y, x_shape=(10, 10), y_shape=(10, 10))
    # Test the broadcasting binary logic ops
    _inner_test(forward_gt=lambda x, y: x == y,
                logic_sym=lambda x, y: mx.sym.broadcast_equal(x, y),
                x_shape=(1, 10), y_shape=(10, 1), test_scalar=False)
    _inner_test(forward_gt=lambda x, y: x > y,
                logic_sym=lambda x, y: mx.sym.broadcast_greater(x, y),
                x_shape=(1, 10), y_shape=(10, 1), test_scalar=False)
    _inner_test(forward_gt=lambda x, y: x >= y,
                logic_sym=lambda x, y: mx.sym.broadcast_greater_equal(x, y),
                x_shape=(1, 10), y_shape=(10, 1), test_scalar=False)
    _inner_test(forward_gt=lambda x, y: x < y,
                logic_sym=lambda x, y: mx.sym.broadcast_lesser(x, y),
                x_shape=(1, 10), y_shape=(10, 1), test_scalar=False)
    _inner_test(forward_gt=lambda x, y: x <= y,
                logic_sym=lambda x, y: mx.sym.broadcast_lesser_equal(x, y),
                x_shape=(1, 10), y_shape=(10, 1), test_scalar=False)
    _inner_test(forward_gt=lambda x, y: x != y,
                logic_sym=lambda x, y: mx.sym.broadcast_not_equal(x, y),
                x_shape=(1, 10), y_shape=(10, 1), test_scalar=False)


def test_embedding():
    in_dim = 10
    out_dim = 4
    batch = 24

    data = mx.sym.Variable("data")
    embed = mx.sym.Embedding(data=data, input_dim=in_dim, output_dim=out_dim, name="embed")
    exe_test = embed.simple_bind(default_context(), grad_req={'data': 'null', 'embed_weight': 'write'}, data=(batch,))
    arg_map = dict(zip(embed.list_arguments(), exe_test.arg_arrays))
    grad_map = dict(zip(embed.list_arguments(), exe_test.grad_arrays))
    np_data = np.random.randint(low=0, high=in_dim, size=batch)
    np_weight = np.random.uniform(-0.01, 0.01, arg_map["embed_weight"].shape)
    np_onehot = np.zeros((batch, in_dim))
    np_onehot[np.arange(batch), np_data] = 1.0
    # forward
    arg_map["data"][:] = np_data
    arg_map["embed_weight"][:] = np_weight
    exe_test.forward(is_train=True)
    assert_almost_equal(exe_test.outputs[0].asnumpy(), np.dot(np_onehot, np_weight))
    # backward
    np_grad = np.random.uniform(-1, 1, exe_test.outputs[0].shape)
    grad = mx.nd.zeros(np_grad.shape)
    grad[:] = np_grad
    exe_test.backward([grad])
    assert_almost_equal(grad_map["embed_weight"].asnumpy(), np.dot(np_onehot.T, np_grad))


# check ops handle duplicate input correctly.
def test_binary_op_duplicate_input():
    data = mx.symbol.Variable('data')
    shape = (3, 4)
    data_tmp = np.ones(shape)
    data_tmp[:] = 5
    arr_data = mx.nd.array(data_tmp)
    arr_grad = mx.nd.empty(shape)
    arr_grad[:] = 3
    out_grad = mx.nd.empty(shape)
    out_grad[:] = 1
    square = data * data
    exe_square = square.bind(default_context(), args=[arr_data], args_grad=[arr_grad])
    exe_square.forward(is_train=True)
    assert_almost_equal(exe_square.outputs[0].asnumpy(), data_tmp * data_tmp)
    exe_square.backward(out_grad)
    assert_almost_equal(arr_grad.asnumpy(), 2.0 * data_tmp)


def test_sign():
    data = mx.symbol.Variable('data')
    shape = (3, 4)
    data_tmp = np.ones(shape)
    data_tmp[:]=5
    arr_data = mx.nd.array(data_tmp)
    arr_grad = mx.nd.empty(shape)
    arr_grad[:]=3

    test = mx.sym.sign(data)
    exe_test = test.bind(default_context(), args=[arr_data], args_grad=[arr_grad])
    exe_test.forward(is_train=True)
    out = exe_test.outputs[0].asnumpy()
    npout = np.sign(data_tmp)
    assert_almost_equal(out, npout)

    out_grad = mx.nd.empty(shape)
    out_grad[:] = 2;
    npout_grad = out_grad.asnumpy()
    npout_grad = 0;
    exe_test.backward(out_grad)
    assert_almost_equal(arr_grad.asnumpy(), npout_grad)


def test_round_ceil_floor():
    data = mx.symbol.Variable('data')
    shape = (3, 4)
    data_tmp = np.ones(shape)
    data_tmp[:]=5.543
    arr_data = mx.nd.array(data_tmp)
    arr_grad = mx.nd.empty(shape)
    arr_grad[:]= 2

    test = mx.sym.round(data) + mx.sym.ceil(data) +  mx.sym.floor(data)
    exe_test = test.bind(default_context(), args=[arr_data])
    exe_test.forward(is_train=True)
    out = exe_test.outputs[0].asnumpy()
    npout = np.round(data_tmp) + np.ceil(data_tmp) + np.floor(data_tmp)
    assert_almost_equal(out, npout)


def test_trunc():
    data_tmp = np.random.rand(3, 4) * 10 - 5
    arr_data = mx.nd.array(data_tmp)
    data = mx.symbol.Variable('data')
    test = mx.sym.trunc(data)

    exe_test = test.bind(default_context(), args=[arr_data])
    exe_test.forward(is_train=True)
    out = exe_test.outputs[0].asnumpy()
    npout = np.trunc(data_tmp)

    assert_almost_equal(out, npout)


def test_rsqrt_cos_sin():
    data = mx.symbol.Variable('data')
    shape = (3, 4)
    data_tmp = np.ones(shape)
    data_tmp[:]=5
    arr_data = mx.nd.array(data_tmp)
    arr_grad = mx.nd.empty(shape)
    arr_grad[:]=3

    test =  mx.sym.rsqrt(data) + mx.sym.cos(data) + mx.sym.sin(data)
    exe_test = test.bind(default_context(), args=[arr_data], args_grad=[arr_grad])
    exe_test.forward(is_train=True)
    out = exe_test.outputs[0].asnumpy()
    npout =  1/ np.sqrt(data_tmp) + np.cos(data_tmp) + np.sin(data_tmp)
    assert_almost_equal(out, npout)

    out_grad = mx.nd.empty(shape)
    out_grad[:] = 2;
    npout_grad = out_grad.asnumpy()
    npout_grad = npout_grad * -(1.0 / (2.0 * data_tmp * np.sqrt(data_tmp))) + npout_grad * -1 * np.sin(data_tmp) + npout_grad * np.cos(data_tmp)
    exe_test.backward(out_grad)
    assert_almost_equal(arr_grad.asnumpy(), npout_grad)


def test_maximum_minimum():
    data1 = mx.symbol.Variable('data')
    data2 = mx.symbol.Variable('data')
    shape = (3, 4)
    data_tmp1 = np.random.rand(3,4)
    data_tmp2 = np.random.rand(3,4)
    data_tmp1[:] = 2
    data_tmp2[:] = 3

    arr_data1 = mx.nd.array(data_tmp1)
    arr_data2 = mx.nd.array(data_tmp2)

    arr_grad1 = mx.nd.empty(shape)
    arr_grad2 = mx.nd.empty(shape)

    test =  mx.sym.maximum(data1,data2) + mx.sym.minimum(data1,data2);
    exe_test = test.bind(default_context(), args=[arr_data1,arr_data2], args_grad=[arr_grad1,arr_grad2])
    exe_test.forward(is_train=True)
    out = exe_test.outputs[0].asnumpy()
    npout =  np.maximum(data_tmp1,data_tmp2) + np.minimum(data_tmp1,data_tmp2)
    assert_almost_equal(out, npout)

    out_grad = mx.nd.empty(shape)
    out_grad[:] = 2
    exe_test.backward(out_grad)

    npout_grad = np.ones(shape)
    npout_grad[:] = 2
    mask1 = (data_tmp1 > data_tmp2).astype('float')
    mask2 = (data_tmp1 < data_tmp2).astype('float')
    npout_grad1 = npout_grad * mask1 + npout_grad * mask2
    npout_grad2 = (npout_grad - npout_grad * mask1) + (npout_grad - npout_grad * mask2)

    assert_almost_equal(arr_grad1.asnumpy(), npout_grad1)
    assert_almost_equal(arr_grad2.asnumpy(), npout_grad2)


def test_maximum_minimum_scalar():
    data1 = mx.symbol.Variable('data')
    shape = (3, 4)
    data_tmp1 = np.random.rand(3,4)
    data_tmp1[:] = 2

    arr_data1 = mx.nd.array(data_tmp1)
    arr_grad1 = mx.nd.empty(shape)

    test =  mx.sym.maximum(data1,3) + mx.sym.maximum(9,data1) + mx.sym.minimum(5,data1) + mx.sym.minimum(data1,4)
    exe_test = test.bind(default_context(), args=[arr_data1], args_grad=[arr_grad1])
    exe_test.forward(is_train=True)
    out = exe_test.outputs[0].asnumpy()
    npout =  np.maximum(data_tmp1,3) + np.maximum(9,data_tmp1) + np.minimum(5,data_tmp1) + np.minimum(data_tmp1,4)
    assert_almost_equal(out, npout)

    out_grad = mx.nd.empty(shape)
    out_grad[:] = 2
    exe_test.backward(out_grad)

    npout_grad = np.ones(shape)
    npout_grad[:] = 2
    mask1 = (data_tmp1 > 3).astype('float')
    mask2 = (9 > data_tmp1).astype('float')
    mask3 = (5 < data_tmp1).astype('float')
    mask4 = (data_tmp1 < 4).astype('float')
    npout_grad1 = npout_grad * mask1 + (npout_grad - npout_grad * mask2) + (npout_grad - npout_grad * mask3) + npout_grad * mask4

    assert_almost_equal(arr_grad1.asnumpy(), npout_grad1)


def test_abs():
    data = mx.symbol.Variable('data')
    shape = (3, 4)
    data_tmp = np.ones(shape)
    data_tmp[:]=5
    arr_data = mx.nd.array(data_tmp)
    arr_grad = mx.nd.empty(shape)
    arr_grad[:]=3

    test = mx.sym.abs(data)
    exe_test = test.bind(default_context(), args=[arr_data], args_grad=[arr_grad])
    exe_test.forward(is_train=True)
    out = exe_test.outputs[0].asnumpy()
    npout = abs(data_tmp)
    assert_almost_equal(out, npout)

    out_grad = mx.nd.empty(shape)
    out_grad[:] = 2;
    npout_grad = out_grad.asnumpy()
    npout_grad = npout_grad * np.sign(data_tmp)
    exe_test.backward(out_grad)
    assert_almost_equal(arr_grad.asnumpy(), npout_grad)


def check_deconvolution_forward_backward(input_shape, num_filter, kernel, stride, pad):
    """configure A: input --> conv --> deconv --> output.
       the convolution and deconvoluiton has similar parameter which ensure
       the input shape is the same as output, and the same weights between conv
       and deconv;
       If the input value of forward() and backwrad() is the same, then
       the output value of them should also the same;
    """
    assert input_shape[1] == num_filter
    data = mx.sym.Variable(name="data")
    conv = mx.sym.Convolution(
        data=data, kernel=kernel, stride=stride, pad=pad,
        num_filter=num_filter, no_bias = "true", name = "conv")
    deconv = mx.sym.Deconvolution(
        data=conv, kernel=kernel, stride=stride, pad=pad,
        num_filter=num_filter, no_bias = "true", name = "deconv")

    arg_names = deconv.list_arguments()
    arg_shapes, out_shapes, _ = deconv.infer_shape(data=input_shape)
    input_data = mx.random.uniform(-5, 5, input_shape, ctx=mx.cpu()).copyto(default_context())
    out_grad = input_data
    args = {}
    args["data"] = input_data
    args['conv_weight'] = args['deconv_weight'] = mx.random.normal(0, 1,
        (num_filter, input_shape[1]) + kernel, ctx=mx.cpu()).copyto(default_context())
    args_grad = [mx.nd.empty(s) for s in arg_shapes]

    exe = deconv.bind(default_context(), args=args, args_grad=args_grad)
    exe.forward(is_train=True)
    out = exe.outputs[0].asnumpy()
    exe.backward(out_grad)
    assert_almost_equal(out, args_grad[0].asnumpy(), rtol=1E-3, atol=1e-3)

    args_grad_addto_npy = [np.random.normal(size=s) for s in arg_shapes]
    args_grad_addto = [mx.nd.array(ele) for ele in args_grad_addto_npy]
    exe = deconv.bind(default_context(), args=args, args_grad=args_grad_addto, grad_req="add")
    exe.forward(is_train=True)
    out = exe.outputs[0].asnumpy()
    exe.backward(out_grad)
    assert_almost_equal(out + args_grad_addto_npy[0], args_grad_addto[0].asnumpy(), rtol=1e-4, atol=1e-3)


def check_deconvolution_gradient(input_shape, num_filter, pad):
    """configure A: input --> conv --> output.
       configure B: input --> deconv --> output
       the convolution and deconvoluiton has similar parameter which ensure
       the input shape is the same as output;
       During backward(), if the input of A equals output of B, and the output
       of A equals input of B, then the grad of weight should be the same;
    """
    stride = (1, 1)
    kernel = (2*pad[0]+1, 2*pad[1]+1)
    data_conv = mx.sym.Variable(name="data_conv")
    conv = mx.sym.Convolution(
        data=data_conv, kernel=kernel, stride=stride, pad=pad,
        num_filter=num_filter, no_bias = "true", name = "conv")
    data_deconv = mx.sym.Variable(name="data_deconv")
    deconv = mx.sym.Deconvolution(
        data=data_deconv, kernel=kernel, stride=stride, pad=pad,
        num_filter=num_filter, no_bias = "true", name = "deconv")

    conv_data = mx.random.uniform(-5, 5, input_shape, ctx=mx.cpu()).copyto(default_context())
    conv_args = {}
    conv_args["data_conv"] = conv_data
    conv_args['conv_weight'] = \
        mx.random.normal(0, 1,(num_filter, input_shape[1]) + kernel, ctx=mx.cpu()).copyto(default_context())
    conv_args_grad = [mx.nd.zeros(conv_data.shape),
        mx.nd.zeros((num_filter, input_shape[1]) + kernel)]
    exe_conv = conv.bind(default_context(), args=conv_args, args_grad=conv_args_grad)
    exe_conv.forward(is_train=True)
    conv_out_grad = mx.random.normal(0, 2, exe_conv.outputs[0].shape, ctx=mx.cpu()).copyto(default_context())
    exe_conv.backward(conv_out_grad)

    deconv_data = conv_out_grad
    deconv_args = {}
    deconv_args['data_deconv'] = deconv_data
    deconv_args['deconv_weight'] = conv_args['conv_weight']
    deconv_args_grad = [mx.nd.zeros(deconv_data.shape),
        mx.nd.zeros((num_filter, input_shape[1]) + kernel)]
    deconv_addto_args_grad_npy = [np.random.normal(size=deconv_data.shape),
                                  np.random.normal(size=(num_filter, input_shape[1]) + kernel)]
    deconv_addto_args_grad = [mx.nd.array(deconv_addto_args_grad_npy[0]),
                              mx.nd.array(deconv_addto_args_grad_npy[1])]
    exe_deconv = deconv.bind(default_context(), args=deconv_args, args_grad=deconv_args_grad)
    exe_deconv.forward(is_train=True)
    deconv_out_grad = conv_data[:]
    exe_deconv.backward(deconv_out_grad)
    assert_almost_equal(conv_args_grad[1].asnumpy(), deconv_args_grad[1].asnumpy(), rtol=1e-3, atol=1e-2)
    # Test AddTo
    exe_deconv_addto = deconv.bind(default_context(), args=deconv_args,
                                   args_grad=deconv_addto_args_grad,
                                   grad_req="add")
    exe_deconv_addto.forward(is_train=True)
    deconv_out_grad = conv_data[:]
    exe_deconv_addto.backward(deconv_out_grad)
    assert_almost_equal(conv_args_grad[1].asnumpy() + deconv_addto_args_grad_npy[1],
                        deconv_addto_args_grad[1].asnumpy(), rtol=1e-3, atol=1e-2)


def check_deconvolution_target_shape(input_shape, kernel, stride, pad, adj, target_shape=None):
    data = mx.sym.Variable(name="data")
    if target_shape:
        deconv = mx.sym.Deconvolution(
            data=data, kernel=kernel, stride=stride, pad=pad, adj=adj, num_filter=5,
            target_shape = target_shape)
    else:
        deconv = mx.sym.Deconvolution(
            data=data, kernel=kernel, stride=stride, pad=pad, adj=adj, num_filter=5)
    arg_names = deconv.list_arguments()
    arg_shapes, out_shapes, _ = deconv.infer_shape(data=input_shape)
    assert out_shapes[0] == (input_shape[0], 5, 8, 8)


def test_deconvolution():
    check_deconvolution_target_shape(
        input_shape         = (2,3,4,4),
        kernel              = (3,3),
        stride              = (2,2),
        target_shape        = (8,8),
        pad                 = (99,99),  # will be ignored
        adj                 = (101,101),  # will be ignored
    )
    check_deconvolution_target_shape(
        input_shape         = (2,3,4,4),
        kernel              = (3,3),
        stride              = (2,2),
        pad                 = (1,1),
        adj                 = (1,1),
    )
    check_deconvolution_forward_backward(
        input_shape         = (1,1,5,5),
        num_filter          = 1,
        kernel              = (3,3),
        stride              = (1,1),
        pad                 = (1,1)
    )
    check_deconvolution_forward_backward(
        input_shape         = (32,3,28,28),
        num_filter          = 3,
        kernel              = (3,3),
        stride              = (1,1),
        pad                 = (1,1)
    )
    check_deconvolution_forward_backward(
        input_shape         = (10, 3, 403, 403),
        num_filter          = 3,
        kernel              = (7,7),
        stride              = (5,5),
        pad                 = (2,2)
    )
    check_deconvolution_gradient(
        input_shape = (1,3,5,5),
        num_filter = 3,
        pad = (1,1)
    )
    check_deconvolution_gradient(
        input_shape = (5,3,100,100),
        num_filter = 3,
        pad = (3,3)
    )


def check_nearest_upsampling_with_shape(shapes, scale, root_scale):
    arr = {'arg_%d'%i: mx.random.uniform(-10.0, 10.0, shape, ctx=mx.cpu()).copyto(default_context()) for i, shape in zip(range(len(shapes)), shapes)}
    arr_grad = {'arg_%d'%i: mx.nd.zeros(shape) for i, shape in zip(range(len(shapes)), shapes)}

    up = mx.sym.UpSampling(*[mx.sym.Variable('arg_%d'%i) for i in range(len(shapes))], sample_type='nearest', scale=root_scale)
    exe = up.bind(default_context(), args=arr, args_grad=arr_grad)
    exe.forward(is_train=True)
    exe.backward(exe.outputs)
    for k in range(len(shapes)):
        name = 'arg_%d'%k
        assert_allclose(arr[name].asnumpy()*root_scale**2*scale**(2*k), arr_grad[name].asnumpy(), rtol=1e-4)


def check_bilinear_upsampling_with_shape(shapes, scale, root_scale):
    arr = {'arg_%d'%i: mx.random.uniform(-10.0, 10.0, shape, ctx=mx.cpu()).copyto(default_context()) for i, shape in zip(range(len(shapes)), shapes)}
    arr_grad = {'arg_%d'%i: mx.nd.zeros(shape) for i, shape in zip(range(len(shapes)), shapes)}

    up = mx.sym.UpSampling(*[mx.sym.Variable('arg_%d'%i) for i in range(len(shapes))], sample_type='bilinear', scale=root_scale)
    exe = up.bind(default_context(), args=arr, args_grad=arr_grad)
    exe.forward(is_train=True)
    exe.backward(exe.outputs)
    for k in range(len(shapes)):
        name = 'arg_%d'%k
        assert_allclose(arr[name].asnumpy()*root_scale**2*scale**(2*k), arr_grad[name].asnumpy(), rtol=1e-4)


def test_nearest_upsampling():
    for root_scale in [1,2,3]:
        for scale in [1,2,3]:
            for num_shape in [1,2,3]:
                for base in [1,2,3]:
                    shapes = [(1,3,base*root_scale*scale**(num_shape-1-i),base*root_scale*scale**(num_shape-1-i)) for i in range(num_shape)]
                    check_nearest_upsampling_with_shape(shapes, scale, root_scale)


def test_batchnorm_training():
    def check_batchnorm_training(stype):
        for shape in [(2, 3), (2, 3, 2, 2)]:
            data_tmp = np.random.normal(-0.1, 0.1, size=shape)
            s = shape[1],
            gamma = np.ones(s)
            beta = np.ones(s)
            gamma[1] = 3
            beta[0] = 3

            rolling_mean = np.random.uniform(size=s)
            rolling_std = np.random.uniform(size=s)

            data = mx.symbol.Variable('data', stype=stype)
            in_location = [mx.nd.array(data_tmp).tostype(stype), mx.nd.array(gamma).tostype(stype),
                           mx.nd.array(beta).tostype(stype)]
            mean_std = [mx.nd.array(rolling_mean).tostype(stype), mx.nd.array(rolling_std).tostype(stype)]

            test = mx.symbol.BatchNorm_v1(data, fix_gamma=True)
            check_numeric_gradient(test, in_location, mean_std, numeric_eps=1e-2, rtol=0.16)

            test = mx.symbol.BatchNorm(data, fix_gamma=True)
            check_numeric_gradient(test, in_location, mean_std, numeric_eps=1e-2, rtol=0.16)

            test = mx.symbol.BatchNorm_v1(data, fix_gamma=True, use_global_stats=True)
            check_numeric_gradient(test, in_location, mean_std, numeric_eps=1e-2, rtol=0.16)

            test = mx.symbol.BatchNorm(data, fix_gamma=True, use_global_stats=True)
            check_numeric_gradient(test, in_location, mean_std, numeric_eps=1e-2, rtol=0.16)

            test = mx.symbol.BatchNorm_v1(data, fix_gamma=False)
            check_numeric_gradient(test, in_location, mean_std, numeric_eps=1e-2, rtol=0.16)

            test = mx.symbol.BatchNorm(data, fix_gamma=False)
            check_numeric_gradient(test, in_location, mean_std, numeric_eps=1e-2, rtol=0.16)

            test = mx.symbol.BatchNorm_v1(data, fix_gamma=False, use_global_stats=True)
            check_numeric_gradient(test, in_location, mean_std, numeric_eps=1e-2, rtol=0.16)

            test = mx.symbol.BatchNorm(data, fix_gamma=False, use_global_stats=True)
            check_numeric_gradient(test, in_location, mean_std, numeric_eps=1e-2, rtol=0.16)

            # Test varying channel axis
            dim = len(shape)
            for chaxis in range(-dim, dim):
                chaxis_true = chaxis
                if chaxis < 0:
                    chaxis_true = dim + chaxis

                shapex = shape

                channel_count = shapex[chaxis_true]
                data_tmp = np.random.normal(-0.1, 0.1, size=shapex)

                gamma = np.ones(channel_count)
                beta = np.ones(channel_count)
                if channel_count > 1:
                    gamma[1] = 3
                beta[0] = 3

                in_location = [mx.nd.array(data_tmp).tostype(stype), mx.nd.array(gamma).tostype(stype),
                               mx.nd.array(beta).tostype(stype)]

                xrolling_mean = np.random.uniform(size=channel_count)
                xrolling_std = np.random.uniform(size=channel_count)
                xmean_std = [mx.nd.array(xrolling_mean).tostype(stype),
                             mx.nd.array(xrolling_std).tostype(stype)]

                test = mx.symbol.BatchNorm(data, fix_gamma=True, axis=chaxis)
                check_numeric_gradient(test, in_location, xmean_std, numeric_eps=1e-2, rtol=0.2, atol=0.01)

                test = mx.symbol.BatchNorm(data, fix_gamma=True, use_global_stats=True, axis=chaxis)
                check_numeric_gradient(test, in_location, xmean_std, numeric_eps=1e-2, rtol=0.2, atol=0.01)

                test = mx.symbol.BatchNorm(data, fix_gamma=False, axis=chaxis)
                check_numeric_gradient(test, in_location, xmean_std, numeric_eps=1e-2, rtol=0.2, atol=0.01)

                test = mx.symbol.BatchNorm(data, fix_gamma=False, use_global_stats=True, axis=chaxis)
                check_numeric_gradient(test, in_location, xmean_std, numeric_eps=1e-2, rtol=0.2, atol=0.01)

    stypes = ['row_sparse', 'default']
    for stype in stypes:
        check_batchnorm_training(stype)


def test_convolution_grouping():
    num_filter = 4
    num_group = 2
    kernel = (3, 3)
    shape = (1, 4, 9, 9)

    x = mx.sym.Variable('x')
    w = mx.sym.Variable('w')
    b = mx.sym.Variable('b')
    y1 = mx.sym.Convolution(data=x, weight=w, bias=b, num_filter=num_filter, num_group=num_group, kernel=kernel)
    xslice = mx.sym.SliceChannel(data=x, num_outputs=num_group, axis=1)
    wslice = mx.sym.SliceChannel(data=w, num_outputs=num_group, axis=0)
    bslice = mx.sym.SliceChannel(data=b, num_outputs=num_group, axis=0)
    y2 = mx.sym.Concat(*[mx.sym.Convolution(data=xslice[i], weight=wslice[i], bias=bslice[i],
                                            num_filter=num_filter//num_group, kernel=kernel)
                       for i in range(num_group)])

    exe1 = y1.simple_bind(default_context(), x=shape)
    exe2 = y2.simple_bind(default_context(), x=shape, w=(num_filter, shape[1]//num_group, kernel[0], kernel[1]), b=(num_filter,))
    for arr1, arr2 in zip(exe1.arg_arrays, exe2.arg_arrays):
        arr1[:] = np.random.normal(size=arr1.shape)
        arr2[:] = arr1
    exe1.forward(is_train=True)
    exe1.backward(exe1.outputs[0])
    exe2.forward(is_train=True)
    exe2.backward(exe2.outputs[0])

    for arr1, arr2 in zip(exe1.outputs + exe1.grad_arrays, exe2.outputs + exe2.grad_arrays):
        np.testing.assert_allclose(arr1.asnumpy(), arr2.asnumpy(), rtol=1e-3, atol=1e-4)


def test_depthwise_convolution():
    for num_base in [32, 64]:
        for kernel in [(3,3), (5,5)]:
            for stride in [(1,1), (2,2)]:
                for pad in [(0,0), (1,1)]:
                    num_filter = num_base
                    num_group = num_base
                    shape = (2, num_base, 32, 32)

                    x = mx.sym.Variable('x')
                    w = mx.sym.Variable('w')
                    b = mx.sym.Variable('b')
                    y1 = mx.sym.Convolution(data=x, weight=w, bias=b, num_filter=num_filter, num_group=num_group,
                            kernel=kernel, stride=stride, pad=pad)
                    xslice = mx.sym.SliceChannel(data=x, num_outputs=num_group, axis=1)
                    wslice = mx.sym.SliceChannel(data=w, num_outputs=num_group, axis=0)
                    bslice = mx.sym.SliceChannel(data=b, num_outputs=num_group, axis=0)
                    y2 = mx.sym.Concat(*[mx.sym.Convolution(data=xslice[i], weight=wslice[i], bias=bslice[i],
                                                            num_filter=num_filter//num_group, kernel=kernel,
                                                            stride=stride, pad=pad)
                                       for i in range(num_group)])

                    dev = default_context()
                    exe1 = y1.simple_bind(dev, x=shape)
                    exe2 = y2.simple_bind(mx.cpu(), x=shape, w=(num_filter, shape[1]//num_group, kernel[0], kernel[1]),
                            b=(num_filter,))
                    for arr1, arr2 in zip(exe1.arg_arrays, exe2.arg_arrays):
                        arr1[:] = np.random.normal(size=arr1.shape)
                        arr2[:] = arr1
                    exe1.forward(is_train=True)
                    exe1.backward(exe1.outputs[0])
                    exe2.forward(is_train=True)
                    exe2.backward(exe2.outputs[0])

                    for arr1, arr2 in zip(exe1.outputs + exe1.grad_arrays, exe2.outputs + exe2.grad_arrays):
                        np.testing.assert_allclose(arr1.asnumpy(), arr2.asnumpy(), rtol=1e-3, atol=1e-4)


def gen_broadcast_data(idx):
    # Manually set test cases
    binary_op_data_shape = np.array(
        [[[2, 5, 1, 30, 7], [1, 5, 448, 30, 1]],
        [[10, 49, 1, 77, 17], [10, 1, 2, 1, 17]],
        [[13, 2, 65, 2,  1], [13, 1, 65, 1, 225]],
        [[9, 434, 4, 2, 37], [9, 1, 4, 1, 37]],
        [[2, 52, 1, 4, 1], [1, 52, 60, 1, 37]],
        [[1, 23, 7, 122, 50], [2, 1, 7, 1, 50]],
        [[1, 17, 1, 5, 1], [22, 1, 2, 1, 28]],
        [[29, 1, 2, 1, 8], [29, 22, 1, 130, 1]],
        [[2, 36, 1, 427, 3], [1, 36, 11, 427, 1]],
        [[1, 2, 1, 100, 7], [1, 2, 448, 100, 1]],
        [[1, 2, 495, 77, 7], [1, 2, 1, 1, 7]],
        [[1, 43, 65, 2, 1], [1, 43, 65, 1, 225]],
        [[1, 92, 434, 2, 2], [1, 92, 1, 2, 2]],
        [[1, 92, 1, 4, 1], [1, 92, 134, 1, 17]],
        [[1, 53, 2, 122, 143], [1, 1, 2, 1, 143]],
        [[1, 179, 1, 87, 17], [1, 179, 1, 1, 17]],
        [[1, 1, 17, 5, 1], [1, 22, 1, 1, 28]],
        [[1, 2, 1, 1, 8], [1, 2, 52, 430, 1]],
        [[1, 163, 1, 22, 3], [1, 163, 116, 22, 1]],
        [[1, 1, 44, 30, 7], [1, 1, 44, 30, 1]],
        [[1, 1, 1, 1, 28], [1, 127, 1, 5, 28]],
        [[1, 2, 394, 38, 1], [1, 2, 394, 38, 16]],
        [[1, 10, 49, 77, 17], [1, 1, 1, 1, 17]],
        [[1, 431, 6, 2, 225], [1, 1, 6, 2, 225]],
        [[1, 15, 1, 28, 1], [1, 15, 1, 28, 463]],
        [[1, 129, 2, 48, 96], [1, 129, 2, 1, 1]],
        [[1, 1, 403, 17, 2], [1, 44, 403, 17, 2]],
        [[1, 1, 65, 2, 22], [1, 1, 65, 1, 1]],
        [[1, 24, 103, 17, 18], [1, 24, 1, 1, 1]],
        [[1, 1, 1, 1, 2], [1, 24, 194, 50, 1]],
        [[1, 1, 107, 84, 9], [1, 1, 1, 1, 1]]])
    if idx < binary_op_data_shape.shape[0]:
        l_shape = binary_op_data_shape[idx][0]
        r_shape = binary_op_data_shape[idx][1]
    else:
        # Generate random data that has ndim between 1-7 and all the shape dims between 1-5
        ndim = np.random.randint(1, 6)
        shape = np.random.randint(1, 6, size=(ndim,))
        l_same_dim = np.random.randint(0, 5)
        r_same_dim = np.random.randint(0, 5)
        l_axis_flags = np.random.randint(0, 2, size=ndim)
        r_axis_flags = np.random.randint(0, 2, size=ndim)
        if l_same_dim == 4:
            l_axis_flags = np.ones(ndim)
        if r_same_dim == 4:
            r_axis_flags = np.ones(ndim)
        l_shape = shape.copy()
        r_shape = shape.copy()
        l_shape[np.where(l_axis_flags == 0)] = 1
        r_shape[np.where(r_axis_flags == 0)] = 1
    return [np.random.random(l_shape), np.random.random(r_shape)]


def gen_broadcast_data_int(idx):
    d = gen_broadcast_data(idx);
    return [np.round(d[0]*100).astype(int), np.round(d[1]*100).astype(int)]


def gen_binary_data(dummy):
    ndim = np.random.randint(1, 6)
    shape = np.random.randint(1, 6, size=(ndim,))
    return [np.random.random(shape), np.random.random(shape)]


def gen_binary_data_int(dummy):
    d = gen_binary_data(dummy);
    return [np.round(d[0]*100).astype(int), np.round(d[1]*100).astype(int)]


def check_binary_op_forward(symbol, baseline, gen_data, rtol=1e-3, atol=1e-5, mx_nd_func=None):
    sample_num = 200
    for i in range(sample_num):
        d = gen_data(i)
        x = baseline(d[0], d[1])
        y = symbol.bind(default_context(), args={'a': mx.nd.array(d[0]), 'b': mx.nd.array(d[1])})
        y.forward(is_train=True)
        y = y.outputs[0].asnumpy()
        if mx_nd_func is not None:
            d0 = mx.nd.array(d[0], dtype=d[0].dtype)
            d1 = mx.nd.array(d[1], dtype=d[1].dtype)
            assert_almost_equal(y, mx_nd_func(d0, d1).asnumpy(), rtol=rtol, atol=atol)
        idx = np.abs(x-y) > atol+rtol*np.abs(x)
        if idx.any():
            print('found precision problem')
            d[0] = np.broadcast_to(d[0], x.shape)
            d[1] = np.broadcast_to(d[1], x.shape)
            print('a: {}'.format(d[0][idx]))
            print('b: {}'.format(d[1][idx]))
            import struct
            print('a hex: {}'.format(struct.pack('d', d[0][idx]).encode('hex')))
            print('b hex: {}'.format(struct.pack('d', np.broadcast_to(d[1], x.shape)[idx]).encode('hex')))
            print('in baseline(a, b): {}'.format(x[idx]))
            print('in symbol(a, b): {}'.format(y[idx]))
            print('diff: {}'.format(np.abs(x-y)[idx] - atol-rtol*np.abs(x)[idx]))
        assert_allclose(y, x, rtol=rtol, atol=atol)


def check_binary_op_backward(symbol, baseline, gen_data, rtol=1e-3, atol=1e-5):
    sample_num = 200
    for i in range(sample_num):
        d = gen_data(i)
        out = np.random.random((d[0] + d[1]).shape)

        def reduce_op(shape, x):
            if shape == x.shape:
                return x
            keepdims_shape = list(x.shape)
            for i in range(len(shape)):
                if x.shape[i] != shape[i]:
                    keepdims_shape[i] = 1
                    x = np.sum(x, axis=i).reshape(keepdims_shape)
            return x

        baseline_grad1, baseline_grad2 = baseline(out, d[0], d[1])
        x_1 = reduce_op(d[0].shape, baseline_grad1)
        x_2 = reduce_op(d[1].shape, baseline_grad2)
        y_1 = mx.nd.empty(d[0].shape)
        y_2 = mx.nd.empty(d[1].shape)
        y = symbol.bind(default_context(), args={'a': mx.nd.array(d[0]), 'b': mx.nd.array(d[1])},
                        args_grad=[y_1, y_2])
        y.forward(is_train=True)
        y.backward([mx.nd.array(out)])
        assert_allclose(y_1.asnumpy(), x_1, rtol=rtol, atol=atol)
        assert_allclose(y_2.asnumpy(), x_2, rtol=rtol, atol=atol)


def test_binary_op():
    a = mx.sym.Variable('a')
    b = mx.sym.Variable('b')

    def test_bplus(a, b):
        c = a + b
        check_binary_op_forward(c, lambda a, b: a + b, gen_binary_data)
        check_binary_op_backward(c, lambda g_out, a, b: (g_out, g_out), gen_binary_data)

    def test_bminus(a, b):
        c = a - b
        check_binary_op_forward(c, lambda a, b: a - b, gen_binary_data)
        check_binary_op_backward(c, lambda g_out, a, b: (g_out, - g_out), gen_binary_data)

    def test_bmul(a, b):
        c = a * b
        check_binary_op_forward(c, lambda a, b: a * b, gen_binary_data)
        check_binary_op_backward(c, lambda g_out, a, b: (g_out * b, g_out * a), gen_binary_data)

    def test_bdiv(a, b):
        c = a / b
        check_binary_op_forward(c, lambda a, b: a / b, gen_binary_data)
        check_binary_op_backward(c, lambda g_out, a, b: (g_out / b, - g_out * a / (b * b)), gen_binary_data)

    def test_bmod(a, b):
        c = a % b
        check_binary_op_forward(c, lambda a, b: a % b, gen_binary_data)
        check_binary_op_backward(c, lambda g_out, a, b: (g_out, - g_out * (a // b)), gen_binary_data)

    def test_bmod_int(a, b):
        c = mx.sym.cast(a, dtype='int32') % mx.sym.cast(b, dtype='int32')
        check_binary_op_forward(c, lambda a, b: a % b, gen_binary_data_int)
        check_binary_op_backward(c, lambda g_out, a, b: (np.zeros_like(a), np.zeros_like(b)), gen_binary_data_int)

    def test_bpow(a, b):
        c = a ** b
        check_binary_op_forward(c, lambda a, b: a ** b, gen_binary_data)
        check_binary_op_backward(c, lambda g_out, a, b: (g_out * a **(b - 1) * b,
                                        g_out * a ** b * np.log(a)), gen_binary_data)

    def test_bneq(a, b):
        c = a != b
        check_binary_op_forward(c, lambda a, b: (a != b).astype(a.dtype), gen_binary_data)
        check_binary_op_backward(c, lambda g_out, a, b: (np.zeros_like(a), np.zeros_like(b)), gen_binary_data)

    test_bplus(a, b)
    test_bminus(a, b)
    test_bmul(a, b)
    test_bdiv(a, b)
    test_bmod(a, b)
    test_bmod_int(a, b)
    test_bpow(a, b)
    test_bneq(a, b)


def test_broadcast_binary_op():
    a = mx.sym.Variable('a')
    b = mx.sym.Variable('b')

    def test_bplus(a, b):
        c = mx.sym.broadcast_plus(a, b)
        check_binary_op_forward(c, lambda a, b: a + b, gen_broadcast_data, mx_nd_func=mx.nd.add)
        check_binary_op_backward(c, lambda g_out, a, b: (g_out, g_out), gen_broadcast_data)

    def test_bminus(a, b):
        c = mx.sym.broadcast_minus(a, b)
        check_binary_op_forward(c, lambda a, b: a - b, gen_broadcast_data, mx_nd_func=mx.nd.subtract)
        check_binary_op_backward(c, lambda g_out, a, b: (g_out, - g_out), gen_broadcast_data)

    def test_bmul(a, b):
        c = mx.sym.broadcast_mul(a, b)
        check_binary_op_forward(c, lambda a, b: a * b, gen_broadcast_data, mx_nd_func=mx.nd.multiply)
        check_binary_op_backward(c, lambda g_out, a, b: (g_out * b, g_out * a), gen_broadcast_data)

    def test_bdiv(a, b):
        c = mx.sym.broadcast_div(a, b)
        check_binary_op_forward(c, lambda a, b: a / b, gen_broadcast_data, mx_nd_func=mx.nd.divide)
        check_binary_op_backward(c, lambda g_out, a, b: (g_out / b, - g_out * a / (b * b)), gen_broadcast_data)

    def test_bmod(a, b):
        c = mx.sym.broadcast_mod(a, b)
        check_binary_op_forward(c, lambda a, b: a % b, gen_broadcast_data, atol=1, mx_nd_func=mx.nd.modulo)
        check_binary_op_backward(c, lambda g_out, a, b: (g_out, - g_out * (a // b)), gen_broadcast_data, atol=1)

    def test_bmod_int(a, b):
        c = mx.sym.broadcast_mod(mx.sym.cast(a, dtype='int32'), mx.sym.cast(b, dtype='int32'))
        check_binary_op_forward(c, lambda a, b: a % b, gen_broadcast_data_int, mx_nd_func=mx.nd.modulo)
        check_binary_op_backward(c, lambda g_out, a, b: (np.zeros_like(a), np.zeros_like(b)), gen_broadcast_data_int)

    def test_bpow(a, b):
        c = mx.sym.broadcast_power(a, b)
        check_binary_op_forward(c, lambda a, b: a ** b, gen_broadcast_data, mx_nd_func=mx.nd.power)
        check_binary_op_backward(c, lambda g_out, a, b: (g_out * a **(b - 1) * b,
                                                         g_out * a ** b * np.log(a)), gen_broadcast_data)

    def test_bequal(a, b):
        c = mx.sym.broadcast_equal(a, b)
        check_binary_op_forward(c, lambda a, b: (a == b).astype(a.dtype), gen_broadcast_data_int,
                                mx_nd_func=mx.nd.equal)
        check_binary_op_backward(c, lambda g_out, a, b: (np.zeros_like(a), np.zeros_like(b)), gen_broadcast_data_int)

    def test_bmax(a, b):
        c = mx.sym.broadcast_maximum(a, b)
        check_binary_op_forward(c, lambda x, y: np.maximum(x, y), gen_broadcast_data, mx_nd_func=mx.nd.maximum)
        # pass idx=200 to gen_broadcast_data so that generated ndarrays' sizes are not too big
        check_numeric_gradient(c, gen_broadcast_data(idx=200), rtol=1e-2, atol=1e-3)

    def test_bmin(a, b):
        c = mx.sym.broadcast_minimum(a, b)
        check_binary_op_forward(c, lambda x, y: np.minimum(x, y), gen_broadcast_data, mx_nd_func=mx.nd.minimum)
        # pass idx=200 to gen_broadcast_data so that generated ndarrays' sizes are not too big
        check_numeric_gradient(c, gen_broadcast_data(idx=200), rtol=1e-2, atol=1e-3)

    test_bplus(a, b)
    test_bminus(a, b)
    test_bmul(a, b)
    test_bdiv(a, b)
    test_bmod(a, b)
    test_bmod_int(a, b)
    test_bpow(a, b)
    test_bequal(a, b)
    test_bmax(a, b)
    test_bmin(a, b)


def test_run_convolution_dilated_impulse_response(dil=(1,1), kernel_shape=(3,3), verbose=False):
    # Input for spike response
    spike_imgs = np.zeros(shape=(1,1,33,33), dtype=np.float32)
    spike_imgs[0,0,16,16] = 1.0
    spike_img = mx.nd.array(spike_imgs)
    spike_img2 = mx.nd.array(spike_imgs)

    kernel_weights = mx.nd.ones(shape=tuple([1,1]+list(kernel_shape)), dtype=np.float32)
    kernel_weights2 = mx.nd.ones(shape=tuple([1,1]+list(kernel_shape)), dtype=np.float32)

    kernel = mx.symbol.Variable('kernel')
    in_img = mx.symbol.Variable('input')
    net = mx.symbol.Convolution(in_img, num_filter=1,kernel=kernel_shape, dilate=dil, no_bias="true", name='test_convolution')
    net.list_arguments()
    be = net.bind(default_context(), args={ 'input' : spike_img, 'test_convolution_weight' : kernel_weights},
                args_grad={'input' : spike_img2, 'test_convolution_weight' : kernel_weights2 } )
    be.forward(True)
    out_o = be.outputs[0].asnumpy()
    ndo = be.outputs[0]

    out_grads = np.zeros(shape=be.outputs[0].shape, dtype=np.float32)
    out_grads[0,0, 16,16] = 1.0
    out_grad = mx.nd.array(out_grads)
    be.backward([out_grad])
    vgrad = be.grad_arrays[0].asnumpy()
    out = out_o.reshape((out_o.shape[2],out_o.shape[3]))
    nzx,nzy = np.nonzero(out)
    assert(np.sum(out)==np.prod(kernel_shape))
    assert(np.sum(vgrad)==np.prod(kernel_shape))

    # Now check whether the input gradient was computed correctly
    input_grad = mx.nd.array(vgrad)

    be = net.bind(default_context(), args={ 'input' : input_grad, 'test_convolution_weight' : kernel_weights})
    be.forward(True)
    out_o = be.outputs[0].asnumpy()
    assert(out_o[0,0,16,16]==np.prod(kernel_shape))

    rnd_kernel_s = np.random.uniform(low=0.0, high=1.0, size=tuple([1,1]+list(kernel_shape))).astype(np.float32)
    impulse_error = mx.nd.array(out_o/np.sum(out_o)) # This should be 1.0 at [0,0,16,16]
    rnd_kernel = mx.nd.array(rnd_kernel_s)

    rnd_kernel2 = mx.nd.array(rnd_kernel_s)
    white_in = mx.nd.ones(shape=(1,1,33,33))
    white_in2 = mx.nd.ones(shape=(1,1,33,33))

    be = net.bind(default_context(), args={ 'input' : white_in, 'test_convolution_weight' : rnd_kernel},
                args_grad={'input' : white_in2, 'test_convolution_weight' : rnd_kernel2 } )

    be.forward(True)
    be.backward([impulse_error])
    out_orig = be.outputs[0].asnumpy()
    kernel_gradient = be.grad_arrays[1].asnumpy()

    dkernel = mx.nd.array(rnd_kernel_s + kernel_gradient)

    be = net.bind(default_context(), args={ 'input' : white_in, 'test_convolution_weight' : dkernel})

    be.forward(True)
    out = be.outputs[0].asnumpy()
    # Now do a simple check of the kernel gradient
    assert(out[0,0,16,16] - np.sum(kernel_gradient) - out_orig[0,0,16,16] < 0.001)


def test_convolution_dilated_impulse_response():
    for dil in [ (1,1), (2,2), (3,3) ]:
        for ks in [ (3,3), (4,4), (2,3), (3,2), (1,1) ]:
            test_run_convolution_dilated_impulse_response(dil=dil, kernel_shape=ks)


def test_reshape():

    def test_reshape_new(src_shape, shape_args, reverse, dst_shape):
        net = mx.sym.Variable("data")
        net = mx.sym.Reshape(net, shape=shape_args, reverse=reverse)
        js = net.tojson()
        net = mx.sym.load_json(js)
        _, output_shape, __ = net.infer_shape(data=src_shape)
        assert output_shape[0] == dst_shape, \
            'Src Shape = %s, Shape Arguments = %s, Reverse = %s, Dst Shape = %s, ' \
            'Output Shape = %s' %(str(src_shape), str(shape_args), str(reverse),
                                  str(dst_shape), str(output_shape[0]))
        dat_npy = np.random.rand(*src_shape)
        grad_npy = np.random.rand(*dst_shape)
        exe = net.simple_bind(default_context(), data=src_shape)
        exe.arg_dict['data'][:] = dat_npy
        exe.forward(is_train=True)
        assert np.square(exe.outputs[0].asnumpy() - dat_npy.reshape(dst_shape)).mean() < 1E-7, \
            'Src Shape = %s, Shape Arguments = %s, Reverse = %s, Dst Shape = %s'\
            %(str(src_shape), str(shape_args), str(reverse), str(dst_shape))
        exe.backward(out_grads=mx.nd.array(grad_npy))
        assert np.square(exe.grad_dict['data'].asnumpy() - grad_npy.reshape(src_shape)).mean() < 1E-7, \
            'Src Shape = %s, Shape Arguments = %s, Reverse = %s, Dst Shape = %s'\
            %(str(src_shape), str(shape_args), str(reverse), str(dst_shape))
    # Test new api (Using shape)
    test_cases = [
        [(2, 3, 5, 5),  (0, -1),          False, (2, 75)],
        [(2, 3, 5, 5),  (0, 0, -1),       False, (2, 3, 25)],
        [(5, 3, 4, 5),  (0, -1, 0),       False, (5, 15, 4)],
        [(2, 3, 5, 4),  (-1, 0, 0),       False, (8, 3, 5)],
        [(2, 3, 5, 5),  (0, 0, 0, 0),     False, (2, 3, 5, 5)],
        [(2, 4, 5, 3),  (-1, 2, 2, 1),    False, (30, 2, 2, 1)],
        [(2, 3, 5, 6),  (-2,),            False, (2, 3, 5, 6)],
        [(2, 3, 5, 6),  (6, 1, -2),       False, (6, 1, 5, 6)],
        [(2, 3, 5, 6),  (-3, -3),         False, (6, 30)],
        [(2, 3, 5, 6),  (-3, -1),         False, (6, 30)],
        [(64,),         (-4, 16, 4),      False, (16, 4)],
        [(64,),         (-4, 16, -1),     False, (16, 4)],
        [(64, 1, 2, 3), (-4, 16, -1, -2), False, (16, 4, 1, 2, 3)],
        [(2, 3, 5, 5),  (0, -1),          True,  (5, 30)],
        [(2, 3, 5, 5),  (0, 0, -1),       True,  (3, 5, 10)],
        [(5, 3, 4, 5),  (0, -1, 0),       True,  (3, 20, 5)],
        [(2, 3, 5, 4),  (-1, 0, 0),       True,  (6, 5, 4)],
        [(2, 3, 4, 5),  (3, -1, 0),       True,  (3, 8, 5)],
        [(2, 3, 5, 5),  (5, 3, 0, -1),    True,  (5, 3, 5, 2)],
        [(2, 3, 5, 5),  (0, 0, 0, 0),     True,  (2, 3, 5, 5)],
        [(2, 3, 5, 6),  (-2,),            True,  (2, 3, 5, 6)],
        [(2, 3, 5, 6),  (-2, 1, 30),      True,  (2, 3, 1, 30)],
        [(2, 3, 5, 6),  (-3, -3),         True,  (6, 30)],
        [(64,),         (16, 4, -4),      True,  (16, 4)],
        [(64,),         (16, -1, -4),     True,  (16, 4)],
        [(1, 2, 3, 64), (-2, -1, 16, -4), True,  (1, 2, 3, 4, 16)]]
    for test_case in test_cases:
        test_reshape_new(*test_case)
    # Test old api
    net = mx.sym.Variable("data")
    net = mx.sym.Reshape(net, target_shape=(2, 0))
    js = net.tojson()
    net = mx.sym.load_json(js)
    _, output_shape, __ = net.infer_shape(data=(2, 3, 5, 5))
    assert(output_shape[0] == (2, 75))
    # Test for Flatten
    data = mx.sym.Variable("data")
    net = mx.sym.Flatten(data)
    exe = net.simple_bind(ctx=default_context(), data=(5, 4, 3, 7))
    data_npy = np.random.normal(size=(5, 4, 3, 7))
    out_grad_npy = np.random.normal(size=(5, 4 * 3 * 7))
    outputs = exe.forward(is_train=True, data=data_npy)[0].asnumpy()
    assert_allclose(outputs, data_npy.reshape((5, 4 * 3 * 7)))
    exe.backward(out_grads=[mx.nd.array(out_grad_npy, ctx=default_context())])
    assert_allclose(exe.grad_arrays[0].asnumpy(), out_grad_npy.reshape((5, 4, 3, 7)))


def test_reduce():
    sample_num = 500
    def test_reduce_inner(numpy_reduce_func, numpy_reduce_grad_func, mx_reduce_sym, nan_prob = 0):
        for i in range(sample_num):
            # Generate random data that has ndim between 1-7 and all the shape dims between 1-5
            # Insert a NaN with probability equal to nan_prob
            ndim = np.random.randint(1, 6)
            shape = np.random.randint(1, 6, size=(ndim,))
            axis_num = np.random.randint(0, ndim, size=1)
            axis_flags = np.random.randint(0, 2, size=ndim)
            exclude = np.random.randint(0, 2)
            axes = []
            for (axis, flag) in enumerate(axis_flags):
                if flag:
                    axes.append(axis)
            if 0 == len(axes):
                axes = None
            elif 1 == len(axes):
                axes = axes[0]
            else:
                axes = tuple(axes)
            keepdims = np.random.randint(0, 2)
            a = mx.symbol.Variable('a')
            if axes is None:
                b = mx_reduce_sym(a, keepdims=keepdims)
            elif exclude and isinstance(axes, tuple) and len(axes) < ndim:
                naxes = [i for i in range(ndim) if i not in axes]
                b = mx_reduce_sym(a, axis=naxes, keepdims=keepdims, exclude=True)
            else:
                b = mx_reduce_sym(a, axis=axes, keepdims=keepdims)
            dat_npy = np.random.rand(*shape)
            if nan_prob > 0:
                dat_npy[np.random.rand(*shape) < nan_prob] = np.nan
            sum_groundtruth = np.array(numpy_reduce_func(dat_npy, axis=axes, keepdims=keepdims))
            if sum_groundtruth.shape == ():
                sum_groundtruth = np.array([sum_groundtruth])
            grad_nd = mx.nd.empty(shape)
            outgrad_npy = np.array(np.random.rand(*sum_groundtruth.shape))

            keepdim_shape = np_reduce(dat_npy, axes, 1, np.sum).shape
            grad_groundtruth = numpy_reduce_grad_func(outgrad=outgrad_npy, data=dat_npy,
                                                      outdata=sum_groundtruth,
                                                      axis=axes, keepdims=keepdims,
                                                      keepdim_shape=keepdim_shape)
            net = b.bind(default_context(), args={'a': mx.nd.array(dat_npy)},
                         args_grad={'a': grad_nd})
            net.forward(is_train=True)

            equal_forward = almost_equal_ignore_nan(net.outputs[0].asnumpy(), sum_groundtruth, 1E-4, 1E-4)
            assert equal_forward

            net.backward(out_grads=mx.nd.array(outgrad_npy))
            bc_grad_groundtruth = np.broadcast_to(grad_groundtruth, grad_nd.shape)
            equal_backward = almost_equal_ignore_nan(grad_nd.asnumpy(), bc_grad_groundtruth, 1E-4, 1E-4)
            assert equal_backward

    test_reduce_inner(lambda data, axis, keepdims:np_reduce(data, axis, keepdims, np.sum),
                      lambda outgrad, data, outdata, axis, keepdims, keepdim_shape:
                        outgrad.reshape(keepdim_shape),
                      mx.symbol.sum)
    test_reduce_inner(lambda data, axis, keepdims:np_reduce(data, axis, keepdims, np.mean),
                      lambda outgrad, data, outdata, axis, keepdims, keepdim_shape:
                        outgrad.reshape(keepdim_shape)/(data.size/outdata.size),
                      mx.symbol.mean)
    test_reduce_inner(lambda data, axis, keepdims:np_reduce(data, axis, keepdims, np.prod),
                      lambda outgrad, data, outdata, axis, keepdims, keepdim_shape:
                        outgrad.reshape(keepdim_shape) * (outdata.reshape(keepdim_shape) / data),
                      mx.symbol.prod)
    test_reduce_inner(lambda data, axis, keepdims:np_reduce(data, axis, keepdims, np.nansum),
                      lambda outgrad, data, outdata, axis, keepdims, keepdim_shape:
                        np.where(np.isnan(data), 0, outgrad.reshape(keepdim_shape)),
                      mx.symbol.nansum, 0.3)
    test_reduce_inner(lambda data, axis, keepdims:np_reduce(data, axis, keepdims, np.nanprod),
                      lambda outgrad, data, outdata, axis, keepdims, keepdim_shape:
                        np.where(np.isnan(data), 0, outgrad.reshape(keepdim_shape) * (outdata.reshape(keepdim_shape) / data)),
                      mx.symbol.nanprod, 0.3)
    test_reduce_inner(lambda data, axis, keepdims:np_reduce(data, axis, keepdims, np.max),
                      lambda outgrad, data, outdata, axis, keepdims, keepdim_shape:
                        outgrad.reshape(keepdim_shape) * (np.equal(data, outdata.reshape(keepdim_shape)).astype(np.float)),
                      mx.symbol.max)
    test_reduce_inner(lambda data, axis, keepdims:np_reduce(data, axis, keepdims, np.min),
                      lambda outgrad, data, outdata, axis, keepdims, keepdim_shape:
                        outgrad.reshape(keepdim_shape) * (np.equal(data, outdata.reshape(keepdim_shape)).astype(np.float)),
                      mx.symbol.min)

def test_broadcast():
    sample_num = 200
    for i in range(sample_num):
        # Generate random data that has ndim between 1-7 and all the shape dims between 1-5
        ndim = np.random.randint(1, 6)
        target_shape = np.random.randint(1, 6, size=(ndim,))
        axis = tuple(set(np.random.randint(0, ndim, np.random.randint(1, ndim + 1))))
        shape = target_shape.copy()
        size = tuple([shape[ele] for ele in axis])
        for ele in axis:
            shape[ele] = 1
        a = mx.symbol.Variable('a')
        sym_bcast_axis = mx.symbol.broadcast_axis(a, axis=axis, size=size)
        sym_bcast_to = mx.symbol.broadcast_to(a, shape=tuple(target_shape))
        def test_broadcasting_ele(sym_bcast):
            dat_npy = np.random.rand(*shape)
            groundtruth = dat_npy
            grad_nd = mx.nd.empty(shape)
            outgrad_npy = np.random.rand(*target_shape)
            grad_groundtruth = np_reduce(outgrad_npy, axis=axis, keepdims=True,
                                          numpy_reduce_func=np.sum)
            net = sym_bcast.bind(default_context(), args={'a': mx.nd.array(dat_npy)},
                                                 args_grad={'a': grad_nd})
            net.forward(is_train=True)
            assert (net.outputs[0].shape == target_shape).all()
            assert_almost_equal(net.outputs[0].asnumpy(), groundtruth, rtol=1e-4)
            net.backward(out_grads=mx.nd.array(outgrad_npy))
            assert_almost_equal(grad_nd.asnumpy(), grad_groundtruth, rtol=1e-4)
        test_broadcasting_ele(sym_bcast_axis)
        test_broadcasting_ele(sym_bcast_to)


def test_transpose():
    for ndim in range(1, 7):
        for t in range(5):
            dims = list(np.random.randint(1, 10, size=ndim))
            axes = list(range(ndim))
            random.shuffle(axes)
            axes = tuple(axes)
            x = mx.nd.array(np.random.normal(size=dims))
            y = mx.nd.transpose(x, axes=axes)
            assert_allclose(np.transpose(x.asnumpy(), axes=axes), y.asnumpy())

            y = mx.nd.transpose(x)
            assert_allclose(np.transpose(x.asnumpy()), y.asnumpy())


def test_expand_dims():
    for ndim in range(1, 6):
        for t in range(5):
            dims = list(np.random.randint(1, 10, size=ndim))
            axis = np.random.randint(1, ndim+1)
            x = mx.nd.array(np.random.normal(size=dims))
            y = mx.nd.expand_dims(x, axis=axis)
            assert_allclose(np.expand_dims(x.asnumpy(), axis=axis), y.asnumpy())


def test_crop():
    for ndim in range(1, 6):
        for t in range(5):
            dims = []
            begin = []
            end = []
            idx = []
            for i in range(ndim):
                d = random.randint(1, 5)
                b = random.randint(0, d-1)
                e = random.randint(b+1, d)
                if b == 0 and random.randint(0, 1):
                    b = None
                elif b != 0 and random.randint(0, 1):
                    b -= d
                if e == d and random.randint(0, 1):
                    e = None
                elif e != d and random.randint(0, 1):
                    e -= d
                dims.append(d)
                begin.append(b)
                end.append(e)
                idx.append(slice(b, e))
            x = mx.nd.array(np.random.normal(size=dims))
            y = mx.nd.crop(x, begin=tuple(begin), end=tuple(end))
            assert_allclose(x.asnumpy()[idx], y.asnumpy())

            vx = mx.sym.Variable('x')
            vy = mx.sym.crop(vx, begin=tuple(begin), end=tuple(end))
            check_numeric_gradient(vy, [x.asnumpy()])


def test_slice_axis():
    for ndim in range(1, 6):
        shape = np.random.randint(1, 11, size=(ndim,))
        for t in range(ndim):
            d = shape[t]
            b = random.randint(0, d-1)
            e = random.randint(b+1, d)
            if np.random.rand() > 0.6:
                e = None
            else:
                if e < d and np.random.rand() > 0.5:
                    e = e - d
            if np.random.rand() > 0.5:
                b = b - d
            idx = []
            for i in range(ndim):
                idx.append(slice(0, shape[i]))
            idx[t] = slice(b, e)

            X = mx.symbol.Variable('X')
            x = mx.nd.array(np.random.normal(size=shape))
            Y = mx.symbol.slice_axis(data=X, axis=t, begin=b, end=e)

            xgrad = mx.nd.empty(x.shape)
            exec1 = Y.bind(default_context(), args = [x], args_grad = {'X': xgrad})
            exec1.forward(is_train=True)
            y = exec1.outputs[0]
            assert_allclose(x.asnumpy()[idx], y.asnumpy())
            exec1.backward([y])
            xx = x.asnumpy()
            xx[:] = 0.0
            xx[idx] = x.asnumpy()[idx]
            assert_allclose(xx, xgrad.asnumpy())
            x_grad_npy = np.random.normal(size=x.shape)
            xgrad = mx.nd.array(x_grad_npy)
            exec2 = Y.bind(default_context(), args=[x], args_grad={'X': xgrad}, grad_req="add")
            exec2.forward(is_train=True)
            exec2.backward([exec2.outputs[0]])
            xx = np.zeros(shape=x.shape, dtype=np.float32)
            xx[idx] = x.asnumpy()[idx]
            assert_allclose(xx + x_grad_npy, xgrad.asnumpy(), atol=1E-5)


def test_flip():
    for ndim in range(1, 6):
        for t in range(5):
            dims = [random.randint(1,10) for i in range(ndim)]
            axis = random.randint(0, ndim-1)
            idx = [slice(None, None, -1) if i == axis else slice(None, None) for i in range(ndim)]
            x = mx.nd.array(np.random.normal(size=dims))
            y = mx.nd.flip(x, axis=axis)
            assert_allclose(x.asnumpy()[idx], y.asnumpy())


def test_stn():
    np.set_printoptions(threshold=np.nan)
    num_filter = 2  # conv of loc net
    kernel = (3, 3)  # conv of loc net
    num_hidden = 6  # fc of loc net
    for n in [1, 2, 3, 4]:
        for c in [1, 2, 3, 4]:
            for h in [5, 9, 13, 17]:  # for convenience test, this third and forth input dim should be 4x + 1
                for w in [5, 9, 13, 17]:
                    data_shape = (n, c, h, w)
                    target_shape = (int((data_shape[2]+1)/2), int((data_shape[3]+1)/2))
                    data = mx.sym.Variable(name="data")
                    loc = mx.sym.Convolution(data=data, kernel=kernel, pad=(1, 1), num_filter=num_filter, name="loc_conv")
                    loc = mx.sym.Flatten(data=loc)
                    loc = mx.sym.FullyConnected(data=loc, num_hidden=num_hidden, name="loc_fc")
                    stn = mx.sym.SpatialTransformer(data=data, loc=loc, target_shape=target_shape,
                                                    transform_type="affine", sampler_type="bilinear")
                    arg_names = stn.list_arguments()
                    arg_shapes, out_shapes, _ = stn.infer_shape(data=data_shape)
                    # check shape
                    assert out_shapes[0] == (data_shape[0], data_shape[1], target_shape[0], target_shape[1])
                    dev = default_context()
                    #dev = mx.gpu(0)
                    args = {}
                    args['data'] = mx.random.normal(0, 1, data_shape, ctx=mx.cpu()).copyto(dev)
                    args['loc_conv_weight'] = mx.nd.zeros((num_filter, data_shape[1], kernel[0], kernel[1]), ctx=dev)
                    args['loc_conv_bias'] = mx.nd.zeros((num_filter,), ctx=dev)
                    args['loc_fc_weight'] = mx.nd.zeros((6, num_filter*data_shape[2]*data_shape[3]), ctx=dev)
                    args['loc_fc_bias'] = mx.nd.array([0.5, 0, 0, 0, 0.5, 0], ctx=dev)
                    grad_grad = [mx.nd.zeros(shape, ctx=dev) for shape in arg_shapes]
                    exe = stn.bind(dev, args=args, args_grad=grad_grad)
                    exe.forward(is_train=True)
                    out = exe.outputs[0].asnumpy()
                    # check forward
                    assert_almost_equal(out, args['data'].asnumpy()[:, :, h//4:h-h//4, w//4:w-w//4], rtol=1e-2, atol=1e-4)
                    out_grad = mx.nd.ones(out.shape, ctx=dev)
                    exe.backward([out_grad])
                    # check backward
                    assert_almost_equal(out_grad.asnumpy(), grad_grad[0].asnumpy()[:, :, h//4:h-h//4, w//4:w-w//4], rtol=1e-2, atol=1e-4)


def test_dot(ctx=default_context()):
    np.random.seed(1234)
    dtypes = ['float32', 'float64']

    # Test normal dot.
    for data_type in dtypes:
        for m in range(1, 5):
            for k in range(1, 5):
                for n in range(1, 5):
                    a_npy = np.random.normal(0, 1, (m, k))
                    a_npy = a_npy.astype(data_type)
                    b_npy = np.random.normal(0, 1, (k, n))
                    b_npy = b_npy.astype(data_type)
                    c_npy = np.empty((m, n), dtype=data_type)
                    ograd_npy = np.random.normal(0, 1, (m, n))
                    ograd_npy = ograd_npy.astype(data_type)
                    agrad_npy = np.empty((m, k), dtype=data_type)
                    bgrad_npy = np.empty((k, n), dtype=data_type)
                    c_npy[:, :] = np.dot(a_npy[:, :], b_npy[:, :])
                    bgrad_npy[:, :] = np.dot(a_npy[:, :].T, ograd_npy[:, :])
                    agrad_npy[:, :] = np.dot(ograd_npy[:, :], b_npy[:, :].T)
                    a = mx.sym.Variable('a', dtype=data_type)
                    b = mx.sym.Variable('b', dtype=data_type)
                    c = mx.sym.dot(a, b)
                    exe = c.simple_bind(ctx=ctx, a=a_npy.shape, b=b_npy.shape)
                    outputs = exe.forward(is_train=True, a=a_npy, b=b_npy)
                    assert_almost_equal(outputs[0].asnumpy(), c_npy, rtol=1e-3)
                    exe.backward(out_grads=[mx.nd.array(ograd_npy, mx.cpu())])
                    assert_almost_equal(exe.grad_dict['a'].asnumpy(), agrad_npy, rtol=1e-3)
                    assert_almost_equal(exe.grad_dict['b'].asnumpy(), bgrad_npy, rtol=1e-3)

    # Test dot with transpose flag using gradient checker.
    def dot_sym(data_type):
        x = mx.sym.Variable('x', dtype=data_type)
        y = mx.sym.Variable('y', dtype=data_type)
        return mx.sym.dot(x, y)

    def dot_sym_xT(data_type):
        x = mx.sym.Variable('x', dtype=data_type)
        y = mx.sym.Variable('y', dtype=data_type)
        return mx.sym.dot(x, y, transpose_a=True)

    def dot_sym_yT(data_type):
        x = mx.sym.Variable('x', dtype=data_type)
        y = mx.sym.Variable('y', dtype=data_type)
        return mx.sym.dot(x, y, transpose_b=True)

    def dot_sym_xT_yT(data_type):
        x = mx.sym.Variable('x', dtype=data_type)
        y = mx.sym.Variable('y', dtype=data_type)
        return mx.sym.dot(x, y, transpose_a=True, transpose_b=True)

    for data_type in dtypes:
        for ashape, bshape in [((3, 4), (4, 5)), ((2, 3, 4), (4, 5, 6))]:
            m1_npy = np.random.uniform(-1, 1, ashape)
            m1_npy = m1_npy.astype(data_type)
            m2_npy = np.random.uniform(-1, 1, bshape)
            m2_npy = m2_npy.astype(data_type)
            check_numeric_gradient(dot_sym(data_type), [m1_npy, m2_npy], numeric_eps=1e-1, rtol=2e-2, atol=1e-3)
            check_numeric_gradient(dot_sym_xT(data_type), [m1_npy.T, m2_npy], numeric_eps=1e-1, rtol=2e-2, atol=1e-3)
            check_numeric_gradient(dot_sym_yT(data_type), [m1_npy, m2_npy.T], numeric_eps=1e-1, rtol=2e-2, atol=1e-3)
            check_numeric_gradient(dot_sym_xT_yT(data_type), [m1_npy.T, m2_npy.T], numeric_eps=1e-1, rtol=2e-2, atol=1e-3)


def test_batch_dot():
    dtypes = ['float32', 'float64']

    for data_type in dtypes:
        for batch_size in range(1, 5):
            for m in range(1, 5):
                for k in range(1, 5):
                    for n in range(1, 5):
                        transpose_a = (np.random.rand() > 0.5)
                        transpose_b = (np.random.rand() > 0.5)
                        a_npy = np.random.normal(0, 1, (batch_size, m, k))
                        a_npy = a_npy.astype(data_type)
                        b_npy = np.random.normal(0, 1, (batch_size, k, n))
                        b_npy = b_npy.astype(data_type)
                        c_npy = np.empty((batch_size, m, n), dtype=data_type)
                        ograd_npy = np.random.normal(0, 1, (batch_size, m, n))
                        ograd_npy = ograd_npy.astype(data_type)
                        agrad_npy = np.empty((batch_size, m, k), dtype=data_type)
                        bgrad_npy = np.empty((batch_size, k, n), dtype=data_type)
                        a_init_grad_npy = np.random.normal(size=(batch_size, m, k))
                        a_init_grad_npy = a_npy.astype(data_type)
                        b_init_grad_npy = np.random.normal(size=(batch_size, k, n))
                        b_init_grad_npy = b_npy.astype(data_type)
                        for i in range(batch_size):
                            c_npy[i, :, :] = np.dot(a_npy[i, :, :], b_npy[i, :, :])
                            bgrad_npy[i, :, :] = np.dot(a_npy[i, :, :].T, ograd_npy[i, :, :])
                            agrad_npy[i, :, :] = np.dot(ograd_npy[i, :, :], b_npy[i, :, :].T)
                            a = mx.sym.Variable('a', dtype=data_type)
                            b = mx.sym.Variable('b', dtype=data_type)
                            c = mx.sym.batch_dot(a, b, transpose_a=transpose_a, transpose_b=transpose_b)
                        if transpose_a:
                            a_npy = np.transpose(a_npy, axes=(0, 2, 1))
                            agrad_npy = np.transpose(agrad_npy, axes=(0, 2, 1))
                            a_init_grad_npy = np.transpose(a_init_grad_npy, axes=(0, 2, 1))
                        if transpose_b:
                            b_npy = np.transpose(b_npy, axes=(0, 2, 1))
                            bgrad_npy = np.transpose(bgrad_npy, axes=(0, 2, 1))
                            b_init_grad_npy = np.transpose(b_init_grad_npy, axes=(0, 2, 1))
                            exe = c.simple_bind(ctx=default_context(),
                                a=a_npy.shape, b=b_npy.shape, grad_req='write')
                            exe_add = c.simple_bind(ctx=default_context(),
                                a=a_npy.shape, b=b_npy.shape, grad_req='add')
                            exe_add.grad_dict['a'][:] = a_init_grad_npy
                            exe_add.grad_dict['b'][:] = b_init_grad_npy
                            outputs = exe.forward(is_train=True, a=a_npy, b=b_npy)
                            assert_almost_equal(outputs[0].asnumpy(), c_npy, rtol=1e-3, atol=1e-4)
                            exe.backward(out_grads=[mx.nd.array(ograd_npy, ctx=exe._ctx)])
                            assert_almost_equal(exe.grad_dict['a'].asnumpy(), agrad_npy, rtol=1e-3, atol=1e-4)
                            assert_almost_equal(exe.grad_dict['b'].asnumpy(), bgrad_npy, rtol=1e-3, atol=1e-4)
                            exe_add.forward(is_train=True, a=a_npy, b=b_npy)
                            exe_add.backward(out_grads=[mx.nd.array(ograd_npy, ctx=exe._ctx)])
                            assert_almost_equal(exe_add.grad_dict['a'].asnumpy(),
                                agrad_npy + a_init_grad_npy, rtol=1e-3, atol=1e-4)
                            assert_almost_equal(exe_add.grad_dict['b'].asnumpy(),
                                bgrad_npy + b_init_grad_npy, rtol=1e-3, atol=1e-4)


def get_correlation(data1,data2,kernel_size,max_displacement,stride1,stride2,pad_size,is_multiply):

    img1 = mx.sym.Variable('img1')
    img2 = mx.sym.Variable('img2')
    return mx.sym.Correlation(data1=img1,data2=img2,kernel_size =kernel_size,max_displacement = max_displacement,
                              stride1 = stride1,stride2 = stride2,pad_size= pad_size,is_multiply = is_multiply)


def correlation_forward(data1,data2,pad_size,kernel_size,stride1,stride2,max_displacement,is_multiply):

    # compute output's dimension
    paddedbottomheight = data1.shape[2] + 2 * pad_size
    paddedbottomwidth = data1.shape[3] + 2 * pad_size
    kernel_radius = (kernel_size - 1) // 2
    border_size = max_displacement + kernel_radius
    top_width = (paddedbottomwidth - border_size * 2) // stride1
    top_height = (paddedbottomheight - border_size  * 2) // stride1
    neighborhood_grid_radius = max_displacement // stride2
    neighborhood_grid_width = neighborhood_grid_radius * 2 + 1
    top_channels = neighborhood_grid_width * neighborhood_grid_width

    out = np.zeros((data1.shape[0], top_channels, top_height, top_width))
    tmp1 = np.zeros((data1.shape[0],data1.shape[1],paddedbottomheight, paddedbottomwidth))
    tmp2 = np.zeros((data1.shape[0],data1.shape[1],paddedbottomheight, paddedbottomwidth))

    tmp1[:, :, pad_size:pad_size + data1.shape[2], pad_size:pad_size + data1.shape[3]] = data1[:,:,:,:]
    tmp2[:, :, pad_size:pad_size + data2.shape[2], pad_size:pad_size + data2.shape[3]] = data2[:,:,:,:]

    for i in range(top_height):
        for j in range(top_width):
            for nbatch in range(data1.shape[0]):

                # x1,y1 is the location in data1 , i,j is the location in output
                x1 = j * stride1 + max_displacement
                y1 = i * stride1 + max_displacement

                for top_channel in range(top_channels):

                    s2o = (top_channel % neighborhood_grid_width - neighborhood_grid_radius) * stride2
                    s2p = (top_channel // neighborhood_grid_width - neighborhood_grid_radius) * stride2

                    # location in data2
                    x2 = x1 + s2o
                    y2 = y1 + s2p

                    for h in range(kernel_size):
                        for w in range(kernel_size):
                            for channel in range(data1.shape[1]):
                                if is_multiply:
                                    out[nbatch, top_channel, i, j] += tmp1[nbatch, channel,y1 + h, x1 + w] * tmp2[nbatch, channel, y2 + h,x2 + w]
                                else:
                                    out[nbatch, top_channel, i, j] += abs(tmp1[nbatch, channel, y1 + h, x1 + w] - tmp2[nbatch, channel, y2 + h, x2 + w])
    out /= float(kernel_size**2*data1.shape[1])
    return out,tmp1,tmp2


def correlation_backward(out_grad,tmp1,tmp2,data1,data2,pad_size,kernel_size,stride1,stride2,max_displacement,is_multiply):

    # compute output's dimension
    paddedbottomheight = data1.shape[2] + 2 * pad_size
    paddedbottomwidth = data1.shape[3] + 2 * pad_size
    kernel_radius = (kernel_size - 1) // 2
    border_size = max_displacement + kernel_radius
    top_width = (paddedbottomwidth - border_size * 2) // stride1
    top_height = (paddedbottomheight - border_size  * 2) // stride1
    neighborhood_grid_radius = max_displacement // stride2
    neighborhood_grid_width = neighborhood_grid_radius * 2 + 1
    top_channels = neighborhood_grid_width * neighborhood_grid_width

    out = np.zeros((data1.shape[0], top_channels, top_height, top_width))
    tmp1_grad = np.zeros(tmp1.shape)
    tmp2_grad = np.zeros(tmp2.shape)

    for i in range(top_height):
        for j in range(top_width):
            for nbatch in range(data1.shape[0]):

                # x1,y1 is the location in data1 , i,j is the location in output
                x1 = j * stride1 + max_displacement
                y1 = i * stride1 + max_displacement

                for top_channel in range(top_channels):

                    s2o = (top_channel % neighborhood_grid_width - neighborhood_grid_radius) * stride2
                    s2p = (top_channel // neighborhood_grid_width - neighborhood_grid_radius) * stride2

                    # location in data2
                    x2 = x1 + s2o
                    y2 = y1 + s2p

                    for h in range(kernel_size):
                        for w in range(kernel_size):
                            for channel in range(data1.shape[1]):
                                if is_multiply:
                                    tmp1_grad[nbatch,channel,y1+h,x1+w]+= out_grad[nbatch,top_channel,i,j]*tmp2[nbatch, channel, y2 + h,x2 + w]
                                    tmp2_grad[nbatch,channel,y2+h,x2+w]+= out_grad[nbatch,top_channel,i,j]*tmp1[nbatch, channel, y1 + h,x1 + w]
                                else:
                                    sgn = 1 if (tmp1[nbatch, channel, y1 + h,x1 + w]>=tmp2[nbatch, channel, y2 + h,x2 + w]) else -1
                                    tmp1_grad[nbatch,channel,y1+h,x1+w]+= out_grad[nbatch,top_channel,i,j]*sgn
                                    tmp2_grad[nbatch,channel,y2+h,x2+w]+= out_grad[nbatch,top_channel,i,j]*(-sgn)

    tmp1_grad = tmp1_grad / float(kernel_size**2*data1.shape[1])
    tmp2_grad = tmp2_grad / float(kernel_size**2*data1.shape[1])
    return tmp1_grad[:,:,pad_size:pad_size+data1.shape[2],pad_size:pad_size+data1.shape[3]],tmp2_grad[:,:,pad_size:pad_size+data1.shape[2],pad_size:pad_size+data1.shape[3]],


def unittest_correlation(data_shape,kernel_size,max_displacement,stride1,stride2,pad_size,is_multiply):

    img1 = np.random.random(data_shape)
    img2 = np.random.random(data_shape)

    net1 = get_correlation(img1,img2,kernel_size,max_displacement,stride1,stride2,pad_size,is_multiply)
    net2 = get_correlation(img1,img2,kernel_size,max_displacement,stride1,stride2,pad_size,is_multiply )

    exe1 = net1.simple_bind(default_context(),img1=img1.shape,img2=img1.shape)
    exe1.arg_dict['img1'][:] = img1
    exe1.arg_dict['img2'][:] = img2

    #cpu forward
    exe1.forward(is_train=True)
    # python forward
    forward_result,tmp1,tmp2 = correlation_forward(img1,img2,pad_size,kernel_size,stride1,stride2,max_displacement,is_multiply)

    # forward error
    assert_almost_equal(exe1.outputs[0].asnumpy(), forward_result, rtol=1e-4, atol=1e-4)

    # out_grad
    a = np.ones(forward_result.shape)
    out_grad1 = mx.nd.array(a,default_context())
    # cpu backward
    exe1.backward(out_grads=out_grad1)
    # python backward
    grad1,grad2 = correlation_backward(a,tmp1,tmp2,img1,img2,pad_size,kernel_size,stride1,stride2,max_displacement,is_multiply)

    # backward error
    assert_almost_equal(exe1.grad_dict['img1'].asnumpy(), grad1, rtol=1e-3, atol=1e-4)
    assert_almost_equal(exe1.grad_dict['img2'].asnumpy(), grad2, rtol=1e-3, atol=1e-4)


def test_correlation():
    unittest_correlation((1,3,10,10), kernel_size = 1,max_displacement = 4,stride1 = 1,stride2 = 1,pad_size = 4,is_multiply = False)
    unittest_correlation((5,1,15,15), kernel_size = 1,max_displacement = 5,stride1 = 1,stride2 = 1,pad_size = 5,is_multiply = False)
    unittest_correlation((5,1,15,15), kernel_size = 1,max_displacement = 5,stride1 = 1,stride2 = 1,pad_size = 5,is_multiply = True)
    unittest_correlation((5,1,15,15), kernel_size = 1,max_displacement = 10,stride1 = 1,stride2 = 2,pad_size = 10,is_multiply = True)
    unittest_correlation((5,1,4,4), kernel_size = 3,max_displacement = 1,stride1 = 1,stride2 = 1,pad_size = 2,is_multiply = True)
    unittest_correlation((5,1,4,4), kernel_size = 3,max_displacement = 1,stride1 = 2,stride2 = 1,pad_size = 2,is_multiply = True)
    unittest_correlation((5,1,4,4), kernel_size = 3,max_displacement = 1,stride1 = 2,stride2 = 1,pad_size = 2,is_multiply = False)
    unittest_correlation((5,1,6,4), kernel_size = 3,max_displacement = 1,stride1 = 2,stride2 = 1,pad_size = 2,is_multiply = False)
    unittest_correlation((5,1,11,11), kernel_size = 5,max_displacement = 1,stride1 = 1,stride2 = 1,pad_size = 2,is_multiply = False)


def test_support_vector_machine_l1_svm():
    xpu = default_context()
    shape = (20, 10)

    X = mx.symbol.Variable('X')
    L = mx.symbol.Variable('L')
    Y = mx.symbol.SVMOutput(data=X, label=L, use_linear=True)
    x = mx.nd.empty(shape, ctx = xpu)
    l = mx.nd.empty((shape[0],), ctx = xpu)
    x_np = np.random.rand(*shape)
    l_np = np.random.randint(0, shape[1], (shape[0],))
    x[:] = x_np
    l[:] = l_np

    grad = mx.nd.empty(shape, ctx = xpu)
    exec1 = Y.bind(xpu, args = [x, l], args_grad = {'X': grad})
    exec1.forward(is_train=True)

    assert_almost_equal(x_np, exec1.outputs[0].asnumpy())

    exec1.backward()

    l_mask = np.equal(l_np.reshape(shape[0],1),range(shape[1]))
    l_mask = np.array(l_mask, dtype=np.float32)*2 -1
    grad_np = (-1) * l_mask * np.greater(1 - l_mask * x_np, 0)

    assert_almost_equal(grad_np, grad.asnumpy())


def test_support_vector_machine_l2_svm():
    xpu = default_context()
    shape = (20, 10)

    X = mx.symbol.Variable('X')
    L = mx.symbol.Variable('L')
    Y = mx.symbol.SVMOutput(data=X, label=L)
    x = mx.nd.empty(shape, ctx = xpu)
    l = mx.nd.empty((shape[0],), ctx = xpu)
    x_np = np.random.rand(*shape)
    x_np = x_np.astype(np.float32)
    l_np = np.random.randint(0, shape[1], (shape[0],))
    x[:] = x_np
    l[:] = l_np

    grad = mx.nd.empty(shape, ctx = xpu)
    exec1 = Y.bind(xpu, args = [x, l], args_grad = {'X': grad})
    exec1.forward(is_train=True)

    assert_almost_equal(x_np, exec1.outputs[0].asnumpy())

    exec1.backward()

    l_mask = np.equal(l_np.reshape(shape[0],1),range(shape[1]))
    l_mask = np.array(l_mask, dtype=np.float32)*2 -1
    grad_np = (-2)*l_mask*np.maximum(1-l_mask*x_np,0)
    grad_np = grad_np.astype(np.float32)
    assert_almost_equal(grad_np, grad.asnumpy())


def test_roipooling():
    np.random.seed(1234)

    data = mx.symbol.Variable(name='data')
    rois = mx.symbol.Variable(name='rois')
    test = mx.symbol.ROIPooling(data=data, rois=rois, pooled_size=(4, 4), spatial_scale=1)

    x1 = np.random.rand(4, 3, 12, 8).astype('float32')
    x2 = np.array([[0, 1.1, 1.1, 6.2, 6.2], [2, 6.1, 2.1, 8.2, 11.2], [1, 3.1, 1.1, 5.2, 10.2], [0, 3, 3, 3, 3]], dtype='float32')

    check_numeric_gradient(sym=test, location=[x1, x2],
                           grad_nodes={'data':'write', 'rois':'null'},
                           numeric_eps=1e-4, rtol=1e-1, atol=1e-4)
    check_numeric_gradient(sym=test, location=[x1, x2],
                           grad_nodes={'data':'add', 'rois':'null'},
                           numeric_eps=1e-4, rtol=1e-1, atol=1E-4)


def check_pad_with_shape(shape, xpu, pad_width, mode):
    # bind with label
    X = mx.symbol.Variable('X')
    Y = mx.symbol.Pad(data=X, mode=mode, pad_width=pad_width)
    x = mx.random.uniform(-1, 1, shape, ctx=mx.cpu()).copyto(xpu)
    # numpy result
    pad_grouped = list(zip(*[iter(list(pad_width))] * 2))
    np_out = np.pad(x.asnumpy(), pad_grouped, mode)
    # mxnet result
    grad = mx.nd.empty(shape, ctx = xpu)
    exec1 = Y.bind(xpu, args = [x], args_grad = {'X': grad})
    exec1.forward(is_train=True)
    out = exec1.outputs[0].asnumpy()
    # compare numpy + mxnet
    assert_almost_equal(out, np_out)
    # grad check
    check_numeric_gradient(Y, [x.asnumpy()], numeric_eps=1e-2, rtol=1e-2)


def test_pad():
    shape1 = (2, 3, 3, 5)
    pad1 = (0, 0, 0, 0, 1, 2, 3, 4)
    shape2 = (2, 3, 3, 5, 4)
    pad2 = (0, 0, 0, 0, 1, 2, 3, 4, 3, 1)
    check_pad_with_shape(shape1, default_context(), pad1, 'constant')
    check_pad_with_shape(shape1, default_context(), pad1, 'edge')
    check_pad_with_shape(shape2, default_context(), pad2, 'constant')
    check_pad_with_shape(shape2, default_context(), pad2, 'edge')
    check_pad_with_shape(shape1, default_context(), pad1, 'reflect')
    check_pad_with_shape(shape2, default_context(), pad2, 'reflect')


def np_instance_norm(data, weight, bias, eps):
    spatial_dims = data.shape[2::]
    num_spatial_vals = np.prod(np.array(spatial_dims))
    scale = 1/float(num_spatial_vals)
    sum_axis = tuple(range(2, data.ndim))
    mean = scale * np.sum(data, axis = sum_axis)
    mean = np.reshape(np.repeat(mean, num_spatial_vals), data.shape)
    var = scale * np.sum((data - mean)**2, axis = sum_axis)
    var = np.reshape(np.repeat(var, num_spatial_vals), data.shape)

    weightBatch = np.tile(weight, (data.shape[0], 1))
    weightBatch = np.reshape(np.repeat(weightBatch, num_spatial_vals), data.shape)
    biasBatch = np.tile(bias, (data.shape[0], 1))
    biasBatch = np.reshape(np.repeat(biasBatch, num_spatial_vals), data.shape)
    return weightBatch * (data - mean)/np.sqrt(var + eps) + biasBatch


def check_instance_norm_with_shape(shape, xpu):
    # bind with label
    eps = 0.001
    X = mx.symbol.Variable('X')
    G = mx.symbol.Variable('G')
    B = mx.symbol.Variable('B')

    Y = mx.symbol.InstanceNorm(data=X, beta=B, gamma=G, eps=eps)
    x = mx.random.normal(0, 1, shape, ctx=mx.cpu()).copyto(xpu)
    gamma = mx.random.normal(0, 1, shape[1], ctx=mx.cpu()).copyto(xpu)
    beta = mx.random.normal(0, 1, shape[1], ctx=mx.cpu()).copyto(xpu)

    np_out = np_instance_norm(x.asnumpy(), gamma.asnumpy(), beta.asnumpy(), eps)
    exec1 = Y.bind(xpu, args = {'X':x, 'G':gamma, 'B':beta})
    exec1.forward(is_train=False)
    out = exec1.outputs[0].asnumpy()
    assert_almost_equal(out, np_out, rtol=1e-4, atol=1e-4)
    check_numeric_gradient(Y, {'X':x.asnumpy(), 'G':gamma.asnumpy(), 'B':beta.asnumpy()},
                           numeric_eps=1e-2, rtol=1e-2, atol=1e-2)


def test_instance_normalization():
    check_instance_norm_with_shape((1, 1, 1), default_context())
    check_instance_norm_with_shape((2, 1, 2), default_context())
    check_instance_norm_with_shape((2,4,5,6), default_context())
    check_instance_norm_with_shape((3,3,2,3,2,1,1), default_context())


def check_l2_normalization(in_shape, mode, ctx=default_context(), norm_eps=1e-10):
    data = mx.symbol.Variable('data')
    out = mx.symbol.L2Normalization(data=data, mode=mode, eps=norm_eps)
    # TODO(szha): Seeding this masks failures. We need to do a deep dive for failures without this seed.
    np.random.seed(1234)
    in_data = np.random.uniform(-1, 1, in_shape)
    # calculate numpy results
    if mode == 'channel':
        assert in_data.ndim > 2
        np_norm = np.linalg.norm(in_data, axis=1) + norm_eps
        np_norm = np.repeat(1. / np.expand_dims(np_norm, axis=1), in_data.shape[1], axis=1)
        np_out = np.multiply(in_data, np_norm)
    elif mode == 'spatial':
        assert in_data.ndim > 2
        s = in_data.shape
        np_norm = np.linalg.norm(in_data.reshape((s[0], s[1], -1)), axis=2) + norm_eps
        np_norm = np.repeat(1. / np_norm[:, np.newaxis], in_data.size / s[0] / s[1], axis=2)
        np_out = np.multiply(in_data, np_norm.reshape(s))
    elif mode == 'instance':
        assert in_data.ndim > 1
        s = in_data.shape
        np_norm = np.linalg.norm(in_data.reshape((s[0], -1)), axis=1) + norm_eps
        np_norm = np.repeat(1. / np_norm[:, np.newaxis], in_data.size / s[0], axis=1)
        np_out = np.multiply(in_data, np_norm.reshape(s))
    else:
        raise RuntimeError('Unknown l2 normalization mode')
    exe = out.simple_bind(ctx=ctx, data=in_data.shape)
    output = exe.forward(is_train=True, data=in_data)
    # compare numpy + mxnet
    assert_almost_equal(exe.outputs[0].asnumpy(), np_out, rtol=1e-5)
    # check gradient
    check_numeric_gradient(out, [in_data], numeric_eps=1e-3, rtol=1e-2, atol=1e-3)


def test_l2_normalization():
    for mode in ['channel', 'spatial', 'instance']:
        for nbatch in [1, 4]:
            for nchannel in [3, 5]:
                for height in [4, 6]:
                    check_l2_normalization((nbatch, nchannel, height), mode)
                    for width in [5, 7]:
                        check_l2_normalization((nbatch, nchannel, height, width), mode)


def sequence_mask_numpy(array, lengths, value):
    arrayMask = array.copy()
    shape = array.shape
    batch = shape[1]
    for i in range(batch):
        arrayMask[int(lengths[i]):, i] = value
    return arrayMask


def check_sequence_mask(shape, xpu, mask_value):
    # bind with label
    X = mx.symbol.Variable('X')
    L = mx.symbol.Variable('L') # lengths
    Y = mx.symbol.SequenceMask(data=X, use_sequence_length=True, sequence_length=L, value=mask_value)
    x = mx.random.uniform(-1, 1, shape, ctx=mx.cpu()).copyto(xpu)
    l = mx.nd.array(np.random.randint(1, shape[0] + 1, shape[1]), ctx=mx.cpu()).copyto(xpu)

    # numpy result
    np_out = sequence_mask_numpy(x.asnumpy(), l.asnumpy(), mask_value)
    # mxnet result
    gradX = mx.nd.empty(shape, ctx = xpu)
    gradL = mx.nd.empty((shape[1]), ctx = xpu)
    exec1 = Y.bind(xpu, args = [x, l], grad_req={'X':'write', 'L':'null'}, args_grad = {'X':gradX, 'L':gradL})
    exec1.forward(is_train=True)
    out = exec1.outputs[0].asnumpy()
    # compare numpy + mxnet
    assert_almost_equal(out, np_out, rtol=1e-5)
    # grad check
    check_numeric_gradient(Y, [x.asnumpy(), l.asnumpy()], grad_nodes={'X':'write'},
        numeric_eps=1e-3, rtol=1e-2)


def test_sequence_mask():
    shape1 = (4, 2, 2, 3)
    shape2 = (1, 2, 2, 3, 1, 1)
    check_sequence_mask(shape1, default_context(), 2.1)
    check_sequence_mask(shape2, default_context(), 0.1)


def check_sequence_reverse(xpu):

    # sample data
    arr = np.array(
        [[[  1.,   2.,   3.],
          [  4.,   5.,   6.]],
         [[  7.,   8.,   9.],
          [ 10.,  11.,  12.]],
         [[ 13.,  14.,   15.],
          [ 16.,  17.,   18.]]])

    arr1 = np.array(
        [[[  13.,   14.,   15.],
          [  16.,   17.,   18.]],
         [[  7.,   8.,   9.],
          [ 10.,  11.,  12.]],
         [[ 1.,  2.,   3.],
          [ 4.,  5.,   6.]]])

    arr2 = np.array(
        [[[  7.,   8.,   9.],
          [  10.,   11.,   12.]],
         [[  1.,   2.,   3.],
          [ 4.,  5.,   6.]],
         [[ 13.,  14.,   15.],
          [ 16.,  17.,   18.]]])

    arr3 = np.array(
        [[[  7.,   8.,   9.],
          [  16.,   17.,   18.]],
         [[  1.,   2.,   3.],
          [ 10.,  11.,  12.]],
         [[ 13.,  14.,   15.],
          [ 4.,  5.,   6.]]])

    def test_wrapper(arr, xpu, sequence_length=None, use_sequence_length=False):
        # MxNet symbol creation
        seq = mx.sym.Variable('seq')
        if sequence_length and use_sequence_length:
            seq_len = mx.sym.Variable('seq_len')
        else:
           # ensure that both are disabled, not just one
           seq_len=None
           use_sequence_length=False
        rev = mx.sym.SequenceReverse(data=seq, sequence_length=seq_len, use_sequence_length=use_sequence_length)
        # MxNet symbol execution
        if sequence_length:
            bound = rev.bind(xpu, {'seq': mx.nd.array(arr), 'seq_len': mx.nd.array(sequence_length)})
        else:
            bound = rev.bind(xpu, {'seq': mx.nd.array(arr)})
        fwd = bound.forward()
        return fwd[0].asnumpy()

    # test cases
    assert_array_equal(test_wrapper(arr, xpu, use_sequence_length=False), arr1)
    assert_array_equal(test_wrapper(arr, xpu, sequence_length=[3, 3], use_sequence_length=True), arr1)
    assert_array_equal(test_wrapper(arr, xpu, sequence_length=[2, 2], use_sequence_length=True), arr2)
    assert_array_equal(test_wrapper(arr, xpu, sequence_length=[2, 3], use_sequence_length=True), arr3)


def test_sequence_reverse():
    check_sequence_reverse(mx.cpu())


def mathematical_core_binary(name,
                             forward_mxnet_call,
                             forward_numpy_call,
                             backward_numpy_call1,
                             backward_numpy_call2,
                             data1_init=2.,
                             data2_init=3.,
                             grad_init=2.):
    data1 = mx.symbol.Variable('data')
    data2 = mx.symbol.Variable('data')
    shape = (3, 4)
    data_tmp1 = np.random.rand(3, 4)
    data_tmp2 = np.random.rand(3, 4)
    data_tmp1[:] = data1_init
    data_tmp2[:] = data2_init

    arr_data1 = mx.nd.array(data_tmp1)
    arr_data2 = mx.nd.array(data_tmp2)

    arr_grad1 = mx.nd.empty(shape)
    arr_grad2 = mx.nd.empty(shape)

    test = forward_mxnet_call(data1, data2)
    exe_test = test.bind(default_context(), args=[arr_data1, arr_data2], args_grad=[arr_grad1, arr_grad2])
    exe_test.forward(is_train=True)
    out = exe_test.outputs[0].asnumpy()
    npout = forward_numpy_call(data_tmp1, data_tmp2)
    assert_almost_equal(out, npout)

    out_grad = mx.nd.empty(shape)
    out_grad[:] = grad_init
    exe_test.backward(out_grad)

    npout_grad = np.ones(shape)
    npout_grad[:] = grad_init

    npout_grad1 = npout_grad * backward_numpy_call1(data_tmp1, data_tmp2)
    npout_grad2 = npout_grad * backward_numpy_call2(data_tmp1, data_tmp2)
    arr_grad1 = arr_grad1.asnumpy()
    arr_grad2 = arr_grad2.asnumpy()

    assert_almost_equal(arr_grad1, npout_grad1)
    assert_almost_equal(arr_grad2, npout_grad2)


def mathematical_core(name, forward_mxnet_call, forward_numpy_call, backward_numpy_call, data_init=5., grad_init=2.):
    data = mx.symbol.Variable('data')
    shape = (3, 4)
    data_tmp = np.ones(shape)
    data_tmp[:] = data_init
    arr_data = mx.nd.array(data_tmp)
    arr_grad = mx.nd.empty(shape)
    arr_grad[:] = 3

    test = forward_mxnet_call(data)
    exe_test = test.bind(default_context(), args=[arr_data], args_grad=[arr_grad])
    exe_test.forward(is_train=True)
    out = exe_test.outputs[0].asnumpy()
    npout = forward_numpy_call(data_tmp)
    assert_almost_equal(out, npout)

    out_grad = mx.nd.empty(shape)
    out_grad[:] = grad_init
    npout_grad = out_grad.asnumpy()
    temp = backward_numpy_call(data_tmp)
    npout_grad = npout_grad * temp
    exe_test.backward(out_grad)
    arr_grad = arr_grad.asnumpy()
    # print(name)
    # print(arr_grad)
    # print(npout_grad)
    assert_almost_equal(arr_grad, npout_grad)


def test_special_functions_using_scipy():
    try:
        from scipy import special as scipy_special
    except:
        print("Could not import scipy. Skipping unit tests for special functions")
        return

    # gamma
    mathematical_core("gamma", lambda x: mx.sym.gamma(x), lambda x: scipy_special.gamma(x),
                     lambda x: scipy_special.gamma(x) * scipy_special.psi(x), 0.5, 0.5)

    # gammaln
    mathematical_core("gammaln", lambda x: mx.sym.gammaln(x), lambda x: scipy_special.gammaln(x),
                     lambda x: scipy_special.psi(x), 0.5, 0.5)


def rounding(name, forward_mxnet_call, forward_numpy_call, data_init=5., grad_init=2.):
    data = mx.symbol.Variable('data')
    shape = (3, 4)
    data_tmp = np.ones(shape)
    data_tmp[:] = data_init
    arr_data = mx.nd.array(data_tmp)

    test = forward_mxnet_call(data)
    exe_test = test.bind(default_context(), args=[arr_data])
    exe_test.forward(is_train=True)
    out = exe_test.outputs[0].asnumpy()
    npout = forward_numpy_call(data_tmp)
    assert_almost_equal(out, npout)


def test_mathematical():
    # rsqrt
    mathematical_core("rsqrt",
                      lambda x: mx.sym.rsqrt(x),
                      lambda x: 1 / np.sqrt(x),
                      lambda x: -(1.0 / (2.0 * x * np.sqrt(x))))
    # tan
    mathematical_core("tan", lambda x: mx.sym.tan(x), lambda x: np.tan(x), lambda x: np.tan(x) ** 2 + 1)
    # arcsin
    mathematical_core("arcsin", lambda x: mx.sym.arcsin(x), lambda x: np.arcsin(x),
                      lambda x: 1. / (1. - x ** 2) ** (1. / 2.), 0.5, 0.5)
    # arccos
    mathematical_core("arccos", lambda x: mx.sym.arccos(x), lambda x: np.arccos(x),
                      lambda x: -1. / (1. - x ** 2.) ** (1. / 2.), 0.5, 0.5)
    # arctan
    mathematical_core("arctan", lambda x: mx.sym.arctan(x), lambda x: np.arctan(x),
                      lambda x: 1. / (x ** 2. + 1.), 0.5, 0.5)
    # hypot
    mathematical_core_binary("hypot",
                             lambda x, y: mx.sym.hypot(x, y),
                             lambda x, y: np.hypot(x, y),
                             lambda x, y: x / np.hypot(x, y),
                             lambda x, y: y / np.hypot(x, y),
                             0.5, 0.5, 0.5)

    # hypot scalar
    mathematical_core("hypot scalar",
                      lambda x: mx.sym.hypot(x, 3),
                      lambda x: np.hypot(x, 3),
                      lambda x: x / np.hypot(x, 3),
                      0.5, 0.5)

    # degrees
    mathematical_core("degrees",
                      lambda x: mx.sym.degrees(x),
                      lambda x: np.degrees(x),
                      lambda x: 180./np.pi,
                      0.5, 0.5)
    # radians
    mathematical_core("radians",
                      lambda x: mx.sym.radians(x),
                      lambda x: np.radians(x),
                      lambda x: np.pi / 180.,
                      0.6, 1)
    # sinh
    mathematical_core("sinh", lambda x: mx.sym.sinh(x), lambda x: np.sinh(x), lambda x: np.cosh(x))

    # cosh
    mathematical_core("cosh", lambda x: mx.sym.cosh(x), lambda x: np.cosh(x), lambda x: np.sinh(x), 5, 5)

    # tanh
    mathematical_core("tanh", lambda x: mx.sym.tanh(x), lambda x: np.tanh(x), lambda x: 1. - np.tanh(x) ** 2, 0.5, 1)

    # arcsinh
    mathematical_core("arcsinh", lambda x: mx.sym.arcsinh(x), lambda x: np.arcsinh(x),
                      lambda x: 1./(x**2 + 1.)**(1./2.))

    # arccosh
    mathematical_core("arccosh", lambda x: mx.sym.arccosh(x), lambda x: np.arccosh(x),
                      lambda x: 1./(x**2 - 1.)**(1./2.))

    # arctanh
    mathematical_core("arctanh", lambda x: mx.sym.arctanh(x), lambda x: np.arctanh(x),
                      lambda x: -1./(x**2 - 1.), 0.5)

    # log1p
    mathematical_core("log1p", lambda x: mx.sym.log1p(x), lambda x: np.log1p(x),
                      lambda x: 1. / (1.0 + x), 0.5, 0.5)
    # expm1
    mathematical_core("expm1", lambda x: mx.sym.expm1(x), lambda x: np.expm1(x),
                      lambda x: np.exp(x), 0.5, 0.5)

    # log10
    mathematical_core("log10", lambda x: mx.sym.log10(x), lambda x: np.log10(x),
                      lambda x: (1 / x))

    # log2
    mathematical_core("log2", lambda x: mx.sym.log2(x), lambda x: np.log2(x),
                      lambda x: (1 / x))

    # rint
    rounding("rint", lambda x: mx.sym.rint(x), lambda x: np.rint(x))

    # fix
    rounding("fix", lambda x: mx.sym.fix(x), lambda x: np.fix(x))


def test_special_functions_using_scipy():
    try:
        from scipy import special as scipy_special
    except:
        print("Could not import scipy. Skipping unit tests for special functions")
        return

    # gamma
    mathematical_core("gamma", lambda x: mx.sym.gamma(x), lambda x: scipy_special.gamma(x),
                     lambda x: scipy_special.gamma(x) * scipy_special.psi(x), 0.5, 0.5)

    # gammaln
    mathematical_core("gammaln", lambda x: mx.sym.gammaln(x), lambda x: scipy_special.gammaln(x),
                     lambda x: scipy_special.psi(x), 0.5, 0.5)


def test_clip():
    data = mx.symbol.Variable('data')
    shape = (30, 30)
    data_tmp = np.random.uniform(-1, 1, shape)
    test = mx.sym.clip(data, a_max=0.6, a_min=-0.6)
    check_symbolic_forward(test, [data_tmp], [np.clip(data_tmp, -0.6, 0.6)])
    check_symbolic_backward(test, [data_tmp], [np.ones(shape)],
                            [np.where(data_tmp < 0.6, [1], [0]) * np.where(data_tmp > -0.6, [1], [0])])


def test_init():
    def test_basic_val_init(sym_func, np_func, shape, dtype):
        x = sym_func(shape=shape, dtype=dtype)
        exe = x.bind(default_context(), args=[], args_grad=[])
        exe.forward(is_train=True)
        assert_almost_equal(exe.outputs[0].asnumpy(), np_func(shape=shape, dtype=dtype))
        assert exe.outputs[0].asnumpy().dtype == dtype

    def test_arange():
        for i in range(5):
            start = np.random.rand() * 10
            stop = start + np.random.rand() * 100
            step = np.random.rand() * 4
            repeat = int(np.random.rand() * 5) + 1
            gt = np.arange(start=start, stop=stop, step=step)
            gt = np.broadcast_to(gt.reshape((gt.shape[0], 1)), shape=(gt.shape[0], repeat)).ravel()
            x = mx.sym.arange(start=start, stop=stop, step=step, repeat=repeat)
            exe = x.simple_bind(ctx=default_context())
            assert len(exe.grad_arrays) == 0
            pred = exe.forward(is_train=False)[0].asnumpy()
            assert_almost_equal(pred, gt)
    test_basic_val_init(mx.sym.zeros, np.zeros, (3, 4), np.float32)
    test_basic_val_init(mx.sym.ones, np.ones, 3, np.int32)
    test_basic_val_init(mx.sym.ones, np.ones, (2, 2, 3), np.float16)
    test_arange()


def test_order():
    ctx = default_context()

    def gt_topk(dat, axis, ret_typ, k, is_ascend):
        if ret_typ == "indices":
            if is_ascend:
                indices = np.arange(k)
            else:
                indices = np.arange(-1, -k-1, -1)
            ret = np.take(dat.argsort(axis=axis), axis=axis, indices=indices, mode='wrap')
        elif ret_typ == "value":
            if is_ascend:
                indices = np.arange(k)
            else:
                indices = np.arange(-1, -k-1, -1)
            ret = np.take(np.sort(dat, axis=axis), axis=axis, indices=indices, mode='wrap')
        else:
            assert dat.shape == (5, 5, 5, 5)
            assert axis is None or axis == 1
            ret = np.zeros(dat.shape)
            if is_ascend:
                indices = np.arange(k)
            else:
                indices = np.arange(-1, -k-1, -1)
            gt_argsort = np.take(dat.argsort(axis=axis), axis=axis, indices=indices, mode='wrap')
            if axis is None:
                ret.ravel()[gt_argsort] = 1
            else:
                for i in range(5):
                    for j in range(5):
                        for k in range(5):
                            ret[i, gt_argsort[i, :, j, k], j, k] = 1
        return ret

    dshape = (5, 5, 5, 5)
    a_npy = np.arange(np.prod(dshape)).astype(np.float32)
    np.random.shuffle(a_npy)
    a_npy = a_npy.reshape(dshape)
    a = mx.sym.Variable('a')

    for axis in [1, 3, None]:
        K = [1, 3, 5, 7] if axis is None else [1, 3, 5]
        for k in K:
            for is_ascend in [True, False]:
                b = mx.sym.topk(a, axis=axis, is_ascend=is_ascend, ret_typ="value", k=k)
                out_npy = gt_topk(dat=a_npy, axis=axis, ret_typ="value", k=k, is_ascend=is_ascend)
                check_numeric_gradient(b, location={'a': a_npy}, numeric_eps=1e-2, ctx=ctx)
                check_symbolic_forward(b, location={'a': a_npy}, expected=[out_npy])

    for axis in [1, 3, None]:
        for is_ascend in [True, False]:
            b = mx.sym.sort(a, axis=axis, is_ascend=is_ascend)
            if axis is None:
                out_npy = gt_topk(dat=a_npy, axis=axis, ret_typ="value", k=a_npy.size, is_ascend=is_ascend)
            else:
                out_npy = gt_topk(dat=a_npy, axis=axis, ret_typ="value", k=5, is_ascend=is_ascend)
            check_numeric_gradient(b, location={'a': a_npy}, numeric_eps=1e-2, ctx=ctx)
            check_symbolic_forward(b, location={'a': a_npy}, expected=[out_npy])

    b = mx.sym.topk(a, axis=3, is_ascend=is_ascend, ret_typ="indices", k=3)
    check_symbolic_backward(sym=b, location={'a': a_npy},
                            out_grads=[np.random.normal(size=(5, 5, 5, 3))],
                            expected=[np.zeros((5, 5, 5, 5))])
    check_symbolic_forward(b, location={'a': a_npy},
                           expected=[gt_topk(dat=a_npy, axis=3, ret_typ="indices", k=3,
                                             is_ascend=False)])

    b = mx.sym.topk(a, axis=1, is_ascend=True, ret_typ="mask", k=3)
    check_symbolic_backward(sym=b, location={'a': a_npy},
                            out_grads=[np.random.normal(size=(5, 5, 5, 5))],
                            expected=[np.zeros((5, 5, 5, 5))])
    check_symbolic_forward(b, location={'a': a_npy},
                           expected=[gt_topk(dat=a_npy, axis=1, ret_typ="mask", k=3,
                                             is_ascend=True)])

    b = mx.sym.argsort(a, axis=1, is_ascend=False)
    check_symbolic_backward(sym=b, location={'a': a_npy},
                            out_grads=[np.random.normal(size=(5, 5, 5, 5))],
                            expected=[np.zeros((5, 5, 5, 5))])
    check_symbolic_forward(b, location={'a': a_npy},
                           expected=[gt_topk(dat=a_npy, axis=1, ret_typ="indices", k=5,
                                             is_ascend=False)])

    b = mx.sym.argmax(a, axis=1, keepdims=True)
    check_symbolic_backward(sym=b, location={'a': a_npy},
                            out_grads=[np.random.normal(size=(5, 5, 5, 5))],
                            expected=[np.zeros((5, 5, 5, 5))])
    check_symbolic_forward(b, location={'a': a_npy},
                           expected=[gt_topk(dat=a_npy, axis=1, ret_typ="indices", k=1,
                                             is_ascend=False)])

    b = mx.sym.argmin(a, axis=1, keepdims=True)
    check_symbolic_backward(sym=b, location={'a': a_npy},
                            out_grads=[np.random.normal(size=(5, 5, 5, 5))],
                            expected=[np.zeros((5, 5, 5, 5))])
    check_symbolic_forward(b, location={'a': a_npy},
                           expected=[gt_topk(dat=a_npy, axis=1, ret_typ="indices", k=1,
                                             is_ascend=True)])


def test_blockgrad():
    a = mx.sym.Variable('a')
    b = mx.sym.BlockGrad(a)
    exe = b.simple_bind(ctx=default_context(), a=(10, 10))
    a_npy = np.random.rand(10, 10)
    exe.forward(is_train=True, a=a_npy)
    assert_almost_equal(exe.outputs[0].asnumpy(), a_npy)
    exe.backward()  # No error if BlockGrad works


def test_take():
    def check_output_n_grad(data_shape, idx_shape):
        exe = result.simple_bind(default_context(), a=data_shape,
                                 indices=idx_shape)
        data_real = np.random.normal(size=data_shape).astype('float32')
        idx_real = np.random.randint(low=0, high=data_shape[0], size=idx_shape)
        grad_out = np.ones(idx_shape + data_shape[1:], dtype='float32')
        grad_in = np.zeros(data_shape, dtype='float32')

        exe.arg_dict['a'][:] = mx.nd.array(data_real)
        exe.arg_dict['indices'][:] = mx.nd.array(idx_real)
        exe.forward(is_train=True)
        assert_almost_equal(exe.outputs[0].asnumpy(), data_real[idx_real])

        for i in np.nditer(idx_real):
            grad_in[i] += 1.0

        exe.backward([mx.nd.array(grad_out)])
        assert_almost_equal(exe.grad_dict['a'].asnumpy(), grad_in)

    data = mx.sym.Variable('a')
    idx = mx.sym.Variable('indices')
    idx = mx.sym.BlockGrad(idx)
    result = mx.sym.take(a=data, indices=idx)

    for data_ndim in range(2, 5):
        for idx_ndim in range(1, 4):
            data_shape = ()
            for _ in range(data_ndim):
                data_shape += (np.random.randint(low=3, high=6), )
            idx_shape = ()
            for _ in range(idx_ndim):
                idx_shape += (np.random.randint(low=3, high=5), )
            check_output_n_grad(data_shape, idx_shape)


def test_grid_generator():
    # transform_type =  affine
    test_case = [(20,21),(4,3),(6,12),(15,17)]
    for target_shape in test_case:
        affine_matrix =  mx.sym.Variable('affine')
        grid = mx.sym.GridGenerator(data=affine_matrix,transform_type='affine', target_shape=target_shape)
        exe = grid.simple_bind(ctx=default_context(), affine=(1,6), grad_req='write')

        # check forward
        exe.arg_dict['affine'][:] = np.array([[1.0,0,0,0,1.0,0]])
        exe.forward(is_train=True)
        output = exe.outputs[0].asnumpy()
        output[0,0,:,:] = (output[0,0,:,:] + 1) * (target_shape[1] - 1) / 2.0
        output[0,1,:,:] = (output[0,1,:,:] + 1) * (target_shape[0] - 1) / 2.0
        xv, yv = np.meshgrid(np.arange(target_shape[0]), np.arange(target_shape[1]))
        assert_almost_equal(output[0,0], yv.T)
        assert_almost_equal(output[0,1], xv.T)

        # check backward
        out_grad = np.random.normal(size=(1,2)+target_shape)
        exe.backward(mx.nd.array(out_grad))
        tmp = np.zeros((3,target_shape[0]*target_shape[1]))
        tmp[0] = -1.0 + (np.arange(target_shape[0]*target_shape[1]) % target_shape[1]) * (2.0 / (target_shape[1]-1))
        tmp[1] = -1.0 + (np.arange(target_shape[0]*target_shape[1]) // target_shape[1]) * (2.0 / (target_shape[0]-1))
        tmp[2] = 1
        grad_est = np.dot(out_grad[0].reshape(2,target_shape[0]*target_shape[1]),tmp.T).reshape(1,6)
        assert_almost_equal(exe.grad_dict['affine'].asnumpy(), grad_est, rtol=1e-3, atol=1e-5)
        # check addto
        exe = grid.simple_bind(ctx=default_context(), affine=(1,6), grad_req='add')
        grid_grad_npy = np.random.normal(size=exe.grad_dict['affine'].shape)
        exe.grad_dict['affine'][:] = grid_grad_npy
        exe.arg_dict['affine'][:] = np.array([[1.0, 0, 0, 0, 1.0, 0]])
        exe.forward(is_train=True)
        exe.backward(mx.nd.array(out_grad))
        assert_almost_equal(exe.grad_dict['affine'].asnumpy(), grad_est + grid_grad_npy, rtol=1e-2, atol=1e-5)

    # transform_type = warp
    test_case = [(12,21),(4,3),(6,12)]
    for target_shape in test_case:
        flow = mx.sym.Variable('flow')
        grid = mx.sym.GridGenerator(data=flow,transform_type='warp', target_shape=target_shape)
        exe = grid.simple_bind(ctx=default_context(), flow=(1,2)+target_shape, grad_req='write')
        # check forward
        exe.arg_dict['flow'][:] = np.ones((1,2)+target_shape)
        exe.forward(is_train=True)
        output = exe.outputs[0].asnumpy()
        output[0,0,:,:] = (output[0,0,:,:] + 1) * (target_shape[1] - 1) / 2.0
        output[0,1,:,:] = (output[0,1,:,:] + 1) * (target_shape[0] - 1) / 2.0
        xv, yv = np.meshgrid(np.arange(target_shape[0])+1, np.arange(target_shape[1])+1)
        assert_almost_equal(output[0,0], yv.T)
        assert_almost_equal(output[0,1], xv.T)
        # check backward
        out_grad = np.random.normal(size=(1,2)+target_shape)
        exe.backward(mx.nd.array(out_grad))
        grad_est = np.zeros((1,2)+target_shape)
        grad_est[0,0] = out_grad[0,0] / ((target_shape[1]-1.0) / 2.0)
        grad_est[0,1] = out_grad[0,1] / ((target_shape[0]-1.0) / 2.0)
        assert_almost_equal(exe.grad_dict['flow'].asnumpy(), grad_est, rtol=1e-3)
        # check addto
        exe_add = grid.simple_bind(ctx=default_context(), flow=(1, 2) + target_shape, grad_req='add')
        flow_grad_npy = np.random.normal(size=exe_add.grad_dict['flow'].shape)
        exe_add.arg_dict['flow'][:] = np.ones((1, 2) + target_shape)
        exe_add.grad_dict['flow'][:] = flow_grad_npy
        exe_add.forward(is_train=True)
        exe_add.backward(mx.nd.array(out_grad))
        assert_almost_equal(exe_add.grad_dict['flow'].asnumpy(), grad_est + flow_grad_npy, rtol=1e-3, atol=1e-5)


def test_bilinear_sampler():
    np.random.seed(1234)
    from math import floor

    def between(x, lowerbound, upperbound):
        return x>=lowerbound and x<=upperbound

    def bilinear_forward_numpy(data, grid):

        batchsize = data.shape[0]
        input_height = data.shape[2]
        input_width = data.shape[3]
        num_channel = data.shape[1]

        output_height = grid.shape[2]
        output_width = grid.shape[3]
        out = np.zeros(data.shape[:2] + grid.shape[2:], dtype=np.float32)

        for i in range(batchsize):
            for yout in range(output_height):
                for xout in range(output_width):

                    xcoord = np.float32((grid[i, 0, yout, xout] + 1) * (input_width-1) / 2.0)
                    ycoord = np.float32((grid[i, 1, yout, xout] + 1) * (input_height-1) / 2.0)

                    xInTopLeft = int(floor(xcoord))
                    xWeightTopLeft = np.float32(1-(xcoord - xInTopLeft))

                    yInTopLeft = int(floor(ycoord))
                    yWeightTopLeft = np.float32(1-(ycoord - yInTopLeft))

                    # interpolation
                    for channel in range(num_channel):

                        inTopLeft = data[i,channel,yInTopLeft, xInTopLeft] \
                            if between(xInTopLeft,0,input_width-1) and between(yInTopLeft,0,input_height-1) else 0.0
                        inTopRight = data[i,channel,yInTopLeft, xInTopLeft+1] \
                            if between(xInTopLeft+1,0,input_width-1) and between(yInTopLeft,0,input_height-1) else 0.0
                        inBottomLeft = data[i,channel,yInTopLeft+1, xInTopLeft] \
                            if between(xInTopLeft,0,input_width-1) and between(yInTopLeft+1,0,input_height-1) else 0.0
                        inBottomRight = data[i,channel,yInTopLeft+1, xInTopLeft+1] \
                            if between(xInTopLeft+1,0,input_width-1) and between(yInTopLeft+1,0,input_height-1) else 0.0

                        out[i,channel,yout,xout] = xWeightTopLeft * yWeightTopLeft * inTopLeft\
                                +  (1-xWeightTopLeft)*yWeightTopLeft * inTopRight\
                                +  xWeightTopLeft * (1-yWeightTopLeft) * inBottomLeft\
                            +(1-xWeightTopLeft) * (1-yWeightTopLeft) * inBottomRight
        return out

    def bilinear_backward_numpy(out_grad, data, grid):

        data_grad = np.zeros(data.shape, dtype=np.float32)
        grid_grad = np.zeros(grid.shape, dtype=np.float32)

        batchsize = data.shape[0]
        input_height = data.shape[2]
        input_width = data.shape[3]
        num_channel = data.shape[1]
        output_height = grid.shape[2]
        output_width = grid.shape[3]

        for i in range(batchsize):
            for yout in range(output_height):
                for xout in range(output_width):

                    top_left_y_gw = np.float32(0.0);
                    top_left_x_gw = np.float32(0.0);

                    xcoord = np.float32((grid[i, 0, yout, xout] + 1) * (input_width-1) / 2.0)
                    ycoord = np.float32((grid[i, 1, yout, xout] + 1) * (input_height-1) / 2.0)

                    xInTopLeft = int(floor(xcoord))
                    xWeightTopLeft = np.float32(1-(xcoord - xInTopLeft))

                    yInTopLeft = int(floor(ycoord))
                    yWeightTopLeft = np.float32(1-(ycoord - yInTopLeft))

                    topLeftDotProduct = np.float32(0)
                    topRightDotProduct = np.float32(0)
                    bottomLeftDotProduct = np.float32(0)
                    bottomRightDotProduct = np.float32(0)

                    for channel in range(num_channel):
                        # left top
                        if between(xInTopLeft,0,input_width-1) and between(yInTopLeft,0,input_height-1):
                            topLeftDotProduct += data[i,channel,yInTopLeft, xInTopLeft] * \
                                out_grad[i,channel,yout,xout]
                            data_grad[i, channel, yInTopLeft, xInTopLeft] += xWeightTopLeft * \
                                yWeightTopLeft * out_grad[i,channel,yout,xout]
                        # right top
                        if between(xInTopLeft+1,0,input_width-1) and between(yInTopLeft,0,input_height-1):
                            topRightDotProduct += data[i, channel, yInTopLeft,xInTopLeft+1] * \
                                out_grad[i, channel, yout,xout]
                            data_grad[i, channel,yInTopLeft, xInTopLeft+1] += (1-xWeightTopLeft) * \
                                yWeightTopLeft * out_grad[i,channel,yout,xout]
                        # left bottom
                        if between(xInTopLeft,0,input_width-1) and between(yInTopLeft+1,0,input_height-1):
                            bottomLeftDotProduct += data[i, channel,yInTopLeft+1, xInTopLeft] * \
                                out_grad[i,channel,yout,xout]
                            data_grad[i,channel,yInTopLeft+1,xInTopLeft]+=xWeightTopLeft * \
                                (1-yWeightTopLeft)* out_grad[i,channel,yout,xout]
                        # right bottom
                        if between(xInTopLeft+1,0,input_width-1) and between(yInTopLeft+1,0,input_height-1):
                            bottomRightDotProduct += data[i,channel,yInTopLeft+1, xInTopLeft+1] * \
                                out_grad[i,channel,yout,xout]
                            data_grad[i,channel,yInTopLeft+1,xInTopLeft+1]+= (1-xWeightTopLeft) * \
                                (1-yWeightTopLeft)*out_grad[i,channel,yout,xout]

                    yf = np.float32(-xWeightTopLeft * topLeftDotProduct + xWeightTopLeft*bottomLeftDotProduct - \
                        (1-xWeightTopLeft)* topRightDotProduct + (1-xWeightTopLeft)*bottomRightDotProduct)
                    xf = np.float32(-yWeightTopLeft * topLeftDotProduct + yWeightTopLeft*topRightDotProduct - \
                        (1-yWeightTopLeft)*bottomLeftDotProduct + (1-yWeightTopLeft)*bottomRightDotProduct)

                    grid_grad[i,0,yout,xout] = xf * (input_width-1) / 2.0
                    grid_grad[i,1,yout,xout] = yf * (input_height-1) / 2.0

        return data_grad, grid_grad

    data = mx.sym.Variable('data')
    grid = mx.sym.Variable('grid')
    net = mx.sym.BilinearSampler(data=data,grid=grid)

    test_case = [[(1,3,15,16),(1,2,10,10)],
                 [(1,6,7,16),(1,2,10,4)],
                 [(1,7,3,16),(1,2,8,11)],
                 [(1,9,50,50),(1,2,50,50)]]

    for ctx in [default_context()]:
        for item in test_case:
            data_shape, grid_shape = item
            exe = net.simple_bind(data=data_shape,grid=grid_shape,ctx=ctx,grad_req='write')
            # check forward
            exe.arg_dict['data'][:] = np.random.uniform(low=-0.1, high=0.1,size=data_shape).astype(np.float32)
            exe.arg_dict['grid'][:] = np.random.uniform(low=-2, high=2, size=grid_shape).astype(np.float32)
            exe.forward(is_train=True)
            out = bilinear_forward_numpy(exe.arg_dict['data'].asnumpy(), exe.arg_dict['grid'].asnumpy())
            assert_almost_equal(exe.outputs[0].asnumpy(), out, rtol=1e-3,atol=1e-5)

            # check backward
            out_grad = np.random.uniform(low=-0.01, high=0.01,size=data_shape[:2] + grid_shape[2:]).astype(np.float32)
            exe.backward(mx.nd.array(out_grad))
            data_grad, grid_grad = bilinear_backward_numpy(out_grad,exe.arg_dict['data'].asnumpy(),
                                                       exe.arg_dict['grid'].asnumpy())
            assert_almost_equal(exe.grad_dict['data'].asnumpy(), data_grad, rtol=1e-3, atol=1e-5)
            assert_almost_equal(exe.grad_dict['grid'].asnumpy(), grid_grad, rtol=1e-3, atol=1e-5)

            # check kAddTo
            exe_addto = net.simple_bind(data=data_shape, grid=grid_shape, ctx=ctx, grad_req='add')
            data_initial_grid = np.random.normal(size=exe_addto.grad_dict['data'].shape).astype(np.float32)
            grid_initial_grid = np.random.normal(size=exe_addto.grad_dict['grid'].shape).astype(np.float32)
            exe_addto.arg_dict['data'][:] = exe.arg_dict['data'][:]
            exe_addto.arg_dict['grid'][:] = exe.arg_dict['grid'][:]
            exe_addto.grad_dict['data'][:] = data_initial_grid
            exe_addto.grad_dict['grid'][:] = grid_initial_grid
            exe_addto.forward(is_train=True)
            exe_addto.backward(mx.nd.array(out_grad))
            assert_almost_equal(exe_addto.grad_dict['data'].asnumpy(), data_grad + data_initial_grid, rtol=1e-3,atol=1e-5)
            assert_almost_equal(exe_addto.grad_dict['grid'].asnumpy(), grid_grad + grid_initial_grid, rtol=1e-3,atol=1e-5)


def test_index2d():
    for _ in range(30):
        n = np.random.randint(1, 100)
        m = np.random.randint(1, 500)
        data = mx.random.uniform(-1, 1, shape=(n, m), ctx=default_context())
        x = mx.nd.array(np.random.randint(0, m, size=n), ctx=default_context(), dtype='int32')
        r = mx.nd.batch_take(data, x)
        assert_almost_equal(r.asnumpy(), data.asnumpy()[np.arange(n), x.asnumpy()])


def test_cast():
    for srctype in [np.int32, np.float32, np.float16]:
        for dsttype in [np.float32, np.int32, np.float16]:
            x = mx.sym.Variable('x', dtype=srctype)
            y = mx.sym.Cast(x, dtype=dsttype)
            exe = y.simple_bind(ctx=default_context(), x=(10, 10))
            assert exe.arg_arrays[0].dtype == srctype
            assert exe.outputs[0].dtype == dsttype
            X = np.random.uniform(-10, 10, size=(10, 10))
            exe.arg_arrays[0][:] = X
            exe.forward(is_train=True)
            exe.backward(mx.nd.array(X, dtype=dsttype, ctx=default_context()))
            assert_almost_equal(exe.outputs[0].asnumpy(), X.astype(srctype).astype(dsttype), rtol=1e-3)
            assert_almost_equal(exe.grad_arrays[0].asnumpy(), X.astype(dsttype).astype(srctype), rtol=1e-3)


def test_repeat():
    def test_repeat_forward():
        ndim_max = 6 # max number of dims of the ndarray
        size_max = 10 # max number of elements in each dim
        repeats = 3
        for ndim in range(1, ndim_max+1):
            shape = ()
            for i in range(0, ndim):
                shape += (np.random.randint(1, size_max+1), )
            a = np.random.random_sample(size=shape)
            aa = np.repeat(a, repeats)
            b = mx.nd.array(a, ctx=default_context())
            bb = mx.nd.repeat(b, repeats).asnumpy()
            assert_almost_equal(aa, bb)

            for axis in range(0, ndim):
                aa = np.repeat(a, repeats, axis)
                bb = mx.nd.repeat(b, repeats, axis).asnumpy()
                assert_almost_equal(aa, bb)

    def test_repeat_backward(axis):
        data = mx.sym.Variable('data')
        n1 = 3
        n2 = 4
        shape = (n1, n2)
        data_tmp = np.random.randint(0, 10, n1 * n2).reshape(shape)
        arr_data = mx.nd.array(data_tmp)
        arr_grad = mx.nd.empty(shape)
        repeats = 2
        test = mx.sym.repeat(data, repeats=repeats, axis=axis)
        exe = test.bind(ctx=default_context(), args=[arr_data], args_grad=[arr_grad])
        npout_grad = np.random.randint(0, 10, n1 * n2 * repeats)
        if axis == 0:
            npout_grad = npout_grad.reshape(n1 * repeats, n2)
        elif axis == 1:
            npout_grad = npout_grad.reshape(n1, n2 * repeats)
        else:
            raise RuntimeError("Invalid axis value")
        out_grad = mx.nd.array(npout_grad)
        exe.backward(out_grad)

        expected_grad = np.zeros(shape)
        if axis == 0:
            for i in range(shape[0]):
                for j in range(shape[1]):
                    k = i * repeats
                    expected_grad[i][j] = sum(npout_grad[k:k + repeats, j])
        elif axis == 1:
            for j in range(shape[1]):
                for i in range(shape[0]):
                    k = j * repeats
                    expected_grad[i][j] = sum(npout_grad[i, k:k + repeats])
        else:
            raise RuntimeError("Invalid axis value")

        assert_almost_equal(expected_grad, arr_grad.asnumpy(), rtol=1e-3)

    def test_repeat_numeric_gradient():
        data = mx.sym.Variable('data')
        n1 = 3
        n2 = 4
        shape = (n1, n2)
        data_tmp = np.random.randint(0, 10, n1 * n2).reshape(shape)
        repeats = 2

        test = mx.sym.repeat(data, repeats=repeats, axis=0)
        check_numeric_gradient(test, [data_tmp], numeric_eps=1e-3, rtol=1e-2)

    test_repeat_forward()
    test_repeat_backward(axis=0)
    test_repeat_backward(axis=1)
    test_repeat_numeric_gradient()


def test_reverse():
    data = mx.symbol.Variable('data')
    shape = (5, 5, 5)
    data_tmp = np.random.uniform(-1, 1, shape)
    test = mx.sym.reverse(data, axis=[1, 2])
    grad = np.random.uniform(-1, 1, shape)
    check_numeric_gradient(test, [data_tmp], numeric_eps=2E-2)
    check_symbolic_forward(test, [data_tmp], [data_tmp[:, ::-1, ::-1]])
    check_symbolic_backward(test, [data_tmp], [grad], [grad[:, ::-1, ::-1]])


def test_tile():
    def test_normal_case():
        ndim_max = 3 # max number of dims of the ndarray
        size_max = 10 # max number of elements in each dim
        length_max = 3 # max length of reps
        rep_max = 10 # max number of tiling in each dim
        for ndim in range(ndim_max, ndim_max+1):
            shape = ()
            for i in range(0, ndim):
                shape += (np.random.randint(1, size_max+1), )
            a = np.random.randint(0, 100, shape)
            a = np.asarray(a, dtype=np.int32)
            if ndim == 0:
                a = np.array([])
            b = mx.nd.array(a, ctx=default_context(), dtype=a.dtype)

            reps_len = np.random.randint(0, length_max+1)
            reps_tuple = ()
            for i in range(1, reps_len):
                reps_tuple += (np.random.randint(0, rep_max), )
            reps_array = np.asarray(reps_tuple)

            a_tiled = np.tile(a, reps_array)
            b_tiled = mx.nd.tile(b, reps_tuple).asnumpy()
            assert same(a_tiled, b_tiled)

    def test_empty_tensor():
        shape = (2, 3, 0, 4)
        a = np.array([], dtype=np.int32).reshape(shape)
        b = mx.nd.array(a, ctx=default_context(), dtype=a.dtype)
        reps = (2, 4, 6)

        a_tiled = np.tile(a, reps)
        b_tiled = mx.nd.tile(b, reps).asnumpy()
        assert same(a_tiled, b_tiled)

    def test_empty_reps():
        a = np.array([[2, 3, 4], [5, 6, 7]], dtype=np.int32)
        b = mx.nd.array(a, ctx=default_context(), dtype=a.dtype)
        a_tiled = np.tile(a, ())
        b_tiled = mx.nd.tile(b, ()).asnumpy()
        assert same(a_tiled, b_tiled)

    def test_zero_reps():
        a = np.array([[2, 3, 4], [5, 6, 7]], dtype=np.int32)
        b = mx.nd.array(a, ctx=default_context(), dtype=a.dtype)
        reps = (2, 0, 4, 5)
        a_tiled = np.tile(a, reps)
        b_tiled = mx.nd.tile(b, reps).asnumpy()
        assert same(a_tiled, b_tiled)

    def test_tile_backward():
        data = mx.sym.Variable('data')
        n1 = 2
        n2 = 2
        shape = (n1, n2)
        data_tmp = np.random.randint(0, 10, n1 * n2).reshape(shape)
        arr_data = mx.nd.array(data_tmp)
        arr_grad = mx.nd.empty(shape)
        reps1 = 2
        reps2 = 2
        reps = (reps1, reps2)
        test = mx.sym.tile(data, reps=reps)
        exe = test.bind(ctx=mx.context.Context.default_ctx, args=[arr_data], args_grad=[arr_grad])
        npout_grad = np.random.randint(0, 10, n1 * n2 * reps1 * reps2).reshape(n1 * reps1, n2 * reps2)
        out_grad = mx.nd.array(npout_grad)
        exe.backward(out_grad)

        expected_grad = np.zeros(shape)
        for i in range(shape[0]):
            for j in range(shape[1]):
                expected_grad[i][j] += sum(sum(npout_grad[i:(n1 * reps1):reps1, j:(n2 * reps2):reps2]))

        assert_almost_equal(expected_grad, arr_grad.asnumpy(), rtol=1e-3)

    def test_tile_numeric_gradient():
        data = mx.sym.Variable('data')
        n1 = 2
        n2 = 2
        shape = (n1, n2)
        data_tmp = np.random.randint(0, 10, n1 * n2).reshape(shape)
        reps1 = 2
        reps2 = 2
        reps = (reps1, reps2)
        test = mx.sym.tile(data, reps=reps)
        check_numeric_gradient(test, [data_tmp], numeric_eps=1e-2, rtol=1e-2)

    test_normal_case()
    test_empty_tensor()
    test_empty_reps()
    test_zero_reps()
    test_tile_backward()
    test_tile_numeric_gradient()


def test_one_hot():
    def test_normal_case(index_type=np.int32):
        ndim_max = 6
        dim_size_max = 20
        depth = int(dim_size_max / 2)
        on_value = 1
        off_value = 0
        for ndim in range(1, ndim_max+1):
            shape = ()
            for i in range(1, ndim+1):
                shape += (np.random.randint(1, dim_size_max+1), )
            indices = np.random.randint(-dim_size_max, dim_size_max+1,
                                        size=np.prod(shape)).reshape(shape)
            mx_one_hot_array = mx.nd.one_hot(
                mx.nd.array(indices, ctx=default_context(), dtype=index_type),
                depth=depth, dtype=np.int32)
            expected_array = np.zeros((np.prod(shape), depth), dtype=np.int32)
            expected_array[:] = off_value
            indices_1d = indices.flatten()
            row = 0
            for idx in indices_1d:
                if 0 <= idx < depth:
                    expected_array[row, idx] = on_value
                row += 1
            expected_array = expected_array.reshape(shape + (depth, ))
            one_hot_array = mx_one_hot_array.asnumpy()
            assert same(expected_array, one_hot_array)

    def test_empty_indices():
        shape = (2, 0, 9, 3)
        indices = np.array([]).reshape(shape)
        depth = 10
        mx_one_hot_array = mx.nd.one_hot(
            mx.nd.array(indices, ctx=default_context(), dtype=np.int32),
            depth=depth, dtype=np.int32).asnumpy()
        expected_array = np.array([], dtype=np.int32).reshape(shape + (depth, ))
        assert same(expected_array, mx_one_hot_array)

    def test_zero_depth():
        shape = (2, 4, 9, 3)
        indices = np.ones(shape)
        depth = 0
        mx_one_hot_array = mx.nd.one_hot(
            mx.nd.array(indices, ctx=default_context(), dtype=np.int32),
            depth=depth, dtype=np.int32).asnumpy()
        expected_array = np.array([], dtype=np.int32).reshape(shape + (depth, ))
        assert same(expected_array, mx_one_hot_array)

    test_normal_case(index_type=np.int32)
    test_normal_case(index_type=np.float64)
    test_normal_case(index_type=np.float32)
    test_normal_case(index_type=np.float16)
    test_empty_indices()
    test_zero_depth()


def test_where():
    def get_forward_expected_output(condition, x, y):
        original_shape = x.shape
        out = np.zeros(original_shape)
        if condition.shape == x.shape:
            for index, c in np.ndenumerate(condition):
                if c != 0:
                    out[index] = x[index]
                else:
                    out[index] = y[index]
        elif condition.shape == (x.shape[0], ):
            s = x.shape
            m = s[0]
            n = int(np.prod(s)/s[0])
            x2d = x.reshape((m, n))
            y2d = y.reshape((m, n))
            out = out.reshape((m, n))
            for i in range(0, m):
                if condition[i] != 0:
                    for j in range(0, n):
                        out[i, j] = x2d[i, j]
                else:
                    for j in range(0, n):
                        out[i, j] = y2d[i, j]
        else:
            raise RuntimeError("Invalid condition shape for where op")

        out = out.reshape(original_shape)
        return out

    def get_forward_inputs_same_shape(shape):
        condition_np = np.random.randint(0, 2, np.prod(shape)).reshape(shape)
        x_np = np.random.randint(1, 6, np.prod(shape)).reshape(shape)
        y_np = np.random.randint(7, 11, np.prod(shape)).reshape(shape)
        return condition_np, x_np, y_np

    def get_forward_inputs_condition_vector(shape):
        condition_np = np.random.randint(0, 2, shape[0])
        x_np = np.random.randint(1, 6, np.prod(shape)).reshape(shape)
        y_np = np.random.randint(7, 11, np.prod(shape)).reshape(shape)
        return condition_np, x_np, y_np

    def get_backward_input(shape):
        return np.random.randint(20, 30, np.prod(shape)).reshape(shape)

    def get_backward_expected_outputs(grad_in, condition):
        shape = grad_in.shape
        grad_cond = np.zeros(condition.shape)
        grad_x = np.empty(shape)
        grad_y = np.empty(shape)

        for index, c in np.ndenumerate(condition):
            if 0 != c:
                grad_x[index] = grad_in[index]
                grad_y[index] = 0
            else:
                grad_x[index] = 0
                grad_y[index] = grad_in[index]

        return grad_cond, grad_x, grad_y

    def test_where_helper(shape, same_shape):
        if same_shape:
            condition_np, x_np, y_np = get_forward_inputs_same_shape(shape)
        else:
            condition_np, x_np, y_np = get_forward_inputs_condition_vector(shape)

        out_expected = get_forward_expected_output(condition_np, x_np, y_np)

        grad_in_np = get_backward_input(shape)
        grad_expected_cond, grad_expected_x, grad_expected_y\
            = get_backward_expected_outputs(grad_in_np, condition_np)

        condition = mx.sym.Variable('condition')
        x = mx.sym.Variable('x')
        y = mx.sym.Variable('y')
        grad_in_mx = mx.nd.array(grad_in_np, dtype=np.int32)
        where_sym = mx.sym.where(condition, x, y)

        # test req='write'
        where_exe_write = where_sym.simple_bind(ctx=default_context(),
                                                condition=condition_np.shape,
                                                x=x_np.shape, y=y_np.shape,
                                                grad_req='write')
        # test forward req='write'
        outputs = where_exe_write.forward(is_train=True, condition=condition_np,
                                          x=x_np, y=y_np)
        assert same(outputs[0].asnumpy(), out_expected)
        # test backward req='write'
        where_exe_write.backward(grad_in_mx)
        assert same(where_exe_write.grad_dict['x'].asnumpy(), grad_expected_x)
        assert same(where_exe_write.grad_dict['y'].asnumpy(), grad_expected_y)
        assert same(where_exe_write.grad_dict['condition'].asnumpy(), grad_expected_cond)

        # test req='add'
        x_grad_init = np.random.randint(30, 40, np.prod(shape)).reshape(shape)
        y_grad_init = np.random.randint(40, 50, np.prod(shape)).reshape(shape)
        where_exe_add = where_sym.simple_bind(ctx=default_context(),
                                              condition=condition_np.shape,
                                              x=x_np.shape, y=y_np.shape,
                                              grad_req='add')
        where_exe_add.grad_dict['x'][:] = x_grad_init
        where_exe_add.grad_dict['y'][:] = y_grad_init
        # test forward req='add'
        outputs = where_exe_add.forward(is_train=True, condition=condition_np, x=x_np, y=y_np)
        assert same(outputs[0].asnumpy(), out_expected)
        # test backward req='add'
        where_exe_add.backward(grad_in_mx)
        x_ograd = where_exe_add.grad_dict['x'].asnumpy()
        y_ograd = where_exe_add.grad_dict['y'].asnumpy()
        assert same(x_ograd, grad_expected_x+x_grad_init)
        assert same(y_ograd, grad_expected_y+y_grad_init)

    def test_where_numeric_gradient(shape, same_shape):
        condition = mx.sym.Variable('condition')
        x = mx.sym.Variable('x')
        y = mx.sym.Variable('y')
        where_sym = mx.sym.where(condition, x, y)
        if same_shape:
            condition_np, x_np, y_np = get_forward_inputs_same_shape(shape)
        else:
            condition_np, x_np, y_np = get_forward_inputs_condition_vector(shape)
        check_numeric_gradient(where_sym, [condition_np, x_np, y_np], grad_nodes=['x', 'y'])

    test_where_helper((5, 9), True)
    test_where_helper((5, 9), False)
    test_where_helper((5, 7, 9), True)
    test_where_helper((5, 7, 9), False)
    test_where_helper((10, 8, 15, 3), True)
    test_where_helper((10, 8, 15, 3), False)
    test_where_numeric_gradient((5, 9), True)
    test_where_numeric_gradient((5, 9), False)
    test_where_numeric_gradient((5, 7, 9), True)
    test_where_numeric_gradient((5, 7, 9), False)


def test_new_softmax():
    for ndim in range(1, 5):
        for _ in range(5):
            shape = np.random.randint(1, 5, size=ndim)
            axis = np.random.randint(0, ndim)
            data = np.random.uniform(-2, 2, size=shape)
            sym = mx.sym.softmax(axis=axis)
            check_symbolic_forward(sym, [data], [np_softmax(data, axis=axis)])
            check_numeric_gradient(sym, [data], rtol=0.05, atol=1e-3)


def test_log_softmax():
    for ndim in range(1, 5):
        for _ in range(5):
            shape = np.random.randint(1, 5, size=ndim)
            axis = np.random.randint(0, ndim)
            data = np.random.uniform(-2, 2, size=shape)
            sym = mx.sym.log_softmax(axis=axis-ndim)
            check_symbolic_forward(sym, [data], [np.log(np_softmax(data, axis=axis)+1e-20)])
            check_numeric_gradient(sym, [data], rtol=0.05, atol=1e-3)


def test_pick():
    def test_pick_helper(index_type=np.int32):
        for _ in range(100):
            ndim = np.random.randint(1, 5)
            bshape = np.random.randint(1, 10, size=ndim)
            axis = np.random.randint(0, ndim)
            sshape = bshape.copy()
            sshape[axis] = 1
            data = np.random.uniform(-1, 1, size=bshape)
            index = np.random.randint(0, bshape[axis], size=sshape)
            exp = []
            for i in range(ndim):
                if i == axis:
                    exp.append(index)
                else:
                    ishape = [1 for _ in range(ndim)]
                    ishape[i] = bshape[i]
                    exp.append(np.arange(bshape[i]).reshape(ishape))
            expected = data[exp]
            data = mx.nd.array(data, dtype='float32')
            index = mx.nd.array(index, dtype=index_type)
            out = mx.nd.pick(data, index, axis=axis, keepdims=True)
            assert_almost_equal(out.asnumpy(), expected)

            data_holder = data
            index_holder = index
            data = mx.sym.Variable('data')
            index = mx.sym.Variable('index')
            sym = mx.sym.pick(data, index, axis=axis, keepdims=True)
            check_numeric_gradient(sym, [data_holder, index_holder], grad_nodes=['data'])

    test_pick_helper(np.int32)
    test_pick_helper(np.float32)


def check_ctc_loss(acts, labels, loss_truth):
    in_var = mx.sym.Variable('input')
    labels_var = mx.sym.Variable('labels')
    ctc = mx.sym.contrib.ctc_loss(in_var, labels_var)
    acts_nd = mx.nd.array(acts, ctx=default_context())
    labels_nd = mx.nd.array(labels, ctx=default_context())
    exe = ctc.bind(ctx=default_context(), args=[acts_nd, labels_nd])
    # test forward without grad calc
    exe.forward(is_train=True)
    outTest = exe.outputs[0]
    # test forward without grad calc
    exe.forward(is_train=False)
    outTrain = exe.outputs[0]
    # make sure losses calculated with both modes are the same
    assert_almost_equal(outTest.asnumpy(), outTrain.asnumpy())
    # test against ground truth, if available
    if loss_truth is not None:
        assert_almost_equal(outTest.asnumpy(), loss_truth)
    # test grad
    check_numeric_gradient(ctc, [acts, labels], grad_nodes=['input'], rtol=0.05, atol=1e-3)


def test_ctc_loss():
    # Test 1: check that batches are same + check against Torch WarpCTC
    acts = np.array([
        [[1.2, 3.4, 1.2, -0.1, -2.34], [1.2, 3.4, 1.2, -0.1, -2.34]],
        [[0.1, 0.2, 0.3, 0.22, 0.123], [0.1, 0.2, 0.3, 0.22, 0.123]],
        [[-15, -14, -13, -12, -11], [-15, -14, -13, -12, -11]]],
                    dtype=np.float32)
    labels = np.array([[2, 3, 0], [2, 3, 0]])
    true_loss = np.array([4.04789, 4.04789], dtype=np.float32) # from Torch
    check_ctc_loss(acts, labels, true_loss)
    # Test 2:
    acts2 = np.array([
        [[-5, -4, -3, -2, -1], [1.2, 3.4, 1.2, -0.1, -2.34]],
        [[-10, -9, -8, -7, -6], [0.1, 0.2, 0.3, 0.22, 0.123]],
        [[-15, -14, -13, -12, -11], [-15, -14.2, -13.5, -12.2, -11.22]]], dtype=np.float32)
    labels2 = np.array([[2, 3, 1], [2, 0, 0]], dtype=np.float32)
    true_loss = np.array([7.3557, 5.4091], dtype=np.float32) # from Torch
    check_ctc_loss(acts2, labels2, true_loss)


def test_quantization_op():
    min0 = mx.nd.array([0.0])
    max0 = mx.nd.array([1.0])
    a  = mx.nd.array([[0.1392, 0.5928], [0.6027, 0.8579]])
    qa, min1, max1 = mx.nd.contrib.quantize(a, min0, max0, out_type='uint8')
    a_ = mx.nd.contrib.dequantize(qa, min1, max1, out_type='float32')

    qa_real = mx.nd.array([[35, 151], [154, 219]])
    a_real  = mx.nd.array([[0.13725491, 0.59215689], [0.60392159, 0.8588236]])

    assert same(qa.asnumpy(), qa_real.asnumpy())
    assert same(a_.asnumpy(),  a_real.asnumpy())


def test_reciprocal_op():
    data_tmp = np.random.rand(3, 4) * 10 - 5
    # Avoid possible division by 0 errors
    data_tmp[data_tmp == 0] = 1.0
    data = mx.symbol.Variable('data')
    test = mx.sym.reciprocal(data)

    check_numeric_gradient(test, [data_tmp])
    check_symbolic_forward(test, [data_tmp], [np.reciprocal(data_tmp)])

<<<<<<< HEAD
def test_cbrt_op():
    data_tmp = np.random.rand(3, 4) * 10 - 5
    data = mx.symbol.Variable('data')
    test = mx.sym.cbrt(data)

    check_numeric_gradient(test, [data_tmp])
    check_symbolic_forward(test, [data_tmp], [np.cbrt(data_tmp)])

def test_rcbrt_op():
    data_tmp = np.random.rand(3, 4) * 10 - 5
    # Avoid possible division by 0 errors
    data_tmp[data_tmp == 0] = 1.0
    data = mx.symbol.Variable('data')
    test = mx.sym.rcbrt(data)

    check_numeric_gradient(test, [data_tmp])
    check_symbolic_forward(test, [data_tmp], [1/np.cbrt(data_tmp)])
=======
>>>>>>> 93cd0178

def test_custom_op():
    class Sqr(mx.operator.CustomOp):
        def forward(self, is_train, req, in_data, out_data, aux):
            self.assign(out_data[0], req[0], in_data[0]*in_data[0])

        def backward(self, req, out_grad, in_data, out_data, in_grad, aux):
            self.assign(in_grad[0], req[0], 2*in_data[0]*out_grad[0])

    @mx.operator.register("sqr")
    class SqrProp(mx.operator.CustomOpProp):
        def __init__(self):
            super(SqrProp, self).__init__(need_top_grad=True)

        def list_arguments(self):
            return ['data']

        def list_outputs(self):
            return ['output']

        def infer_shape(self, in_shape):
            return in_shape, [in_shape[0]], []

        def infer_type(self, in_type):
            return in_type, [in_type[0]], []

        def create_operator(self, ctx, shapes, dtypes):
            return Sqr()

    data = mx.symbol.Variable('data')
    op = mx.symbol.Custom(data=data, name='sqr', op_type='sqr')
    x = mx.nd.array(np.random.uniform(-1, 1, size=(4, 10)))
    check_numeric_gradient(op, [x])

    data = mx.symbol.Variable('data')
    data = mx.symbol.cast(data, dtype='float64')
    op = mx.symbol.Custom(data=data, name='sqr', op_type='sqr')
    op = mx.symbol.cast(op, dtype='float32')
    x = mx.nd.array(np.random.uniform(-1, 1, size=(4, 10)))
    check_numeric_gradient(op, [x])

    dx = mx.nd.zeros_like(x)
    mx.contrib.autograd.mark_variables([x], [dx])
    with mx.contrib.autograd.train_section():
        y = mx.nd.Custom(x, op_type='sqr')
        y.backward()


def test_psroipooling():
    for num_rois in [1, 2]:
        for num_classes, num_group in itertools.product([2, 3], [2, 3]):
            for image_height, image_width in itertools.product([168, 224], [168, 224]):
                for grad_nodes in [['im_data']]:
                    spatial_scale = 0.0625
                    feat_height = np.int(image_height * spatial_scale)
                    feat_width = np.int(image_width * spatial_scale)
                    im_data = np.random.rand(1, num_classes*num_group*num_group, feat_height, feat_width)
                    rois_data = np.zeros([num_rois, 5])
                    rois_data[:, [1,3]] = np.sort(np.random.rand(num_rois, 2)*(image_width-1))
                    rois_data[:, [2,4]] = np.sort(np.random.rand(num_rois, 2)*(image_height-1))

                    im_data_var = mx.symbol.Variable(name="im_data")
                    rois_data_var = mx.symbol.Variable(name="rois_data")
                    op = mx.sym.contrib.PSROIPooling(data=im_data_var, rois=rois_data_var, spatial_scale=spatial_scale,
                                                     group_size=num_group, pooled_size=num_group,
                                                     output_dim=num_classes, name='test_op')
                    rtol, atol = 1e-2, 1e-3
                    # By now we only have gpu implementation
                    if mx.Context.default_ctx.device_type == 'gpu':
                        check_numeric_gradient(op, [im_data, rois_data], rtol=rtol, atol=atol,
                                               grad_nodes=grad_nodes, ctx=mx.gpu(0))


def test_deformable_convolution():
    for num_batch in [1, 2]:
        for num_channel_data, num_deformable_group in itertools.product([4, 8], [1, 2]):
            for input_height, input_width in itertools.product([5, 6], [5, 6]):
                for dilate in [(1, 1), (2, 2)]:
                    for grad_nodes in [['im_data'], ['offset_data'], ['weight']]:
                        output_height = input_height
                        output_width = input_width
                        im_data = np.random.rand(num_batch, num_channel_data, input_height, input_width)
                        offset_data = \
                            np.random.rand(num_batch, num_deformable_group * 3 * 3 * 2, output_height, output_width)\
                            * 0.8 + 0.1

                        weight = np.random.normal(0, 0.001, (num_channel_data, num_channel_data, 3, 3))
                        bias = np.zeros(num_channel_data)

                        im_data_var = mx.symbol.Variable(name="im_data")
                        offset_data_var = mx.symbol.Variable(name="offset_data")
                        weight_var = mx.symbol.Variable(name="weight")
                        bias_var = mx.symbol.Variable(name="bias")
                        op = mx.sym.contrib.DeformableConvolution(name='test_op', data=im_data_var,
                                                                  offset=offset_data_var,
                                                                  weight=weight_var, bias=bias_var,
                                                                  num_filter=num_channel_data, pad=dilate,
                                                                  kernel=(3, 3), stride=(1, 1), dilate=dilate,
                                                                  num_deformable_group=num_deformable_group)
                        if grad_nodes[0] == 'offset_data':
                            # wider tolerance needed for coordinate differential
                            rtol, atol = 1.0, 1e-2
                        else:
                            rtol, atol = 0.05, 1e-3
                        # By now we only have gpu implementation
                        if mx.Context.default_ctx.device_type == 'gpu':
                            check_numeric_gradient(op, [im_data, offset_data, weight, bias], rtol=rtol, atol=atol,
                                                   grad_nodes=grad_nodes, ctx=mx.gpu(0))


def test_deformable_psroipooling():
    for num_rois in [1, 2]:
        for num_classes, num_group in itertools.product([2, 3], [2, 3]):
            for image_height, image_width in itertools.product([168, 224], [168, 224]):
                for grad_nodes in [['im_data'], ['offset_data']]:
                    spatial_scale = 0.0625
                    feat_height = np.int(image_height * spatial_scale)
                    feat_width = np.int(image_width * spatial_scale)
                    im_data = np.random.rand(1, num_classes*num_group*num_group, feat_height, feat_width)
                    rois_data = np.zeros([num_rois, 5])
                    rois_data[:, [1,3]] = np.sort(np.random.rand(num_rois, 2)*(image_width-1))
                    rois_data[:, [2,4]] = np.sort(np.random.rand(num_rois, 2)*(image_height-1))
                    offset_data = np.random.rand(num_rois, 2*num_classes, num_group, num_group) * 0.1

                    im_data_var = mx.symbol.Variable(name="im_data")
                    rois_data_var = mx.symbol.Variable(name="rois_data")
                    offset_data_var = mx.symbol.Variable(name="offset_data")
                    op = mx.sym.contrib.DeformablePSROIPooling(data=im_data_var, rois=rois_data_var,
                                                               trans=offset_data_var, spatial_scale=spatial_scale,
                                                               sample_per_part=4, group_size=num_group,
                                                               pooled_size=num_group, output_dim=num_classes,
                                                               trans_std=0.1, no_trans=False, name='test_op')
                    if grad_nodes[0] == 'offset_data':
                        # wider tolerance needed for coordinate differential
                        rtol, atol = 1.0, 1e-2
                    else:
                        rtol, atol = 1e-2, 1e-3
                    # By now we only have gpu implementation
                    if mx.Context.default_ctx.device_type == 'gpu':
                        check_numeric_gradient(op, [im_data, rois_data, offset_data], rtol=rtol, atol=atol,
                                               grad_nodes=grad_nodes, ctx=mx.gpu(0))


def test_laop():

    # enable numerical checking of gradients
    grad_check = 1

    data1 = mx.symbol.Variable('data1')
    data2 = mx.symbol.Variable('data2')
    data3 = mx.symbol.Variable('data3')
    data4 = mx.symbol.Variable('data4')

    # Test gemm separately from other la-operators.
    shape1 = (2, 3)
    shape2 = (3, 2)
    shape3 = (3, 3)
    shape4 = (2, 2)
    #Ensure that ithis tests don't get changed by other calls to random.
    np.random.seed(42)
    data_in1 = np.random.uniform(1, 10, shape1)
    data_in2 = np.random.uniform(1, 10, shape2)
    data_in3 = np.random.uniform(1, 10, shape3)
    data_in4 = np.random.uniform(1, 10, shape4)
    # Check all transpositions of gemm operator.
    data_in1_t = np.transpose(data_in1)
    data_in2_t = np.transpose(data_in2)
    res_gemm = 4*np.dot(data_in1,data_in2)+7*data_in4
    test_gemm = mx.sym.linalg.gemm(data1, data2, data3, alpha = 4, beta = 7)
    check_symbolic_forward(test_gemm, [data_in1, data_in2, data_in4], [res_gemm])
    if grad_check == 1:
      check_numeric_gradient(test_gemm, [data_in1, data_in2, data_in4], numeric_eps=1e-3, rtol=1e-1, atol=1e-1)
    res_gemm = 4*np.dot(data_in1_t,data_in2_t)+7*data_in3
    test_gemm = mx.sym.linalg.gemm(data1, data2, data3, alpha = 4, beta = 7, transpose_a = 1, transpose_b = 1)
    check_symbolic_forward(test_gemm, [data_in1, data_in2, data_in3], [res_gemm])
    if grad_check == 1:
      check_numeric_gradient(test_gemm, [data_in1, data_in2, data_in3], numeric_eps=1e-3, rtol=1e-1, atol=1e-1)
    res_gemm = 4*np.dot(data_in1_t,data_in1)+7*data_in3
    test_gemm = mx.sym.linalg.gemm(data1, data2, data3, alpha = 4, beta = 7, transpose_a = 1)
    check_symbolic_forward(test_gemm, [data_in1, data_in1, data_in3], [res_gemm])
    if grad_check == 1:
      check_numeric_gradient(test_gemm, [data_in1, data_in1, data_in3], numeric_eps=1e-3, rtol=1e-1, atol=1e-1)
    res_gemm = 4*np.dot(data_in1,data_in1_t)+7*data_in4
    test_gemm = mx.sym.linalg.gemm(data1, data2, data3, alpha = 4, beta = 7, transpose_b = 1)
    check_symbolic_forward(test_gemm, [data_in1, data_in1, data_in4], [res_gemm])
    if grad_check == 1:
      check_numeric_gradient(test_gemm, [data_in1, data_in1, data_in4], numeric_eps=1e-3, rtol=1e-1, atol=1e-1)

    # Check batch of gemm.
    a = np.tile(np.array(data_in1).flatten(),3)
    a = np.reshape(a,(3,1,2,3))
    b = np.tile(np.array(data_in2).flatten(),3)
    b = np.reshape(b,(3,1,3,2))
    c = np.tile(np.array(data_in4).flatten(),3)
    c = np.reshape(c,(3,1,2,2))
    r = 4*np.dot(data_in1,data_in2)+7*data_in4
    r = np.tile(r.flatten(),3)
    r = np.reshape(r,(3,1,2,2))
    test_gemm = mx.sym.linalg.gemm(data1, data2, data3, alpha = 4, beta = 7)
    check_symbolic_forward(test_gemm, [a, b, c], [r])
    if grad_check == 1:
      check_numeric_gradient(test_gemm, [a, b, c], numeric_eps=1e-3, rtol=1e-1, atol=1e-1)

    # Check gemm2 operator same way as gemm.
    res_gemm = 4*np.dot(data_in1,data_in2)
    test_gemm = mx.sym.linalg.gemm2(data1, data2, alpha = 4)
    check_symbolic_forward(test_gemm, [data_in1, data_in2], [res_gemm])
    if grad_check == 1:
      check_numeric_gradient(test_gemm, [data_in1, data_in2], numeric_eps=1e-3, rtol=1e-1, atol=1e-1)
    res_gemm = 4*np.dot(data_in1_t, data_in2_t)
    test_gemm = mx.sym.linalg.gemm2(data1, data2, alpha = 4, transpose_a = 1, transpose_b = 1)
    check_symbolic_forward(test_gemm, [data_in1, data_in2], [res_gemm])
    if grad_check == 1:
      check_numeric_gradient(test_gemm, [data_in1, data_in2], numeric_eps=1e-3, rtol=1e-1, atol=1e-1)
    res_gemm = 4*np.dot(data_in1_t,data_in1)
    test_gemm = mx.sym.linalg.gemm2(data1, data2, alpha = 4, transpose_a = 1)
    check_symbolic_forward(test_gemm, [data_in1, data_in1], [res_gemm])
    if grad_check == 1:
      check_numeric_gradient(test_gemm, [data_in1, data_in1], numeric_eps=1e-3, rtol=1e-1, atol=1e-1)
    res_gemm = 4*np.dot(data_in1,data_in1_t)
    test_gemm = mx.sym.linalg.gemm2(data1, data2, alpha = 4, transpose_b = 1)
    check_symbolic_forward(test_gemm, [data_in1, data_in1], [res_gemm])
    if grad_check == 1:
      check_numeric_gradient(test_gemm, [data_in1, data_in1], numeric_eps=1e-3, rtol=1e-1, atol=1e-1)

    # Check batch of gemm2.
    a = np.tile(np.array(data_in1).flatten(),3)
    a = np.reshape(a,(3,1,2,3))
    b = np.tile(np.array(data_in2).flatten(),3)
    b = np.reshape(b,(3,1,3,2))
    r = 4*np.dot(data_in1,data_in2)
    r = np.tile(r.flatten(),3)
    r = np.reshape(r,(3,1,2,2))
    test_gemm = mx.sym.linalg.gemm2(data1, data2, alpha = 4)
    check_symbolic_forward(test_gemm, [a, b], [r])
    if grad_check == 1:
      check_numeric_gradient(test_gemm, [a, b], numeric_eps=1e-3, rtol=1e-1, atol=1e-1)

    # Now test all the other operators.

    # Tests with trivial 1x1 matrices.
    shape = (4, 4, 1, 1 )
    data_in = np.random.uniform(1, 10, shape)
    # test potrf
    res_potrf = np.sqrt(data_in)
    test_potrf = mx.sym.linalg.potrf(data1)
    check_symbolic_forward(test_potrf, [data_in], [res_potrf])
    if grad_check == 1:
      check_numeric_gradient(test_potrf, [data_in])
    # test potri
    ones = mx.nd.ones(shape).asnumpy()
    res_potri = np.divide(ones,data_in*data_in)
    test_potri = mx.sym.linalg.potri(data1)
    check_symbolic_forward(test_potri, [data_in], [res_potri])
    if grad_check == 1:
      check_numeric_gradient(test_potri, [data_in], atol = 0.01, rtol = 1.5)
    # test trsm
    trian_in = data_in *7
    test_trsm = mx.sym.linalg.trsm(data1,data2,alpha = 7)
    check_symbolic_forward(test_trsm, [trian_in,data_in], [ones])
    if grad_check == 1:
      check_numeric_gradient(test_trsm, [trian_in,data_in], atol = 0.02, rtol = 2.0)
    # test trmm
    trian_in = np.divide(ones,trian_in)
    test_trmm = mx.sym.linalg.trmm(data1,data2,alpha = 7, transpose = 1, rightside = 1)
    check_symbolic_forward(test_trmm, [trian_in,data_in], [ones])
    if grad_check == 1:
      check_numeric_gradient(test_trmm, [trian_in,data_in], atol = 0.02, rtol = 2.0)
    # test sumlogdiag
    res_sumlogdiag = np.reshape(np.log(data_in),(4,4))
    test_sumlogdiag = mx.sym.linalg.sumlogdiag(data1)
    check_symbolic_forward(test_sumlogdiag, [data_in], [res_sumlogdiag])
    if grad_check == 1:
      check_numeric_gradient(test_sumlogdiag, [data_in], atol = 0.01, rtol = 2.0)

    # more elaborate example of cholesky factorization
    matrix = [ 9, 3, -6, 12, 3, 26, -7, -11, -6, -7, 9, 7, 12, -11, 7, 65 ]
    trian  = [ 3, 0, 0, 0, 1, 5, 0, 0, -2, -1, 2, 0, 4, -3, 6, 2 ]
    pow    = [ 2, 1, 1, 1, 1, 4, 1, 1, 1, 1, 8, 1, 1, 1, 1, 16 ]
    inv    = [ 2.98333, 0.01667, 2.65, -0.83333, 0.01667, 0.05, 0.05, 0,  2.65, 0.05, 2.5, -0.75, -0.83333, 0, -0.75, 0.25 ]
    ident  = [ 1, 0, 0, 0, 0, 1, 0, 0, 0, 0, 1, 0, 0, 0, 0, 1 ]

    # Tests for numeric gradients for potrf/potri/trmm/trsm are suppressed by default
    # as they are very volatile and may often report false negatives which
    # have to be excluded by manual inspection.
    grad_check = 0

    # test potrf
    a = np.tile(np.array(matrix),3)
    a = np.reshape(a,(3,1,4,4))
    r = np.tile(np.array(trian),3)
    r = np.reshape(r,(3,1,4,4))
    check_symbolic_forward(test_potrf, [a], [r])
    if grad_check == 1:
      check_numeric_gradient(test_potrf, [a], numeric_eps=1e-3, rtol=1e-2, atol=1e-1)

    #test potri
    a = np.tile(np.array(trian),3)
    a = np.reshape(a,(3,1,4,4))
    r = np.tile(np.array(inv),3)
    r = np.reshape(r,(3,1,4,4))
    check_symbolic_forward(test_potri, [a], [r], atol=0.01)
    if grad_check == 1:
      check_numeric_gradient(test_potri, [a], numeric_eps=1e-3, rtol=1e-2, atol=1e-1)

    #test trsm
    a = np.tile(np.array(trian),3)
    a = np.reshape(a,(3,1,4,4))
    b = np.tile(np.array(matrix),3)
    b = np.reshape(b,(3,1,4,4))
    r = 7*np.transpose(np.reshape(np.array(trian),(4,4)))
    r = np.reshape(np.tile(np.reshape(r,(16)),3),(3,1,4,4))
    check_symbolic_forward(test_trsm, [a,b], [r])
    if grad_check == 1:
      check_numeric_gradient(test_trsm, [a,b], numeric_eps=1e-3, rtol=1e-2, atol=1e-1)

    test_trsm2 = mx.sym.linalg.trsm(data1,data2,alpha = -2, rightside = 1, transpose = 1)
    r = -2*np.reshape(np.array(trian),(4,4))
    r = np.reshape(np.tile(np.reshape(r,(16)),3),(3,1,4,4))
    check_symbolic_forward(test_trsm2, [a,b], [r])
    if grad_check == 1:
      check_numeric_gradient(test_trsm2, [a,b], numeric_eps=1e-3, rtol=1e-2, atol=1e-1)

    test_trsm3 = mx.sym.linalg.trsm(data1,data2,alpha = 0.50, transpose = 1)
    b = np.transpose(np.reshape(np.array(trian),(4,4)))
    b = np.reshape(np.tile(np.reshape(b,(16)),3),(3,1,4,4))
    r = 0.5*np.reshape(np.array(ident),(4,4))
    r = np.reshape(np.tile(np.reshape(r,(16)),3),(3,1,4,4))
    check_symbolic_forward(test_trsm3, [a,b], [r])
    if grad_check == 1:
      check_numeric_gradient(test_trsm3, [a,b], numeric_eps=1e-3, rtol=1e-2, atol=1e-1)

    test_trsm4 = mx.sym.linalg.trsm(data1,data2,alpha = -0.5, rightside = 1)
    b = np.tile(np.array(trian),3)
    b = np.reshape(b,(3,1,4,4))
    r = -0.5*np.reshape(np.array(ident),(4,4))
    r = np.reshape(np.tile(np.reshape(r,(16)),3),(3,1,4,4))
    check_symbolic_forward(test_trsm4, [a,b], [r])
    if grad_check == 1:
      check_numeric_gradient(test_trsm4, [a,b], numeric_eps=1e-3, rtol=1e-2, atol=1e-1)

    #test trmm
    a = np.tile(np.array(trian),3)
    a = np.reshape(a,(3,1,4,4))
    b = np.tile(np.array(matrix),3)
    b = np.reshape(b,(3,1,4,4))
    r = 7*np.dot(np.reshape(np.array(matrix),(4,4)),np.transpose(np.reshape(np.array(trian),(4,4))))
    r = np.reshape(np.tile(np.reshape(r,(16)),3),(3,1,4,4))
    check_symbolic_forward(test_trmm, [a,b], [r])
    if grad_check == 1:
      check_numeric_gradient(test_trmm, [a,b], numeric_eps=1e-3, rtol=1e-2, atol=1e-1)

    test_trmm2 = mx.sym.linalg.trmm(data1,data2,alpha = -2)
    r = -2*np.dot(np.reshape(np.array(trian),(4,4)),np.reshape(np.array(matrix),(4,4)))
    r = np.reshape(np.tile(np.reshape(r,(16)),3),(3,1,4,4))
    check_symbolic_forward(test_trmm2, [a,b], [r])
    if grad_check == 1:
      check_numeric_gradient(test_trmm2, [a,b], numeric_eps=1e-3, rtol=1e-2, atol=1e-1)

    test_trmm3 = mx.sym.linalg.trmm(data1,data2,rightside = 1)
    r = np.dot(np.reshape(np.array(matrix),(4,4)),np.reshape(np.array(trian),(4,4)))
    r = np.reshape(np.tile(np.reshape(r,(16)),3),(3,1,4,4))
    check_symbolic_forward(test_trmm3, [a,b], [r])
    if grad_check == 1:
      check_numeric_gradient(test_trmm3, [a,b], numeric_eps=1e-3, rtol=1e-2, atol=1e-1)

    test_trmm4 = mx.sym.linalg.trmm(data1,data2,alpha = 1.2,transpose = 1)
    r = 1.2*np.dot(np.transpose(np.reshape(np.array(trian),(4,4))),np.reshape(np.array(matrix),(4,4)))
    r = np.reshape(np.tile(np.reshape(r,(16)),3),(3,1,4,4))
    check_symbolic_forward(test_trmm4, [a,b], [r])
    if grad_check == 1:
      check_numeric_gradient(test_trmm4, [a,b], numeric_eps=1e-3, rtol=1e-2, atol=1e-1)

    # test sumlogdiag
    a = np.array(pow)
    a = np.tile(a,3)
    a = np.reshape(a,(3,1,4,4))
    r = 10*np.log(np.array([2]))
    r = np.tile(r,3)
    r = np.reshape(r,(3))
    check_symbolic_forward(test_sumlogdiag, [a], [r])
    if grad_check == 1:
      check_numeric_gradient(test_sumlogdiag, [a])


def test_stack():
    for _ in range(100):
        ndim = random.randint(1, 5)
        axis = random.randint(0, ndim)
        if random.randint(0, 1):
            axis = axis - ndim - 1
        nin = random.randint(1, 3)
        dshape = [random.randint(1, 5) for _ in range(ndim)]
        inputs = [np.random.uniform(size=dshape) for _ in range(nin)]
        output = np.stack(inputs, axis=axis)
        sym_ins = [mx.sym.var('x%d'%i) for i in range(nin)]
        out = mx.sym.stack(*sym_ins, axis=axis)
        check_symbolic_forward(out, inputs, [output])
        check_numeric_gradient(out, inputs)


def test_dropout():
    # test dropout
    x = mx.sym.var('data')
    y = mx.sym.Dropout(x, p=0.5)
    exe = y.simple_bind(ctx=default_context(), data=(10, 10))

    exe.arg_arrays[0][:] = 1
    exe.forward(is_train=True)
    assert exe.outputs[0].asnumpy().max() == 2
    assert exe.outputs[0].asnumpy().min() == 0
    exe.backward([mx.nd.ones((10, 10))])
    assert (exe.grad_arrays[0].asnumpy() == exe.outputs[0].asnumpy()).all()

    exe.forward(is_train=False)
    assert (exe.outputs[0].asnumpy() == exe.arg_arrays[0].asnumpy()).all()
    exe.backward([mx.nd.ones((10, 10))], is_train=False)
    assert (exe.grad_arrays[0].asnumpy() == exe.arg_arrays[0].asnumpy()).all()

    # test permanent dropout
    x = mx.sym.var('data')
    y = mx.sym.Dropout(x, p=0.5, mode='always')
    exe = y.simple_bind(ctx=default_context(), data=(10, 10))

    exe.arg_arrays[0][:] = 1
    exe.forward(is_train=True)
    assert exe.outputs[0].asnumpy().max() == 2
    assert exe.outputs[0].asnumpy().min() == 0
    exe.backward([mx.nd.ones((10, 10))])
    assert (exe.grad_arrays[0].asnumpy() == exe.outputs[0].asnumpy()).all()

    exe.forward(is_train=False)
    assert exe.outputs[0].asnumpy().max() == 2
    assert exe.outputs[0].asnumpy().min() == 0
    exe.backward([mx.nd.ones((10, 10))], is_train=False)
    assert (exe.grad_arrays[0].asnumpy() == exe.outputs[0].asnumpy()).all()


if __name__ == '__main__':
    import nose
    nose.runmodule()<|MERGE_RESOLUTION|>--- conflicted
+++ resolved
@@ -3417,7 +3417,6 @@
     check_numeric_gradient(test, [data_tmp])
     check_symbolic_forward(test, [data_tmp], [np.reciprocal(data_tmp)])
 
-<<<<<<< HEAD
 def test_cbrt_op():
     data_tmp = np.random.rand(3, 4) * 10 - 5
     data = mx.symbol.Variable('data')
@@ -3435,8 +3434,6 @@
 
     check_numeric_gradient(test, [data_tmp])
     check_symbolic_forward(test, [data_tmp], [1/np.cbrt(data_tmp)])
-=======
->>>>>>> 93cd0178
 
 def test_custom_op():
     class Sqr(mx.operator.CustomOp):
