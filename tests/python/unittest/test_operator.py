# Licensed to the Apache Software Foundation (ASF) under one
# or more contributor license agreements.  See the NOTICE file
# distributed with this work for additional information
# regarding copyright ownership.  The ASF licenses this file
# to you under the Apache License, Version 2.0 (the
# "License"); you may not use this file except in compliance
# with the License.  You may obtain a copy of the License at
#
#   http://www.apache.org/licenses/LICENSE-2.0
#
# Unless required by applicable law or agreed to in writing,
# software distributed under the License is distributed on an
# "AS IS" BASIS, WITHOUT WARRANTIES OR CONDITIONS OF ANY
# KIND, either express or implied.  See the License for the
# specific language governing permissions and limitations
# under the License.

# pylint: skip-file
from __future__ import print_function
import numpy as np
import mxnet as mx
import random
import itertools
from numpy.testing import assert_allclose, assert_array_equal
from mxnet.test_utils import *
import unittest


def np_softmax(x, axis=-1):
    # fix for old numpy on Travis not supporting keepdims
    # x = x - np.max(x, axis=-1, keepdims=True)
    x = x - np.max(x, axis=axis, keepdims=True)
    x = np.exp(x)
    # x /= np.sum(x, axis=-1, keepdims=True)
    x /= np.sum(x, axis=axis, keepdims=True)
    return x


def check_elementwise_sum_with_shape(shape, n):
    # forward
    inputs = [mx.symbol.Variable('arg%d' % i) for i in range(n)]
    out = mx.symbol.ElementWiseSum(*inputs, name='esum')
    arr = [mx.nd.empty(shape) for i in range(n)]
    arr_grad = [mx.nd.empty(shape) for i in range(n)]
    for i in range(n):
        arr[i][:] = np.random.uniform(-10, 10, shape)
    exec1 = out.bind(default_context(),
                     args=arr,
                     args_grad=arr_grad)
    out1 = exec1.outputs[0].asnumpy()
    exec1.forward(is_train=True)
    out1 = exec1.outputs[0].asnumpy()
    out = sum(a.asnumpy() for a  in arr)
    assert_almost_equal(out, out1)

    out_grad = mx.nd.empty(shape)
    out_grad[:] = np.random.uniform(-10, 10, shape)
    # backward
    exec1.backward([out_grad])
    for a in arr_grad:
        assert_almost_equal(a.asnumpy(), out_grad.asnumpy())


def test_elementwise_sum():
    np.random.seed(0)
    nrepeat = 2
    maxdim = 4
    for repeat in range(nrepeat):
        for dim in range(1, maxdim):
            shape = tuple(np.random.randint(1, int(1000**(1.0/dim)), size=dim))
            check_elementwise_sum_with_shape(shape, np.random.randint(1, 8))


def check_concat_with_shape(shapes, dimension, skip_second):
    # if skip_second is True, second argument will not have gradient.
    # it is to test #1130
    n = len(shapes)
    # forward
    target_dim = 0
    for shape in shapes:
        target_dim += shape[dimension]

    inputs = [mx.symbol.Variable('arg%d' % i) for i in range(n)]
    out = mx.symbol.Concat(*inputs, name='conc',dim=dimension)
    arr = [mx.nd.empty(shape) for shape in shapes]
    for i in range(n):
        arr[i][:] = shapes[i][dimension]
    arr_np = [np.copy(narray.asnumpy()) for narray in arr]
    arr_grad = [mx.nd.empty(shape) for shape in shapes]
    dict_grad = {}
    arg_names = out.list_arguments()

    for name, g in zip(arg_names, arr_grad):
        if not skip_second or name != 'arg1':
            dict_grad[name] = g

    args = out.list_arguments()
    arg_shapes, out_shapes, aux_shapes = out.infer_shape(**dict(zip(args, shapes)))
    out_grad = mx.nd.empty(out_shapes[0])
    exec1 = out.bind(default_context(),
                     args=arr,
                     args_grad=dict_grad)
    exec1.forward(is_train=True)
    out1 = exec1.outputs[0]
    ret = np.concatenate([narray.asnumpy() for narray in arr], axis=dimension)
    assert_almost_equal(out1.asnumpy(), ret)
    # backward
    out1.copyto(out_grad)
    out_grad[:] += 1
    exec1.backward([out_grad])

    for i, name in enumerate(arg_names):
        if not skip_second or name != 'arg1':
            grad = dict_grad[name]
            np_grad = arr_np[i]
            assert_almost_equal(grad.asnumpy(), np_grad + 1)


def test_concat():
    for dimension in range(4):
        n = 2
        merge = [2, 3, 4, 5, 6]
        a = 2
        b = 3
        c = 4
        # test  2D
        if dimension<2:
            for dim in range(2, 6):
                shapes = []
                for i in range(dim):
                    if dimension == 0:
                        shapes.append((merge[i], a))
                    elif dimension == 1:
                        shapes.append((a, merge[i]))
                    check_concat_with_shape(shapes,dimension,True)
                    check_concat_with_shape(shapes,dimension,False)
        #test 3D
        if dimension<3:
            for dim in range(2, 6):
                shapes = []
                for i in range(dim):
                    if dimension == 0:
                        shapes.append((merge[i], a,b))
                    elif dimension ==1:
                        shapes.append((a,merge[i],b))
                    elif dimension ==2:
                        shapes.append((a,b,merge[i]))
                check_concat_with_shape(shapes,dimension,True)
                check_concat_with_shape(shapes,dimension,False)
        # test 4D
        for dim in range(2, 6):
            shapes = []
            for i in range(dim):
                if dimension == 0:
                    shapes.append((merge[i],a,b,c))
                elif dimension == 1:
                    shapes.append((a,merge[i],b,c))
                elif dimension ==2:
                    shapes.append((a,b,merge[i],c))
                elif dimension ==3:
                    shapes.append((a,b,c,merge[i]))
            check_concat_with_shape(shapes,dimension,True)
            check_concat_with_shape(shapes,dimension,False)


def test_slice_channel():
    def check_slice_channel(data_ndim, axis, num_outputs, squeeze_axis):
        ins = []
        if squeeze_axis:
            shape = np.random.randint(2, 5, data_ndim).tolist()
            shape[axis] = num_outputs
            out_ele_shape = [ele for ele in shape]
            del out_ele_shape[axis]
        else:
            shape = np.random.randint(1, 5, data_ndim).tolist()
            shape[axis] *= num_outputs
            out_ele_shape = [ele for ele in shape]
            out_ele_shape[axis] //= num_outputs
        data_npy = np.random.normal(size=shape)
        out_grads_npy = [np.random.normal(size=out_ele_shape) for i in range(num_outputs)]
        data = mx.sym.Variable('data')
        sym = mx.sym.SliceChannel(data=data, num_outputs=num_outputs, axis=axis, squeeze_axis=squeeze_axis)
        exe = sym.simple_bind(ctx=default_context(), data=data_npy.shape)
        assert len(exe.outputs) == num_outputs
        outputs = exe.forward(is_train=True, data=data_npy)
        for i in range(num_outputs):
            gt = data_npy.take(np.arange(i * shape[axis]/num_outputs,
                                         (i+1) * shape[axis]/num_outputs).astype(np.int), axis=axis)
            if squeeze_axis:

                assert_almost_equal(outputs[i].asnumpy(), gt.reshape(outputs[i].shape))
            else:
                assert_almost_equal(outputs[i].asnumpy(), gt)
        # test backward
        exe.backward(out_grads=[mx.nd.array(ele, ctx=default_context()) for ele in out_grads_npy])
        if squeeze_axis:
            assert_almost_equal(exe.grad_arrays[0].asnumpy(),
                                np.concatenate([np.expand_dims(ele, axis=axis) for ele in out_grads_npy],
                                               axis=axis))
        else:
            assert_almost_equal(exe.grad_arrays[0].asnumpy(),
                                np.concatenate(out_grads_npy, axis=axis))
    check_slice_channel(data_ndim=2, axis=1, num_outputs=3, squeeze_axis=True)
    check_slice_channel(data_ndim=4, axis=2, num_outputs=3, squeeze_axis=False)
    check_slice_channel(data_ndim=3, axis=-1, num_outputs=2, squeeze_axis=False)
    check_slice_channel(data_ndim=5, axis=-2, num_outputs=3, squeeze_axis=True)


def check_regression(symbol, forward, backward):
    data = mx.symbol.Variable('data')
    label = mx.symbol.Variable('label')
    out = symbol(data, label)
    shape = (3, 1)
    arr_data = mx.random.uniform(-1, 1, shape, ctx=mx.cpu()).copyto(default_context())
    arr_label = mx.random.uniform(0, 1, shape[0], ctx=mx.cpu()).copyto(default_context())
    arr_grad = mx.nd.empty(shape)
    exec1 = out.bind(default_context(),
                     args=[arr_data, arr_label],
                     args_grad={"data" : arr_grad})
    exec1.forward(is_train=True)
    out1 = exec1.outputs[0].asnumpy()
    npout = forward(arr_data.asnumpy())
    assert_almost_equal(npout, out1)

    exec1.backward()
    npout = backward(npout,  arr_label.asnumpy().reshape(npout.shape))
    assert_almost_equal(npout, arr_grad.asnumpy())


def test_regression():
    check_regression(mx.symbol.LogisticRegressionOutput,
                     lambda x: 1.0 / (1.0 + np.exp(-x)),
                     lambda x, y : x - y)
    check_regression(mx.symbol.LinearRegressionOutput,
                     lambda x: x,
                     lambda x, y : x - y)


def check_softmax_grad(xpu):
    x = mx.sym.Variable('x')
    label = mx.sym.Variable('label')
    x_nd = mx.nd.array([[1, 6, 4, 2]], ctx=xpu)
    grad_x = mx.nd.zeros((1,4), ctx=xpu)
    label_nd = mx.nd.array([1], ctx=xpu)

    sym = mx.sym.SoftmaxOutput(data=x, label=label, ignore_label=0, use_ignore=False)
    ex = sym.bind(ctx=xpu, args={'x': x_nd, 'label': label_nd}, args_grad={'x': grad_x})

    ex.forward(is_train=True)
    softmax_out = ex.outputs[0].asnumpy()
    expected_softmax_out = [[0.005806628, 0.861780069, 0.116629249, 0.015784052]]
    assert np.isclose(softmax_out, expected_softmax_out).all()

    ex.backward(is_train=True)
    grad_out = ex.grad_arrays[0].asnumpy()
    k = int(label_nd[0].asscalar())
    expected_grad_out = np.zeros((1,4))
    expected_grad_out[0, k] = -1
    assert np.isclose(grad_out - softmax_out, expected_grad_out).all()


def check_smoothed_softmax_grad(xpu):
    alpha = 0.2
    x = mx.sym.Variable('x')
    label = mx.sym.Variable('label')
    x_nd = mx.nd.array([[1, 6, 4, 2]], ctx=xpu)
    grad_x = mx.nd.zeros((1,4), ctx=xpu)
    label_nd = mx.nd.array([1], ctx=xpu)

    sym = mx.sym.SoftmaxOutput(data=x, label=label, ignore_label=0, use_ignore=False, smooth_alpha=alpha)
    ex = sym.bind(ctx=xpu, args={'x': x_nd, 'label': label_nd}, args_grad={'x': grad_x})

    ex.forward(is_train=True)
    softmax_out = ex.outputs[0].asnumpy()
    expected_softmax_out = [[0.005806628, 0.861780069, 0.116629249, 0.015784052]]
    assert np.isclose(softmax_out, expected_softmax_out).all()

    ex.backward(is_train=True)
    grad_out = ex.grad_arrays[0].asnumpy()
    k = int(label_nd[0].asscalar())
    expected_grad_out = np.full((1,4), fill_value=-alpha/float(4-1))
    expected_grad_out[0, k] = - (1 - alpha)
    assert np.isclose(grad_out - softmax_out, expected_grad_out).all()


def check_softmax_with_ignore_label(xpu):
    X = mx.symbol.Variable('X')
    L = mx.symbol.Variable('L')
    Y = mx.symbol.SoftmaxOutput(data=X, label=L, ignore_label=0, use_ignore=True)

    shape = (20, 10)
    x = mx.nd.empty(shape, ctx = xpu)
    l = mx.nd.empty((shape[0],), ctx = xpu)
    x_np = np.random.rand(*shape)
    l_np = np.random.randint(0, shape[1]-1, (shape[0],))
    x[:] = x_np
    l[:] = l_np

    grad = mx.nd.empty(shape, ctx = xpu)

    exec1 = Y.bind(xpu, args = [x, l], args_grad = {'X': grad})
    exec1.forward(is_train=True)
    exec1.backward()

    grad0 = grad.asnumpy()

    for i in range(int(shape[0]/2)):
        l_np[i] = 0
    l[:] = l_np

    exec1.forward(is_train=True)
    exec1.backward()
    grad1 = grad.asnumpy()

    assert abs(np.sum(grad1[:int(shape[0]/2)])) < 1e-5
    assert_almost_equal(grad0[int(shape[0]/2):], grad1[int(shape[0]/2):])


def check_softmax_with_shape(shape, xpu, preserve_shape=False):
    # bind with label
    X = mx.symbol.Variable('X')
    L = mx.symbol.Variable('L')
    Y = mx.symbol.SoftmaxOutput(data=X, label=L, preserve_shape=preserve_shape)
    x = mx.random.uniform(-1, 1, shape, ctx=mx.cpu()).copyto(xpu)
    l = mx.random.uniform(-1, 1, shape, ctx=mx.cpu()).copyto(xpu)
    l[:] = np_softmax(l.asnumpy())
    grad = mx.nd.empty(shape, ctx = xpu)
    exec1 = Y.bind(xpu, args = [x, l], args_grad = {'X': grad})
    exec1.forward(is_train=True)
    out = exec1.outputs[0].asnumpy()
    assert_almost_equal(out, np_softmax(x.asnumpy()), rtol=1e-4)
    exec1.backward()
    assert_almost_equal(grad.asnumpy(), np_softmax(x.asnumpy()) - l.asnumpy(), rtol=1e-4)


def test_python_op():
    X = mx.symbol.Variable('X')
    op = mx.operator.NumpyOp()
    s = op.get_symbol(X, name='numpy_op')

    x = mx.ndarray.ones((10))*10
    dx = mx.ndarray.zeros((10))
    dy = mx.ndarray.ones((10))
    exec1 = s.bind(default_context(), args=[x], args_grad = {'X': dx})
    exec1.forward(is_train=True)
    assert_almost_equal(x.asnumpy(), exec1.outputs[0].asnumpy())
    exec1.backward(dy)
    assert_almost_equal(dy.asnumpy(), dx.asnumpy())


def test_swapaxes():
    data = mx.symbol.Variable('data')
    shape = (2, 3, 4)
    data_tmp = np.ones(shape)
    data_tmp[0] = 1
    data_tmp[1] = 2
    arr_data = mx.nd.array(data_tmp)
    swap0 = mx.symbol.SwapAxis(data=data, dim1=0, dim2=2)
    swap = mx.symbol.SwapAxis(data=swap0, dim1=1, dim2=2)
    exe_c = swap.bind(default_context(), args=[arr_data])
    exe_c.forward(is_train=True)
    out = exe_c.outputs[0].asnumpy()

    swap0_ = np.swapaxes(data_tmp, 0, 2)
    swap_ = np.swapaxes(swap0_, 1, 2)

    assert_almost_equal(out, swap_)


def test_scalarop():
    data = mx.symbol.Variable('data')
    shape = (3, 4)
    data_tmp = np.ones(shape)*5
    arr_data = mx.nd.array(data_tmp)
    arr_grad = mx.nd.empty(shape)
    arr_grad[:]=3

    test = 2 / (4-((1+data+1)*2/5)-0.8-(data!=0))

    npout_1 = (4-((1+data_tmp+1)*2/5)-0.8-(data_tmp!=0))
    npout = 2/npout_1

    check_symbolic_forward(test, [data_tmp], [npout])

    npout_grad = 2.*2/5
    npout_grad = 2*npout_grad /(npout_1 *npout_1 )

    check_symbolic_backward(test, [data_tmp], [np.ones(shape)*2], [npout_grad])


def test_scalar_pow():
    data = mx.symbol.Variable('data')
    shape = (1, 1)
    data_tmp = np.ones(shape)
    test = data ** 2
    check_numeric_gradient(test, [data_tmp])
    check_symbolic_forward(test, [data_tmp], [data_tmp ** 2])
    check_symbolic_backward(test, [data_tmp], [np.ones(shape)], [2 * data_tmp])


def test_symbol_pow():
    shape = (1, 1)

    data = mx.symbol.Variable('data')
    data_tmp = np.ones(shape)*2

    exp = mx.symbol.Variable('exp')
    exp_tmp = np.ones(shape)*3

    test = data**exp

    check_numeric_gradient(test, [data_tmp, exp_tmp])
    check_symbolic_forward(test, [data_tmp, exp_tmp], [data_tmp**exp_tmp])

    data_dir = data_tmp**(exp_tmp - 1) * exp_tmp
    exp_dir = data_tmp**(exp_tmp) * np.log(data_tmp)
    check_symbolic_backward(test, [data_tmp, exp_tmp], [np.ones(shape)], [data_dir, exp_dir])


def test_pow_fn():
    shape = (3, 4)
    exp = mx.symbol.Variable("exp")
    y = mx.sym.pow(2, exp)
    x = np.ones(shape)*3
    check_numeric_gradient(y, [x], numeric_eps=1E-3)
    check_symbolic_forward(y, [x], [2**x])
    check_symbolic_backward(y, [x], [np.ones(shape)], [np.log(2) * 2**x])


def test_relu():
    def frelu(x):
        return np.maximum(x, 0.0)
    def frelu_grad(x):
        return 1.0 * (x > 0.0)
    shape = (3, 4)
    x = mx.symbol.Variable("x")
    y = mx.sym.relu(x)
    xa = np.random.uniform(low=-1.0,high=1.0,size=shape)
    ya = frelu(xa)
    ga = frelu_grad(xa)
    check_numeric_gradient(y, [xa], numeric_eps=1E-3)
    check_symbolic_forward(y, [xa], [ya])
    check_symbolic_backward(y, [xa], [np.ones(shape)], [ga])


def test_sigmoid():
    def fsigmoid(a):
        return np.divide(1.0, (1.0 + np.exp(-a)))
    shape = (3, 4)
    x = mx.symbol.Variable("x")
    y = mx.sym.sigmoid(x)
    xa = np.random.uniform(low=-1.0,high=1.0,size=shape)
    ya = fsigmoid(xa)
    check_numeric_gradient(y, [xa], numeric_eps=1E-3)
    check_symbolic_forward(y, [xa], [ya])
    check_symbolic_backward(y, [xa], [np.ones(shape)], [ya * (1 - ya)])


def test_binary_logic():
    def _inner_test(forward_gt, logic_sym, x_shape, y_shape, test_scalar=True):
        x = mx.symbol.Variable("x")
        y = mx.symbol.Variable("y")
        z = logic_sym(x, y)
        x_npy = np.random.randint(0, 4, size=x_shape).astype(np.float32)
        y_npy = np.random.randint(0, 4, size=y_shape).astype(np.float32)
        exe = z.simple_bind(ctx=default_context(), x=x_shape, y=y_shape)
        mx_out = exe.forward(is_train=True, x=x_npy, y=y_npy)[0].asnumpy()
        assert_almost_equal(mx_out, forward_gt(x_npy, y_npy))
        exe.backward()
        if test_scalar:
            z_lscalar = logic_sym(1, y)
            z_rscalar = logic_sym(x, 1)
            exe_lscalar = z_lscalar.simple_bind(ctx=default_context(), y=y_shape)
            exe_rscalar = z_rscalar.simple_bind(ctx=default_context(), x=x_shape)
            mx_lscalar_out = exe_lscalar.forward(is_train=True, y=y_npy)[0].asnumpy()
            mx_rscalar_out = exe_rscalar.forward(is_train=True, x=x_npy)[0].asnumpy()
            assert_almost_equal(mx_lscalar_out, forward_gt(1, y_npy))
            assert_almost_equal(mx_rscalar_out, forward_gt(x_npy, 1))
            exe_lscalar.backward()
            exe_rscalar.backward()
    # Test the no-broadcasting binary logic ops + scalar logic ops
    _inner_test(forward_gt=lambda x, y: x == y,
                logic_sym=lambda x, y: x == y, x_shape=(10, 10), y_shape=(10, 10))
    _inner_test(forward_gt=lambda x, y: x > y,
                logic_sym=lambda x, y: x > y, x_shape=(10, 10), y_shape=(10, 10))
    _inner_test(forward_gt=lambda x, y: x >= y,
                logic_sym=lambda x, y: x >= y, x_shape=(10, 10), y_shape=(10, 10))
    _inner_test(forward_gt=lambda x, y: x < y,
                logic_sym=lambda x, y: x < y, x_shape=(10, 10), y_shape=(10, 10))
    _inner_test(forward_gt=lambda x, y: x <= y,
                logic_sym=lambda x, y: x <= y, x_shape=(10, 10), y_shape=(10, 10))
    _inner_test(forward_gt=lambda x, y: x != y,
                logic_sym=lambda x, y: x != y, x_shape=(10, 10), y_shape=(10, 10))
    # Test the broadcasting binary logic ops
    _inner_test(forward_gt=lambda x, y: x == y,
                logic_sym=lambda x, y: mx.sym.broadcast_equal(x, y),
                x_shape=(1, 10), y_shape=(10, 1), test_scalar=False)
    _inner_test(forward_gt=lambda x, y: x > y,
                logic_sym=lambda x, y: mx.sym.broadcast_greater(x, y),
                x_shape=(1, 10), y_shape=(10, 1), test_scalar=False)
    _inner_test(forward_gt=lambda x, y: x >= y,
                logic_sym=lambda x, y: mx.sym.broadcast_greater_equal(x, y),
                x_shape=(1, 10), y_shape=(10, 1), test_scalar=False)
    _inner_test(forward_gt=lambda x, y: x < y,
                logic_sym=lambda x, y: mx.sym.broadcast_lesser(x, y),
                x_shape=(1, 10), y_shape=(10, 1), test_scalar=False)
    _inner_test(forward_gt=lambda x, y: x <= y,
                logic_sym=lambda x, y: mx.sym.broadcast_lesser_equal(x, y),
                x_shape=(1, 10), y_shape=(10, 1), test_scalar=False)
    _inner_test(forward_gt=lambda x, y: x != y,
                logic_sym=lambda x, y: mx.sym.broadcast_not_equal(x, y),
                x_shape=(1, 10), y_shape=(10, 1), test_scalar=False)


def test_embedding():
    in_dim = 10
    out_dim = 4
    batch = 24

    data = mx.sym.Variable("data")
    embed = mx.sym.Embedding(data=data, input_dim=in_dim, output_dim=out_dim, name="embed")
    exe_test = embed.simple_bind(default_context(), grad_req={'data': 'null', 'embed_weight': 'write'}, data=(batch,))
    arg_map = dict(zip(embed.list_arguments(), exe_test.arg_arrays))
    grad_map = dict(zip(embed.list_arguments(), exe_test.grad_arrays))
    np_data = np.random.randint(low=0, high=in_dim, size=batch)
    np_weight = np.random.uniform(-0.01, 0.01, arg_map["embed_weight"].shape)
    np_onehot = np.zeros((batch, in_dim))
    np_onehot[np.arange(batch), np_data] = 1.0
    # forward
    arg_map["data"][:] = np_data
    arg_map["embed_weight"][:] = np_weight
    exe_test.forward(is_train=True)
    assert_almost_equal(exe_test.outputs[0].asnumpy(), np.dot(np_onehot, np_weight))
    # backward
    np_grad = np.random.uniform(-1, 1, exe_test.outputs[0].shape)
    grad = mx.nd.zeros(np_grad.shape)
    grad[:] = np_grad
    exe_test.backward([grad])
    assert_almost_equal(grad_map["embed_weight"].asnumpy(), np.dot(np_onehot.T, np_grad))


# check ops handle duplicate input correctly.
def test_binary_op_duplicate_input():
    data = mx.symbol.Variable('data')
    shape = (3, 4)
    data_tmp = np.ones(shape)
    data_tmp[:] = 5
    arr_data = mx.nd.array(data_tmp)
    arr_grad = mx.nd.empty(shape)
    arr_grad[:] = 3
    out_grad = mx.nd.empty(shape)
    out_grad[:] = 1
    square = data * data
    exe_square = square.bind(default_context(), args=[arr_data], args_grad=[arr_grad])
    exe_square.forward(is_train=True)
    assert_almost_equal(exe_square.outputs[0].asnumpy(), data_tmp * data_tmp)
    exe_square.backward(out_grad)
    assert_almost_equal(arr_grad.asnumpy(), 2.0 * data_tmp)


def test_sign():
    data = mx.symbol.Variable('data')
    shape = (3, 4)
    data_tmp = np.ones(shape)
    data_tmp[:]=5
    arr_data = mx.nd.array(data_tmp)
    arr_grad = mx.nd.empty(shape)
    arr_grad[:]=3

    test = mx.sym.sign(data)
    exe_test = test.bind(default_context(), args=[arr_data], args_grad=[arr_grad])
    exe_test.forward(is_train=True)
    out = exe_test.outputs[0].asnumpy()
    npout = np.sign(data_tmp)
    assert_almost_equal(out, npout)

    out_grad = mx.nd.empty(shape)
    out_grad[:] = 2;
    npout_grad = out_grad.asnumpy()
    npout_grad = 0;
    exe_test.backward(out_grad)
    assert_almost_equal(arr_grad.asnumpy(), npout_grad)


def test_round_ceil_floor():
    data = mx.symbol.Variable('data')
    shape = (3, 4)
    data_tmp = np.ones(shape)
    data_tmp[:]=5.543
    arr_data = mx.nd.array(data_tmp)
    arr_grad = mx.nd.empty(shape)
    arr_grad[:]= 2

    test = mx.sym.round(data) + mx.sym.ceil(data) +  mx.sym.floor(data)
    exe_test = test.bind(default_context(), args=[arr_data])
    exe_test.forward(is_train=True)
    out = exe_test.outputs[0].asnumpy()
    npout = np.round(data_tmp) + np.ceil(data_tmp) + np.floor(data_tmp)
    assert_almost_equal(out, npout)


def test_trunc():
    data_tmp = np.random.rand(3, 4) * 10 - 5
    arr_data = mx.nd.array(data_tmp)
    data = mx.symbol.Variable('data')
    test = mx.sym.trunc(data)

    exe_test = test.bind(default_context(), args=[arr_data])
    exe_test.forward(is_train=True)
    out = exe_test.outputs[0].asnumpy()
    npout = np.trunc(data_tmp)

    assert_almost_equal(out, npout)


def test_rsqrt_cos_sin():
    data = mx.symbol.Variable('data')
    shape = (3, 4)
    data_tmp = np.ones(shape)
    data_tmp[:]=5
    arr_data = mx.nd.array(data_tmp)
    arr_grad = mx.nd.empty(shape)
    arr_grad[:]=3

    test =  mx.sym.rsqrt(data) + mx.sym.cos(data) + mx.sym.sin(data)
    exe_test = test.bind(default_context(), args=[arr_data], args_grad=[arr_grad])
    exe_test.forward(is_train=True)
    out = exe_test.outputs[0].asnumpy()
    npout =  1/ np.sqrt(data_tmp) + np.cos(data_tmp) + np.sin(data_tmp)
    assert_almost_equal(out, npout)

    out_grad = mx.nd.empty(shape)
    out_grad[:] = 2;
    npout_grad = out_grad.asnumpy()
    npout_grad = npout_grad * -(1.0 / (2.0 * data_tmp * np.sqrt(data_tmp))) + npout_grad * -1 * np.sin(data_tmp) + npout_grad * np.cos(data_tmp)
    exe_test.backward(out_grad)
    assert_almost_equal(arr_grad.asnumpy(), npout_grad)


def test_maximum_minimum():
    data1 = mx.symbol.Variable('data')
    data2 = mx.symbol.Variable('data')
    shape = (3, 4)
    data_tmp1 = np.random.rand(3,4)
    data_tmp2 = np.random.rand(3,4)
    data_tmp1[:] = 2
    data_tmp2[:] = 3

    arr_data1 = mx.nd.array(data_tmp1)
    arr_data2 = mx.nd.array(data_tmp2)

    arr_grad1 = mx.nd.empty(shape)
    arr_grad2 = mx.nd.empty(shape)

    test =  mx.sym.maximum(data1,data2) + mx.sym.minimum(data1,data2);
    exe_test = test.bind(default_context(), args=[arr_data1,arr_data2], args_grad=[arr_grad1,arr_grad2])
    exe_test.forward(is_train=True)
    out = exe_test.outputs[0].asnumpy()
    npout =  np.maximum(data_tmp1,data_tmp2) + np.minimum(data_tmp1,data_tmp2)
    assert_almost_equal(out, npout)

    out_grad = mx.nd.empty(shape)
    out_grad[:] = 2
    exe_test.backward(out_grad)

    npout_grad = np.ones(shape)
    npout_grad[:] = 2
    mask1 = (data_tmp1 > data_tmp2).astype('float')
    mask2 = (data_tmp1 < data_tmp2).astype('float')
    npout_grad1 = npout_grad * mask1 + npout_grad * mask2
    npout_grad2 = (npout_grad - npout_grad * mask1) + (npout_grad - npout_grad * mask2)

    assert_almost_equal(arr_grad1.asnumpy(), npout_grad1)
    assert_almost_equal(arr_grad2.asnumpy(), npout_grad2)


def test_maximum_minimum_scalar():
    data1 = mx.symbol.Variable('data')
    shape = (3, 4)
    data_tmp1 = np.random.rand(3,4)
    data_tmp1[:] = 2

    arr_data1 = mx.nd.array(data_tmp1)
    arr_grad1 = mx.nd.empty(shape)

    test =  mx.sym.maximum(data1,3) + mx.sym.maximum(9,data1) + mx.sym.minimum(5,data1) + mx.sym.minimum(data1,4)
    exe_test = test.bind(default_context(), args=[arr_data1], args_grad=[arr_grad1])
    exe_test.forward(is_train=True)
    out = exe_test.outputs[0].asnumpy()
    npout =  np.maximum(data_tmp1,3) + np.maximum(9,data_tmp1) + np.minimum(5,data_tmp1) + np.minimum(data_tmp1,4)
    assert_almost_equal(out, npout)

    out_grad = mx.nd.empty(shape)
    out_grad[:] = 2
    exe_test.backward(out_grad)

    npout_grad = np.ones(shape)
    npout_grad[:] = 2
    mask1 = (data_tmp1 > 3).astype('float')
    mask2 = (9 > data_tmp1).astype('float')
    mask3 = (5 < data_tmp1).astype('float')
    mask4 = (data_tmp1 < 4).astype('float')
    npout_grad1 = npout_grad * mask1 + (npout_grad - npout_grad * mask2) + (npout_grad - npout_grad * mask3) + npout_grad * mask4

    assert_almost_equal(arr_grad1.asnumpy(), npout_grad1)


def test_abs():
    data = mx.symbol.Variable('data')
    shape = (3, 4)
    data_tmp = np.ones(shape)
    data_tmp[:]=5
    arr_data = mx.nd.array(data_tmp)
    arr_grad = mx.nd.empty(shape)
    arr_grad[:]=3

    test = mx.sym.abs(data)
    exe_test = test.bind(default_context(), args=[arr_data], args_grad=[arr_grad])
    exe_test.forward(is_train=True)
    out = exe_test.outputs[0].asnumpy()
    npout = abs(data_tmp)
    assert_almost_equal(out, npout)

    out_grad = mx.nd.empty(shape)
    out_grad[:] = 2;
    npout_grad = out_grad.asnumpy()
    npout_grad = npout_grad * np.sign(data_tmp)
    exe_test.backward(out_grad)
    assert_almost_equal(arr_grad.asnumpy(), npout_grad)


def check_deconvolution_forward_backward(input_shape, num_filter, kernel, stride, pad):
    """configure A: input --> conv --> deconv --> output.
       the convolution and deconvoluiton has similar parameter which ensure
       the input shape is the same as output, and the same weights between conv
       and deconv;
       If the input value of forward() and backwrad() is the same, then
       the output value of them should also the same;
    """
    assert input_shape[1] == num_filter
    data = mx.sym.Variable(name="data")
    conv = mx.sym.Convolution(
        data=data, kernel=kernel, stride=stride, pad=pad,
        num_filter=num_filter, no_bias = "true", name = "conv")
    deconv = mx.sym.Deconvolution(
        data=conv, kernel=kernel, stride=stride, pad=pad,
        num_filter=num_filter, no_bias = "true", name = "deconv")

    arg_names = deconv.list_arguments()
    arg_shapes, out_shapes, _ = deconv.infer_shape(data=input_shape)
    input_data = mx.random.uniform(-5, 5, input_shape, ctx=mx.cpu()).copyto(default_context())
    out_grad = input_data
    args = {}
    args["data"] = input_data
    args['conv_weight'] = args['deconv_weight'] = mx.random.normal(0, 1,
        (num_filter, input_shape[1]) + kernel, ctx=mx.cpu()).copyto(default_context())
    args_grad = [mx.nd.empty(s) for s in arg_shapes]

    exe = deconv.bind(default_context(), args=args, args_grad=args_grad)
    exe.forward(is_train=True)
    out = exe.outputs[0].asnumpy()
    exe.backward(out_grad)
    assert_almost_equal(out, args_grad[0].asnumpy(), rtol=1E-3, atol=1e-3)

    args_grad_addto_npy = [np.random.normal(size=s) for s in arg_shapes]
    args_grad_addto = [mx.nd.array(ele) for ele in args_grad_addto_npy]
    exe = deconv.bind(default_context(), args=args, args_grad=args_grad_addto, grad_req="add")
    exe.forward(is_train=True)
    out = exe.outputs[0].asnumpy()
    exe.backward(out_grad)
    assert_almost_equal(out + args_grad_addto_npy[0], args_grad_addto[0].asnumpy(), rtol=1e-4, atol=1e-3)


def check_deconvolution_gradient(input_shape, num_filter, pad):
    """configure A: input --> conv --> output.
       configure B: input --> deconv --> output
       the convolution and deconvoluiton has similar parameter which ensure
       the input shape is the same as output;
       During backward(), if the input of A equals output of B, and the output
       of A equals input of B, then the grad of weight should be the same;
    """
    stride = (1, 1)
    kernel = (2*pad[0]+1, 2*pad[1]+1)
    data_conv = mx.sym.Variable(name="data_conv")
    conv = mx.sym.Convolution(
        data=data_conv, kernel=kernel, stride=stride, pad=pad,
        num_filter=num_filter, no_bias = "true", name = "conv")
    data_deconv = mx.sym.Variable(name="data_deconv")
    deconv = mx.sym.Deconvolution(
        data=data_deconv, kernel=kernel, stride=stride, pad=pad,
        num_filter=num_filter, no_bias = "true", name = "deconv")

    conv_data = mx.random.uniform(-5, 5, input_shape, ctx=mx.cpu()).copyto(default_context())
    conv_args = {}
    conv_args["data_conv"] = conv_data
    conv_args['conv_weight'] = \
        mx.random.normal(0, 1,(num_filter, input_shape[1]) + kernel, ctx=mx.cpu()).copyto(default_context())
    conv_args_grad = [mx.nd.zeros(conv_data.shape),
        mx.nd.zeros((num_filter, input_shape[1]) + kernel)]
    exe_conv = conv.bind(default_context(), args=conv_args, args_grad=conv_args_grad)
    exe_conv.forward(is_train=True)
    conv_out_grad = mx.random.normal(0, 2, exe_conv.outputs[0].shape, ctx=mx.cpu()).copyto(default_context())
    exe_conv.backward(conv_out_grad)

    deconv_data = conv_out_grad
    deconv_args = {}
    deconv_args['data_deconv'] = deconv_data
    deconv_args['deconv_weight'] = conv_args['conv_weight']
    deconv_args_grad = [mx.nd.zeros(deconv_data.shape),
        mx.nd.zeros((num_filter, input_shape[1]) + kernel)]
    deconv_addto_args_grad_npy = [np.random.normal(size=deconv_data.shape),
                                  np.random.normal(size=(num_filter, input_shape[1]) + kernel)]
    deconv_addto_args_grad = [mx.nd.array(deconv_addto_args_grad_npy[0]),
                              mx.nd.array(deconv_addto_args_grad_npy[1])]
    exe_deconv = deconv.bind(default_context(), args=deconv_args, args_grad=deconv_args_grad)
    exe_deconv.forward(is_train=True)
    deconv_out_grad = conv_data[:]
    exe_deconv.backward(deconv_out_grad)
    assert_almost_equal(conv_args_grad[1].asnumpy(), deconv_args_grad[1].asnumpy(), rtol=1e-3, atol=1e-2)
    # Test AddTo
    exe_deconv_addto = deconv.bind(default_context(), args=deconv_args,
                                   args_grad=deconv_addto_args_grad,
                                   grad_req="add")
    exe_deconv_addto.forward(is_train=True)
    deconv_out_grad = conv_data[:]
    exe_deconv_addto.backward(deconv_out_grad)
    assert_almost_equal(conv_args_grad[1].asnumpy() + deconv_addto_args_grad_npy[1],
                        deconv_addto_args_grad[1].asnumpy(), rtol=1e-3, atol=1e-2)


def check_deconvolution_target_shape(input_shape, kernel, stride, pad, adj, target_shape=None):
    data = mx.sym.Variable(name="data")
    if target_shape:
        deconv = mx.sym.Deconvolution(
            data=data, kernel=kernel, stride=stride, pad=pad, adj=adj, num_filter=5,
            target_shape = target_shape)
    else:
        deconv = mx.sym.Deconvolution(
            data=data, kernel=kernel, stride=stride, pad=pad, adj=adj, num_filter=5)
    arg_names = deconv.list_arguments()
    arg_shapes, out_shapes, _ = deconv.infer_shape(data=input_shape)
    assert out_shapes[0] == (input_shape[0], 5, 8, 8)


def test_deconvolution():
    check_deconvolution_target_shape(
        input_shape         = (2,3,4,4),
        kernel              = (3,3),
        stride              = (2,2),
        target_shape        = (8,8),
        pad                 = (99,99),  # will be ignored
        adj                 = (101,101),  # will be ignored
    )
    check_deconvolution_target_shape(
        input_shape         = (2,3,4,4),
        kernel              = (3,3),
        stride              = (2,2),
        pad                 = (1,1),
        adj                 = (1,1),
    )
    check_deconvolution_forward_backward(
        input_shape         = (1,1,5,5),
        num_filter          = 1,
        kernel              = (3,3),
        stride              = (1,1),
        pad                 = (1,1)
    )
    check_deconvolution_forward_backward(
        input_shape         = (32,3,28,28),
        num_filter          = 3,
        kernel              = (3,3),
        stride              = (1,1),
        pad                 = (1,1)
    )
    check_deconvolution_forward_backward(
        input_shape         = (10, 3, 403, 403),
        num_filter          = 3,
        kernel              = (7,7),
        stride              = (5,5),
        pad                 = (2,2)
    )
    check_deconvolution_gradient(
        input_shape = (1,3,5,5),
        num_filter = 3,
        pad = (1,1)
    )
    check_deconvolution_gradient(
        input_shape = (5,3,100,100),
        num_filter = 3,
        pad = (3,3)
    )


def check_nearest_upsampling_with_shape(shapes, scale, root_scale):
    arr = {'arg_%d'%i: mx.random.uniform(-10.0, 10.0, shape, ctx=mx.cpu()).copyto(default_context()) for i, shape in zip(range(len(shapes)), shapes)}
    arr_grad = {'arg_%d'%i: mx.nd.zeros(shape) for i, shape in zip(range(len(shapes)), shapes)}

    up = mx.sym.UpSampling(*[mx.sym.Variable('arg_%d'%i) for i in range(len(shapes))], sample_type='nearest', scale=root_scale)
    exe = up.bind(default_context(), args=arr, args_grad=arr_grad)
    exe.forward(is_train=True)
    exe.backward(exe.outputs)
    for k in range(len(shapes)):
        name = 'arg_%d'%k
        assert_allclose(arr[name].asnumpy()*root_scale**2*scale**(2*k), arr_grad[name].asnumpy(), rtol=1e-4)


def check_bilinear_upsampling_with_shape(shapes, scale, root_scale):
    arr = {'arg_%d'%i: mx.random.uniform(-10.0, 10.0, shape, ctx=mx.cpu()).copyto(default_context()) for i, shape in zip(range(len(shapes)), shapes)}
    arr_grad = {'arg_%d'%i: mx.nd.zeros(shape) for i, shape in zip(range(len(shapes)), shapes)}

    up = mx.sym.UpSampling(*[mx.sym.Variable('arg_%d'%i) for i in range(len(shapes))], sample_type='bilinear', scale=root_scale)
    exe = up.bind(default_context(), args=arr, args_grad=arr_grad)
    exe.forward(is_train=True)
    exe.backward(exe.outputs)
    for k in range(len(shapes)):
        name = 'arg_%d'%k
        assert_allclose(arr[name].asnumpy()*root_scale**2*scale**(2*k), arr_grad[name].asnumpy(), rtol=1e-4)


def test_nearest_upsampling():
    for root_scale in [1,2,3]:
        for scale in [1,2,3]:
            for num_shape in [1,2,3]:
                for base in [1,2,3]:
                    shapes = [(1,3,base*root_scale*scale**(num_shape-1-i),base*root_scale*scale**(num_shape-1-i)) for i in range(num_shape)]
                    check_nearest_upsampling_with_shape(shapes, scale, root_scale)


@unittest.skip("test fails intermittently. temporarily disabled till it gets fixed. tracked at https://github.com/apache/incubator-mxnet/issues/8044")
def test_batchnorm_training():
    def check_batchnorm_training(stype):
        for shape in [(2, 3), (2, 3, 2, 2)]:
            data_tmp = np.random.normal(-0.1, 0.1, size=shape)
            s = shape[1],
            gamma = np.ones(s)
            beta = np.ones(s)
            gamma[1] = 3
            beta[0] = 3

            rolling_mean = np.random.uniform(size=s)
            rolling_std = np.random.uniform(size=s)

            data = mx.symbol.Variable('data', stype=stype)
            in_location = [mx.nd.array(data_tmp).tostype(stype), mx.nd.array(gamma).tostype(stype),
                           mx.nd.array(beta).tostype(stype)]
            mean_std = [mx.nd.array(rolling_mean).tostype(stype), mx.nd.array(rolling_std).tostype(stype)]

            test = mx.symbol.BatchNorm_v1(data, fix_gamma=True)
            check_numeric_gradient(test, in_location, mean_std, numeric_eps=1e-2, rtol=0.16, atol=1e-4)

            test = mx.symbol.BatchNorm(data, fix_gamma=True)
            check_numeric_gradient(test, in_location, mean_std, numeric_eps=1e-2, rtol=0.16, atol=1e-4)

            test = mx.symbol.BatchNorm_v1(data, fix_gamma=True, use_global_stats=True)
            check_numeric_gradient(test, in_location, mean_std, numeric_eps=1e-2, rtol=0.16, atol=1e-4)

            test = mx.symbol.BatchNorm(data, fix_gamma=True, use_global_stats=True)
            check_numeric_gradient(test, in_location, mean_std, numeric_eps=1e-2, rtol=0.16, atol=1e-4)

            test = mx.symbol.BatchNorm_v1(data, fix_gamma=False)
            check_numeric_gradient(test, in_location, mean_std, numeric_eps=1e-2, rtol=0.16, atol=1e-4)

            test = mx.symbol.BatchNorm(data, fix_gamma=False)
            check_numeric_gradient(test, in_location, mean_std, numeric_eps=1e-2, rtol=0.16, atol=1e-4)

            test = mx.symbol.BatchNorm_v1(data, fix_gamma=False, use_global_stats=True)
            check_numeric_gradient(test, in_location, mean_std, numeric_eps=1e-2, rtol=0.16, atol=1e-4)

            test = mx.symbol.BatchNorm(data, fix_gamma=False, use_global_stats=True)
            check_numeric_gradient(test, in_location, mean_std, numeric_eps=1e-2, rtol=0.16, atol=1e-4)

            # Test varying channel axis
            dim = len(shape)
            for chaxis in range(-dim, dim):
                chaxis_true = chaxis
                if chaxis < 0:
                    chaxis_true = dim + chaxis

                shapex = shape

                channel_count = shapex[chaxis_true]
                data_tmp = np.random.normal(-0.1, 0.1, size=shapex)

                gamma = np.ones(channel_count)
                beta = np.ones(channel_count)
                if channel_count > 1:
                    gamma[1] = 3
                beta[0] = 3

                in_location = [mx.nd.array(data_tmp).tostype(stype), mx.nd.array(gamma).tostype(stype),
                               mx.nd.array(beta).tostype(stype)]

                xrolling_mean = np.random.uniform(size=channel_count)
                xrolling_std = np.random.uniform(size=channel_count)
                xmean_std = [mx.nd.array(xrolling_mean).tostype(stype),
                             mx.nd.array(xrolling_std).tostype(stype)]

                test = mx.symbol.BatchNorm(data, fix_gamma=True, axis=chaxis)
                check_numeric_gradient(test, in_location, xmean_std, numeric_eps=1e-2, rtol=0.2, atol=0.01)

                test = mx.symbol.BatchNorm(data, fix_gamma=True, use_global_stats=True, axis=chaxis)
                check_numeric_gradient(test, in_location, xmean_std, numeric_eps=1e-2, rtol=0.2, atol=0.01)

                test = mx.symbol.BatchNorm(data, fix_gamma=False, axis=chaxis)
                check_numeric_gradient(test, in_location, xmean_std, numeric_eps=1e-2, rtol=0.2, atol=0.01)

                test = mx.symbol.BatchNorm(data, fix_gamma=False, use_global_stats=True, axis=chaxis)
                check_numeric_gradient(test, in_location, xmean_std, numeric_eps=1e-2, rtol=0.2, atol=0.01)

    stypes = ['row_sparse', 'default']
    for stype in stypes:
        check_batchnorm_training(stype)


def test_convolution_grouping():
    num_filter = 4
    num_group = 2
    kernel = (3, 3)
    shape = (1, 4, 9, 9)

    x = mx.sym.Variable('x')
    w = mx.sym.Variable('w')
    b = mx.sym.Variable('b')
    y1 = mx.sym.Convolution(data=x, weight=w, bias=b, num_filter=num_filter, num_group=num_group, kernel=kernel)
    xslice = mx.sym.SliceChannel(data=x, num_outputs=num_group, axis=1)
    wslice = mx.sym.SliceChannel(data=w, num_outputs=num_group, axis=0)
    bslice = mx.sym.SliceChannel(data=b, num_outputs=num_group, axis=0)
    y2 = mx.sym.Concat(*[mx.sym.Convolution(data=xslice[i], weight=wslice[i], bias=bslice[i],
                                            num_filter=num_filter//num_group, kernel=kernel)
                       for i in range(num_group)])

    exe1 = y1.simple_bind(default_context(), x=shape)
    exe2 = y2.simple_bind(default_context(), x=shape, w=(num_filter, shape[1]//num_group, kernel[0], kernel[1]), b=(num_filter,))
    for arr1, arr2 in zip(exe1.arg_arrays, exe2.arg_arrays):
        arr1[:] = np.random.normal(size=arr1.shape)
        arr2[:] = arr1
    exe1.forward(is_train=True)
    exe1.backward(exe1.outputs[0])
    exe2.forward(is_train=True)
    exe2.backward(exe2.outputs[0])

    for arr1, arr2 in zip(exe1.outputs + exe1.grad_arrays, exe2.outputs + exe2.grad_arrays):
        np.testing.assert_allclose(arr1.asnumpy(), arr2.asnumpy(), rtol=1e-3, atol=1e-4)


@unittest.skip("test fails intermittently. temporarily disabled till it gets fixed. tracked at https://github.com/apache/incubator-mxnet/issues/8712")
def test_depthwise_convolution():
    for num_base in [1, 4, 16, 32, 64]:
        for kernel in [(3,3), (5,5)]:
            for stride in [(1,1), (2,2)]:
                for pad in [(0,0), (1,1)]:
                    for in_size in [7, 32]:
                        num_filter = num_base
                        num_group = num_base
                        shape = (2, num_base, in_size, in_size)

                        x = mx.sym.Variable('x')
                        w = mx.sym.Variable('w')
                        b = mx.sym.Variable('b')
                        y1 = mx.sym.Convolution(data=x, weight=w, bias=b, num_filter=num_filter, num_group=num_group,
                                kernel=kernel, stride=stride, pad=pad)
                        xslice = mx.sym.SliceChannel(data=x, num_outputs=num_group, axis=1)
                        wslice = mx.sym.SliceChannel(data=w, num_outputs=num_group, axis=0)
                        bslice = mx.sym.SliceChannel(data=b, num_outputs=num_group, axis=0)
                        y2 = mx.sym.Concat(*[mx.sym.Convolution(data=xslice[i], weight=wslice[i], bias=bslice[i],
                                                                num_filter=num_filter//num_group, kernel=kernel,
                                                                stride=stride, pad=pad)
                                           for i in range(num_group)])

                        dev = default_context()
                        exe1 = y1.simple_bind(dev, x=shape)
                        exe2 = y2.simple_bind(mx.cpu(), x=shape, w=(num_filter, shape[1]//num_group, kernel[0], kernel[1]),
                                b=(num_filter,))
                        for arr1, arr2 in zip(exe1.arg_arrays, exe2.arg_arrays):
                            arr1[:] = np.random.normal(size=arr1.shape)
                            arr2[:] = arr1
                        exe1.forward(is_train=True)
                        exe1.backward(exe1.outputs[0])
                        exe2.forward(is_train=True)
                        exe2.backward(exe2.outputs[0])

                        for arr1, arr2 in zip(exe1.outputs + exe1.grad_arrays, exe2.outputs + exe2.grad_arrays):
                            np.testing.assert_allclose(arr1.asnumpy(), arr2.asnumpy(), rtol=1e-3, atol=1e-4)


def gen_broadcast_data(idx):
    # Manually set test cases
    binary_op_data_shape = np.array(
        [[[2, 5, 1, 30, 7], [1, 5, 448, 30, 1]],
        [[10, 49, 1, 77, 17], [10, 1, 2, 1, 17]],
        [[13, 2, 65, 2,  1], [13, 1, 65, 1, 225]],
        [[9, 434, 4, 2, 37], [9, 1, 4, 1, 37]],
        [[2, 52, 1, 4, 1], [1, 52, 60, 1, 37]],
        [[1, 23, 7, 122, 50], [2, 1, 7, 1, 50]],
        [[1, 17, 1, 5, 1], [22, 1, 2, 1, 28]],
        [[29, 1, 2, 1, 8], [29, 22, 1, 130, 1]],
        [[2, 36, 1, 427, 3], [1, 36, 11, 427, 1]],
        [[1, 2, 1, 100, 7], [1, 2, 448, 100, 1]],
        [[1, 2, 495, 77, 7], [1, 2, 1, 1, 7]],
        [[1, 43, 65, 2, 1], [1, 43, 65, 1, 225]],
        [[1, 92, 434, 2, 2], [1, 92, 1, 2, 2]],
        [[1, 92, 1, 4, 1], [1, 92, 134, 1, 17]],
        [[1, 53, 2, 122, 143], [1, 1, 2, 1, 143]],
        [[1, 179, 1, 87, 17], [1, 179, 1, 1, 17]],
        [[1, 1, 17, 5, 1], [1, 22, 1, 1, 28]],
        [[1, 2, 1, 1, 8], [1, 2, 52, 430, 1]],
        [[1, 163, 1, 22, 3], [1, 163, 116, 22, 1]],
        [[1, 1, 44, 30, 7], [1, 1, 44, 30, 1]],
        [[1, 1, 1, 1, 28], [1, 127, 1, 5, 28]],
        [[1, 2, 394, 38, 1], [1, 2, 394, 38, 16]],
        [[1, 10, 49, 77, 17], [1, 1, 1, 1, 17]],
        [[1, 431, 6, 2, 225], [1, 1, 6, 2, 225]],
        [[1, 15, 1, 28, 1], [1, 15, 1, 28, 463]],
        [[1, 129, 2, 48, 96], [1, 129, 2, 1, 1]],
        [[1, 1, 403, 17, 2], [1, 44, 403, 17, 2]],
        [[1, 1, 65, 2, 22], [1, 1, 65, 1, 1]],
        [[1, 24, 103, 17, 18], [1, 24, 1, 1, 1]],
        [[1, 1, 1, 1, 2], [1, 24, 194, 50, 1]],
        [[1, 1, 107, 84, 9], [1, 1, 1, 1, 1]]])
    if idx < binary_op_data_shape.shape[0]:
        l_shape = binary_op_data_shape[idx][0]
        r_shape = binary_op_data_shape[idx][1]
    else:
        # Generate random data that has ndim between 1-7 and all the shape dims between 1-5
        ndim = np.random.randint(1, 6)
        shape = np.random.randint(1, 6, size=(ndim,))
        l_same_dim = np.random.randint(0, 5)
        r_same_dim = np.random.randint(0, 5)
        l_axis_flags = np.random.randint(0, 2, size=ndim)
        r_axis_flags = np.random.randint(0, 2, size=ndim)
        if l_same_dim == 4:
            l_axis_flags = np.ones(ndim)
        if r_same_dim == 4:
            r_axis_flags = np.ones(ndim)
        l_shape = shape.copy()
        r_shape = shape.copy()
        l_shape[np.where(l_axis_flags == 0)] = 1
        r_shape[np.where(r_axis_flags == 0)] = 1
    return [np.random.random(l_shape), np.random.random(r_shape)]


def gen_broadcast_data_int(idx):
    d = gen_broadcast_data(idx);
    return [np.round(d[0]*100).astype(int), np.round(d[1]*100).astype(int)]


def gen_binary_data(dummy):
    ndim = np.random.randint(1, 6)
    shape = np.random.randint(1, 6, size=(ndim,))
    return [np.random.random(shape), np.random.random(shape)]


def gen_binary_data_int(dummy):
    d = gen_binary_data(dummy);
    return [np.round(d[0]*100).astype(int), np.round(d[1]*100).astype(int)]


def check_binary_op_forward(symbol, baseline, gen_data, rtol=1e-3, atol=1e-5, mx_nd_func=None):
    sample_num = 200
    for i in range(sample_num):
        d = gen_data(i)
        x = baseline(d[0], d[1])
        y = symbol.bind(default_context(), args={'a': mx.nd.array(d[0]), 'b': mx.nd.array(d[1])})
        y.forward(is_train=True)
        y = y.outputs[0].asnumpy()
        if mx_nd_func is not None:
            d0 = mx.nd.array(d[0], dtype=d[0].dtype)
            d1 = mx.nd.array(d[1], dtype=d[1].dtype)
            assert_almost_equal(y, mx_nd_func(d0, d1).asnumpy(), rtol=rtol, atol=atol)
        idx = np.abs(x-y) > atol+rtol*np.abs(x)
        if idx.any():
            print('found precision problem')
            d[0] = np.broadcast_to(d[0], x.shape)
            d[1] = np.broadcast_to(d[1], x.shape)
            print('a: {}'.format(d[0][idx]))
            print('b: {}'.format(d[1][idx]))
            import struct
            print('a hex: {}'.format(struct.pack('d', d[0][idx]).encode('hex')))
            print('b hex: {}'.format(struct.pack('d', np.broadcast_to(d[1], x.shape)[idx]).encode('hex')))
            print('in baseline(a, b): {}'.format(x[idx]))
            print('in symbol(a, b): {}'.format(y[idx]))
            print('diff: {}'.format(np.abs(x-y)[idx] - atol-rtol*np.abs(x)[idx]))
        assert_allclose(y, x, rtol=rtol, atol=atol)


def check_binary_op_backward(symbol, baseline, gen_data, rtol=1e-3, atol=1e-5):
    sample_num = 200
    for i in range(sample_num):
        d = gen_data(i)
        out = np.random.random((d[0] + d[1]).shape)

        def reduce_op(shape, x):
            if shape == x.shape:
                return x
            keepdims_shape = list(x.shape)
            for i in range(len(shape)):
                if x.shape[i] != shape[i]:
                    keepdims_shape[i] = 1
                    x = np.sum(x, axis=i).reshape(keepdims_shape)
            return x

        baseline_grad1, baseline_grad2 = baseline(out, d[0], d[1])
        x_1 = reduce_op(d[0].shape, baseline_grad1)
        x_2 = reduce_op(d[1].shape, baseline_grad2)
        y_1 = mx.nd.empty(d[0].shape)
        y_2 = mx.nd.empty(d[1].shape)
        y = symbol.bind(default_context(), args={'a': mx.nd.array(d[0]), 'b': mx.nd.array(d[1])},
                        args_grad=[y_1, y_2])
        y.forward(is_train=True)
        y.backward([mx.nd.array(out)])
        assert_allclose(y_1.asnumpy(), x_1, rtol=rtol, atol=atol)
        assert_allclose(y_2.asnumpy(), x_2, rtol=rtol, atol=atol)


def test_binary_op():
    a = mx.sym.Variable('a')
    b = mx.sym.Variable('b')

    def test_bplus(a, b):
        c = a + b
        check_binary_op_forward(c, lambda a, b: a + b, gen_binary_data)
        check_binary_op_backward(c, lambda g_out, a, b: (g_out, g_out), gen_binary_data)

    def test_bminus(a, b):
        c = a - b
        check_binary_op_forward(c, lambda a, b: a - b, gen_binary_data)
        check_binary_op_backward(c, lambda g_out, a, b: (g_out, - g_out), gen_binary_data)

    def test_bmul(a, b):
        c = a * b
        check_binary_op_forward(c, lambda a, b: a * b, gen_binary_data)
        check_binary_op_backward(c, lambda g_out, a, b: (g_out * b, g_out * a), gen_binary_data)

    def test_bdiv(a, b):
        c = a / b
        check_binary_op_forward(c, lambda a, b: a / b, gen_binary_data)
        check_binary_op_backward(c, lambda g_out, a, b: (g_out / b, - g_out * a / (b * b)), gen_binary_data)

    def test_bmod(a, b):
        c = a % b
        check_binary_op_forward(c, lambda a, b: a % b, gen_binary_data)
        check_binary_op_backward(c, lambda g_out, a, b: (g_out, - g_out * (a // b)), gen_binary_data)

    def test_bmod_int(a, b):
        c = mx.sym.cast(a, dtype='int32') % mx.sym.cast(b, dtype='int32')
        check_binary_op_forward(c, lambda a, b: a % b, gen_binary_data_int)
        check_binary_op_backward(c, lambda g_out, a, b: (np.zeros_like(a), np.zeros_like(b)), gen_binary_data_int)

    def test_bpow(a, b):
        c = a ** b
        check_binary_op_forward(c, lambda a, b: a ** b, gen_binary_data)
        check_binary_op_backward(c, lambda g_out, a, b: (g_out * a **(b - 1) * b,
                                        g_out * a ** b * np.log(a)), gen_binary_data)

    def test_bneq(a, b):
        c = a != b
        check_binary_op_forward(c, lambda a, b: (a != b).astype(a.dtype), gen_binary_data)
        check_binary_op_backward(c, lambda g_out, a, b: (np.zeros_like(a), np.zeros_like(b)), gen_binary_data)

    test_bplus(a, b)
    test_bminus(a, b)
    test_bmul(a, b)
    test_bdiv(a, b)
    test_bmod(a, b)
    test_bmod_int(a, b)
    test_bpow(a, b)
    test_bneq(a, b)


def test_broadcast_binary_op():
    def check_bmaxmin_gradient(test_sym, x, y, delta, rtol, atol):
        """This function ensures that checking the numerical gradient of
        broadcast_max/min is not crossing the boundary y=x where there
        is no gradient definition at those sigularities."""
        x_max = np.max(x)
        y = x_max + 2 * delta + np.random.random(y.shape)
        check_numeric_gradient(test_sym, [x, y], numeric_eps=delta, rtol=rtol, atol=atol)

        x_min = np.min(x)
        y = x_min - 2 * delta - np.random.random(y.shape)
        check_numeric_gradient(test_sym, [x, y], numeric_eps=delta, rtol=rtol, atol=atol)

    a = mx.sym.Variable('a')
    b = mx.sym.Variable('b')

    def test_bplus(a, b):
        c = mx.sym.broadcast_plus(a, b)
        check_binary_op_forward(c, lambda a, b: a + b, gen_broadcast_data, mx_nd_func=mx.nd.add)
        check_binary_op_backward(c, lambda g_out, a, b: (g_out, g_out), gen_broadcast_data)

    def test_bminus(a, b):
        c = mx.sym.broadcast_minus(a, b)
        check_binary_op_forward(c, lambda a, b: a - b, gen_broadcast_data, mx_nd_func=mx.nd.subtract)
        check_binary_op_backward(c, lambda g_out, a, b: (g_out, - g_out), gen_broadcast_data)

    def test_bmul(a, b):
        c = mx.sym.broadcast_mul(a, b)
        check_binary_op_forward(c, lambda a, b: a * b, gen_broadcast_data, mx_nd_func=mx.nd.multiply)
        check_binary_op_backward(c, lambda g_out, a, b: (g_out * b, g_out * a), gen_broadcast_data)

    def test_bdiv(a, b):
        c = mx.sym.broadcast_div(a, b)
        check_binary_op_forward(c, lambda a, b: a / b, gen_broadcast_data, mx_nd_func=mx.nd.divide)
        check_binary_op_backward(c, lambda g_out, a, b: (g_out / b, - g_out * a / (b * b)), gen_broadcast_data)

    def test_bmod(a, b):
        c = mx.sym.broadcast_mod(a, b)
        check_binary_op_forward(c, lambda a, b: a % b, gen_broadcast_data, atol=1, mx_nd_func=mx.nd.modulo)
        check_binary_op_backward(c, lambda g_out, a, b: (g_out, - g_out * (a // b)), gen_broadcast_data, atol=1)

    def test_bmod_int(a, b):
        c = mx.sym.broadcast_mod(mx.sym.cast(a, dtype='int32'), mx.sym.cast(b, dtype='int32'))
        check_binary_op_forward(c, lambda a, b: a % b, gen_broadcast_data_int, mx_nd_func=mx.nd.modulo)
        check_binary_op_backward(c, lambda g_out, a, b: (np.zeros_like(a), np.zeros_like(b)), gen_broadcast_data_int)

    def test_bpow(a, b):
        c = mx.sym.broadcast_power(a, b)
        check_binary_op_forward(c, lambda a, b: a ** b, gen_broadcast_data, mx_nd_func=mx.nd.power)
        check_binary_op_backward(c, lambda g_out, a, b: (g_out * a **(b - 1) * b,
                                                         g_out * a ** b * np.log(a)), gen_broadcast_data)

    def test_bequal(a, b):
        c = mx.sym.broadcast_equal(a, b)
        check_binary_op_forward(c, lambda a, b: (a == b).astype(a.dtype), gen_broadcast_data_int,
                                mx_nd_func=mx.nd.equal)
        check_binary_op_backward(c, lambda g_out, a, b: (np.zeros_like(a), np.zeros_like(b)), gen_broadcast_data_int)

    def test_bmax(a, b):
        c = mx.sym.broadcast_maximum(a, b)
        check_binary_op_forward(c, lambda x, y: np.maximum(x, y), gen_broadcast_data, mx_nd_func=mx.nd.maximum)
        # pass idx=200 to gen_broadcast_data so that generated ndarrays' sizes are not too big
        data = gen_broadcast_data(idx=200)
        check_bmaxmin_gradient(c, data[0], data[1], 0.001, 1e-2, 1e-3)

    def test_bmin(a, b):
        c = mx.sym.broadcast_minimum(a, b)
        check_binary_op_forward(c, lambda x, y: np.minimum(x, y), gen_broadcast_data, mx_nd_func=mx.nd.minimum)
        # pass idx=200 to gen_broadcast_data so that generated ndarrays' sizes are not too big
        data = gen_broadcast_data(idx=200)
        check_bmaxmin_gradient(c, data[0], data[1], 0.001, 1e-2, 1e-3)

    test_bplus(a, b)
    test_bminus(a, b)
    test_bmul(a, b)
    test_bdiv(a, b)
    test_bmod(a, b)
    test_bmod_int(a, b)
    test_bpow(a, b)
    test_bequal(a, b)
    test_bmax(a, b)
    test_bmin(a, b)


def test_run_convolution_dilated_impulse_response(dil=(1,1), kernel_shape=(3,3), verbose=False):
    # Input for spike response
    spike_imgs = np.zeros(shape=(1,1,33,33), dtype=np.float32)
    spike_imgs[0,0,16,16] = 1.0
    spike_img = mx.nd.array(spike_imgs)
    spike_img2 = mx.nd.array(spike_imgs)

    kernel_weights = mx.nd.ones(shape=tuple([1,1]+list(kernel_shape)), dtype=np.float32)
    kernel_weights2 = mx.nd.ones(shape=tuple([1,1]+list(kernel_shape)), dtype=np.float32)

    kernel = mx.symbol.Variable('kernel')
    in_img = mx.symbol.Variable('input')
    net = mx.symbol.Convolution(in_img, num_filter=1,kernel=kernel_shape, dilate=dil, no_bias="true", name='test_convolution')
    net.list_arguments()
    be = net.bind(default_context(), args={ 'input' : spike_img, 'test_convolution_weight' : kernel_weights},
                args_grad={'input' : spike_img2, 'test_convolution_weight' : kernel_weights2 } )
    be.forward(True)
    out_o = be.outputs[0].asnumpy()
    ndo = be.outputs[0]

    out_grads = np.zeros(shape=be.outputs[0].shape, dtype=np.float32)
    out_grads[0,0, 16,16] = 1.0
    out_grad = mx.nd.array(out_grads)
    be.backward([out_grad])
    vgrad = be.grad_arrays[0].asnumpy()
    out = out_o.reshape((out_o.shape[2],out_o.shape[3]))
    nzx,nzy = np.nonzero(out)
    assert(np.sum(out)==np.prod(kernel_shape))
    assert(np.sum(vgrad)==np.prod(kernel_shape))

    # Now check whether the input gradient was computed correctly
    input_grad = mx.nd.array(vgrad)

    be = net.bind(default_context(), args={ 'input' : input_grad, 'test_convolution_weight' : kernel_weights})
    be.forward(True)
    out_o = be.outputs[0].asnumpy()
    assert(out_o[0,0,16,16]==np.prod(kernel_shape))

    rnd_kernel_s = np.random.uniform(low=0.0, high=1.0, size=tuple([1,1]+list(kernel_shape))).astype(np.float32)
    impulse_error = mx.nd.array(out_o/np.sum(out_o)) # This should be 1.0 at [0,0,16,16]
    rnd_kernel = mx.nd.array(rnd_kernel_s)

    rnd_kernel2 = mx.nd.array(rnd_kernel_s)
    white_in = mx.nd.ones(shape=(1,1,33,33))
    white_in2 = mx.nd.ones(shape=(1,1,33,33))

    be = net.bind(default_context(), args={ 'input' : white_in, 'test_convolution_weight' : rnd_kernel},
                args_grad={'input' : white_in2, 'test_convolution_weight' : rnd_kernel2 } )

    be.forward(True)
    be.backward([impulse_error])
    out_orig = be.outputs[0].asnumpy()
    kernel_gradient = be.grad_arrays[1].asnumpy()

    dkernel = mx.nd.array(rnd_kernel_s + kernel_gradient)

    be = net.bind(default_context(), args={ 'input' : white_in, 'test_convolution_weight' : dkernel})

    be.forward(True)
    out = be.outputs[0].asnumpy()
    # Now do a simple check of the kernel gradient
    assert(out[0,0,16,16] - np.sum(kernel_gradient) - out_orig[0,0,16,16] < 0.001)


def test_convolution_dilated_impulse_response():
    for dil in [ (1,1), (2,2), (3,3) ]:
        for ks in [ (3,3), (4,4), (2,3), (3,2), (1,1) ]:
            test_run_convolution_dilated_impulse_response(dil=dil, kernel_shape=ks)


def test_reshape():

    def test_reshape_new(src_shape, shape_args, reverse, dst_shape):
        net = mx.sym.Variable("data")
        net = mx.sym.Reshape(net, shape=shape_args, reverse=reverse)
        js = net.tojson()
        net = mx.sym.load_json(js)
        _, output_shape, __ = net.infer_shape(data=src_shape)
        assert output_shape[0] == dst_shape, \
            'Src Shape = %s, Shape Arguments = %s, Reverse = %s, Dst Shape = %s, ' \
            'Output Shape = %s' %(str(src_shape), str(shape_args), str(reverse),
                                  str(dst_shape), str(output_shape[0]))
        dat_npy = np.random.rand(*src_shape)
        grad_npy = np.random.rand(*dst_shape)
        exe = net.simple_bind(default_context(), data=src_shape)
        exe.arg_dict['data'][:] = dat_npy
        exe.forward(is_train=True)
        assert np.square(exe.outputs[0].asnumpy() - dat_npy.reshape(dst_shape)).mean() < 1E-7, \
            'Src Shape = %s, Shape Arguments = %s, Reverse = %s, Dst Shape = %s'\
            %(str(src_shape), str(shape_args), str(reverse), str(dst_shape))
        exe.backward(out_grads=mx.nd.array(grad_npy))
        assert np.square(exe.grad_dict['data'].asnumpy() - grad_npy.reshape(src_shape)).mean() < 1E-7, \
            'Src Shape = %s, Shape Arguments = %s, Reverse = %s, Dst Shape = %s'\
            %(str(src_shape), str(shape_args), str(reverse), str(dst_shape))
    # Test new api (Using shape)
    test_cases = [
        [(2, 3, 5, 5),  (0, -1),          False, (2, 75)],
        [(2, 3, 5, 5),  (0, 0, -1),       False, (2, 3, 25)],
        [(5, 3, 4, 5),  (0, -1, 0),       False, (5, 15, 4)],
        [(2, 3, 5, 4),  (-1, 0, 0),       False, (8, 3, 5)],
        [(2, 3, 5, 5),  (0, 0, 0, 0),     False, (2, 3, 5, 5)],
        [(2, 4, 5, 3),  (-1, 2, 2, 1),    False, (30, 2, 2, 1)],
        [(2, 3, 5, 6),  (-2,),            False, (2, 3, 5, 6)],
        [(2, 3, 5, 6),  (6, 1, -2),       False, (6, 1, 5, 6)],
        [(2, 3, 5, 6),  (-3, -3),         False, (6, 30)],
        [(2, 3, 5, 6),  (-3, -1),         False, (6, 30)],
        [(64,),         (-4, 16, 4),      False, (16, 4)],
        [(64,),         (-4, 16, -1),     False, (16, 4)],
        [(64, 1, 2, 3), (-4, 16, -1, -2), False, (16, 4, 1, 2, 3)],
        [(2, 3, 5, 5),  (0, -1),          True,  (5, 30)],
        [(2, 3, 5, 5),  (0, 0, -1),       True,  (3, 5, 10)],
        [(5, 3, 4, 5),  (0, -1, 0),       True,  (3, 20, 5)],
        [(2, 3, 5, 4),  (-1, 0, 0),       True,  (6, 5, 4)],
        [(2, 3, 4, 5),  (3, -1, 0),       True,  (3, 8, 5)],
        [(2, 3, 5, 5),  (5, 3, 0, -1),    True,  (5, 3, 5, 2)],
        [(2, 3, 5, 5),  (0, 0, 0, 0),     True,  (2, 3, 5, 5)],
        [(2, 3, 5, 6),  (-2,),            True,  (2, 3, 5, 6)],
        [(2, 3, 5, 6),  (-2, 1, 30),      True,  (2, 3, 1, 30)],
        [(2, 3, 5, 6),  (-3, -3),         True,  (6, 30)],
        [(64,),         (16, 4, -4),      True,  (16, 4)],
        [(64,),         (16, -1, -4),     True,  (16, 4)],
        [(1, 2, 3, 64), (-2, -1, 16, -4), True,  (1, 2, 3, 4, 16)]]
    for test_case in test_cases:
        test_reshape_new(*test_case)
    # Test old api
    net = mx.sym.Variable("data")
    net = mx.sym.Reshape(net, target_shape=(2, 0))
    js = net.tojson()
    net = mx.sym.load_json(js)
    _, output_shape, __ = net.infer_shape(data=(2, 3, 5, 5))
    assert(output_shape[0] == (2, 75))
    # Test for Flatten
    data = mx.sym.Variable("data")
    net = mx.sym.Flatten(data)
    exe = net.simple_bind(ctx=default_context(), data=(5, 4, 3, 7))
    data_npy = np.random.normal(size=(5, 4, 3, 7))
    out_grad_npy = np.random.normal(size=(5, 4 * 3 * 7))
    outputs = exe.forward(is_train=True, data=data_npy)[0].asnumpy()
    assert_allclose(outputs, data_npy.reshape((5, 4 * 3 * 7)))
    exe.backward(out_grads=[mx.nd.array(out_grad_npy, ctx=default_context())])
    assert_allclose(exe.grad_arrays[0].asnumpy(), out_grad_npy.reshape((5, 4, 3, 7)))


def test_reduce():
    sample_num = 500
    def test_reduce_inner(numpy_reduce_func, numpy_reduce_grad_func, mx_reduce_sym, nan_prob = 0):
        for i in range(sample_num):
            # Generate random data that has ndim between 1-7 and all the shape dims between 1-5
            # Insert a NaN with probability equal to nan_prob
            ndim = np.random.randint(1, 6)
            shape = np.random.randint(1, 6, size=(ndim,))
            axis_num = np.random.randint(0, ndim, size=1)
            axis_flags = np.random.randint(0, 2, size=ndim)
            exclude = np.random.randint(0, 2)
            axes = []
            for (axis, flag) in enumerate(axis_flags):
                if flag:
                    axes.append(axis)
            if 0 == len(axes):
                axes = None
            elif 1 == len(axes):
                axes = axes[0]
            else:
                axes = tuple(axes)
            keepdims = np.random.randint(0, 2)
            a = mx.symbol.Variable('a')
            if axes is None:
                b = mx_reduce_sym(a, keepdims=keepdims)
            elif exclude and isinstance(axes, tuple) and len(axes) < ndim:
                naxes = [i for i in range(ndim) if i not in axes]
                b = mx_reduce_sym(a, axis=naxes, keepdims=keepdims, exclude=True)
            else:
                b = mx_reduce_sym(a, axis=axes, keepdims=keepdims)
            dat_npy = np.random.rand(*shape)
            if nan_prob > 0:
                dat_npy[np.random.rand(*shape) < nan_prob] = np.nan
            sum_groundtruth = np.array(numpy_reduce_func(dat_npy, axis=axes, keepdims=keepdims))
            if sum_groundtruth.shape == ():
                sum_groundtruth = np.array([sum_groundtruth])
            grad_nd = mx.nd.empty(shape)
            outgrad_npy = np.array(np.random.rand(*sum_groundtruth.shape))

            keepdim_shape = np_reduce(dat_npy, axes, 1, np.sum).shape
            grad_groundtruth = numpy_reduce_grad_func(outgrad=outgrad_npy, data=dat_npy,
                                                      outdata=sum_groundtruth,
                                                      axis=axes, keepdims=keepdims,
                                                      keepdim_shape=keepdim_shape)
            net = b.bind(default_context(), args={'a': mx.nd.array(dat_npy)},
                         args_grad={'a': grad_nd})
            net.forward(is_train=True)

            equal_forward = almost_equal_ignore_nan(net.outputs[0].asnumpy(), sum_groundtruth, 1E-4, 1E-4)
            assert equal_forward

            net.backward(out_grads=mx.nd.array(outgrad_npy))
            bc_grad_groundtruth = np.broadcast_to(grad_groundtruth, grad_nd.shape)
            equal_backward = almost_equal_ignore_nan(grad_nd.asnumpy(), bc_grad_groundtruth, 1E-4, 1E-4)
            assert equal_backward

    test_reduce_inner(lambda data, axis, keepdims:np_reduce(data, axis, keepdims, np.sum),
                      lambda outgrad, data, outdata, axis, keepdims, keepdim_shape:
                        outgrad.reshape(keepdim_shape),
                      mx.symbol.sum)
    test_reduce_inner(lambda data, axis, keepdims:np_reduce(data, axis, keepdims, np.mean),
                      lambda outgrad, data, outdata, axis, keepdims, keepdim_shape:
                        outgrad.reshape(keepdim_shape)/(data.size/outdata.size),
                      mx.symbol.mean)
    test_reduce_inner(lambda data, axis, keepdims:np_reduce(data, axis, keepdims, np.prod),
                      lambda outgrad, data, outdata, axis, keepdims, keepdim_shape:
                        outgrad.reshape(keepdim_shape) * (outdata.reshape(keepdim_shape) / data),
                      mx.symbol.prod)
    test_reduce_inner(lambda data, axis, keepdims:np_reduce(data, axis, keepdims, np.nansum),
                      lambda outgrad, data, outdata, axis, keepdims, keepdim_shape:
                        np.where(np.isnan(data), 0, outgrad.reshape(keepdim_shape)),
                      mx.symbol.nansum, 0.3)
    test_reduce_inner(lambda data, axis, keepdims:np_reduce(data, axis, keepdims, np.nanprod),
                      lambda outgrad, data, outdata, axis, keepdims, keepdim_shape:
                        np.where(np.isnan(data), 0, outgrad.reshape(keepdim_shape) * (outdata.reshape(keepdim_shape) / data)),
                      mx.symbol.nanprod, 0.3)
    test_reduce_inner(lambda data, axis, keepdims:np_reduce(data, axis, keepdims, np.max),
                      lambda outgrad, data, outdata, axis, keepdims, keepdim_shape:
                        outgrad.reshape(keepdim_shape) * (np.equal(data, outdata.reshape(keepdim_shape)).astype(np.float)),
                      mx.symbol.max)
    test_reduce_inner(lambda data, axis, keepdims:np_reduce(data, axis, keepdims, np.min),
                      lambda outgrad, data, outdata, axis, keepdims, keepdim_shape:
                        outgrad.reshape(keepdim_shape) * (np.equal(data, outdata.reshape(keepdim_shape)).astype(np.float)),
                      mx.symbol.min)


def test_broadcast():
    sample_num = 200
    for i in range(sample_num):
        # Generate random data that has ndim between 1-7 and all the shape dims between 1-5
        ndim = np.random.randint(1, 6)
        target_shape = np.random.randint(1, 6, size=(ndim,))
        axis = tuple(set(np.random.randint(0, ndim, np.random.randint(1, ndim + 1))))
        shape = target_shape.copy()
        size = tuple([shape[ele] for ele in axis])
        for ele in axis:
            shape[ele] = 1
        a = mx.symbol.Variable('a')
        sym_bcast_axis = mx.symbol.broadcast_axis(a, axis=axis, size=size)
        sym_bcast_to = mx.symbol.broadcast_to(a, shape=tuple(target_shape))
        def test_broadcasting_ele(sym_bcast):
            dat_npy = np.random.rand(*shape)
            groundtruth = dat_npy
            grad_nd = mx.nd.empty(shape)
            outgrad_npy = np.random.rand(*target_shape)
            grad_groundtruth = np_reduce(outgrad_npy, axis=axis, keepdims=True,
                                          numpy_reduce_func=np.sum)
            net = sym_bcast.bind(default_context(), args={'a': mx.nd.array(dat_npy)},
                                                 args_grad={'a': grad_nd})
            net.forward(is_train=True)
            assert (net.outputs[0].shape == target_shape).all()
            assert_almost_equal(net.outputs[0].asnumpy(), groundtruth, rtol=1e-4)
            net.backward(out_grads=mx.nd.array(outgrad_npy))
            assert_almost_equal(grad_nd.asnumpy(), grad_groundtruth, rtol=1e-4)
        test_broadcasting_ele(sym_bcast_axis)
        test_broadcasting_ele(sym_bcast_to)


def test_transpose():
    for ndim in range(1, 7):
        for t in range(5):
            dims = list(np.random.randint(1, 10, size=ndim))
            axes = list(range(ndim))
            random.shuffle(axes)
            axes = tuple(axes)
            x = mx.nd.array(np.random.normal(size=dims))
            y = mx.nd.transpose(x, axes=axes)
            assert_allclose(np.transpose(x.asnumpy(), axes=axes), y.asnumpy())

            y = mx.nd.transpose(x)
            assert_allclose(np.transpose(x.asnumpy()), y.asnumpy())


def test_expand_dims():
    for ndim in range(1, 6):
        for axis in range(-ndim + 1, ndim):
            x = np.random.normal(size=list(np.random.randint(1, 10, size=ndim)))
            y = mx.nd.array(x)
            x1 = np.expand_dims(x, axis=axis)
            y1 = mx.nd.expand_dims(y, axis=axis)
            assert_allclose(x1, y1.asnumpy())
            assert_allclose(x1.shape, y1.shape)


def test_crop():
    for ndim in range(1, 6):
        for t in range(5):
            dims = []
            begin = []
            end = []
            idx = []
            for i in range(ndim):
                d = random.randint(1, 5)
                b = random.randint(0, d-1)
                e = random.randint(b+1, d)
                if b == 0 and random.randint(0, 1):
                    b = None
                elif b != 0 and random.randint(0, 1):
                    b -= d
                if e == d and random.randint(0, 1):
                    e = None
                elif e != d and random.randint(0, 1):
                    e -= d
                dims.append(d)
                begin.append(b)
                end.append(e)
                idx.append(slice(b, e))
            x = mx.nd.array(np.random.normal(size=dims))
            y = mx.nd.crop(x, begin=tuple(begin), end=tuple(end))
            assert_allclose(x.asnumpy()[idx], y.asnumpy())

            vx = mx.sym.Variable('x')
            vy = mx.sym.crop(vx, begin=tuple(begin), end=tuple(end))
            check_numeric_gradient(vy, [x.asnumpy()])


def test_slice_axis():
    for ndim in range(1, 6):
        shape = np.random.randint(1, 11, size=(ndim,))
        for t in range(ndim):
            d = shape[t]
            b = random.randint(0, d-1)
            e = random.randint(b+1, d)
            if np.random.rand() > 0.6:
                e = None
            else:
                if e < d and np.random.rand() > 0.5:
                    e = e - d
            if np.random.rand() > 0.5:
                b = b - d
            idx = []
            for i in range(ndim):
                idx.append(slice(0, shape[i]))
            idx[t] = slice(b, e)

            X = mx.symbol.Variable('X')
            x = mx.nd.array(np.random.normal(size=shape))
            Y = mx.symbol.slice_axis(data=X, axis=t, begin=b, end=e)

            xgrad = mx.nd.empty(x.shape)
            exec1 = Y.bind(default_context(), args = [x], args_grad = {'X': xgrad})
            exec1.forward(is_train=True)
            y = exec1.outputs[0]
            assert_allclose(x.asnumpy()[idx], y.asnumpy())
            exec1.backward([y])
            xx = x.asnumpy()
            xx[:] = 0.0
            xx[idx] = x.asnumpy()[idx]
            assert_allclose(xx, xgrad.asnumpy())
            x_grad_npy = np.random.normal(size=x.shape)
            xgrad = mx.nd.array(x_grad_npy)
            exec2 = Y.bind(default_context(), args=[x], args_grad={'X': xgrad}, grad_req="add")
            exec2.forward(is_train=True)
            exec2.backward([exec2.outputs[0]])
            xx = np.zeros(shape=x.shape, dtype=np.float32)
            xx[idx] = x.asnumpy()[idx]
            assert_allclose(xx + x_grad_npy, xgrad.asnumpy(), atol=1E-5)


def test_flip():
    for ndim in range(1, 6):
        for t in range(5):
            dims = [random.randint(1,10) for i in range(ndim)]
            axis = random.randint(0, ndim-1)
            idx = [slice(None, None, -1) if i == axis else slice(None, None) for i in range(ndim)]
            x = mx.nd.array(np.random.normal(size=dims))
            y = mx.nd.flip(x, axis=axis)
            assert_allclose(x.asnumpy()[idx], y.asnumpy())


def test_stn():
    np.set_printoptions(threshold=np.nan)
    num_filter = 2  # conv of loc net
    kernel = (3, 3)  # conv of loc net
    num_hidden = 6  # fc of loc net
    for n in [1, 2, 3, 4]:
        for c in [1, 2, 3, 4]:
            for h in [5, 9, 13, 17]:  # for convenience test, this third and forth input dim should be 4x + 1
                for w in [5, 9, 13, 17]:
                    data_shape = (n, c, h, w)
                    target_shape = (int((data_shape[2]+1)/2), int((data_shape[3]+1)/2))
                    data = mx.sym.Variable(name="data")
                    loc = mx.sym.Convolution(data=data, kernel=kernel, pad=(1, 1), num_filter=num_filter, name="loc_conv")
                    loc = mx.sym.Flatten(data=loc)
                    loc = mx.sym.FullyConnected(data=loc, num_hidden=num_hidden, name="loc_fc")
                    stn = mx.sym.SpatialTransformer(data=data, loc=loc, target_shape=target_shape,
                                                    transform_type="affine", sampler_type="bilinear")
                    arg_names = stn.list_arguments()
                    arg_shapes, out_shapes, _ = stn.infer_shape(data=data_shape)
                    # check shape
                    assert out_shapes[0] == (data_shape[0], data_shape[1], target_shape[0], target_shape[1])
                    dev = default_context()
                    #dev = mx.gpu(0)
                    args = {}
                    args['data'] = mx.random.normal(0, 1, data_shape, ctx=mx.cpu()).copyto(dev)
                    args['loc_conv_weight'] = mx.nd.zeros((num_filter, data_shape[1], kernel[0], kernel[1]), ctx=dev)
                    args['loc_conv_bias'] = mx.nd.zeros((num_filter,), ctx=dev)
                    args['loc_fc_weight'] = mx.nd.zeros((6, num_filter*data_shape[2]*data_shape[3]), ctx=dev)
                    args['loc_fc_bias'] = mx.nd.array([0.5, 0, 0, 0, 0.5, 0], ctx=dev)
                    grad_grad = [mx.nd.zeros(shape, ctx=dev) for shape in arg_shapes]
                    exe = stn.bind(dev, args=args, args_grad=grad_grad)
                    exe.forward(is_train=True)
                    out = exe.outputs[0].asnumpy()
                    # check forward
                    assert_almost_equal(out, args['data'].asnumpy()[:, :, h//4:h-h//4, w//4:w-w//4], rtol=1e-2, atol=1e-4)
                    out_grad = mx.nd.ones(out.shape, ctx=dev)
                    exe.backward([out_grad])
                    # check backward
                    assert_almost_equal(out_grad.asnumpy(), grad_grad[0].asnumpy()[:, :, h//4:h-h//4, w//4:w-w//4], rtol=1e-2, atol=1e-4)


def test_dot(ctx=default_context()):
    np.random.seed(1234)
    dtypes = ['float32', 'float64']

    # Test normal dot.
    for data_type in dtypes:
        for m in range(1, 5):
            for k in range(1, 5):
                for n in range(1, 5):
                    a_npy = np.random.normal(0, 1, (m, k))
                    a_npy = a_npy.astype(data_type)
                    b_npy = np.random.normal(0, 1, (k, n))
                    b_npy = b_npy.astype(data_type)
                    c_npy = np.empty((m, n), dtype=data_type)
                    ograd_npy = np.random.normal(0, 1, (m, n))
                    ograd_npy = ograd_npy.astype(data_type)
                    agrad_npy = np.empty((m, k), dtype=data_type)
                    bgrad_npy = np.empty((k, n), dtype=data_type)
                    c_npy[:, :] = np.dot(a_npy[:, :], b_npy[:, :])
                    bgrad_npy[:, :] = np.dot(a_npy[:, :].T, ograd_npy[:, :])
                    agrad_npy[:, :] = np.dot(ograd_npy[:, :], b_npy[:, :].T)
                    a = mx.sym.Variable('a', dtype=data_type)
                    b = mx.sym.Variable('b', dtype=data_type)
                    c = mx.sym.dot(a, b)
                    exe = c.simple_bind(ctx=ctx, a=a_npy.shape, b=b_npy.shape)
                    outputs = exe.forward(is_train=True, a=a_npy, b=b_npy)
                    assert_almost_equal(outputs[0].asnumpy(), c_npy, rtol=1e-3)
                    exe.backward(out_grads=[mx.nd.array(ograd_npy, mx.cpu())])
                    assert_almost_equal(exe.grad_dict['a'].asnumpy(), agrad_npy, rtol=1e-3)
                    assert_almost_equal(exe.grad_dict['b'].asnumpy(), bgrad_npy, rtol=1e-3)

    # Test dot with transpose flag using gradient checker.
    def dot_sym(data_type):
        x = mx.sym.Variable('x', dtype=data_type)
        y = mx.sym.Variable('y', dtype=data_type)
        return mx.sym.dot(x, y)

    def dot_sym_xT(data_type):
        x = mx.sym.Variable('x', dtype=data_type)
        y = mx.sym.Variable('y', dtype=data_type)
        return mx.sym.dot(x, y, transpose_a=True)

    def dot_sym_yT(data_type):
        x = mx.sym.Variable('x', dtype=data_type)
        y = mx.sym.Variable('y', dtype=data_type)
        return mx.sym.dot(x, y, transpose_b=True)

    def dot_sym_xT_yT(data_type):
        x = mx.sym.Variable('x', dtype=data_type)
        y = mx.sym.Variable('y', dtype=data_type)
        return mx.sym.dot(x, y, transpose_a=True, transpose_b=True)

    for data_type in dtypes:
        for ashape, bshape in [((3, 4), (4, 5)), ((2, 3, 4), (4, 5, 6))]:
            m1_npy = np.random.uniform(-1, 1, ashape)
            m1_npy = m1_npy.astype(data_type)
            m2_npy = np.random.uniform(-1, 1, bshape)
            m2_npy = m2_npy.astype(data_type)
            check_numeric_gradient(dot_sym(data_type), [m1_npy, m2_npy], numeric_eps=1e-1, rtol=2e-2, atol=1e-3)
            check_numeric_gradient(dot_sym_xT(data_type), [m1_npy.T, m2_npy], numeric_eps=1e-1, rtol=2e-2, atol=1e-3)
            check_numeric_gradient(dot_sym_yT(data_type), [m1_npy, m2_npy.T], numeric_eps=1e-1, rtol=2e-2, atol=1e-3)
            check_numeric_gradient(dot_sym_xT_yT(data_type), [m1_npy.T, m2_npy.T], numeric_eps=1e-1, rtol=2e-2, atol=1e-3)


def test_batch_dot():
    dtypes = ['float32', 'float64']

    for data_type in dtypes:
        for batch_size in range(1, 5):
            for m in range(1, 5):
                for k in range(1, 5):
                    for n in range(1, 5):
                        transpose_a = (np.random.rand() > 0.5)
                        transpose_b = (np.random.rand() > 0.5)
                        a_npy = np.random.normal(0, 1, (batch_size, m, k))
                        a_npy = a_npy.astype(data_type)
                        b_npy = np.random.normal(0, 1, (batch_size, k, n))
                        b_npy = b_npy.astype(data_type)
                        c_npy = np.empty((batch_size, m, n), dtype=data_type)
                        ograd_npy = np.random.normal(0, 1, (batch_size, m, n))
                        ograd_npy = ograd_npy.astype(data_type)
                        agrad_npy = np.empty((batch_size, m, k), dtype=data_type)
                        bgrad_npy = np.empty((batch_size, k, n), dtype=data_type)
                        a_init_grad_npy = np.random.normal(size=(batch_size, m, k))
                        a_init_grad_npy = a_npy.astype(data_type)
                        b_init_grad_npy = np.random.normal(size=(batch_size, k, n))
                        b_init_grad_npy = b_npy.astype(data_type)
                        for i in range(batch_size):
                            c_npy[i, :, :] = np.dot(a_npy[i, :, :], b_npy[i, :, :])
                            bgrad_npy[i, :, :] = np.dot(a_npy[i, :, :].T, ograd_npy[i, :, :])
                            agrad_npy[i, :, :] = np.dot(ograd_npy[i, :, :], b_npy[i, :, :].T)
                            a = mx.sym.Variable('a', dtype=data_type)
                            b = mx.sym.Variable('b', dtype=data_type)
                            c = mx.sym.batch_dot(a, b, transpose_a=transpose_a, transpose_b=transpose_b)
                        if transpose_a:
                            a_npy = np.transpose(a_npy, axes=(0, 2, 1))
                            agrad_npy = np.transpose(agrad_npy, axes=(0, 2, 1))
                            a_init_grad_npy = np.transpose(a_init_grad_npy, axes=(0, 2, 1))
                        if transpose_b:
                            b_npy = np.transpose(b_npy, axes=(0, 2, 1))
                            bgrad_npy = np.transpose(bgrad_npy, axes=(0, 2, 1))
                            b_init_grad_npy = np.transpose(b_init_grad_npy, axes=(0, 2, 1))
                            exe = c.simple_bind(ctx=default_context(),
                                a=a_npy.shape, b=b_npy.shape, grad_req='write')
                            exe_add = c.simple_bind(ctx=default_context(),
                                a=a_npy.shape, b=b_npy.shape, grad_req='add')
                            exe_add.grad_dict['a'][:] = a_init_grad_npy
                            exe_add.grad_dict['b'][:] = b_init_grad_npy
                            outputs = exe.forward(is_train=True, a=a_npy, b=b_npy)
                            assert_almost_equal(outputs[0].asnumpy(), c_npy, rtol=1e-3, atol=1e-4)
                            exe.backward(out_grads=[mx.nd.array(ograd_npy, ctx=exe._ctx)])
                            assert_almost_equal(exe.grad_dict['a'].asnumpy(), agrad_npy, rtol=1e-3, atol=1e-4)
                            assert_almost_equal(exe.grad_dict['b'].asnumpy(), bgrad_npy, rtol=1e-3, atol=1e-4)
                            exe_add.forward(is_train=True, a=a_npy, b=b_npy)
                            exe_add.backward(out_grads=[mx.nd.array(ograd_npy, ctx=exe._ctx)])
                            assert_almost_equal(exe_add.grad_dict['a'].asnumpy(),
                                agrad_npy + a_init_grad_npy, rtol=1e-3, atol=1e-4)
                            assert_almost_equal(exe_add.grad_dict['b'].asnumpy(),
                                bgrad_npy + b_init_grad_npy, rtol=1e-3, atol=1e-4)


def get_correlation(data1,data2,kernel_size,max_displacement,stride1,stride2,pad_size,is_multiply):

    img1 = mx.sym.Variable('img1')
    img2 = mx.sym.Variable('img2')
    return mx.sym.Correlation(data1=img1,data2=img2,kernel_size =kernel_size,max_displacement = max_displacement,
                              stride1 = stride1,stride2 = stride2,pad_size= pad_size,is_multiply = is_multiply)


def correlation_forward(data1,data2,pad_size,kernel_size,stride1,stride2,max_displacement,is_multiply):

    # compute output's dimension
    paddedbottomheight = data1.shape[2] + 2 * pad_size
    paddedbottomwidth = data1.shape[3] + 2 * pad_size
    kernel_radius = (kernel_size - 1) // 2
    border_size = max_displacement + kernel_radius
    top_width = (paddedbottomwidth - border_size * 2) // stride1
    top_height = (paddedbottomheight - border_size  * 2) // stride1
    neighborhood_grid_radius = max_displacement // stride2
    neighborhood_grid_width = neighborhood_grid_radius * 2 + 1
    top_channels = neighborhood_grid_width * neighborhood_grid_width

    out = np.zeros((data1.shape[0], top_channels, top_height, top_width))
    tmp1 = np.zeros((data1.shape[0],data1.shape[1],paddedbottomheight, paddedbottomwidth))
    tmp2 = np.zeros((data1.shape[0],data1.shape[1],paddedbottomheight, paddedbottomwidth))

    tmp1[:, :, pad_size:pad_size + data1.shape[2], pad_size:pad_size + data1.shape[3]] = data1[:,:,:,:]
    tmp2[:, :, pad_size:pad_size + data2.shape[2], pad_size:pad_size + data2.shape[3]] = data2[:,:,:,:]

    for i in range(top_height):
        for j in range(top_width):
            for nbatch in range(data1.shape[0]):

                # x1,y1 is the location in data1 , i,j is the location in output
                x1 = j * stride1 + max_displacement
                y1 = i * stride1 + max_displacement

                for top_channel in range(top_channels):

                    s2o = (top_channel % neighborhood_grid_width - neighborhood_grid_radius) * stride2
                    s2p = (top_channel // neighborhood_grid_width - neighborhood_grid_radius) * stride2

                    # location in data2
                    x2 = x1 + s2o
                    y2 = y1 + s2p

                    for h in range(kernel_size):
                        for w in range(kernel_size):
                            for channel in range(data1.shape[1]):
                                if is_multiply:
                                    out[nbatch, top_channel, i, j] += tmp1[nbatch, channel,y1 + h, x1 + w] * tmp2[nbatch, channel, y2 + h,x2 + w]
                                else:
                                    out[nbatch, top_channel, i, j] += abs(tmp1[nbatch, channel, y1 + h, x1 + w] - tmp2[nbatch, channel, y2 + h, x2 + w])
    out /= float(kernel_size**2*data1.shape[1])
    return out,tmp1,tmp2


def correlation_backward(out_grad,tmp1,tmp2,data1,data2,pad_size,kernel_size,stride1,stride2,max_displacement,is_multiply):

    # compute output's dimension
    paddedbottomheight = data1.shape[2] + 2 * pad_size
    paddedbottomwidth = data1.shape[3] + 2 * pad_size
    kernel_radius = (kernel_size - 1) // 2
    border_size = max_displacement + kernel_radius
    top_width = (paddedbottomwidth - border_size * 2) // stride1
    top_height = (paddedbottomheight - border_size  * 2) // stride1
    neighborhood_grid_radius = max_displacement // stride2
    neighborhood_grid_width = neighborhood_grid_radius * 2 + 1
    top_channels = neighborhood_grid_width * neighborhood_grid_width

    out = np.zeros((data1.shape[0], top_channels, top_height, top_width))
    tmp1_grad = np.zeros(tmp1.shape)
    tmp2_grad = np.zeros(tmp2.shape)

    for i in range(top_height):
        for j in range(top_width):
            for nbatch in range(data1.shape[0]):

                # x1,y1 is the location in data1 , i,j is the location in output
                x1 = j * stride1 + max_displacement
                y1 = i * stride1 + max_displacement

                for top_channel in range(top_channels):

                    s2o = (top_channel % neighborhood_grid_width - neighborhood_grid_radius) * stride2
                    s2p = (top_channel // neighborhood_grid_width - neighborhood_grid_radius) * stride2

                    # location in data2
                    x2 = x1 + s2o
                    y2 = y1 + s2p

                    for h in range(kernel_size):
                        for w in range(kernel_size):
                            for channel in range(data1.shape[1]):
                                if is_multiply:
                                    tmp1_grad[nbatch,channel,y1+h,x1+w]+= out_grad[nbatch,top_channel,i,j]*tmp2[nbatch, channel, y2 + h,x2 + w]
                                    tmp2_grad[nbatch,channel,y2+h,x2+w]+= out_grad[nbatch,top_channel,i,j]*tmp1[nbatch, channel, y1 + h,x1 + w]
                                else:
                                    sgn = 1 if (tmp1[nbatch, channel, y1 + h,x1 + w]>=tmp2[nbatch, channel, y2 + h,x2 + w]) else -1
                                    tmp1_grad[nbatch,channel,y1+h,x1+w]+= out_grad[nbatch,top_channel,i,j]*sgn
                                    tmp2_grad[nbatch,channel,y2+h,x2+w]+= out_grad[nbatch,top_channel,i,j]*(-sgn)

    tmp1_grad = tmp1_grad / float(kernel_size**2*data1.shape[1])
    tmp2_grad = tmp2_grad / float(kernel_size**2*data1.shape[1])
    return tmp1_grad[:,:,pad_size:pad_size+data1.shape[2],pad_size:pad_size+data1.shape[3]],tmp2_grad[:,:,pad_size:pad_size+data1.shape[2],pad_size:pad_size+data1.shape[3]],


def unittest_correlation(data_shape,kernel_size,max_displacement,stride1,stride2,pad_size,is_multiply):

    img1 = np.random.random(data_shape)
    img2 = np.random.random(data_shape)

    net1 = get_correlation(img1,img2,kernel_size,max_displacement,stride1,stride2,pad_size,is_multiply)
    net2 = get_correlation(img1,img2,kernel_size,max_displacement,stride1,stride2,pad_size,is_multiply )

    exe1 = net1.simple_bind(default_context(),img1=img1.shape,img2=img1.shape)
    exe1.arg_dict['img1'][:] = img1
    exe1.arg_dict['img2'][:] = img2

    #cpu forward
    exe1.forward(is_train=True)
    # python forward
    forward_result,tmp1,tmp2 = correlation_forward(img1,img2,pad_size,kernel_size,stride1,stride2,max_displacement,is_multiply)

    # forward error
    assert_almost_equal(exe1.outputs[0].asnumpy(), forward_result, rtol=1e-4, atol=1e-4)

    # out_grad
    a = np.ones(forward_result.shape)
    out_grad1 = mx.nd.array(a,default_context())
    # cpu backward
    exe1.backward(out_grads=out_grad1)
    # python backward
    grad1,grad2 = correlation_backward(a,tmp1,tmp2,img1,img2,pad_size,kernel_size,stride1,stride2,max_displacement,is_multiply)

    # backward error
    assert_almost_equal(exe1.grad_dict['img1'].asnumpy(), grad1, rtol=1e-3, atol=1e-4)
    assert_almost_equal(exe1.grad_dict['img2'].asnumpy(), grad2, rtol=1e-3, atol=1e-4)


def test_correlation():
    unittest_correlation((1,3,10,10), kernel_size = 1,max_displacement = 4,stride1 = 1,stride2 = 1,pad_size = 4,is_multiply = False)
    unittest_correlation((5,1,15,15), kernel_size = 1,max_displacement = 5,stride1 = 1,stride2 = 1,pad_size = 5,is_multiply = False)
    unittest_correlation((5,1,15,15), kernel_size = 1,max_displacement = 5,stride1 = 1,stride2 = 1,pad_size = 5,is_multiply = True)
    unittest_correlation((5,1,15,15), kernel_size = 1,max_displacement = 10,stride1 = 1,stride2 = 2,pad_size = 10,is_multiply = True)
    unittest_correlation((5,1,4,4), kernel_size = 3,max_displacement = 1,stride1 = 1,stride2 = 1,pad_size = 2,is_multiply = True)
    unittest_correlation((5,1,4,4), kernel_size = 3,max_displacement = 1,stride1 = 2,stride2 = 1,pad_size = 2,is_multiply = True)
    unittest_correlation((5,1,4,4), kernel_size = 3,max_displacement = 1,stride1 = 2,stride2 = 1,pad_size = 2,is_multiply = False)
    unittest_correlation((5,1,6,4), kernel_size = 3,max_displacement = 1,stride1 = 2,stride2 = 1,pad_size = 2,is_multiply = False)
    unittest_correlation((5,1,11,11), kernel_size = 5,max_displacement = 1,stride1 = 1,stride2 = 1,pad_size = 2,is_multiply = False)


def test_support_vector_machine_l1_svm():
    xpu = default_context()
    shape = (20, 10)

    X = mx.symbol.Variable('X')
    L = mx.symbol.Variable('L')
    Y = mx.symbol.SVMOutput(data=X, label=L, use_linear=True)
    x = mx.nd.empty(shape, ctx = xpu)
    l = mx.nd.empty((shape[0],), ctx = xpu)
    x_np = np.random.rand(*shape)
    l_np = np.random.randint(0, shape[1], (shape[0],))
    x[:] = x_np
    l[:] = l_np

    grad = mx.nd.empty(shape, ctx = xpu)
    exec1 = Y.bind(xpu, args = [x, l], args_grad = {'X': grad})
    exec1.forward(is_train=True)

    assert_almost_equal(x_np, exec1.outputs[0].asnumpy())

    exec1.backward()

    l_mask = np.equal(l_np.reshape(shape[0],1),range(shape[1]))
    l_mask = np.array(l_mask, dtype=np.float32)*2 -1
    grad_np = (-1) * l_mask * np.greater(1 - l_mask * x_np, 0)

    assert_almost_equal(grad_np, grad.asnumpy())


def test_support_vector_machine_l2_svm():
    xpu = default_context()
    shape = (20, 10)

    X = mx.symbol.Variable('X')
    L = mx.symbol.Variable('L')
    Y = mx.symbol.SVMOutput(data=X, label=L)
    x = mx.nd.empty(shape, ctx = xpu)
    l = mx.nd.empty((shape[0],), ctx = xpu)
    x_np = np.random.rand(*shape)
    x_np = x_np.astype(np.float32)
    l_np = np.random.randint(0, shape[1], (shape[0],))
    x[:] = x_np
    l[:] = l_np

    grad = mx.nd.empty(shape, ctx = xpu)
    exec1 = Y.bind(xpu, args = [x, l], args_grad = {'X': grad})
    exec1.forward(is_train=True)

    assert_almost_equal(x_np, exec1.outputs[0].asnumpy())

    exec1.backward()

    l_mask = np.equal(l_np.reshape(shape[0],1),range(shape[1]))
    l_mask = np.array(l_mask, dtype=np.float32)*2 -1
    grad_np = (-2)*l_mask*np.maximum(1-l_mask*x_np,0)
    grad_np = grad_np.astype(np.float32)
    assert_almost_equal(grad_np, grad.asnumpy())


def test_roipooling():
    np.random.seed(1234)

    data = mx.symbol.Variable(name='data')
    rois = mx.symbol.Variable(name='rois')
    test = mx.symbol.ROIPooling(data=data, rois=rois, pooled_size=(4, 4), spatial_scale=1)

    x1 = np.random.rand(4, 3, 12, 8).astype('float32')
    x2 = np.array([[0, 1.1, 1.1, 6.2, 6.2], [2, 6.1, 2.1, 8.2, 11.2], [1, 3.1, 1.1, 5.2, 10.2], [0, 3, 3, 3, 3]], dtype='float32')

    check_numeric_gradient(sym=test, location=[x1, x2],
                           grad_nodes={'data':'write', 'rois':'null'},
                           numeric_eps=1e-4, rtol=1e-1, atol=1e-4)
    check_numeric_gradient(sym=test, location=[x1, x2],
                           grad_nodes={'data':'add', 'rois':'null'},
                           numeric_eps=1e-4, rtol=1e-1, atol=1E-4)


def check_pad_with_shape(shape, xpu, pad_width, mode):
    # bind with label
    X = mx.symbol.Variable('X')
    Y = mx.symbol.Pad(data=X, mode=mode, pad_width=pad_width)
    x = mx.random.uniform(-1, 1, shape, ctx=mx.cpu()).copyto(xpu)
    # numpy result
    pad_grouped = list(zip(*[iter(list(pad_width))] * 2))
    np_out = np.pad(x.asnumpy(), pad_grouped, mode)
    # mxnet result
    grad = mx.nd.empty(shape, ctx = xpu)
    exec1 = Y.bind(xpu, args = [x], args_grad = {'X': grad})
    exec1.forward(is_train=True)
    out = exec1.outputs[0].asnumpy()
    # compare numpy + mxnet
    assert_almost_equal(out, np_out)
    # grad check
    check_numeric_gradient(Y, [x.asnumpy()], numeric_eps=1e-2, rtol=1e-2)


def test_pad():
    shape1 = (2, 3, 3, 5)
    pad1 = (0, 0, 0, 0, 1, 2, 3, 4)
    shape2 = (2, 3, 3, 5, 4)
    pad2 = (0, 0, 0, 0, 1, 2, 3, 4, 3, 1)
    check_pad_with_shape(shape1, default_context(), pad1, 'constant')
    check_pad_with_shape(shape1, default_context(), pad1, 'edge')
    check_pad_with_shape(shape2, default_context(), pad2, 'constant')
    check_pad_with_shape(shape2, default_context(), pad2, 'edge')
    check_pad_with_shape(shape1, default_context(), pad1, 'reflect')
    check_pad_with_shape(shape2, default_context(), pad2, 'reflect')


def np_instance_norm(data, weight, bias, eps):
    spatial_dims = data.shape[2::]
    num_spatial_vals = np.prod(np.array(spatial_dims))
    scale = 1/float(num_spatial_vals)
    sum_axis = tuple(range(2, data.ndim))
    mean = scale * np.sum(data, axis = sum_axis)
    mean = np.reshape(np.repeat(mean, num_spatial_vals), data.shape)
    var = scale * np.sum((data - mean)**2, axis = sum_axis)
    var = np.reshape(np.repeat(var, num_spatial_vals), data.shape)

    weightBatch = np.tile(weight, (data.shape[0], 1))
    weightBatch = np.reshape(np.repeat(weightBatch, num_spatial_vals), data.shape)
    biasBatch = np.tile(bias, (data.shape[0], 1))
    biasBatch = np.reshape(np.repeat(biasBatch, num_spatial_vals), data.shape)
    return weightBatch * (data - mean)/np.sqrt(var + eps) + biasBatch


def check_instance_norm_with_shape(shape, xpu):
    # bind with label
    eps = 0.001
    X = mx.symbol.Variable('X')
    G = mx.symbol.Variable('G')
    B = mx.symbol.Variable('B')

    Y = mx.symbol.InstanceNorm(data=X, beta=B, gamma=G, eps=eps)
    x = mx.random.normal(0, 1, shape, ctx=mx.cpu()).copyto(xpu)
    gamma = mx.random.normal(0, 1, shape[1], ctx=mx.cpu()).copyto(xpu)
    beta = mx.random.normal(0, 1, shape[1], ctx=mx.cpu()).copyto(xpu)

    np_out = np_instance_norm(x.asnumpy(), gamma.asnumpy(), beta.asnumpy(), eps)
    exec1 = Y.bind(xpu, args = {'X':x, 'G':gamma, 'B':beta})
    exec1.forward(is_train=False)
    out = exec1.outputs[0].asnumpy()
    assert_almost_equal(out, np_out, rtol=1e-4, atol=1e-4)
    check_numeric_gradient(Y, {'X':x.asnumpy(), 'G':gamma.asnumpy(), 'B':beta.asnumpy()},
                           numeric_eps=1e-2, rtol=1e-2, atol=1e-2)


def test_instance_normalization():
    check_instance_norm_with_shape((1, 1, 1), default_context())
    check_instance_norm_with_shape((2, 1, 2), default_context())
    check_instance_norm_with_shape((2,4,5,6), default_context())
    check_instance_norm_with_shape((3,3,2,3,2,1,1), default_context())


def check_l2_normalization(in_shape, mode, ctx=default_context(), norm_eps=1e-10):
    data = mx.symbol.Variable('data')
    out = mx.symbol.L2Normalization(data=data, mode=mode, eps=norm_eps)
    # TODO(szha): Seeding this masks failures. We need to do a deep dive for failures without this seed.
    np.random.seed(1234)
    in_data = np.random.uniform(-1, 1, in_shape)
    # calculate numpy results
    if mode == 'channel':
        assert in_data.ndim > 2
        np_norm = np.linalg.norm(in_data, axis=1) + norm_eps
        np_norm = np.repeat(1. / np.expand_dims(np_norm, axis=1), in_data.shape[1], axis=1)
        np_out = np.multiply(in_data, np_norm)
    elif mode == 'spatial':
        assert in_data.ndim > 2
        s = in_data.shape
        np_norm = np.linalg.norm(in_data.reshape((s[0], s[1], -1)), axis=2) + norm_eps
        np_norm = np.repeat(1. / np_norm[:, np.newaxis], in_data.size / s[0] / s[1], axis=2)
        np_out = np.multiply(in_data, np_norm.reshape(s))
    elif mode == 'instance':
        assert in_data.ndim > 1
        s = in_data.shape
        np_norm = np.linalg.norm(in_data.reshape((s[0], -1)), axis=1) + norm_eps
        np_norm = np.repeat(1. / np_norm[:, np.newaxis], in_data.size / s[0], axis=1)
        np_out = np.multiply(in_data, np_norm.reshape(s))
    else:
        raise RuntimeError('Unknown l2 normalization mode')
    exe = out.simple_bind(ctx=ctx, data=in_data.shape)
    output = exe.forward(is_train=True, data=in_data)
    # compare numpy + mxnet
    assert_almost_equal(exe.outputs[0].asnumpy(), np_out, rtol=1e-5)
    # check gradient
    check_numeric_gradient(out, [in_data], numeric_eps=1e-3, rtol=1e-2, atol=1e-3)


def test_l2_normalization():
    for mode in ['channel', 'spatial', 'instance']:
        for nbatch in [1, 4]:
            for nchannel in [3, 5]:
                for height in [4, 6]:
                    check_l2_normalization((nbatch, nchannel, height), mode)
                    for width in [5, 7]:
                        check_l2_normalization((nbatch, nchannel, height, width), mode)


def sequence_mask_numpy(array, lengths, value):
    arrayMask = array.copy()
    shape = array.shape
    batch = shape[1]
    for i in range(batch):
        arrayMask[int(lengths[i]):, i] = value
    return arrayMask

def check_sequence_mask(shape, xpu, mask_value):
    # bind with label
    X = mx.symbol.Variable('X')
    L = mx.symbol.Variable('L') # lengths
    Y = mx.symbol.SequenceMask(data=X, use_sequence_length=True, sequence_length=L, value=mask_value)
    x = mx.random.uniform(-1, 1, shape, ctx=mx.cpu()).copyto(xpu)
    l = mx.nd.array(np.random.randint(1, shape[0] + 1, shape[1]), ctx=mx.cpu()).copyto(xpu)
    # numpy result
    np_out = sequence_mask_numpy(x.asnumpy(), l.asnumpy(), mask_value)
    # mxnet result
    exec1 = Y.bind(xpu, args = [x, l], grad_req={'X':'null', 'L':'null'})
    exec1.forward()
    out = exec1.outputs[0].asnumpy()
    # compare numpy + mxnet
    assert_almost_equal(out, np_out, rtol=1e-5)
    # grad check
    check_numeric_gradient(Y, [x.asnumpy(), l.asnumpy()], grad_nodes={'X':'write'},
        numeric_eps=1e-3, rtol=1e-2)

def test_sequence_mask():
    shape1 = (4, 2, 2, 3)
    shape2 = (1, 2, 2, 3, 1, 1)
    check_sequence_mask(shape1, default_context(), 2.1)
    check_sequence_mask(shape2, default_context(), 0.1)
    check_sequence_mask((3, 4), default_context(), 0.14)


def check_sequence_reverse(xpu):
    # sample data
    arr = np.array(
        [[[  1.,   2.,   3.],
          [  4.,   5.,   6.]],
         [[  7.,   8.,   9.],
          [ 10.,  11.,  12.]],
         [[ 13.,  14.,   15.],
          [ 16.,  17.,   18.]]])

    arr1 = np.array(
        [[[  13.,   14.,   15.],
          [  16.,   17.,   18.]],
         [[  7.,   8.,   9.],
          [ 10.,  11.,  12.]],
         [[ 1.,  2.,   3.],
          [ 4.,  5.,   6.]]])

    arr2 = np.array(
        [[[  7.,   8.,   9.],
          [  10.,   11.,   12.]],
         [[  1.,   2.,   3.],
          [ 4.,  5.,   6.]],
         [[ 13.,  14.,   15.],
          [ 16.,  17.,   18.]]])

    arr3 = np.array(
        [[[  7.,   8.,   9.],
          [  16.,   17.,   18.]],
         [[  1.,   2.,   3.],
          [ 10.,  11.,  12.]],
         [[ 13.,  14.,   15.],
          [ 4.,  5.,   6.]]])

    # test for matrix case
    seq_len_1 = [1, 2, 2]
    arr_4 = np.array([[7., 8., 9.], [16., 17., 5.4]], dtype=np.float32)
    arr_5 = np.array([[7., 17., 5.4], [16., 8., 9.]], dtype=np.float32)

    def test_wrapper(arr, xpu, sequence_length=None, use_sequence_length=False):
        # MxNet symbol creation
        seq = mx.sym.Variable('seq')
        if sequence_length and use_sequence_length:
            seq_len = mx.sym.Variable('seq_len')
        else:
           # ensure that both are disabled, not just one
           seq_len=None
           use_sequence_length=False
        rev = mx.sym.SequenceReverse(data=seq, sequence_length=seq_len, use_sequence_length=use_sequence_length)
        # MxNet symbol execution
        if sequence_length:
            bound = rev.bind(xpu, {'seq': mx.nd.array(arr), 'seq_len': mx.nd.array(sequence_length)})
        else:
            bound = rev.bind(xpu, {'seq': mx.nd.array(arr)})
        fwd = bound.forward()
        return fwd[0].asnumpy()

    # test cases
    assert_array_equal(test_wrapper(arr, xpu, use_sequence_length=False), arr1)
    assert_array_equal(test_wrapper(arr, xpu, sequence_length=[3, 3], use_sequence_length=True), arr1)
    assert_array_equal(test_wrapper(arr, xpu, sequence_length=[2, 2], use_sequence_length=True), arr2)
    assert_array_equal(test_wrapper(arr, xpu, sequence_length=[2, 3], use_sequence_length=True), arr3)
    assert_array_equal(test_wrapper(arr_4, xpu, sequence_length=seq_len_1, use_sequence_length=True), arr_5)

def test_sequence_reverse():
    check_sequence_reverse(mx.cpu())


def mathematical_core_binary(name,
                             forward_mxnet_call,
                             forward_numpy_call,
                             backward_numpy_call1,
                             backward_numpy_call2,
                             data1_init=2.,
                             data2_init=3.,
                             grad_init=2.):
    data1 = mx.symbol.Variable('data')
    data2 = mx.symbol.Variable('data')
    shape = (3, 4)
    data_tmp1 = np.random.rand(3, 4)
    data_tmp2 = np.random.rand(3, 4)
    data_tmp1[:] = data1_init
    data_tmp2[:] = data2_init

    arr_data1 = mx.nd.array(data_tmp1)
    arr_data2 = mx.nd.array(data_tmp2)

    arr_grad1 = mx.nd.empty(shape)
    arr_grad2 = mx.nd.empty(shape)

    test = forward_mxnet_call(data1, data2)
    exe_test = test.bind(default_context(), args=[arr_data1, arr_data2], args_grad=[arr_grad1, arr_grad2])
    exe_test.forward(is_train=True)
    out = exe_test.outputs[0].asnumpy()
    npout = forward_numpy_call(data_tmp1, data_tmp2)
    assert_almost_equal(out, npout)

    out_grad = mx.nd.empty(shape)
    out_grad[:] = grad_init
    exe_test.backward(out_grad)

    npout_grad = np.ones(shape)
    npout_grad[:] = grad_init

    npout_grad1 = npout_grad * backward_numpy_call1(data_tmp1, data_tmp2)
    npout_grad2 = npout_grad * backward_numpy_call2(data_tmp1, data_tmp2)
    arr_grad1 = arr_grad1.asnumpy()
    arr_grad2 = arr_grad2.asnumpy()

    assert_almost_equal(arr_grad1, npout_grad1)
    assert_almost_equal(arr_grad2, npout_grad2)


def mathematical_core(name, forward_mxnet_call, forward_numpy_call, backward_numpy_call, data_init=5., grad_init=2.):
    data = mx.symbol.Variable('data')
    shape = (3, 4)
    data_tmp = np.ones(shape)
    data_tmp[:] = data_init
    arr_data = mx.nd.array(data_tmp)
    arr_grad = mx.nd.empty(shape)
    arr_grad[:] = 3

    test = forward_mxnet_call(data)
    exe_test = test.bind(default_context(), args=[arr_data], args_grad=[arr_grad])
    exe_test.forward(is_train=True)
    out = exe_test.outputs[0].asnumpy()
    npout = forward_numpy_call(data_tmp)
    assert_almost_equal(out, npout)

    out_grad = mx.nd.empty(shape)
    out_grad[:] = grad_init
    npout_grad = out_grad.asnumpy()
    temp = backward_numpy_call(data_tmp)
    npout_grad = npout_grad * temp
    exe_test.backward(out_grad)
    arr_grad = arr_grad.asnumpy()
    # print(name)
    # print(arr_grad)
    # print(npout_grad)
    assert_almost_equal(arr_grad, npout_grad)


def test_special_functions_using_scipy():
    try:
        from scipy import special as scipy_special
    except:
        print("Could not import scipy. Skipping unit tests for special functions")
        return

    # gamma
    mathematical_core("gamma", lambda x: mx.sym.gamma(x), lambda x: scipy_special.gamma(x),
                     lambda x: scipy_special.gamma(x) * scipy_special.psi(x), 0.5, 0.5)

    # gammaln
    mathematical_core("gammaln", lambda x: mx.sym.gammaln(x), lambda x: scipy_special.gammaln(x),
                     lambda x: scipy_special.psi(x), 0.5, 0.5)


def rounding(name, forward_mxnet_call, forward_numpy_call, data_init=5., grad_init=2.):
    data = mx.symbol.Variable('data')
    shape = (3, 4)
    data_tmp = np.ones(shape)
    data_tmp[:] = data_init
    arr_data = mx.nd.array(data_tmp)

    test = forward_mxnet_call(data)
    exe_test = test.bind(default_context(), args=[arr_data])
    exe_test.forward(is_train=True)
    out = exe_test.outputs[0].asnumpy()
    npout = forward_numpy_call(data_tmp)
    assert_almost_equal(out, npout)


def test_mathematical():
    # rsqrt
    mathematical_core("rsqrt",
                      lambda x: mx.sym.rsqrt(x),
                      lambda x: 1 / np.sqrt(x),
                      lambda x: -(1.0 / (2.0 * x * np.sqrt(x))))
    # tan
    mathematical_core("tan", lambda x: mx.sym.tan(x), lambda x: np.tan(x), lambda x: np.tan(x) ** 2 + 1)
    # arcsin
    mathematical_core("arcsin", lambda x: mx.sym.arcsin(x), lambda x: np.arcsin(x),
                      lambda x: 1. / (1. - x ** 2) ** (1. / 2.), 0.5, 0.5)
    # arccos
    mathematical_core("arccos", lambda x: mx.sym.arccos(x), lambda x: np.arccos(x),
                      lambda x: -1. / (1. - x ** 2.) ** (1. / 2.), 0.5, 0.5)
    # arctan
    mathematical_core("arctan", lambda x: mx.sym.arctan(x), lambda x: np.arctan(x),
                      lambda x: 1. / (x ** 2. + 1.), 0.5, 0.5)
    # hypot
    mathematical_core_binary("hypot",
                             lambda x, y: mx.sym.hypot(x, y),
                             lambda x, y: np.hypot(x, y),
                             lambda x, y: x / np.hypot(x, y),
                             lambda x, y: y / np.hypot(x, y),
                             0.5, 0.5, 0.5)

    # hypot scalar
    mathematical_core("hypot scalar",
                      lambda x: mx.sym.hypot(x, 3),
                      lambda x: np.hypot(x, 3),
                      lambda x: x / np.hypot(x, 3),
                      0.5, 0.5)

    # degrees
    mathematical_core("degrees",
                      lambda x: mx.sym.degrees(x),
                      lambda x: np.degrees(x),
                      lambda x: 180./np.pi,
                      0.5, 0.5)
    # radians
    mathematical_core("radians",
                      lambda x: mx.sym.radians(x),
                      lambda x: np.radians(x),
                      lambda x: np.pi / 180.,
                      0.6, 1)
    # sinh
    mathematical_core("sinh", lambda x: mx.sym.sinh(x), lambda x: np.sinh(x), lambda x: np.cosh(x))

    # cosh
    mathematical_core("cosh", lambda x: mx.sym.cosh(x), lambda x: np.cosh(x), lambda x: np.sinh(x), 5, 5)

    # tanh
    mathematical_core("tanh", lambda x: mx.sym.tanh(x), lambda x: np.tanh(x), lambda x: 1. - np.tanh(x) ** 2, 0.5, 1)

    # arcsinh
    mathematical_core("arcsinh", lambda x: mx.sym.arcsinh(x), lambda x: np.arcsinh(x),
                      lambda x: 1./(x**2 + 1.)**(1./2.))

    # arccosh
    mathematical_core("arccosh", lambda x: mx.sym.arccosh(x), lambda x: np.arccosh(x),
                      lambda x: 1./(x**2 - 1.)**(1./2.))

    # arctanh
    mathematical_core("arctanh", lambda x: mx.sym.arctanh(x), lambda x: np.arctanh(x),
                      lambda x: -1./(x**2 - 1.), 0.5)

    # log1p
    mathematical_core("log1p", lambda x: mx.sym.log1p(x), lambda x: np.log1p(x),
                      lambda x: 1. / (1.0 + x), 0.5, 0.5)
    # expm1
    mathematical_core("expm1", lambda x: mx.sym.expm1(x), lambda x: np.expm1(x),
                      lambda x: np.exp(x), 0.5, 0.5)

    # log10
    mathematical_core("log10", lambda x: mx.sym.log10(x), lambda x: np.log10(x),
                      lambda x: 1. / (x * np.log(10.)))

    # log2
    mathematical_core("log2", lambda x: mx.sym.log2(x), lambda x: np.log2(x),
                      lambda x: 1. / (x * np.log(2.)))

    # rint
    rounding("rint", lambda x: mx.sym.rint(x), lambda x: np.rint(x))

    # fix
    rounding("fix", lambda x: mx.sym.fix(x), lambda x: np.fix(x))


def test_special_functions_using_scipy():
    try:
        from scipy import special as scipy_special
    except:
        print("Could not import scipy. Skipping unit tests for special functions")
        return

    # gamma
    mathematical_core("gamma", lambda x: mx.sym.gamma(x), lambda x: scipy_special.gamma(x),
                     lambda x: scipy_special.gamma(x) * scipy_special.psi(x), 0.5, 0.5)

    # gammaln
    mathematical_core("gammaln", lambda x: mx.sym.gammaln(x), lambda x: scipy_special.gammaln(x),
                     lambda x: scipy_special.psi(x), 0.5, 0.5)


def test_clip():
    data = mx.symbol.Variable('data')
    shape = (30, 30)
    data_tmp = np.random.uniform(-1, 1, shape)
    test = mx.sym.clip(data, a_max=0.6, a_min=-0.6)
    check_symbolic_forward(test, [data_tmp], [np.clip(data_tmp, -0.6, 0.6)])
    check_symbolic_backward(test, [data_tmp], [np.ones(shape)],
                            [np.where(data_tmp < 0.6, [1], [0]) * np.where(data_tmp > -0.6, [1], [0])])


def test_init():
    def test_basic_val_init(sym_func, np_func, shape, dtype):
        x = sym_func(shape=shape, dtype=dtype)
        exe = x.bind(default_context(), args=[], args_grad=[])
        exe.forward(is_train=True)
        assert_almost_equal(exe.outputs[0].asnumpy(), np_func(shape=shape, dtype=dtype))
        assert exe.outputs[0].asnumpy().dtype == dtype

    def test_arange():
        # General Random Tests
        dtype_list = [np.float32, np.float64, np.int32, np.uint8]
        config_list = [(10,),
                       (0, 10),
                       (5, 100, 4),
                       (50, -50, -2),
                       (-100, 100, 1),
                       (1.3, 456.6, 1.3)]
        for dtype in dtype_list:
            for config in config_list:
                repeats = random.choice([1, 3])
                np_out = np.repeat(np.arange(*config, dtype=dtype), repeats)
                nd_out = mx.nd.arange(*config, repeat=repeats, dtype=dtype)
                assert_almost_equal(np_out, nd_out.asnumpy())

    test_basic_val_init(mx.sym.zeros, np.zeros, (3, 4), np.float32)
    test_basic_val_init(mx.sym.ones, np.ones, 3, np.int32)
    test_basic_val_init(mx.sym.ones, np.ones, (2, 2, 3), np.float16)
    test_arange()


def test_order():
    ctx = default_context()

    def gt_topk(dat, axis, ret_typ, k, is_ascend):
        if ret_typ == "indices":
            if is_ascend:
                indices = np.arange(k)
            else:
                indices = np.arange(-1, -k-1, -1)
            ret = np.take(dat.argsort(axis=axis), axis=axis, indices=indices, mode='wrap')
        elif ret_typ == "value":
            if is_ascend:
                indices = np.arange(k)
            else:
                indices = np.arange(-1, -k-1, -1)
            ret = np.take(np.sort(dat, axis=axis), axis=axis, indices=indices, mode='wrap')
        else:
            assert dat.shape == (5, 5, 5, 5)
            assert axis is None or axis == 1
            ret = np.zeros(dat.shape)
            if is_ascend:
                indices = np.arange(k)
            else:
                indices = np.arange(-1, -k-1, -1)
            gt_argsort = np.take(dat.argsort(axis=axis), axis=axis, indices=indices, mode='wrap')
            if axis is None:
                ret.ravel()[gt_argsort] = 1
            else:
                for i in range(5):
                    for j in range(5):
                        for k in range(5):
                            ret[i, gt_argsort[i, :, j, k], j, k] = 1
        return ret

    dshape = (5, 5, 5, 5)
    a_npy = np.arange(np.prod(dshape)).astype(np.float32)
    np.random.shuffle(a_npy)
    a_npy = a_npy.reshape(dshape)
    a = mx.sym.Variable('a')

    for axis in [1, 3, None]:
        K = [1, 3, 5, 7] if axis is None else [1, 3, 5]
        for k in K:
            for is_ascend in [True, False]:
                b = mx.sym.topk(a, axis=axis, is_ascend=is_ascend, ret_typ="value", k=k)
                out_npy = gt_topk(dat=a_npy, axis=axis, ret_typ="value", k=k, is_ascend=is_ascend)
                check_numeric_gradient(b, location={'a': a_npy}, numeric_eps=1e-2, ctx=ctx)
                check_symbolic_forward(b, location={'a': a_npy}, expected=[out_npy])

    for axis in [1, 3, None]:
        for is_ascend in [True, False]:
            b = mx.sym.sort(a, axis=axis, is_ascend=is_ascend)
            if axis is None:
                out_npy = gt_topk(dat=a_npy, axis=axis, ret_typ="value", k=a_npy.size, is_ascend=is_ascend)
            else:
                out_npy = gt_topk(dat=a_npy, axis=axis, ret_typ="value", k=5, is_ascend=is_ascend)
            check_numeric_gradient(b, location={'a': a_npy}, numeric_eps=1e-2, ctx=ctx)
            check_symbolic_forward(b, location={'a': a_npy}, expected=[out_npy])

    b = mx.sym.topk(a, axis=3, is_ascend=is_ascend, ret_typ="indices", k=3)
    check_symbolic_backward(sym=b, location={'a': a_npy},
                            out_grads=[np.random.normal(size=(5, 5, 5, 3))],
                            expected=[np.zeros((5, 5, 5, 5))])
    check_symbolic_forward(b, location={'a': a_npy},
                           expected=[gt_topk(dat=a_npy, axis=3, ret_typ="indices", k=3,
                                             is_ascend=False)])

    b = mx.sym.topk(a, axis=1, is_ascend=True, ret_typ="mask", k=3)
    check_symbolic_backward(sym=b, location={'a': a_npy},
                            out_grads=[np.random.normal(size=(5, 5, 5, 5))],
                            expected=[np.zeros((5, 5, 5, 5))])
    check_symbolic_forward(b, location={'a': a_npy},
                           expected=[gt_topk(dat=a_npy, axis=1, ret_typ="mask", k=3,
                                             is_ascend=True)])

    b = mx.sym.argsort(a, axis=1, is_ascend=False)
    check_symbolic_backward(sym=b, location={'a': a_npy},
                            out_grads=[np.random.normal(size=(5, 5, 5, 5))],
                            expected=[np.zeros((5, 5, 5, 5))])
    check_symbolic_forward(b, location={'a': a_npy},
                           expected=[gt_topk(dat=a_npy, axis=1, ret_typ="indices", k=5,
                                             is_ascend=False)])

    b = mx.sym.argmax(a, axis=1, keepdims=True)
    check_symbolic_backward(sym=b, location={'a': a_npy},
                            out_grads=[np.random.normal(size=(5, 5, 5, 5))],
                            expected=[np.zeros((5, 5, 5, 5))])
    check_symbolic_forward(b, location={'a': a_npy},
                           expected=[gt_topk(dat=a_npy, axis=1, ret_typ="indices", k=1,
                                             is_ascend=False)])

    b = mx.sym.argmin(a, axis=1, keepdims=True)
    check_symbolic_backward(sym=b, location={'a': a_npy},
                            out_grads=[np.random.normal(size=(5, 5, 5, 5))],
                            expected=[np.zeros((5, 5, 5, 5))])
    check_symbolic_forward(b, location={'a': a_npy},
                           expected=[gt_topk(dat=a_npy, axis=1, ret_typ="indices", k=1,
                                             is_ascend=True)])


def test_blockgrad():
    a = mx.sym.Variable('a')
    b = mx.sym.BlockGrad(a)
    exe = b.simple_bind(ctx=default_context(), a=(10, 10))
    a_npy = np.random.rand(10, 10)
    exe.forward(is_train=True, a=a_npy)
    assert_almost_equal(exe.outputs[0].asnumpy(), a_npy)
    exe.backward()  # No error if BlockGrad works


def test_take():
    def check_output_n_grad(data_shape, idx_shape):
        exe = result.simple_bind(default_context(), a=data_shape,
                                 indices=idx_shape)
        data_real = np.random.normal(size=data_shape).astype('float32')
        idx_real = np.random.randint(low=0, high=data_shape[0], size=idx_shape)
        grad_out = np.ones(idx_shape + data_shape[1:], dtype='float32')
        grad_in = np.zeros(data_shape, dtype='float32')

        exe.arg_dict['a'][:] = mx.nd.array(data_real)
        exe.arg_dict['indices'][:] = mx.nd.array(idx_real)
        exe.forward(is_train=True)
        assert_almost_equal(exe.outputs[0].asnumpy(), data_real[idx_real])

        for i in np.nditer(idx_real):
            grad_in[i] += 1.0

        exe.backward([mx.nd.array(grad_out)])
        assert_almost_equal(exe.grad_dict['a'].asnumpy(), grad_in)

    data = mx.sym.Variable('a')
    idx = mx.sym.Variable('indices')
    idx = mx.sym.BlockGrad(idx)
    result = mx.sym.take(a=data, indices=idx)

    for data_ndim in range(2, 5):
        for idx_ndim in range(1, 4):
            data_shape = ()
            for _ in range(data_ndim):
                data_shape += (np.random.randint(low=3, high=6), )
            idx_shape = ()
            for _ in range(idx_ndim):
                idx_shape += (np.random.randint(low=3, high=5), )
            check_output_n_grad(data_shape, idx_shape)


def test_grid_generator():
    # transform_type =  affine
    test_case = [(20,21),(4,3),(6,12),(15,17)]
    for target_shape in test_case:
        affine_matrix =  mx.sym.Variable('affine')
        grid = mx.sym.GridGenerator(data=affine_matrix,transform_type='affine', target_shape=target_shape)
        exe = grid.simple_bind(ctx=default_context(), affine=(1,6), grad_req='write')

        # check forward
        exe.arg_dict['affine'][:] = np.array([[1.0,0,0,0,1.0,0]])
        exe.forward(is_train=True)
        output = exe.outputs[0].asnumpy()
        output[0,0,:,:] = (output[0,0,:,:] + 1) * (target_shape[1] - 1) / 2.0
        output[0,1,:,:] = (output[0,1,:,:] + 1) * (target_shape[0] - 1) / 2.0
        xv, yv = np.meshgrid(np.arange(target_shape[0]), np.arange(target_shape[1]))
        assert_almost_equal(output[0,0], yv.T)
        assert_almost_equal(output[0,1], xv.T)

        # check backward
        out_grad = np.random.normal(size=(1,2)+target_shape)
        exe.backward(mx.nd.array(out_grad))
        tmp = np.zeros((3,target_shape[0]*target_shape[1]))
        tmp[0] = -1.0 + (np.arange(target_shape[0]*target_shape[1]) % target_shape[1]) * (2.0 / (target_shape[1]-1))
        tmp[1] = -1.0 + (np.arange(target_shape[0]*target_shape[1]) // target_shape[1]) * (2.0 / (target_shape[0]-1))
        tmp[2] = 1
        grad_est = np.dot(out_grad[0].reshape(2,target_shape[0]*target_shape[1]),tmp.T).reshape(1,6)
        assert_almost_equal(exe.grad_dict['affine'].asnumpy(), grad_est, rtol=1e-3, atol=1e-5)
        # check addto
        exe = grid.simple_bind(ctx=default_context(), affine=(1,6), grad_req='add')
        grid_grad_npy = np.random.normal(size=exe.grad_dict['affine'].shape)
        exe.grad_dict['affine'][:] = grid_grad_npy
        exe.arg_dict['affine'][:] = np.array([[1.0, 0, 0, 0, 1.0, 0]])
        exe.forward(is_train=True)
        exe.backward(mx.nd.array(out_grad))
        assert_almost_equal(exe.grad_dict['affine'].asnumpy(), grad_est + grid_grad_npy, rtol=1e-2, atol=1e-5)

    # transform_type = warp
    test_case = [(12,21),(4,3),(6,12)]
    for target_shape in test_case:
        flow = mx.sym.Variable('flow')
        grid = mx.sym.GridGenerator(data=flow,transform_type='warp', target_shape=target_shape)
        exe = grid.simple_bind(ctx=default_context(), flow=(1,2)+target_shape, grad_req='write')
        # check forward
        exe.arg_dict['flow'][:] = np.ones((1,2)+target_shape)
        exe.forward(is_train=True)
        output = exe.outputs[0].asnumpy()
        output[0,0,:,:] = (output[0,0,:,:] + 1) * (target_shape[1] - 1) / 2.0
        output[0,1,:,:] = (output[0,1,:,:] + 1) * (target_shape[0] - 1) / 2.0
        xv, yv = np.meshgrid(np.arange(target_shape[0])+1, np.arange(target_shape[1])+1)
        assert_almost_equal(output[0,0], yv.T)
        assert_almost_equal(output[0,1], xv.T)
        # check backward
        out_grad = np.random.normal(size=(1,2)+target_shape)
        exe.backward(mx.nd.array(out_grad))
        grad_est = np.zeros((1,2)+target_shape)
        grad_est[0,0] = out_grad[0,0] / ((target_shape[1]-1.0) / 2.0)
        grad_est[0,1] = out_grad[0,1] / ((target_shape[0]-1.0) / 2.0)
        assert_almost_equal(exe.grad_dict['flow'].asnumpy(), grad_est, rtol=1e-3)
        # check addto
        exe_add = grid.simple_bind(ctx=default_context(), flow=(1, 2) + target_shape, grad_req='add')
        flow_grad_npy = np.random.normal(size=exe_add.grad_dict['flow'].shape)
        exe_add.arg_dict['flow'][:] = np.ones((1, 2) + target_shape)
        exe_add.grad_dict['flow'][:] = flow_grad_npy
        exe_add.forward(is_train=True)
        exe_add.backward(mx.nd.array(out_grad))
        assert_almost_equal(exe_add.grad_dict['flow'].asnumpy(), grad_est + flow_grad_npy, rtol=1e-3, atol=1e-5)


def test_bilinear_sampler():
    np.random.seed(1234)
    from math import floor

    def between(x, lowerbound, upperbound):
        return x>=lowerbound and x<=upperbound

    def bilinear_forward_numpy(data, grid):

        batchsize = data.shape[0]
        input_height = data.shape[2]
        input_width = data.shape[3]
        num_channel = data.shape[1]

        output_height = grid.shape[2]
        output_width = grid.shape[3]
        out = np.zeros(data.shape[:2] + grid.shape[2:], dtype=np.float32)

        for i in range(batchsize):
            for yout in range(output_height):
                for xout in range(output_width):

                    xcoord = np.float32((grid[i, 0, yout, xout] + 1) * (input_width-1) / 2.0)
                    ycoord = np.float32((grid[i, 1, yout, xout] + 1) * (input_height-1) / 2.0)

                    xInTopLeft = int(floor(xcoord))
                    xWeightTopLeft = np.float32(1-(xcoord - xInTopLeft))

                    yInTopLeft = int(floor(ycoord))
                    yWeightTopLeft = np.float32(1-(ycoord - yInTopLeft))

                    # interpolation
                    for channel in range(num_channel):

                        inTopLeft = data[i,channel,yInTopLeft, xInTopLeft] \
                            if between(xInTopLeft,0,input_width-1) and between(yInTopLeft,0,input_height-1) else 0.0
                        inTopRight = data[i,channel,yInTopLeft, xInTopLeft+1] \
                            if between(xInTopLeft+1,0,input_width-1) and between(yInTopLeft,0,input_height-1) else 0.0
                        inBottomLeft = data[i,channel,yInTopLeft+1, xInTopLeft] \
                            if between(xInTopLeft,0,input_width-1) and between(yInTopLeft+1,0,input_height-1) else 0.0
                        inBottomRight = data[i,channel,yInTopLeft+1, xInTopLeft+1] \
                            if between(xInTopLeft+1,0,input_width-1) and between(yInTopLeft+1,0,input_height-1) else 0.0

                        out[i,channel,yout,xout] = xWeightTopLeft * yWeightTopLeft * inTopLeft\
                                +  (1-xWeightTopLeft)*yWeightTopLeft * inTopRight\
                                +  xWeightTopLeft * (1-yWeightTopLeft) * inBottomLeft\
                            +(1-xWeightTopLeft) * (1-yWeightTopLeft) * inBottomRight
        return out

    def bilinear_backward_numpy(out_grad, data, grid):

        data_grad = np.zeros(data.shape, dtype=np.float32)
        grid_grad = np.zeros(grid.shape, dtype=np.float32)

        batchsize = data.shape[0]
        input_height = data.shape[2]
        input_width = data.shape[3]
        num_channel = data.shape[1]
        output_height = grid.shape[2]
        output_width = grid.shape[3]

        for i in range(batchsize):
            for yout in range(output_height):
                for xout in range(output_width):

                    top_left_y_gw = np.float32(0.0);
                    top_left_x_gw = np.float32(0.0);

                    xcoord = np.float32((grid[i, 0, yout, xout] + 1) * (input_width-1) / 2.0)
                    ycoord = np.float32((grid[i, 1, yout, xout] + 1) * (input_height-1) / 2.0)

                    xInTopLeft = int(floor(xcoord))
                    xWeightTopLeft = np.float32(1-(xcoord - xInTopLeft))

                    yInTopLeft = int(floor(ycoord))
                    yWeightTopLeft = np.float32(1-(ycoord - yInTopLeft))

                    topLeftDotProduct = np.float32(0)
                    topRightDotProduct = np.float32(0)
                    bottomLeftDotProduct = np.float32(0)
                    bottomRightDotProduct = np.float32(0)

                    for channel in range(num_channel):
                        # left top
                        if between(xInTopLeft,0,input_width-1) and between(yInTopLeft,0,input_height-1):
                            topLeftDotProduct += data[i,channel,yInTopLeft, xInTopLeft] * \
                                out_grad[i,channel,yout,xout]
                            data_grad[i, channel, yInTopLeft, xInTopLeft] += xWeightTopLeft * \
                                yWeightTopLeft * out_grad[i,channel,yout,xout]
                        # right top
                        if between(xInTopLeft+1,0,input_width-1) and between(yInTopLeft,0,input_height-1):
                            topRightDotProduct += data[i, channel, yInTopLeft,xInTopLeft+1] * \
                                out_grad[i, channel, yout,xout]
                            data_grad[i, channel,yInTopLeft, xInTopLeft+1] += (1-xWeightTopLeft) * \
                                yWeightTopLeft * out_grad[i,channel,yout,xout]
                        # left bottom
                        if between(xInTopLeft,0,input_width-1) and between(yInTopLeft+1,0,input_height-1):
                            bottomLeftDotProduct += data[i, channel,yInTopLeft+1, xInTopLeft] * \
                                out_grad[i,channel,yout,xout]
                            data_grad[i,channel,yInTopLeft+1,xInTopLeft]+=xWeightTopLeft * \
                                (1-yWeightTopLeft)* out_grad[i,channel,yout,xout]
                        # right bottom
                        if between(xInTopLeft+1,0,input_width-1) and between(yInTopLeft+1,0,input_height-1):
                            bottomRightDotProduct += data[i,channel,yInTopLeft+1, xInTopLeft+1] * \
                                out_grad[i,channel,yout,xout]
                            data_grad[i,channel,yInTopLeft+1,xInTopLeft+1]+= (1-xWeightTopLeft) * \
                                (1-yWeightTopLeft)*out_grad[i,channel,yout,xout]

                    yf = np.float32(-xWeightTopLeft * topLeftDotProduct + xWeightTopLeft*bottomLeftDotProduct - \
                        (1-xWeightTopLeft)* topRightDotProduct + (1-xWeightTopLeft)*bottomRightDotProduct)
                    xf = np.float32(-yWeightTopLeft * topLeftDotProduct + yWeightTopLeft*topRightDotProduct - \
                        (1-yWeightTopLeft)*bottomLeftDotProduct + (1-yWeightTopLeft)*bottomRightDotProduct)

                    grid_grad[i,0,yout,xout] = xf * (input_width-1) / 2.0
                    grid_grad[i,1,yout,xout] = yf * (input_height-1) / 2.0

        return data_grad, grid_grad

    data = mx.sym.Variable('data')
    grid = mx.sym.Variable('grid')
    net = mx.sym.BilinearSampler(data=data,grid=grid)

    test_case = [[(1,3,15,16),(1,2,10,10)],
                 [(1,6,7,16),(1,2,10,4)],
                 [(1,7,3,16),(1,2,8,11)],
                 [(1,9,50,50),(1,2,50,50)]]

    for ctx in [default_context()]:
        for item in test_case:
            data_shape, grid_shape = item
            exe = net.simple_bind(data=data_shape,grid=grid_shape,ctx=ctx,grad_req='write')
            # check forward
            exe.arg_dict['data'][:] = np.random.uniform(low=-0.1, high=0.1,size=data_shape).astype(np.float32)
            exe.arg_dict['grid'][:] = np.random.uniform(low=-2, high=2, size=grid_shape).astype(np.float32)
            exe.forward(is_train=True)
            out = bilinear_forward_numpy(exe.arg_dict['data'].asnumpy(), exe.arg_dict['grid'].asnumpy())
            assert_almost_equal(exe.outputs[0].asnumpy(), out, rtol=1e-3,atol=1e-5)

            # check backward
            out_grad = np.random.uniform(low=-0.01, high=0.01,size=data_shape[:2] + grid_shape[2:]).astype(np.float32)
            exe.backward(mx.nd.array(out_grad))
            data_grad, grid_grad = bilinear_backward_numpy(out_grad,exe.arg_dict['data'].asnumpy(),
                                                       exe.arg_dict['grid'].asnumpy())
            assert_almost_equal(exe.grad_dict['data'].asnumpy(), data_grad, rtol=1e-3, atol=1e-5)
            assert_almost_equal(exe.grad_dict['grid'].asnumpy(), grid_grad, rtol=1e-3, atol=1e-5)

            # check kAddTo
            exe_addto = net.simple_bind(data=data_shape, grid=grid_shape, ctx=ctx, grad_req='add')
            data_initial_grid = np.random.normal(size=exe_addto.grad_dict['data'].shape).astype(np.float32)
            grid_initial_grid = np.random.normal(size=exe_addto.grad_dict['grid'].shape).astype(np.float32)
            exe_addto.arg_dict['data'][:] = exe.arg_dict['data'][:]
            exe_addto.arg_dict['grid'][:] = exe.arg_dict['grid'][:]
            exe_addto.grad_dict['data'][:] = data_initial_grid
            exe_addto.grad_dict['grid'][:] = grid_initial_grid
            exe_addto.forward(is_train=True)
            exe_addto.backward(mx.nd.array(out_grad))
            assert_almost_equal(exe_addto.grad_dict['data'].asnumpy(), data_grad + data_initial_grid, rtol=1e-3,atol=1e-5)
            assert_almost_equal(exe_addto.grad_dict['grid'].asnumpy(), grid_grad + grid_initial_grid, rtol=1e-3,atol=1e-5)


def test_index2d():
    for _ in range(30):
        n = np.random.randint(1, 100)
        m = np.random.randint(1, 500)
        data = mx.random.uniform(-1, 1, shape=(n, m), ctx=default_context())
        x = mx.nd.array(np.random.randint(0, m, size=n), ctx=default_context(), dtype='int32')
        r = mx.nd.batch_take(data, x)
        assert_almost_equal(r.asnumpy(), data.asnumpy()[np.arange(n), x.asnumpy()])


def test_cast():
    for srctype in [np.int32, np.float32, np.float16]:
        for dsttype in [np.float32, np.int32, np.float16]:
            x = mx.sym.Variable('x', dtype=srctype)
            y = mx.sym.Cast(x, dtype=dsttype)
            exe = y.simple_bind(ctx=default_context(), x=(10, 10))
            assert exe.arg_arrays[0].dtype == srctype
            assert exe.outputs[0].dtype == dsttype
            X = np.random.uniform(-10, 10, size=(10, 10))
            exe.arg_arrays[0][:] = X
            exe.forward(is_train=True)
            exe.backward(mx.nd.array(X, dtype=dsttype, ctx=default_context()))
            assert_almost_equal(exe.outputs[0].asnumpy(), X.astype(srctype).astype(dsttype), rtol=1e-3)
            assert_almost_equal(exe.grad_arrays[0].asnumpy(), X.astype(dsttype).astype(srctype), rtol=1e-3)


def test_repeat():
    def test_repeat_forward():
        ndim_max = 6 # max number of dims of the ndarray
        size_max = 10 # max number of elements in each dim
        repeats = 3
        for ndim in range(1, ndim_max+1):
            shape = ()
            for i in range(0, ndim):
                shape += (np.random.randint(1, size_max+1), )
            a = np.random.random_sample(size=shape)
            aa = np.repeat(a, repeats)
            b = mx.nd.array(a, ctx=default_context())
            bb = mx.nd.repeat(b, repeats).asnumpy()
            assert_almost_equal(aa, bb)

            for axis in range(0, ndim):
                aa = np.repeat(a, repeats, axis)
                bb = mx.nd.repeat(b, repeats, axis).asnumpy()
                assert_almost_equal(aa, bb)

    def test_repeat_backward(axis):
        data = mx.sym.Variable('data')
        n1 = 3
        n2 = 4
        shape = (n1, n2)
        data_tmp = np.random.randint(0, 10, n1 * n2).reshape(shape)
        arr_data = mx.nd.array(data_tmp)
        arr_grad = mx.nd.empty(shape)
        repeats = 2
        test = mx.sym.repeat(data, repeats=repeats, axis=axis)
        exe = test.bind(ctx=default_context(), args=[arr_data], args_grad=[arr_grad])
        npout_grad = np.random.randint(0, 10, n1 * n2 * repeats)
        if axis == 0:
            npout_grad = npout_grad.reshape(n1 * repeats, n2)
        elif axis == 1:
            npout_grad = npout_grad.reshape(n1, n2 * repeats)
        else:
            raise RuntimeError("Invalid axis value")
        out_grad = mx.nd.array(npout_grad)
        exe.backward(out_grad)

        expected_grad = np.zeros(shape)
        if axis == 0:
            for i in range(shape[0]):
                for j in range(shape[1]):
                    k = i * repeats
                    expected_grad[i][j] = sum(npout_grad[k:k + repeats, j])
        elif axis == 1:
            for j in range(shape[1]):
                for i in range(shape[0]):
                    k = j * repeats
                    expected_grad[i][j] = sum(npout_grad[i, k:k + repeats])
        else:
            raise RuntimeError("Invalid axis value")

        assert_almost_equal(expected_grad, arr_grad.asnumpy(), rtol=1e-3)

    def test_repeat_numeric_gradient():
        data = mx.sym.Variable('data')
        n1 = 3
        n2 = 4
        shape = (n1, n2)
        data_tmp = np.random.randint(0, 10, n1 * n2).reshape(shape)
        repeats = 2

        test = mx.sym.repeat(data, repeats=repeats, axis=0)
        check_numeric_gradient(test, [data_tmp], numeric_eps=1e-3, rtol=1e-2)

    test_repeat_forward()
    test_repeat_backward(axis=0)
    test_repeat_backward(axis=1)
    test_repeat_numeric_gradient()


def test_reverse():
    data = mx.symbol.Variable('data')
    shape = (5, 5, 5)
    data_tmp = np.random.uniform(-1, 1, shape)
    test = mx.sym.reverse(data, axis=[1, 2])
    grad = np.random.uniform(-1, 1, shape)
    check_numeric_gradient(test, [data_tmp], numeric_eps=2E-2)
    check_symbolic_forward(test, [data_tmp], [data_tmp[:, ::-1, ::-1]])
    check_symbolic_backward(test, [data_tmp], [grad], [grad[:, ::-1, ::-1]])


def test_tile():
    def test_normal_case():
        ndim_max = 3 # max number of dims of the ndarray
        size_max = 10 # max number of elements in each dim
        length_max = 3 # max length of reps
        rep_max = 10 # max number of tiling in each dim
        for ndim in range(ndim_max, ndim_max+1):
            shape = ()
            for i in range(0, ndim):
                shape += (np.random.randint(1, size_max+1), )
            a = np.random.randint(0, 100, shape)
            a = np.asarray(a, dtype=np.int32)
            if ndim == 0:
                a = np.array([])
            b = mx.nd.array(a, ctx=default_context(), dtype=a.dtype)

            reps_len = np.random.randint(0, length_max+1)
            reps_tuple = ()
            for i in range(1, reps_len):
                reps_tuple += (np.random.randint(0, rep_max), )
            reps_array = np.asarray(reps_tuple)

            a_tiled = np.tile(a, reps_array)
            b_tiled = mx.nd.tile(b, reps_tuple).asnumpy()
            assert same(a_tiled, b_tiled)

    def test_empty_tensor():
        shape = (2, 3, 0, 4)
        a = np.array([], dtype=np.int32).reshape(shape)
        b = mx.nd.array(a, ctx=default_context(), dtype=a.dtype)
        reps = (2, 4, 6)

        a_tiled = np.tile(a, reps)
        b_tiled = mx.nd.tile(b, reps).asnumpy()
        assert same(a_tiled, b_tiled)

    def test_empty_reps():
        a = np.array([[2, 3, 4], [5, 6, 7]], dtype=np.int32)
        b = mx.nd.array(a, ctx=default_context(), dtype=a.dtype)
        a_tiled = np.tile(a, ())
        b_tiled = mx.nd.tile(b, ()).asnumpy()
        assert same(a_tiled, b_tiled)

    def test_zero_reps():
        a = np.array([[2, 3, 4], [5, 6, 7]], dtype=np.int32)
        b = mx.nd.array(a, ctx=default_context(), dtype=a.dtype)
        reps = (2, 0, 4, 5)
        a_tiled = np.tile(a, reps)
        b_tiled = mx.nd.tile(b, reps).asnumpy()
        assert same(a_tiled, b_tiled)

    def test_tile_backward():
        data = mx.sym.Variable('data')
        n1 = 2
        n2 = 2
        shape = (n1, n2)
        data_tmp = np.random.randint(0, 10, n1 * n2).reshape(shape)
        arr_data = mx.nd.array(data_tmp)
        arr_grad = mx.nd.empty(shape)
        reps1 = 2
        reps2 = 2
        reps = (reps1, reps2)
        test = mx.sym.tile(data, reps=reps)
        exe = test.bind(ctx=mx.context.Context.default_ctx, args=[arr_data], args_grad=[arr_grad])
        npout_grad = np.random.randint(0, 10, n1 * n2 * reps1 * reps2).reshape(n1 * reps1, n2 * reps2)
        out_grad = mx.nd.array(npout_grad)
        exe.backward(out_grad)

        expected_grad = np.zeros(shape)
        for i in range(shape[0]):
            for j in range(shape[1]):
                expected_grad[i][j] += sum(sum(npout_grad[i:(n1 * reps1):reps1, j:(n2 * reps2):reps2]))

        assert_almost_equal(expected_grad, arr_grad.asnumpy(), rtol=1e-3)

    def test_tile_numeric_gradient():
        data = mx.sym.Variable('data')
        n1 = 2
        n2 = 2
        shape = (n1, n2)
        data_tmp = np.random.randint(0, 10, n1 * n2).reshape(shape)
        reps1 = 2
        reps2 = 2
        reps = (reps1, reps2)
        test = mx.sym.tile(data, reps=reps)
        check_numeric_gradient(test, [data_tmp], numeric_eps=1e-2, rtol=1e-2)

    test_normal_case()
    test_empty_tensor()
    test_empty_reps()
    test_zero_reps()
    test_tile_backward()
    test_tile_numeric_gradient()


def test_one_hot():
    def test_normal_case(index_type=np.int32):
        ndim_max = 6
        dim_size_max = 20
        depth = int(dim_size_max / 2)
        on_value = 1
        off_value = 0
        for ndim in range(1, ndim_max+1):
            shape = ()
            for i in range(1, ndim+1):
                shape += (np.random.randint(1, dim_size_max+1), )
            indices = np.random.randint(-dim_size_max, dim_size_max+1,
                                        size=np.prod(shape)).reshape(shape)
            mx_one_hot_array = mx.nd.one_hot(
                mx.nd.array(indices, ctx=default_context(), dtype=index_type),
                depth=depth, dtype=np.int32)
            expected_array = np.zeros((np.prod(shape), depth), dtype=np.int32)
            expected_array[:] = off_value
            indices_1d = indices.flatten()
            row = 0
            for idx in indices_1d:
                if 0 <= idx < depth:
                    expected_array[row, idx] = on_value
                row += 1
            expected_array = expected_array.reshape(shape + (depth, ))
            one_hot_array = mx_one_hot_array.asnumpy()
            assert same(expected_array, one_hot_array)

    def test_empty_indices():
        shape = (2, 0, 9, 3)
        indices = np.array([]).reshape(shape)
        depth = 10
        mx_one_hot_array = mx.nd.one_hot(
            mx.nd.array(indices, ctx=default_context(), dtype=np.int32),
            depth=depth, dtype=np.int32).asnumpy()
        expected_array = np.array([], dtype=np.int32).reshape(shape + (depth, ))
        assert same(expected_array, mx_one_hot_array)

    def test_zero_depth():
        shape = (2, 4, 9, 3)
        indices = np.ones(shape)
        depth = 0
        mx_one_hot_array = mx.nd.one_hot(
            mx.nd.array(indices, ctx=default_context(), dtype=np.int32),
            depth=depth, dtype=np.int32).asnumpy()
        expected_array = np.array([], dtype=np.int32).reshape(shape + (depth, ))
        assert same(expected_array, mx_one_hot_array)

    test_normal_case(index_type=np.int32)
    test_normal_case(index_type=np.float64)
    test_normal_case(index_type=np.float32)
    test_normal_case(index_type=np.float16)
    test_empty_indices()
    test_zero_depth()


def test_where():
    def get_forward_expected_output(condition, x, y):
        original_shape = x.shape
        out = np.zeros(original_shape)
        if condition.shape == x.shape:
            for index, c in np.ndenumerate(condition):
                if c != 0:
                    out[index] = x[index]
                else:
                    out[index] = y[index]
        elif condition.shape == (x.shape[0], ):
            s = x.shape
            m = s[0]
            n = int(np.prod(s)/s[0])
            x2d = x.reshape((m, n))
            y2d = y.reshape((m, n))
            out = out.reshape((m, n))
            for i in range(0, m):
                if condition[i] != 0:
                    for j in range(0, n):
                        out[i, j] = x2d[i, j]
                else:
                    for j in range(0, n):
                        out[i, j] = y2d[i, j]
        else:
            raise RuntimeError("Invalid condition shape for where op")

        out = out.reshape(original_shape)
        return out

    def get_forward_inputs_same_shape(shape):
        condition_np = np.random.randint(0, 2, np.prod(shape)).reshape(shape)
        x_np = np.random.randint(1, 6, np.prod(shape)).reshape(shape)
        y_np = np.random.randint(7, 11, np.prod(shape)).reshape(shape)
        return condition_np, x_np, y_np

    def get_forward_inputs_condition_vector(shape):
        condition_np = np.random.randint(0, 2, shape[0])
        x_np = np.random.randint(1, 6, np.prod(shape)).reshape(shape)
        y_np = np.random.randint(7, 11, np.prod(shape)).reshape(shape)
        return condition_np, x_np, y_np

    def get_backward_input(shape):
        return np.random.randint(20, 30, np.prod(shape)).reshape(shape)

    def get_backward_expected_outputs(grad_in, condition):
        shape = grad_in.shape
        grad_cond = np.zeros(condition.shape)
        grad_x = np.empty(shape)
        grad_y = np.empty(shape)

        for index, c in np.ndenumerate(condition):
            if 0 != c:
                grad_x[index] = grad_in[index]
                grad_y[index] = 0
            else:
                grad_x[index] = 0
                grad_y[index] = grad_in[index]

        return grad_cond, grad_x, grad_y

    def test_where_helper(shape, same_shape):
        if same_shape:
            condition_np, x_np, y_np = get_forward_inputs_same_shape(shape)
        else:
            condition_np, x_np, y_np = get_forward_inputs_condition_vector(shape)

        out_expected = get_forward_expected_output(condition_np, x_np, y_np)

        grad_in_np = get_backward_input(shape)
        grad_expected_cond, grad_expected_x, grad_expected_y\
            = get_backward_expected_outputs(grad_in_np, condition_np)

        condition = mx.sym.Variable('condition')
        x = mx.sym.Variable('x')
        y = mx.sym.Variable('y')
        grad_in_mx = mx.nd.array(grad_in_np, dtype=np.int32)
        where_sym = mx.sym.where(condition, x, y)

        # test req='write'
        where_exe_write = where_sym.simple_bind(ctx=default_context(),
                                                condition=condition_np.shape,
                                                x=x_np.shape, y=y_np.shape,
                                                grad_req='write')
        # test forward req='write'
        outputs = where_exe_write.forward(is_train=True, condition=condition_np,
                                          x=x_np, y=y_np)
        assert same(outputs[0].asnumpy(), out_expected)
        # test backward req='write'
        where_exe_write.backward(grad_in_mx)
        assert same(where_exe_write.grad_dict['x'].asnumpy(), grad_expected_x)
        assert same(where_exe_write.grad_dict['y'].asnumpy(), grad_expected_y)
        assert same(where_exe_write.grad_dict['condition'].asnumpy(), grad_expected_cond)

        # test req='add'
        x_grad_init = np.random.randint(30, 40, np.prod(shape)).reshape(shape)
        y_grad_init = np.random.randint(40, 50, np.prod(shape)).reshape(shape)
        where_exe_add = where_sym.simple_bind(ctx=default_context(),
                                              condition=condition_np.shape,
                                              x=x_np.shape, y=y_np.shape,
                                              grad_req='add')
        where_exe_add.grad_dict['x'][:] = x_grad_init
        where_exe_add.grad_dict['y'][:] = y_grad_init
        # test forward req='add'
        outputs = where_exe_add.forward(is_train=True, condition=condition_np, x=x_np, y=y_np)
        assert same(outputs[0].asnumpy(), out_expected)
        # test backward req='add'
        where_exe_add.backward(grad_in_mx)
        x_ograd = where_exe_add.grad_dict['x'].asnumpy()
        y_ograd = where_exe_add.grad_dict['y'].asnumpy()
        assert same(x_ograd, grad_expected_x+x_grad_init)
        assert same(y_ograd, grad_expected_y+y_grad_init)

    def test_where_numeric_gradient(shape, same_shape):
        condition = mx.sym.Variable('condition')
        x = mx.sym.Variable('x')
        y = mx.sym.Variable('y')
        where_sym = mx.sym.where(condition, x, y)
        if same_shape:
            condition_np, x_np, y_np = get_forward_inputs_same_shape(shape)
        else:
            condition_np, x_np, y_np = get_forward_inputs_condition_vector(shape)
        check_numeric_gradient(where_sym, [condition_np, x_np, y_np], grad_nodes=['x', 'y'])

    test_where_helper((5, 9), True)
    test_where_helper((5, 9), False)
    test_where_helper((5, 7, 9), True)
    test_where_helper((5, 7, 9), False)
    test_where_helper((10, 8, 15, 3), True)
    test_where_helper((10, 8, 15, 3), False)
    test_where_numeric_gradient((5, 9), True)
    test_where_numeric_gradient((5, 9), False)
    test_where_numeric_gradient((5, 7, 9), True)
    test_where_numeric_gradient((5, 7, 9), False)


def test_new_softmax():
    for ndim in range(1, 5):
        for _ in range(5):
            shape = np.random.randint(1, 5, size=ndim)
            axis = np.random.randint(0, ndim)
            data = np.random.uniform(-2, 2, size=shape)
            sym = mx.sym.softmax(axis=axis)
            check_symbolic_forward(sym, [data], [np_softmax(data, axis=axis)])
            check_numeric_gradient(sym, [data], rtol=0.05, atol=1e-3)


def test_log_softmax():
    for ndim in range(1, 5):
        for _ in range(5):
            shape = np.random.randint(1, 5, size=ndim)
            axis = np.random.randint(0, ndim)
            data = np.random.uniform(-2, 2, size=shape)
            sym = mx.sym.log_softmax(axis=axis-ndim)
            check_symbolic_forward(sym, [data], [np.log(np_softmax(data, axis=axis)+1e-20)])
            check_numeric_gradient(sym, [data], rtol=0.05, atol=1e-3)


def test_pick():
    def test_pick_helper(index_type=np.int32):
        for _ in range(100):
            ndim = np.random.randint(1, 5)
            bshape = np.random.randint(1, 10, size=ndim)
            axis = np.random.randint(0, ndim)
            sshape = bshape.copy()
            sshape[axis] = 1
            data = np.random.uniform(-1, 1, size=bshape)
            index = np.random.randint(0, bshape[axis], size=sshape)
            exp = []
            for i in range(ndim):
                if i == axis:
                    exp.append(index)
                else:
                    ishape = [1 for _ in range(ndim)]
                    ishape[i] = bshape[i]
                    exp.append(np.arange(bshape[i]).reshape(ishape))
            expected = data[exp]
            data = mx.nd.array(data, dtype='float32')
            index = mx.nd.array(index, dtype=index_type)
            out = mx.nd.pick(data, index, axis=axis, keepdims=True)
            assert_almost_equal(out.asnumpy(), expected)

            data_holder = data
            index_holder = index
            data = mx.sym.Variable('data')
            index = mx.sym.Variable('index')
            sym = mx.sym.pick(data, index, axis=axis, keepdims=True)
            check_numeric_gradient(sym, [data_holder, index_holder], grad_nodes=['data'])

    test_pick_helper(np.int32)
    test_pick_helper(np.float32)


def check_ctc_loss(acts, labels, loss_truth):
    in_var = mx.sym.Variable('input')
    labels_var = mx.sym.Variable('labels')
    ctc = mx.sym.contrib.ctc_loss(in_var, labels_var)
    acts_nd = mx.nd.array(acts, ctx=default_context())
    labels_nd = mx.nd.array(labels, ctx=default_context())
    exe = ctc.bind(ctx=default_context(), args=[acts_nd, labels_nd])
    # test forward without grad calc
    exe.forward(is_train=True)
    outTest = exe.outputs[0]
    # test forward without grad calc
    exe.forward(is_train=False)
    outTrain = exe.outputs[0]
    # make sure losses calculated with both modes are the same
    assert_almost_equal(outTest.asnumpy(), outTrain.asnumpy())
    # test against ground truth, if available
    if loss_truth is not None:
        assert_almost_equal(outTest.asnumpy(), loss_truth)
    # test grad
    check_numeric_gradient(ctc, [acts, labels], grad_nodes=['input'], rtol=0.05, atol=1e-3)


def test_ctc_loss():
    # Test 1: check that batches are same + check against Torch WarpCTC
    acts = np.array([
        [[1.2, 3.4, 1.2, -0.1, -2.34], [1.2, 3.4, 1.2, -0.1, -2.34]],
        [[0.1, 0.2, 0.3, 0.22, 0.123], [0.1, 0.2, 0.3, 0.22, 0.123]],
        [[-15, -14, -13, -12, -11], [-15, -14, -13, -12, -11]]],
                    dtype=np.float32)
    labels = np.array([[2, 3, 0], [2, 3, 0]])
    true_loss = np.array([4.04789, 4.04789], dtype=np.float32) # from Torch
    check_ctc_loss(acts, labels, true_loss)
    # Test 2:
    acts2 = np.array([
        [[-5, -4, -3, -2, -1], [1.2, 3.4, 1.2, -0.1, -2.34]],
        [[-10, -9, -8, -7, -6], [0.1, 0.2, 0.3, 0.22, 0.123]],
        [[-15, -14, -13, -12, -11], [-15, -14.2, -13.5, -12.2, -11.22]]], dtype=np.float32)
    labels2 = np.array([[2, 3, 1], [2, 0, 0]], dtype=np.float32)
    true_loss = np.array([7.3557, 5.4091], dtype=np.float32) # from Torch
    check_ctc_loss(acts2, labels2, true_loss)


def test_ctc_loss_grad():
    def check_ctc_loss_grad(blank_label): # from tf
        vocab_size = 5
        max_label_len = 5
        padding_mask = -1+ (blank_label=='first')

        targets_0 = [0, 1, 2, 1, 0]
        loss_log_prob_0 = -3.34211
        input_prob_matrix_0 = np.asarray(
            [[0.633766, 0.221185, 0.0917319, 0.0129757, 0.0142857, 0.0260553],
             [0.111121, 0.588392, 0.278779, 0.0055756, 0.00569609, 0.010436],
             [0.0357786, 0.633813, 0.321418, 0.00249248, 0.00272882, 0.0037688],
             [0.0663296, 0.643849, 0.280111, 0.00283995, 0.0035545, 0.00331533],
             [0.458235, 0.396634, 0.123377, 0.00648837, 0.00903441, 0.00623107]],
            dtype=np.float32)
        gradient_log_prob_0 = np.asarray(
            [[-0.366234, 0.221185, 0.0917319, 0.0129757, 0.0142857, 0.0260553],
             [0.111121, -0.411608, 0.278779, 0.0055756, 0.00569609, 0.010436],
             [0.0357786, 0.633813, -0.678582, 0.00249248, 0.00272882, 0.0037688],
             [0.0663296, -0.356151, 0.280111, 0.00283995, 0.0035545, 0.00331533],
             [-0.541765, 0.396634, 0.123377, 0.00648837, 0.00903441, 0.00623107]],
            dtype=np.float32)

        targets_1 = [0, 1, 1, 0]
        loss_log_prob_1 = -5.42262
        input_prob_matrix_1 = np.asarray(
            [[0.30176, 0.28562, 0.0831517, 0.0862751, 0.0816851, 0.161508],
             [0.24082, 0.397533, 0.0557226, 0.0546814, 0.0557528, 0.19549],
             [0.230246, 0.450868, 0.0389607, 0.038309, 0.0391602, 0.202456],
             [0.280884, 0.429522, 0.0326593, 0.0339046, 0.0326856, 0.190345],
             [0.423286, 0.315517, 0.0338439, 0.0393744, 0.0339315, 0.154046]],
            dtype=np.float32)
        gradient_log_prob_1 = np.asarray(
            [[-0.69824, 0.28562, 0.0831517, 0.0862751, 0.0816851, 0.161508],
             [0.24082, -0.602467, 0.0557226, 0.0546814, 0.0557528, 0.19549],
             [0.230246, 0.450868, 0.0389607, 0.038309, 0.0391602, -0.797544],
             [0.280884, -0.570478, 0.0326593, 0.0339046, 0.0326856, 0.190345],
             [-0.576714, 0.315517, 0.0338439, 0.0393744, 0.0339315, 0.154046]],
            dtype=np.float32)

        inputs = [
            np.vstack(
                [input_prob_matrix_0[t, :], input_prob_matrix_1[t, :]])
            for t in range(5)
        ] + 2 * [np.nan * np.ones((2, vocab_size+1), np.float32)]
        inputs = np.log(np.asarray(inputs, dtype=np.float32))

        grad_truth = np.array([
            np.vstack(
                [gradient_log_prob_0[t, :], gradient_log_prob_1[t, :]])
            for t in range(5)
        ] + 2 * [np.zeros((2, vocab_size+1), np.float32)])

        if blank_label == 'first':
            inputs = np.roll(inputs, 1, axis=2)
            grad_truth = np.roll(grad_truth, 1, axis=2)

        labels = (np.asarray([x + [padding_mask]*(max_label_len-len(x))
                             for x in [targets_0, targets_1]])+(blank_label == 'first'))

        seq_lens = np.array([5, 5], dtype=np.int32)
        label_lens = np.array([5, 4], dtype=np.int32)
        loss_truth = np.array([-loss_log_prob_0, -loss_log_prob_1], np.float32)

        with default_context():
            data = mx.nd.array(inputs)
            label = mx.nd.array(labels)
            data.attach_grad()
            with mx.autograd.record():
                l = mx.contrib.ndarray.CTCLoss(data, label,
                                               use_data_lengths=True,
                                               use_label_lengths=True,
                                               data_lengths=mx.nd.array(seq_lens),
                                               label_lengths=mx.nd.array(label_lens),
                                               blank_label=blank_label)
                l.backward()
            assert_almost_equal(l.asnumpy(), loss_truth, atol=1e-5, rtol=1e-5)
            assert_almost_equal(data.grad.asnumpy(), grad_truth, atol=1e-5, rtol=1e-5)

    check_ctc_loss_grad('first')
    check_ctc_loss_grad('last')


def test_quantization_op():
    min0 = mx.nd.array([0.0])
    max0 = mx.nd.array([1.0])
    a  = mx.nd.array([[0.1392, 0.5928], [0.6027, 0.8579]])
    qa, min1, max1 = mx.nd.contrib.quantize(a, min0, max0, out_type='uint8')
    a_ = mx.nd.contrib.dequantize(qa, min1, max1, out_type='float32')

    qa_real = mx.nd.array([[35, 151], [154, 219]])
    a_real  = mx.nd.array([[0.13725491, 0.59215689], [0.60392159, 0.8588236]])

    assert same(qa.asnumpy(), qa_real.asnumpy())
    assert same(a_.asnumpy(),  a_real.asnumpy())


def test_reciprocal_op():
    data_tmp = np.random.rand(3, 4) * 10 - 5
    # Avoid possible division by 0 errors
    data_tmp[data_tmp == 0] = 1.0
    data = mx.symbol.Variable('data')
    test = mx.sym.reciprocal(data)

    check_numeric_gradient(test, [data_tmp])
    check_symbolic_forward(test, [data_tmp], [np.reciprocal(data_tmp)])

def test_cbrt_op():
    data_tmp = np.random.rand(3, 4) * 10 - 5
    data = mx.symbol.Variable('data')
    test = mx.sym.cbrt(data)

    check_numeric_gradient(test, [data_tmp])
    check_symbolic_forward(test, [data_tmp], [np.cbrt(data_tmp)])

def test_rcbrt_op():
    data_tmp = np.random.rand(3, 4) * 10 - 5
    # Avoid possible division by 0 errors
    data_tmp[data_tmp == 0] = 1.0
    data = mx.symbol.Variable('data')
    test = mx.sym.rcbrt(data)

    check_numeric_gradient(test, [data_tmp])
    check_symbolic_forward(test, [data_tmp], [1/np.cbrt(data_tmp)])

def test_custom_op():
    class Sqr(mx.operator.CustomOp):
        def forward(self, is_train, req, in_data, out_data, aux):
            self.assign(out_data[0], req[0], in_data[0]*in_data[0])
            aux[0][:] = 1

        def backward(self, req, out_grad, in_data, out_data, in_grad, aux):
            self.assign(in_grad[0], req[0], 2*in_data[0]*out_grad[0])
            assert (aux[0].asnumpy() == 1).all()

    @mx.operator.register("sqr")
    class SqrProp(mx.operator.CustomOpProp):
        def __init__(self):
            super(SqrProp, self).__init__(need_top_grad=True)

        def list_arguments(self):
            return ['data']

        def list_outputs(self):
            return ['output']

        def list_auxiliary_states(self):
            return ['aux']

        def infer_shape(self, in_shape):
            return in_shape, [in_shape[0]], [in_shape[0]]

        def infer_type(self, in_type):
            return in_type, [in_type[0]], [in_type[0]]

<<<<<<< HEAD
        def infer_storage_type(self, in_stype):
            if in_stype[0] == 'default':
                return ['default'], ['default'], ['default']
            return ['csr'], ['csr'], ['csr']

        def infer_storage_type_backward(self, ograd_stype, in_stype, out_stype, aux_stype):
            if in_stype[0] == 'default':
                return ['default'], ['default'], ['default'], ['default'], ['default']
            return ['default'], ['csr'], ['csr'], ['csr'], ['csr']

=======
>>>>>>> cd47962f
        def create_operator(self, ctx, shapes, dtypes):
            return Sqr()

    data = mx.symbol.Variable('data')
    aux = mx.symbol.Variable('aux')
    op = mx.symbol.Custom(data=data, aux=aux, name='sqr', op_type='sqr')
    x = mx.nd.array(np.random.uniform(-1, 1, size=(4, 10)))
    aux = mx.nd.zeros_like(x)
    check_numeric_gradient(op, [x], [aux])

    data = mx.symbol.cast(data, dtype='float64')
    op = mx.symbol.cast(op, dtype='float32')
    x = mx.nd.array(np.random.uniform(-1, 1, size=(4, 10)))
    aux = mx.nd.zeros_like(x)
    check_numeric_gradient(op, [x], [aux])

    x.attach_grad()
    with mx.contrib.autograd.train_section():
        y = mx.nd.Custom(x, aux, op_type='sqr')
        y.backward()


    # test for backward compatibility, i.e. the correctness of default implementation of
    # infer storage in custom operator
    class Mult(mx.operator.CustomOp):
        def forward(self, is_train, req, in_data, out_data, aux):
            self.assign(out_data[0], req[0], in_data[0]*in_data[1])

        def backward(self, req, out_grad, in_data, out_data, in_grad, aux):
            self.assign(in_grad[0], req[0], in_data[1]*out_grad[0])
            self.assign(in_grad[1], req[1], in_data[0]*out_grad[0])

    @mx.operator.register("mult")
    class MultProp(mx.operator.CustomOpProp):
        def __init__(self):
            super(MultProp, self).__init__(need_top_grad=True)

        def list_arguments(self):
            return ['lhs', 'rhs']

        def list_outputs(self):
            return ['output']

        def infer_shape(self, in_shape):
            return in_shape, [in_shape[0]], []

        def create_operator(self, ctx, shapes, dtypes):
            return Mult()

    class MultNoGrad(mx.operator.CustomOp):
        def forward(self, is_train, req, in_data, out_data, aux):
            self.assign(out_data[0], req[0], in_data[0]*in_data[1])

        def backward(self, req, out_grad, in_data, out_data, in_grad, aux):
            self.assign(in_grad[0], req[0], in_data[1])
            self.assign(in_grad[1], req[1], in_data[0])
            assert (len(out_grad) == 1)

    @mx.operator.register("mult_no_grad")
    class MultNoGradProp(mx.operator.CustomOpProp):
        def __init__(self):
            super(MultNoGradProp, self).__init__(need_top_grad=False)

        def list_arguments(self):
            return ['lhs', 'rhs']

        def list_outputs(self):
            return ['output']

        def infer_shape(self, in_shape):
            return in_shape, [in_shape[0]], []

        def create_operator(self, ctx, shapes, dtypes):
            return MultNoGrad()

    lhs = mx.nd.array(np.random.uniform(-1, 1, size=(4, 10)))
    rhs = mx.nd.array(np.random.uniform(-1, 1, size=(4, 10)))
    lhs.attach_grad()
    rhs.attach_grad()
    with mx.contrib.autograd.train_section():
        y = mx.nd.Custom(lhs, rhs, op_type='mult')
        y.backward()
    mx.nd.waitall()
    assert_almost_equal(rhs.asnumpy(), lhs.grad.asnumpy())
    assert_almost_equal(lhs.asnumpy(), rhs.grad.asnumpy())

    with mx.contrib.autograd.train_section():
        y = mx.nd.Custom(lhs, rhs, op_type='mult_no_grad')
        y.backward()
    mx.nd.waitall()
    assert_almost_equal(rhs.asnumpy(), lhs.grad.asnumpy())
    assert_almost_equal(lhs.asnumpy(), rhs.grad.asnumpy())

def test_psroipooling():
    for num_rois in [1, 2]:
        for num_classes, num_group in itertools.product([2, 3], [2, 3]):
            for image_height, image_width in itertools.product([168, 224], [168, 224]):
                for grad_nodes in [['im_data']]:
                    spatial_scale = 0.0625
                    feat_height = np.int(image_height * spatial_scale)
                    feat_width = np.int(image_width * spatial_scale)
                    im_data = np.random.rand(1, num_classes*num_group*num_group, feat_height, feat_width)
                    rois_data = np.zeros([num_rois, 5])
                    rois_data[:, [1,3]] = np.sort(np.random.rand(num_rois, 2)*(image_width-1))
                    rois_data[:, [2,4]] = np.sort(np.random.rand(num_rois, 2)*(image_height-1))

                    im_data_var = mx.symbol.Variable(name="im_data")
                    rois_data_var = mx.symbol.Variable(name="rois_data")
                    op = mx.sym.contrib.PSROIPooling(data=im_data_var, rois=rois_data_var, spatial_scale=spatial_scale,
                                                     group_size=num_group, pooled_size=num_group,
                                                     output_dim=num_classes, name='test_op')
                    rtol, atol = 1e-2, 1e-3
                    # By now we only have gpu implementation
                    if mx.Context.default_ctx.device_type == 'gpu':
                        check_numeric_gradient(op, [im_data, rois_data], rtol=rtol, atol=atol,
                                               grad_nodes=grad_nodes, ctx=mx.gpu(0))


def test_deformable_convolution():
    for num_batch in [1, 2]:
        for num_channel_data, num_deformable_group in itertools.product([4, 8], [1, 2]):
            for input_height, input_width in itertools.product([5, 6], [5, 6]):
                for dilate in [(1, 1), (2, 2)]:
                    for grad_nodes in [['im_data'], ['offset_data'], ['weight']]:
                        output_height = input_height
                        output_width = input_width
                        im_data = np.random.rand(num_batch, num_channel_data, input_height, input_width)
                        offset_data = \
                            np.random.rand(num_batch, num_deformable_group * 3 * 3 * 2, output_height, output_width)\
                            * 0.8 + 0.1

                        weight = np.random.normal(0, 0.001, (num_channel_data, num_channel_data, 3, 3))
                        bias = np.zeros(num_channel_data)

                        im_data_var = mx.symbol.Variable(name="im_data")
                        offset_data_var = mx.symbol.Variable(name="offset_data")
                        weight_var = mx.symbol.Variable(name="weight")
                        bias_var = mx.symbol.Variable(name="bias")
                        op = mx.sym.contrib.DeformableConvolution(name='test_op', data=im_data_var,
                                                                  offset=offset_data_var,
                                                                  weight=weight_var, bias=bias_var,
                                                                  num_filter=num_channel_data, pad=dilate,
                                                                  kernel=(3, 3), stride=(1, 1), dilate=dilate,
                                                                  num_deformable_group=num_deformable_group)
                        if grad_nodes[0] == 'offset_data':
                            # wider tolerance needed for coordinate differential
                            rtol, atol = 1.0, 1e-2
                        else:
                            rtol, atol = 0.05, 1e-3
                        # By now we only have gpu implementation
                        if mx.Context.default_ctx.device_type == 'gpu':
                            check_numeric_gradient(op, [im_data, offset_data, weight, bias], rtol=rtol, atol=atol,
                                                   grad_nodes=grad_nodes, ctx=mx.gpu(0))


def test_deformable_psroipooling():
    for num_rois in [1, 2]:
        for num_classes, num_group in itertools.product([2, 3], [2, 3]):
            for image_height, image_width in itertools.product([168, 224], [168, 224]):
                for grad_nodes in [['im_data'], ['offset_data']]:
                    spatial_scale = 0.0625
                    feat_height = np.int(image_height * spatial_scale)
                    feat_width = np.int(image_width * spatial_scale)
                    im_data = np.random.rand(1, num_classes*num_group*num_group, feat_height, feat_width)
                    rois_data = np.zeros([num_rois, 5])
                    rois_data[:, [1,3]] = np.sort(np.random.rand(num_rois, 2)*(image_width-1))
                    rois_data[:, [2,4]] = np.sort(np.random.rand(num_rois, 2)*(image_height-1))
                    offset_data = np.random.rand(num_rois, 2*num_classes, num_group, num_group) * 0.1

                    im_data_var = mx.symbol.Variable(name="im_data")
                    rois_data_var = mx.symbol.Variable(name="rois_data")
                    offset_data_var = mx.symbol.Variable(name="offset_data")
                    op = mx.sym.contrib.DeformablePSROIPooling(data=im_data_var, rois=rois_data_var,
                                                               trans=offset_data_var, spatial_scale=spatial_scale,
                                                               sample_per_part=4, group_size=num_group,
                                                               pooled_size=num_group, output_dim=num_classes,
                                                               trans_std=0.1, no_trans=False, name='test_op')
                    if grad_nodes[0] == 'offset_data':
                        # wider tolerance needed for coordinate differential
                        rtol, atol = 1.0, 1e-2
                    else:
                        rtol, atol = 1e-2, 1e-3
                    # By now we only have gpu implementation
                    if mx.Context.default_ctx.device_type == 'gpu':
                        check_numeric_gradient(op, [im_data, rois_data, offset_data], rtol=rtol, atol=atol,
                                               grad_nodes=grad_nodes, ctx=mx.gpu(0))


# Helper functions for test_laop

def _make_symm_symbol(a, ndims):
    assert ndims >= 2
    tr_shape = list(range(ndims))
    tr_shape[-1] = ndims-2
    tr_shape[-2] = ndims-1
    tr_shape = tuple(tr_shape)
    return 0.5 * (a + mx.sym.transpose(a, axes=tr_shape))

def _make_lower_triangle_symm(a, ndims, m, dtype=np.float32):
    assert ndims >= 2
    # The last two dimensions must both be m
    # Create mask for lower triangle and diagonal
    index = mx.sym.arange(start=0, stop=m, step=1, dtype=np.int32)
    lt_mask = mx.sym.one_hot(index, depth=m, dtype=dtype)
    for j in range(1, m):
        part1 = mx.sym.zeros(shape=(j, m), dtype=dtype)
        index = mx.sym.arange(start=0, stop=m-j, step=1, dtype=np.int32)
        part2 = mx.sym.one_hot(index, depth=m, dtype=dtype)
        lt_mask = lt_mask + mx.sym.concat(*[part1, part2], dim=0)
    shp = tuple([1]*(ndims-2) + [m, m])
    lt_mask = mx.sym.reshape(lt_mask, shape=shp)
    return mx.sym.broadcast_mul(a, lt_mask)

def test_laop():
    dtype = np.float64
    rtol_fw = 1e-7
    atol_fw = 1e-9
    num_eps = 1e-6
    rtol_bw = 1e-5
    atol_bw = 1e-6
    # enable numerical checking of gradients
    grad_check = 1

    data1 = mx.symbol.Variable('data1')
    data2 = mx.symbol.Variable('data2')
    data3 = mx.symbol.Variable('data3')

    check_fw = lambda sym, location, expected :\
        check_symbolic_forward(sym, location, expected, rtol=rtol_fw,
                               atol=atol_fw, dtype=dtype)
    check_grad = lambda sym, location:\
        check_numeric_gradient(sym, location, numeric_eps=num_eps, rtol=rtol_bw,
                               atol=atol_bw, dtype=dtype)
    rep_3x = lambda a, m, n :\
        np.reshape(np.tile(np.array(a).flatten(), 3), (3, 1, m, n))

    # Test gemm separately from other la-operators.
    shape1 = (2, 3)
    shape2 = (3, 2)
    shape3 = (3, 3)
    shape4 = (2, 2)
    #Ensure that ithis tests don't get changed by other calls to random.
    np.random.seed(42)
    data_in1 = np.random.uniform(1, 10, shape1)
    data_in2 = np.random.uniform(1, 10, shape2)
    data_in3 = np.random.uniform(1, 10, shape3)
    data_in4 = np.random.uniform(1, 10, shape4)
    # Check all transpositions of gemm operator.
    data_in1_t = np.transpose(data_in1)
    data_in2_t = np.transpose(data_in2)
    res_gemm = 4. * np.dot(data_in1, data_in2) + 7. * data_in4
    test_gemm = mx.sym.linalg.gemm(data1, data2, data3, alpha=4., beta=7.)
    check_fw(test_gemm, [data_in1, data_in2, data_in4], [res_gemm])
    if grad_check == 1:
        check_grad(test_gemm, [data_in1, data_in2, data_in4])
    res_gemm = 4. * np.dot(data_in1_t, data_in2_t) + 7. * data_in3
    test_gemm = mx.sym.linalg.gemm(data1, data2, data3, alpha=4., beta=7.,
                                   transpose_a=True, transpose_b=True)
    check_fw(test_gemm, [data_in1, data_in2, data_in3], [res_gemm])
    if grad_check == 1:
        check_grad(test_gemm, [data_in1, data_in2, data_in3])
    res_gemm = 4. * np.dot(data_in1_t, data_in1) + 7. * data_in3
    test_gemm = mx.sym.linalg.gemm(data1, data2, data3, alpha=4., beta=7.,
                                   transpose_a=True)
    check_fw(test_gemm, [data_in1, data_in1, data_in3], [res_gemm])
    if grad_check == 1:
        check_grad(test_gemm, [data_in1, data_in1, data_in3])
    res_gemm = 4. * np.dot(data_in1, data_in1_t) + 7. * data_in4
    test_gemm = mx.sym.linalg.gemm(data1, data2, data3, alpha=4., beta=7.,
                                   transpose_b=True)
    check_fw(test_gemm, [data_in1, data_in1, data_in4], [res_gemm])
    if grad_check == 1:
        check_grad(test_gemm, [data_in1, data_in1, data_in4])

    # Check batch of gemm.
    a = rep_3x(data_in1, 2, 3)
    b = rep_3x(data_in2, 3, 2)
    c = rep_3x(data_in4, 2, 2)
    r = 4. * np.dot(data_in1, data_in2) + 7. * data_in4
    r = rep_3x(r, 2, 2)
    test_gemm = mx.sym.linalg.gemm(data1, data2, data3, alpha=4., beta=7.)
    check_fw(test_gemm, [a, b, c], [r])
    if grad_check == 1:
        check_grad(test_gemm, [a, b, c])

    # Check gemm2 operator same way as gemm.
    res_gemm = 4. * np.dot(data_in1, data_in2)
    test_gemm = mx.sym.linalg.gemm2(data1, data2, alpha=4.)
    check_fw(test_gemm, [data_in1, data_in2], [res_gemm])
    if grad_check == 1:
        check_grad(test_gemm, [data_in1, data_in2])
    res_gemm = 4. * np.dot(data_in1_t, data_in2_t)
    test_gemm = mx.sym.linalg.gemm2(data1, data2, alpha=4., transpose_a=True,
                                    transpose_b=True)
    check_fw(test_gemm, [data_in1, data_in2], [res_gemm])
    if grad_check == 1:
        check_grad(test_gemm, [data_in1, data_in2])
    res_gemm = 4. * np.dot(data_in1_t, data_in1)
    test_gemm = mx.sym.linalg.gemm2(data1, data2, alpha=4., transpose_a=True)
    check_fw(test_gemm, [data_in1, data_in1], [res_gemm])
    if grad_check == 1:
        check_grad(test_gemm, [data_in1, data_in1])
    res_gemm = 4. * np.dot(data_in1, data_in1_t)
    test_gemm = mx.sym.linalg.gemm2(data1, data2, alpha=4., transpose_b=True)
    check_fw(test_gemm, [data_in1, data_in1], [res_gemm])
    if grad_check == 1:
        check_grad(test_gemm, [data_in1, data_in1])

    # Check batch of gemm2.
    a = rep_3x(data_in1, 2, 3)
    b = rep_3x(data_in2, 3, 2)
    r = rep_3x(4. * np.dot(data_in1, data_in2), 2, 2)
    test_gemm = mx.sym.linalg.gemm2(data1, data2, alpha=4.)
    check_fw(test_gemm, [a, b], [r])
    if grad_check == 1:
        check_grad(test_gemm, [a, b])

    # Now test all the other operators.

    # Tests with trivial 1x1 matrices.
    shape = (4, 4, 1, 1)
    data_in = np.random.uniform(1, 10, shape)
    # test potrf
    # Note: Have to symmetrize input, for gradient test to work
    res_potrf = np.sqrt(data_in)
    test_potrf = mx.sym.linalg.potrf(data1)
    check_fw(test_potrf, [data_in], [res_potrf])
    if grad_check == 1:
        check_grad(test_potrf, [data_in])
    # test potri
    ones = mx.nd.ones(shape).asnumpy()
    res_potri = np.divide(ones, data_in * data_in)
    test_potri = mx.sym.linalg.potri(data1)
    check_fw(test_potri, [data_in], [res_potri])
    if grad_check == 1:
        check_grad(test_potri, [data_in])
    # test trsm
    trian_in = data_in * 7.
    test_trsm = mx.sym.linalg.trsm(data1, data2, alpha=7.)
    check_fw(test_trsm, [trian_in, data_in], [ones])
    if grad_check == 1:
        check_grad(test_trsm, [trian_in,data_in])
    # test trmm
    trian_in = np.divide(ones, trian_in)
    test_trmm = mx.sym.linalg.trmm(data1, data2, alpha=7., transpose=True,
                                   rightside=True)
    check_fw(test_trmm, [trian_in, data_in], [ones])
    if grad_check == 1:
        check_grad(test_trmm, [trian_in, data_in])
    # test sumlogdiag
    res_sumlogdiag = np.reshape(np.log(data_in), (4, 4))
    test_sumlogdiag = mx.sym.linalg.sumlogdiag(data1)
    check_fw(test_sumlogdiag, [data_in], [res_sumlogdiag])
    if grad_check == 1:
        check_grad(test_sumlogdiag, [data_in])

    # more elaborate example of Cholesky factorization
    matrix = np.array([[9., 3., -6., 12.],
                       [3., 26., -7., -11.],
                       [-6., -7., 9., 7.],
                       [12., -11., 7., 65.]])
    trian  = np.array([[3., 0., 0., 0.],
                       [1., 5., 0., 0.],
                       [-2., -1., 2., 0.],
                       [4., -3., 6., 2.]])
    pow    = np.array([[2., 1., 1., 1.],
                       [1., 4., 1., 1.],
                       [1., 1., 8., 1.],
                       [1., 1., 1., 16.]])
    inv    = np.array([[8.95/3., 0.05/3., 2.65, -2.5/3.],
                       [0.05/3., 0.05, 0.05, 0.],
                       [2.65, 0.05, 2.5, -0.75],
                       [-2.5/3., 0., -0.75, 0.25]])
    ident  = np.eye(4)

    # test potrf
    test_potrf = mx.sym.linalg.potrf(_make_symm_symbol(data1, ndims=4))
    a = rep_3x(matrix, 4, 4)
    r = rep_3x(trian, 4, 4)
    check_fw(test_potrf, [a], [r])
    if grad_check == 1:
        check_grad(test_potrf, [a])

    #test potri
    data1_ltri = _make_lower_triangle_symm(
        data1, ndims=4, m=4, dtype=dtype)
    test_potri = mx.sym.linalg.potri(data1_ltri)
    a = rep_3x(trian, 4, 4)
    r = rep_3x(inv, 4, 4)
    check_fw(test_potri, [a], [r])
    if grad_check == 1:
        check_grad(test_potri, [a])

    # test trsm
    test_trsm = mx.sym.linalg.trsm(data1_ltri, data2, alpha=7.)
    a = rep_3x(trian, 4, 4)
    b = rep_3x(matrix, 4, 4)
    r = rep_3x(7. * np.transpose(trian), 4, 4)
    check_fw(test_trsm, [a, b], [r])
    if grad_check == 1:
        check_grad(test_trsm, [a, b])

    test_trsm2 = mx.sym.linalg.trsm(
        data1_ltri, data2, alpha=-2., rightside=True, transpose=True)
    r = rep_3x(-2. * trian, 4, 4)
    check_fw(test_trsm2, [a, b], [r])
    if grad_check == 1:
        check_grad(test_trsm2, [a, b])

    test_trsm3 = mx.sym.linalg.trsm(
        data1_ltri, data2, alpha=0.5, transpose=True)
    b = rep_3x(np.transpose(trian), 4, 4)
    r = rep_3x(0.5 * ident, 4, 4)
    check_fw(test_trsm3, [a, b], [r])
    if grad_check == 1:
        check_grad(test_trsm3, [a, b])

    test_trsm4 = mx.sym.linalg.trsm(
        data1_ltri, data2, alpha=-0.5, rightside=True)
    b = rep_3x(trian, 4, 4)
    r = rep_3x(-0.5 * ident, 4, 4)
    check_fw(test_trsm4, [a, b], [r])
    if grad_check == 1:
        check_grad(test_trsm4, [a, b])

    # test trmm
    test_trmm = mx.sym.linalg.trmm(
        data1_ltri, data2, alpha=7., transpose=True, rightside=True)
    a = rep_3x(trian, 4, 4)
    b = rep_3x(matrix, 4, 4)
    r = rep_3x(7. * np.dot(matrix, trian.T), 4, 4)
    check_fw(test_trmm, [a, b], [r])
    if grad_check == 1:
        check_grad(test_trmm, [a, b])

    test_trmm2 = mx.sym.linalg.trmm(data1_ltri, data2, alpha=-2.)
    r = rep_3x(-2. * np.dot(trian, matrix), 4, 4)
    check_fw(test_trmm2, [a, b], [r])
    if grad_check == 1:
        check_grad(test_trmm2, [a, b])

    test_trmm3 = mx.sym.linalg.trmm(data1_ltri, data2, rightside=True)
    r = rep_3x(np.dot(matrix, trian), 4, 4)
    check_fw(test_trmm3, [a, b], [r])
    if grad_check == 1:
        check_grad(test_trmm3, [a, b])

    test_trmm4 = mx.sym.linalg.trmm(
        data1_ltri, data2, alpha=1.2, transpose=True)
    r = rep_3x(1.2 * np.dot(trian.T, matrix), 4, 4)
    check_fw(test_trmm4, [a, b], [r])
    if grad_check == 1:
        check_grad(test_trmm4, [a, b])

    # test sumlogdiag
    a = rep_3x(pow, 4, 4)
    r = np.reshape(np.tile(10. * np.log(np.array([2.])), 3), (3,))
    check_fw(test_sumlogdiag, [a], [r])
    if grad_check == 1:
        check_grad(test_sumlogdiag, [a])


# Tests for operators linalg.syrk, linalg.gelqf

def _gelqf_combined_symbol(a):
    q, l = mx.sym.linalg.gelqf(a)
    q_qt = mx.sym.linalg.syrk(q, transpose=False, alpha=1., name='Q_times_Qt')
    l_q = mx.sym.linalg.trmm(l, q, alpha=1., name='L_times_Q')
    return mx.sym.Group([q_qt, l_q])

# NOTE: If we leave the unused output dangling, things break if dtype=np.float64. Namely, the
# backward gradient for the unused output is of dtype np.float32 then.
# ==> Very annoying!
def _gelqf_first_output(a):
    q, l = mx.sym.linalg.gelqf(a)
    bogus_scal = mx.sym.sum(mx.sym.BlockGrad(l), axis=(), keepdims=True) * 0.0
    return mx.sym.broadcast_add(q, bogus_scal)

def _gelqf_second_output(a):
    q, l = mx.sym.linalg.gelqf(a)
    bogus_scal = mx.sym.sum(mx.sym.BlockGrad(q), axis=(), keepdims=True) * 0.0
    return mx.sym.broadcast_add(l, bogus_scal)

def _syevd_combined_symbol(a):
    u, lam = mx.sym.linalg.syevd(a)
    u_ut = mx.sym.linalg.syrk(u, transpose=False, alpha=1., name='U_times_Ut')
    lam_u = mx.sym.broadcast_mul(mx.sym.reshape(lam, shape=(-2, 1)), u)
    ut_lam_u = mx.sym.linalg.gemm2(u, lam_u, alpha=1., transpose_a=True,
                                   transpose_b=False, name='Ut_L_U')
    return mx.sym.Group([u_ut, ut_lam_u])

def test_laop_2():
    np.random.seed(1896893923)
    dtype = np.float64
    rtol_fw = 1e-7
    atol_fw = 1e-9
    num_eps = 1e-6
    rtol_bw = 1e-5
    atol_bw = 1e-6
    # enable numerical checking of gradients
    grad_check = 1

    data1 = mx.symbol.Variable('data1')

    check_fw = lambda sym, location, expected :\
        check_symbolic_forward(sym, location, expected, rtol=rtol_fw,
                               atol=atol_fw, dtype=dtype)
    check_grad = lambda sym, location:\
        check_numeric_gradient(sym, location, numeric_eps=num_eps, rtol=rtol_bw,
                               atol=atol_bw, dtype=dtype)
    rep_3x = lambda a, m, n :\
        np.reshape(np.tile(np.array(a).flatten(), 3), (3, 1, m, n))

    # Tests for linalg.syrk
    mnalpha_lst = [(2, 3, 1.), (5, 3, -2.), (1, 6, 5.), (3, 3, 0.5), (4, 1, 10.), (1, 1, 1.)]
    for m, n, alpha in mnalpha_lst:
        #print('syrk: m={}, n={}, alpha={}'.format(m, n, alpha))
        data_in1 = np.random.uniform(1, 10, (m, n))
        res_syrk1 = alpha * np.dot(data_in1, data_in1.T)
        test_syrk1 = mx.sym.linalg.syrk(data1, transpose=False, alpha=alpha)
        check_fw(test_syrk1, [data_in1], [res_syrk1])
        if grad_check == 1:
            check_grad(test_syrk1, [data_in1])
        res_syrk2 = alpha * np.dot(data_in1.T, data_in1)
        test_syrk2 = mx.sym.linalg.syrk(data1, transpose=True, alpha=alpha)
        check_fw(test_syrk2, [data_in1], [res_syrk2])
        if grad_check == 1:
            check_grad(test_syrk2, [data_in1])
        # Batch mode (3x the same thing)
        a_batch = rep_3x(data_in1, m, n)
        r1_batch = rep_3x(res_syrk1, m, m)
        check_fw(test_syrk1, [a_batch], [r1_batch])
        if grad_check == 1:
            check_grad(test_syrk1, [a_batch])
        r2_batch = rep_3x(res_syrk2, n, n)
        check_fw(test_syrk2, [a_batch], [r2_batch])
        if grad_check == 1:
            check_grad(test_syrk2, [a_batch])

    # Tests for linalg.gelqf
    # Currently disabled on GPU as they need cuda8
    # and MxNet builds use cuda 7.5
    if not (default_context() == mx.cpu()):
        return

    test_gelqf2 = _gelqf_combined_symbol(data1)  # Outputs (dot(Q, Q.T), dot(L, Q))
    test_gelqf_q = _gelqf_first_output(data1)  # Output Q (L is not dangling)
    test_gelqf_l = _gelqf_second_output(data1)  # Output L (Q is not dangling)
    mn_lst = [(4, 4), (1, 1), (5, 20), (1, 10), (15, 50)]
    for m, n in mn_lst:
        #print('gelqf: m={}, n={}'.format(m, n))
        data_in1 = np.random.normal(0., 10., (m, n))
        res_eye = np.eye(m)
        res_a = data_in1
        check_fw(test_gelqf2, [data_in1], [res_eye, res_a])
        if grad_check == 1:
            # A => Q
            check_grad(test_gelqf_q, [data_in1])
            # A => L
            check_grad(test_gelqf_l, [data_in1])
        # Batch mode (3x the same thing)
        a_batch = rep_3x(data_in1, m, n)
        reye_batch = rep_3x(res_eye, m, m)
        ra_batch = a_batch
        check_fw(test_gelqf2, [a_batch], [reye_batch, ra_batch])
        if grad_check == 1:
            # A => Q
            check_grad(test_gelqf_q, [a_batch])
            # A => L
            check_grad(test_gelqf_l, [a_batch])


# Tests for operator linalg.syevd

def _syevd_first_output(a):
    u, lam = mx.sym.linalg.syevd(a)
    bogus_scal = mx.sym.sum(mx.sym.BlockGrad(lam), axis=(), keepdims=True) * 0.0
    return mx.sym.broadcast_add(u, bogus_scal)

def _syevd_second_output(a):
    u, lam = mx.sym.linalg.syevd(a)
    bogus_scal = mx.sym.sum(mx.sym.BlockGrad(u), axis=(), keepdims=True) * 0.0
    return mx.sym.broadcast_add(lam, bogus_scal)

def _syevd_forward(a):
    lam, ut = np.linalg.eig(a)
    ind = np.argsort(lam)
    lam = lam[ind]
    u = ut[:, ind].T
    for i in range(0, a.shape[0]):
        _syevd_forw_eigvec_sign(u[i])
    return u, lam

def _syevd_forw_eigvec_sign(v):
    ind = np.argmax(np.abs(v))
    if v[ind] < 0.:
        v[:] = -v

def _syevd_backward(grad_u, grad_l, u, l):
    n = l.size
    assert grad_l.size == n
    assert grad_u.shape == (n, n)
    assert u.shape == (n, n)
    temp = np.dot(grad_u, u.T)
    temp2 = np.diag(grad_l)
    for i in range(1, n):
        for j in range(0, i):
            denom = 2. * (l[i] - l[j])
            elem = (temp[i, j] - temp[j, i])/denom
            temp2[i, j] = elem
            temp2[j, i] = elem
    temp3 = np.dot(u.T, temp2)
    return np.dot(temp3, u)

def test_laop_3():
    # Currently disabled on GPU as syevd needs cuda8
    # and MxNet builds use cuda 7.5
    if not (default_context() == mx.cpu()):
        return

    np.random.seed(1896893923)
    dtype = np.float64
    rtol_fw = 1e-6
    atol_fw = 1e-6
    num_eps = 1e-4
    rtol_bw = 1e-2
    atol_bw = 1e-2
    # enable numerical checking of gradients
    grad_check = 1

    data1 = mx.symbol.Variable('data1')
    check_fw = lambda sym, location, expected :\
        check_symbolic_forward(sym, location, expected, rtol=rtol_fw,
                               atol=atol_fw, dtype=dtype)
    check_grad = lambda sym, location:\
        check_numeric_gradient(sym, location, numeric_eps=num_eps, rtol=rtol_bw,
                               atol=atol_bw, dtype=dtype)
    rep_3x = lambda a, m, n :\
        np.reshape(np.tile(np.array(a).flatten(), 3), (3, 1, m, n))
    check_bw = lambda sym, location, out_grads, expected :\
        check_symbolic_backward(sym, location, out_grads, expected,
                                rtol=rtol_fw, atol=atol_fw, dtype=dtype)

    # Tests for linalg.syevd
    test_syevd2 = _syevd_combined_symbol(data1)  # Outputs (U U^T, U^T (diag L) U)
    data1_s2 = _make_symm_symbol(data1, ndims=2)
    test_syevd_u_2 = _syevd_first_output(data1_s2)
    test_syevd_l_2 = _syevd_second_output(data1_s2)
    data1_s4 = _make_symm_symbol(data1, ndims=4)
    test_syevd_u_4 = _syevd_first_output(data1_s4)
    test_syevd_l_4 = _syevd_second_output(data1_s4)
    n_lst = [4, 1, 2, 10, 14]
    for n in n_lst:
        #print('\n** syevd: n={}'.format(n))
        data_in1 = np.random.normal(0., 10., (n, n))
        data_in1 = 0.5 * (data_in1 + data_in1.T)
        res_eye = np.eye(n)
        res_a = data_in1
        check_fw(test_syevd2, [data_in1], [res_eye, res_a])
        # Check backward
        grad_u = np.random.normal(0., 2., (n, n))
        grad_l = np.random.normal(0., 2., (n,))
        bw_u, bw_l = _syevd_forward(data_in1)
        grad_a = _syevd_backward(grad_u, grad_l, bw_u, bw_l)
        check_bw(mx.sym.linalg.syevd(data1), [data_in1], [grad_u, grad_l], [grad_a])
        if grad_check == 1:
            # A => U
            check_grad(test_syevd_u_2, [data_in1])
            # A => L
            check_grad(test_syevd_l_2, [data_in1])
        # Batch mode (3x the same thing)
        a_batch = rep_3x(data_in1, n, n)
        reye_batch = rep_3x(res_eye, n, n)
        ra_batch = a_batch
        check_fw(test_syevd2, [a_batch], [reye_batch, ra_batch])
        if grad_check == 1:
            # A => U
            check_grad(test_syevd_u_4, [a_batch])
            # A => L
            check_grad(test_syevd_l_4, [a_batch])


def test_laop_4():
    # Currently disabled on GPU as syevd needs cuda8
    # and MxNet builds use cuda 7.5
    if not (default_context() == mx.cpu()):
        return

    np.random.seed(1896893923)
    rtol_fw = 1e-6
    atol_fw = 1e-6

    data1 = mx.symbol.Variable('data1')

    check_fw = lambda sym, location, expected, dtype :\
        check_symbolic_forward(sym, location, expected, rtol=rtol_fw,
                               atol=atol_fw, dtype=dtype)

    a_np = np.array([[1., 2.], [2., 4.]])
    u_np = np.array([[0.89442718, -0.44721359], [0.44721359, 0.89442718]])
    l_np = np.array([0., 5.])
    test_syevd = mx.sym.linalg.syevd(data1)
    # float64
    #print('float64')
    check_fw(test_syevd, [a_np], [u_np, l_np], np.float64)
    # float32
    #print('float32')
    check_fw(test_syevd, [a_np], [u_np, l_np], np.float32)


def test_stack():
    for _ in range(100):
        ndim = random.randint(1, 5)
        axis = random.randint(0, ndim)
        if random.randint(0, 1):
            axis = axis - ndim - 1
        nin = random.randint(1, 3)
        dshape = [random.randint(1, 5) for _ in range(ndim)]
        inputs = [np.random.uniform(size=dshape) for _ in range(nin)]
        output = np.stack(inputs, axis=axis)
        sym_ins = [mx.sym.var('x%d'%i) for i in range(nin)]
        out = mx.sym.stack(*sym_ins, axis=axis)
        check_symbolic_forward(out, inputs, [output])
        check_numeric_gradient(out, inputs)


def test_dropout():
    # test dropout
    x = mx.sym.var('data')
    y = mx.sym.Dropout(x, p=0.5)
    exe = y.simple_bind(ctx=default_context(), data=(10, 10))

    exe.arg_arrays[0][:] = 1
    exe.forward(is_train=True)
    assert exe.outputs[0].asnumpy().max() == 2
    assert exe.outputs[0].asnumpy().min() == 0
    exe.backward([mx.nd.ones((10, 10))])
    assert (exe.grad_arrays[0].asnumpy() == exe.outputs[0].asnumpy()).all()

    exe.forward(is_train=False)
    assert (exe.outputs[0].asnumpy() == exe.arg_arrays[0].asnumpy()).all()
    exe.backward([mx.nd.ones((10, 10))], is_train=False)
    assert (exe.grad_arrays[0].asnumpy() == exe.arg_arrays[0].asnumpy()).all()

    # test permanent dropout
    x = mx.sym.var('data')
    y = mx.sym.Dropout(x, p=0.5, mode='always')
    exe = y.simple_bind(ctx=default_context(), data=(10, 10))

    exe.arg_arrays[0][:] = 1
    exe.forward(is_train=True)
    assert exe.outputs[0].asnumpy().max() == 2
    assert exe.outputs[0].asnumpy().min() == 0
    exe.backward([mx.nd.ones((10, 10))])
    assert (exe.grad_arrays[0].asnumpy() == exe.outputs[0].asnumpy()).all()

    exe.forward(is_train=False)
    assert exe.outputs[0].asnumpy().max() == 2
    assert exe.outputs[0].asnumpy().min() == 0
    exe.backward([mx.nd.ones((10, 10))], is_train=False)
    assert (exe.grad_arrays[0].asnumpy() == exe.outputs[0].asnumpy()).all()


def test_scatter_gather_nd():
    def check(data, idx):
        data.attach_grad()
        with mx.autograd.record():
            y = mx.nd.gather_nd(data, idx)
            y.backward(y)
        npidx = tuple(i.asnumpy() for i in idx)
        assert (data.asnumpy()[npidx] == y.asnumpy()).all()
        npdata = np.zeros_like(data.asnumpy())
        npdata[npidx] = y.asnumpy()
        assert (npdata == data.grad.asnumpy()).all()
        assert (mx.nd.scatter_nd(y, idx, shape=data.shape).asnumpy() == data.grad.asnumpy()).all()

    data = mx.nd.arange(360, dtype='int32').reshape((3,4,5,6))
    idx = mx.nd.array([[1,1,2], [3, 3, 0], [3,2,1]], dtype='int32')

    check(data, idx)

    idx = mx.nd.array([[1,1,2], [3,3,0], [3,2,1], [5,2,4]], dtype='int32')

    check(data, idx)

    data = mx.nd.array([2, 3, 0])
    idx = mx.nd.array([[1, 1, 0], [0, 1, 0]])

    assert (mx.nd.scatter_nd(data, idx, shape=(2, 2)).asnumpy() == [[0, 0], [2, 3]]).all()

def compare_forw_backw_unary_op(
        name, forward_mxnet_call, forward_numpy_call,
        backward_numpy_call, shape, input_low, input_high, rtol, atol,
        dtype=np.float32):
    check_fw = lambda sym, location, expected :\
        check_symbolic_forward(sym, location, expected, rtol=rtol,
                               atol=atol, dtype=dtype)
    check_bw = lambda sym, location, out_grads, expected :\
        check_symbolic_backward(sym, location, out_grads, expected,
                                rtol=rtol, atol=atol, dtype=dtype)
    op_name = 'unary_op={}, dtype={}'.format(name, dtype)
    data = mx.symbol.Variable(op_name + '_data', dtype=dtype)
    # Comparison: Forward expression
    data_np = np.random.uniform(input_low, input_high, shape).astype(dtype)
    res_np = forward_numpy_call(data_np)
    op_ex = mx.sym.broadcast_add(
        forward_mxnet_call(data), mx.sym.zeros_like(data),
        name=op_name)
    check_fw(op_ex, [data_np], [res_np])
    # Comparison: Backward expression
    res_grad = np.random.uniform(-2.0, 2.0, shape).astype(dtype)
    data_grad = backward_numpy_call(data_np) * res_grad
    check_bw(op_ex, [data_np], [res_grad], [data_grad])

def finite_diff_unary_op(
        name, forward_mxnet_call, shape, input_low, input_high, rtol, atol,
        num_eps):
    # Finite difference tests are done in float64
    dtype = np.float64
    check_grad = lambda sym, location:\
        check_numeric_gradient(sym, location, numeric_eps=num_eps, rtol=rtol,
                               atol=atol, dtype=dtype)
    data_np = np.random.uniform(input_low, input_high, shape).astype(dtype)
    data = mx.symbol.Variable('data', dtype=dtype)
    op_name = 'unary_op={}, dtype={}'.format(name, dtype)
    op_ex = mx.sym.broadcast_add(
        forward_mxnet_call(data), mx.sym.zeros_like(data),
        name=op_name)
    check_grad(op_ex, [data_np])

def np_smooth_l1(x, sigma):
    issq = 1. / sigma / sigma
    absx = np.abs(x)
    temp = x * sigma
    return np.where(absx < issq, 0.5 * (temp ** 2), absx - 0.5 * issq)

def np_smooth_l1_grad(x, sigma):
    ssq = sigma * sigma
    return np.where(np.abs(x) < 1. / ssq, x * ssq, np.sign(x))

# Tests for unary operators (basic mathematical functions):
# - Forward: Comparison to NumPy (several dtype)
# - Backward: Comparison to NumPy (several dtype)
# - Finite difference tests (only dtype = float64)
def test_unary_math_operators():
    np.random.seed(192837465)
    have_scipy = True
    try:
        from scipy import special as scipy_special
    except:
        print("Could not import scipy. Skipping unit tests for special functions")
        have_scipy = False
    shape=(9, 10)
    dtype_l = [np.float64, np.float32, np.float16]
    rtol_l = [1e-7, 1e-6, 1e-2]
    rtol_less_l = [1e-6, 1e-5, 1e-2]
    atol_l = [1e-7, 1e-6, 1e-2]
    atol_less_l = [1e-6, 1e-5, 1e-2]
    rtol_fd = 1e-5
    atol_fd = 1e-6
    num_eps = 1e-6
    unary_ops = {
        'arccos' : [lambda x: mx.sym.arccos(x),
                    lambda x: np.arccos(x),
                    lambda x: -1. / np.sqrt(1. - x ** 2.),
                    -0.95, 0.95],
        'arccosh': [lambda x: mx.sym.arccosh(x),
                    lambda x: np.arccosh(x),
                    lambda x: 1. / np.sqrt(x ** 2 - 1.),
                    1.05, 10.0],
        'arcsin': [lambda x: mx.sym.arcsin(x),
                   lambda x: np.arcsin(x),
                   lambda x: 1. / np.sqrt(1. - x ** 2),
                   -0.95, 0.95],
        'arcsinh': [lambda x: mx.sym.arcsinh(x),
                    lambda x: np.arcsinh(x),
                    lambda x: 1. / np.sqrt(x**2 + 1.),
                    -5.0, 5.0],
        'arctan': [lambda x: mx.sym.arctan(x),
                   lambda x: np.arctan(x),
                   lambda x: 1. / (x ** 2. + 1.),
                   -5.0, 5.0],
        'arctanh': [lambda x: mx.sym.arctanh(x),
                    lambda x: np.arctanh(x),
                    lambda x: 1. / (1. - x ** 2),
                    -0.95, 0.95],
        'cbrt': [lambda x: mx.sym.cbrt(x),
                 lambda x: np.cbrt(x),
                 lambda x: 1. / (3. * np.cbrt(x) ** 2),
                 -10.0, 10.0],
        'cos': [lambda x: mx.sym.cos(x),
                lambda x: np.cos(x),
                lambda x: -np.sin(x),
                -5.0, 5.0],
        'cosh': [lambda x: mx.sym.cosh(x),
                 lambda x: np.cosh(x),
                 lambda x: np.sinh(x),
                 -2.0, 2.0],
        'exp': [lambda x: mx.sym.exp(x),
                lambda x: np.exp(x),
                lambda x: np.exp(x),
                -4.0, 4.0],
        'expm1': [lambda x: mx.sym.expm1(x),
                  lambda x: np.expm1(x),
                  lambda x: np.exp(x),
                  -0.1, 0.1],
        'log': [lambda x: mx.sym.log(x),
                lambda x: np.log(x),
                lambda x: 1. / x,
                0.01, 100.0],
        'log10': [lambda x: mx.sym.log10(x),
                lambda x: np.log10(x),
                lambda x: 1. / (x * np.log(10.)),
                0.01, 100.0],
        'log2': [lambda x: mx.sym.log2(x),
                lambda x: np.log2(x),
                lambda x: 1. / (x * np.log(2.)),
                0.01, 100.0],
        'log1p': [lambda x: mx.sym.log1p(x),
                  lambda x: np.log1p(x),
                  lambda x: 1. / (1. + x),
                  -0.1, 0.1],
        'rcbrt': [lambda x: mx.sym.rcbrt(x),
                  lambda x: 1. / np.cbrt(x),
                  lambda x: -1. / (3. * x * np.cbrt(x)),
                  0.01, 100.0],
        'reciprocal': [lambda x: mx.sym.reciprocal(x),
                       lambda x: 1. / x,
                       lambda x: -1. / (x ** 2),
                       0.01, 100.0],
        'relu': [lambda x: mx.sym.relu(x),
                 lambda x: np.maximum(x, 0.),
                 lambda x: 1. * (x > 0.),
                 -5.0, 5.0],
        'rsqrt': [lambda x: mx.sym.rsqrt(x),
                  lambda x: 1. / np.sqrt(x),
                  lambda x: -0.5 / (x * np.sqrt(x)),
                  0.01, 100.0],
        'sigmoid': [lambda x: mx.sym.sigmoid(x),
                    lambda x: 1. / (np.exp(-x) + 1.),
                    lambda x: 1. / (np.exp(-x) + 1.) / (np.exp(x) + 1.),
                    -3.0, 3.0],
        'sin': [lambda x: mx.sym.sin(x),
                lambda x: np.sin(x),
                lambda x: np.cos(x),
                -5.0, 5.0],
        'sinh': [lambda x: mx.sym.sinh(x),
                 lambda x: np.sinh(x),
                 lambda x: np.cosh(x),
                 -2.0, 2.0],
        'sqrt': [lambda x: mx.sym.sqrt(x),
                 lambda x: np.sqrt(x),
                 lambda x: 0.5 / np.sqrt(x),
                 0.01, 100.0],
        'tan': [lambda x: mx.sym.tan(x),
                lambda x: np.tan(x),
                lambda x: np.tan(x) ** 2 + 1.,
                -1.5, 1.5],
        'tanh': [lambda x: mx.sym.tanh(x),
                 lambda x: np.tanh(x),
                 lambda x: 1. - np.tanh(x) ** 2,
                 -4.0, 4.0],
        'smooth_l1_sig1': [lambda x: mx.sym.smooth_l1(x, scalar=1.),
                           lambda x: np_smooth_l1(x, 1.),
                           lambda x: np_smooth_l1_grad(x, 1.),
                           -2.0, 2.0],
        'smooth_l1_sig2': [lambda x: mx.sym.smooth_l1(x, scalar=2.),
                           lambda x: np_smooth_l1(x, 2.),
                           lambda x: np_smooth_l1_grad(x, 2.),
                           -1.0, 1.0]
    }
    if have_scipy:
        unary_ops['gamma'] = [lambda x: mx.sym.gamma(x),
                              lambda x: scipy_special.gamma(x),
                              lambda x: scipy_special.gamma(x) * scipy_special.psi(x),
                              0.01, 5.0]
        unary_ops['gammaln'] = [lambda x: mx.sym.gammaln(x),
                                lambda x: scipy_special.gammaln(x),
                                lambda x: scipy_special.psi(x),
                                0.01, 20.0]
    # Loop over operators
    for name, op in unary_ops.items():
        # Loop over dtype's
        for ind in range(len(dtype_l)):
            dtype = dtype_l[ind]
            if name == 'gammaln' or name == 'gamma':
                rtol = rtol_less_l[ind]
                atol = atol_less_l[ind]
            else:
                rtol = rtol_l[ind]
                atol = atol_l[ind]
            compare_forw_backw_unary_op(
                name, op[0], op[1], op[2], shape, op[3], op[4], rtol, atol,
                dtype)
        # Finite difference testing
        finite_diff_unary_op(
            name, op[0], shape, op[3], op[4], rtol_fd, atol_fd, num_eps)

def compare_forw_backw_binary_op(
        name, forward_mxnet_call, forward_numpy_call,
        backward1_numpy_call, backward2_numpy_call, shape, input1_low,
        input1_high, input2_low, input2_high, rtol, atol, dtype=np.float32):
    check_fw = lambda sym, location, expected :\
        check_symbolic_forward(sym, location, expected, rtol=rtol,
                               atol=atol, dtype=dtype)
    check_bw = lambda sym, location, out_grads, expected :\
        check_symbolic_backward(sym, location, out_grads, expected,
                                rtol=rtol, atol=atol, dtype=dtype)
    op_name = 'binary_op={}, dtype={}'.format(name, dtype)
    data1 = mx.symbol.Variable(op_name + '_data1', dtype=dtype)
    data2 = mx.symbol.Variable(op_name + '_data2', dtype=dtype)
    # Comparison: Forward expression
    data1_np = np.random.uniform(input1_low, input1_high, shape).astype(dtype)
    data2_np = np.random.uniform(input2_low, input2_high, shape).astype(dtype)
    res_np = forward_numpy_call(data1_np, data2_np)
    op_ex = mx.sym.broadcast_add(
        forward_mxnet_call(data1, data2), mx.sym.zeros_like(data1),
        name=op_name)
    check_fw(op_ex, [data1_np, data2_np], [res_np])
    # Comparison: Backward expression
    res_grad = np.random.uniform(-2.0, 2.0, shape).astype(dtype)
    data1_grad = backward1_numpy_call(data1_np, data2_np) * res_grad
    data2_grad = backward2_numpy_call(data1_np, data2_np) * res_grad
    check_bw(op_ex, [data1_np, data2_np], [res_grad], [data1_grad, data2_grad])

def finite_diff_binary_op(
        name, forward_mxnet_call, shape, input1_low, input1_high, input2_low,
        input2_high, rtol, atol, num_eps):
    # Finite difference tests are done in float64
    dtype = np.float64
    check_grad = lambda sym, location:\
        check_numeric_gradient(sym, location, numeric_eps=num_eps, rtol=rtol,
                               atol=atol, dtype=dtype)
    data1_np = np.random.uniform(input1_low, input1_high, shape).astype(dtype)
    data2_np = np.random.uniform(input2_low, input2_high, shape).astype(dtype)
    data1 = mx.symbol.Variable('data1', dtype=dtype)
    data2 = mx.symbol.Variable('data2', dtype=dtype)
    op_name = 'binary_op={}, dtype={}'.format(name, dtype)
    op_ex = mx.sym.broadcast_add(
        forward_mxnet_call(data1, data2), mx.sym.zeros_like(data1),
        name=op_name)
    check_grad(op_ex, [data1_np, data2_np])

# Tests for unary operators (basic mathematical functions):
# - Forward: Comparison to NumPy (several dtype)
# - Backward: Comparison to NumPy (several dtype)
# - Finite difference tests (only dtype = float64)
def test_binary_math_operators():
    np.random.seed(192837465)
    shape=(9, 10)
    dtype_l = [np.float64, np.float32, np.float16]
    rtol_l = [1e-7, 1e-6, 1e-2]
    atol_l = [1e-7, 1e-6, 1e-2]
    rtol_fd = 1e-5
    atol_fd = 1e-6
    num_eps = 1e-6
    binary_ops = {
        'hypot' : [lambda x, y: mx.sym.hypot(x, y),
                   lambda x, y: np.hypot(x, y),
                   lambda x, y: x / np.hypot(x, y),
                   lambda x, y: y / np.hypot(x, y),
                    -5.0, 5.0, -5.0, 5.0],
        'pow': [lambda x, y: mx.sym.pow(x, y),
                lambda x, y: np.power(x, y),
                lambda x, y: np.power(x, y - 1.) * y,
                lambda x, y: np.power(x, y) * np.log(x),
                0.2, 5.0, -4.0, 4.0]
    }
    # Loop over operators
    for name, op in binary_ops.items():
        # Loop over dtype's
        for ind in range(len(dtype_l)):
            dtype = dtype_l[ind]
            compare_forw_backw_binary_op(
                name, op[0], op[1], op[2], op[3], shape, op[4], op[5], op[6],
                op[7], rtol_l[ind], atol_l[ind], dtype)
        # Finite difference testing
        finite_diff_binary_op(
            name, op[0], shape, op[4], op[5], op[6], op[7], rtol_fd, atol_fd,
            num_eps)


def test_softmax():
    check_softmax_with_shape((3, 4), default_context(), preserve_shape=False)
    check_softmax_with_shape((3, 4), default_context(), preserve_shape=True)
    check_softmax_with_shape((3, 4, 2), default_context(), preserve_shape=True)
    check_softmax_grad(default_context())
    check_smoothed_softmax_grad(default_context())


def test_slice():
    def test_slice_forward_backward(a, index):
        a_np = a.asnumpy()
        begin = []
        end = []
        step = []
        for slice_i in index:
            begin.append(slice_i.start)
            end.append(slice_i.stop)
            step.append(slice_i.step)
        b = mx.nd.slice(a, begin=begin, end=end, step=step)
        b_np = a_np[index]
        assert same(b.asnumpy(), b_np)

        data = mx.sym.Variable('data')
        slice_sym = mx.sym.slice(data, begin=begin, end=end, step=step)
        expected_in_grad = np.zeros_like(a_np)
        expected_in_grad[index] = b_np
        check_symbolic_backward(slice_sym, [a_np], [b_np], [expected_in_grad])

    shape = (16, 14, 17, 20)
    arr = mx.nd.arange(np.prod(shape)).reshape(shape=shape)
    index_list = [(slice(None),), (slice(None), slice(None)), (slice(1, 10),), (slice(1, 10), slice(3, 9)),
                  (slice(1, 10), slice(2, 5), slice(3, 6), slice(7, 10)),
                  (slice(1, 10, 2), slice(2, 9, 3), slice(3, 6, 5), slice(7, 10, 2)),
                  (slice(None, None, -1), slice(None, None, -1), slice(None, None, -1)),
                  (slice(10, 0, -2), slice(5, 2, -1), slice(7, None, 3), slice(None, 12, 4))]
    for index in index_list:
        test_slice_forward_backward(arr, index)

    # check numeric gradient
    in_data = np.arange(36).reshape(2, 2, 3, 3)
    data = mx.sym.Variable('data')
    slice_sym = mx.sym.slice(data, begin=[0, None], end=[1, None], step=[2, -1])
    check_numeric_gradient(slice_sym, [in_data])


if __name__ == '__main__':
    import nose
    nose.runmodule()<|MERGE_RESOLUTION|>--- conflicted
+++ resolved
@@ -3585,12 +3585,18 @@
 def test_custom_op():
     class Sqr(mx.operator.CustomOp):
         def forward(self, is_train, req, in_data, out_data, aux):
-            self.assign(out_data[0], req[0], in_data[0]*in_data[0])
-            aux[0][:] = 1
+            if in_data[0].stype == 'default':
+                aux[0][:] = 1
+                self.assign(out_data[0], req[0], in_data[0]*in_data[0])
+            else:
+                self.assign(out_data[0], req[0], mx.nd.sparse.square(in_data[0]))
+            if in_data[0].stype == 'csr':
+                assert(isinstance(in_data[0], mx.nd.sparse.CSRNDArray))
 
         def backward(self, req, out_grad, in_data, out_data, in_grad, aux):
             self.assign(in_grad[0], req[0], 2*in_data[0]*out_grad[0])
-            assert (aux[0].asnumpy() == 1).all()
+            if in_data[0].stype == 'default':
+                assert (aux[0].asnumpy() == 1).all()
 
     @mx.operator.register("sqr")
     class SqrProp(mx.operator.CustomOpProp):
@@ -3612,7 +3618,6 @@
         def infer_type(self, in_type):
             return in_type, [in_type[0]], [in_type[0]]
 
-<<<<<<< HEAD
         def infer_storage_type(self, in_stype):
             if in_stype[0] == 'default':
                 return ['default'], ['default'], ['default']
@@ -3623,8 +3628,6 @@
                 return ['default'], ['default'], ['default'], ['default'], ['default']
             return ['default'], ['csr'], ['csr'], ['csr'], ['csr']
 
-=======
->>>>>>> cd47962f
         def create_operator(self, ctx, shapes, dtypes):
             return Sqr()
 
@@ -3645,6 +3648,11 @@
     with mx.contrib.autograd.train_section():
         y = mx.nd.Custom(x, aux, op_type='sqr')
         y.backward()
+
+    mx.nd.waitall()
+    assert (x.grad.stype == 'csr')
+    assert (y.stype == 'csr')
+    assert (aux.stype == 'csr')
 
 
     # test for backward compatibility, i.e. the correctness of default implementation of
