# Licensed to the Apache Software Foundation (ASF) under one
# or more contributor license agreements.  See the NOTICE file
# distributed with this work for additional information
# regarding copyright ownership.  The ASF licenses this file
# to you under the Apache License, Version 2.0 (the
# "License"); you may not use this file except in compliance
# with the License.  You may obtain a copy of the License at
#
#   http://www.apache.org/licenses/LICENSE-2.0
#
# Unless required by applicable law or agreed to in writing,
# software distributed under the License is distributed on an
# "AS IS" BASIS, WITHOUT WARRANTIES OR CONDITIONS OF ANY
# KIND, either express or implied.  See the License for the
# specific language governing permissions and limitations
# under the License.

# pylint: skip-file
import mxnet as mx
import os
import sys
from common import setup_module, teardown_module, with_environment
from mxnet.test_utils import environment

num_hidden = 4096

@with_environment('MXNET_MEMORY_OPT', '1')
def test_rnn_cell():
    # x →→→ + →→→ tanh ⇒⇒⇒
    #       ↑
    # y →→→→
    #
    # ⇒⇒⇒ : Backward Dependency
    # In this example, there is no benefit in mirroring the elementwise-add
    # operator and the tanh operator.
    x = mx.sym.Variable("x")
    x = mx.sym.FullyConnected(x, num_hidden=num_hidden)
    y = mx.sym.Variable("y")
    y = mx.sym.FullyConnected(y, num_hidden=num_hidden)
    tmp = mx.sym._internal._plus(x, y)
    z = mx.sym.Activation(tmp, act_type='tanh')
    exec = z._simple_bind(mx.cpu(), 'write', x=(num_hidden,), y=(num_hidden,))


@with_environment('MXNET_MEMORY_OPT', '1')
def test_mlp_attn():
    # x →→→ + →→→ tanh ⇒⇒⇒
    #       ↑ + →→→ tanh ⇒⇒⇒
    # y_1 →→  ↑ + →→→ tanh ⇒⇒⇒
    # y_2 →→→→  ↑ ⋱
    # y_3 →→→→→→    + →→→ tanh ⇒⇒⇒
    #               ↑
    # y_n →→→→→→→→→→
    x = mx.sym.Variable("x")
    tmp, z = [], []
    num_steps = 5
    in_arg_shapes = {'x': (num_steps, num_hidden,)}
    for i in range(num_steps):
        y = mx.sym.Variable("y_t%d"%i)
        tmp.append(mx.sym.broadcast_add(x, y, name="broadcast_add%d"%i))
        z.append(mx.sym.Activation(tmp[-1], act_type='tanh',
                                   name="activation%d"%i))
        in_arg_shapes["y_t%d"%i] = (1, num_hidden,)
    z = mx.sym.Group(z)
    exec = z._simple_bind(mx.cpu(), 'write', **in_arg_shapes)


@with_environment('MXNET_MEMORY_OPT', '1')
def test_fc():
    # x →→→ tanh ⇒⇒⇒ tanh  ⇒⇒⇒ FC
    #            →→→ tanh_ →→→
    #                          ↓
    #                          FC'
    x = mx.sym.Variable("x")
    y = mx.sym.Activation(x, act_type='tanh', name='y')
    z = mx.sym.Activation(y, act_type='tanh', name='z')
    z = mx.sym.FullyConnected(z, num_hidden=num_hidden)
<<<<<<< HEAD
    exec = z.simple_bind(mx.cpu(), 'write', x=(num_hidden,))
    exec_debug_str = exec.debug_str().split('\n')
    op_checklist = 0
    for i, line in enumerate(exec_debug_str):
        if line == "Op:Activation, Name=y":
            op_checklist += 1
            assert exec_debug_str[i + 4] == "\t__mirror_stage__=0"
        if line == "Op:Activation, Name=z":
            op_checklist += 1
            assert exec_debug_str[i + 4] == "\t__mirror_stage__=1"
        if "Op:FullyConnected" in line:
            op_checklist += 1
            assert exec_debug_str[i + 6] == "\t__mirror_stage__=0"
        if "Op:_backward_FullyConnected" in line:
            op_checklist += 1
            assert exec_debug_str[i + 3] == "\targ[1]=z_mirror(0)"
    assert op_checklist == 4, \
           "Not all operator nodes have been verified on the mirror stage"


def grep_exec_memory_consumption(exec):
    # Grep the memory consumption (in MB) from the executor debug string.
    #
    # It is important to note that, due to various reasons, the memory
    # consumption reported by the executor debug string might be very different
    # when compared with the real numbers reported by nvidia-smi. These reasons
    # include:
    #   - Allocations by the CUDA Library (e.g., cuDNN, cuBLAS)
    #   - Fragmentation (of the MXNet Memory Allocator and cudaMalloc)
    exec_debug_str = exec.debug_str().split('\n')

    import re  # We will be using regular expressions for grepping the model
               # memory consumption.
    alloc_line_pattern = re.compile("Total \d+ MB allocated")
    for line in exec_debug_str:
        if alloc_line_pattern.match(line) is not None:
            return int(line.split()[1])
    assert False, "Unable to gerp the memory consumption numbers from the executor " \
                  "debug string: %s" % exec_debug_str


def test_resnet152():
    # Verify the memory allocation behavior on ResNet-152, the state-of-the-art
    # model used for image classification.

    # Import the network, similar to what we did in
    # ${MXNET_ROOT_DIR}/example/image-classification/train_imagenet.py
    from importlib import import_module
    sys.path.append(os.path.join(os.path.dirname(__file__),
                    '..', '..', '..', 'example', 'image-classification'))
    resnet_mod = import_module('symbols.resnet')
    resnet_152 = resnet_mod.get_symbol(num_classes=1000,
                                       num_layers=152,
                                       image_shape='3,224,224')
    # We do the binding twice, one with the memory optimizations and one without.
    # It is expected that the memory consumption of the former should be roughly
    # half of that of the latter.
    with environment('MXNET_MEMORY_OPT', '1'):
        memory_opt_exec = resnet_152.simple_bind(mx.cpu(), 'write',
                                                 data=(32, 3, 224, 224))
    with environment('MXNET_MEMORY_OPT', '0'):
        no_opt_exec = resnet_152.simple_bind(mx.cpu(), 'write', data=(32, 3, 224, 224))
    memory_opt_alloc = grep_exec_memory_consumption(memory_opt_exec)
    no_opt_alloc = grep_exec_memory_consumption(no_opt_exec)
    assert memory_opt_alloc / no_opt_alloc < 0.6, \
           "The ratio between the memory consumption with the memory optimizations " \
           "enabled and disabled (%d vs. %d MB) is expected to be smaller than 0.6"  \
           % (memory_opt_alloc, no_opt_alloc)


if __name__ == "__main__":
    import nose
    nose.runmodule()
=======
    exec = z._simple_bind(mx.cpu(), 'write', x=(num_hidden,))
>>>>>>> 9548b0c6
<|MERGE_RESOLUTION|>--- conflicted
+++ resolved
@@ -75,80 +75,4 @@
     y = mx.sym.Activation(x, act_type='tanh', name='y')
     z = mx.sym.Activation(y, act_type='tanh', name='z')
     z = mx.sym.FullyConnected(z, num_hidden=num_hidden)
-<<<<<<< HEAD
-    exec = z.simple_bind(mx.cpu(), 'write', x=(num_hidden,))
-    exec_debug_str = exec.debug_str().split('\n')
-    op_checklist = 0
-    for i, line in enumerate(exec_debug_str):
-        if line == "Op:Activation, Name=y":
-            op_checklist += 1
-            assert exec_debug_str[i + 4] == "\t__mirror_stage__=0"
-        if line == "Op:Activation, Name=z":
-            op_checklist += 1
-            assert exec_debug_str[i + 4] == "\t__mirror_stage__=1"
-        if "Op:FullyConnected" in line:
-            op_checklist += 1
-            assert exec_debug_str[i + 6] == "\t__mirror_stage__=0"
-        if "Op:_backward_FullyConnected" in line:
-            op_checklist += 1
-            assert exec_debug_str[i + 3] == "\targ[1]=z_mirror(0)"
-    assert op_checklist == 4, \
-           "Not all operator nodes have been verified on the mirror stage"
-
-
-def grep_exec_memory_consumption(exec):
-    # Grep the memory consumption (in MB) from the executor debug string.
-    #
-    # It is important to note that, due to various reasons, the memory
-    # consumption reported by the executor debug string might be very different
-    # when compared with the real numbers reported by nvidia-smi. These reasons
-    # include:
-    #   - Allocations by the CUDA Library (e.g., cuDNN, cuBLAS)
-    #   - Fragmentation (of the MXNet Memory Allocator and cudaMalloc)
-    exec_debug_str = exec.debug_str().split('\n')
-
-    import re  # We will be using regular expressions for grepping the model
-               # memory consumption.
-    alloc_line_pattern = re.compile("Total \d+ MB allocated")
-    for line in exec_debug_str:
-        if alloc_line_pattern.match(line) is not None:
-            return int(line.split()[1])
-    assert False, "Unable to gerp the memory consumption numbers from the executor " \
-                  "debug string: %s" % exec_debug_str
-
-
-def test_resnet152():
-    # Verify the memory allocation behavior on ResNet-152, the state-of-the-art
-    # model used for image classification.
-
-    # Import the network, similar to what we did in
-    # ${MXNET_ROOT_DIR}/example/image-classification/train_imagenet.py
-    from importlib import import_module
-    sys.path.append(os.path.join(os.path.dirname(__file__),
-                    '..', '..', '..', 'example', 'image-classification'))
-    resnet_mod = import_module('symbols.resnet')
-    resnet_152 = resnet_mod.get_symbol(num_classes=1000,
-                                       num_layers=152,
-                                       image_shape='3,224,224')
-    # We do the binding twice, one with the memory optimizations and one without.
-    # It is expected that the memory consumption of the former should be roughly
-    # half of that of the latter.
-    with environment('MXNET_MEMORY_OPT', '1'):
-        memory_opt_exec = resnet_152.simple_bind(mx.cpu(), 'write',
-                                                 data=(32, 3, 224, 224))
-    with environment('MXNET_MEMORY_OPT', '0'):
-        no_opt_exec = resnet_152.simple_bind(mx.cpu(), 'write', data=(32, 3, 224, 224))
-    memory_opt_alloc = grep_exec_memory_consumption(memory_opt_exec)
-    no_opt_alloc = grep_exec_memory_consumption(no_opt_exec)
-    assert memory_opt_alloc / no_opt_alloc < 0.6, \
-           "The ratio between the memory consumption with the memory optimizations " \
-           "enabled and disabled (%d vs. %d MB) is expected to be smaller than 0.6"  \
-           % (memory_opt_alloc, no_opt_alloc)
-
-
-if __name__ == "__main__":
-    import nose
-    nose.runmodule()
-=======
-    exec = z._simple_bind(mx.cpu(), 'write', x=(num_hidden,))
->>>>>>> 9548b0c6
+    exec = z._simple_bind(mx.cpu(), 'write', x=(num_hidden,))