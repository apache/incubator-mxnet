--- conflicted
+++ resolved
@@ -180,7 +180,23 @@
         assert_almost_equal(out.asnumpy(), (x.asnumpy() + const_arr), atol=1e-5, rtol=1e-4, use_broadcast=False)
 
 
-<<<<<<< HEAD
+@use_np
+def test_parameters_zero_grad():
+    for hybridize in [False, True]:
+        net = gluon.nn.HybridSequential()
+        for _ in range(5):
+            net.add(gluon.nn.Dense(10))
+        if hybridize:
+            net.hybridize()
+        net.initialize()
+        out = net(mx.np.ones((32, 8)))
+        for v in net.collect_params().values():
+            v.grad()[()] = 1
+        net.collect_params().zero_grad()
+        for v in net.collect_params().values():
+            assert_almost_equal(v.grad().asnumpy(), mx.np.zeros_like(v.grad()).asnumpy())
+
+
 @with_seed()
 @use_np
 def test_symbolic_basic_slicing():
@@ -312,23 +328,6 @@
             symbolic_grad = y.grad.asnumpy()
             assert_almost_equal(imperative_out.asnumpy(), symbolic_out.asnumpy(), rtol=1e-3, atol=1e-5)
             assert_almost_equal(imperative_grad, symbolic_grad, rtol=1e-3, atol=1e-5)
-=======
-@use_np
-def test_parameters_zero_grad():
-    for hybridize in [False, True]:
-        net = gluon.nn.HybridSequential()
-        for _ in range(5):
-            net.add(gluon.nn.Dense(10))
-        if hybridize:
-            net.hybridize()
-        net.initialize()
-        out = net(mx.np.ones((32, 8)))
-        for v in net.collect_params().values():
-            v.grad()[()] = 1
-        net.collect_params().zero_grad()
-        for v in net.collect_params().values():
-            assert_almost_equal(v.grad().asnumpy(), mx.np.zeros_like(v.grad()).asnumpy())
->>>>>>> 94e7ba76
 
 
 if __name__ == '__main__':
