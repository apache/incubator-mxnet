# Licensed to the Apache Software Foundation (ASF) under one
# or more contributor license agreements.  See the NOTICE file
# distributed with this work for additional information
# regarding copyright ownership.  The ASF licenses this file
# to you under the Apache License, Version 2.0 (the
# "License"); you may not use this file except in compliance
# with the License.  You may obtain a copy of the License at
#
#   http://www.apache.org/licenses/LICENSE-2.0
#
# Unless required by applicable law or agreed to in writing,
# software distributed under the License is distributed on an
# "AS IS" BASIS, WITHOUT WARRANTIES OR CONDITIONS OF ANY
# KIND, either express or implied.  See the License for the
# specific language governing permissions and limitations
# under the License.

# pylint: skip-file
from __future__ import print_function
import numpy as np
import mxnet as mx
import random
import itertools
from numpy.testing import assert_allclose, assert_array_equal
from mxnet.test_utils import *
from common import with_seed, assert_raises_cudnn_not_satisfied, \
    xfail_when_nonstandard_decimal_separator
import unittest

def test_box_nms_op():
    def test_box_nms_forward(data, expected, thresh=0.5, valid=0, topk=-1, coord=2, score=1, cid=0, bid=-1,
                             force=False, in_format='corner', out_format='corner'):
        for dtype in ['float16', 'float32', 'float64']:
            data = mx.nd.array(data, dtype=dtype)
            out = mx.contrib.nd.box_nms(data, overlap_thresh=thresh, valid_thresh=valid, topk=topk,
                                        coord_start=coord, score_index=score, id_index=cid, background_id=bid,
                                        force_suppress=force, in_format=in_format, out_format=out_format)
            assert_almost_equal(out.asnumpy(), expected.astype(dtype), rtol=1e-3, atol=1e-3)

    def test_box_nms_backward(data, grad, expected, thresh=0.5, valid=0, topk=-1, coord=2, score=1,
                              cid=0, bid=-1, force=False, in_format='corner', out_format='corner'):
        in_var = mx.sym.Variable('data')
        arr_data = mx.nd.array(data)
        arr_grad = mx.nd.empty(arr_data.shape)
        op = mx.contrib.sym.box_nms(in_var, overlap_thresh=thresh, valid_thresh=valid, topk=topk,
                                    coord_start=coord, score_index=score, id_index=cid, background_id=bid,
                                    force_suppress=force, in_format=in_format, out_format=out_format)
        exe = op._bind(ctx=default_context(), args=[arr_data], args_grad=[arr_grad])
        exe.forward(is_train=True)
        exe.backward(mx.nd.array(grad))
        assert_almost_equal(arr_grad.asnumpy(), expected)

    def corner_to_center(data):
        out = np.reshape(data, (-1, 6)).copy()
        out[:, 2] = (data[:, 2] + data[:, 4]) / 2.0
        out[:, 3] = (data[:, 3] + data[:, 5]) / 2.0
        out[:, 4] = data[:, 4] - data[:, 2]
        out[:, 5] = data[:, 5] - data[:, 3]
        invalid = np.where(data[:, 0] < 0)[0]
        out[invalid, :] = -1
        return out

    def center_to_corner(data):
        data = np.reshape(data, (-1, 6)).copy()
        out[:, 2] = data[:, 2] - data[:, 4] / 2.0
        out[:, 3] = data[:, 3] - data[:, 5] / 2.0
        out[:, 4] = data[:, 2] + data[:, 4] / 2.0
        out[:, 5] = data[:, 3] + data[:, 5] / 2.0
        invalid = np.where(data[:, 0] < 0)[0]
        out[invalid, :] = -1
        return out

    def swap_position(data, expected, coord=2, score=1, cid=0, new_col=0):
        data = np.reshape(data, (-1, 6))
        expected = np.reshape(expected, (-1, 6))
        new_coord = random.randint(0, 6 + new_col - 4)
        others = list(range(new_coord)) + list(range(new_coord + 4, 6 + new_col))
        random.shuffle(others)
        new_score = others[0]
        new_cid = others[1]
        new_data = np.full((data.shape[0], data.shape[1] + new_col), -1.0)
        new_expected = np.full((expected.shape[0], expected.shape[1] + new_col), -1.0)
        new_data[:, new_coord:new_coord+4] = data[:, coord:coord+4]
        new_data[:, new_score] = data[:, score]
        new_data[:, new_cid] = data[:, cid]
        new_expected[:, new_coord:new_coord+4] = expected[:, coord:coord+4]
        new_expected[:, new_score] = expected[:, score]
        new_expected[:, new_cid] = expected[:, cid]
        return new_data, new_expected, new_coord, new_score, new_cid

    # manually set up test cases
    boxes = [[0, 0.5, 0.1, 0.1, 0.2, 0.2], [1, 0.4, 0.1, 0.1, 0.2, 0.2],
             [0, 0.3, 0.1, 0.1, 0.14, 0.14], [2, 0.6, 0.5, 0.5, 0.7, 0.8]]

    # case1
    force = True
    thresh = 0.5
    expected = [[2, 0.6, 0.5, 0.5, 0.7, 0.8], [0, 0.5, 0.1, 0.1, 0.2, 0.2],
                [0, 0.3, 0.1, 0.1, 0.14, 0.14], [-1, -1, -1, -1, -1, -1]]
    grad = np.random.rand(4, 6)
    expected_in_grad = grad[(1, 3, 2, 0), :]
    expected_in_grad[1, :] = 0
    test_box_nms_forward(np.array(boxes), np.array(expected), force=force, thresh=thresh)
    test_box_nms_backward(np.array(boxes), grad, expected_in_grad, force=force, thresh=thresh)

    # case2: multi batch
    boxes2 = [boxes] * 3
    expected2 = [expected] * 3
    grad2 = np.array([grad.tolist()] * 3)
    expected_in_grad2 = np.array([expected_in_grad.tolist()] * 3)
    test_box_nms_forward(np.array(boxes2), np.array(expected2), force=force, thresh=thresh)
    test_box_nms_backward(np.array(boxes2), grad2, expected_in_grad2, force=force, thresh=thresh)
    # another new dim
    boxes2 = [boxes2] * 2
    expected2 = [expected2] * 2
    grad2 = np.array([grad2.tolist()] * 2)
    expected_in_grad2 = np.array([expected_in_grad2.tolist()] * 2)
    test_box_nms_forward(np.array(boxes2), np.array(expected2), force=force, thresh=thresh)
    test_box_nms_backward(np.array(boxes2), grad2, expected_in_grad2, force=force, thresh=thresh)

    # case3: thresh
    thresh = 0.1
    boxes3 = boxes
    expected3 = [[2, 0.6, 0.5, 0.5, 0.7, 0.8], [0, 0.5, 0.1, 0.1, 0.2, 0.2],
                [-1, -1, -1, -1, -1, -1], [-1, -1, -1, -1, -1, -1]]
    grad3 = np.random.rand(4, 6)
    expected_in_grad3 = grad3[(1, 3, 2, 0), :]
    expected_in_grad3[(1, 2), :] = 0
    test_box_nms_forward(np.array(boxes3), np.array(expected3), force=force, thresh=thresh)
    test_box_nms_backward(np.array(boxes3), grad3, expected_in_grad3, force=force, thresh=thresh)

    # case4: non-force
    boxes4 = boxes
    force = False
    expected4 = [[2, 0.6, 0.5, 0.5, 0.7, 0.8], [0, 0.5, 0.1, 0.1, 0.2, 0.2],
                [1, 0.4, 0.1, 0.1, 0.2, 0.2], [-1, -1, -1, -1, -1, -1]]
    grad4 = np.random.rand(4, 6)
    expected_in_grad4 = grad4[(1, 2, 3, 0), :]
    expected_in_grad4[2, :] = 0
    test_box_nms_forward(np.array(boxes4), np.array(expected4), force=force, thresh=thresh)
    test_box_nms_backward(np.array(boxes4), grad4, expected_in_grad4, force=force, thresh=thresh)

    # case5: different coding
    boxes5 = corner_to_center(np.array(boxes4))
    test_box_nms_forward(np.array(boxes5), np.array(expected4), force=force, thresh=thresh,
        in_format='center')
    expected5 = corner_to_center(np.array(expected4))
    test_box_nms_forward(np.array(boxes4), np.array(expected5), force=force, thresh=thresh,
        out_format='center')
    test_box_nms_forward(np.array(boxes5), np.array(expected5), force=force, thresh=thresh,
        in_format='center', out_format='center')

    # case6: different position
    boxes6, expected6, new_coord, new_score, new_id = swap_position(np.array(boxes4),
        np.array(expected4), new_col=2)
    test_box_nms_forward(np.array(boxes6), np.array(expected6), force=force, thresh=thresh,
        coord=new_coord, score=new_score, cid=new_id)

    # case7: no id, should be same with force=True
    force = False
    thresh = 0.5
    test_box_nms_forward(np.array(boxes), np.array(expected), force=force, thresh=thresh, cid=-1)

    # case8: multi-batch thresh + topk
    boxes8 = [[[1, 1, 0, 0, 10, 10], [1, 0.4, 0, 0, 10, 10], [1, 0.3, 0, 0, 10, 10]],
              [[2, 1, 0, 0, 10, 10], [2, 0.4, 0, 0, 10, 10], [2, 0.3, 0, 0, 10, 10]],
              [[3, 1, 0, 0, 10, 10], [3, 0.4, 0, 0, 10, 10], [3, 0.3, 0, 0, 10, 10]]]
    expected8 = [[[1, 1, 0, 0, 10, 10], [-1, -1, -1, -1, -1, -1], [-1, -1, -1, -1, -1, -1]],
                 [[2, 1, 0, 0, 10, 10], [-1, -1, -1, -1, -1, -1], [-1, -1, -1, -1, -1, -1]],
                 [[3, 1, 0, 0, 10, 10], [-1, -1, -1, -1, -1, -1], [-1, -1, -1, -1, -1, -1]]]
    grad8 = np.random.rand(3, 3, 6)
    expected_in_grad8 = np.zeros((3, 3, 6))
    expected_in_grad8[(0, 1, 2), (0, 0, 0), :] = grad8[(0, 1, 2), (0, 0, 0), :]
    force = False
    thresh = 0.5
    valid = 0.5
    topk = 2
    test_box_nms_forward(np.array(boxes8), np.array(expected8), force=force, thresh=thresh, valid=valid, topk=topk)
    test_box_nms_backward(np.array(boxes8), grad8, expected_in_grad8, force=force, thresh=thresh, valid=valid, topk=topk)

    # case9: background id filter out
    # default background id -1
    boxes9 = [[0, 0.5, 0.1, 0.1, 0.2, 0.2], [0, 0.4, 0.1, 0.1, 0.2, 0.2],
              [1, 0.3, 0.1, 0.1, 0.14, 0.14], [-1, 0.6, 0.5, 0.5, 0.7, 0.8]]
    expected9 = [[0, 0.5, 0.1, 0.1, 0.2, 0.2], [1, 0.3, 0.1, 0.1, 0.14, 0.14],
                 [-1, -1, -1, -1, -1, -1], [-1, -1, -1, -1, -1, -1]]
    force = True
    thresh = 0.5
    grad9 = np.random.rand(4, 6)
    expected_in_grad9 = grad9[(0, 2, 1, 3), :]
    expected_in_grad9[(1, 3), :] = 0
    test_box_nms_forward(np.array(boxes9), np.array(expected9), force=force, thresh=thresh)
    test_box_nms_backward(np.array(boxes9), grad9, expected_in_grad9, force=force, thresh=thresh)
    # set background id
    background_id = 0
    expected9 = [[-1, 0.6, 0.5, 0.5, 0.7, 0.8], [1, 0.3, 0.1, 0.1, 0.14, 0.14],
                 [-1, -1, -1, -1, -1, -1], [-1, -1, -1, -1, -1, -1]]
    grad9 = np.random.rand(4, 6)
    expected_in_grad9 = grad9[(2, 3, 1, 0), :]
    expected_in_grad9[(0, 1), :] = 0
    test_box_nms_forward(np.array(boxes9), np.array(expected9), force=force, thresh=thresh, bid=background_id)
    test_box_nms_backward(np.array(boxes9), grad9, expected_in_grad9, force=force, thresh=thresh, bid=background_id)

def test_box_iou_op():
    def numpy_box_iou(a, b, fmt='corner'):
        def area(left, top, right, bottom):
            return np.maximum(0, right - left) * np.maximum(0, bottom - top)

        assert a.shape[-1] == 4
        assert b.shape[-1] == 4
        oshape = a.shape[:-1] + b.shape[:-1]
        a = a.reshape((-1, 4))
        ashape = a.shape
        b = b.reshape((-1, 4))
        a = np.tile(a, reps=[1, b.shape[0]]).reshape((-1, 4))
        b = np.tile(b, reps=[ashape[0], 1]).reshape((-1, 4))
        if fmt == 'corner':
            al, at, ar, ab = np.split(a, 4, axis=-1)
            bl, bt, br, bb = np.split(b, 4, axis=-1)
        elif fmt == 'center':
            ax, ay, aw, ah = np.split(a, 4, axis=-1)
            bx, by, bw, bh = np.split(b, 4, axis=-1)
            al, at, ar, ab = ax - aw / 2, ay - ah / 2, ax + aw / 2, ay + ah / 2
            bl, bt, br, bb = bx - bw / 2, by - bh / 2, bx + bw / 2, by + bh / 2
        else:
            raise NotImplementedError("Fmt {} not supported".format(fmt))
        width = np.maximum(0, np.minimum(ar, br) - np.maximum(al, bl))
        height = np.maximum(0, np.minimum(ab, bb) - np.maximum(at, bt))
        intersect = width * height
        union = area(al, at, ar, ab) + area(bl, bt, br, bb) - intersect
        union[np.where(intersect <= 0)] = 1e-12
        iou = intersect / union
        return iou.reshape(oshape)

    def generate_boxes(dims):
        s1, off1, s2, off2 = np.random.rand(4) * 100
        xy = np.random.rand(*(dims + [2])) * s1 + off1
        wh = np.random.rand(*(dims + [2])) * s2 + off2
        xywh = np.concatenate([xy, wh], axis=-1)
        ltrb = np.concatenate([xy - wh / 2, xy + wh / 2], axis=-1)
        return xywh, ltrb


    for ndima in range(1, 6):
        for ndimb in range(1, 6):
            dims_a = np.random.randint(low=1, high=3, size=ndima).tolist()
            dims_b = np.random.randint(low=1, high=3, size=ndimb).tolist()
            # generate left, top, right, bottom
            xywh_a, ltrb_a = generate_boxes(dims_a)
            xywh_b, ltrb_b = generate_boxes(dims_b)

            iou_np = numpy_box_iou(ltrb_a, ltrb_b, fmt='corner')
            iou_np2 = numpy_box_iou(xywh_a, xywh_b, fmt='center')
            iou_mx = mx.nd.contrib.box_iou(mx.nd.array(ltrb_a), mx.nd.array(ltrb_b), format='corner')
            iou_mx2 = mx.nd.contrib.box_iou(mx.nd.array(xywh_a), mx.nd.array(xywh_b), format='center')
            assert_allclose(iou_np, iou_np2, rtol=1e-5, atol=1e-5)
            assert_allclose(iou_np, iou_mx.asnumpy(), rtol=1e-5, atol=1e-5)
            assert_allclose(iou_np, iou_mx2.asnumpy(), rtol=1e-5, atol=1e-5)

def test_bipartite_matching_op():
    def assert_match(inputs, x, y, threshold, is_ascend=False):
        for dtype in ['float16', 'float32', 'float64']:
            inputs = mx.nd.array(inputs, dtype=dtype)
            x = np.array(x, dtype=dtype)
            y = np.array(y, dtype=dtype)
            a, b = mx.nd.contrib.bipartite_matching(inputs, threshold=threshold, is_ascend=is_ascend)
            assert_array_equal(a.asnumpy().astype('int64'), x.astype('int64'))
            assert_array_equal(b.asnumpy().astype('int64'), y.astype('int64'))
    assert_match([[0.5, 0.6], [0.1, 0.2], [0.3, 0.4]], [1, -1, 0], [2, 0], 1e-12, False)
    assert_match([[0.5, 0.6], [0.1, 0.2], [0.3, 0.4]], [-1, 0, 1], [1, 2], 100, True)

def test_multibox_target_op():
    anchors = mx.nd.array([[0.1, 0.2, 0.3, 0.4], [0.5, 0.6, 0.7, 0.8]], ctx=default_context()).reshape((1, -1, 4))
    cls_pred = mx.nd.array(list(range(10)), ctx=default_context()).reshape((1, -1, 2))
    label = mx.nd.array([1, 0.1, 0.1, 0.5, 0.6], ctx=default_context()).reshape((1, -1, 5))

    loc_target, loc_mask, cls_target = \
        mx.nd.contrib.MultiBoxTarget(anchors, label, cls_pred,
                                     overlap_threshold=0.5,
                                     negative_mining_ratio=3,
                                     negative_mining_thresh=0.4)
    expected_loc_target = np.array([[5.0, 2.5000005, 3.4657357, 4.581454, 0., 0., 0., 0.]])
    expected_loc_mask = np.array([[1, 1, 1, 1, 0, 0, 0, 0]])
    expected_cls_target = np.array([[2, 0]])
    assert_allclose(loc_target.asnumpy(), expected_loc_target, rtol=1e-5, atol=1e-5)
    assert_array_equal(loc_mask.asnumpy(), expected_loc_mask)
    assert_array_equal(cls_target.asnumpy(), expected_cls_target)

@xfail_when_nonstandard_decimal_separator
def test_gradient_multiplier_op():
    # We use the quadratic function in combination with gradient multiplier
    def f(x, a, b, c):
        return a * x**2 + b * x + c

    a = np.random.random_sample()
    b = np.random.random_sample()
    c = np.random.random_sample()
    m = np.random.random_sample() - 0.5

    data = mx.symbol.Variable('data')
    quad_sym = mx.sym.contrib.quadratic(data=data, a=a, b=b, c=c)
    gr_q_sym = mx.sym.contrib.gradientmultiplier(quad_sym, scalar=m)

    for dtype in [np.float16, np.float32, np.float64]:
        for ndim in range(1, 6):
            shape = rand_shape_nd(ndim, 5)
            data_np = np.random.randn(*shape).astype(dtype)
            expected = f(data_np, a, b, c)
            backward_expected = (2 * a * data_np + b) * m

            # check imperative forward
            output = mx.nd.contrib.quadratic(mx.nd.array(data_np), a=a, b=b, c=c)
            output = mx.nd.contrib.gradientmultiplier(output, scalar=m)
            assert_almost_equal(output.asnumpy(), expected,
                                rtol=1e-2 if dtype is np.float16 else 1e-5,
                                atol=1e-2 if dtype is np.float16 else 1e-5)
            # check forward
            check_symbolic_forward(gr_q_sym, [data_np], [expected],
                                    rtol=1e-2 if dtype is np.float16 else 1e-5,
                                    atol=1e-2 if dtype is np.float16 else 1e-5)
            # check backward
            check_symbolic_backward(gr_q_sym, [data_np], [np.ones(expected.shape)],
                                        [backward_expected],
                                        rtol=1e-2 if dtype is np.float16 else 1e-5,
                                        atol=1e-2 if dtype is np.float16 else 1e-5)
def test_multibox_prior_op():
    h = 561
    w = 728
    X = mx.nd.random.uniform(shape=(1, 3, h, w))
    Y = mx.contrib.nd.MultiBoxPrior(X, sizes=[0.75, 0.5, 0.25], ratios=[1, 2, 0.5])
    assert_array_equal(Y.shape, np.array((1, 2042040, 4)))
    boxes = Y.reshape((h, w, 5, 4))
    assert_allclose(boxes.asnumpy()[250, 250, 0, :], np.array([0.055117, 0.071524, 0.63307 , 0.821524]), atol=1e-5, rtol=1e-5)
    # relax first ratio if user insists
    Y = mx.contrib.nd.MultiBoxPrior(X, sizes=[0.75, 0.5, 0.25], ratios=[20, 2, 0.5])
    boxes = Y.reshape((h, w, 5, 4))
    assert_allclose(boxes.asnumpy()[250, 250, 0, :], np.array([-0.948249,  0.362671,  1.636436,  0.530377]), atol=1e-5, rtol=1e-5)

def test_box_encode_op():
    anchors = mx.nd.array([[0.1, 0.2, 0.3, 0.4], [0.5, 0.6, 0.7, 0.8]]).reshape((1, -1, 4))
    refs = mx.nd.array([[0.1, 0.2, 0.3, 0.4], [0.5, 0.6, 0.7, 0.8]]).reshape((1, -1, 4))
    samples = mx.nd.array([[0, 1]])
    matches = mx.nd.array([[0, 1]])
    means = mx.nd.array([0.0, 0.0, 0.0, 0.0])
    stds = mx.nd.array([0.1, 0.1, 0.2, 0.2])
    Y, mask = mx.nd.contrib.box_encode(samples, matches, anchors, refs, means, stds)
    assert_allclose(Y.asnumpy(), np.zeros((1, 2, 4)), atol=1e-5, rtol=1e-5)
    assert_allclose(mask.asnumpy(), np.array([[[0., 0., 0., 0.], [1., 1., 1., 1.]]]), atol=1e-5, rtol=1e-5)

def test_box_decode_op():
    data = mx.nd.array([[0.1, 0.2, 0.3, 0.4], [0.5, 0.6, 0.7, 0.8]]).reshape((1, -1, 4))
    anchors = mx.nd.array([[0.1, 0.2, 0.3, 0.4], [0.5, 0.6, 0.7, 0.8]]).reshape((1, -1, 4))
    Y = mx.nd.contrib.box_decode(data, anchors, .1, .1, .2, .2)
    assert_allclose(Y.asnumpy(), np.array([[[-0.0562755, -0.00865743, 0.26227552, 0.42465743], \
        [0.13240421, 0.17859563, 0.93759584, 1.1174043 ]]]), atol=1e-5, rtol=1e-5)

@with_seed()
def test_op_mrcnn_mask_target():
    if default_context().device_type != 'gpu':
        return

    num_rois = 2
    num_classes = 4
    mask_size = (3, 3)
    ctx = mx.gpu(0)
    # (B, N, 4)
    rois = mx.nd.array([[[2.3, 4.3, 2.2, 3.3],
                        [3.5, 5.5, 0.9, 2.4]]], ctx=ctx)
    gt_masks = mx.nd.arange(0, 4*32*32, ctx=ctx).reshape(1, 4, 32, 32)

    # (B, N)
    matches = mx.nd.array([[2, 0]], ctx=ctx)
    # (B, N)
    cls_targets = mx.nd.array([[2, 1]], ctx=ctx)

    mask_targets, mask_cls = mx.nd.contrib.mrcnn_mask_target(rois, gt_masks, matches, cls_targets,
                                                             num_rois=num_rois,
                                                             num_classes=num_classes,
                                                             mask_size=mask_size)

    # Ground truth outputs were generated with GluonCV's target generator
    # gluoncv.model_zoo.mask_rcnn.MaskTargetGenerator(1, num_rois, num_classes, mask_size)
    gt_mask_targets = mx.nd.array([[[[[2193.4    , 2193.7332 , 2194.0667 ],
                                      [2204.0667 , 2204.4    , 2204.7334 ],
                                      [2214.7334 , 2215.0667 , 2215.4    ]],
                                     [[2193.4    , 2193.7332 , 2194.0667 ],
                                      [2204.0667 , 2204.4    , 2204.7334 ],
                                      [2214.7334 , 2215.0667 , 2215.4    ]],
                                     [[2193.4    , 2193.7332 , 2194.0667 ],
                                      [2204.0667 , 2204.4    , 2204.7334 ],
                                      [2214.7334 , 2215.0667 , 2215.4    ]],
                                     [[2193.4    , 2193.7332 , 2194.0667 ],
                                      [2204.0667 , 2204.4    , 2204.7334 ],
                                      [2214.7334 , 2215.0667 , 2215.4    ]]],
                                    [[[ 185.     ,  185.33334,  185.66667],
                                      [ 195.66667,  196.00002,  196.33334],
                                      [ 206.33333,  206.66666,  207.     ]],
                                     [[ 185.     ,  185.33334,  185.66667],
                                      [ 195.66667,  196.00002,  196.33334],
                                      [ 206.33333,  206.66666,  207.     ]],
                                     [[ 185.     ,  185.33334,  185.66667],
                                      [ 195.66667,  196.00002,  196.33334],
                                      [ 206.33333,  206.66666,  207.     ]],
                                     [[ 185.     ,  185.33334,  185.66667],
                                      [ 195.66667,  196.00002,  196.33334],
                                      [  206.33333,  206.66666,  207.     ]]]]])

    gt_mask_cls = mx.nd.array([[0,0,1,0], [0,1,0,0]])
    gt_mask_cls = gt_mask_cls.reshape(1,2,4,1,1).broadcast_axes(axis=(3,4), size=(3,3))

    assert_almost_equal(mask_targets.asnumpy(), gt_mask_targets.asnumpy())
<<<<<<< HEAD
    assert_almost_equal(mask_cls.asnumpy(), gt_mask_cls.asnumpy())

@with_seed()
def test_modulated_deformable_convolution():
    for num_batch in [1, 2]:
        for num_channel_data, num_deformable_group in itertools.product([4, 8], [1, 2]):
            for input_height, input_width in itertools.product([5, 6], [5, 6]):
                for dilate in [(1, 1), (2, 2)]:
                    for grad_nodes in [['im_data'], ['offset_data'], ['weight']]:
                        output_height = input_height
                        output_width = input_width
                        im_data = np.random.rand(num_batch, num_channel_data, input_height, input_width)
                        offset_data = \
                            np.random.rand(num_batch, num_deformable_group * 3 * 3 * 2, output_height, output_width)\
                            * 0.8 + 0.1
                        mask_data = np.random.rand(num_batch, num_deformable_group * 3 * 3, output_height, output_width)
                        mask_data = 0.5 * (1 + np.tanh(0.5 * mask_data)) # sigmoid
                        weight = np.random.normal(0, 0.001, (num_channel_data, num_channel_data, 3, 3))
                        bias = np.zeros(num_channel_data)

                        im_data_var = mx.symbol.Variable(name="im_data")
                        offset_data_var = mx.symbol.Variable(name="offset_data")
                        mask_data_var = mx.symbol.Variable(name="mask_data")
                        weight_var = mx.symbol.Variable(name="weight")
                        bias_var = mx.symbol.Variable(name="bias")
                        op = mx.sym.contrib.ModulatedDeformableConvolution(name='test_op', data=im_data_var,
                                                                           offset=offset_data_var, mask=mask_data_var,
                                                                           weight=weight_var, bias=bias_var,
                                                                           num_filter=num_channel_data, pad=dilate,
                                                                           kernel=(3, 3), stride=(1, 1), dilate=dilate,
                                                                           num_deformable_group=num_deformable_group)
                        if grad_nodes[0] == 'offset_data':
                            # wider tolerance needed for coordinate differential
                            rtol, atol = 1.0, 1e-2
                        else:
                            rtol, atol = 0.05, 1e-3

@with_seed()
def test_dynamic_reshape():
    def dynamic_reshape_testcases(src_shape, shape_arg, dst_shape):
        data = mx.sym.Variable('data')
        shape = mx.sym.Variable('shape')
        net = mx.sym.contrib.dynamic_reshape(data, shape)
        js = net.tojson()
        net = mx.sym.load_json(js)
        dat_npy = np.random.rand(*src_shape)
        grad_npy = np.random.rand(*dst_shape)
        args = {
            'data': mx.nd.array(dat_npy),
            'shape': mx.nd.array(shape_arg)
            }
        args_grad = {
            'data': mx.nd.empty(src_shape)
        }
        exe = net.bind(default_context(), args, args_grad)
        exe.forward(is_train=True)
        assert np.square(exe.outputs[0].asnumpy() - dat_npy.reshape(dst_shape)).mean() < 1E-7
        exe.backward(out_grads=mx.nd.array(grad_npy))
        assert np.square(exe.grad_dict['data'].asnumpy() - grad_npy.reshape(src_shape)).mean() < 1E-7

        # test ndarray
        X = mx.nd.random.uniform(shape=src_shape)
        Y = mx.contrib.nd.dynamic_reshape(X, mx.nd.array(shape_arg))
        assert_array_equal(Y.shape, dst_shape)

    test_cases = [
        [(2, 3, 5, 5),  (0, -1),           (2, 75)],
        [(2, 3, 5, 5),  (0, 0, -1),        (2, 3, 25)],
        [(5, 3, 4, 5),  (0, -1, 0),        (5, 15, 4)],
        [(2, 3, 5, 4),  (-1, 0, 0),        (8, 3, 5)],
        [(2, 3, 5, 5),  (0, 0, 0, 0),      (2, 3, 5, 5)],
        [(2, 4, 5, 3),  (-1, 2, 2, 1),     (30, 2, 2, 1)],
        [(2, 3, 5, 6),  (-2,),             (2, 3, 5, 6)],
        [(2, 3, 5, 6),  (6, 1, -2),        (6, 1, 5, 6)],
        [(2, 3, 5, 6),  (-3, -3),          (6, 30)],
        [(2, 3, 5, 6),  (-3, -1),          (6, 30)],
        [(64,),         (-4, 16, 4),       (16, 4)],
        [(64,),         (-4, 16, -1),      (16, 4)],
        [(64, 1, 2, 3), (-4, 16, -1, -2),  (16, 4, 1, 2, 3)]]

    for test_case in test_cases:
        dynamic_reshape_testcases(*test_case)

if __name__ == '__main__':
    import nose
    nose.runmodule()
=======
    assert_almost_equal(mask_cls.asnumpy(), gt_mask_cls.asnumpy())
>>>>>>> 5afb4b1e
<|MERGE_RESOLUTION|>--- conflicted
+++ resolved
@@ -409,43 +409,7 @@
     gt_mask_cls = gt_mask_cls.reshape(1,2,4,1,1).broadcast_axes(axis=(3,4), size=(3,3))
 
     assert_almost_equal(mask_targets.asnumpy(), gt_mask_targets.asnumpy())
-<<<<<<< HEAD
     assert_almost_equal(mask_cls.asnumpy(), gt_mask_cls.asnumpy())
-
-@with_seed()
-def test_modulated_deformable_convolution():
-    for num_batch in [1, 2]:
-        for num_channel_data, num_deformable_group in itertools.product([4, 8], [1, 2]):
-            for input_height, input_width in itertools.product([5, 6], [5, 6]):
-                for dilate in [(1, 1), (2, 2)]:
-                    for grad_nodes in [['im_data'], ['offset_data'], ['weight']]:
-                        output_height = input_height
-                        output_width = input_width
-                        im_data = np.random.rand(num_batch, num_channel_data, input_height, input_width)
-                        offset_data = \
-                            np.random.rand(num_batch, num_deformable_group * 3 * 3 * 2, output_height, output_width)\
-                            * 0.8 + 0.1
-                        mask_data = np.random.rand(num_batch, num_deformable_group * 3 * 3, output_height, output_width)
-                        mask_data = 0.5 * (1 + np.tanh(0.5 * mask_data)) # sigmoid
-                        weight = np.random.normal(0, 0.001, (num_channel_data, num_channel_data, 3, 3))
-                        bias = np.zeros(num_channel_data)
-
-                        im_data_var = mx.symbol.Variable(name="im_data")
-                        offset_data_var = mx.symbol.Variable(name="offset_data")
-                        mask_data_var = mx.symbol.Variable(name="mask_data")
-                        weight_var = mx.symbol.Variable(name="weight")
-                        bias_var = mx.symbol.Variable(name="bias")
-                        op = mx.sym.contrib.ModulatedDeformableConvolution(name='test_op', data=im_data_var,
-                                                                           offset=offset_data_var, mask=mask_data_var,
-                                                                           weight=weight_var, bias=bias_var,
-                                                                           num_filter=num_channel_data, pad=dilate,
-                                                                           kernel=(3, 3), stride=(1, 1), dilate=dilate,
-                                                                           num_deformable_group=num_deformable_group)
-                        if grad_nodes[0] == 'offset_data':
-                            # wider tolerance needed for coordinate differential
-                            rtol, atol = 1.0, 1e-2
-                        else:
-                            rtol, atol = 0.05, 1e-3
 
 @with_seed()
 def test_dynamic_reshape():
@@ -495,7 +459,4 @@
 
 if __name__ == '__main__':
     import nose
-    nose.runmodule()
-=======
-    assert_almost_equal(mask_cls.asnumpy(), gt_mask_cls.asnumpy())
->>>>>>> 5afb4b1e
+    nose.runmodule()