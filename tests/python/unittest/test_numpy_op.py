# Licensed to the Apache Software Foundation (ASF) under one
# or more contributor license agreements.  See the NOTICE file
# distributed with this work for additional information
# regarding copyright ownership.  The ASF licenses this file
# to you under the Apache License, Version 2.0 (the
# "License"); you may not use this file except in compliance
# with the License.  You may obtain a copy of the License at
#
#   http://www.apache.org/licenses/LICENSE-2.0
#
# Unless required by applicable law or agreed to in writing,
# software distributed under the License is distributed on an
# "AS IS" BASIS, WITHOUT WARRANTIES OR CONDITIONS OF ANY
# KIND, either express or implied.  See the License for the
# specific language governing permissions and limitations
# under the License.

# pylint: skip-file
from __future__ import absolute_import
import sys
import unittest
import itertools
import numpy as _np
import platform
import mxnet as mx
import scipy.stats as ss
from nose.tools import assert_raises
from mxnet import np, npx
from mxnet.gluon import HybridBlock
from mxnet.base import MXNetError
from mxnet.test_utils import same, assert_almost_equal, rand_shape_nd, rand_ndarray
from mxnet.test_utils import check_numeric_gradient, use_np, collapse_sum_like
from common import assertRaises, with_seed
import random
from mxnet.test_utils import verify_generator, gen_buckets_probs_with_ppf
from mxnet.numpy_op_signature import _get_builtin_op
from mxnet.test_utils import is_op_runnable, has_tvm_ops
from mxnet.operator import get_all_registered_operators


@with_seed()
@use_np
def test_np_tensordot():
    class TestTensordot(HybridBlock):
        def __init__(self, axes):
            super(TestTensordot, self).__init__()
            self._axes = axes

        def hybrid_forward(self, F, a, b):
            return F.np.tensordot(a, b, self._axes)

    def tensordot_backward(a, b, axes=2):
        if (a.ndim < 1) or (b.ndim < 1):
            raise ValueError('An input is zero-dim')

        if _np.isscalar(axes):
            a_axes_summed = [i + a.ndim - axes for i in range(axes)]
            b_axes_summed = [i for i in range(axes)]
        else:
            if len(axes) != 2:
                raise ValueError('Axes must consist of two arrays.')
            a_axes_summed, b_axes_summed = axes
            if _np.isscalar(a_axes_summed):
                a_axes_summed = a_axes_summed,
            if _np.isscalar(b_axes_summed):
                b_axes_summed = b_axes_summed,

            for i in range(len(a_axes_summed)):
                a_axes_summed[i] = (a_axes_summed[i] + a.ndim) % a.ndim

            for i in range(len(b_axes_summed)):
                b_axes_summed[i] = (b_axes_summed[i] + b.ndim) % b.ndim

        if len(a_axes_summed) != len(b_axes_summed):
            raise ValueError('Axes length mismatch')

        a_axes_remained = []
        for i in range(a.ndim):
            if not (i in a_axes_summed):
                a_axes_remained.append(i)
        a_axes = a_axes_remained[:] + a_axes_summed[:]

        b_axes_remained = []
        for i in range(b.ndim):
            if not (i in b_axes_summed):
                b_axes_remained.append(i)
        b_axes = b_axes_summed[:] + b_axes_remained[:]

        ad1 = _np.prod([a.shape[i] for i in a_axes_remained]) if len(a_axes_remained) > 0 else 1
        ad2 = _np.prod([a.shape[i] for i in a_axes_summed]) if len(a_axes_summed) > 0 else 1
        bd1 = _np.prod([b.shape[i] for i in b_axes_summed]) if len(b_axes_summed) > 0 else 1
        bd2 = _np.prod([b.shape[i] for i in b_axes_remained]) if len(b_axes_remained) > 0 else 1

        out_grad = _np.ones((ad1, bd2))

        new_a = _np.transpose(a, a_axes)
        new_a_shape = new_a.shape[:]
        new_a = new_a.reshape((ad1, ad2))
        new_b = _np.transpose(b, b_axes)
        new_b_shape = new_b.shape[:]
        new_b = new_b.reshape((bd1, bd2))

        reverse_a_axes = [0 for i in a_axes]
        for i in range(len(a_axes)):
            reverse_a_axes[a_axes[i]] = i

        reverse_b_axes = [0 for i in b_axes]
        for i in range(len(b_axes)):
            reverse_b_axes[b_axes[i]] = i

        grad_b = _np.dot(new_a.T, out_grad).reshape(new_b_shape)
        grad_b = _np.transpose(grad_b, reverse_b_axes)
        grad_a = _np.dot(out_grad, new_b.T).reshape(new_a_shape)
        grad_a = _np.transpose(grad_a, reverse_a_axes)

        return [grad_a, grad_b]

    # test non zero size input
    tensor_shapes = [
        ((3, 5), (5, 4), 1),  # (a_shape, b_shape, axes)
        ((3,), (3,), 1),
        ((3, 4, 5, 3, 2), (5, 3, 2, 1, 2), 3),
        ((3, 5, 4, 3, 2), (2, 3, 5, 1, 2), [[1, 3, 4], [2, 1, 0]]),
        ((3, 5, 4), (5, 4, 3), [[1, 0, 2], [0, 2, 1]]),
        ((3, 5, 4), (5, 3, 4), [[2, 0], [-1, -2]]),
        ((2, 2), (2, 2), 2),
        ((3, 5, 4), (5, ), [[-2], [0]]),
        ((3, 5, 4), (5, ), [[1], [0]]),
        ((2,), (2, 3), 1),
        ((3,), (3,), 0),
        ((2,), (2, 3), 0),
        ((3, 5, 4), (5, ), 0),
        ((2, 3, 4), (4, 3, 2), [[], []]),
        ((3, 0), (0, 5), 1),
        ((3, 0), (0, 4), [[1], [0]]),
        ((0, 3), (3, 5), 1),
        ((0, 3), (5, 0), [[0], [1]])
    ]

    for hybridize in [True, False]:
        for a_shape, b_shape, axes in tensor_shapes:
            for dtype in [_np.float32, _np.float64]:
                test_tensordot = TestTensordot(axes)
                if hybridize:
                    test_tensordot.hybridize()
                a = rand_ndarray(shape = a_shape, dtype = dtype).as_np_ndarray()
                b = rand_ndarray(shape = b_shape, dtype = dtype).as_np_ndarray()
                a.attach_grad()
                b.attach_grad()

                np_out = _np.tensordot(a.asnumpy(), b.asnumpy(), axes)
                with mx.autograd.record():
                    mx_out = test_tensordot(a, b)
                assert mx_out.shape == np_out.shape
                assert_almost_equal(mx_out.asnumpy(), np_out, rtol = 1e-3, atol = 1e-5)
                mx_out.backward()
                np_backward = tensordot_backward(a.asnumpy(), b.asnumpy(), axes)
                assert_almost_equal(a.grad.asnumpy(), np_backward[0], rtol = 1e-3, atol=1e-5)
                assert_almost_equal(b.grad.asnumpy(), np_backward[1], rtol = 1e-3, atol=1e-5)

                # Test imperative once again
                mx_out = np.tensordot(a, b, axes)
                np_out = _np.tensordot(a.asnumpy(), b.asnumpy(), axes)
                assert_almost_equal(mx_out.asnumpy(), np_out, rtol=1e-3, atol=1e-5)

                # test numeric gradient
                if (_np.prod(a_shape) > 0 and _np.prod(b_shape) > 0):
                    a_sym = mx.sym.Variable("a").as_np_ndarray()
                    b_sym = mx.sym.Variable("b").as_np_ndarray()
                    mx_sym = mx.sym.np.tensordot(a_sym, b_sym, axes).as_nd_ndarray()
                    check_numeric_gradient(mx_sym, [a.as_nd_ndarray(), b.as_nd_ndarray()],
                      rtol=1e-1, atol=1e-1, dtype = dtype)


@with_seed()
@use_np
def test_np_dot():
    shapes = [
        ((3, 0), (0, 4)),
        ((3,), (3,)),        # Case 1
        ((3, 4), (4, 5)),    # Case 2
        ((), ()),            # Case 3
        ((3, 4, 5), ()),     # Case 3.5.1
        ((), (3, 4, 5)),     # Case 3.5.2
        ((3, 4, 5), (5, )),  # Case 4
        ((3, 4, 5), (5, 2)), # Case 5
        ((5,), (5, 2)),
        ((3, 5, 4), (5, 4, 3)),
        ((3, 4), (5, 4, 3)),
        ((4,), (5, 4, 3))
    ]

    eps = 1e-3

    for shape_a, shape_b in shapes:
        np_a = _np.random.uniform(-1.0, 1.0, shape_a)
        np_a[abs(np_a) < eps] = 2 * eps
        np_b = _np.random.uniform(-1.0, 1.0, shape_b)
        np_b[abs(np_b) < eps] = 2 * eps
        a = mx.nd.array(np_a)
        b = mx.nd.array(np_b)
        np_res = _np.dot(np_a, np_b)
        mx_res = np.dot(a.as_np_ndarray(), b.as_np_ndarray())
        assert mx_res.shape == np_res.shape
        assert_almost_equal(np_res, mx_res.asnumpy(), rtol=1e-5, atol=1e-5)
        mx_a = mx.sym.Variable("a")
        mx_b = mx.sym.Variable("b")
        mx_sym = mx.sym.np.dot(mx_a.as_np_ndarray(), mx_b.as_np_ndarray()).as_nd_ndarray()
        if (len(shape_a) > 0 and len(shape_b) > 0 and _np.prod(shape_a) > 0 and _np.prod(shape_b) > 0):
            check_numeric_gradient(mx_sym, {"a": a, "b": b}, numeric_eps=eps, rtol=1e-2, atol=1e-3)

    bad_shapes = [((4, 5), (2, 3)), ((3, 4, 5), (6, ))]

    for shape_a, shape_b in bad_shapes:
        a = mx.nd.array(random.random()) if len(shape_a) == 0 else rand_ndarray(shape_a)
        b = mx.nd.array(random.random()) if len(shape_b) == 0 else rand_ndarray(shape_b)
        try:
            mx_res = np.dot(a.as_np_ndarray(), b.as_np_ndarray())
        except mx.base.MXNetError:
            continue
        assert False


@with_seed()
@use_np
def test_np_vdot():
    class TestVdot(HybridBlock):
        def __init__(self):
            super(TestVdot, self).__init__()

        def hybrid_forward(self, F, a, b):
            return F.np.vdot(a, b)

    def vdot_backward(a, b):
        return [b, a]

    # test different size inputs
    tensor_shapes = [(), (5,), (3, 3)]

    for hybridize in [True, False]:
        for shape in tensor_shapes:
            for dtype in [_np.float32, _np.float64]:
                test_vdot = TestVdot()
                if hybridize:
                    test_vdot.hybridize()
                a = rand_ndarray(shape=shape, dtype=dtype).as_np_ndarray()
                b = rand_ndarray(shape=shape, dtype=dtype).as_np_ndarray()
                a.attach_grad()
                b.attach_grad()

                np_out = _np.vdot(a.asnumpy(), b.asnumpy())
                with mx.autograd.record():
                    mx_out = test_vdot(a, b)
                assert mx_out.shape == np_out.shape
                assert_almost_equal(mx_out.asnumpy(), np_out, rtol = 1e-3, atol = 1e-5)
                mx_out.backward()
                np_backward = vdot_backward(a.asnumpy(), b.asnumpy())
                assert_almost_equal(a.grad.asnumpy(), np_backward[0], rtol = 1e-2, atol=1e-2)
                assert_almost_equal(b.grad.asnumpy(), np_backward[1], rtol = 1e-2, atol=1e-2)

                # Test imperative once again
                mx_out = np.vdot(a, b)
                np_out = _np.vdot(a.asnumpy(), b.asnumpy())
                assert_almost_equal(mx_out.asnumpy(), np_out, rtol=1e-3, atol=1e-5)

                # test numeric gradient
                if len(shape) > 0 and _np.prod(shape) > 0:
                    a_sym = mx.sym.Variable("a").as_np_ndarray()
                    b_sym = mx.sym.Variable("b").as_np_ndarray()
                    mx_sym = mx.sym.np.vdot(a_sym, b_sym).as_nd_ndarray()
                    check_numeric_gradient(mx_sym, [a.as_nd_ndarray(), b.as_nd_ndarray()],
                      rtol=1e-1, atol=1e-1, dtype=dtype)


@with_seed()
@use_np
def test_np_inner():
    class TestInner(HybridBlock):
        def __init__(self):
            super(TestInner, self).__init__()

        def hybrid_forward(self, F, a, b):
            return F.np.inner(a, b)

    def inner_backward(a, b):
        a_axes_summed = [a.ndim - 1]
        b_axes_summed = [b.ndim - 1]

        a_axes_remained = []
        for i in range(a.ndim):
            if not (i in a_axes_summed):
                a_axes_remained.append(i)
        a_axes = a_axes_remained[:] + a_axes_summed[:]

        b_axes_remained = []
        for i in range(b.ndim):
            if not (i in b_axes_summed):
                b_axes_remained.append(i)
        b_axes = b_axes_summed[:] + b_axes_remained[:]

        ad1 = _np.prod([a.shape[i] for i in a_axes_remained]) if len(a_axes_remained) > 0 else 1
        ad2 = _np.prod([a.shape[i] for i in a_axes_summed]) if len(a_axes_summed) > 0 else 1
        bd1 = _np.prod([b.shape[i] for i in b_axes_summed]) if len(b_axes_summed) > 0 else 1
        bd2 = _np.prod([b.shape[i] for i in b_axes_remained]) if len(b_axes_remained) > 0 else 1

        out_grad = _np.ones((ad1, bd2))

        new_a = _np.transpose(a, a_axes)
        new_a_shape = new_a.shape[:]
        new_a = new_a.reshape((ad1, ad2))
        new_b = _np.transpose(b, b_axes)
        new_b_shape = new_b.shape[:]
        new_b = new_b.reshape((bd1, bd2))

        reverse_a_axes = [0 for i in a_axes]
        for i in range(len(a_axes)):
            reverse_a_axes[a_axes[i]] = i

        reverse_b_axes = [0 for i in b_axes]
        for i in range(len(b_axes)):
            reverse_b_axes[b_axes[i]] = i

        grad_b = _np.dot(new_a.T, out_grad).reshape(new_b_shape)
        grad_b = _np.transpose(grad_b, reverse_b_axes)
        grad_a = _np.dot(out_grad, new_b.T).reshape(new_a_shape)
        grad_a = _np.transpose(grad_a, reverse_a_axes)

        return [grad_a, grad_b]

    # test non zero size input
    tensor_shapes = [
        ((3,), (3,)),
        ((2, 3), (3,)),
        ((3,), (2, 3))
    ]

    for hybridize in [True, False]:
        for a_shape, b_shape in tensor_shapes:
            for dtype in [_np.float32, _np.float64]:
                test_inner = TestInner()
                if hybridize:
                    test_inner.hybridize()
                a = rand_ndarray(shape=a_shape, dtype=dtype).as_np_ndarray()
                b = rand_ndarray(shape=b_shape, dtype=dtype).as_np_ndarray()
                a.attach_grad()
                b.attach_grad()

                np_out = _np.inner(a.asnumpy(), b.asnumpy())
                with mx.autograd.record():
                    mx_out = test_inner(a, b)
                assert mx_out.shape == np_out.shape
                assert_almost_equal(mx_out.asnumpy(), np_out, rtol = 1e-3, atol = 1e-5)
                mx_out.backward()
                np_backward = inner_backward(a.asnumpy(), b.asnumpy())
                assert_almost_equal(a.grad.asnumpy(), np_backward[0], rtol = 1e-2, atol=1e-2)
                assert_almost_equal(b.grad.asnumpy(), np_backward[1], rtol = 1e-2, atol=1e-2)

                # Test imperative once again
                mx_out = np.inner(a, b)
                np_out = _np.inner(a.asnumpy(), b.asnumpy())
                assert_almost_equal(mx_out.asnumpy(), np_out, rtol=1e-3, atol=1e-5)

                # test numeric gradient
                a_sym = mx.sym.Variable("a").as_np_ndarray()
                b_sym = mx.sym.Variable("b").as_np_ndarray()
                mx_sym = mx.sym.np.inner(a_sym, b_sym).as_nd_ndarray()
                check_numeric_gradient(mx_sym, [a.as_nd_ndarray(), b.as_nd_ndarray()],
                  rtol=1e-1, atol=1e-1, dtype=dtype)


@with_seed()
@use_np
def test_np_outer():
    class TestOuter(HybridBlock):
        def __init__(self):
            super(TestOuter, self).__init__()

        def hybrid_forward(self, F, a, b):
            return F.np.outer(a, b)

    # test non zero size input
    tensor_shapes = [
        ((3,), (3,)),
        ((2, 3), (6,)),
        ((6,), (2, 3))
    ]

    for hybridize in [True, False]:
        for a_shape, b_shape in tensor_shapes:
            for dtype in [_np.float32, _np.float64]:
                test_outer = TestOuter()
                if hybridize:
                    test_outer.hybridize()
                a = rand_ndarray(shape=a_shape, dtype=dtype).as_np_ndarray()
                b = rand_ndarray(shape=b_shape, dtype=dtype).as_np_ndarray()
                a.attach_grad()
                b.attach_grad()

                np_out = _np.outer(a.asnumpy(), b.asnumpy())
                with mx.autograd.record():
                    mx_out = test_outer(a, b)
                assert mx_out.shape == np_out.shape
                assert_almost_equal(mx_out.asnumpy(), np_out, rtol=1e-3, atol=1e-5)
                mx_out.backward()

                # Test imperative once again
                mx_out = np.outer(a, b)
                np_out = _np.outer(a.asnumpy(), b.asnumpy())
                assert_almost_equal(mx_out.asnumpy(), np_out, rtol=1e-3, atol=1e-5)

                # test numeric gradient
                a_sym = mx.sym.Variable("a").as_np_ndarray()
                b_sym = mx.sym.Variable("b").as_np_ndarray()
                mx_sym = mx.sym.np.outer(a_sym, b_sym).as_nd_ndarray()
                check_numeric_gradient(mx_sym, [a.as_nd_ndarray(), b.as_nd_ndarray()],
                                       rtol=1e-1, atol=1e-1, dtype=dtype)


@with_seed()
@use_np
def test_np_sum():
    class TestSum(HybridBlock):
        def __init__(self, axis=None, dtype=None, keepdims=False):
            super(TestSum, self).__init__()
            self._axis = axis
            self._dtype = dtype
            self._keepdims = keepdims

        def hybrid_forward(self, F, a, *args, **kwargs):
            return F.np.sum(a, axis=self._axis, dtype=self._dtype, keepdims=self._keepdims)

    def is_int(dtype):
        return 'int' in dtype

    in_data_dim = random.choice([2, 3, 4])
    shape = rand_shape_nd(in_data_dim, dim=3)
    acc_type = {'float16': 'float32', 'float32': 'float64', 'float64': 'float64',
                'int8': 'int32', 'int32': 'int64', 'int64': 'int64', 'bool': 'int64'}
    is_windows = sys.platform.startswith('win')
    for hybridize in [False, True]:
        for keepdims in [True, False]:
            for axis in ([i for i in range(in_data_dim)] + [(), None]):
                for itype in ['float16', 'float32', 'float64', 'int8', 'int32', 'int64', 'bool']:
                    for dtype in ['float16', 'float32', 'float64', 'int8', 'int32', 'int64']:
                        if (is_int(dtype) and not is_int(itype))\
                                or (itype == 'bool' and\
                                    (dtype not in ('float32', 'float64', 'int32', 'int64') or is_windows)):
                            continue
                        # test gluon
                        test_sum = TestSum(axis=axis, dtype=dtype, keepdims=keepdims)
                        if hybridize:
                            test_sum.hybridize()
                        if is_int(itype):
                            x = _np.random.randint(-128, 128, shape, dtype=itype)
                            x = np.array(x)
                        elif itype == 'bool':
                            x = _np.random.randint(0, 2, shape) < 1
                            x = np.array(x, dtype='bool')
                        else:
                            x = np.random.uniform(-1.0, 1.0, size=shape, dtype=itype)
                        expected_ret = _np.sum(x.asnumpy(), axis=axis, dtype=acc_type[itype], keepdims=keepdims)
                        expected_ret = expected_ret.astype(dtype)
                        if itype == 'bool':
                            if is_op_runnable() and (not is_windows):  # special handling of boolean ndarray
                                y = test_sum(x)
                                assert y.dtype == expected_ret.dtype
                                assert_almost_equal(y.asnumpy(), expected_ret, rtol=1e-4, atol=1e-5,
                                                    use_broadcast=False)
                            continue

                        x.attach_grad()
                        with mx.autograd.record():
                            y = test_sum(x)
                        assert y.shape == expected_ret.shape
                        assert_almost_equal(y.asnumpy(), expected_ret, rtol=1e-3 if dtype == 'float16' else 1e-3,
                                            atol=1e-5 if dtype == 'float16' else 1e-5, use_broadcast=False)

                        y.backward()
                        assert same(x.grad.asnumpy(), _np.ones(shape=x.shape, dtype=x.dtype))

                        # test numeric
                        if itype == 'float32' and dtype == 'float32':
                            x_sym = mx.sym.Variable("x").as_np_ndarray()
                            mx_sym = mx.sym.np.sum(x_sym, axis=axis, dtype=dtype, keepdims=keepdims).as_nd_ndarray()
                            check_numeric_gradient(mx_sym, [x.as_nd_ndarray()],
                                                   numeric_eps=1e-3, rtol=1e-2, atol=1e-3, dtype=_np.float32)

                        # test imperative
                        mx_out = np.sum(x, axis=axis, dtype=dtype, keepdims=keepdims)
                        np_out = _np.sum(x.asnumpy(), axis=axis, dtype=acc_type[itype], keepdims=keepdims).astype(dtype)
                        assert_almost_equal(mx_out.asnumpy(), np_out, rtol=1e-3, atol=1e-5, use_broadcast=False)


@with_seed()
@use_np
def test_np_max_min():
    class TestMax(HybridBlock):
        def __init__(self, axis=None, keepdims=False):
            super(TestMax, self).__init__()
            self._axis = axis
            self._keepdims = keepdims

        def hybrid_forward(self, F, a, *args, **kwargs):
            return a.max(axis=self._axis, keepdims=self._keepdims)

    class TestMin(HybridBlock):
        def __init__(self, axis=None, keepdims=False):
            super(TestMin, self).__init__()
            self._axis = axis
            self._keepdims = keepdims

        def hybrid_forward(self, F, a, *args, **kwargs):
            return a.min(axis=self._axis, keepdims=self._keepdims)

    def is_int(dtype):
        return 'int' == dtype

    def get_grad(axis, func_name):
        index = -1 if func_name == 'max' else 0
        if axis == ():
            return _np.ones((2,3,4,5))
        else:
            temp = _np.zeros((2,3,4,5))
            if axis == 0:
                temp[index,:,:,:] = 1
                return temp
            elif axis == 1:
                temp[:,index,:,:] = 1
                return temp
            elif axis == 2:
                temp[:,:,index,:] = 1
                return temp
            elif axis == 3:
                temp[:,:,:,index] = 1
                return temp
            elif not axis:
                temp[index,index,index,index] = 1
                return temp
            raise ValueError('axis should be int or None or ()')

    def _test_np_exception(func, shape, dim):
        x = np.random.uniform(-1.0, 1.0, shape)
        out = getattr(x, func)()
        assert out.ndim == dim, 'dimension mismatch, output.ndim={}, dim={}'.format(output.ndim, dim)

    in_data_dim = random.choice([2, 3, 4])
    shape = rand_shape_nd(in_data_dim, dim=3)
    for func in ['max', 'min']:
        for hybridize in [False, True]:
            for keepdims in [True, False]:
                for axis in ([i for i in range(in_data_dim)] + [(), None]):
                    for itype in ['float16', 'float32', 'float64', 'int']:
                        # test gluon
                        if func == 'max':
                            test_gluon = TestMax(axis=axis, keepdims=keepdims)
                        else:
                            test_gluon = TestMin(axis=axis, keepdims=keepdims)
                        if hybridize:
                            test_gluon.hybridize()
                        if is_int(itype):
                            x = np.arange(120).reshape((2, 3, 4, 5))
                        else:
                            x = np.random.uniform(-1.0, 1.0, size=shape, dtype=itype)
                        x.attach_grad()
                        if func == 'max':
                            expected_ret = _np.amax(x.asnumpy(), axis=axis, keepdims=keepdims)
                        else:
                            expected_ret = _np.amin(x.asnumpy(), axis=axis, keepdims=keepdims)
                        with mx.autograd.record():
                            y = test_gluon(x)
                        assert y.shape == expected_ret.shape
                        assert_almost_equal(y.asnumpy(), expected_ret, rtol=1e-3 if itype == 'float16' else 1e-3,
                                            atol=1e-5 if itype == 'float16' else 1e-5)
                        y.backward()
                        # only check the gradient with hardcoded input
                        if is_int(itype):
                            assert same(x.grad.asnumpy(), get_grad(axis, func)), \
                                'x={}\ny={}\nx.grad={}\nnumpy={}'.format(x.asnumpy(), y.asnumpy(), x.grad.asnumpy(), get_grad(axis))

                        # test imperative
                        if func == 'max':
                            mx_out = np.max(x, axis=axis, keepdims=keepdims)
                            np_out = _np.amax(x.asnumpy(), axis=axis, keepdims=keepdims)
                        else:
                            mx_out = np.min(x, axis=axis, keepdims=keepdims)
                            np_out = _np.amin(x.asnumpy(), axis=axis, keepdims=keepdims)
                        assert_almost_equal(mx_out.asnumpy(), np_out, rtol=1e-3, atol=1e-5)

    # test zero and zero dim
    shapes = [(), (0), (2, 0), (0, 2, 1)]
    exceptions = [False, True, True, True]
    dims = [0] * len(shapes)
    for func in ['max', 'min']:
        for shape, exception, dim in zip(shapes, exceptions, dims):
            if exception:
                assertRaises(MXNetError, _test_np_exception, func, shape, dim)
            else:
                _test_np_exception(func, shape, dim)


@with_seed()
@use_np
def test_np_mean():
    class TestMean(HybridBlock):
        def __init__(self, axis=None, dtype=None, keepdims=False):
            super(TestMean, self).__init__()
            self._axis = axis
            self._dtype = dtype
            self._keepdims = keepdims

        def hybrid_forward(self, F, a, *args, **kwargs):
            return a.mean(axis=self._axis, dtype=self._dtype, keepdims=self._keepdims)

    def is_int(dtype):
        return 'int' in dtype

    in_data_dim = random.choice([2, 3, 4])
    shape = rand_shape_nd(in_data_dim, dim=3)
    acc_type = {'float16': 'float32', 'float32': 'float64', 'float64': 'float64',
                'int8': 'int32', 'int32': 'int64', 'int64': 'int64'}
    for hybridize in [False, True]:
        for keepdims in [True, False]:
            for axis in ([i for i in range(in_data_dim)] + [(), None]):
                for itype in ['float16', 'float32', 'float64']:
                    for dtype in ['float16', 'float32', 'float64']:
                        if is_int(dtype) and not is_int(itype):
                            continue
                        # test gluon
                        test_mean = TestMean(axis=axis, dtype=dtype, keepdims=keepdims)
                        if hybridize:
                            test_mean.hybridize()
                        if is_int(itype):
                            x = _np.random.randint(-128, 128, shape, dtype=itype)
                            x = mx.nd.array(x, dtype=itype)
                        else:
                            x = mx.nd.random.uniform(-1.0, 1.0, shape=shape, dtype=itype)
                        x = x.as_np_ndarray()
                        x.attach_grad()

                        expected_ret = _np.mean(x.asnumpy(), axis=axis, dtype=acc_type[itype], keepdims=keepdims)
                        expected_ret = expected_ret.astype(dtype)
                        with mx.autograd.record():
                            y = test_mean(x)
                        assert y.shape == expected_ret.shape
                        assert_almost_equal(y.asnumpy(), expected_ret, rtol=1e-3 if dtype == 'float16' else 1e-3,
                                            atol=1e-5 if dtype == 'float16' else 1e-5)

                        y.backward()
                        N = x.size / y.size
                        assert same(x.grad.asnumpy(), _np.ones(shape=x.shape, dtype=x.dtype) / N)

                        # test numeric
                        if itype == 'float32' and dtype == 'float32':
                            x_sym = mx.sym.Variable("x").as_np_ndarray()
                            mx_sym = mx.sym.np.mean(x_sym, axis=axis, dtype=dtype, keepdims=keepdims).as_nd_ndarray()
                            check_numeric_gradient(mx_sym, [x.as_nd_ndarray()],
                                                   numeric_eps=1e-3, rtol=1e-3, atol=1e-4, dtype=_np.float32)

                        # test imperative
                        mx_out = np.mean(x, axis=axis, dtype=dtype, keepdims=keepdims)
                        np_out = _np.mean(x.asnumpy(), axis=axis, dtype=acc_type[itype], keepdims=keepdims).astype(dtype)
                        assert_almost_equal(mx_out.asnumpy(), np_out, rtol=1e-3, atol=1e-5)


@with_seed()
@use_np
def test_np_moment():
    class TestMoment(HybridBlock):
        def __init__(self, name, axis=None, dtype=None, keepdims=False, ddof=0):
            super(TestMoment, self).__init__()
            self._name = name
            self._axis = axis
            self._dtype = dtype
            self._keepdims = keepdims
            self._ddof = ddof

        def hybrid_forward(self, F, a, *args, **kwargs):
            return getattr(a, self._name)(axis=self._axis, dtype=self._dtype, keepdims=self._keepdims, ddof=self._ddof)

    def is_int(dtype):
        return 'int' in dtype

    def legalize_shape(shape):
        shape_ = list(shape)
        for i in range(len(shape_)):
            shape_[i] += 1
        return tuple(shape_)

    in_data_dim = random.choice([2, 3, 4])
    shape = rand_shape_nd(in_data_dim, dim=3)
    shape = legalize_shape(shape)
    acc_type = {'float16': 'float32', 'float32': 'float64', 'float64': 'float64',
                'int8': 'float64', 'int32': 'float64', 'int64': 'float64'}

    for name in ['var', 'std']:
        for hybridize in [False, True]:
            for ddof in [0, 1]:
                for keepdims in [True, False]:
                    for axis in ([i for i in range(in_data_dim)] + [(), None]):
                        for itype in ['float16', 'float32', 'float64', 'int8', 'int32', 'int64']:
                            for dtype in ['float16', 'float32', 'float64']:
                                if is_int(dtype) and not is_int(itype) or is_int(itype) and is_int(dtype):
                                    continue
                                atol = 3e-4 if itype == 'float16' or dtype == 'float16' else 1e-5
                                rtol = 1e-2 if itype == 'float16' or dtype == 'float16' else 1e-3
                                # test gluon
                                test_moment = TestMoment(name, axis=axis, dtype=dtype, keepdims=keepdims, ddof=ddof)
                                if hybridize:
                                    test_moment.hybridize()
                                if is_int(itype):
                                    x = _np.random.randint(-16, 16, shape, dtype=itype)
                                    x = mx.nd.array(x)
                                else:
                                    x = mx.nd.random.uniform(-1.0, 1.0, shape=shape, dtype=itype)
                                x = x.as_np_ndarray()
                                x.attach_grad()
                                expected_ret = getattr(_np, name)(x.asnumpy(), axis=axis, dtype=acc_type[itype], keepdims=keepdims, ddof=ddof)
                                expected_ret = expected_ret.astype(dtype)
                                y = test_moment(x)
                                assert y.shape == expected_ret.shape
                                assert_almost_equal(y.asnumpy(), expected_ret, rtol=rtol, atol=atol, use_broadcast=False, equal_nan=True)

                                # test imperative
                                mx_out = getattr(np, name)(x, axis=axis, dtype=dtype, keepdims=keepdims, ddof=ddof)
                                np_out = getattr(_np, name)(x.asnumpy(), axis=axis, dtype=acc_type[itype], keepdims=keepdims, ddof=ddof).astype(dtype)
                                assert_almost_equal(mx_out.asnumpy(), np_out, rtol=rtol, atol=atol, use_broadcast=False, equal_nan=True)


@with_seed()
@use_np
def test_np_linspace():
    configs = [
        (0.0, 1.0, 10),
        (-2, 4, 30),
        (5.234324, 8.98324, 324),
        (2, 10, 100)
    ]
    exception_configs = [
        (0, 10, -1),
        (0, 1, 2.5)
    ]
    dtypes = ['int32', 'float16', 'float32', 'float64', None]
    for config in configs:
        for dtype in dtypes:
            for endpoint in [False, True]:
                for retstep in [False, True]:
                    if isinstance(config, tuple):
                        mx_ret = np.linspace(*config, endpoint=endpoint, retstep=retstep, dtype=dtype)
                        np_ret = _np.linspace(*config, endpoint=endpoint, retstep=retstep, dtype=dtype)
                    else:
                        mx_ret = np.linspace(config, endpoint=endpoint, retstep=retstep, dtype=dtype)
                        np_ret = _np.linspace(config, endpoint=endpoint, retstep=retstep, dtype=dtype)
                    if retstep:
                        assert_almost_equal(mx_ret[0].asnumpy(), np_ret[0], atol=1e-3, rtol=1e-5)
                        same(mx_ret[1], np_ret[1])
                    else:
                        assert_almost_equal(mx_ret.asnumpy(), np_ret, atol=1e-3, rtol=1e-5)
    # check for exception input
    for config in exception_configs:
        assertRaises(MXNetError, np.linspace, *config)
    # check linspace equivalent to arange
    for test_index in range(1000):
        assert_almost_equal(mx.np.linspace(0, test_index, test_index + 1).asnumpy(), _np.arange(test_index + 1))

    class TestLinspace(HybridBlock):
        def __init__(self, start, stop, num=50, endpoint=None, retstep=False, dtype=None, axis=0):
            super(TestLinspace, self).__init__()
            self._start = start
            self._stop = stop
            self._num = num
            self._endpoint = endpoint
            self._retstep = retstep
            self._dtype = dtype

        def hybrid_forward(self, F, x):
            if self._retstep:
                raise ValueError("linspace didn't support retstep = True inside HybridBlock")
            else:
                return x + F.np.linspace(self._start, self._stop, self._num, \
                self._endpoint, self._retstep, self._dtype)

    for dtype in dtypes:
        x = np.zeros(shape=(), dtype=dtype)
        for config in configs:
            for hybridize in [False, True]:
                for endpoint in [False, True]:
                    if isinstance(config, tuple):
                        net = TestLinspace(*config, endpoint=endpoint, dtype=dtype)
                        np_out = _np.linspace(*config, endpoint=endpoint, dtype=dtype)
                    else:
                        net = TestLinspace(config, endpoint=endpoint, dtype=dtype)
                        np_out = _np.linspace(config, endpoint=endpoint, dtype=dtype)
                    if hybridize:
                        net.hybridize()
                    mx_out = net(x)
                    assert_almost_equal(mx_out.asnumpy(), np_out, atol=1e-3, rtol=1e-5)


@with_seed()
@use_np
def test_np_logspace():
    class TestLogspace(HybridBlock):
        def __init__(self, start, stop, num=50, endpoint=None, base=50.0, dtype=None, axis=0):
            super(TestLogspace, self).__init__()
            self._start = start
            self._stop = stop
            self._num = num
            self._endpoint = endpoint
            self._base = base
            self._dtype = dtype
            self.axis = axis

        def hybrid_forward(self, F, x):
            return x + F.np.logspace(self._start, self._stop, self._num, self._endpoint, self._base, self._dtype, self.axis)

    configs = [
        (0.0, 1.0, 20),
        (2, 8, 0),
        (22, 11, 1),
        (2.22, 9.99, 11),
        (4.99999, 12.11111111, 111)
    ]
    base_configs = [0, 1, 5, 8, 10, 33]
    dtypes = ['float32', 'float64', None]

    for config in configs:
        for dtype in dtypes:
            for endpoint in [False, True]:
                for hybridize in [False, True]:
                    for base in base_configs:
                        x = np.zeros(shape=(), dtype=dtype)
                        net = TestLogspace(*config, endpoint=endpoint, base=base, dtype=dtype)
                        np_out = _np.logspace(*config, endpoint=endpoint, base=base, dtype=dtype)
                        if hybridize:
                            net.hybridize()
                        mx_out = net(x)
                        assert_almost_equal(mx_out.asnumpy(), np_out, atol=1e-3, rtol=1e-5)
                        if dtype is not None:
                            assert mx_out.dtype == np_out.dtype

                        # Test imperative once again
                        mx_ret = np.logspace(*config, endpoint=endpoint, base=base, dtype=dtype)
                        np_ret = _np.logspace(*config, endpoint=endpoint, base=base, dtype=dtype)
                        assert_almost_equal(mx_ret.asnumpy(), np_ret, atol=1e-3, rtol=1e-5)
                        if dtype is not None:
                            assert mx_out.dtype == np_out.dtype


@with_seed()
@use_np
def test_npx_slice():
    class TestSlice(HybridBlock):
        def __init__(self, begin, end, step):
            super(TestSlice, self).__init__()
            self._begin = begin
            self._end = end
            self._step = step

        def hybrid_forward(self, F, a):
            return F.npx.slice(a, begin=self._begin, end=self._end, step=self._step)

    shape = (8, 16, 9, 9)
    np_array = _np.arange(_np.prod(shape), dtype='int32').reshape(shape)
    configs = [
        ([], [], None),
        ([], [], []),
        ([1], [4], None),
        ([1], [10], [3]),
        ([10], [0], [-2]),
        ([None], [None], [None]),
        ([None], [None], [-1]),
        ([10], [None], [-1]),
        ([1, 0, 3], [-2, 10, -4], [None, 2, 3]),
        ([-2, -3, -5, -6], [1, 3, 4, 5], None),
        ([-2, -3, -5, -6], [1, 3, 4, 5], [-1, -2, -3, -4]),
        ([2, -3, -5, -6], [2, 3, 4, 5], None),
        ([2, -3, -5, 5], [3, 3, 4, 5], None),
    ]

    for hybridize in [True, False]:
        for config in configs:
            start, end, step = config[0], config[1], config[2]
            test_slice = TestSlice(begin=start, end=end, step=step)
            if hybridize:
                test_slice.hybridize()

            a = np.array(np_array, dtype=np_array.dtype)
            a.attach_grad()
            basic_index = tuple([
                slice(start[i], end[i], step[i]) if step is not None else slice(start[i], end[i])
                for i in range(len(start))
            ])
            expected_ret = np_array[basic_index]
            with mx.autograd.record():
                y = test_slice(a)

            assert same(y.asnumpy(), expected_ret)

            # test backward
            mx.autograd.backward(y)
            expected_grad = _np.zeros(shape)
            expected_grad[basic_index] = 1
            assert same(a.grad.asnumpy(), expected_grad)

@with_seed()
@use_np
def test_npx_batch_dot():
    ctx = mx.context.current_context()
    dtypes = ['float32', 'float64']
    if ctx.device_type == 'gpu':
        dtypes += ['float16']
    eps_dict = {'float32': 1E-4, 'float64': 1E-4, 'float16': 1E-3}
    class TestBatchDot(HybridBlock):
        def __init__(self, transpose_a, transpose_b):
            super(TestBatchDot, self).__init__()
            self._transpose_a = transpose_a
            self._transpose_b = transpose_b

        def hybrid_forward(self, F, lhs, rhs):
            return F.npx.batch_dot(lhs, rhs,
                                   transpose_a=self._transpose_a,
                                   transpose_b=self._transpose_b)

    def batch_dot_numpy(lhs, rhs, transpose_a, transpose_b):
        assert lhs.ndim == rhs.ndim >= 3
        if transpose_a:
            lhs = lhs.swapaxes(-1, -2)
        if transpose_b:
            rhs = rhs.swapaxes(-1, -2)
        return _np.matmul(lhs, rhs)

    def gt_grad_batch_dot_numpy(lhs, rhs, ograd, transpose_a, transpose_b, lhs_req, rhs_req,
                                init_lhs_grad, init_rhs_grad):

        if transpose_a and transpose_b:
            # Gradient of z = dot(x.T, y.T)
            # dx = dot(dz, y).T = dot(y.T, dz.T)
            # dy = dot(x, dz).T = dot(dz.T, x.T)
            lhs_grad = batch_dot_numpy(rhs, ograd, transpose_a=True, transpose_b=True)
            rhs_grad = batch_dot_numpy(ograd, lhs, transpose_a=True, transpose_b=True)
        elif not transpose_a and transpose_b:
            # Gradient of z = dot(x, y.T)
            # dx = dot(dz, y)
            # dy = dot(x.T, dz).T = dot(dz.T, x)
            lhs_grad = batch_dot_numpy(ograd, rhs, transpose_a=False, transpose_b=False)
            rhs_grad = batch_dot_numpy(ograd, lhs, transpose_a=True, transpose_b=False)
        elif transpose_a and not transpose_b:
            # Gradient of z = dot(x.T, y)
            # dx = dot(dz, y.T).T = dot(y, dz.T)
            # dy = dot(x, dz)
            lhs_grad = batch_dot_numpy(rhs, ograd, transpose_a=False, transpose_b=True)
            rhs_grad = batch_dot_numpy(lhs, ograd, transpose_a=False, transpose_b=False)
        else:
            # Gradient of z = dot(x, y)
            # dx = dot(dz, y.T)
            # dy = dot(x.T, dz)
            lhs_grad = batch_dot_numpy(ograd, rhs, transpose_a=False, transpose_b=True)
            rhs_grad = batch_dot_numpy(lhs, ograd, transpose_a=True, transpose_b=False)
        if lhs_req == 'add':
            lhs_grad += init_lhs_grad
        if rhs_req == 'add':
            rhs_grad += init_rhs_grad
        return lhs_grad, rhs_grad


    configs = [
        ((2, 3, 0), (2, 4, 0), False, True),
        ((2, 4, 3), (2, 4, 3), True, False),
        ((0, 3, 0), (0, 0, 2), False, False),
        ((3, 2, 3, 2), (3, 2, 2, 3), True, True),
        ((3, 1, 5, 2), (3, 1, 2, 1), False, False)
    ]
    bad_configs = [
        ((5, 3, 2), (5, 1, 3), False, False),
        ((2, 5, 3, 1), (2, 4, 3, 1), True, False)
    ]
    for hybridize in [True, False]:
        for lhs_shape, rhs_shape, transpose_a, transpose_b in configs:
            for dtype in dtypes:
                eps = eps_dict[dtype]
                for lhs_grad_req in ['write', 'add']:
                    for rhs_grad_req in ['write', 'add']:
                        f_batch_dot = TestBatchDot(transpose_a=transpose_a,
                                                   transpose_b=transpose_b)
                        if hybridize:
                            f_batch_dot.hybridize()
                        lhs_val = mx.np.array(_np.random.uniform(-1.0, 1.0, lhs_shape), dtype=dtype)
                        rhs_val = mx.np.array(_np.random.uniform(-1.0, 1.0, rhs_shape), dtype=dtype)
                        lhs_val.attach_grad(grad_req=lhs_grad_req)
                        rhs_val.attach_grad(grad_req=rhs_grad_req)
                        gt_out = batch_dot_numpy(lhs_val.asnumpy(), rhs_val.asnumpy(),
                                                 transpose_a, transpose_b)
                        init_lhs_grad = mx.np.random.uniform(-1.0, 1.0, lhs_shape, dtype=dtype)
                        init_rhs_grad = mx.np.random.uniform(-1.0, 1.0, rhs_shape, dtype=dtype)
                        o_grad = mx.np.random.uniform(-1.0, 1.0, gt_out.shape, dtype=dtype)
                        if lhs_grad_req == 'add':
                            lhs_val.grad[:] = init_lhs_grad
                        if rhs_grad_req == 'add':
                            rhs_val.grad[:] = init_rhs_grad
                        with mx.autograd.record():
                            out = f_batch_dot(lhs_val, rhs_val)
                        out.backward(o_grad)
                        assert_almost_equal(out.asnumpy(), gt_out, rtol=eps, atol=eps)
                        gt_lhs_grad, gt_rhs_grad = gt_grad_batch_dot_numpy(lhs_val.asnumpy(),
                                                              rhs_val.asnumpy(),
                                                              o_grad.asnumpy(),
                                                              transpose_a=transpose_a,
                                                              transpose_b=transpose_b,
                                                              lhs_req=lhs_grad_req,
                                                              rhs_req=rhs_grad_req,
                                                              init_lhs_grad=init_lhs_grad.asnumpy(),
                                                              init_rhs_grad=init_rhs_grad.asnumpy())
                        assert_almost_equal(lhs_val.grad.asnumpy(), gt_lhs_grad, rtol=eps, atol=eps)
                        assert_almost_equal(rhs_val.grad.asnumpy(), gt_rhs_grad, rtol=eps, atol=eps)
    for lhs_shape, rhs_shape, transpose_a, transpose_b in bad_configs:
        for dtype in dtypes:
            lhs_val = mx.np.array(_np.random.uniform(-1.0, 1.0, lhs_shape), dtype=dtype)
            rhs_val = mx.np.array(_np.random.uniform(-1.0, 1.0, rhs_shape), dtype=dtype)
            assert_raises(MXNetError, lambda: mx.npx.batch_dot(lhs_val, rhs_val,
                                                               transpose_a=transpose_a,
                                                               transpose_b=transpose_b))


@with_seed()
@use_np
def test_npi_boolean_assign():
    class TestBooleanAssignScalar(HybridBlock):
        def __init__(self, val):
            super(TestBooleanAssignScalar, self).__init__()
            self._val = val

        def hybrid_forward(self, F, a, mask):
            return F.np._internal.boolean_mask_assign_scalar(a, mask, self._val, out=a)

    class TestBooleanAssignTensor(HybridBlock):
        def __init__(self):
            super(TestBooleanAssignTensor, self).__init__()

        def hybrid_forward(self, F, a, mask, value):
            return F.np._internal.boolean_mask_assign_tensor(a, mask, value, out=a)

    shapes = [(3, 4), (3, 0), ()]
    for hybridize in [False]:
        for shape in shapes:
            test_data = np.random.uniform(size=shape)
            mx_mask = np.around(np.random.uniform(size=shape))
            valid_num = int(mx_mask.sum())
            np_mask = mx_mask.asnumpy().astype(_np.bool)
            for val in [42., np.array(42.), np.array([42.]), np.random.uniform(size=(valid_num,))]:
                test_block = TestBooleanAssignScalar(val) if isinstance(val, float) else TestBooleanAssignTensor()
                if hybridize:
                    test_block.hybridize()
                np_data = test_data.asnumpy()
                mx_data = test_data.copy()
                np_data[np_mask] = val
                mx_data = test_block(mx_data, mx_mask) if isinstance(val, float) else test_block(mx_data, mx_mask, val)
                assert_almost_equal(mx_data.asnumpy(), np_data, rtol=1e-3, atol=1e-5, use_broadcast=False)


@with_seed()
@use_np
def test_np_reshape():
    class TestReshape(HybridBlock):
        def __init__(self, newshape):
            super(TestReshape, self).__init__()
            self._newshape = newshape

        def hybrid_forward(self, F, a):
            return F.np.reshape(a, self._newshape)

    shape_pairs = [((2, 6), (6, 2)), ((2, 6), (3, 4)), ((1, 0), (0,)), ((0, 0), (0,)), ((), (1, 1, 1))]
    for hybridize in [True, False]:
        for shape_pair in shape_pairs:
            shape1, shape2 = shape_pair
            test_reshape = TestReshape(shape2)
            if hybridize:
                test_reshape.hybridize()
            x = rand_ndarray(shape1).as_np_ndarray()
            x.attach_grad()
            np_out = _np.reshape(x.asnumpy(), shape2)
            with mx.autograd.record():
                mx_out = test_reshape(x)
            assert mx_out.shape == np_out.shape
            assert_almost_equal(mx_out.asnumpy(), np_out, rtol=1e-3, atol=1e-5, use_broadcast=False)
            mx_out.backward()
            np_backward = _np.ones(shape1)
            assert_almost_equal(x.grad.asnumpy(), np_backward, rtol=1e-3, atol=1e-5, use_broadcast=False)

            mx_out = np.reshape(x, shape2)
            np_out = _np.reshape(x.asnumpy(), shape2)
            assert_almost_equal(mx_out.asnumpy(), np_out, rtol=1e-3, atol=1e-5, use_broadcast=False)


@with_seed()
@use_np
def test_np_squeeze():
    config = [((), None),
              ((), -1),
              ((), 0),
              ((4, 1, 2), None),
              ((1, 1, 1), None),
              ((1, 0, 1, 5), 2),
              ((1, 0, 1, 1), (-1, -4))]

    class TestSqueeze(HybridBlock):
        def __init__(self, axis):
            super(TestSqueeze, self).__init__()
            self._axis = axis

        def hybrid_forward(self, F, x):
            return F.np.squeeze(x, self._axis)

    for shape, axis in config:
        data_np = _np.random.uniform(size=shape)
        data_mx = np.array(data_np, dtype=data_np.dtype)
        ret_np = _np.squeeze(data_np, axis)
        ret_mx = np.squeeze(data_mx, axis)
        assert_almost_equal(ret_mx.asnumpy(), ret_np, rtol=1e-5, atol=1e-6, use_broadcast=False)

        net = TestSqueeze(axis)
        for hybrid in [False, True]:
            if hybrid:
                net.hybridize()
            data_mx.attach_grad()
            with mx.autograd.record():
                ret_mx = net(data_mx)
            assert_almost_equal(ret_mx.asnumpy(), ret_np, rtol=1e-5, atol=1e-6, use_broadcast=False)
            ret_mx.backward()
            assert_almost_equal(data_mx.grad.asnumpy(), _np.ones_like(data_np),
                                rtol=1e-5, atol=1e-6, use_broadcast=False)


@with_seed()
@use_np
def test_np_prod():
    class TestProd(HybridBlock):
        def __init__(self, axis=None, dtype=None, keepdims=False):
            super(TestProd, self).__init__()
            self._axis = axis
            self._dtype = dtype
            self._keepdims = keepdims

        def hybrid_forward(self, F, a, *args, **kwargs):
            return F.np.prod(a, axis=self._axis, dtype=self._dtype, keepdims=self._keepdims)

    in_data_dim = random.choice([3, 4])
    shape = rand_shape_nd(in_data_dim, dim=3)
    for hybridize in [False, True]:
        for keepdims in [True, False]:
            for axis in ([i for i in range(in_data_dim)] + [(), None]):
                for itype in ['float32', 'float64']:
                    for dtype in ['float32', 'float64']:
                        # test gluon
                        test_prod = TestProd(axis=axis, dtype=dtype, keepdims=keepdims)
                        if hybridize:
                            test_prod.hybridize()
                        x = np.array(_np.random.uniform(-2.0, 2.0, size=shape), dtype=itype)
                        x.attach_grad()
                        expected_ret = _np.prod(x.asnumpy(), axis=axis, keepdims=keepdims)
                        expected_ret = expected_ret.astype(dtype)
                        with mx.autograd.record():
                            y = test_prod(x)
                        assert y.shape == expected_ret.shape
                        assert_almost_equal(y.asnumpy(), expected_ret, rtol=1e-3, atol=1e-5, use_broadcast=False)
                        y.backward()
                        # use keepdims=True so that broadcast divide can be used to calculate
                        # grad of input
                        expected_ret = _np.prod(x.asnumpy(), axis=axis, keepdims=True)
                        assert_almost_equal(x.grad.asnumpy(), expected_ret / x.asnumpy(), rtol=1e-3, atol=1e-3,
                                            use_broadcast=False)

                        # test numeric
                        if itype == 'float32' and dtype == 'float32':
                            x_sym = mx.sym.Variable("x").as_np_ndarray()
                            mx_sym = mx.sym.np.prod(x_sym, axis=axis, dtype=dtype, keepdims=keepdims).as_nd_ndarray()
                            check_numeric_gradient(mx_sym, [x.as_nd_ndarray()],
                                                   numeric_eps=1e-3, rtol=1e-3, atol=1e-4, dtype=_np.float32)

                        # test imperative
                        mx_out = np.prod(x, axis=axis, dtype=dtype, keepdims=keepdims)
                        np_out = _np.prod(x.asnumpy(), axis=axis, keepdims=keepdims).astype(dtype)
                        assert_almost_equal(mx_out.asnumpy(), np_out, rtol=1e-3, atol=1e-5, use_broadcast=False)


@with_seed()
@use_np
def test_np_flatten():
    class TestFlatten(HybridBlock):
        def hybrid_forward(self, F, x):
            return x.flatten()

    shapes = [(), (2, 0, 1), (3, 4, 5), 6, (0,), (0, 0, 0)]
    for shape in shapes:
        for hybridize in [True, False]:
            test_flatten = TestFlatten()
            if hybridize:
                test_flatten.hybridize()
            a_np = _np.random.uniform(size=shape).astype('float32')
            a_mx = np.array(a_np, dtype=a_np.dtype)
            a_mx.attach_grad()
            with mx.autograd.record():
                ret = test_flatten(a_mx)
            expected_ret = a_np.flatten()
            assert_almost_equal(expected_ret, ret.asnumpy(), rtol=1e-5, atol=1e-6, use_broadcast=False)
            # check gradient
            ret.backward()
            assert_almost_equal(a_mx.grad.asnumpy(), _np.ones_like(a_np), rtol=1e-5, atol=1e-6, use_broadcast=False)


@with_seed()
@use_np
def test_np_broadcast_to():
    class TestBroadcastTo(HybridBlock):
        def __init__(self, dst_shape):
            super(TestBroadcastTo, self).__init__()
            self._dst_shape = dst_shape

        def hybrid_forward(self, F, x):
            return F.np.broadcast_to(x, self._dst_shape)

    shapes = [
        ((), (1, 2, 4, 5)),
        ((1,), (4, 5, 6)),
        ((1, 0), (2, 4, 0)),
        ((1, 1), (2, 4, 0)),
        ((4, 1), (1, 2, 3, 4, 5)),
        ((4, 1), (1, 0, 3, 4, 5))
    ]
    for src_shape, dst_shape in shapes:
        for hybridize in [True, False]:
            test_broadcast_to = TestBroadcastTo(dst_shape)
            if hybridize:
                test_broadcast_to.hybridize()

            a = _np.random.uniform(size=src_shape).astype(np.float32)
            expected_ret = _np.broadcast_to(a, dst_shape)
            a_mx = np.array(a, dtype=a.dtype)
            a_mx.attach_grad()
            with mx.autograd.record():
                ret = test_broadcast_to(a_mx)
            assert_almost_equal(ret.asnumpy(), expected_ret, rtol=1e-5, atol=1e-6, use_broadcast=False)
            ret.backward()
            expected_grad = collapse_sum_like(_np.ones_like(expected_ret), src_shape)
            assert_almost_equal(a_mx.grad.asnumpy(), expected_grad, rtol=1e-5, atol=1e-6, use_broadcast=False)


@with_seed()
@use_np
def test_np_transpose():
    def np_transpose_grad(out_shape, dtype, axes=None):
        ograd = _np.ones(out_shape, dtype=dtype)
        if axes is None or axes == ():
            return _np.transpose(ograd, axes)
        np_axes = _np.array(list(axes))
        return _np.transpose(ograd, tuple(list(_np.argsort(np_axes))))

    class TestTranspose(HybridBlock):
        def __init__(self, axes=None):
            super(TestTranspose, self).__init__()
            self.axes = axes

        def hybrid_forward(self, F, a):
            return F.np.transpose(a, self.axes)

    for hybridize in [True, False]:
        for dtype in [_np.int32, _np.float32]:
            for ndim in range(7):
                shape = rand_shape_nd(ndim, dim=5, allow_zero_size=True)
                axeses = [None]
                if ndim == 0:
                    axeses += [()]
                else:
                    axes = [i for i in range(ndim)]
                    axeses.append(tuple(axes))
                    random.shuffle(axes)
                    axeses.append(tuple(axes))
                    axeses.append([i - len(axes) for i in axes])
                for axes in axeses:
                    test_trans = TestTranspose(axes)
                    if hybridize:
                        test_trans.hybridize()
                    x = rand_ndarray(shape).as_np_ndarray()
                    x = x.astype(dtype)
                    x.attach_grad()
                    np_out = _np.transpose(x.asnumpy(), axes)
                    with mx.autograd.record():
                        mx_out = test_trans(x)
                    assert mx_out.shape == np_out.shape
                    assert_almost_equal(mx_out.asnumpy(), np_out, rtol=1e-3, atol=1e-5, use_broadcast=False)
                    mx_out.backward()
                    np_backward = np_transpose_grad(np_out.shape, dtype, axes)
                    assert_almost_equal(x.grad.asnumpy(), np_backward, rtol=1e-3, atol=1e-5, use_broadcast=False)

                    mx_out = x.transpose(axes)
                    np_out = x.asnumpy().transpose(axes)
                    assert_almost_equal(mx_out.asnumpy(), np_out, rtol=1e-3, atol=1e-5, use_broadcast=False)

                    if isinstance(axes, (list, tuple)):
                        mx_out = x.transpose(*axes)
                        np_out = x.asnumpy().transpose(*axes)
                        assert_almost_equal(mx_out.asnumpy(), np_out, rtol=1e-3, atol=1e-5, use_broadcast=False)


@with_seed()
@use_np
def test_np_meshgrid():
    nx, ny = (4, 5)
    x = np.array(_np.linspace(0, 1, nx), dtype=np.float32)
    y = np.array(_np.linspace(0, 1, ny), dtype=np.float32)
    z = np.ones(())
    xv, yv, zv = np.meshgrid(x, y, z)
    xv_expected, yv_expected, zv_expected = _np.meshgrid(x.asnumpy(), y.asnumpy(), z.asnumpy())
    assert same(xv.asnumpy(), xv_expected)
    assert same(yv.asnumpy(), yv_expected)
    assert same(zv.asnumpy(), zv_expected)


@with_seed()
@use_np
def test_np_broadcast_arrays():
    shape_config = [
        [(), (2, 1), (1, 3), (4, 1, 1), (5, 4, 2, 3)],
        [(0,), (), (2, 1), (1, 0), (3, 2, 1)]
    ]
    for shapes in shape_config:
        arrays_np = [_np.random.randint(low=0, high=1000, size=shape, dtype=_np.int32) for shape in shapes]
        arrays_mx = [np.array(arr, dtype=arr.dtype) for arr in arrays_np]
        expected_rets = _np.broadcast_arrays(*arrays_np)
        rets = np.broadcast_arrays(*arrays_mx)
        for expected_ret, ret in zip(expected_rets, rets):
            assert same(expected_ret, ret.asnumpy())


@with_seed()
@use_np
def test_np_tile():
    config = [
        ((), ()),
        ((), 0),
        ((), (2, 0)),
        ((), (2, 3)),
        ((4, 2), (2,)),
        ((4, 2), (2, 3)),
        ((4, 2), (2, 1, 4)),
        ((4, 2), (2, 3, 4)),
        ((4, 2), (2, 0)),
        ((4, 2), (2, 0, 3)),
        ((4, 2), (2, 0, 3)),
        ((4, 0), (2, 0, 3)),
    ]

    class TestTile(HybridBlock):
        def __init__(self, reps):
            super(TestTile, self).__init__()
            self._reps = reps

        def hybrid_forward(self, F, x):
            return F.np.tile(x, reps=self._reps)

    for shape, reps in config:
        data_np = _np.random.randint(low=0, high=1000, size=shape)
        data_mx = np.array(data_np, dtype=data_np.dtype)
        ret_np = _np.tile(data_np, reps=reps)
        ret_mx = np.tile(data_mx, reps=reps)
        assert same(ret_mx.asnumpy(), ret_np)

        net = TestTile(reps)
        for hybrid in [False, True]:
            if hybrid:
                net.hybridize()
            ret_mx = net(data_mx)
            assert same(ret_mx.asnumpy(), ret_np)


@with_seed()
@use_np
def test_np_tril():
    # numpy tril does not support scalar array (zero-dim)
    config = [
        ((4, 2), 3),
        ((4, 2), 9),
        ((4, 2), 0),
        ((4, 2), -1),
        ((4, 5, 6), 0),
        ((4, 5, 6), 5),
        ((4, 5, 6), 2),
        ((4, 5, 6), -2),
        ((4, 5, 6), -5),
        ((4, 0), 0),
        ((4, 0), 2),
        ((4, 0), 4),
        ((4, 0), -3),
        ((4, 0, 5), 0),
        ((4, 0, 5), 1),
        ((4, 0, 5), 5),
        ((4, 0, 5), -3),
        ((3, ), 0),
        ((3, ), 2),
        ((3, ), 5)
    ]

    class TestTril(HybridBlock):
        def __init__(self, k):
            super(TestTril, self).__init__()
            self._k = k

        def hybrid_forward(self, F, x):
            return F.np.tril(x, k=self._k)

    for prefix in [1, -1]:
        for shape, k in config:
            data_np = _np.random.uniform(size=shape)
            data_mx = np.array(data_np, dtype=data_np.dtype)
            data_mx.attach_grad()
            ret_np = _np.tril(data_np, k*prefix)
            with mx.autograd.record():
                ret_mx = np.tril(data_mx, k*prefix)
            assert same(ret_mx.asnumpy(), ret_np)
            ret_mx.backward()
            if len(shape) == 2:
                grad_np = _np.tri(*shape, k=k*prefix)
                assert same(data_mx.grad.asnumpy(), grad_np)
            if len(shape) == 1:
                grad_np = _np.tri(*shape, k=k*prefix)
                grad_np = grad_np.sum(axis=0, keepdims=False)
                assert same(data_mx.grad.asnumpy(), grad_np)

            net = TestTril(k*prefix)
            for hybrid in [False, True]:
                if hybrid:
                    net.hybridize()
                ret_mx = net(data_mx)
                assert same(ret_mx.asnumpy(), ret_np)


@with_seed()
@use_np
def test_np_unary_funcs():
    def check_unary_func(func, ref_grad, shape, low, high):
        class TestUnary(HybridBlock):
            def __init__(self, func):
                super(TestUnary, self).__init__()
                self._func = func

            def hybrid_forward(self, F, a, *args, **kwargs):
                return getattr(F.np, self._func)(a)

        np_func = getattr(_np, func)
        mx_func = TestUnary(func)
        np_test_data = _np.random.uniform(low, high, shape).astype(_np.float32)
        mx_test_data = mx.numpy.array(np_test_data)
        for hybridize in [True, False]:
            if hybridize:
                mx_func.hybridize()
            if ref_grad:
                mx_test_data.attach_grad()
            np_out = np_func(np_test_data)
            with mx.autograd.record():
                y = mx_func(mx_test_data)
            assert y.shape == np_out.shape
            assert_almost_equal(y.asnumpy(), np_out, rtol=1e-3, atol=1e-5)
            if np_out.dtype == np.bool_:
                assert y.dtype == np.bool_

            if ref_grad:
                y.backward()
                assert_almost_equal(mx_test_data.grad.asnumpy(), ref_grad(np_test_data), rtol=1e-1, atol=1e-2, equal_nan=True)

        np_out = getattr(_np, func)(np_test_data)
        mx_out = getattr(mx.np, func)(mx_test_data)
        assert mx_out.shape == np_out.shape
        assert_almost_equal(mx_out.asnumpy(), np_out, rtol=1e-3, atol=1e-5)


        assertRaises(NotImplementedError, getattr(np, func), mx_test_data, where=False)
        assertRaises(NotImplementedError, getattr(np, func), mx_test_data,  subok=False)
        assertRaises(NotImplementedError, getattr(np, func), mx_test_data,  dtype=_np.int8)
        assertRaises(TypeError, getattr(np, func), mx_test_data,  dtype="abcdefg")
        assertRaises(NotImplementedError, getattr(np, func), mx_test_data,  casting='safe')
        assertRaises(TypeError, getattr(np, func), mx_test_data,  casting='mxnet')
        assertRaises(NotImplementedError, getattr(np, func), mx_test_data,  order='C')
        assertRaises(NotImplementedError, getattr(np, func), mx_test_data,  order='mxnet')

    funcs = {
        'absolute' : (lambda x: -1. * (x < 0) + (x > 0), -1.0, 1.0),
        'cbrt' : (lambda x: 1. / (3. * _np.cbrt(x) ** 2), -1.0, 1.0),
        'ceil' : (None, -10.0, 10.0),
        'exp' : (lambda x: _np.exp(x), -1.0, 1.0),
        'expm1' : (lambda x: _np.exp(x), -1.0, 1.0),
        'fix' : (None, -10.0, 10.0),
        'floor' : (None, -10.0, 10.0),
        'log' : (lambda x: 1.0 / x, 0.1, 5.0),
        'log10' : (lambda x: 1.0 / (x * _np.log(10)), 0.1, 10.0),
        'log1p' : (lambda x: 1.0 / (1.0 + x), -0.9, 5.0),
        'log2' : (lambda x: 1.0 / (x * _np.log(2)), 0.1, 2.0),
        'logical_not' : (None, -1.0, 1.0),
        'negative' : (lambda x: -1. * _np.ones(x.shape), -1.0, 1.0),
        'reciprocal' : (lambda x: -1. / (x ** 2), 0.01, 1.0),
        'rint' : (None, -5.0, 5.0),
        'sign' : (None, -1.0, 1.0),
        'sqrt' : (lambda x: 0.5 / _np.sqrt(x), 0.001, 10.0),
        'square' : (lambda x: 2.0 * x, -1.0, 1.0),
        'trunc' : (None, -5.0, 5.0),
        'sin' : (lambda x: _np.cos(x), -1.0, 1.0),
        'cos' : (lambda x: -_np.sin(x), -1.0, 1.0),
        'tan' : (lambda x: _np.tan(x) ** 2 + 1.0, -1.0, 1.0),
        'arcsin' : (lambda x: 1. / (1. - x ** 2) ** (1. / 2.), -1.0, 1.0),
        'arccos' : (lambda x: -1. / (1. - x ** 2.) ** (1. / 2.), -1.0, 1.0),
        'arctan' : (lambda x: 1. / (x ** 2. + 1.), -1.0, 1.0),
        'degrees' : (lambda x: 180. / _np.pi * _np.ones(x.shape), -1.0, 1.0),
        'radians' : (lambda x: _np.pi / 180. * _np.ones(x.shape), -1.0, 1.0),
        'sinh' : (lambda x: _np.cosh(x), -1.0, 1.0),
        'cosh' : (lambda x: _np.sinh(x), -1.0, 1.0),
        'tanh' : (lambda x: 1. - _np.tanh(x) ** 2, -1.0, 1.0),
        'arcsinh' : (lambda x: 1./(x**2 + 1.)**(1./2.), -1.0, 1.0),
        'arccosh' : (lambda x: 1./(x**2 - 1.)**(1./2.), 2.0, 5.0),
        'arctanh' : (lambda x: -1./(x**2 - 1.), -0.99, 0.99)
    }
    if has_tvm_ops():
        funcs['rad2deg'] = (lambda x: 180. / _np.pi * _np.ones(x.shape), -1.0, 1.0)
        funcs['deg2rad'] = (lambda x: _np.pi / 180. * _np.ones(x.shape), -1.0, 1.0)
    ndim = random.choice([2, 3, 4])
    shape = random.choice([rand_shape_nd(ndim, dim=3), (1, 0, 2)])
    for shape in [rand_shape_nd(ndim, dim=3), (1, 0, 2)]:
        for func, func_data in funcs.items():
            ref_grad, low, high = func_data
            check_unary_func(func, ref_grad, shape, low, high)


@with_seed()
@use_np
def test_np_binary_funcs():
    def check_binary_func(func, lshape, rshape, low, high, lgrads, rgrads=None, alltypes=None):
        class TestBinary(HybridBlock):
            def __init__(self, func):
                super(TestBinary, self).__init__()
                self._func = func

            def hybrid_forward(self, F, a, b, *args, **kwargs):
                return getattr(F.np, self._func)(a, b)

        np_func = getattr(_np, func)
        mx_func = TestBinary(func)
        alltypes = alltypes if alltypes else [[_np.float16, _np.float32, _np.float64]]
        for dtypes, lgrad, rgrad in zip(alltypes, lgrads, rgrads if rgrads else lgrads):
            for dtype in dtypes:
                ldtype = rdtype = dtype
                if isinstance(dtype, tuple):
                    assert len(dtype) == 2
                    ldtype, rdtype = dtype
                np_test_x1 = _np.random.uniform(low, high, lshape).astype(ldtype)
                np_test_x2 = _np.random.uniform(low, high, rshape).astype(rdtype)
                mx_test_x1 = mx.numpy.array(np_test_x1, dtype=ldtype)
                mx_test_x2 = mx.numpy.array(np_test_x2, dtype=rdtype)
                for hybridize in [True, False]:
                    if hybridize:
                        mx_func.hybridize()
                    if lgrad:
                        mx_test_x1.attach_grad()
                        mx_test_x2.attach_grad()
                    np_out = np_func(np_test_x1, np_test_x2)
                    with mx.autograd.record():
                        y = mx_func(mx_test_x1, mx_test_x2)
                    assert y.shape == np_out.shape
                    assert_almost_equal(y.asnumpy(), np_out.astype(y.dtype), rtol=1e-3, atol=1e-5,
                                        use_broadcast=False, equal_nan=True)

                    if lgrad:
                        y.backward()
                        assert_almost_equal(mx_test_x1.grad.asnumpy(),
                                            collapse_sum_like(lgrad(y.asnumpy(), np_test_x1, np_test_x2), mx_test_x1.shape),
                                            rtol=1e-1, atol=1e-2, equal_nan=True, use_broadcast=False)
                        if rgrads is None:
                            assert_almost_equal(mx_test_x2.grad.asnumpy(),
                                               collapse_sum_like(rgrad(y.asnumpy(), np_test_x2, np_test_x1), mx_test_x2.shape),
                                               rtol=1e-1, atol=1e-2, equal_nan=True, use_broadcast=False)
                        else:
                            assert_almost_equal(mx_test_x2.grad.asnumpy(),
                                                collapse_sum_like(rgrad(y.asnumpy(), np_test_x1, np_test_x2), mx_test_x2.shape),
                                                rtol=1e-1, atol=1e-2, equal_nan=True, use_broadcast=False)

                np_out = getattr(_np, func)(np_test_x1, np_test_x2)
                mx_out = getattr(mx.np, func)(mx_test_x1, mx_test_x2)
                assert mx_out.shape == np_out.shape
                assert_almost_equal(mx_out.asnumpy(), np_out.astype(mx_out.dtype), rtol=1e-3, atol=1e-5,
                                    use_broadcast=False, equal_nan=True)

                assertRaises(NotImplementedError, getattr(np, func), mx_test_x1, mx_test_x2, where=False)
                assertRaises(NotImplementedError, getattr(np, func), mx_test_x1, mx_test_x2,  subok=False)
                assertRaises(NotImplementedError, getattr(np, func), mx_test_x1, mx_test_x2,  dtype=_np.int8)
                assertRaises(TypeError, getattr(np, func), mx_test_x1, mx_test_x2,  dtype="abcdefg")
                assertRaises(NotImplementedError, getattr(np, func), mx_test_x1, mx_test_x2,  casting='safe')
                assertRaises(TypeError, getattr(np, func), mx_test_x1, mx_test_x2,  casting='mxnet')
                assertRaises(NotImplementedError, getattr(np, func), mx_test_x1, mx_test_x2,  order='C')
                assertRaises(NotImplementedError, getattr(np, func), mx_test_x1, mx_test_x2,  order='mxnet')


    funcs = {
        'add': (-1.0, 1.0, [lambda y, x1, x2: _np.ones(y.shape)], None),
        'subtract':
        (-1.0, 1.0, [lambda y, x1, x2: _np.ones(y.shape)],
                    [lambda y, x1, x2: -_np.ones(y.shape)]),
        'multiply': (-1.0, 1.0, [lambda y, x1, x2: _np.broadcast_to(x2, y.shape)],
                                [lambda y, x1, x2: _np.broadcast_to(x1, y.shape)]),
        'divide': (0.1, 1.0, [lambda y, x1, x2: _np.ones(y.shape) / x2],
                               [lambda y, x1, x2: -x1 / (x2 * x2)]),
        'mod': (1.0, 10.0,
                [lambda y, x1, x2: _np.ones(y.shape),
                 lambda y, x1, x2: _np.zeros(y.shape)],
                [lambda y, x1, x2: -_np.floor(x1 / x2),
                 lambda y, x1, x2: _np.zeros(y.shape)],
                [[_np.float16, _np.float32, _np.float64], [_np.int32]]),
        'remainder': (1.0, 10.0,
                      [lambda y, x1, x2: _np.ones(y.shape),
                       lambda y, x1, x2: _np.zeros(y.shape)],
                      [lambda y, x1, x2: -_np.floor(x1 / x2),
                       lambda y, x1, x2: _np.zeros(y.shape)],
                      [[_np.float16, _np.float32, _np.float64], [_np.int32]]),
        'power': (1.0, 2.0, [lambda y, x1, x2: _np.power(x1, x2 - 1.0) * x2],
                             [lambda y, x1, x2: _np.power(x1, x2) * _np.log(x1)]),
        'lcm': (-100, 100, [None], None, [[_np.int32]]),
        'maximum': (-1, 1, [lambda y, x1, x2: _np.ones(y.shape) * (x1 >= x2)],
                           [lambda y, x1, x2: _np.ones(y.shape) * (x1 < x2)]),
        'minimum': (-1, 1, [lambda y, x1, x2: _np.ones(y.shape) * (x1 <= x2)],
                           [lambda y, x1, x2: _np.ones(y.shape) * (x1 > x2)]),
        'copysign': (-1, 1,
                     [lambda y, x1, x2: _np.ones(y.shape) * (((x1 * x2) >= 0).astype(_np.float32) - ((x1 * x2) < 0).astype(_np.float32))],
                     [lambda y, x1, x2: _np.zeros(y.shape)]),
        'arctan2': (-1, 1, [lambda y, x1, x2: x2 / (_np.square(x1) + _np.square(x2))],
                           [lambda y, x1, x2: -x1 / (_np.square(x1) + _np.square(x2))]),
        'hypot': (-1, 1, [lambda y, x1, x2: x1 / y],
                         [lambda y, x1, x2: x2 / y]),
        'ldexp': (-3, 3, [None], None, [[_np.int32]]),
    }
    shape_pairs = [((3, 2), (3, 2)),
                   ((3, 2), (3, 1)),
                   ((3, 1), (3, 0)),
                   ((0, 2), (1, 2)),
                   ((2, 3, 4), (3, 1)),
                   ((2, 3), ()),
                   ((), (2, 3))]
    for lshape, rshape in shape_pairs:
        for func, func_data in funcs.items():
            dtypes = None
            assert (len(func_data) == 4 or len(func_data) == 5)
            if len(func_data) is 4:
                low, high, lgrads, rgrads = func_data
            else:
                low, high, lgrads, rgrads, dtypes = func_data
            check_binary_func(func, lshape, rshape, low, high, lgrads, rgrads, dtypes)


@with_seed()
@use_np
def test_npx_relu():
    def np_relu(x):
        return _np.maximum(x, 0.0)
    def np_relu_grad(x):
        return 1.0 * (x > 0.0)

    class TestReLU(HybridBlock):
        def __init__(self):
            super(TestReLU, self).__init__()

        def hybrid_forward(self, F, a):
            return F.npx.relu(a)

    shapes = [(), (2, 3, 4), (2, 0, 3), (1, 0, 0)]
    for hybridize in [True, False]:
        for shape in shapes:
            test_relu = TestReLU()
            if hybridize:
                test_relu.hybridize()
            x = rand_ndarray(shape).as_np_ndarray()
            x.attach_grad()
            np_out = np_relu(x.asnumpy())
            with mx.autograd.record():
                mx_out = test_relu(x)
            assert mx_out.shape == np_out.shape
            assert_almost_equal(mx_out.asnumpy(), np_out, rtol=1e-3, atol=1e-5)
            mx_out.backward()
            np_backward = np_relu_grad(x.asnumpy())
            assert_almost_equal(x.grad.asnumpy(), np_backward, rtol=1e-3, atol=1e-5)

            mx_out = npx.relu(x)
            np_out = np_relu(x.asnumpy())
            assert_almost_equal(mx_out.asnumpy(), np_out, rtol=1e-3, atol=1e-5)


@with_seed()
@use_np
def test_npx_sigmoid():
    def np_sigmoid(x):
        return _np.divide(1.0, (1.0 + _np.exp(-x)))
    def np_sigmoid_grad(ya):
        return ya * (1 - ya)

    class TestSigmoid(HybridBlock):
        def __init__(self):
            super(TestSigmoid, self).__init__()

        def hybrid_forward(self, F, a):
            return F.npx.sigmoid(a)

    shapes = [(), (2, 3, 4), (2, 0, 3), (1, 0, 0)]
    for hybridize in [True, False]:
        for shape in shapes:
            test_sigmoid = TestSigmoid()
            if hybridize:
                test_sigmoid.hybridize()
            x = rand_ndarray(shape).as_np_ndarray()
            x.attach_grad()
            np_out = np_sigmoid(x.asnumpy())
            with mx.autograd.record():
                mx_out = test_sigmoid(x)
            assert mx_out.shape == np_out.shape
            assert_almost_equal(mx_out.asnumpy(), np_out, rtol=1e-3, atol=1e-5)
            mx_out.backward()
            np_backward = np_sigmoid_grad(np_out)
            assert_almost_equal(x.grad.asnumpy(), np_backward, rtol=1e-3, atol=1e-5)

            mx_out = npx.sigmoid(x)
            np_out = np_sigmoid(x.asnumpy())
            assert_almost_equal(mx_out.asnumpy(), np_out, rtol=1e-3, atol=1e-5)


@with_seed()
@use_np
def test_np_arange():
    configs = [
        (1, 10, 2),
        (1, 10, 4),
        (1, -10, 4),
        (1, -10, -2),
        (1, -10, -4),
        (2, 3),
        (2, -3),
        (-2, -3),
        (-2, 3),
        (4, 0, 5),
        (-4, 0, 5),
        (-4, 0, -5),
        (0, 0),
        (11, 11),
        (0, 0, 2),
        (0, 0, -2),
        (0, 5, None),
        (0, -5, None),
        0,
        6,
    ]
    dtypes = ['int32', 'float16', 'float32', 'float64', None]
    for config in configs:
        for dtype in dtypes:
            if isinstance(config, tuple):
                mx_ret = np.arange(*config, dtype=dtype)
                np_ret = _np.arange(*config, dtype=dtype)
            else:
                mx_ret = np.arange(config, dtype=dtype)
                np_ret = _np.arange(config, dtype=dtype)
            assert same(mx_ret.asnumpy(), np_ret)

    class TestRange(HybridBlock):
        def __init__(self, start, stop=None, step=None, dtype=None):
            super(TestRange, self).__init__()
            self._start = start
            self._stop = stop
            self._step = step
            self._dtype = dtype

        def hybrid_forward(self, F, x):
            return x + F.np.arange(self._start, self._stop, self._step, dtype=self._dtype)

    for dtype in dtypes:
        x = np.zeros(shape=(), dtype=dtype)
        for config in configs:
            for hybridize in [False, True]:
                if isinstance(config, tuple):
                    net = TestRange(*config, dtype=dtype)
                    np_out = _np.arange(*config, dtype=dtype)
                else:
                    net = TestRange(config, dtype=dtype)
                    np_out = _np.arange(config, dtype=dtype)
                if hybridize:
                    net.hybridize()
                mx_out = net(x)
                assert same(mx_out.asnumpy(), np_out)


@with_seed()
@use_np
def test_np_split():
    class TestSplit(HybridBlock):
        def __init__(self, indices_or_sections, axis=None):
            super(TestSplit, self).__init__()
            self._axis = axis
            self._indices_or_sections = indices_or_sections

        def hybrid_forward(self, F, a, *args, **kwargs):
            return F.np.split(a, indices_or_sections=self._indices_or_sections,
                              axis=self._axis)

    def get_indices(axis_size):
        if axis_size is 0:
            axis_size = random.randint(3, 6)
        samples = random.randint(1, axis_size - 1)
        indices = sorted(random.sample([i for i in range(1, axis_size)], samples))
        indices = tuple(indices)
        return indices

    dim = random.randint(0, 3)
    shape = [0] + [random.randint(2, 4) for i in range(dim)]
    for hybridize in [True, False]:
        for axis in range(len(shape)):
            indices = get_indices(shape[axis])
            sections = 7 if shape[axis] is 0 else shape[axis]
            for indices_or_sections in [indices, sections]:
                # test gluon
                test_split = TestSplit(axis=axis, indices_or_sections=indices_or_sections)
                if hybridize:
                    test_split.hybridize()

                a = mx.nd.random.uniform(-1.0, 1.0, shape=shape).as_np_ndarray()
                a.attach_grad()
                expected_ret = _np.split(a.asnumpy(), indices_or_sections=indices_or_sections, axis=axis)
                with mx.autograd.record():
                    y = test_split(a)
                assert len(y) == len(expected_ret)
                for mx_out, np_out in zip(y, expected_ret):
                    assert_almost_equal(mx_out.asnumpy(), np_out, rtol=1e-3, atol=1e-5)

                mx.autograd.backward(y)

                assert_almost_equal(a.grad.asnumpy(), _np.ones(a.shape), rtol=1e-3, atol=1e-5)

                # test imperative
                mx_outs = np.split(a, indices_or_sections=indices_or_sections, axis=axis)
                np_outs = _np.split(a.asnumpy(), indices_or_sections=indices_or_sections, axis=axis)
                for mx_out, np_out in zip(mx_outs, np_outs):
                    assert_almost_equal(mx_out.asnumpy(), np_out, rtol=1e-3, atol=1e-5)


@with_seed()
@use_np
def test_np_vsplit():
    class TestVsplit(HybridBlock):
        def __init__(self, indices_or_sections):
            super(TestVsplit, self).__init__()
            self._indices_or_sections = indices_or_sections

        def hybrid_forward(self, F, a, *args, **kwargs):
            return F.np.vsplit(a, indices_or_sections=self._indices_or_sections)

    def get_indices(axis_size):
        if axis_size is 0:
            axis_size = random.randint(3, 6)
        samples = random.randint(1, axis_size - 1)
        indices = sorted(random.sample([i for i in range(1, axis_size)], samples))
        indices = tuple(indices)
        return indices

    shapes = [
        (2, 1, 2, 9),
        (4, 3, 3),
        (4, 0, 2),  # zero-size shape
        (0, 3), # first dim being zero
    ]
    for hybridize in [True, False]:
        for shape in shapes:
            axis_size = shape[0]
            indices = get_indices(axis_size)
            sections = 7 if axis_size is 0 else axis_size
            for indices_or_sections in [indices, sections]:
                # test gluon
                test_vsplit = TestVsplit(indices_or_sections=indices_or_sections)
                if hybridize:
                    test_vsplit.hybridize()
                a = rand_ndarray(shape).as_np_ndarray() # TODO: check type
                a.attach_grad()
                expected_ret = _np.vsplit(a.asnumpy(), indices_or_sections=indices_or_sections)
                with mx.autograd.record():
                    y = test_vsplit(a)
                assert len(y) == len(expected_ret)
                for mx_out, np_out in zip(y, expected_ret):
                    assert_almost_equal(mx_out.asnumpy(), np_out, rtol=1e-3, atol=1e-5)

                mx.autograd.backward(y)

                assert_almost_equal(a.grad.asnumpy(), _np.ones(a.shape), rtol=1e-3, atol=1e-5)

                # test imperative
                mx_outs = np.vsplit(a, indices_or_sections=indices_or_sections)
                np_outs = _np.vsplit(a.asnumpy(), indices_or_sections=indices_or_sections)
                for mx_out, np_out in zip(mx_outs, np_outs):
                    assert_almost_equal(mx_out.asnumpy(), np_out, rtol=1e-3, atol=1e-5)


@with_seed()
@use_np
def test_np_concat():
    class TestConcat(HybridBlock):
        def __init__(self, axis=None):
            super(TestConcat, self).__init__()
            self._axis = axis

        def hybrid_forward(self, F, a, *args):
            return F.np.concatenate([a] + list(args), axis=self._axis)

    def get_new_shape(shape, axis):
        shape_lst = list(shape)
        shape_lst[axis] = random.randint(0, 3)
        return tuple(shape_lst)

    for shape in [(0, 0), (2, 3)]:
        for hybridize in [True, False]:
            for axis in range(2):
                # test gluon
                test_concat = TestConcat(axis=axis)
                if hybridize:
                    test_concat.hybridize()

                a = mx.nd.random.uniform(-1.0, 1.0, shape=get_new_shape(shape, axis)).as_np_ndarray()
                a.attach_grad()
                b = mx.nd.random.uniform(-1.0, 1.0, shape=get_new_shape(shape, axis)).as_np_ndarray()
                b.attach_grad()
                c = mx.nd.random.uniform(-1.0, 1.0, shape=get_new_shape(shape, axis)).as_np_ndarray()
                c.attach_grad()
                d = mx.nd.random.uniform(-1.0, 1.0, shape=get_new_shape(shape, axis)).as_np_ndarray()
                d.attach_grad()
                expected_ret = _np.concatenate([a.asnumpy(), b.asnumpy(), c.asnumpy(), d.asnumpy()], axis=axis)
                with mx.autograd.record():
                    y = test_concat(a, b, c, d)

                assert y.shape == expected_ret.shape
                assert_almost_equal(y.asnumpy(), expected_ret, rtol=1e-3, atol=1e-5)

                y.backward()

                assert_almost_equal(a.grad.asnumpy(), _np.ones(a.shape), rtol=1e-3, atol=1e-5)
                assert_almost_equal(b.grad.asnumpy(), _np.ones(b.shape), rtol=1e-3, atol=1e-5)
                assert_almost_equal(c.grad.asnumpy(), _np.ones(c.shape), rtol=1e-3, atol=1e-5)
                assert_almost_equal(d.grad.asnumpy(), _np.ones(d.shape), rtol=1e-3, atol=1e-5)

                # test imperative
                mx_out = np.concatenate([a, b, c, d], axis=axis)
                np_out = _np.concatenate([a.asnumpy(), b.asnumpy(), c.asnumpy(), d.asnumpy()], axis=axis)
                assert_almost_equal(mx_out.asnumpy(), np_out, rtol=1e-3, atol=1e-5)


@with_seed()
@use_np
<<<<<<< HEAD
def test_npx_reshape():
    class TestNumpyXReshape(HybridBlock):
        def __init__(self, newshape):
            super(TestNumpyXReshape, self).__init__()
            self._newshape = newshape

        def hybrid_forward(self, F, a, *args, **kwargs):
            return F.npx.reshape(a, self._newshape)

    test_cases = [
        [(2, 3, 5, 5),  (-2, -1),         (2, 75)],
        [(2, 3, 5, 5),  (-2, -2, -1),     (2, 3, 25)],
        [(5, 3, 4, 5),  (-2, -1, -2),     (5, 15, 4)],
        [(2, 3, 5, 4),  (-1, -2, -2),     (8, 3, 5)],
        [(2, 3, 5, 5),  (-2, -2, -2, -2), (2, 3, 5, 5)],
        [(2, 1, 4, 5),  (-2, -3, -2, -2), (2, 4, 5)],
        [(1, 1, 4, 1),  (-3, -3, -2, -2), (4, 1)],
        [(1, 1, 1, 1),  (-3, -3, -3, -3), ()],
        [(2, 4, 5, 3),  (-1, 2, 2, 1),    (30, 2, 2, 1)],
        [(2, 3, 5, 6),  (-4,),            (2, 3, 5, 6)],
        [(2, 3, 5, 6),  (6, 1, -4),       (6, 1, 5, 6)],
        [(2, 3, 5, 6),  (-5, -5),         (6, 30)],
        [(2, 3, 5, 6),  (-5, -1),         (6, 30)],
        [(64,),         (-6, 16, 4),      (16, 4)],
        [(64,),         (-6, 16, -1),     (16, 4)],
        [(64, 1, 2, 3), (-6, 16, -1, -4), (16, 4, 1, 2, 3)]
    ]
    for hybridize in [True, False]:
        for shape, newshape, expected_ret_shape in test_cases:
            # test gluon
            test_reshape = TestNumpyXReshape(newshape=newshape)
            if hybridize:
                test_reshape.hybridize()

            a = mx.nd.random.uniform(shape=shape).as_np_ndarray()
            a.attach_grad()
            with mx.autograd.record():
                y = test_reshape(a)

            assert y.shape == expected_ret_shape
            assert_almost_equal(y.asnumpy(), a.asnumpy().reshape(expected_ret_shape), rtol=1e-3, atol=1e-5)

            # test backward
            mx.autograd.backward(y)
            expected_grad = _np.ones(shape)
            assert_almost_equal(a.grad.asnumpy(), expected_grad, rtol=1e-3, atol=1e-5)

            # test imperative
            npx_out = npx.reshape(a, newshape)
            expected_out = _np.reshape(a.asnumpy(), expected_ret_shape)
            assert_almost_equal(npx_out.asnumpy(), expected_out, rtol=1e-3, atol=1e-5)
=======
def test_np_stack():
    class TestStack(HybridBlock):
        def __init__(self, axis=None):
            super(TestStack, self).__init__()
            self._axis = axis

        def hybrid_forward(self, F, a, *args):
            return F.np.stack([a] + list(args), axis=self._axis)

    a, b, c, d = mx.sym.Variable("a"), mx.sym.Variable("b"), mx.sym.Variable("c"), mx.sym.Variable("d")
    ret = mx.sym.np.stack([a.as_np_ndarray(), b.as_np_ndarray(), c.as_np_ndarray(), d.as_np_ndarray()])
    assert type(ret) == mx.sym.np._Symbol

    for shape in [(0, 0), (2, 3)]:
        for hybridize in [True, False]:
            for axis in range(2):
                test_stack = TestStack(axis=axis)
                if hybridize:
                    test_stack.hybridize()
                np_a = _np.random.uniform(-1.0, 1.0, shape).astype(_np.float32)
                np_b = _np.random.uniform(-1.0, 1.0, shape).astype(_np.float32)
                np_c = _np.random.uniform(-1.0, 1.0, shape).astype(_np.float32)
                np_d = _np.random.uniform(-1.0, 1.0, shape).astype(_np.float32)

                mx_a = np.array(np_a)
                mx_a.attach_grad()
                mx_b = np.array(np_b)
                mx_b.attach_grad()
                mx_c = np.array(np_c)
                mx_c.attach_grad()
                mx_d = np.array(np_d)
                mx_d.attach_grad()
                expected_ret = _np.stack([np_a, np_b, np_c, np_d], axis=axis)
                with mx.autograd.record():
                    y = test_stack(mx_a, mx_b, mx_c, mx_d)

                y.backward()

                assert_almost_equal(mx_a.grad.asnumpy(), _np.ones(shape), rtol=1e-3, atol=1e-5)
                assert_almost_equal(mx_b.grad.asnumpy(), _np.ones(shape), rtol=1e-3, atol=1e-5)
                assert_almost_equal(mx_c.grad.asnumpy(), _np.ones(shape), rtol=1e-3, atol=1e-5)
                assert_almost_equal(mx_d.grad.asnumpy(), _np.ones(shape), rtol=1e-3, atol=1e-5)

                np_out = _np.stack([np_a, np_b, np_c, np_d], axis=axis)
                mx_out = np.stack([mx_a, mx_b, mx_c, mx_d], axis=axis)
                assert same(mx_out.asnumpy(), np_out)


@with_seed()
@use_np
def test_np_dstack():
    class TestDStack(HybridBlock):
        def __init__(self):
            super(TestDStack, self).__init__()

        def hybrid_forward(self, F, a, *args):
            return F.np.dstack([a] + list(args))

    def get_new_shape(shape):
        if len(shape) < 3:
            return shape
        axis = 2
        shape_lst = list(shape)
        shape_lst[axis] = random.randint(0, 5)
        return tuple(shape_lst)

    shapes = [
        (),
        (1,),
        (2,1),
        (2,2,4),
        (2,0,0),
        (0,1,3),
        (2,0,3),
        (2,3,4,5)
    ]
    for hybridize in [True, False]:
        for shape in shapes:
            test_dstack = TestDStack()
            if hybridize:
                test_dstack.hybridize()
            # test symbolic forward
            a = mx.nd.random.uniform(shape=get_new_shape(shape)).as_np_ndarray()
            a.attach_grad()
            b = mx.nd.random.uniform(shape=get_new_shape(shape)).as_np_ndarray()
            b.attach_grad()
            c = mx.nd.random.uniform(shape=get_new_shape(shape)).as_np_ndarray()
            c.attach_grad()
            d = mx.nd.random.uniform(shape=get_new_shape(shape)).as_np_ndarray()
            d.attach_grad()
            with mx.autograd.record():
                mx_out = test_dstack(a, b, c, d)
            np_out = _np.dstack((a.asnumpy(), b.asnumpy(), c.asnumpy(), d.asnumpy()))
            assert mx_out.shape == np_out.shape
            assert_almost_equal(mx_out.asnumpy(), np_out, rtol=1e-3, atol=1e-5)

            # test symbolic backward
            mx_out.backward()
            assert_almost_equal(a.grad.asnumpy(), _np.ones(a.shape), rtol=1e-3, atol=1e-5)
            assert_almost_equal(b.grad.asnumpy(), _np.ones(b.shape), rtol=1e-3, atol=1e-5)
            assert_almost_equal(c.grad.asnumpy(), _np.ones(c.shape), rtol=1e-3, atol=1e-5)
            assert_almost_equal(d.grad.asnumpy(), _np.ones(d.shape), rtol=1e-3, atol=1e-5)

            # test imperative
            mx_out = np.dstack((a, b, c, d))
            np_out = _np.dstack((a.asnumpy(),b.asnumpy(), c.asnumpy(), d.asnumpy()))
            assert_almost_equal(mx_out.asnumpy(), np_out, rtol=1e-3, atol=1e-5)


@with_seed()
@use_np
def test_np_ravel():
    class TestRavel(HybridBlock):
        def __init__(self):
            super(TestRavel, self).__init__()

        def hybrid_forward(self, F, a):
            return F.np.ravel(a)

    types = ['float64', 'float32', 'float16', 'int64', 'int32', 'int8']
    for oneType in types:
        for hybridize in [True, False]:
            for shape in [(), (2,), (2, 2), (1, 2, 3), (3, 0), (1, 0, 2)]:
                test_ravel = TestRavel()
                if hybridize:
                    test_ravel.hybridize()
                x = rand_ndarray(shape, dtype=oneType).as_np_ndarray()
                x.attach_grad()
                np_out = _np.ravel(x.asnumpy())
                with mx.autograd.record():
                    mx_out = test_ravel(x)
                assert mx_out.shape == np_out.shape
                assert_almost_equal(mx_out.asnumpy(), np_out, rtol=1e-3, atol=1e-5)
                mx_out.backward()
                np_backward = _np.ones(shape)
                assert_almost_equal(x.grad.asnumpy(), np_backward, rtol=1e-3, atol=1e-5)

                mx_out = np.ravel(x)
                np_out = _np.ravel(x.asnumpy())
                assert_almost_equal(mx_out.asnumpy(), np_out, rtol=1e-3, atol=1e-5)


@with_seed()
@use_np
def test_np_randint():
    ctx = mx.context.current_context()
    # test shapes
    params = [
        (0, 10),
        (5, None)
    ]
    shapes = [
        None,
        (),
        (3, 3),
        (3, 4),
        (0, 0),
        (3, 3, 3),
        (0, 0, 0),
        (2, 2, 4, 3),
        (2, 2, 4, 3),
        (2, 0, 3, 0),
        (2, 0, 2, 3)
    ]
    for shape in shapes:
        for (low, high) in params:
            data_mx = np.random.randint(low, high, size=shape)
            assert data_mx.shape == (shape if shape is not None else ())

    # test generator
    for dtype in ['int32', 'int64']:
        for low, high in [(50000000, 50001000),(-50000100,-50000000),(-500,199)]:
            scale = high - low
            buckets, probs = gen_buckets_probs_with_ppf(lambda x: ss.uniform.ppf(x, loc=low, scale=scale), 5)
            # Quantize bucket boundaries to reflect the actual dtype and adjust probs accordingly
            buckets = _np.array(buckets, dtype=dtype).tolist()
            probs = [(buckets[i][1] - buckets[i][0]) / float(scale) for i in range(5)]
            generator_mx = lambda x: np.random.randint(low, high, size=x, dtype=dtype, ctx=ctx).asnumpy()
            verify_generator(generator=generator_mx, buckets=buckets, probs=probs, nrepeat=100)
            # Scipy uses alpha = 0.01 for testing discrete distribution generator but we are using default alpha=0.05 (higher threshold ensures robustness)
            # Refer - https://github.com/scipy/scipy/blob/9f12af697763fb5f9767d5cb1280ce62456a3974/scipy/stats/tests/test_discrete_basic.py#L45
            generator_mx_same_seed = \
                lambda x: _np.concatenate(
                    [np.random.randint(low, high, size=x // 10, dtype=dtype, ctx=ctx).asnumpy()
                        for _ in range(10)])
            verify_generator(generator=generator_mx_same_seed, buckets=buckets, probs=probs, nrepeat=100)


@with_seed()
@use_np
def test_np_swapaxes():
    config = [((0, 1, 2), 0, 0),
              ((0, 1, 2), 1, 2),
              ((0, 1, 2), 1, -2),
              ((4, 5, 6, 7), 1, 1),
              ((4, 5, 6, 7), 2, -2),
              ((4, 5, 6, 7), -2, -3)]

    class TestSwapaxes(HybridBlock):
        def __init__(self, axis1, axis2):
            super(TestSwapaxes, self).__init__()
            self._axis1 = axis1
            self._axis2 = axis2

        def hybrid_forward(self, F, x):
            return F.np.swapaxes(x, self._axis1, self._axis2)

    for shape, axis1, axis2 in config:
        data_np = _np.random.uniform(size=shape)
        data_mx = np.array(data_np, dtype=data_np.dtype)
        ret_np = _np.swapaxes(data_np, axis1=axis1, axis2=axis2)
        ret_mx = np.swapaxes(data_mx, axis1=axis1, axis2=axis2)
        assert same(ret_mx.asnumpy(), ret_np)

        net = TestSwapaxes(axis1, axis2)
        for hybrid in [False, True]:
            if hybrid:
                net.hybridize()
            ret_mx = net(data_mx)
            assert same(ret_mx.asnumpy(), ret_np)


@with_seed()
@use_np
def test_np_argmax():
    workloads = [
        ((), 0, False),
        ((), -1, False),
        ((), 1, True),
        ((5, 3), None, False),
        ((5, 3), -1, False),
        ((5, 3), 1, False),
        ((5, 3), 3, True),
        ((5, 0, 3), 0, False),
        ((5, 0, 3), -1, False),
        ((5, 0, 3), None, True),
        ((5, 0, 3), 1, True),
    ]
    dtypes = ['float16', 'float32', 'float64']

    class TestArgMax(HybridBlock):
        def __init__(self, axis=None):
            super(TestArgMax, self).__init__()
            self._axis = axis

        def hybrid_forward(self, F, x):
            return F.np.argmax(x, self._axis)

    for shape, axis, throw_exception in workloads:
        for dtype in dtypes:
            a = np.random.uniform(size=shape, dtype=dtype)
            if throw_exception:
                # Cannot use assert_exception because sometimes the main thread
                # proceeds to `assert False` before the exception is thrown
                # in the worker thread. Have to use mx.nd.waitall() here
                # to block the main thread.
                try:
                    np.argmax(a, axis)
                    mx.nd.waitall()
                    assert False
                except mx.MXNetError:
                    pass
            else:
                mx_ret = np.argmax(a, axis=axis)
                np_ret = _np.argmax(a.asnumpy(), axis=axis)
                assert same(mx_ret.asnumpy(), np_ret)

            for hybridize in [False, True]:
                net = TestArgMax(axis)
                if hybridize:
                    net.hybridize()
                if throw_exception:
                    try:
                        net(a)
                        mx.nd.waitall()
                        assert False
                    except mx.MXNetError:
                        pass
                else:
                    mx_ret = net(a)
                    assert same(mx_ret.asnumpy(), np_ret)


@with_seed()
@use_np
def test_np_clip():
    workloads = [
        ((), None, None, True),
        ((), None, 1, False),
        ((), -1, 1, False),
        ((), -1, None, False),
        ((5, 3), None, 0.1, False),
        ((5, 3), -0.1, None, False),
        ((5, 3), -0.1, 0.1, False),
        ((5, 3), 0, 0, False),
        ((5, 0, 3), 0, None, False),
        ((5, 0, 3), None, -1, False),
        ((5, 0, 3), -1, 0, False),
    ]
    dtypes = ['float32', 'float64']

    class TestClip(HybridBlock):
        def __init__(self, a_min=None, a_max=None):
            super(TestClip, self).__init__()
            self._a_min = a_min
            self._a_max = a_max

        def hybrid_forward(self, F, x):
            return x.clip(self._a_min, self._a_max)

    for shape, a_min, a_max, throw_exception in workloads:
        for dtype in dtypes:
            a = np.random.uniform(size=shape, dtype=dtype)
            if throw_exception:
                # Cannot use assert_exception because sometimes the main thread
                # proceeds to `assert False` before the exception is thrown
                # in the worker thread. Have to use mx.nd.waitall() here
                # to block the main thread.
                try:
                    a.clip(min=a_min, max=a_max)
                    mx.nd.waitall()
                    assert False
                except:
                    pass
            else:
                mx_ret = a.clip(min=a_min, max=a_max)
                np_ret = a.asnumpy().clip(min=a_min, max=a_max)
                assert_almost_equal(mx_ret.asnumpy(), np_ret, atol=1e-4, rtol=1e-3, use_broadcast=False)

            for hybridize in [False, True]:
                net = TestClip(a_min, a_max)
                if hybridize:
                    net.hybridize()
                if throw_exception:
                    try:
                        net(a)
                        mx.nd.waitall()
                        assert False
                    except:
                        pass
                else:
                    mx_ret = net(a)
                    assert_almost_equal(mx_ret.asnumpy(), np_ret, atol=1e-4, rtol=1e-3, use_broadcast=False)


@with_seed()
@use_np
def test_np_random():
    shapes = [(), (1,), (2, 3), (4, 0, 5), 6, (7, 8), None]
    dtypes = ['float16', 'float32', 'float64']
    op_names = ['uniform', 'normal']
    for shape in shapes:
        for dtype in dtypes:
            for op_name in op_names:
                op = getattr(np.random, op_name, None)
                assert op is not None
                out = op(size=shape, dtype=dtype)
                expected_shape = shape
                if not isinstance(shape, tuple):
                    expected_shape = () if shape is None else (shape,)
                assert out.shape == expected_shape

    class TestRandom(HybridBlock):
        def __init__(self, shape, op_name):
            super(TestRandom, self).__init__()
            self._shape = shape
            self._op_name = op_name

        def hybrid_forward(self, F, x):
            op = getattr(F.np.random, self._op_name, None)
            assert op is not None
            return x + op(size=shape)

    x = np.ones(())
    for op_name in op_names:
        for shape in shapes:
            for hybridize in [False, True]:
                net = TestRandom(shape, op_name)
                if hybridize:
                    net.hybridize()
                out = net(x)
                expected_shape = shape
                if not isinstance(shape, tuple):
                    expected_shape = () if shape is None else (shape,)
                assert out.shape == expected_shape


@with_seed()
@use_np
def test_random_seed():
    for seed in [234, 594, 7240, 20394]:
        ret = []
        for _ in range(2):
            npx.random.seed(seed=seed)
            ret.append(np.random.uniform(size=(2, 3)))
        assert_almost_equal(ret[0].asnumpy(), ret[1].asnumpy(), rtol=1e-4, atol=1e-5, use_broadcast=False)


@with_seed()
@use_np
def test_np_cumsum():
    def np_cumsum_backward(ograd, axis=None, dtype=None):
        return _np.flip(_np.cumsum(_np.flip(ograd, axis=axis), axis=axis, dtype=dtype), axis=axis)

    class TestCumsum(HybridBlock):
        def __init__(self, axis=None, dtype=None):
            super(TestCumsum, self).__init__()
            self._axis = axis
            self._dtype = dtype

        def hybrid_forward(self, F, a):
            return a.cumsum(axis=self._axis, dtype=self._dtype)

    shapes = [(2, 3, 4), (2, 0, 3), ()]
    for hybridize in [True, False]:
        for shape in shapes:
            for axis in [None] + [i for i in range(0, len(shape))]:
                for otype in [None, _np.float32, _np.float64]:
                    test_cumsum = TestCumsum(axis=axis, dtype=otype)
                    if hybridize:
                        test_cumsum.hybridize()
                    for itype in [_np.float16, _np.float32, _np.float64]:
                        x = rand_ndarray(shape).astype(itype).as_np_ndarray()
                        x.attach_grad()
                        np_out = _np.cumsum(x.asnumpy(), axis=axis, dtype=otype)
                        with mx.autograd.record():
                            mx_out = test_cumsum(x)
                        assert mx_out.shape == np_out.shape
                        assert_almost_equal(mx_out.asnumpy(), np_out, rtol=1e-3, atol=1e-5)
                        mx_out.backward()
                        np_backward = np_cumsum_backward(_np.ones(np_out.shape, dtype=otype),
                                                         axis=axis, dtype=otype).reshape(x.shape)
                        assert_almost_equal(x.grad.asnumpy(), np_backward, rtol=1e-3, atol=1e-5)

                        mx_out = np.cumsum(x, axis=axis, dtype=otype)
                        np_out = _np.cumsum(x.asnumpy(), axis=axis, dtype=otype)
                        assert_almost_equal(mx_out.asnumpy(), np_out, rtol=1e-3, atol=1e-5)


@with_seed()
@use_np
def test_np_histogram():
    shapes = [(), (3, 4), (3, 0)]

    for shape in shapes:
        mx_a = np.random.uniform(0.0, 10.0, size=shape)
        np_a = mx_a.asnumpy()
        mx_bins = np.array([0.0, 1.0, 2.0, 3.0, 4.0, 5., 6., 7., 8., 9., 10.])
        np_bins = mx_bins.asnumpy()
        for bins, _range in [(20, (0.0, 10.0)), (mx_bins, None)]:
            mx_cnts, mx_bins = np.histogram(mx_a, bins=bins, range=_range)
            np_cnts, np_bins = _np.histogram(np_a, bins=bins if isinstance(bins, mx.base.numeric_types) else bins.asnumpy(), range=_range)
            assert_almost_equal(mx_cnts.asnumpy(), np_cnts, rtol=1e-3, atol=1e-5)
            assert_almost_equal(mx_bins.asnumpy(), np_bins, rtol=1e-3, atol=1e-5)


@with_seed()
@use_np
def test_np_choice():
    class TestUniformChoice(HybridBlock):
        def __init__(self, sample_size, replace):
            super(TestUniformChoice, self).__init__()
            self.sample_size = sample_size
            self.replace = replace

        def hybrid_forward(self, F, a):
            return F.np.random.choice(a=a, size=self.sample_size, replace=self.replace, p=None)

    class TestWeightedChoice(HybridBlock):
        def __init__(self, sample_size, replace):
            super(TestWeightedChoice, self).__init__()
            self.sample_size = sample_size
            self.replace = replace

        def hybrid_forward(self, F, a, p):
            op = getattr(F.np.random, "choice", None)
            return F.np.random.choice(a, self.sample_size, self.replace, p)

    def test_sample_with_replacement(sampler, num_classes, shape, weight=None):
        samples = sampler(num_classes, shape, replace=True, p=weight).asnumpy()
        generated_density = _np.histogram(samples, _np.arange(num_classes + 1), density=True)[0]
        expected_density = (weight.asnumpy() if weight is not None else
                            _np.array([1 / num_classes] * num_classes))
        # test almost equal
        assert_almost_equal(generated_density, expected_density, rtol=1e-1, atol=1e-1)
        # test shape
        assert (samples.shape == shape)

    def test_sample_without_replacement(sampler, num_classes, shape, num_trials, weight=None):
        samples = sampler(num_classes, shape, replace=False, p=weight).asnumpy()
        # Check shape and uniqueness
        assert samples.shape == shape
        assert len(_np.unique(samples)) == samples.size
        # Check distribution
        bins = _np.zeros((num_classes))
        expected_freq = (weight.asnumpy() if weight is not None else
                         _np.array([1 / num_classes] * num_classes))
        for i in range(num_trials):
            out = sampler(num_classes, 1, replace=False, p=weight).item()
            bins[out] += 1
        bins /= num_trials
        assert_almost_equal(bins, expected_freq, rtol=1e-1, atol=1e-1)

    def test_indexing_mode(sampler, set_size, samples_size, replace, weight=None):
        a = np.arange(set_size)
        if weight is not None:
            samples = sampler(a, weight)
        else:
            samples = sampler(a)
        assert len(samples) == samples_size
        if not replace:
            assert len(_np.unique(samples.asnumpy())) == samples_size

    num_classes = 10
    num_samples = 10 ** 8
    # Density tests are commented out due to their huge time comsumption.
    # Tests passed locally.
    # shape_list1 = [
    #     (10 ** 8, 1),
    #     (10 ** 5, 10 ** 3),
    #     (10 ** 2, 10 ** 3, 10 ** 3)
    # ]
    # for shape in shape_list1:
    #     test_sample_with_replacement(np.random.choice, num_classes, shape)
    #     weight = np.array(_np.random.dirichlet([1.0] * num_classes))
    #     test_sample_with_replacement(np.random.choice, num_classes, shape, weight)

    # Tests passed locally,
    # commented out for the same reason as above.
    # shape_list2 = [
    #     (6, 1),
    #     (2, 3),
    #     (1, 2, 3),
    #     (2, 2),
    # ]
    # for shape in shape_list2:
    #     test_sample_without_replacement(np.random.choice, num_classes, shape, 10 ** 5)
    #     weight = np.array(_np.random.dirichlet([1.0] * num_classes))
    #     test_sample_without_replacement(np.random.choice, num_classes, shape, 10 ** 5, weight)

    # Test hypridize mode:
    for hybridize in [True, False]:
        for replace in [True, False]:
            test_choice = TestUniformChoice(num_classes // 2, replace)
            test_choice_weighted = TestWeightedChoice(num_classes // 2, replace)
            if hybridize:
                test_choice.hybridize()
                test_choice_weighted.hybridize()
            weight = np.array(_np.random.dirichlet([1.0] * num_classes))
            test_indexing_mode(test_choice, num_classes, num_classes // 2, replace, None)
            test_indexing_mode(test_choice_weighted, num_classes, num_classes // 2, replace, weight)


@with_seed()
@use_np
def test_np_eye():
    configs = [
        4,
        1000,
        (4, 3),
        (5, None),
        (4, None, 1),
        (2, 2, 1),
        (4, 6, 1),
        (7, 3, -3),
        (3, 2, -2),
        (4, 0),
        (0, 0),
        (0, 3),
        (0, 0, -2)
    ]
    exception_configs = [
        -1,
        -1000,
        (-2, None),
        (1, -1)
    ]
    dtypes = ['int32', 'float16', 'float32', 'float64', None]
    for config in configs:
        for dtype in dtypes:
            if isinstance(config, tuple):
                mx_ret = np.eye(*config, dtype=dtype)
                np_ret = _np.eye(*config, dtype=dtype)
            else:
                mx_ret = np.eye(config, dtype=dtype)
                np_ret = _np.eye(config, dtype=dtype)
            assert same(mx_ret.asnumpy(), np_ret)
    # check for exception input
    for config in exception_configs:
        if isinstance(config, tuple):
            assertRaises(MXNetError, np.eye, *config)
        else:
            assertRaises(MXNetError, np.eye, config)

    class TestEye(HybridBlock):
        def __init__(self, N, M=None, k=0, dtype=None):
            super(TestEye, self).__init__()
            self._N = N
            self._M = M
            self._k = k
            self._dtype = dtype

        def hybrid_forward(self, F, x):
            return x + F.np.eye(self._N, self._M, self._k, dtype=self._dtype)

    for dtype in dtypes:
        x = np.zeros(shape=(), dtype=dtype)
        for config in configs:
            for hybridize in [False, True]:
                if isinstance(config, tuple):
                    net = TestEye(*config, dtype=dtype)
                    np_out = _np.eye(*config, dtype=dtype)
                else:
                    net = TestEye(config, dtype=dtype)
                    np_out = _np.eye(config, dtype=dtype)
                if hybridize:
                    net.hybridize()
                mx_out = net(x)
                assert same(mx_out.asnumpy(), np_out)


@with_seed()
@use_np
def test_np_indices():
    dtypes = ['int32', 'int64', 'float16', 'float32', 'float64']
    shapes = [
        (0,),
        (3,),
        (2, 3, 4),
        (2, 0, 4),
        (1, 1, 1, 1),
        (1, 0, 0, 1),
        (2, 3, 4, 5, 6, 7)
    ]
    if platform.system() == 'Windows':
        shapes = shapes[1:]  # beacuse in numpy windows version, indces not support dimensions is empty tuple.
    for dtype in dtypes:
        for shape in shapes:
            np_out = _np.indices(dimensions=shape, dtype=dtype)
            mx_out = np.indices(dimensions=shape, dtype=dtype)
            same(mx_out.asnumpy(), np_out)
            assert mx_out.shape == np_out.shape

    @use_np
    class TestIndices(HybridBlock):
        def __init__(self, dimensions=None, dtype=None):
            super(TestIndices, self).__init__()
            self._dimensions = dimensions
            self._dtype = dtype

        def hybrid_forward(self, F, x):
            return x + F.np.indices(dimensions=self._dimensions, dtype=self._dtype)

    for dtype in dtypes:
        for shape in shapes:
            x = np.zeros(shape=(), dtype=dtype)
            for hybridize in [False, True]:
                net = TestIndices(dimensions=shape, dtype=dtype)
                np_out = _np.indices(dimensions=shape, dtype=dtype)
                if hybridize:
                    net.hybridize()
                mx_out = net(x)
                same(mx_out.asnumpy(), np_out)
                assert mx_out.shape == np_out.shape


@with_seed()
@use_np
def test_np_repeat():
    config = [
        ((), 2, None),
        ((), 0, None),
        ((4, 2), 2, None),
        ((4, 2), 2, 0),
        ((4, 2), 2, 1),
        ((4, 2), 2, -1),
    ]

    class TestRepeat(HybridBlock):
        def __init__(self, repeats, axis=None):
            super(TestRepeat, self).__init__()
            self._repeats = repeats
            self._axis = axis

        def hybrid_forward(self, F, x):
            return x.repeat(self._repeats, self._axis)

    for shape, repeats, axis in config:
        data_np = _np.random.randint(low=0, high=1000, size=shape)
        data_mx = np.array(data_np, dtype=data_np.dtype)
        ret_np = data_np.repeat(repeats, axis)
        ret_mx = data_mx.repeat(repeats, axis)
        assert same(ret_mx.asnumpy(), ret_np)

        net = TestRepeat(repeats, axis)
        for hybrid in [False, True]:
            if hybrid:
                net.hybridize()
            ret_mx = net(data_mx)
            assert same(ret_mx.asnumpy(), ret_np)


@with_seed()
@use_np
def test_np_linalg_norm():
    @use_np
    class TestLinalgNorm(HybridBlock):
        def __init__(self, ord=None, axis=None, keepdims=False):
            super(TestLinalgNorm, self).__init__()
            self._ord = ord
            self._axis = axis
            self._keepdims = keepdims

        def hybrid_forward(self, F, x):
            return F.np.linalg.norm(x, ord=self._ord, axis=self._axis, keepdims=self._keepdims)

    a = np.arange(5 * 6 * 7 * 8).reshape((5, 6, 7, 8))
    ords = [None, 'fro']
    axes = [None, (0, 2), (1, 0), (1, 2)]
    for ord in ords:
        for axis in axes:
            if ord == 'fro' and axis is None and a.ndim > 2:
                continue
            for keepdims in [False, True]:
                for hybridize in [False, True]:
                    net = TestLinalgNorm(ord, axis, keepdims)
                    if hybridize:
                        net.hybridize()
                    mx_ret = net(a)
                    np_ret = _np.linalg.norm(a.asnumpy(), ord=ord, axis=axis, keepdims=keepdims)
                    assert_almost_equal(mx_ret.asnumpy(), np_ret, atol=1e-5, rtol=1e-4)


@with_seed()
@use_np
def test_np_linalg_svd():
    class TestSVD(HybridBlock):
        def __init__(self):
            super(TestSVD, self).__init__()

        def hybrid_forward(self, F, data):
            return F.np.linalg.svd(data)

    def get_grad(UT, L, V):
        m = V.shape[-2]
        n = V.shape[-1]
        E = _np.zeros_like(UT)
        dUT = _np.ones_like(UT)
        dV = _np.ones_like(V)
        for i in range(m):
            for j in range(i + 1, m):
                denom1 = _np.maximum(L[..., i] - L[..., j], 1e-20)
                denom2 = _np.maximum(L[..., i] + L[..., j], 1e-20)
                E[..., i, j] = 1.0 / denom1 / denom2
                E[..., j, i] = -E[..., i, j]
            E[..., i, i] = 0
        G1 = _np.matmul(1.0 / L[..., None] * dV, _np.swapaxes(V, -2, -1)) * L[..., None, :]
        G1 = G1 + _np.matmul(_np.swapaxes(dUT, -2, -1), UT)
        X = G1 * E
        G2 = _np.eye(m) + (X + _np.swapaxes(X, -2, -1)) * L[..., None, :] - 1.0 / L[..., None] * _np.matmul(dV, _np.swapaxes(V, -2, -1)) * _np.eye(m)
        dA = _np.matmul(UT, _np.matmul(G2, V) + 1.0 / L[..., None] * dV)
        return dA

    def check_svd(UT, L, V, data_np):
        shape = data_np.shape
        # check UT @ L @ V == A
        t = _np.matmul(UT * L[..., None, :], V)
        assert t.shape == data_np.shape
        assert_almost_equal(t, data_np, rtol=rtol, atol=atol)
        # check UT @ U == I
        I = _np.matmul(UT, _np.swapaxes(UT, -2, -1))
        I_np = _np.ones_like(UT) * _np.eye(shape[-2])
        assert I.shape == I_np.shape
        assert_almost_equal(I, I_np, rtol=rtol, atol=atol)
        # check U @ UT == I
        I = _np.matmul(_np.swapaxes(UT, -2, -1), UT)
        I_np = _np.ones_like(UT) * _np.eye(shape[-2])
        assert I.shape == I_np.shape
        assert_almost_equal(I, I_np, rtol=rtol, atol=atol)
        # check V @ VT == I
        I = _np.matmul(V, _np.swapaxes(V, -2, -1))
        I_np = _np.ones_like(UT) * _np.eye(shape[-2])
        assert I.shape == I_np.shape
        assert_almost_equal(I, I_np, rtol=rtol, atol=atol)

    shapes = [
        (3, 3),
        (3, 5),
        (4, 4),
        (4, 5),
        (5, 5),
        (5, 6),
        (6, 6),
        (0, 1),
        (6, 5, 6),
        (2, 3, 3, 4),
        (4, 2, 1, 2),
        (0, 5, 3, 3),
        (5, 0, 3, 3),
        (3, 3, 0, 0),
    ]
    dtypes = ['float32', 'float64']
    for hybridize in [True, False]:
        for dtype in dtypes:
            for shape in shapes:
                rtol = atol = 0.01
                test_svd = TestSVD()
                if hybridize:
                    test_svd.hybridize()
                data_np = _np.random.uniform(-10.0, 10.0, shape)
                data_np = _np.array(data_np, dtype=dtype)
                data = np.array(data_np, dtype=dtype)
                data.attach_grad()
                with mx.autograd.record():
                    ret = test_svd(data)
                UT = ret[0].asnumpy()
                L = ret[1].asnumpy()
                V = ret[2].asnumpy()
                # check svd validity
                check_svd(UT, L, V, data_np)
                # check descending singular values
                s = [L[..., i] - L[..., i + 1] for i in range(L.shape[-1] - 1)]
                s = _np.array(s)
                assert (s >= -1e-5).all()
                if L.size > 0:
                    assert (L[..., -1] >= -1e-5).all()
                # check backward
                mx.autograd.backward(ret)
                if ((s > 1e-5).all() and (L.size == 0 or (L > 1e-5).all())):
                    backward_expected = get_grad(ret[0].asnumpy(), ret[1].asnumpy(), ret[2].asnumpy())
                    assert_almost_equal(data.grad.asnumpy(), backward_expected, rtol=rtol, atol=atol)
                # Test imperative once again
                ret = np.linalg.svd(data)
                UT = ret[0].asnumpy()
                L = ret[1].asnumpy()
                V = ret[2].asnumpy()
                check_svd(UT, L, V, data_np)


@with_seed()
@use_np
def test_np_vstack():
    class TestVstack(HybridBlock):
        def __init__(self):
            super(TestVstack, self).__init__()

        def hybrid_forward(self, F, a, *args):
            return F.np.vstack([a] + list(args))

    def g(data):
        return _np.ones_like(data)

    configs = [
        ((), (), ()),
        ((2), (2), (2)),
        ((0), (0), (0)),
        ((2, 2), (3, 2), (0, 2)),
        ((2, 3), (1, 3), (4, 3)),
        ((2, 2, 2), (3, 2, 2), (1, 2, 2)),
        ((0, 1, 1), (4, 1, 1), (5, 1, 1)),
        ((2), (0, 2), (2, 2))
    ]
    types = ['float16', 'float32', 'float64', 'int8', 'int32', 'int64']
    for config in configs:
        for hybridize in [True, False]:
            for dtype in types:
                test_vstack = TestVstack()
                if hybridize:
                    test_vstack.hybridize()
                rtol = 1e-3
                atol = 1e-5
                v = []
                v_np = []
                for i in range(3):
                    v_np.append(_np.array(_np.random.uniform(-10.0, 10.0, config[i]), dtype=dtype))
                    v.append(mx.nd.array(v_np[i]).as_np_ndarray())
                    v[i].attach_grad()
                expected_np = _np.vstack(v_np)
                with mx.autograd.record():
                    mx_out = test_vstack(*v)
                assert mx_out.shape == expected_np.shape
                assert_almost_equal(mx_out.asnumpy(), expected_np, rtol=rtol, atol=atol)

                # Test gradient
                mx_out.backward()
                for i in range(3):
                    expected_grad = g(v_np[i])
                    assert_almost_equal(v[i].grad.asnumpy(), expected_grad, rtol=rtol, atol=atol)

                # Test imperative once again
                mx_out = np.vstack(v)
                expected_np = _np.vstack(v_np)
                assert_almost_equal(mx_out.asnumpy(), expected_np, rtol=rtol, atol=atol)


@with_seed()
@use_np
def test_np_roll():
    class TestRoll(HybridBlock):
        def __init__(self, shift=None, axis=None):
            super(TestRoll, self).__init__()
            self._shift = shift
            self._axis = axis

        def hybrid_forward(self, F, x):
            return F.np.roll(x, shift=self._shift, axis=self._axis)

    dtypes = ['int32', 'int64', 'float16', 'float32', 'float64']
    configs = [
        ((), (3,), None),
        ((1,), (-3,), None),
        ((20,), (-3,), None),
        ((3,), (2,), 0),
        ((2, 3, 4), (12,), (1,)),
        ((2, 3, 4), (10, -10), (0, 1)),
        ((2, 3, 4, 5), (0, 1), (-1, 2)),
        ((2, 3, 0, 1), (0, 1), (-1, 2)),
        ((2, 3, 4, 5), 10, (0, 2)),
    ]
    i_dtype = {"float32" : _np.float32,
               "float64" : _np.float64
               }
    for dtype in dtypes:
        for config in configs:
            for hybridize in [False, True]:
                shape, shift, axis = config[0], config[1], config[2]
                x = rand_ndarray(shape=shape, dtype=dtype).as_np_ndarray()
                net = TestRoll(shift=shift, axis=axis)
                np_out = _np.roll(x.asnumpy(), shift=shift, axis=axis)
                if hybridize:
                    net.hybridize()
                x.attach_grad()
                with mx.autograd.record():
                    mx_out = net(x)
                assert mx_out.shape == np_out.shape
                mx_out.backward()
                assert same(mx_out.asnumpy(), np_out)
                assert same(x.grad.shape, x.shape)
                assert same(x.grad.asnumpy(), _np.ones(shape))

                # test imperativen
                np_out = _np.roll(x.asnumpy(), shift=shift, axis=axis)
                mx_out = np.roll(x, shift=shift, axis=axis)
                assert same(mx_out.asnumpy(), np_out)

                # test numeric
                if dtype in ['float32', 'float64'] and len(shape)> 0 and  _np.prod(shape) > 0:
                    x_sym = mx.sym.Variable("x").as_np_ndarray()
                    mx_sym = mx.sym.np.roll(x_sym, shift=shift, axis=axis).as_nd_ndarray()
                    check_numeric_gradient(mx_sym, [x.as_nd_ndarray()],
                                           numeric_eps=1e-3, rtol=1e-3, atol=1e-5, dtype=i_dtype[dtype])


@with_seed()
@use_np
def test_np_trace():
    class TestTrace(HybridBlock):
        def __init__(self, axis1, axis2, offset):
            super(TestTrace, self).__init__()
            self._axis1 = axis1
            self._axis2 = axis2
            self._offset = offset

        def hybrid_forward(self, F, data):
            return F.np.trace(data, axis1=self._axis1, axis2=self._axis2, offset=self._offset)

    def g(data, axis1, axis2, offset):
        idx = _np.indices(data.shape)
        ret = _np.zeros_like(data)
        ret[idx[axis1] + offset == idx[axis2]] = 1.0
        return ret

    shapes = [
        (3, 3),
        (3, 4),
        (0, 0),
        (3, 3, 3),
        (0, 0, 0),
        (2, 2, 4, 3),
        (2, 2, 4, 3),
        (2, 0, 3, 0),
        (2, 0, 2, 3)
    ]
    offsets = range(-5, 5)
    dtypes = ['int32', 'float16', 'float32', 'float64']
    for hybridize in [True, False]:
        for shape in shapes:
            ndim = len(shape)
            for axis1 in range(-ndim, ndim):
                for axis2 in range(-ndim, ndim):
                    if (axis1 + ndim) % ndim != (axis2 + ndim) % ndim:
                        for offset in offsets:
                            for dtype in dtypes:
                                if dtype == 'float16':
                                    rtol = atol = 1e-2
                                else:
                                    rtol = atol = 1e-5
                                test_trace = TestTrace(axis1, axis2, offset)
                                if hybridize:
                                    test_trace.hybridize()
                                data_np = _np.random.uniform(-10.0, 10.0, shape)
                                data = mx.nd.array(data_np, dtype=dtype)
                                data_np = data.asnumpy()
                                data.attach_grad()
                                expected_np = _np.trace(data_np, axis1=axis1, axis2=axis2, offset=offset)
                                with mx.autograd.record():
                                    out_mx = test_trace(data.as_np_ndarray())
                                assert out_mx.shape == expected_np.shape
                                assert_almost_equal(out_mx.asnumpy(), expected_np, rtol=rtol, atol=atol)
                                out_mx.backward()
                                backward_expected = g(data_np, axis1=axis1, axis2=axis2, offset=offset)
                                assert_almost_equal(data.grad.asnumpy(), backward_expected, rtol=rtol, atol=atol)

                                # Test imperative once again
                                data = mx.nd.array(data_np, dtype=dtype)
                                out_mx = np.trace(data.as_np_ndarray(), axis1=axis1, axis2=axis2, offset=offset)
                                assert_almost_equal(out_mx.asnumpy(), expected_np, rtol=rtol, atol=atol)

    # bad params
    params = [
        ([], 0, 1, 0),
        ([2], 0, 1, 0),
        ([3, 2, 2], 1, 1, 1),
        ([3, 2, 2], 0, -4, 1)
    ]
    for shape, axis1, axis2, offset in params:
        data_np = _np.random.uniform(-1.0, 1.0, shape)
        data_mx = mx.nd.array(data_np)
        try:
            output = np.trace(data_mx.as_np_ndarray(), axis1=axis1, axis2=axis2, offset=offset)
        except mx.base.MXNetError:
            continue
        assert False


@with_seed()
@use_np
def test_np_windows():
    class TestWindows(HybridBlock):
        def __init__(self, func, M, dtype):
            super(TestWindows, self).__init__()
            self._func = func
            self._M = M
            self._dtype = dtype

        def hybrid_forward(self, F, x, *args, **kwargs):
            op = getattr(F.np, self._func)
            assert op is not None
            return x + op(M=self._M, dtype=self._dtype)

    configs = [-10, -3, -1, 0, 1, 6, 10, 20]
    dtypes = ['float32', 'float64']
    funcs = ['hanning', 'hamming', 'blackman']
    for config in configs:
        for dtype in dtypes:
            for func in funcs:
                x = np.zeros(shape=(), dtype=dtype)
                for hybridize in [False, True]:
                    np_func = getattr(_np, func)
                    mx_func = TestWindows(func, M=config, dtype=dtype)
                    np_out = np_func(M=config).astype(dtype)
                    if hybridize:
                        mx_func.hybridize()
                    mx_out = mx_func(x)
                    assert_almost_equal(mx_out.asnumpy(), np_out, rtol=1e-3, atol=1e-5)
                    # test imperative
                    mx_out = getattr(np, func)(M=config, dtype=dtype)
                    np_out = np_func(M=config).astype(dtype)
                    assert_almost_equal(mx_out.asnumpy(), np_out, rtol=1e-3, atol=1e-5)


@with_seed()
@use_np
def test_np_flip():
    class TestFlip(HybridBlock):
        def __init__(self, axis):
            super(TestFlip, self).__init__()
            self.axis = axis

        def hybrid_forward(self, F, x):
            return F.np.flip(x, self.axis)

    shapes = [(1, 2, 3), (1, 0), ()]
    types = ['int32', 'int64', 'float16', 'float32', 'float64']
    for hybridize in [True, False]:
        for oneType in types:
            rtol, atol=1e-3, 1e-5
            for shape in shapes:
                axis = random.randint(-1, len(shape) - 1)
                if axis is -1:
                    axis = None
                test_flip = TestFlip(axis)
                if hybridize:
                    test_flip.hybridize()
                x = rand_ndarray(shape, dtype=oneType).as_np_ndarray()
                x.attach_grad()
                np_out = _np.flip(x.asnumpy(), axis)
                with mx.autograd.record():
                    mx_out = test_flip(x)
                assert mx_out.shape == np_out.shape
                assert_almost_equal(mx_out.asnumpy(), np_out, rtol=rtol, atol=atol)
                mx_out.backward()
                np_backward = _np.ones(np_out.shape)
                assert_almost_equal(x.grad.asnumpy(), np_backward, rtol=rtol, atol=atol)

                # Test imperative once again
                mx_out = np.flip(x, axis)
                np_out = _np.flip(x.asnumpy(), axis)
                assert_almost_equal(mx_out.asnumpy(), np_out, rtol=rtol, atol=atol)


@with_seed()
@use_np
def test_np_around():
    class TestAround(HybridBlock):
        def __init__(self, decimals):
            super(TestAround, self).__init__()
            self.decimals = decimals

        def hybrid_forward(self, F, x):
            return F.np.around(x, self.decimals)

    shapes = [(), (1, 2, 3), (1, 0)]
    types = ['int32', 'int64', 'float32', 'float64']
    for hybridize in [True, False]:
        for oneType in types:
            rtol, atol = 1e-3, 1e-5
            for shape in shapes:
                for d in range(-5, 6):
                    test_around = TestAround(d)
                    if hybridize:
                        test_around.hybridize()
                    x = rand_ndarray(shape, dtype=oneType).as_np_ndarray()
                    np_out = _np.around(x.asnumpy(), d)
                    mx_out = test_around(x)
                    assert mx_out.shape == np_out.shape
                    assert_almost_equal(mx_out.asnumpy(), np_out, rtol=rtol, atol=atol)

                    mx_out = np.around(x, d)
                    np_out = _np.around(x.asnumpy(), d)
                    assert_almost_equal(mx_out.asnumpy(), np_out, rtol=rtol, atol=atol)


@with_seed()
@use_np
def test_np_nonzero():
    class TestNonzero(HybridBlock):
        def __init__(self):
            super(TestNonzero, self).__init__()

        def hybrid_forward(self, F, x):
            return F.npx.nonzero(x)

    types = ['int32', 'int64', 'float64', 'float32', 'float16']
    for hybridize in [True, False]:
        for shape in [(), (1, 2, 3), (1, 0)]:
            for oneType in types:
                rtol, atol = 1e-3, 1e-5
                test_nonzero = TestNonzero()
                if hybridize:
                    test_nonzero.hybridize()
                x = rand_ndarray(shape, dtype=oneType).as_np_ndarray()
                np_out = _np.nonzero(x.asnumpy())
                np_out = _np.transpose(np_out)
                mx_out = test_nonzero(x)
                assert mx_out.shape == np_out.shape
                assert_almost_equal(mx_out.asnumpy(), np_out, rtol, atol)

                # Test imperative once again
                mx_out = npx.nonzero(x)
                np_out = _np.nonzero(x.asnumpy())
                np_out = _np.transpose(np_out)
                assert_almost_equal(mx_out.asnumpy(), np_out, rtol, atol)


@with_seed()
@use_np
def test_np_unique():
    class TestUnique(HybridBlock):
        def __init__(self, return_index=False, return_inverse=False, return_counts=False, axis=None):
            super(TestUnique, self).__init__()
            self._return_index = return_index
            self._return_inverse = return_inverse
            self._return_counts = return_counts
            self._axis = axis

        def hybrid_forward(self, F, a):
            return F.np.unique(a, self._return_index, self._return_inverse, self._return_counts, self._axis)

    configs = [
        ((), True, True, True, None),
        ((1, ), True, True, True, -1),
        ((5, ), True, True, True, 0),
        ((5, ), True, True, True, None),
        ((5, 4), True, True, True, None),
        ((5, 4), True, True, True, -1),
        ((5, 0, 4), True, True, True, None),
        ((0, 0, 0), True, True, True, None),
        # ((5, 3, 4), True, True, True, -1), # waiting for numpy 1.18, details in pr 14255
        ((5, 3, 4), True, True, True, None),
        ((5, 3, 4), True, True, True, 1),
    ]
    for dtype in ['float32', 'float64', 'int8', 'uint8', 'int32', 'int64']:
        for hybridize in [False]:
            for config in configs:
                test_unique = TestUnique(*config[1:])
                if hybridize:
                    test_unique.hybridize()
                x = _np.random.uniform(-8.0, 8.0, size=config[0])
                x = np.array(x, dtype=dtype)
                np_out = _np.unique(x.asnumpy(), *config[1:])
                mx_out = test_unique(x)
                assert mx_out[0].shape == np_out[0].shape
                for i in range(4):
                    assert_almost_equal(mx_out[i].asnumpy(), np_out[i], rtol=1e-3, atol=1e-5)

                # Test imperative once again
                mx_out = np.unique(x, *config[1:])
                np_out = _np.unique(x.asnumpy(), *config[1:])
                for i in range(4):
                    assert_almost_equal(mx_out[i].asnumpy(), np_out[i], rtol=1e-3, atol=1e-5)


@with_seed()
@use_np
def test_np_take():
    configs = [
        ((4, 4), (4, 0), None),
        ((4, 4), (4, 0), 0),
        ((4, 4), (4, 0), 1),
        ((), (4, 0), None),
        ((), (5, ), None),
        ((), (4, 5), None),
        ((), (), None),
        ((3, 4), (), None),
        ((3, 4), (), 0),
        ((3, 4), (), 1),
        ((3, 4, 5), (), 2),
        ((3, 4, 5), (), -3),
    ]

    class TestTake(HybridBlock):
        def __init__(self, axis, mode):
            super(TestTake, self).__init__()
            self._axis = axis
            self._mode = mode

        def hybrid_forward(self, F, a, indices):
            return F.np.take(a, indices, axis=self._axis, mode=self._mode)

    def grad_helper(grad_in, axis, idx, mode):
        k = grad_in.shape[axis]
        if mode == 'clip':
            idx = 0 if idx < 0 else idx
            idx = k - 1 if idx >= k else idx
        else:
            idx = idx % k
        if axis == None:
            grad_in[idx] += 1.0
        elif axis == 0:
            if axis == len(grad_in.shape) - 1:
                grad_in[idx] += 1.0
            else:
                grad_in[idx, :] += 1.0
        elif axis == 1:
            if axis == len(grad_in.shape) - 1:
                grad_in[:, idx] += 1.0
            else:
                grad_in[:, idx, :] += 1.0
        elif axis == 2:
            if axis == len(grad_in.shape) - 1:
                grad_in[:, :, idx] += 1.0
            else:
                grad_in[:, :, idx, :] += 1.0
        elif axis == 3:
            if axis == len(grad_in.shape) - 1:
                grad_in[:, :, :, idx] += 1.0
            else:
                grad_in[:, :, :, idx, :] += 1.0
        elif axis == 4:
            grad_in[:, :, :, :, idx] += 1.0
        else:
            raise ValueError("axis %d is not supported..." % axis)

    def check_output_n_grad(data_shape, idx_shape, axis, mode):
        data_real = _np.random.normal(size=data_shape).astype('float32')
        idx_real = _np.random.randint(low=-100, high=100, size=idx_shape)
        same(np.take(np.array(data_real), np.array(idx_real), axis=axis, mode=mode).asnumpy(),
             _np.take(data_real, idx_real, axis=axis, mode=mode))

        grad_in = _np.zeros(data_shape, dtype='float32')

        test_take = TestTake(axis=axis, mode=mode)
        if hybridize:
            test_take.hybridize()
        x = np.array(data_real)
        x.attach_grad()
        with mx.autograd.record():
            mx_out = test_take(x, np.array(idx_real))
        same(mx_out.asnumpy(), _np.take(data_real, idx_real, axis=axis, mode=mode))

        if axis and axis < 0:
            axis += len(data_shape)
        try:
            for i in _np.nditer(idx_real):
                grad_helper(grad_in, axis, i, mode)
        except:
            pass

        mx_out.backward()
        same(x.grad.asnumpy(), grad_in)

    for hybridize in [True, False]:
        for mode in ['clip', 'wrap']:
            for data_ndim in range(1, 5):
                for idx_ndim in range(1, 4):
                    for axis in range(-data_ndim, data_ndim):
                        data_shape = ()
                        for _ in range(data_ndim):
                            data_shape += (_np.random.randint(low=1, high=5), )
                        idx_shape = ()
                        for _ in range(idx_ndim):
                            idx_shape += (_np.random.randint(low=1, high=5), )
                        check_output_n_grad(data_shape, idx_shape, axis, mode)

            for config in configs:
                check_output_n_grad(config[0], config[1], config[2], mode)


@unittest.skipUnless(sys.version_info.major >= 3 and sys.version_info.minor >= 5,
                     'inspect package requires Python >= 3.5 to work properly')
@with_seed()
def test_np_builtin_op_signature():
    import inspect
    from mxnet import _numpy_op_doc
    builtin_np_op_names = [name for name in get_all_registered_operators() if name.startswith('_np_')]
    for op_name in builtin_np_op_names:
        _op_from_doc = getattr(_numpy_op_doc, op_name, None)
        assert _op_from_doc is not None, "Failed to find documentation for operator {}. " \
                                         "Please add the documentation in _numpy_op_doc.py for this operator."\
            .format(op_name)
        op = _get_builtin_op(op_name)
        assert op is not None
        assert str(op.__signature__) == str(inspect.signature(_op_from_doc))


@with_seed()
@use_np
def test_np_moveaxis():
    class TestMoveaxis(HybridBlock):
        def __init__(self, source=None, destination=None):
            super(TestMoveaxis, self).__init__()
            self._source = source
            self._destination= destination

        def hybrid_forward(self, F, x):
            return F.np.moveaxis(x, source=self._source, destination=self._destination)

    dtypes = ['int32', 'int64', 'float16', 'float32', 'float64']
    for hybridize in [False, True]:
        for dtype in dtypes:
            for ndim in [0, 1, 2, 3, 4, 5, 6]:
                shape = rand_shape_nd(ndim, dim=5, allow_zero_size=True)
                np_data = _np.random.uniform(low=-100, high=100, size=shape).astype(dtype)
                mx_data = np.array(np_data, dtype=dtype)
                axis = [i for i in range(ndim)]
                random.shuffle(axis)
                for i in range(ndim):
                    source = random.sample(axis, i)
                    destination = random.sample(axis, i)

                    # test gluon
                    test_moveaxis = TestMoveaxis(source,destination)
                    if hybridize:
                        test_moveaxis.hybridize()
                    np_out = _np.moveaxis(np_data, source=source, destination=destination)
                    mx_data.attach_grad()
                    with mx.autograd.record():
                        mx_out = test_moveaxis(mx_data)
                    assert mx_out.shape == np_out.shape
                    mx_out.backward()
                    assert same(mx_data.grad.shape, mx_data.shape)
                    assert same(mx_data.grad.asnumpy(), _np.ones(shape))
                    # test imperative
                    np_out = _np.moveaxis(np_data, source=source, destination=destination)
                    mx_out = np.moveaxis(mx_data, source=source, destination= destination)
                    assert np_out.dtype == mx_out.dtype
                    assert same(mx_out.asnumpy(), np_out)


@with_seed()
@use_np
def test_np_rot90():
    class TestTRot90(HybridBlock):
        def __init__(self, k=1, axes=(0, 1)):
            super(TestTRot90, self).__init__()
            self._k = k
            self._axes = axes

        def hybrid_forward(self, F, a, *args):
            return F.np.rot90(a, self._k, self._axes)

    configs = [
        ((2, 3), 1, (0, 1)),
        ((2, 3), 3, (0, 1)),
        ((2, 3), 1, (1, 0)),
        ((2, 3), 2, (1, 0)),
        ((2, 3), 3, (1, 0)),
        ((2, 3), 0, (1, 0)),
        ((2, 3, 4, 5), 3, (1, 2)),
        ((2, 3, 4, 5), -3, (2, 3)),
        ((2, 3, 0, 5), -2, (2, 3)),
        ((2, 0, 0, 5), -3, (2, 3)),
        ((2, 3, 0, 5), 0, (2, 1)),
    ]
    dtypes = ['uint8', 'int8', 'int32', 'int64', 'float16', 'float32', 'float64']

    for config in configs:
        for dtype in dtypes:
            for hybridize in [True, False]:
                shape, k, axes = config[0], config[1], config[2]
                x = rand_ndarray(shape=shape, dtype=dtype).as_np_ndarray()
                net = TestTRot90(k=k, axes=axes)
                if hybridize:
                    net.hybridize()

                x.attach_grad()
                np_out = _np.rot90(x.asnumpy(), k=k, axes=axes)
                with mx.autograd.record():
                    mx_out = net(x)
                assert mx_out.shape == np_out.shape
                assert same(mx_out.asnumpy(), np_out)
                mx_out.backward()
                np_backward = _np.ones(shape, dtype)

                assert same(x.grad.asnumpy().shape, np_backward.shape)
                assert same(x.grad.asnumpy(), np_backward)

                np_out = _np.rot90(x.asnumpy(), k=k, axes=axes)
                mx_out = np.rot90(x, k=k, axes=axes)
                assert same(mx_out.asnumpy(), np_out)


@with_seed()
@use_np
def test_np_hsplit():
    class TestHSplit(HybridBlock):
        def __init__(self, indices_or_sections):
            super(TestHSplit, self).__init__()
            self._indices_or_sections = indices_or_sections

        def hybrid_forward(self, F, a, *args, **kwargs):
            return F.np.hsplit(a, indices_or_sections=self._indices_or_sections)

    shapes = [
        (10,),
        (3, 8, 5),
        (3, 0, 5),
        (3, 8, 5, 6),
        (3, 0, 5, 6),
    ]
    indices_or_sections_num = [
        (2, 4),
        (3, 3),
        (3,),
        (1,),
        2,
    ]
    for hybridize in [True, False]:
        for shape in shapes:
            for indices_or_sections in indices_or_sections_num:
                # test gluon
                test_hsplit = TestHSplit(indices_or_sections=indices_or_sections)
                if hybridize:
                    test_hsplit.hybridize()

                a = mx.nd.random.uniform(-1.0, 1.0, shape=shape).as_np_ndarray()
                a.attach_grad()
                expected_ret = _np.hsplit(a.asnumpy(), indices_or_sections=indices_or_sections)
                with mx.autograd.record():
                    y = test_hsplit(a)
                assert len(y) == len(expected_ret)
                for mx_out, np_out in zip(y, expected_ret):
                    assert_almost_equal(mx_out.asnumpy(), np_out, rtol=1e-3, atol=1e-5)
                mx.autograd.backward(y)
                assert_almost_equal(a.grad.asnumpy(), _np.ones(a.shape), rtol=1e-3, atol=1e-5)

                # test imperative
                mx_outs = np.hsplit(a, indices_or_sections=indices_or_sections)
                np_outs = _np.hsplit(a.asnumpy(), indices_or_sections=indices_or_sections)
                for mx_out, np_out in zip(mx_outs, np_outs):
                    assert_almost_equal(mx_out.asnumpy(), np_out, rtol=1e-3, atol=1e-5)


@with_seed()
@use_np
def test_np_einsum():
    class TestEinsum(HybridBlock):
        def __init__(self, subscripts, optimize):
            super(TestEinsum, self).__init__()
            self.subscripts = subscripts
            self.optimize = optimize

        def hybrid_forward(self, F, *operands):
            return F.np.einsum(self.subscripts, *operands, optimize=self.optimize)

    def dbg(name, data):
        print('type of {} = {}'.format(name, type(data)))
        print('shape of {} = {}'.format(name, data.shape))
        print('{} = {}'.format(name, data))

    configs = [
        ('ii', [(5, 5)], lambda *args: (_np.eye(5),)),
        ('ii->i', [(5, 5)], lambda *args: (_np.eye(5),)),
        ('ij->i', [(5, 5)], lambda *args: (_np.ones((5, 5)),)),
        ('...j->...', [(5, 5)], lambda *args: (_np.ones((5, 5)),)),
        ('ji', [(2, 3)], lambda *args: (_np.ones((2, 3)),)),
        ('ij->ji', [(2, 3)], lambda *args: (_np.ones((2, 3)),)),
        ('i, i', [(5,), (5,)], lambda *args: (args[1], args[0])),
        ('ij, j', [(5, 5), (5,)], lambda *args: (_np.tile(args[1][None, :], [5, 1]),
                                                 args[0].sum(axis=0))),
        ('...j, j', [(5, 5), (5,)], lambda *args: (_np.tile(args[1][None, :], [5, 1]),
                                                   _np.sum(args[0], axis=0))),
        ('..., ...', [(), (2, 3)], lambda *args: (_np.sum(args[1], axis=None),
                                                  args[0] * _np.ones((2, 3)))),
        (', ij', [(), (2, 3)], lambda *args: (_np.sum(args[1], axis=None),
                                              args[0] * _np.ones((2, 3)))),
        ('i, j', [(2,), (5, )], lambda *args: (_np.sum(args[1], axis=None) * _np.ones(2),
                                               _np.sum(args[0], axis=None) * _np.ones(5))),
        ('ijk, jil->kl', [(3, 4, 5), (4, 3, 2)], lambda *args: (_np.tile(_np.transpose(_np.sum(args[1],
                                                                                               axis=-1))[:, :, None],
                                                                         [1, 1, 5]),
                                                                _np.tile(_np.transpose(_np.sum(args[0],
                                                                                               axis=-1))[:, :, None],
                                                                         [1, 1, 2]))),
        ('ii->i', [(3, 3)], lambda *args: (_np.eye(3),)),
        ('ki, jk->ij', [(3, 2), (4, 3)], lambda *args: (_np.tile(args[1].sum(axis=0)[:, None], [1, 2]),
                                                        _np.tile(args[0].sum(axis=1)[None, :], [4, 1]))),
        ('ki, ...k->i...', [(3, 2), (4, 3)], lambda *args: (_np.tile(args[1].sum(axis=0)[:, None], [1, 2]),
                                                            _np.tile(args[0].sum(axis=1)[None, :], [4, 1]))),
        ('k..., jk', [(3, 2), (4, 3)], lambda *args: (_np.tile(args[1].sum(axis=0)[:, None], [1, 2]),
                                                      _np.tile(args[0].sum(axis=1)[None, :], [4, 1]))),
        ('ij, jk', [(5, 0), (0, 4)], lambda *args: (_np.empty((5, 0)), _np.empty((0, 4)))),
        (('ij,jk,kl->il'), [(2, 2), (2, 5), (5, 2)], lambda *args: (_np.dot(_np.ones((2, 2)), _np.dot(args[1], args[2]).T),
                                                                    _np.dot(args[0].T, _np.dot(_np.ones((2, 2)), args[2].T)),
                                                                    _np.dot(_np.dot(args[0], args[1]).T, _np.ones((2, 2))))),
        # broadcast bug
        (('ij, ij -> i'), [(1, 4), (2, 4)], lambda *args: (_np.sum(args[1], axis=0)[None, :],
                                                           _np.tile(args[0], [2, 1]))),
    ]
    dtypes = ['int32', 'float16', 'float32', 'float64']
    for hybridize in [False, True]:
        for dtype in dtypes:
            for config in configs:
                for optimize in [False, True]:
                    rtol = 1e-0 if dtype == 'float16' else 1e-3
                    atol = 1e-1 if dtype == 'float16' else 1e-5
                    (subscripts, operands, get_grad) = config
                    test_einsum = TestEinsum(subscripts, optimize)
                    if hybridize:
                        test_einsum.hybridize()
                    x = []
                    x_np = []
                    for shape in operands:
                        x_np.append(_np.array(_np.random.uniform(-10.0, 10.0, shape),
                                            dtype=dtype))
                        x.append(np.array(x_np[-1], dtype=dtype))
                        x[-1].attach_grad()
                    expected_np = _np.einsum(subscripts, *x_np, optimize=optimize)
                    with mx.autograd.record():
                        out_mx = test_einsum(*x)
                    assert out_mx.shape == expected_np.shape
                    assert_almost_equal(out_mx.asnumpy(), expected_np, rtol=rtol, atol=atol)
                    out_mx.backward()
                    for (iop, op) in enumerate(x):
                        assert_almost_equal(op.grad.asnumpy(), get_grad(*x_np)[iop], rtol=rtol, atol=atol)

                    # Test imperative once again
                    for op in x:
                        op.attach_grad()
                    with mx.autograd.record():
                        out_mx = np.einsum(subscripts, *x, optimize=optimize)
                    out_mx.backward()
                    expected_np = _np.einsum(subscripts, *x_np, optimize=optimize)
                    assert_almost_equal(out_mx.asnumpy(), expected_np, rtol=rtol, atol=atol)
                    for (iop, op) in enumerate(x):
                        assert_almost_equal(op.grad.asnumpy(), get_grad(*x_np)[iop], rtol=rtol, atol=atol)
    configs = [
        (('ij,jk,kl->il'), [(2, 2), (2, 5), (5, 2)]),
        (('ea,fb,abcd,gc,hd->efgh'), [(5, 5), (5, 5), (5, 5, 5, 5), (5, 5), (5, 5)]),
    ]
    dtypes = ['int32', 'float32', 'float64']
    for hybridize in [False, True]:
        for dtype in dtypes:
            for config in configs:
                (subscripts, operands) = config
                rtol = 1e-0 if dtype == 'float16' else 1e-2
                atol = 1e-1 if dtype == 'float16' else 1e-2
                grad = []
                x_np = []
                for shape in operands:
                    x_np.append(_np.array(_np.random.uniform(-2.0, 2.0, shape),
                                          dtype=dtype))
                for optimize in [False, True]:
                    x = []
                    for (iop, op) in enumerate(operands):
                        x.append(np.array(x_np[iop], dtype=dtype))
                        x[-1].attach_grad()
                    test_einsum = TestEinsum(subscripts, optimize)
                    if hybridize:
                        test_einsum.hybridize()
                    expected_np = _np.einsum(subscripts, *x_np, optimize=optimize)
                    with mx.autograd.record():
                        out_mx = test_einsum(*x)
                    assert out_mx.shape == expected_np.shape
                    assert_almost_equal(out_mx.asnumpy(), expected_np, rtol=rtol, atol=atol)
                    out_mx.backward()
                    cur_grad = []
                    for (iop, op) in enumerate(x):
                        cur_grad.append(op.grad.asnumpy())
                    grad.append(cur_grad)
                for (iop, op) in enumerate(grad[0]):
                    assert_almost_equal(grad[0][iop], grad[1][iop], rtol=rtol, atol=atol)


@with_seed()
@use_np
def test_np_rand():
    # Test shapes.
    shapes = [
        (3, 3),
        (3, 4),
        (0, 0),
        (3, 3, 3),
        (0, 0, 0),
        (2, 2, 4, 3),
        (2, 2, 4, 3),
        (2, 0, 3, 0),
        (2, 0, 2, 3)
    ]
    dtypes = ['float16', 'float32', 'float64']
    for dtype in dtypes:
        for shape in shapes:
            data_mx = np.random.rand(*shape, dtype=dtype)
            assert data_mx.shape == shape

    # Test random generator.
    ctx = mx.context.current_context()
    samples = 1000000
    trials = 8
    num_buckets = 10
    lower = 0.0
    upper = 1.0
    for dtype in ['float16', 'float32', 'float64']:
        buckets, probs = gen_buckets_probs_with_ppf(
            lambda x: ss.uniform.ppf(x, lower, upper), num_buckets)
        # Quantize bucket boundaries to reflect the actual dtype
        # and adjust probs accordingly
        buckets = np.array(buckets, dtype=dtype).tolist()
        probs = [(ss.uniform.cdf(buckets[i][1], lower, upper) -
                  ss.uniform.cdf(buckets[i][0], lower, upper))
                 for i in range(num_buckets)]

        def generator_mx(x): return np.random.rand(
            samples, ctx=ctx, dtype=dtype).asnumpy()
        verify_generator(generator=generator_mx, buckets=buckets,
                         probs=probs, nsamples=samples, nrepeat=trials)
        generator_mx_same_seed =\
            lambda x: _np.concatenate(
                [np.random.rand(x // 10, ctx=ctx, dtype=dtype).asnumpy()
                    for _ in range(10)])
        verify_generator(generator=generator_mx_same_seed, buckets=buckets,
                         probs=probs, nsamples=samples, nrepeat=trials)


@with_seed()
@use_np
def test_np_true_divide():
    shapes = [
        [()],
        [(0,)],
        [(2, 0, 3)],
        [(0, 0, 0)],
        [(10,)],
        [(3, 4)],
        [(2, 3, 4)],
        [(2, 3, 4, 5)],
        [(2, 3, 4, 5, 6)],
        [(0,), (0,)],
        [(0,), (1,)],
        [(2, 0, 3), (1, 1)],
        [(), (2, 3)],
        [(2, 3), ()],
        [(2, 3, 1), (1, 4)],
        [(2, 1, 4, 1), (3, 1, 5)],
    ]
    dtypes = [np.int8, np.uint8, np.int32, np.int64, np.float16, np.float32, np.float64]
    for shape_pair, dtype in itertools.product(shapes, dtypes):
        a = np.random.uniform(3, 50, size=shape_pair[0]).astype(dtype)
        b = np.random.uniform(3, 50, size=shape_pair[-1]).astype(dtype)
        out_mx = a / b
        if _np.issubdtype(dtype, _np.integer):
            assert out_mx.dtype == np.float32
        else:
            assert out_mx.dtype == dtype
        out_np = _np.true_divide(a.asnumpy(), b.asnumpy())
        assert_almost_equal(out_mx.asnumpy(), out_np, rtol=1e-3, atol=1e-3, use_broadcast=False)

        val = _np.random.randint(3, 50)
        out_mx = a / val
        out_np = _np.true_divide(a.asnumpy(), val)
        assert_almost_equal(out_mx.asnumpy(), out_np, rtol=1e-3, atol=1e-3, use_broadcast=False)

        out_mx = val / a
        out_np = _np.true_divide(val, a.asnumpy())
        assert_almost_equal(out_mx.asnumpy(), out_np, rtol=1e-3, atol=1e-3, use_broadcast=False)
>>>>>>> 4e03e6ac


if __name__ == '__main__':
    import nose
    nose.runmodule()<|MERGE_RESOLUTION|>--- conflicted
+++ resolved
@@ -1949,59 +1949,6 @@
 
 @with_seed()
 @use_np
-<<<<<<< HEAD
-def test_npx_reshape():
-    class TestNumpyXReshape(HybridBlock):
-        def __init__(self, newshape):
-            super(TestNumpyXReshape, self).__init__()
-            self._newshape = newshape
-
-        def hybrid_forward(self, F, a, *args, **kwargs):
-            return F.npx.reshape(a, self._newshape)
-
-    test_cases = [
-        [(2, 3, 5, 5),  (-2, -1),         (2, 75)],
-        [(2, 3, 5, 5),  (-2, -2, -1),     (2, 3, 25)],
-        [(5, 3, 4, 5),  (-2, -1, -2),     (5, 15, 4)],
-        [(2, 3, 5, 4),  (-1, -2, -2),     (8, 3, 5)],
-        [(2, 3, 5, 5),  (-2, -2, -2, -2), (2, 3, 5, 5)],
-        [(2, 1, 4, 5),  (-2, -3, -2, -2), (2, 4, 5)],
-        [(1, 1, 4, 1),  (-3, -3, -2, -2), (4, 1)],
-        [(1, 1, 1, 1),  (-3, -3, -3, -3), ()],
-        [(2, 4, 5, 3),  (-1, 2, 2, 1),    (30, 2, 2, 1)],
-        [(2, 3, 5, 6),  (-4,),            (2, 3, 5, 6)],
-        [(2, 3, 5, 6),  (6, 1, -4),       (6, 1, 5, 6)],
-        [(2, 3, 5, 6),  (-5, -5),         (6, 30)],
-        [(2, 3, 5, 6),  (-5, -1),         (6, 30)],
-        [(64,),         (-6, 16, 4),      (16, 4)],
-        [(64,),         (-6, 16, -1),     (16, 4)],
-        [(64, 1, 2, 3), (-6, 16, -1, -4), (16, 4, 1, 2, 3)]
-    ]
-    for hybridize in [True, False]:
-        for shape, newshape, expected_ret_shape in test_cases:
-            # test gluon
-            test_reshape = TestNumpyXReshape(newshape=newshape)
-            if hybridize:
-                test_reshape.hybridize()
-
-            a = mx.nd.random.uniform(shape=shape).as_np_ndarray()
-            a.attach_grad()
-            with mx.autograd.record():
-                y = test_reshape(a)
-
-            assert y.shape == expected_ret_shape
-            assert_almost_equal(y.asnumpy(), a.asnumpy().reshape(expected_ret_shape), rtol=1e-3, atol=1e-5)
-
-            # test backward
-            mx.autograd.backward(y)
-            expected_grad = _np.ones(shape)
-            assert_almost_equal(a.grad.asnumpy(), expected_grad, rtol=1e-3, atol=1e-5)
-
-            # test imperative
-            npx_out = npx.reshape(a, newshape)
-            expected_out = _np.reshape(a.asnumpy(), expected_ret_shape)
-            assert_almost_equal(npx_out.asnumpy(), expected_out, rtol=1e-3, atol=1e-5)
-=======
 def test_np_stack():
     class TestStack(HybridBlock):
         def __init__(self, axis=None):
@@ -3718,7 +3665,61 @@
         out_mx = val / a
         out_np = _np.true_divide(val, a.asnumpy())
         assert_almost_equal(out_mx.asnumpy(), out_np, rtol=1e-3, atol=1e-3, use_broadcast=False)
->>>>>>> 4e03e6ac
+
+
+@with_seed()
+@use_np
+def test_npx_reshape():
+    class TestNumpyXReshape(HybridBlock):
+        def __init__(self, newshape):
+            super(TestNumpyXReshape, self).__init__()
+            self._newshape = newshape
+
+        def hybrid_forward(self, F, a, *args, **kwargs):
+            return F.npx.reshape(a, self._newshape)
+
+    test_cases = [
+        [(2, 3, 5, 5),  (-2, -1),         (2, 75)],
+        [(2, 3, 5, 5),  (-2, -2, -1),     (2, 3, 25)],
+        [(5, 3, 4, 5),  (-2, -1, -2),     (5, 15, 4)],
+        [(2, 3, 5, 4),  (-1, -2, -2),     (8, 3, 5)],
+        [(2, 3, 5, 5),  (-2, -2, -2, -2), (2, 3, 5, 5)],
+        [(2, 1, 4, 5),  (-2, -3, -2, -2), (2, 4, 5)],
+        [(1, 1, 4, 1),  (-3, -3, -2, -2), (4, 1)],
+        [(1, 1, 1, 1),  (-3, -3, -3, -3), ()],
+        [(2, 4, 5, 3),  (-1, 2, 2, 1),    (30, 2, 2, 1)],
+        [(2, 3, 5, 6),  (-4,),            (2, 3, 5, 6)],
+        [(2, 3, 5, 6),  (6, 1, -4),       (6, 1, 5, 6)],
+        [(2, 3, 5, 6),  (-5, -5),         (6, 30)],
+        [(2, 3, 5, 6),  (-5, -1),         (6, 30)],
+        [(64,),         (-6, 16, 4),      (16, 4)],
+        [(64,),         (-6, 16, -1),     (16, 4)],
+        [(64, 1, 2, 3), (-6, 16, -1, -4), (16, 4, 1, 2, 3)]
+    ]
+    for hybridize in [True, False]:
+        for shape, newshape, expected_ret_shape in test_cases:
+            # test gluon
+            test_reshape = TestNumpyXReshape(newshape=newshape)
+            if hybridize:
+                test_reshape.hybridize()
+
+            a = mx.nd.random.uniform(shape=shape).as_np_ndarray()
+            a.attach_grad()
+            with mx.autograd.record():
+                y = test_reshape(a)
+
+            assert y.shape == expected_ret_shape
+            assert_almost_equal(y.asnumpy(), a.asnumpy().reshape(expected_ret_shape), rtol=1e-3, atol=1e-5)
+
+            # test backward
+            mx.autograd.backward(y)
+            expected_grad = _np.ones(shape)
+            assert_almost_equal(a.grad.asnumpy(), expected_grad, rtol=1e-3, atol=1e-5)
+
+            # test imperative
+            npx_out = npx.reshape(a, newshape)
+            expected_out = _np.reshape(a.asnumpy(), expected_ret_shape)
+            assert_almost_equal(npx_out.asnumpy(), expected_out, rtol=1e-3, atol=1e-5)
 
 
 if __name__ == '__main__':
