--- conflicted
+++ resolved
@@ -3680,7 +3680,6 @@
 
 @with_seed()
 @use_np
-<<<<<<< HEAD
 def test_np_column_stack():
     class TestColumnStack(HybridBlock):
         def __init__(self):
@@ -3731,7 +3730,8 @@
         mx_out = np.column_stack(v)
         expected_np = _np.column_stack(v_np)
         assert_almost_equal(mx_out.asnumpy(), expected_np, rtol=rtol, atol=atol)
-=======
+
+
 def test_npx_reshape():
     class TestNumpyXReshape(HybridBlock):
         def __init__(self, newshape, reverse):
@@ -3814,7 +3814,6 @@
                 assert not op(x, np.ones((5, 0), dtype=adt))
                 assert not op(np.ones((5, 0), dtype=adt), x)
                 assert not op(np.ones((5, 0), dtype=dt), np.ones((0, 3, 0), dtype=adt))
->>>>>>> 8e50fd9d
 
 
 if __name__ == '__main__':
