--- conflicted
+++ resolved
@@ -2155,7 +2155,6 @@
 
 @with_seed()
 @use_np
-<<<<<<< HEAD
 def test_np_eye():
     configs = [
         4,
@@ -2221,7 +2220,9 @@
                 mx_out = net(x)
                 assert same(mx_out.asnumpy(), np_out)
 
-=======
+
+@with_seed()
+@use_np
 def test_np_indices():
     dtypes = ['int32', 'int64', 'float16', 'float32', 'float64']
     shapes = [
@@ -3209,7 +3210,6 @@
         if op is not None:
             assert str(op.__signature__) == str(inspect.signature(getattr(_numpy_op_doc, op_name)))
 
->>>>>>> 7f5e6873
 
 if __name__ == '__main__':
     import nose
