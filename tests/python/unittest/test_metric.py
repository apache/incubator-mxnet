# Licensed to the Apache Software Foundation (ASF) under one
# or more contributor license agreements.  See the NOTICE file
# distributed with this work for additional information
# regarding copyright ownership.  The ASF licenses this file
# to you under the Apache License, Version 2.0 (the
# "License"); you may not use this file except in compliance
# with the License.  You may obtain a copy of the License at
#
#   http://www.apache.org/licenses/LICENSE-2.0
#
# Unless required by applicable law or agreed to in writing,
# software distributed under the License is distributed on an
# "AS IS" BASIS, WITHOUT WARRANTIES OR CONDITIONS OF ANY
# KIND, either express or implied.  See the License for the
# specific language governing permissions and limitations
# under the License.

import mxnet as mx
from mxnet.test_utils import use_np
import numpy as np
import scipy
from scipy.stats import pearsonr
import json
import math
from common import with_seed, xfail_when_nonstandard_decimal_separator
from copy import deepcopy

def check_metric(metric, *args, **kwargs):
    metric = mx.gluon.metric.create(metric, *args, **kwargs)
    str_metric = json.dumps(metric.get_config())
    metric2 = mx.gluon.metric.create(str_metric)

    assert metric.get_config() == metric2.get_config()

def test_metrics():
    check_metric('acc', axis=0)
    check_metric('f1')
    check_metric('mcc')
    check_metric('perplexity', axis=-1)
    check_metric('pearsonr')
    check_metric('pcc')
    check_metric('nll_loss')
    check_metric('loss')
    composite = mx.gluon.metric.create(['acc', 'f1'])
    check_metric(composite)

def test_nll_loss():
    metric = mx.gluon.metric.create('nll_loss')
    pred = mx.nd.array([[0.2, 0.3, 0.5], [0.6, 0.1, 0.3]])
    label = mx.nd.array([2, 1])
    metric.update([label], [pred])
    _, loss = metric.get()
    expected_loss = -(np.log(pred[0][2].asscalar()) + np.log(pred[1][1].asscalar())) / 2
    assert loss == expected_loss

def test_acc():
    pred = mx.nd.array([[0.3, 0.7], [0, 1.], [0.4, 0.6]])
    label = mx.nd.array([0, 1, 1])
    metric = mx.gluon.metric.create('acc')
    metric.update([label], [pred])
    _, acc = metric.get()
    expected_acc = (np.argmax(pred, axis=1) == label).sum().asscalar() / label.size
    np.testing.assert_almost_equal(acc, expected_acc)

def test_acc_2d_label():
    # label maybe provided in 2d arrays in custom data iterator
    pred = mx.nd.array([[0.3, 0.7], [0, 1.], [0.4, 0.6], [0.8, 0.2], [0.3, 0.5], [0.6, 0.4]])
    label = mx.nd.array([[0, 1, 1], [1, 0, 1]])
    metric = mx.gluon.metric.create('acc')
    metric.update([label], [pred])
    _, acc = metric.get()
    expected_acc = (np.argmax(pred, axis=1).asnumpy() == label.asnumpy().ravel()).sum() / \
                   float(label.asnumpy().ravel().size)
    np.testing.assert_almost_equal(acc, expected_acc)

def test_loss_update():
    pred = mx.nd.array([[0.3, 0.7], [0, 1.], [0.4, 0.6]])
    metric1 = mx.gluon.metric.create('loss')
    metric2 = mx.gluon.metric.create('loss')
    metric1.update(None, [pred])
    metric2.update(None, pred)
    _, acc1 = metric1.get()
    _, acc2 = metric2.get()
    assert acc1 == acc2

<<<<<<< HEAD
=======
@xfail_when_nonstandard_decimal_separator
>>>>>>> fec534a3
def test_binary_f1():
    microF1 = mx.gluon.metric.create("f1", average="micro")
    macroF1 = mx.gluon.metric.F1(average="macro")

    assert np.isnan(macroF1.get()[1])
    assert np.isnan(microF1.get()[1])

    # check divide by zero
    pred = mx.nd.array([[0.9, 0.1],
                        [0.8, 0.2]])
    label = mx.nd.array([0, 0])
    macroF1.update([label], [pred])
    microF1.update([label], [pred])
    assert macroF1.get()[1] == 0.0
    assert microF1.get()[1] == 0.0
    macroF1.reset()
    microF1.reset()

    pred11 = mx.nd.array([[0.1, 0.9],
                          [0.5, 0.5]])
    label11 = mx.nd.array([1, 0])
    pred12 = mx.nd.array([[0.85, 0.15],
                          [1.0, 0.0]])
    label12 = mx.nd.array([1, 0])
    pred21 = mx.nd.array([[0.6, 0.4]])
    label21 = mx.nd.array([0])
    pred22 = mx.nd.array([[0.2, 0.8]])
    label22 = mx.nd.array([1])

    microF1.update([label11, label12], [pred11, pred12])
    macroF1.update([label11, label12], [pred11, pred12])
    assert microF1.num_inst == 4
    assert macroF1.num_inst == 4
    # f1 = 2 * tp / (2 * tp + fp + fn)
    fscore1 = 2. * (1) / (2 * 1 + 1 + 0)
    np.testing.assert_almost_equal(microF1.get()[1], fscore1)
    np.testing.assert_almost_equal(macroF1.get()[1], fscore1)

    microF1.update([label21, label22], [pred21, pred22])
    macroF1.update([label21, label22], [pred21, pred22])
    assert microF1.num_inst == 6
    assert macroF1.num_inst == 6
    fscore2 = 2. * (1) / (2 * 1 + 0 + 0)
    fscore_total = 2. * (1 + 1) / (2 * (1 + 1) + (1 + 0) + (0 + 0))
    np.testing.assert_almost_equal(microF1.get()[1], fscore_total)
    np.testing.assert_almost_equal(macroF1.get()[1], fscore_total)

def test_multiclass_f1():
    microF1 = mx.gluon.metric.create("f1", class_type="multiclass", average="micro")
    macroF1 = mx.gluon.metric.F1(class_type="multiclass", average="macro")

    assert np.isnan(macroF1.get()[1])
    assert np.isnan(microF1.get()[1])

    # check one class is zero
    pred = mx.nd.array([[0.9, 0.1],
                        [0.8, 0.2]])
    label = mx.nd.array([0, 0])
    macroF1.update([label], [pred])
    microF1.update([label], [pred])
    assert macroF1.get()[1] == 0.5 # one class is 1.0, the other is 0. (divided by 0)
    assert microF1.get()[1] == 1.0 # globally f1 is 1.0
    macroF1.reset()
    microF1.reset()

    # test case from sklearn, here pred is probabilistic distributions instead of predicted labels
    pred11 = mx.nd.array([[1, 0, 0], [0, 1, 0]])
    label11 = mx.nd.array([0, 2])
    pred12 = mx.nd.array([[0, 0, 1], [1, 0, 0], [0, 1, 0], [0, 0, 1]])
    label12 = mx.nd.array([1, 0, 0, 1])

    microF1.update([label11, label12], [pred11, pred12])
    macroF1.update([label11, label12], [pred11, pred12])
    assert microF1.num_inst == 6
    assert macroF1.num_inst == 6
    
    # from sklearn.metrics import f1_score
    # overall_pred = [0, 1, 2, 0, 1, 2]
    # overall_label = [0, 2, 1, 0, 0, 1]
    fmacro = 0.26666666666666666 #f1_score(overall_label, overall_pred, average="macro")
    fmicro = 0.3333333333333333 #f1_score(overall_label, overall_pred, average="micro")
    np.testing.assert_almost_equal(microF1.get()[1], fmicro)
    np.testing.assert_almost_equal(macroF1.get()[1], fmacro)
    
<<<<<<< HEAD
=======
@xfail_when_nonstandard_decimal_separator
>>>>>>> fec534a3
def test_multilabel_f1():
    microF1 = mx.gluon.metric.create("f1", class_type="multilabel", average="micro")
    macroF1 = mx.gluon.metric.F1(class_type="multilabel", average="macro")

    assert np.isnan(macroF1.get()[1])
    assert np.isnan(microF1.get()[1])

    # check one class is zero
    pred = mx.nd.array([[0.9, 0.1],
                        [0.8, 0.2]])
    label = mx.nd.array([[1, 1], [1, 1]])
    macroF1.update([label], [pred])
    microF1.update([label], [pred])
    assert macroF1.get()[1] == 0.5 # one class is 1.0, the other is 0. (divided by 0)
    np.testing.assert_almost_equal(microF1.get()[1], 2.0 / 3)  
    macroF1.reset()
    microF1.reset()

    pred11 = mx.nd.array([[0.9, 0.4, 0.3], [0.2, 0.7, 0.8]])
    label11 = mx.nd.array([[1, 0, 1], [0, 0, 1]])
    pred12 = mx.nd.array([[0.6, 0.6, 0.7]])
    label12 = mx.nd.array([[0, 1, 1]])

    microF1.update([label11, label12], [pred11, pred12])
    macroF1.update([label11, label12], [pred11, pred12])
    assert microF1.num_inst == 3
    assert macroF1.num_inst == 3
    #from sklearn.metrics import f1_score
    #overall_pred = [[1, 0, 0], [0, 1, 1], [1, 1, 1]]
    #overall_label = [[1, 0, 1], [0, 0, 1], [0, 1, 1]]
    fmacro = 0.7111111111111111  #f1_score(overall_label, overall_pred, average="macro")
    fmicro = 0.7272727272727272  #f1_score(overall_label, overall_pred, average="micro")
    np.testing.assert_almost_equal(microF1.get()[1], fmicro)
    np.testing.assert_almost_equal(macroF1.get()[1], fmacro)
<<<<<<< HEAD
    
=======

@xfail_when_nonstandard_decimal_separator
>>>>>>> fec534a3
def test_mcc():
    microMCC = mx.gluon.metric.create("mcc")

    assert np.isnan(microMCC.get()[1])
    
    # check divide by zero
    pred = mx.nd.array([[0.9, 0.1],
                        [0.8, 0.2]])
    label = mx.nd.array([0, 0])
    microMCC.update([label], [pred])
    assert microMCC.get()[1] == 0.0
    microMCC.reset()

    pred11 = mx.nd.array([[0.1, 0.9],
                        [0.5, 0.5]])
    label11 = mx.nd.array([1, 0])
    pred12 = mx.nd.array([[0.85, 0.15],
                        [1.0, 0.0]])
    label12 = mx.nd.array([1, 0])
    pred21 = mx.nd.array([[0.6, 0.4]])
    label21 = mx.nd.array([0])
    pred22 = mx.nd.array([[0.2, 0.8]])
    label22 = mx.nd.array([1])
    microMCC.update([label11, label12], [pred11, pred12])
    assert microMCC.num_inst == 4
    tp1 = 1; fp1 = 0; fn1 = 1; tn1=2
    mcc1 = (tp1*tn1 - fp1*fn1) / np.sqrt((tp1+fp1)*(tp1+fn1)*(tn1+fp1)*(tn1+fn1))
    np.testing.assert_almost_equal(microMCC.get()[1], mcc1)

    microMCC.update([label21, label22], [pred21, pred22])
    assert microMCC.num_inst == 6
    tp2 = 1; fp2 = 0; fn2 = 0; tn2=1
    mcc2 = (tp2*tn2 - fp2*fn2) / np.sqrt((tp2+fp2)*(tp2+fn2)*(tn2+fp2)*(tn2+fn2))
    tpT = tp1+tp2; fpT = fp1+fp2; fnT = fn1+fn2; tnT = tn1+tn2;
    mccT = (tpT*tnT - fpT*fnT) / np.sqrt((tpT+fpT)*(tpT+fnT)*(tnT+fpT)*(tnT+fnT))
    np.testing.assert_almost_equal(microMCC.get()[1], mccT)

def test_perplexity():
    pred = mx.nd.array([[0.8, 0.2], [0.2, 0.8], [0, 1.]])
    label = mx.nd.array([0, 1, 1])
    p = pred.asnumpy()[np.arange(label.size), label.asnumpy().astype('int32')]
    perplexity_expected = np.exp(-np.log(p).sum()/label.size)
    metric = mx.gluon.metric.create('perplexity', axis=-1)
    metric.update([label], [pred])
    _, perplexity = metric.get()
    np.testing.assert_almost_equal(perplexity, perplexity_expected)

def test_pearsonr():
    pred1 = mx.nd.array([[0.3, 0.7], [0, 1.], [0.4, 0.6]])
    label1 = mx.nd.array([[1, 0], [0, 1], [0, 1]])
    pearsonr_expected_np = np.corrcoef(pred1.asnumpy().ravel(), label1.asnumpy().ravel())[0, 1]
    pearsonr_expected_scipy, _ = pearsonr(pred1.asnumpy().ravel(), label1.asnumpy().ravel())
    micro_pr = mx.gluon.metric.create('pearsonr')

    assert np.isnan(micro_pr.get()[1])

    micro_pr.update([label1], [pred1])

    np.testing.assert_almost_equal(micro_pr.get()[1], pearsonr_expected_np)
    np.testing.assert_almost_equal(micro_pr.get()[1], pearsonr_expected_scipy)

    pred2 = mx.nd.array([[1, 2], [3, 2], [4, 6]])
    label2 = mx.nd.array([[1, 0], [0, 1], [0, 1]])
    # Note that pred12 = pred1 + pred2; label12 = label1 + label2
    pred12 = mx.nd.array([[0.3, 0.7], [0, 1.], [0.4, 0.6],[1, 2], [3, 2], [4, 6]])
    label12 = mx.nd.array([[1, 0], [0, 1], [0, 1], [1, 0], [0, 1], [0, 1]])

    pearsonr_expected_np = np.corrcoef(pred12.asnumpy().ravel(), label12.asnumpy().ravel())[0, 1]
    pearsonr_expected_scipy, _ = pearsonr(pred12.asnumpy().ravel(), label12.asnumpy().ravel())

    micro_pr.update([label2], [pred2])
    np.testing.assert_almost_equal(micro_pr.get()[1], pearsonr_expected_np)
    np.testing.assert_almost_equal(micro_pr.get()[1], pearsonr_expected_scipy)

def cm_batch(cm):
    # generate a batch yielding a given confusion matrix
    n = len(cm)
    ident = np.identity(n)
    labels = []
    preds = []
    for i in range(n):
        for j in range(n):
            labels += [ i ] * cm[i][j]
            preds += [ ident[j] ] * cm[i][j]
    return ([ mx.nd.array(labels, dtype='int32') ], [ mx.nd.array(preds) ])

def test_pcc():
    labels, preds = cm_batch([
        [ 7, 3 ],
        [ 2, 5 ],
    ])
    met_pcc = mx.gluon.metric.create('pcc')
    met_pcc.update(labels, preds)
    _, pcc = met_pcc.get()

    # pcc should agree with mcc for binary classification
    met_mcc = mx.gluon.metric.create('mcc')
    met_mcc.update(labels, preds)
    _, mcc = met_mcc.get()
    np.testing.assert_almost_equal(pcc, mcc)

    # pcc should agree with Pearson for binary classification
    met_pear = mx.gluon.metric.create('pearsonr')
    met_pear.update(labels, [p.argmax(axis=1) for p in preds])
    _, pear = met_pear.get()
    np.testing.assert_almost_equal(pcc, pear)

    # pcc should also accept pred as scalar rather than softmax vector
    # like acc does
    met_pcc.reset()
    met_pcc.update(labels, [p.argmax(axis=1) for p in preds])
    _, chk = met_pcc.get()
    np.testing.assert_almost_equal(pcc, chk)

    # check multiclass case against reference implementation
    CM = [
        [ 23, 13,  3 ],
        [  7, 19, 11 ],
        [  2,  5, 17 ],
    ]
    K = 3
    ref = sum(
        CM[k][k] * CM[l][m] - CM[k][l] * CM[m][k]
        for k in range(K)
        for l in range(K)
        for m in range(K)
    ) / (sum(
        sum(CM[k][l] for l in range(K)) * sum(
            sum(CM[f][g] for g in range(K))
            for f in range(K)
            if f != k
        )
        for k in range(K)
    ) * sum(
        sum(CM[l][k] for l in range(K)) * sum(
            sum(CM[f][g] for f in range(K))
            for g in range(K)
            if g != k
        )
        for k in range(K)
    )) ** 0.5
    labels, preds = cm_batch(CM)
    met_pcc.reset()
    met_pcc.update(labels, preds)
    _, pcc = met_pcc.get()
    np.testing.assert_almost_equal(pcc, ref)

    # things that should not change metric score:
    # * order
    # * batch size
    # * update frequency
    labels = [ [ i.reshape(-1) ] for i in labels[0] ]
    labels.reverse()
    preds = [ [ i.reshape((1, -1)) ] for i in preds[0] ]
    preds.reverse()

    met_pcc.reset()
    for l, p in zip(labels, preds):
        met_pcc.update(l, p)
    assert pcc == met_pcc.get()[1]

@xfail_when_nonstandard_decimal_separator
def test_single_array_input():
    pred = mx.nd.array([[1,2,3,4]])
    label = pred + 0.1

    mse = mx.gluon.metric.create('mse')
    mse.update(label, pred)
    _, mse_res = mse.get()
    np.testing.assert_almost_equal(mse_res, 0.01)

    mae = mx.gluon.metric.create('mae')
    mae.update(label, pred)
    mae.get()
    _, mae_res = mae.get()
    np.testing.assert_almost_equal(mae_res, 0.1)

    rmse = mx.gluon.metric.create('rmse')
    rmse.update(label, pred)
    rmse.get()
    _, rmse_res = rmse.get()
    np.testing.assert_almost_equal(rmse_res, 0.1)
<|MERGE_RESOLUTION|>--- conflicted
+++ resolved
@@ -83,10 +83,7 @@
     _, acc2 = metric2.get()
     assert acc1 == acc2
 
-<<<<<<< HEAD
-=======
 @xfail_when_nonstandard_decimal_separator
->>>>>>> fec534a3
 def test_binary_f1():
     microF1 = mx.gluon.metric.create("f1", average="micro")
     macroF1 = mx.gluon.metric.F1(average="macro")
@@ -171,10 +168,7 @@
     np.testing.assert_almost_equal(microF1.get()[1], fmicro)
     np.testing.assert_almost_equal(macroF1.get()[1], fmacro)
     
-<<<<<<< HEAD
-=======
 @xfail_when_nonstandard_decimal_separator
->>>>>>> fec534a3
 def test_multilabel_f1():
     microF1 = mx.gluon.metric.create("f1", class_type="multilabel", average="micro")
     macroF1 = mx.gluon.metric.F1(class_type="multilabel", average="macro")
@@ -209,12 +203,8 @@
     fmicro = 0.7272727272727272  #f1_score(overall_label, overall_pred, average="micro")
     np.testing.assert_almost_equal(microF1.get()[1], fmicro)
     np.testing.assert_almost_equal(macroF1.get()[1], fmacro)
-<<<<<<< HEAD
-    
-=======
 
 @xfail_when_nonstandard_decimal_separator
->>>>>>> fec534a3
 def test_mcc():
     microMCC = mx.gluon.metric.create("mcc")
 
