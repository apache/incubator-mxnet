--- conflicted
+++ resolved
@@ -585,582 +585,6 @@
     x = mx.nd.zeros((3,))
     assert flatten(x).shape == (3, 1)
 
-<<<<<<< HEAD
-=======
-
-@with_seed()
-def test_trainer():
-    def dict_equ(a, b):
-        assert set(a) == set(b)
-        for k in a:
-            assert (a[k].asnumpy() == b[k].asnumpy()).all()
-    x = gluon.Parameter('x', shape=(10,))
-    x.initialize(ctx=[mx.cpu(0), mx.cpu(1)], init='zeros')
-    trainer = gluon.Trainer([x], 'sgd', {'learning_rate': 1.0, 'momentum': 0.5})
-    with mx.autograd.record():
-        for w in x.list_data():
-            y = w + 1
-            y.backward()
-    trainer.step(1)
-
-    assert (x.data(mx.cpu(1)).asnumpy() == -2).all()
-
-    x.lr_mult = 0.5
-
-    with mx.autograd.record():
-        for w in x.list_data():
-            y = w + 1
-            y.backward()
-    trainer.step(1)
-
-    assert (x.data(mx.cpu(1)).asnumpy() == -4).all()
-
-    trainer.save_states('test_trainer.states')
-    states = deepcopy(trainer._kvstore._updater.states) if trainer._update_on_kvstore \
-             else deepcopy(trainer._updaters[0].states)
-    trainer.load_states('test_trainer.states')
-    if trainer._update_on_kvstore:
-        dict_equ(trainer._kvstore._updater.states, states)
-        assert trainer._optimizer == trainer._kvstore._updater.optimizer
-    else:
-        for updater in trainer._updaters:
-            dict_equ(updater.states, states)
-        assert trainer._optimizer == trainer._updaters[0].optimizer
-    assert_raises(AssertionError, trainer.update, 1)
-    assert_raises(AssertionError, trainer.allreduce_grads)
-
-    x = gluon.Parameter('x', shape=(10,))
-    x.initialize(ctx=[mx.cpu(0), mx.cpu(1)], init='zeros')
-    trainer2 = gluon.Trainer([x], 'sgd', {'learning_rate': 1.0, 'momentum': 0.5},
-                             update_on_kvstore=False)
-    with mx.autograd.record():
-        for i, w in enumerate(x.list_data()):
-            y = i*w
-            y.backward()
-    assert (x.grad(mx.cpu(0)).asnumpy() != x.grad(mx.cpu(1)).asnumpy()).all()
-    trainer2.allreduce_grads()
-    assert (x.grad(mx.cpu(0)).asnumpy() == x.grad(mx.cpu(1)).asnumpy()).all()
-    trainer2.update(1)
-
-    assert (x.data(mx.cpu(1)).asnumpy() == -1).all(), x.data(mx.cpu(1)).asnumpy()
-
-@with_seed()
-def test_trainer_save_load():
-    x = gluon.Parameter('x', shape=(10,), lr_mult=1.0)
-    x.initialize(ctx=[mx.cpu(0), mx.cpu(1)], init='zeros')
-    trainer = gluon.Trainer([x], 'sgd', {'learning_rate': 0.1})
-    with mx.autograd.record():
-        for w in x.list_data():
-            y = w + 1
-            y.backward()
-    trainer.step(1)
-    assert trainer._kvstore._updater.optimizer._get_lr(0) == 0.1
-    trainer.save_states('test_trainer_save_load.states')
-    trainer.load_states('test_trainer_save_load.states')
-    x.lr_mult = 2.0
-    # check if parameter dict is correctly associated with optimizer after load_state
-    assert trainer._kvstore._updater.optimizer._get_lr(0) == 0.2
-
->>>>>>> f0be910a
-@with_seed()
-def test_block_attr_hidden():
-    b = gluon.Block()
-
-    # regular attributes can change types
-    b.a = None
-    b.a = 1
-
-
-@raises(TypeError)
-@with_seed()
-def test_block_attr_block():
-    b = gluon.Block()
-
-    # regular variables can't change types
-    b.b = gluon.Block()
-    b.b = (2,)
-
-
-@raises(TypeError)
-@with_seed()
-def test_block_attr_param():
-    b = gluon.Block()
-
-    # regular variables can't change types
-    b.b = gluon.Parameter()
-    b.b = (2,)
-
-
-@with_seed()
-def test_block_attr_regular():
-    b = gluon.Block()
-
-    # set block attribute also sets _children
-    b.c = gluon.Block()
-    c2 = gluon.Block()
-    b.c = c2
-    assert b.c is c2 and list(b._children.values())[0] is c2
-
-
-@with_seed()
-def test_block_attr_list_of_block():
-    class Model1(gluon.Block):
-        def __init__(self, **kwargs):
-            super(Model1, self).__init__(**kwargs)
-            with self.name_scope():
-                self.layers = [nn.Dense(i * 10) for i in range(6)]
-
-    class Model2(gluon.Block):
-        def __init__(self, **kwargs):
-            super(Model2, self).__init__(**kwargs)
-            with self.name_scope():
-                self.layers = dict()
-                self.layers['a'] = [nn.Dense(10), nn.Dense(10)]
-
-    class Model3(gluon.Block):
-        def __init__(self, **kwargs):
-            super(Model3, self).__init__(**kwargs)
-            with self.name_scope():
-                self.layers = nn.Sequential()
-                self.layers.add(*[nn.Dense(i * 10) for i in range(6)])
-
-    class Model4(gluon.Block):
-        def __init__(self, **kwargs):
-            super(Model4, self).__init__(**kwargs)
-            with self.name_scope():
-                self.data = {'a': '4', 'b': 123}
-
-    with warnings.catch_warnings(record=True) as w:
-        warnings.simplefilter('always')
-        model = Model1()
-        model.collect_params()
-        assert len(w) > 0
-    with warnings.catch_warnings(record=True) as w:
-        warnings.simplefilter('always')
-        model = Model2()
-        model.collect_params()
-        assert len(w) > 0
-    with warnings.catch_warnings(record=True) as w:
-        warnings.simplefilter('always')
-        model = Model3()
-        model.collect_params()
-        assert len(w) == 0
-    with warnings.catch_warnings(record=True) as w:
-        warnings.simplefilter('always')
-        model = Model4()
-        model.collect_params()
-        assert len(w) == 0
-
-def check_sequential(net):
-    dense1 = gluon.nn.Dense(10)
-    net.add(dense1)
-    dense2 = gluon.nn.Dense(10)
-    net.add(dense2)
-    dense3 = gluon.nn.Dense(10)
-    net.add(dense3)
-
-    assert net[1] is dense2
-    assert net[-1] is dense3
-    slc = net[1:3]
-    assert len(slc) == 2 and slc[0] is dense2 and slc[1] is dense3
-    assert isinstance(slc, type(net))
-
-@with_seed()
-def test_sequential():
-    check_sequential(gluon.nn.Sequential())
-    check_sequential(gluon.nn.HybridSequential())
-
-@with_seed()
-def test_sequential_warning():
-    with warnings.catch_warnings(record=True) as w:
-        # The following line permits the test to pass if run multiple times
-        warnings.simplefilter('always')
-        b = gluon.nn.Sequential()
-        b.add(gluon.nn.Dense(20))
-        b.hybridize()
-        assert len(w) == 1
-
-
-@with_seed()
-def test_global_norm_clip():
-    x1 = mx.nd.ones((3,3))
-    x2 = mx.nd.ones((4,4))
-    norm = gluon.utils.clip_global_norm([x1, x2], 1.0)
-    assert norm == 5.0
-    assert_almost_equal(x1.asnumpy(), np.ones((3,3))/5)
-    assert_almost_equal(x2.asnumpy(), np.ones((4,4))/5)
-
-    x3 = mx.nd.array([1.0, 2.0, float('nan')])
-    with warnings.catch_warnings(record=True) as w:
-        warnings.simplefilter("always")
-        gluon.utils.clip_global_norm([x1, x3], 2.0)
-        assert len(w) == 1
-
-
-@with_seed()
-def test_embedding():
-    def check_embedding(sparse_grad):
-        layer = gluon.nn.Embedding(10, 100, sparse_grad=sparse_grad)
-        layer.initialize()
-        x = mx.nd.array([3,4,2,0,1])
-        with mx.autograd.record():
-            y = layer(x)
-            y.backward()
-        assert (layer.weight.grad().asnumpy()[:5] == 1).all()
-        assert (layer.weight.grad().asnumpy()[5:] == 0).all()
-    check_embedding(True)
-    check_embedding(False)
-
-@with_seed()
-def test_export():
-    ctx = mx.context.current_context()
-    model = gluon.model_zoo.vision.resnet18_v1(
-        prefix='resnet', ctx=ctx, pretrained=True)
-    model.hybridize()
-    data = mx.nd.random.normal(shape=(1, 3, 224, 224))
-    out = model(data)
-
-    model.export('gluon')
-
-    module = mx.mod.Module.load('gluon', 0, label_names=None, context=ctx)
-    module.bind(data_shapes=[('data', data.shape)])
-    module.forward(mx.io.DataBatch([data], None), is_train=False)
-    mod_out, = module.get_outputs()
-
-    assert_almost_equal(out.asnumpy(), mod_out.asnumpy())
-
-    model2 = gluon.model_zoo.vision.resnet18_v1(prefix='resnet', ctx=ctx)
-    model2.collect_params().load('gluon-0000.params', ctx)
-    out2 = model2(data)
-
-    assert_almost_equal(out.asnumpy(), out2.asnumpy())
-
-
-@with_seed()
-def test_hybrid_stale_cache():
-    net = mx.gluon.nn.HybridSequential()
-    with net.name_scope():
-        net.add(mx.gluon.nn.Dense(10, weight_initializer='zeros', bias_initializer='ones', flatten=False))
-
-    net.hybridize()
-    net.initialize()
-    net(mx.nd.ones((2,3,5)))
-
-    net.add(mx.gluon.nn.Flatten())
-    assert net(mx.nd.ones((2,3,5))).shape == (2, 30)
-
-    net = mx.gluon.nn.HybridSequential()
-    with net.name_scope():
-        net.fc1 = mx.gluon.nn.Dense(10, weight_initializer='zeros',
-                                    bias_initializer='ones', flatten=False)
-        net.fc2 = mx.gluon.nn.Dense(10, weight_initializer='zeros',
-                                    bias_initializer='ones', flatten=False)
-    net.hybridize()
-    net.initialize()
-    net(mx.nd.ones((2,3,5)))
-
-    net.fc2 = mx.gluon.nn.Dense(10, weight_initializer='zeros',
-                                bias_initializer='ones', flatten=True)
-    net.initialize()
-    assert net(mx.nd.ones((2,3,5))).shape == (2, 10)
-
-
-@with_seed()
-def test_lambda():
-    net1 = mx.gluon.nn.HybridSequential()
-    net1.add(nn.Activation('tanh'),
-             nn.LeakyReLU(0.1))
-
-    net2 = mx.gluon.nn.HybridSequential()
-    op3 = lambda F, x, *args: F.LeakyReLU(x, *args, slope=0.1)
-    net2.add(nn.HybridLambda('tanh'),
-             nn.HybridLambda(op3))
-
-    op4 = lambda x: mx.nd.LeakyReLU(x, slope=0.1)
-    net3 = mx.gluon.nn.Sequential()
-    net3.add(nn.Lambda('tanh'),
-             nn.Lambda(op4))
-
-    input_data = mx.nd.random.uniform(shape=(2, 3, 5, 7))
-    out1, out2, out3 = net1(input_data), net2(input_data), net3(input_data)
-    assert_almost_equal(out1.asnumpy(), out2.asnumpy(), rtol=1e-3, atol=1e-3)
-    assert_almost_equal(out1.asnumpy(), out3.asnumpy(), rtol=1e-3, atol=1e-3)
-
-
-@with_seed()
-def test_fill_shape_deferred():
-    net = nn.HybridSequential()
-    with net.name_scope():
-        net.add(nn.Conv2D(64, kernel_size=2, padding=1),
-                nn.BatchNorm(),
-                nn.Dense(10))
-    net.hybridize()
-    net.initialize()
-    net(mx.nd.ones((2,3,5,7)))
-    assert net[0].weight.shape[1] == 3, net[0].weight.shape[1]
-    assert net[1].gamma.shape[0] == 64, net[1].gamma.shape[0]
-    assert net[2].weight.shape[1] == 3072, net[2].weight.shape[1]
-
-
-@with_seed()
-def test_dtype():
-    net = mx.gluon.model_zoo.vision.resnet18_v1()
-    net.initialize()
-    net.cast('float64')
-    with mx.autograd.record():
-        y = net(mx.nd.ones((16, 3, 32, 32), dtype='float64'))
-        y.backward()
-
-    net = mx.gluon.model_zoo.vision.resnet18_v1()
-    net.initialize()
-    net.hybridize()
-    net(mx.nd.ones((16, 3, 32, 32), dtype='float32'))
-
-    net.cast('float64')
-    net(mx.nd.ones((16, 3, 32, 32), dtype='float64'))
-
-    mx.nd.waitall()
-
-    class Net(gluon.Block):
-        def __init__(self, in_dim, output_dim):
-            super(Net, self).__init__()
-            with self.name_scope():
-                self.embed = gluon.nn.Embedding(input_dim=in_dim, output_dim=output_dim,dtype=np.float64)
-                self.dense = gluon.nn.Dense(2, dtype=np.float64)
-
-        def forward(self, x):
-            e = self.embed(x)
-            assert(e.dtype == np.float64)
-            y = self.dense(e)
-            assert(y.dtype == np.float64)
-            return y
-
-    net = Net(5, 10)
-    net.initialize()
-    out = net(mx.nd.ones((3,), dtype=np.float64))
-    mx.nd.waitall()
-
-@with_seed()
-def test_fill_shape_load():
-    ctx = mx.context.current_context()
-    net1 = nn.HybridSequential()
-    with net1.name_scope():
-        net1.add(nn.Conv2D(64, kernel_size=2, padding=1),
-                 nn.BatchNorm(),
-                 nn.Dense(10))
-    net1.hybridize()
-    net1.initialize(ctx=ctx)
-    net1(mx.nd.ones((2,3,5,7), ctx))
-    net1.save_params('net_fill.params')
-
-    net2 = nn.HybridSequential()
-    with net2.name_scope():
-        net2.add(nn.Conv2D(64, kernel_size=2, padding=1),
-                 nn.BatchNorm(),
-                 nn.Dense(10))
-    net2.hybridize()
-    net2.initialize()
-    net2.load_params('net_fill.params', ctx)
-    assert net2[0].weight.shape[1] == 3, net2[0].weight.shape[1]
-    assert net2[1].gamma.shape[0] == 64, net2[1].gamma.shape[0]
-    assert net2[2].weight.shape[1] == 3072, net2[2].weight.shape[1]
-
-
-@with_seed()
-def test_inline():
-    net = mx.gluon.nn.HybridSequential()
-    with net.name_scope():
-        net.add(mx.gluon.nn.Dense(10))
-        net.add(mx.gluon.nn.Dense(10))
-        net.add(mx.gluon.nn.Dense(10))
-
-    net.initialize()
-    net.hybridize(inline_limit=3)
-    with mx.autograd.record():
-        y = net(mx.nd.zeros((1,10)))
-
-    len_1 = len(json.loads(mx.autograd.get_symbol(y).tojson())['nodes'])
-    y.backward()
-
-    net.hybridize(inline_limit=0)
-    with mx.autograd.record():
-        y = net(mx.nd.zeros((1,10)))
-
-    len_2 = len(json.loads(mx.autograd.get_symbol(y).tojson())['nodes'])
-    y.backward()
-
-    assert len_1 == len_2 + 2
-
-
-def test_activations():
-    point_to_validate = mx.nd.array([-0.1, 0.1] * 3)
-
-    swish = mx.gluon.nn.Swish()
-    def swish_test(x):
-        return x * mx.nd.sigmoid(x)
-
-    for test_point, ref_point in zip(swish_test(point_to_validate), swish(point_to_validate)):
-        assert test_point == ref_point
-
-    elu = mx.gluon.nn.ELU()
-    def elu_test(x):
-        def elu(x):
-            return 1.0 * (mx.nd.exp(x) - 1) if x < 0 else x
-        return [elu(x_i) for x_i in x]
-
-    for test_point, ref_point in zip(elu_test(point_to_validate), elu(point_to_validate)):
-        assert test_point == ref_point
-
-    selu = mx.gluon.nn.SELU()
-    def selu_test(x):
-        def selu(x):
-            scale, alpha = 1.0507009873554804934193349852946, 1.6732632423543772848170429916717
-            return scale * x if x >= 0 else alpha * mx.nd.exp(x) - alpha
-        return [selu(x_i) for x_i in x]
-
-    for test_point, ref_point in zip(selu(point_to_validate), selu(point_to_validate)):
-        assert test_point == ref_point
-
-    prelu = mx.gluon.nn.PReLU()
-    prelu.initialize()
-    x = point_to_validate.reshape((1, 3, 2))
-    assert_almost_equal(prelu(x).asnumpy(), mx.nd.where(x >= 0, x, 0.25 * x).asnumpy())
-
-@with_seed()
-def test_dropout():
-    def get_slice(x, axis, idx):
-        ix = ()
-        for i in range(x.ndim):
-            if i == axis:
-                ix += (idx,)
-            else:
-                ix += (slice(None, None, None),)
-        return x[ix]
-
-    def check_dropout_axes(ratio, shape, axes):
-        compactshape = list(shape)
-        for axis in axes:
-            compactshape[axis] = 1
-        compactx = mx.random.uniform(shape=tuple(compactshape))
-        broadcastx = compactx.broadcast_to(shape)
-        dropouty = mx.gluon.nn.Dropout(rate=ratio, axes=axes)(broadcastx)
-        for axis in axes:
-            target = get_slice(dropouty, axis, 0).asnumpy()
-            for i in range(1, shape[axis]):
-                assert(get_slice(dropouty, axis, i).asnumpy() == target).all()
-
-    nshape = (10, 10, 10, 10)
-    with mx.autograd.train_mode():
-        check_dropout_axes(0.25, nshape, axes = (0,))
-        check_dropout_axes(0.25, nshape, axes = (1,))
-        check_dropout_axes(0.25, nshape, axes = (2,))
-        check_dropout_axes(0.25, nshape, axes = (3,))
-        check_dropout_axes(0.25, nshape, axes = (0, 1))
-        check_dropout_axes(0.25, nshape, axes = (0, 2))
-        check_dropout_axes(0.25, nshape, axes = (0, 3))
-        check_dropout_axes(0.25, nshape, axes = (1, 2))
-        check_dropout_axes(0.25, nshape, axes = (1, 3))
-        check_dropout_axes(0.25, nshape, axes = (2, 3))
-        check_dropout_axes(0.25, nshape, axes = (0, 1, 2))
-        check_dropout_axes(0.25, nshape, axes = (0, 2, 3))
-        check_dropout_axes(0.25, nshape, axes = (1, 2, 3))
-
-@with_seed()
-def test_req():
-    data = mx.nd.random.uniform(shape=(1,3,224,224))
-    label = mx.nd.random.uniform(shape=(1))
-    label[:] = 1
-    loss = gluon.loss.SoftmaxCrossEntropyLoss()
-
-    net = nn.HybridSequential()
-    net1 = nn.HybridSequential()
-    net1.add(nn.Dense(4))
-    net2 = nn.HybridSequential()
-    net2.add(nn.Dense(3))
-    net2.add(nn.Dense(2))
-    net.add(net1)
-    net.add(net2)
-    net.initialize()
-
-    net.hybridize()
-
-    for v in net.collect_params().values():
-        v.grad_req = 'add'
-
-    net.collect_params().zero_grad()
-    with mx.autograd.record():
-        pred = net(data)
-        l = loss(pred, label)
-        l.backward()
-        grad = net[0][0].weight.grad().mean().asnumpy()
-        # run twice to check req = add
-        pred = net(data)
-        l = loss(pred, label)
-        l.backward()
-
-    grad_double = net[0][0].weight.grad().mean().asnumpy()
-    assert_almost_equal(grad * 2, grad_double)
-
-
-@with_seed()
-def test_save_load():
-    net = mx.gluon.model_zoo.vision.get_resnet(1, 18, pretrained=True)
-    net.save_params('test.params')
-
-    net = mx.gluon.model_zoo.vision.get_resnet(1, 18)
-    net.output = mx.gluon.nn.Dense(1000)
-
-    net.load_params('test.params')
-
-@with_seed()
-def test_symbol_block_save_load():
-    class Net(gluon.HybridBlock):
-        def __init__(self):
-            super(Net, self).__init__()
-            with self.name_scope():
-                backbone = gluon.model_zoo.vision.resnet18_v1()
-                data = mx.sym.var('data')
-                featnames = ['stage1_activation0', 'stage2_activation0', 'stage3_activation0']
-                out_names = ['_'.join([backbone.name, featname, 'output']) for featname in featnames]
-                internals = backbone(data).get_internals()
-                outs = [internals[out_name] for out_name in out_names]
-                self.backbone = gluon.SymbolBlock(outs, data, params=backbone.collect_params())
-                self.body = nn.Conv2D(3, 1)
-
-        def hybrid_forward(self, F, x):
-            x = self.body(x)
-            return self.backbone(x)
-
-    net1 = Net()
-    net1.initialize(mx.init.Normal())
-    net1.hybridize()
-    net1(mx.nd.random.normal(shape=(1, 3, 32, 32)))
-    net1.save_params('./test.params')
-
-    net2 = Net()
-    net2.load_params('./test.params', ctx=mx.cpu())
-
-
-@with_seed()
-def test_hybrid_multi_context():
-    net = mx.gluon.model_zoo.vision.get_resnet(1, 18)
-    net.initialize(ctx=[mx.cpu(0), mx.cpu(1)])
-    net.hybridize()
-    net(mx.nd.zeros((1, 3, 32, 32), ctx=mx.cpu(0))).asnumpy()
-
-
-@with_seed()
-def test_zero_grad():
-    data = mx.nd.random.uniform(shape=(3,3))
-    net = nn.Embedding(3, 4, sparse_grad=True, prefix='test_zero_grad_')
-    net.initialize()
-    with mx.autograd.record():
-        l = net(data)
-        l.backward()
-    net.collect_params().zero_grad()
-    grad = net.collect_params()['test_zero_grad_weight'].grad()
-    assert_almost_equal(grad.asnumpy(), grad.asnumpy() * 0)
-
 
 if __name__ == '__main__':
     import nose
