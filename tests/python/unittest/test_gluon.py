--- conflicted
+++ resolved
@@ -1293,7 +1293,6 @@
     model.load_params('test.params', ctx=mx.cpu())
 
 
-<<<<<<< HEAD
 @with_seed()
 def test_sparse_hybrid_block_grad():
     class Embedding(mx.gluon.HybridBlock):
@@ -1350,7 +1349,7 @@
         z = block(x) + block(x)
     z.backward()
     assert (block.net.w.grad().asnumpy() == 4).all()
-=======
+
 def test_hybrid_static_memory_recording():
     net = gluon.model_zoo.vision.get_resnet(
         1, 18, pretrained=True, ctx=mx.context.current_context())
@@ -1361,7 +1360,6 @@
         net(x)
     net(x)
 
->>>>>>> 7aa8a0c3
 
 if __name__ == '__main__':
     import nose
