# Licensed to the Apache Software Foundation (ASF) under one
# or more contributor license agreements.  See the NOTICE file
# distributed with this work for additional information
# regarding copyright ownership.  The ASF licenses this file
# to you under the Apache License, Version 2.0 (the
# "License"); you may not use this file except in compliance
# with the License.  You may obtain a copy of the License at
#
#   http://www.apache.org/licenses/LICENSE-2.0
#
# Unless required by applicable law or agreed to in writing,
# software distributed under the License is distributed on an
# "AS IS" BASIS, WITHOUT WARRANTIES OR CONDITIONS OF ANY
# KIND, either express or implied.  See the License for the
# specific language governing permissions and limitations
# under the License.

import os
import mxnet as mx
import numpy as np
import pickle as pkl
import unittest 
from mxnet.test_utils import *
from numpy.testing import assert_allclose
import unittest

def check_with_uniform(uf, arg_shapes, dim=None, npuf=None, rmin=-10, type_list=[np.float32]):
    """check function consistency with uniform random numbers"""
    if isinstance(arg_shapes, int):
        assert dim
        shape = tuple(np.random.randint(1, int(1000**(1.0/dim)), size=dim))
        arg_shapes = [shape] * arg_shapes
    for dtype in type_list:
        ndarray_arg = []
        numpy_arg = []
        for s in arg_shapes:
            npy = np.random.uniform(rmin, 10, s).astype(dtype)
            narr = mx.nd.array(npy, dtype=dtype)
            ndarray_arg.append(narr)
            numpy_arg.append(npy)
        out1 = uf(*ndarray_arg)
        if npuf is None:
            out2 = uf(*numpy_arg).astype(dtype)
        else:
            out2 = npuf(*numpy_arg).astype(dtype)

        assert out1.shape == out2.shape
        if isinstance(out1, mx.nd.NDArray):
            out1 = out1.asnumpy()
        if dtype == np.float16:
            assert_almost_equal(out1, out2, rtol=2e-3)
        else:
            assert_almost_equal(out1, out2)


def random_ndarray(dim):
    shape = tuple(np.random.randint(1, int(1000**(1.0/dim)), size=dim))
    data = mx.nd.array(np.random.uniform(-10, 10, shape))
    return data


def test_ndarray_setitem():
    shape = (3, 4, 2)

    # scalar assignment
    x = mx.nd.zeros(shape)
    x[:] = 1
    x_np = np.ones(shape, dtype=x.dtype)
    assert same(x.asnumpy(), x_np)

    # ndarray assignment
    x = mx.nd.zeros(shape)
    x[:] = mx.nd.ones(shape)
    x_np = np.ones(shape, dtype=x.dtype)
    assert same(x.asnumpy(), x_np)

    # numpy assignment
    x = mx.nd.zeros(shape)
    x[:] = np.ones(shape)
    x_np = np.ones(shape, dtype=x.dtype)
    assert same(x.asnumpy(), x_np)

    # indexing sub-arrays
    x = mx.nd.zeros(shape)
    x[1] = 1
    x_np = np.zeros(shape, dtype=x.dtype)
    x_np[1] = 1
    assert same(x.asnumpy(), x_np)

    # all-dim indexing
    x = mx.nd.zeros(shape)
    val = mx.nd.ones((3, 2, 1))
    x[:, 1:3, 1] = val
    x_np = np.zeros(shape, dtype=x.dtype)
    x_np[:, 1:3, 1:2] = val.asnumpy()
    assert same(x.asnumpy(), x_np)

    # short all-dim indexing
    x = mx.nd.zeros(shape)
    val = mx.nd.ones((3, 2))
    x[:, 1:3, 1] = val
    x_np = np.zeros(shape, dtype=x.dtype)
    x_np[:, 1:3, 1] = val.asnumpy()
    assert same(x.asnumpy(), x_np)

    x = mx.nd.zeros(shape)
    x[:, 1:3, 1] = 1
    x_np = np.zeros(shape, dtype=x.dtype)
    x_np[:, 1:3, 1:2] = 1
    assert same(x.asnumpy(), x_np)


def test_ndarray_elementwise():
    np.random.seed(0)
    nrepeat = 10
    maxdim = 4
    all_type = [np.float32, np.float64, np.float16, np.uint8, np.int32]
    real_type = [np.float32, np.float64, np.float16]
    for repeat in range(nrepeat):
        for dim in range(1, maxdim):
            check_with_uniform(lambda x, y: x + y, 2, dim, type_list=all_type)
            check_with_uniform(lambda x, y: x - y, 2, dim, type_list=all_type)
            check_with_uniform(lambda x, y: x * y, 2, dim, type_list=all_type)
            check_with_uniform(lambda x, y: x / y, 2, dim, type_list=real_type)
            check_with_uniform(lambda x, y: x / y, 2, dim, rmin=1, type_list=all_type)
            check_with_uniform(mx.nd.sqrt, 1, dim, np.sqrt, rmin=0)
            check_with_uniform(mx.nd.square, 1, dim, np.square, rmin=0)
            check_with_uniform(lambda x: mx.nd.norm(x).asscalar(), 1, dim, np.linalg.norm)

def test_ndarray_elementwisesum():
    ones = mx.nd.ones((10,), dtype=np.int32)
    res = mx.nd.ElementWiseSum(ones, ones*2, ones*4, ones*8)
    assert same(res.asnumpy(), ones.asnumpy()*15)

def test_ndarray_negate():
    npy = np.random.uniform(-10, 10, (2,3,4))
    arr = mx.nd.array(npy)
    assert_almost_equal(npy, arr.asnumpy())
    assert_almost_equal(-npy, (-arr).asnumpy())

    # a final check to make sure the negation (-) is not implemented
    # as inplace operation, so the contents of arr does not change after
    # we compute (-arr)
    assert_almost_equal(npy, arr.asnumpy())

def test_ndarray_reshape():
    tensor  = mx.nd.array([[[1, 2], [3, 4]],
                           [[5, 6], [7, 8]]])
    true_res = mx.nd.arange(8) + 1
    assert same(tensor.reshape((-1, )).asnumpy(), true_res.asnumpy())
    true_res  = mx.nd.array([[1, 2, 3, 4],
                             [5, 6, 7, 8]])
    assert same(tensor.reshape((2, -1)).asnumpy(), true_res.asnumpy())
    assert same(tensor.reshape((0, -1)).asnumpy(), true_res.asnumpy())
    true_res  = mx.nd.array([[1, 2],
                             [3, 4],
                             [5, 6],
                             [7, 8]])
    assert same(tensor.reshape((-1, 2)).asnumpy(), true_res.asnumpy())


def test_ndarray_choose():
    shape = (100, 20)
    npy = np.arange(np.prod(shape)).reshape(shape)
    arr = mx.nd.array(npy)
    nrepeat = 3
    for repeat in range(nrepeat):
        indices = np.random.randint(shape[1], size=shape[0])
        assert same(npy[np.arange(shape[0]), indices],
                    mx.nd.choose_element_0index(arr, mx.nd.array(indices)).asnumpy())


def test_ndarray_fill():
    shape = (100, 20)
    npy = np.arange(np.prod(shape)).reshape(shape)
    arr = mx.nd.array(npy)
    new_npy = npy.copy()
    nrepeat = 3
    for repeat in range(nrepeat):
        indices = np.random.randint(shape[1], size=shape[0])
        val = np.random.randint(shape[1], size=shape[0])
        new_npy[:] = npy
        new_npy[np.arange(shape[0]), indices] = val
        assert same(new_npy,
                    mx.nd.fill_element_0index(arr, mx.nd.array(val), mx.nd.array(indices)).asnumpy())


def test_ndarray_onehot():
    shape = (100, 20)
    npy = np.arange(np.prod(shape)).reshape(shape)
    arr = mx.nd.array(npy)
    nrepeat = 3
    for repeat in range(nrepeat):
        indices = np.random.randint(shape[1], size=shape[0])
        npy[:] = 0.0
        npy[np.arange(shape[0]), indices] = 1.0
        mx.nd.onehot_encode(mx.nd.array(indices), out=arr)
        assert same(npy, arr.asnumpy())


def test_ndarray_copy():
    c = mx.nd.array(np.random.uniform(-10, 10, (10, 10)))
    d = c.copyto(mx.Context('cpu', 0))
    assert np.sum(np.abs(c.asnumpy() != d.asnumpy())) == 0.0


def test_ndarray_scalar():
    c = mx.nd.empty((10,10))
    d = mx.nd.empty((10,10))
    c[:] = 0.5
    d[:] = 1.0
    d -= c * 2 / 3 * 6.0
    c += 0.5
    assert(np.sum(c.asnumpy()) - 100 < 1e-5)
    assert(np.sum(d.asnumpy()) + 100 < 1e-5)
    c[:] = 2
    assert(np.sum(c.asnumpy()) - 200 < 1e-5)
    d = -c + 2
    assert(np.sum(d.asnumpy()) < 1e-5)

def test_ndarray_pickle():
    np.random.seed(0)
    maxdim = 5
    nrepeat = 10
    for repeat in range(nrepeat):
        for dim in range(1, maxdim):
            a = random_ndarray(dim)
            b = mx.nd.empty(a.shape)
            a[:] = np.random.uniform(-10, 10, a.shape)
            b[:] = np.random.uniform(-10, 10, a.shape)
            a = a + b
            data = pkl.dumps(a)
            a2 = pkl.loads(data)
            assert np.sum(a.asnumpy() != a2.asnumpy()) == 0


def test_ndarray_saveload():
    np.random.seed(0)
    nrepeat = 10
    fname = 'tmp_list.bin'
    for repeat in range(nrepeat):
        data = []
        # test save/load as list
        for i in range(10):
            data.append(random_ndarray(np.random.randint(1, 5)))
        mx.nd.save(fname, data)
        data2 = mx.nd.load(fname)
        assert len(data) == len(data2)
        for x, y in zip(data, data2):
            assert np.sum(x.asnumpy() != y.asnumpy()) == 0
        # test save/load as dict
        dmap = {'ndarray xx %s' % i : x for i, x in enumerate(data)}
        mx.nd.save(fname, dmap)
        dmap2 = mx.nd.load(fname)
        assert len(dmap2) == len(dmap)
        for k, x in dmap.items():
            y = dmap2[k]
            assert np.sum(x.asnumpy() != y.asnumpy()) == 0
        # test save/load as ndarray
        # we expect the single ndarray to be converted into a list containing the ndarray
        single_ndarray = data[0]
        mx.nd.save(fname, single_ndarray)
        single_ndarray_loaded = mx.nd.load(fname)
        assert len(single_ndarray_loaded) == 1
        single_ndarray_loaded = single_ndarray_loaded[0]
        assert np.sum(single_ndarray.asnumpy() != single_ndarray_loaded.asnumpy()) == 0
    os.remove(fname)

def test_ndarray_legacy_load():
    data = []
    for i in range(6):
        data.append(mx.nd.arange(128))
    path = os.path.dirname(os.path.realpath(__file__))
    legacy_data = mx.nd.load(os.path.join(path, 'legacy_ndarray.v0'))
    assert len(data) == len(legacy_data)
    for i in range(len(data)):
        assert same(data[i].asnumpy(), legacy_data[i].asnumpy())

def test_ndarray_slice():
    shape = (10,)
    A = mx.nd.array(np.random.uniform(-10, 10, shape))
    A2 = A.asnumpy()
    assert same(A[3:8].asnumpy(), A2[3:8])
    A2[3:8] *= 10;
    A[3:8] = A2[3:8]
    assert same(A[3:8].asnumpy(), A2[3:8])

    shape = (3,4,5,6,7)
    A = mx.nd.random.uniform(shape=shape)
    A2 = A.asnumpy()

    assert same(A[1,3:4,:,1:5].asnumpy(), A2[1,3:4,:,1:5])

    assert A[1,2,3,4,5].asscalar() == A2[1,2,3,4,5]

    a = mx.nd.array([[0, 1], [2, 3]])
    assert (a[[1, 1, 0], [0, 1, 0]].asnumpy() == [2, 3, 0]).all()
    assert (a[mx.nd.array([1, 1, 0]), mx.nd.array([0, 1, 0])].asnumpy() == [2, 3, 0]).all()


def test_ndarray_crop():
    # get crop
    x = mx.nd.ones((2, 3, 4))
    y = mx.nd.crop(x, begin=(0, 0, 0), end=(2, 1, 3))
    assert same(y.asnumpy(), np.ones((2, 1, 3), dtype=y.dtype))

    # crop assign
    z = mx.nd.zeros((2, 1, 3))
    mx.nd._internal._crop_assign(x, z, begin=(0, 0, 0),
                                 end=(2, 1, 3), out=x)
    np_x = np.ones(x.shape, dtype=x.dtype)
    np_x[0:2, 0:1, 0:3] = 0
    assert same(x.asnumpy(), np_x)

    # crop assign with scalar
    x = mx.nd.ones((2, 3, 4))
    mx.nd._internal._crop_assign_scalar(x, scalar=5,
                                        begin=(0, 0, 0),
                                        end=(2, 1, 3), out=x)
    np_x = np.ones(x.shape, dtype=x.dtype)
    np_x[0:2, 0:1, 0:3] = 5
    assert same(x.asnumpy(), np_x)


def test_ndarray_concatenate():
    axis = 1
    shapes = [(2, 3, 4, 2), (2, 2, 4, 2), (2, 1, 4, 2)]
    arrays_np = [np.random.uniform(-10, 10, s).astype(np.float32) for s in shapes]
    arrays_nd = [mx.nd.array(x) for x in arrays_np]

    array_nd = mx.nd.concatenate(arrays_nd, axis=axis)
    array_np = np.concatenate(arrays_np, axis=axis)

    assert same(array_np, array_nd.asnumpy())


def test_clip():
    shape = (10,)
    A = mx.random.uniform(-10, 10, shape)
    B = mx.nd.clip(A, -2, 2)
    B1 = B.asnumpy()
    for i in range(shape[0]):
        assert B1[i] >= -2
        assert B1[i] <= 2

def test_dot():
    # Test normal dot
    a = np.random.uniform(-3, 3, (3, 4))
    b = np.random.uniform(-3, 3, (4, 5))
    c = np.dot(a, b)
    A = mx.nd.array(a)
    B = mx.nd.array(b)
    C = mx.nd.dot(A, B)
    assert_almost_equal(c, C.asnumpy())
    # Test dot with transpose kargs
    a = np.random.uniform(-3, 3, (3, 4))
    b = np.random.uniform(-3, 3, (3, 5))
    c = np.dot(a.T, b)
    A = mx.nd.array(a)
    B = mx.nd.array(b)
    C = mx.nd.dot(A, B, transpose_a=True)
    assert_almost_equal(c, C.asnumpy())
    # Test dot with transpose kargs
    a = np.random.uniform(-3, 3, (3, 4))
    b = np.random.uniform(-3, 3, (5, 4))
    c = np.dot(a, b.T)
    A = mx.nd.array(a)
    B = mx.nd.array(b)
    C = mx.nd.dot(A, B, transpose_b=True)
    assert_almost_equal(c, C.asnumpy())
    # Test dot with transpose kargs
    a = np.random.uniform(-3, 3, (4, 3))
    b = np.random.uniform(-3, 3, (5, 4))
    c = np.dot(a.T, b.T)
    A = mx.nd.array(a)
    B = mx.nd.array(b)
    C = mx.nd.dot(A, B, transpose_a=True, transpose_b=True)
    assert_almost_equal(c, C.asnumpy())



def test_reduce():
    sample_num = 200
    def test_reduce_inner(numpy_reduce_func, nd_reduce_func, multi_axes):
        for i in range(sample_num):
            ndim = np.random.randint(1, 6)
            shape = np.random.randint(1, 11, size=ndim)
            dat = np.random.rand(*shape) - 0.5
            keepdims = np.random.randint(0, 2)
            if multi_axes:
                axis_flags = np.random.randint(0, 2, size=ndim)
                axes = []
                for (axis, flag) in enumerate(axis_flags):
                    if flag:
                        axes.append(axis)
                if 0 == len(axes):
                    axes = tuple(range(ndim))
                else:
                    axes = tuple(axes)
            else:
                axes = np.random.randint(0, ndim)
            numpy_ret = numpy_reduce_func(dat, axis=axes, keepdims=keepdims)

            ndarray_ret = nd_reduce_func(mx.nd.array(dat), axis=axes, keepdims=keepdims)
            if type(ndarray_ret) is mx.ndarray.NDArray:
                ndarray_ret = ndarray_ret.asnumpy()
            assert (ndarray_ret.shape == numpy_ret.shape) or \
                   (ndarray_ret.shape == (1,) and numpy_ret.shape == ()), "nd:%s, numpy:%s" \
                                                         %(ndarray_ret.shape, numpy_ret.shape)
            err = np.square(ndarray_ret - numpy_ret).mean()
            assert err < 1E-4
    test_reduce_inner(lambda data, axis, keepdims:np_reduce(data, axis, keepdims, np.sum),
                      mx.nd.sum, True)
    test_reduce_inner(lambda data, axis, keepdims:np_reduce(data, axis, keepdims, np.max),
                      mx.nd.max, True)
    test_reduce_inner(lambda data, axis, keepdims:np_reduce(data, axis, keepdims, np.min),
                      mx.nd.min, True)
    test_reduce_inner(lambda data, axis, keepdims:np_reduce(data, axis, keepdims, np.argmax),
                      mx.nd.argmax, False)
    test_reduce_inner(lambda data, axis, keepdims:np_reduce(data, axis, keepdims, np.argmin),
                      mx.nd.argmin, False)

def test_broadcast():
    sample_num = 1000
    def test_broadcast_to():
        for i in range(sample_num):
            ndim = np.random.randint(1, 6)
            target_shape = np.random.randint(1, 11, size=ndim)
            shape = target_shape.copy()
            axis_flags = np.random.randint(0, 2, size=ndim)
            axes = []
            for (axis, flag) in enumerate(axis_flags):
                if flag:
                    shape[axis] = 1
            dat = np.random.rand(*shape) - 0.5
            numpy_ret = dat
            ndarray_ret = mx.nd.array(dat).broadcast_to(shape=target_shape)
            if type(ndarray_ret) is mx.ndarray.NDArray:
                ndarray_ret = ndarray_ret.asnumpy()
            assert (ndarray_ret.shape == target_shape).all()
            err = np.square(ndarray_ret - numpy_ret).mean()
            assert err < 1E-8
    test_broadcast_to()

def test_broadcast_binary():
    N = 100
    def check_broadcast_binary(fn):
        for _ in range(N):
            ndim = np.random.randint(1, 6)
            oshape = np.random.randint(1, 6, size=(ndim,))
            bdim = np.random.randint(1, ndim+1)
            lshape = list(oshape)
            rshape = list(oshape[ndim-bdim:])
            for i in range(bdim):
                sep = np.random.uniform(0, 1)
                if sep < 0.33:
                    lshape[ndim-i-1] = 1
                elif sep < 0.66:
                    rshape[bdim-i-1] = 1
            lhs = np.random.normal(0, 1, size=lshape)
            rhs = np.random.normal(0, 1, size=rshape)
            assert_allclose(fn(lhs, rhs),
                            fn(mx.nd.array(lhs), mx.nd.array(rhs)).asnumpy(),
                            rtol=1e-4, atol=1e-4)

    check_broadcast_binary(lambda x, y: x + y)
    check_broadcast_binary(lambda x, y: x - y)
    check_broadcast_binary(lambda x, y: x * y)
    check_broadcast_binary(lambda x, y: x / y)
    check_broadcast_binary(lambda x, y: x > y)
    check_broadcast_binary(lambda x, y: x < y)
    check_broadcast_binary(lambda x, y: x >= y)
    check_broadcast_binary(lambda x, y: x <= y)
    check_broadcast_binary(lambda x, y: x == y)

def test_moveaxis():
    X = mx.nd.array([[[1, 2, 3], [4, 5, 6]],
                     [[7, 8, 9], [10, 11, 12]]])
    res = mx.nd.moveaxis(X, 0, 3).asnumpy()
    true_res = mx.nd.array([[[  1.,   7.],
                             [  2.,   8.],
                             [  3.,   9.]],
                            [[  4.,  10.],
                             [  5.,  11.],
                             [  6.,  12.]]])
    assert same(res, true_res.asnumpy())
    assert mx.nd.moveaxis(X, 2, 0).shape == (3, 2, 2)

def test_arange():
    for i in range(5):
        start = np.random.rand() * 10
        stop = start + np.random.rand() * 100
        step = np.random.rand() * 4
        repeat = int(np.random.rand() * 5) + 1
        gt = np.arange(start=start, stop=stop, step=step)
        gt = np.broadcast_to(gt.reshape((gt.shape[0], 1)), shape=(gt.shape[0], repeat)).ravel()
        pred = mx.nd.arange(start=start, stop=stop, step=step, repeat=repeat).asnumpy()
        assert_almost_equal(pred, gt)

def test_order(ctx=default_context()):
    def gt_topk(dat, axis, ret_typ, k, is_ascend):
        if ret_typ == "indices":
            if is_ascend:
                indices = np.arange(k)
            else:
                indices = np.arange(-1, -k-1, -1)
            ret = np.take(dat.argsort(axis=axis), axis=axis, indices=indices, mode='wrap')
        elif ret_typ == "value":
            if is_ascend:
                indices = np.arange(k)
            else:
                indices = np.arange(-1, -k-1, -1)
            ret = np.take(np.sort(dat, axis=axis), axis=axis, indices=indices, mode='wrap')
        else:
            assert dat.shape == (5, 5, 5, 5)
            assert axis is None or axis ==1
            ret = np.zeros(dat.shape)
            if is_ascend:
                indices = np.arange(k)
            else:
                indices = np.arange(-1, -k-1, -1)
            gt_argsort = np.take(dat.argsort(axis=axis), axis=axis, indices=indices, mode='wrap')
            if axis is None:
                ret.ravel()[gt_argsort] = 1
            else:
                for i in range(5):
                    for j in range(5):
                        for k in range(5):
                            ret[i, gt_argsort[i, :, j, k], j, k] = 1
        return ret
    a_npy = np.random.normal(size=(5, 5, 5, 5))
    a_nd = mx.nd.array(a_npy, ctx=ctx)

    # test for ret_typ=indices
    nd_ret_topk = mx.nd.topk(a_nd, axis=1, ret_typ="indices", k=3, is_ascend=True).asnumpy()
    gt = gt_topk(a_npy, axis=1, ret_typ="indices", k=3, is_ascend=True)
    assert_almost_equal(nd_ret_topk, gt)
    nd_ret_topk = mx.nd.topk(a_nd, axis=3, ret_typ="indices", k=2, is_ascend=False).asnumpy()
    gt = gt_topk(a_npy, axis=3, ret_typ="indices", k=2, is_ascend=False)
    assert_almost_equal(nd_ret_topk, gt)
    nd_ret_topk = mx.nd.topk(a_nd, axis=None, ret_typ="indices", k=21, is_ascend=False).asnumpy()
    gt = gt_topk(a_npy, axis=None, ret_typ="indices", k=21, is_ascend=False)
    assert_almost_equal(nd_ret_topk, gt)

    # test for ret_typ=value
    nd_ret_topk = mx.nd.topk(a_nd, axis=1, ret_typ="value", k=3, is_ascend=True).asnumpy()
    gt = gt_topk(a_npy, axis=1, ret_typ="value", k=3, is_ascend=True)
    assert_almost_equal(nd_ret_topk, gt)
    nd_ret_topk = mx.nd.topk(a_nd, axis=3, ret_typ="value", k=2, is_ascend=False).asnumpy()
    gt = gt_topk(a_npy, axis=3, ret_typ="value", k=2, is_ascend=False)
    assert_almost_equal(nd_ret_topk, gt)
    nd_ret_topk = mx.nd.topk(a_nd, axis=None, ret_typ="value", k=21, is_ascend=False).asnumpy()
    gt = gt_topk(a_npy, axis=None, ret_typ="value", k=21, is_ascend=False)
    assert_almost_equal(nd_ret_topk, gt)

    # test for ret_typ=mask
    nd_ret_topk = mx.nd.topk(a_nd, axis=1, ret_typ="mask", k=3, is_ascend=True).asnumpy()
    gt = gt_topk(a_npy, axis=1, ret_typ="mask", k=3, is_ascend=True)
    assert_almost_equal(nd_ret_topk, gt)
    nd_ret_topk = mx.nd.topk(a_nd, axis=1, ret_typ="mask", k=2, is_ascend=False).asnumpy()
    gt = gt_topk(a_npy, axis=1, ret_typ="mask", k=2, is_ascend=False)
    assert_almost_equal(nd_ret_topk, gt)
    nd_ret_topk = mx.nd.topk(a_nd, axis=None, ret_typ="mask", k=21, is_ascend=False).asnumpy()
    gt = gt_topk(a_npy, axis=None, ret_typ="mask", k=21, is_ascend=False)
    assert_almost_equal(nd_ret_topk, gt)

    # test for ret_typ=both
    nd_ret_topk_val, nd_ret_topk_ind = mx.nd.topk(a_nd, axis=1, ret_typ="both", k=3, is_ascend=True)
    nd_ret_topk_val = nd_ret_topk_val.asnumpy()
    nd_ret_topk_ind = nd_ret_topk_ind.asnumpy()
    gt_val = gt_topk(a_npy, axis=1, ret_typ="value", k=3, is_ascend=True)
    gt_ind = gt_topk(a_npy, axis=1, ret_typ="indices", k=3, is_ascend=True)
    assert_almost_equal(nd_ret_topk_val, gt_val)
    assert_almost_equal(nd_ret_topk_ind, gt_ind)

    # test for sort
    nd_ret_sort = mx.nd.sort(a_nd, axis=1, is_ascend=True).asnumpy()
    gt = gt_topk(a_npy, axis=1, ret_typ="value", k=5, is_ascend=True)
    assert_almost_equal(nd_ret_sort, gt)
    nd_ret_sort = mx.nd.sort(a_nd, axis=None, is_ascend=False).asnumpy()
    gt = gt_topk(a_npy, axis=None, ret_typ="value", k=5*5*5*5, is_ascend=False)
    assert_almost_equal(nd_ret_sort, gt)

    # test for argsort
    nd_ret_argsort = mx.nd.argsort(a_nd, axis=3, is_ascend=True).asnumpy()
    gt = gt_topk(a_npy, axis=3, ret_typ="indices", k=5, is_ascend=True)
    assert_almost_equal(nd_ret_argsort, gt)
    nd_ret_argsort = mx.nd.argsort(a_nd, axis=None, is_ascend=False).asnumpy()
    gt = gt_topk(a_npy, axis=None, ret_typ="indices", k=5*5*5*5, is_ascend=False)
    assert_almost_equal(nd_ret_argsort, gt)

def test_ndarray_equal():
    x = mx.nd.zeros((2, 3))
    y = mx.nd.ones((2, 3))
    z = x == y
    assert (z.asnumpy() == np.zeros((2, 3))).all()
    z = 0 == x
    assert (z.asnumpy() == np.ones((2, 3))).all()

def test_ndarray_not_equal():
    x = mx.nd.zeros((2, 3))
    y = mx.nd.ones((2, 3))
    z = x != y
    assert (z.asnumpy() == np.ones((2, 3))).all()
    z = 0 != x
    assert (z.asnumpy() == np.zeros((2, 3))).all()

def test_ndarray_greater():
    x = mx.nd.zeros((2, 3))
    y = mx.nd.ones((2, 3))
    z = x > y
    assert (z.asnumpy() == np.zeros((2, 3))).all()
    z = y > 0
    assert (z.asnumpy() == np.ones((2, 3))).all()
    z = 0 > y
    assert (z.asnumpy() == np.zeros((2, 3))).all()

def test_ndarray_greater_equal():
    x = mx.nd.zeros((2, 3))
    y = mx.nd.ones((2, 3))
    z = x >= y
    assert (z.asnumpy() == np.zeros((2, 3))).all()
    z = y >= 0
    assert (z.asnumpy() == np.ones((2, 3))).all()
    z = 0 >= y
    assert (z.asnumpy() == np.zeros((2, 3))).all()
    z = y >= 1
    assert (z.asnumpy() == np.ones((2, 3))).all()

def test_ndarray_lesser():
    x = mx.nd.zeros((2, 3))
    y = mx.nd.ones((2, 3))
    z = y < x
    assert (z.asnumpy() == np.zeros((2, 3))).all()
    z = 0 < y
    assert (z.asnumpy() == np.ones((2, 3))).all()
    z = y < 0
    assert (z.asnumpy() == np.zeros((2, 3))).all()

def test_ndarray_lesser_equal():
    x = mx.nd.zeros((2, 3))
    y = mx.nd.ones((2, 3))
    z = y <= x
    assert (z.asnumpy() == np.zeros((2, 3))).all()
    z = 0 <= y
    assert (z.asnumpy() == np.ones((2, 3))).all()
    z = y <= 0
    assert (z.asnumpy() == np.zeros((2, 3))).all()
    z = 1 <= y
    assert (z.asnumpy() == np.ones((2, 3))).all()

def test_take():
    for data_ndim in range(2, 5):
        for idx_ndim in range(1, 4):
            data_shape = ()
            for _ in range(data_ndim):
                data_shape += (np.random.randint(low=3, high=6), )
            data_real = np.random.normal(size=data_shape).astype('float32')
            idx_shape = ()
            for _ in range(idx_ndim):
                idx_shape += (np.random.randint(low=3, high=5), )
            idx_real = np.random.randint(low=0, high=data_shape[0], size=idx_shape)
            data_real_mx = mx.nd.array(data_real)
            idx_real_mx = mx.nd.array(idx_real)
            result = mx.nd.take(data_real_mx, idx_real_mx)
            assert_almost_equal(result.asnumpy(), data_real[idx_real])


def test_iter():
    x = mx.nd.array([1, 2, 3])
    y = []
    for a in x:
        y.append(a)

    for i in range(x.size):
        assert same(y[i].asnumpy(), x[i].asnumpy())

<<<<<<< HEAD
=======
@unittest.skip("test fails intermittently. temporarily disabled till it gets fixed. tracked at https://github.com/apache/incubator-mxnet/issues/8049")
>>>>>>> e727cdc2
def test_cached():
    sym = mx.sym.Convolution(kernel=(3, 3), num_filter=10) + 2
    op = mx.nd.CachedOp(sym)
    data = mx.nd.ones((3, 4, 10, 10))
    weight = mx.nd.ones((10, 4, 3, 3))
    bias = mx.nd.ones((10,))
    o1 = op(data, weight, bias)
    bias[:] = 2
    o2 = op(data, weight, bias)
    assert_almost_equal(o2.asnumpy(), o1.asnumpy()+1)
    o2[:] = 0
    op(data, weight, bias, out=o2)
    assert_almost_equal(o2.asnumpy(), o1.asnumpy()+1)

    weight.attach_grad()
    bias.attach_grad()
    with mx.autograd.record():
        bias = bias + 1
        o = op(data, weight, bias)
        o = o * 2
        o.backward()

    with mx.autograd.record():
        bias = bias + 1
        o = op(data, weight, bias)
        o = o * 2
        o.backward(retain_graph=True)
        o.backward()

    # try a different shape
    data = mx.nd.ones((5, 2, 10, 10))
    weight = mx.nd.ones((10, 2, 3, 3))
    bias = mx.nd.ones((10,))
    data.attach_grad()

    with mx.autograd.record():
        bias = bias + 1
        o = op(data, weight, bias)
        o = o * 2
        o.backward()


def test_output():
    shape = (2,2)
    ones = mx.nd.ones(shape)
    zeros = mx.nd.zeros(shape)
    out = mx.nd.zeros(shape)
    mx.nd.ones(shape, out=out)
    assert_almost_equal(out.asnumpy(), ones.asnumpy())
    mx.nd.zeros(shape, out=out)
    assert_almost_equal(out.asnumpy(), zeros.asnumpy())
    mx.nd.full(shape, 2, out=out)
    assert_almost_equal(out.asnumpy(), ones.asnumpy() * 2)

def test_ndarray_fluent():
    has_grad = set(['flatten', 'expand_dims', 'flip', 'tile', 'transpose', 'sum', 'nansum', 'prod',
                    'nanprod', 'mean', 'max', 'min', 'reshape', 'broadcast_to', 'split',
                    'broadcast_axes', 'pad', 'swapaxes', 'slice', 'slice_axis', 'take',
                    'one_hot', 'pick', 'sort', 'topk', 'argsort', 'argmax', 'argmin',
                    'clip', 'abs', 'sign', 'sin', 'cos', 'tan', 'arcsin', 'arccos', 'arctan',
                    'degrees', 'radians', 'sinh', 'cosh', 'tanh', 'arcsinh', 'arccosh', 'arctanh',
                    'exp', 'expm1', 'log', 'log10', 'log2', 'log1p', 'sqrt', 'rsqrt', 'square'])
    def check_fluent_regular(func, kwargs, shape=(5, 17, 1), equal_nan=False):
        with mx.name.NameManager():
            data = mx.nd.random_uniform(shape=shape, ctx=default_context())
            regular = getattr(mx.ndarray, func)(data, **kwargs)
            fluent = getattr(data, func)(**kwargs)
            if isinstance(regular, list):
                for r, f in zip(regular, fluent):
                    assert almost_equal(r.asnumpy(), f.asnumpy(), equal_nan=equal_nan)
            else:
                assert almost_equal(regular.asnumpy(), fluent.asnumpy(), equal_nan=equal_nan)

    for func in ['flatten', 'norm', 'round', 'rint', 'fix', 'floor', 'ceil', 'trunc', 'zeros_like',
                 'ones_like', 'abs', 'sign', 'sin', 'cos', 'degrees', 'radians',
                 'exp', 'expm1', 'square']:
        check_fluent_regular(func, {})

    for func in ['arccosh', 'arcsin', 'arccos', 'arctan', 'tan', 'sinh', 'cosh', 'tanh',
                 'arcsinh', 'arctanh', 'log', 'log10', 'log2', 'log1p', 'sqrt', 'rsqrt']:
        check_fluent_regular(func, {}, equal_nan=True)

    for func in ['expand_dims', 'flip', 'sort', 'topk', 'argsort', 'argmax', 'argmin']:
        check_fluent_regular(func, {'axis': 1})

    check_fluent_regular('one_hot', {'depth': 15})
    check_fluent_regular('tile', {'reps': (1,2)})
    check_fluent_regular('repeat', {'repeats': 3})
    check_fluent_regular('transpose', {'axes': (1,0,2)})
    check_fluent_regular('split', {'axis': 2, 'num_outputs': 3}, shape=(5, 17, 6))
    check_fluent_regular('slice', {'begin': (2, 5, 1), 'end': (4, 7, 6)}, shape=(5, 17, 6))
    check_fluent_regular('slice_axis', {'axis': 1, 'begin': 5, 'end': 7})
    check_fluent_regular('take', {'indices': mx.nd.array([2, 3])})
    check_fluent_regular('pick', {'axis': 1, 'index': mx.nd.array([[2], [3], [5], [6], [11]])})
    check_fluent_regular('clip', {'a_min': 0.25, 'a_max': 0.75})
    check_fluent_regular('broadcast_axes', {'axis': (2,), 'size': (5,)})
    check_fluent_regular('pad', {'mode': 'constant', 'pad_width': (0,0,0,0,3,0,0,4)}, shape=(5, 17, 2, 3))

    for func in ['sum', 'nansum', 'prod', 'nanprod', 'mean', 'max', 'min']:
        check_fluent_regular(func, {'axis': (1, 2)})

    check_fluent_regular('reshape', {'shape': (17, 1, 5)})
    check_fluent_regular('broadcast_to', {'shape': (5, 17, 47)})


if __name__ == '__main__':
    import nose
    nose.runmodule()<|MERGE_RESOLUTION|>--- conflicted
+++ resolved
@@ -675,10 +675,7 @@
     for i in range(x.size):
         assert same(y[i].asnumpy(), x[i].asnumpy())
 
-<<<<<<< HEAD
-=======
 @unittest.skip("test fails intermittently. temporarily disabled till it gets fixed. tracked at https://github.com/apache/incubator-mxnet/issues/8049")
->>>>>>> e727cdc2
 def test_cached():
     sym = mx.sym.Convolution(kernel=(3, 3), num_filter=10) + 2
     op = mx.nd.CachedOp(sym)
