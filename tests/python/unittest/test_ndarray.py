--- conflicted
+++ resolved
@@ -734,7 +734,8 @@
     assert_almost_equal(out.asnumpy(), zeros.asnumpy())
     mx.nd.full(shape, 2, out=out)
     assert_almost_equal(out.asnumpy(), ones.asnumpy() * 2)
-<<<<<<< HEAD
+    arange_out = mx.nd.arange(0, 20, dtype='int64')
+    assert_almost_equal(arange_out.asnumpy(), np.arange(0, 20))
     N_array = np.random.randint(1, high=5, size=10)
     M_array = np.random.randint(1, high=5, size=10)
     k_array = np.random.randint(-10, high=10, size=10)
@@ -744,10 +745,6 @@
         k = k_array[i]
         assert_almost_equal(np.eye(N, M, k), mx.nd.eye(N, M, k).asnumpy())
 
-=======
-    arange_out = mx.nd.arange(0, 20, dtype='int64')
-    assert_almost_equal(arange_out.asnumpy(), np.arange(0, 20))
->>>>>>> 725a5425
 
 def test_ndarray_fluent():
     has_grad = set(['flatten', 'expand_dims', 'flip', 'tile', 'transpose', 'sum', 'nansum', 'prod',
