--- conflicted
+++ resolved
@@ -726,10 +726,9 @@
                          k=dat_size*dat_size*dat_size*dat_size, is_ascend=False)
             assert_almost_equal(nd_ret_argsort, gt)
 
-<<<<<<< HEAD
     # test topk with a big shape
-    a = mx.nd.arange(0, 54686454, step=1, repeat=1, dtype=np.int32)
-    assert_almost_equal(a.topk(k=54686454, dtype=np.int32).asnumpy(), a.asnumpy()[::-1])
+    a = mx.nd.arange(0, 1024, step=1, repeat=1, dtype=np.int32)
+    assert_almost_equal(a.topk(k=1024, dtype=np.int32).asnumpy(), a.asnumpy()[::-1])
     a.attach_grad()
 
     k = 10
@@ -754,10 +753,6 @@
         for i in range(-1, - k - 1, -1):
             assert a_grad[i] == ograd_npy[-i - 1]
 
-=======
-    a = mx.nd.arange(0, 1024, step=1, repeat=1)
-    assert_almost_equal(a.topk(k=1024).asnumpy(), a.asnumpy()[::-1])
->>>>>>> 17803b61
 
     # Repeat those tests that don't involve indices.  These should pass even with
     # duplicated input data values (over many repeated runs with different random seeds,
