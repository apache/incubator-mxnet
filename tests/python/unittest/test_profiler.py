--- conflicted
+++ resolved
@@ -462,114 +462,4 @@
             'test_custom_operator_profiling_multiple_custom_ops_imperative_naive.json')
     run_in_spawned_process(custom_operator_profiling_multiple_custom_ops, \
             {'MXNET_ENGINE_TYPE' : "NaiveEngine"}, 'symbolic', \
-<<<<<<< HEAD
-            'test_custom_operator_profiling_multiple_custom_ops_symbolic_naive.json')
-
-
-def check_results(csv_file, csv_reader, expected_arg_name, expected_arg_size):
-    csv_file.seek(0)
-    for row in csv_reader:
-        if row['Attribute Name'] == expected_arg_name:
-            assert row['Requested Size'] == expected_arg_size, \
-                "requested size={} is not equal to the expected size={}" \
-                    .format(row['Requested Size'], expected_arg_size)
-            return
-
-    assert False, \
-        "Entry for attr_name={} has not been found".format(expected_arg_name)
-
-@pytest.mark.skipif(mx.context.num_gpus() == 0, reason="GPU memory profiler records allocation on GPUs only")
-def test_gpu_memory_profiler_symbolic():
-    iter_num = 5
-
-    enable_profiler('test_profiler.json', False, False)
-    profiler.set_state('run')
-
-    with profiler.Scope("tensordot"):
-        A = mx.sym.Variable('A')
-        B = mx.sym.Variable('B')
-        C = mx.symbol.dot(A, B, name='dot')
-
-    executor = C._simple_bind(mx.gpu(), 'write', A=(4096, 4096), B=(4096, 4096))
-
-    a = mx.random.uniform(-1.0, 1.0, shape=(4096, 4096))
-    b = mx.random.uniform(-1.0, 1.0, shape=(4096, 4096))
-
-    a.copyto(executor.arg_dict['A'])
-    b.copyto(executor.arg_dict['B'])
-
-    for i in range(iter_num):
-        executor.forward()
-        c = executor.outputs[0]
-        mx.nd.waitall()
-    profiler.set_state('stop')
-    profiler.dump(True)
-
-    expected_alloc_entries = [
-            {'Attribute Name' : 'tensordot:in_arg:A', 'Requested Size' : str(4 * a.size)},
-            {'Attribute Name' : 'tensordot:in_arg:B', 'Requested Size' : str(4 * b.size)},
-            {'Attribute Name' : 'tensordot:dot',      'Requested Size' : str(4 * c.size)}]
-
-    # Sample gpu_memory_profile.csv:
-    # "Attribute Name","Requested Size","Device","Actual Size","Reuse?"
-    # "<unk>:_zeros","67108864","0","67108864","0"
-    # "<unk>:_zeros","67108864","0","67108864","0"
-    # "tensordot:dot","67108864","0","67108864","1"
-    # "tensordot:dot","67108864","0","67108864","1"
-    # "tensordot:in_arg:A","67108864","0","67108864","0"
-    # "tensordot:in_arg:B","67108864","0","67108864","0"
-    # "nvml_amend","1074790400","0","1074790400","0"
-
-    with open('gpu_memory_profile-pid_%d.csv' % (os.getpid()), mode='r') as csv_file:
-        csv_reader = csv.DictReader(csv_file)
-        for expected_alloc_entry in expected_alloc_entries:
-            expected_arg_name = expected_alloc_entry['Attribute Name']
-            expected_arg_size = expected_alloc_entry['Requested Size']
-            check_results(csv_file, csv_reader, expected_arg_name, expected_arg_size)
-
-@pytest.mark.skipif(mx.context.num_gpus() == 0, reason="GPU memory profiler records allocation on GPUs only")
-@pytest.mark.skipif(is_cd_run(), reason="flaky test - open issue #18564")
-def test_gpu_memory_profiler_gluon():
-    enable_profiler(profile_filename='test_profiler.json',
-                    run=True, continuous_dump=True)
-    profiler.set_state('run')
-
-    model = nn.HybridSequential()
-    model.add(nn.Dense(128, activation='tanh'))
-    model.add(nn.Dropout(0.5))
-    model.add(nn.Dense(64, activation='tanh'),
-              nn.Dense(32, in_units=64))
-    model.add(nn.Activation('relu'))
-    model.initialize(ctx=mx.gpu())
-    model.hybridize()
-
-    inputs = mx.sym.var('data')
-
-    with mx.autograd.record():
-        out = model(mx.nd.zeros((16, 10), ctx=mx.gpu()))
-    out.backward()
-    mx.nd.waitall()
-    profiler.set_state('stop')
-    profiler.dump(True)
-
-    # We are only checking for weight parameters here, also making sure that
-    # there is no unknown entries in the memory profile.
-    with open('gpu_memory_profile-pid_%d.csv' % (os.getpid()), mode='r') as csv_file:
-        csv_reader = csv.DictReader(csv_file)
-        for row in csv_reader:
-            print(",".join(list(row.values())))
-        for scope in ['in_arg', 'arg_grad']:
-            for key, nd in model.collect_params().items():
-                expected_arg_name = "%s:%s:" % (model.name, scope) + nd.name
-                expected_arg_size = str(4 * np.prod(nd.shape))
-                check_results(csv_file, csv_reader, expected_arg_name, expected_arg_size)
-
-        # Make sure that there is no unknown allocation entry.
-        csv_file.seek(0)
-        for row in csv_reader:
-            if row['Attribute Name'] == "<unk>:unknown" or \
-               row['Attribute Name'] == "<unk>:":
-                assert False, "Unknown allocation entry has been encountered"
-=======
-            'test_custom_operator_profiling_multiple_custom_ops_symbolic_naive.json')
->>>>>>> 0dc30a2c
+            'test_custom_operator_profiling_multiple_custom_ops_symbolic_naive.json')