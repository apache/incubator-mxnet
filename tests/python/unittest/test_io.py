# Licensed to the Apache Software Foundation (ASF) under one
# or more contributor license agreements.  See the NOTICE file
# distributed with this work for additional information
# regarding copyright ownership.  The ASF licenses this file
# to you under the Apache License, Version 2.0 (the
# "License"); you may not use this file except in compliance
# with the License.  You may obtain a copy of the License at
#
#   http://www.apache.org/licenses/LICENSE-2.0
#
# Unless required by applicable law or agreed to in writing,
# software distributed under the License is distributed on an
# "AS IS" BASIS, WITHOUT WARRANTIES OR CONDITIONS OF ANY
# KIND, either express or implied.  See the License for the
# specific language governing permissions and limitations
# under the License.

# pylint: skip-file
import mxnet as mx
from mxnet.test_utils import *
from mxnet.base import MXNetError
import numpy as np
import os
import gzip
import pickle as pickle
import time
try:
    import h5py
except ImportError:
    h5py = None
import sys
from common import assertRaises
import unittest


def test_MNISTIter():
    # prepare data
    get_mnist_ubyte()

    batch_size = 100
    train_dataiter = mx.io.MNISTIter(
        image="data/train-images-idx3-ubyte",
        label="data/train-labels-idx1-ubyte",
        data_shape=(784,),
        batch_size=batch_size, shuffle=1, flat=1, silent=0, seed=10)
    # test_loop
    nbatch = 60000 / batch_size
    batch_count = 0
    for batch in train_dataiter:
        batch_count += 1
    assert(nbatch == batch_count)
    # test_reset
    train_dataiter.reset()
    train_dataiter.iter_next()
    label_0 = train_dataiter.getlabel().asnumpy().flatten()
    train_dataiter.iter_next()
    train_dataiter.iter_next()
    train_dataiter.iter_next()
    train_dataiter.iter_next()
    train_dataiter.reset()
    train_dataiter.iter_next()
    label_1 = train_dataiter.getlabel().asnumpy().flatten()
    assert(sum(label_0 - label_1) == 0)


def test_Cifar10Rec():
    get_cifar10()
    dataiter = mx.io.ImageRecordIter(
        path_imgrec="data/cifar/train.rec",
        mean_img="data/cifar/cifar10_mean.bin",
        rand_crop=False,
        and_mirror=False,
        shuffle=False,
        data_shape=(3, 28, 28),
        batch_size=100,
        preprocess_threads=4,
        prefetch_buffer=1)
    labelcount = [0 for i in range(10)]
    batchcount = 0
    for batch in dataiter:
        npdata = batch.data[0].asnumpy().flatten().sum()
        sys.stdout.flush()
        batchcount += 1
        nplabel = batch.label[0].asnumpy()
        for i in range(nplabel.shape[0]):
            labelcount[int(nplabel[i])] += 1
    for i in range(10):
        assert(labelcount[i] == 5000)


def test_NDArrayIter():
    data = np.ones([1000, 2, 2])
    label = np.ones([1000, 1])
    for i in range(1000):
        data[i] = i / 100
        label[i] = i / 100
    dataiter = mx.io.NDArrayIter(
        data, label, 128, True, last_batch_handle='pad')
    batchidx = 0
    for batch in dataiter:
        batchidx += 1
    assert(batchidx == 8)
    dataiter = mx.io.NDArrayIter(
        data, label, 128, False, last_batch_handle='pad')
    batchidx = 0
    labelcount = [0 for i in range(10)]
    for batch in dataiter:
        label = batch.label[0].asnumpy().flatten()
        assert((batch.data[0].asnumpy()[:, 0, 0] == label).all())
        for i in range(label.shape[0]):
            labelcount[int(label[i])] += 1

    for i in range(10):
        if i == 0:
            assert(labelcount[i] == 124)
        else:
            assert(labelcount[i] == 100)


def test_NDArrayIter_h5py():
    if not h5py:
        return

    data = np.ones([1000, 2, 2])
    label = np.ones([1000, 1])
    for i in range(1000):
        data[i] = i / 100
        label[i] = i / 100

    try:
        os.remove("ndarraytest.h5")
    except OSError:
        pass
    with h5py.File("ndarraytest.h5") as f:
        f.create_dataset("data", data=data)
        f.create_dataset("label", data=label)

        dataiter = mx.io.NDArrayIter(
            f["data"], f["label"], 128, True, last_batch_handle='pad')
        batchidx = 0
        for batch in dataiter:
            batchidx += 1
        assert(batchidx == 8)

        dataiter = mx.io.NDArrayIter(
            f["data"], f["label"], 128, False, last_batch_handle='pad')
        labelcount = [0 for i in range(10)]
        for batch in dataiter:
            label = batch.label[0].asnumpy().flatten()
            assert((batch.data[0].asnumpy()[:, 0, 0] == label).all())
            for i in range(label.shape[0]):
                labelcount[int(label[i])] += 1

    try:
        os.remove("ndarraytest.h5")
    except OSError:
        pass

    for i in range(10):
        if i == 0:
            assert(labelcount[i] == 124)
        else:
            assert(labelcount[i] == 100)


def test_NDArrayIter_csr():
    # creating toy data
    num_rows = rnd.randint(5, 15)
    num_cols = rnd.randint(1, 20)
    batch_size = rnd.randint(1, num_rows)
    shape = (num_rows, num_cols)
    csr, _ = rand_sparse_ndarray(shape, 'csr')
    dns = csr.asnumpy()

    # CSRNDArray or scipy.sparse.csr_matrix with last_batch_handle not equal to 'discard' will throw NotImplementedError
    assertRaises(NotImplementedError, mx.io.NDArrayIter,
                 {'data': csr}, dns, batch_size)
    try:
        import scipy.sparse as spsp
        train_data = spsp.csr_matrix(dns)
        assertRaises(NotImplementedError, mx.io.NDArrayIter,
                     {'data': train_data}, dns, batch_size)
    except ImportError:
        pass

    # CSRNDArray with shuffle
    csr_iter = iter(mx.io.NDArrayIter({'csr_data': csr, 'dns_data': dns}, dns, batch_size,
                                      shuffle=True, last_batch_handle='discard'))
    num_batch = 0
    for batch in csr_iter:
        num_batch += 1

    assert(num_batch == num_rows // batch_size)

    # make iterators
    csr_iter = iter(mx.io.NDArrayIter(
        csr, csr, batch_size, last_batch_handle='discard'))
    begin = 0
    for batch in csr_iter:
        expected = np.zeros((batch_size, num_cols))
        end = begin + batch_size
        expected[:num_rows - begin] = dns[begin:end]
        if end > num_rows:
            expected[num_rows - begin:] = dns[0:end - num_rows]
        assert_almost_equal(batch.data[0].asnumpy(), expected)
        begin += batch_size


def test_LibSVMIter():

    def check_libSVMIter_synthetic():
        cwd = os.getcwd()
        data_path = os.path.join(cwd, 'data.t')
        label_path = os.path.join(cwd, 'label.t')
        with open(data_path, 'w') as fout:
            fout.write('1.0 0:0.5 2:1.2\n')
            fout.write('-2.0\n')
            fout.write('-3.0 0:0.6 1:2.4 2:1.2\n')
            fout.write('4 2:-1.2\n')

        with open(label_path, 'w') as fout:
            fout.write('1.0\n')
            fout.write('-2.0 0:0.125\n')
            fout.write('-3.0 2:1.2\n')
            fout.write('4 1:1.0 2:-1.2\n')

        data_dir = os.path.join(cwd, 'data')
        data_train = mx.io.LibSVMIter(data_libsvm=data_path, label_libsvm=label_path,
                                      data_shape=(3, ), label_shape=(3, ), batch_size=3)

        first = mx.nd.array([[0.5, 0., 1.2], [0., 0., 0.], [0.6, 2.4, 1.2]])
        second = mx.nd.array([[0., 0., -1.2], [0.5, 0., 1.2], [0., 0., 0.]])
        i = 0
        for batch in iter(data_train):
            expected = first.asnumpy() if i == 0 else second.asnumpy()
            data = data_train.getdata()
            data.check_format(True)
            assert_almost_equal(data.asnumpy(), expected)
            i += 1

    def check_libSVMIter_news_data():
        news_metadata = {
            'name': 'news20.t',
            'origin_name': 'news20.t.bz2',
            'url': "https://apache-mxnet.s3-accelerate.dualstack.amazonaws.com/gluon/dataset/news20.t.bz2",
            'feature_dim': 62060 + 1,
            'num_classes': 20,
            'num_examples': 3993,
        }
        batch_size = 33
        num_examples = news_metadata['num_examples']
        data_dir = os.path.join(os.getcwd(), 'data')
        get_bz2_data(data_dir, news_metadata['name'], news_metadata['url'],
                     news_metadata['origin_name'])
        path = os.path.join(data_dir, news_metadata['name'])
        data_train = mx.io.LibSVMIter(data_libsvm=path, data_shape=(news_metadata['feature_dim'],),
                                      batch_size=batch_size)
        for epoch in range(2):
            num_batches = 0
            for batch in data_train:
                # check the range of labels
                data = batch.data[0]
                label = batch.label[0]
                data.check_format(True)
                assert(np.sum(label.asnumpy() > 20) == 0)
                assert(np.sum(label.asnumpy() <= 0) == 0)
                num_batches += 1
            expected_num_batches = num_examples / batch_size
            assert(num_batches == int(expected_num_batches)), num_batches
            data_train.reset()

    def check_libSVMIter_exception():
        cwd = os.getcwd()
        data_path = os.path.join(cwd, 'data.t')
        label_path = os.path.join(cwd, 'label.t')
        with open(data_path, 'w') as fout:
            fout.write('1.0 0:0.5 2:1.2\n')
            fout.write('-2.0\n')
            # Below line has a neg indice. Should throw an exception
            fout.write('-3.0 -1:0.6 1:2.4 2:1.2\n')
            fout.write('4 2:-1.2\n')

        with open(label_path, 'w') as fout:
            fout.write('1.0\n')
            fout.write('-2.0 0:0.125\n')
            fout.write('-3.0 2:1.2\n')
            fout.write('4 1:1.0 2:-1.2\n')
        data_dir = os.path.join(cwd, 'data')
        data_train = mx.io.LibSVMIter(data_libsvm=data_path, label_libsvm=label_path,
                                      data_shape=(3, ), label_shape=(3, ), batch_size=3)
        for batch in iter(data_train):
            data_train.get_data().asnumpy()

    check_libSVMIter_synthetic()
    check_libSVMIter_news_data()
    assertRaises(MXNetError, check_libSVMIter_exception)


def test_DataBatch():
    from nose.tools import ok_
    from mxnet.io import DataBatch
    import re
    batch = DataBatch(data=[mx.nd.ones((2, 3))])
    ok_(re.match(
        'DataBatch: data shapes: \[\(2L?, 3L?\)\] label shapes: None', str(batch)))
    batch = DataBatch(data=[mx.nd.ones((2, 3)), mx.nd.ones(
        (7, 8))], label=[mx.nd.ones((4, 5))])
    ok_(re.match(
        'DataBatch: data shapes: \[\(2L?, 3L?\), \(7L?, 8L?\)\] label shapes: \[\(4L?, 5L?\)\]', str(batch)))


def test_CSVIter():
    def check_CSVIter_synthetic(dtype='float32'):
        cwd = os.getcwd()
        data_path = os.path.join(cwd, 'data.t')
        label_path = os.path.join(cwd, 'label.t')
        entry_str = '1'
        if dtype is 'int32':
            entry_str = '200000001'
        with open(data_path, 'w') as fout:
            for i in range(1000):
                fout.write(','.join([entry_str for _ in range(8*8)]) + '\n')
        with open(label_path, 'w') as fout:
            for i in range(1000):
                fout.write('0\n')

        data_train = mx.io.CSVIter(data_csv=data_path, data_shape=(8, 8),
                                   label_csv=label_path, batch_size=100, dtype=dtype)
        expected = mx.nd.ones((100, 8, 8), dtype=dtype) * int(entry_str)
        for batch in iter(data_train):
            data_batch = data_train.getdata()
            assert_almost_equal(data_batch.asnumpy(), expected.asnumpy())
            assert data_batch.asnumpy().dtype == expected.asnumpy().dtype

    for dtype in ['int32', 'float32']:
        check_CSVIter_synthetic(dtype=dtype)

<<<<<<< HEAD

=======
@unittest.skip("Flaky test: https://github.com/apache/incubator-mxnet/issues/11359")
>>>>>>> 225f71f7
def test_ImageRecordIter_seed_augmentation():
    get_cifar10()
    seed_aug = 3

    # check whether to get constant images after fixing seed_aug
    dataiter = mx.io.ImageRecordIter(
        path_imgrec="data/cifar/train.rec",
        mean_img="data/cifar/cifar10_mean.bin",
        shuffle=False,
        data_shape=(3, 28, 28),
        batch_size=3,
        rand_crop=True,
        rand_mirror=True,
        max_random_scale=1.3,
        max_random_illumination=3,
        max_rotate_angle=10,
        random_l=50,
        random_s=40,
        random_h=10,
        max_shear_ratio=2,
        seed_aug=seed_aug)
    batch = dataiter.next()
    data = batch.data[0].asnumpy().astype(np.uint8)

    dataiter = mx.io.ImageRecordIter(
        path_imgrec="data/cifar/train.rec",
        mean_img="data/cifar/cifar10_mean.bin",
        shuffle=False,
        data_shape=(3, 28, 28),
        batch_size=3,
        rand_crop=True,
        rand_mirror=True,
        max_random_scale=1.3,
        max_random_illumination=3,
        max_rotate_angle=10,
        random_l=50,
        random_s=40,
        random_h=10,
        max_shear_ratio=2,
        seed_aug=seed_aug)
    batch = dataiter.next()
    data2 = batch.data[0].asnumpy().astype(np.uint8)
    assert(np.array_equal(data,data2))

    # check whether to get different images after change seed_aug
    dataiter = mx.io.ImageRecordIter(
        path_imgrec="data/cifar/train.rec",
        mean_img="data/cifar/cifar10_mean.bin",
        shuffle=False,
        data_shape=(3, 28, 28),
        batch_size=3,
        rand_crop=True,
        rand_mirror=True,
        max_random_scale=1.3,
        max_random_illumination=3,
        max_rotate_angle=10,
        random_l=50,
        random_s=40,
        random_h=10,
        max_shear_ratio=2,
        seed_aug=seed_aug+1)
    batch = dataiter.next()
    data2 = batch.data[0].asnumpy().astype(np.uint8)
    assert(not np.array_equal(data,data2))

    # check whether seed_aug changes the iterator behavior
    dataiter = mx.io.ImageRecordIter(
        path_imgrec="data/cifar/train.rec",
        mean_img="data/cifar/cifar10_mean.bin",
        shuffle=False,
        data_shape=(3, 28, 28),
        batch_size=3)
    batch = dataiter.next()
    data = batch.data[0].asnumpy().astype(np.uint8)

    dataiter = mx.io.ImageRecordIter(
        path_imgrec="data/cifar/train.rec",
        mean_img="data/cifar/cifar10_mean.bin",
        shuffle=False,
        data_shape=(3, 28, 28),
        batch_size=3,
        seed_aug=seed_aug)
    batch = dataiter.next()
    data2 = batch.data[0].asnumpy().astype(np.uint8)
    assert(np.array_equal(data,data2))

if __name__ == "__main__":
    test_NDArrayIter()
    if h5py:
        test_NDArrayIter_h5py()
    test_MNISTIter()
    test_Cifar10Rec()
    test_LibSVMIter()
    test_NDArrayIter_csr()
    test_CSVIter()
    test_ImageRecordIter_seed_augmentation()<|MERGE_RESOLUTION|>--- conflicted
+++ resolved
@@ -335,11 +335,7 @@
     for dtype in ['int32', 'float32']:
         check_CSVIter_synthetic(dtype=dtype)
 
-<<<<<<< HEAD
-
-=======
 @unittest.skip("Flaky test: https://github.com/apache/incubator-mxnet/issues/11359")
->>>>>>> 225f71f7
 def test_ImageRecordIter_seed_augmentation():
     get_cifar10()
     seed_aug = 3
