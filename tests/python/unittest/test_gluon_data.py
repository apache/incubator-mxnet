# Licensed to the Apache Software Foundation (ASF) under one
# or more contributor license agreements.  See the NOTICE file
# distributed with this work for additional information
# regarding copyright ownership.  The ASF licenses this file
# to you under the Apache License, Version 2.0 (the
# "License"); you may not use this file except in compliance
# with the License.  You may obtain a copy of the License at
#
#   http://www.apache.org/licenses/LICENSE-2.0
#
# Unless required by applicable law or agreed to in writing,
# software distributed under the License is distributed on an
# "AS IS" BASIS, WITHOUT WARRANTIES OR CONDITIONS OF ANY
# KIND, either express or implied.  See the License for the
# specific language governing permissions and limitations
# under the License.

import os
import tarfile
import tempfile
import unittest
import mxnet as mx
import numpy as np
import random
from mxnet import gluon
import platform
from common import setup_module, with_seed, teardown_module
from mxnet.gluon.data import DataLoader
import mxnet.ndarray as nd
from mxnet import context
from mxnet.gluon.data.dataset import Dataset
from mxnet.gluon.data.dataset import ArrayDataset
import pytest

@with_seed()
def test_array_dataset():
    X = np.random.uniform(size=(10, 20))
    Y = np.random.uniform(size=(10,))
    dataset = gluon.data.ArrayDataset(X, Y)
    loader = gluon.data.DataLoader(dataset, 2)
    for i, (x, y) in enumerate(loader):
        assert mx.test_utils.almost_equal(x.asnumpy(), X[i*2:(i+1)*2])
        assert mx.test_utils.almost_equal(y.asnumpy(), Y[i*2:(i+1)*2])

    dataset = gluon.data.ArrayDataset(X)
    loader = gluon.data.DataLoader(dataset, 2)

    for i, x in enumerate(loader):
        assert mx.test_utils.almost_equal(x.asnumpy(), X[i*2:(i+1)*2])

@pytest.fixture(scope="session")
def prepare_record(tmpdir_factory):
    test_images = tmpdir_factory.mktemp("test_images")
    test_images_tar = test_images.join("test_images.tar.gz")
    gluon.utils.download("http://data.mxnet.io/data/test_images.tar.gz", str(test_images_tar))
    tarfile.open(test_images_tar).extractall(str(test_images))
    imgs = os.listdir(str(test_images.join("test_images")))
    record = mx.recordio.MXIndexedRecordIO(str(test_images.join("test.idx")), str(test_images.join("test.rec")), 'w')
    for i, img in enumerate(imgs):
        with open(str(test_images.join("test_images").join(img)), 'rb') as f:
            str_img = f.read()
            s = mx.recordio.pack((0, i, i, 0), str_img)
            record.write_idx(i, s)
    return str(test_images.join('test.rec'))


@with_seed()
def test_recordimage_dataset(prepare_record):
    recfile = prepare_record
    fn = lambda x, y : (x, y)
    dataset = gluon.data.vision.ImageRecordDataset(recfile).transform(fn)
    loader = gluon.data.DataLoader(dataset, 1)

    for i, (x, y) in enumerate(loader):
        assert x.shape[0] == 1 and x.shape[3] == 3
        assert y.asscalar() == i

@with_seed()
def test_recordimage_dataset_handle(prepare_record):
    recfile = prepare_record
    class TmpTransform(mx.gluon.HybridBlock):
        def hybrid_forward(self, F, x):
            return x
    fn = TmpTransform()
    dataset = gluon.data.vision.ImageRecordDataset(recfile).transform_first(fn).__mx_handle__()
    loader = gluon.data.DataLoader(dataset, 1)

    for i, (x, y) in enumerate(loader):
        assert x.shape[0] == 1 and x.shape[3] == 3
        assert y.asscalar() == i

def _dataset_transform_fn(x, y):
    """Named transform function since lambda function cannot be pickled."""
    return x, y

def _dataset_transform_first_fn(x):
    """Named transform function since lambda function cannot be pickled."""
    return x

@with_seed()
def test_recordimage_dataset_with_data_loader_multiworker(prepare_record):
    recfile = prepare_record
    dataset = gluon.data.vision.ImageRecordDataset(recfile)
    loader = gluon.data.DataLoader(dataset, 1, num_workers=5, try_nopython=False)

    for i, (x, y) in enumerate(loader):
        assert x.shape[0] == 1 and x.shape[3] == 3
        assert y.asscalar() == i

    # with transform
    dataset = gluon.data.vision.ImageRecordDataset(recfile).transform(_dataset_transform_fn)
    loader = gluon.data.DataLoader(dataset, 1, num_workers=5, try_nopython=None)

    for i, (x, y) in enumerate(loader):
        assert x.shape[0] == 1 and x.shape[3] == 3
        assert y.asscalar() == i

    # with transform_first
    dataset = gluon.data.vision.ImageRecordDataset(recfile).transform_first(_dataset_transform_first_fn)
    loader = gluon.data.DataLoader(dataset, 1, num_workers=5, try_nopython=None)

    for i, (x, y) in enumerate(loader):
        assert x.shape[0] == 1 and x.shape[3] == 3
        assert y.asscalar() == i

@with_seed()
def test_sampler():
    seq_sampler = gluon.data.SequentialSampler(10)
    assert list(seq_sampler) == list(range(10))
    rand_sampler = gluon.data.RandomSampler(10)
    assert sorted(list(rand_sampler)) == list(range(10))
    seq_batch_keep = gluon.data.BatchSampler(seq_sampler, 3, 'keep')
    assert sum(list(seq_batch_keep), []) == list(range(10))
    seq_batch_discard = gluon.data.BatchSampler(seq_sampler, 3, 'discard')
    assert sum(list(seq_batch_discard), []) == list(range(9))
    rand_batch_keep = gluon.data.BatchSampler(rand_sampler, 3, 'keep')
    assert sorted(sum(list(rand_batch_keep), [])) == list(range(10))

@with_seed()
def test_datasets(tmpdir):
    p = tmpdir.mkdir("test_datasets")
    assert len(gluon.data.vision.MNIST(root=str(p.join('mnist')))) == 60000
    assert len(gluon.data.vision.MNIST(root=str(p.join('mnist')), train=False)) == 10000
    assert len(gluon.data.vision.FashionMNIST(root=str(p.join('fashion-mnist')))) == 60000
    assert len(gluon.data.vision.FashionMNIST(root=str(p.join('fashion-mnist')), train=False)) == 10000
    assert len(gluon.data.vision.CIFAR10(root=str(p.join('cifar10')))) == 50000
    assert len(gluon.data.vision.CIFAR10(root=str(p.join('cifar10')), train=False)) == 10000
    assert len(gluon.data.vision.CIFAR100(root=str(p.join('cifar100')))) == 50000
    assert len(gluon.data.vision.CIFAR100(root=str(p.join('cifar100')), fine_label=True)) == 50000
    assert len(gluon.data.vision.CIFAR100(root=str(p.join('cifar100')), train=False)) == 10000

@with_seed()
def test_datasets_handles(tmpdir):
    p = tmpdir.mkdir("test_datasets_handles")
    assert len(gluon.data.vision.MNIST(root=str(p.join('mnist'))).__mx_handle__()) == 60000
    assert len(gluon.data.vision.MNIST(root=str(p.join('mnist')), train=False).__mx_handle__()) == 10000
    assert len(gluon.data.vision.FashionMNIST(root=str(p.join('fashion-mnist'))).__mx_handle__()) == 60000
    assert len(gluon.data.vision.FashionMNIST(root=str(p.join('fashion-mnist')), train=False).__mx_handle__()) == 10000
    assert len(gluon.data.vision.CIFAR10(root=str(p.join('cifar10'))).__mx_handle__()) == 50000
    assert len(gluon.data.vision.CIFAR10(root=str(p.join('cifar10')), train=False).__mx_handle__()) == 10000
    assert len(gluon.data.vision.CIFAR100(root=str(p.join('cifar100'))).__mx_handle__()) == 50000
    assert len(gluon.data.vision.CIFAR100(root=str(p.join('cifar100')), fine_label=True).__mx_handle__()) == 50000
    assert len(gluon.data.vision.CIFAR100(root=str(p.join('cifar100')), train=False).__mx_handle__()) == 10000

@with_seed()
def test_image_folder_dataset(prepare_record):
    dataset = gluon.data.vision.ImageFolderDataset(os.path.dirname(prepare_record))
    assert dataset.synsets == ['test_images']
    assert len(dataset.items) == 16

@with_seed()
def test_image_folder_dataset_handle(prepare_record):
    dataset = gluon.data.vision.ImageFolderDataset(os.path.dirname(prepare_record))
    hd = dataset.__mx_handle__()
    assert len(hd) == 16
    assert (hd[1][0] == dataset[1][0]).asnumpy().all()
    assert hd[5][1] == dataset[5][1]

@with_seed()
def test_image_list_dataset(prepare_record):
    root = os.path.join(os.path.dirname(prepare_record), 'test_images')
    imlist = os.listdir(root)
    imglist = [(0, path) for i, path in enumerate(imlist)]
    dataset = gluon.data.vision.ImageListDataset(root=root, imglist=imglist)
    assert len(dataset) == 16, len(dataset)
    img, label = dataset[0]
    assert len(img.shape) == 3
    assert label == 0

    # save to file as *.lst
    imglist = ['\t'.join((str(i), '0', path)) for i, path in enumerate(imlist)]
    with tempfile.NamedTemporaryFile('wt', delete=False) as fp:
        for line in imglist:
            fp.write(line + '\n')
        fp.close()

        dataset = gluon.data.vision.ImageListDataset(root=root, imglist=fp.name)
        assert len(dataset) == 16, len(dataset)
        img, label = dataset[0]
        assert len(img.shape) == 3
        assert label == 0

@with_seed()
def test_image_list_dataset_handle(prepare_record):
    root = os.path.join(os.path.dirname(prepare_record), 'test_images')
    imlist = os.listdir(root)
    imglist = [(0, path) for i, path in enumerate(imlist)]
    dataset = gluon.data.vision.ImageListDataset(root=root, imglist=imglist).__mx_handle__()
    assert len(dataset) == 16, len(dataset)
    img, label = dataset[0]
    assert len(img.shape) == 3
    assert label == 0

    # save to file as *.lst
    imglist = ['\t'.join((str(i), '0', path)) for i, path in enumerate(imlist)]
    with tempfile.NamedTemporaryFile('wt', delete=False) as fp:
        for line in imglist:
            fp.write(line + '\n')
        fp.close()

        dataset = gluon.data.vision.ImageListDataset(root=root, imglist=fp.name).__mx_handle__()
        assert len(dataset) == 16
        img, label = dataset[0]
        assert len(img.shape) == 3
        assert label == 0

@with_seed()
@pytest.mark.garbage_expected
def test_list_dataset():
    for num_worker in range(0, 3):
        data = mx.gluon.data.DataLoader([([1,2], 0), ([3, 4], 1)], batch_size=1, num_workers=num_worker)
        for d, l in data:
            pass


class _Dataset(gluon.data.Dataset):
    def __len__(self):
        return 100
    def __getitem__(self, key):
        return mx.nd.full((10,), key)

@with_seed()
@pytest.mark.garbage_expected
def test_multi_worker():
    data = _Dataset()
    for thread_pool in [True, False]:
        loader = gluon.data.DataLoader(data, batch_size=1, num_workers=5, thread_pool=thread_pool)
        for i, batch in enumerate(loader):
            assert (batch.asnumpy() == i).all()


@with_seed()
def test_multi_worker_shape():
    for thread_pool in [True, False]:
        batch_size = 1024
        shape = (batch_size+1, 11, 12)

        data = ArrayDataset(np.ones(shape))
        loader = gluon.data.DataLoader(
            data, batch_size=batch_size, num_workers=5, last_batch='keep', thread_pool=thread_pool)
        for batch in loader:
            if shape[0] > batch_size:
                assert batch.shape == (batch_size, shape[1], shape[2])
                shape = (shape[0] - batch_size, shape[1], shape[2])
            else:
                assert batch.shape == shape

class _Dummy(Dataset):
    """Dummy dataset for randomized shape arrays."""
    def __init__(self, random_shape):
        self.random_shape = random_shape

    def __getitem__(self, idx):
        key = idx
        if self.random_shape:
            out = np.random.uniform(size=(random.randint(1000, 1100), 40))
            labels = np.random.uniform(size=(random.randint(10, 15)))
        else:
            out = np.random.uniform(size=(1000, 40))
            labels = np.random.uniform(size=(10))
        return key, out, labels

    def __len__(self):
        return 50

def _batchify_list(data):
    """
    return list of ndarray without stack/concat/pad
    """
    if isinstance(data, (tuple, list)):
        return list(data)
    if isinstance(data, mx.nd.NDArray):
        return [data]
    return data

def _batchify(data):
    """
    Collate data into batch. Use shared memory for stacking.
    :param data: a list of array, with layout of 'NTC'.
    :return either x  and x's unpadded lengths, or x, x's unpadded lengths, y and y's unpadded lengths
            if labels are not supplied.
    """

    # input layout is NTC
    keys, inputs, labels = [item[0] for item in data], [item[1] for item in data], \
                           [item[2] for item in data]

    if len(data) > 1:
        max_data_len = max([seq.shape[0] for seq in inputs])
        max_labels_len = 0 if not labels else max([seq.shape[0] for seq in labels])
    else:
        max_data_len = inputs[0].shape[0]
        max_labels_len = 0 if not labels else labels[0].shape[0]

    x_lens = [item.shape[0] for item in inputs]
    y_lens = [item.shape[0] for item in labels]

    for i, seq in enumerate(inputs):
        pad_len = max_data_len - seq.shape[0]
        inputs[i] = np.pad(seq, ((0, pad_len), (0, 0)), 'constant', constant_values=0)
        labels[i] = np.pad(labels[i], (0, max_labels_len - labels[i].shape[0]),
                           'constant', constant_values=-1)

    inputs = np.asarray(inputs, dtype=np.float32)
    if labels is not None:
        labels = np.asarray(labels, dtype=np.float32)
    inputs = inputs.transpose((1, 0, 2))
    labels = labels.transpose((1, 0))

    return (nd.array(inputs, dtype=inputs.dtype, ctx=context.Context('cpu_shared', 0)),
            nd.array(x_lens, ctx=context.Context('cpu_shared', 0))) \
        if labels is None else (
        nd.array(inputs, dtype=inputs.dtype, ctx=context.Context('cpu_shared', 0)),
        nd.array(x_lens, ctx=context.Context('cpu_shared', 0)),
        nd.array(labels, dtype=labels.dtype, ctx=context.Context('cpu_shared', 0)),
        nd.array(y_lens, ctx=context.Context('cpu_shared', 0)))

@with_seed()
def test_multi_worker_forked_data_loader():
    data = _Dummy(False)
    loader = DataLoader(data, batch_size=40, batchify_fn=_batchify, num_workers=2)
    for epoch in range(1):
        for i, data in enumerate(loader):
            pass

    data = _Dummy(True)
    loader = DataLoader(data, batch_size=40, batchify_fn=_batchify_list, num_workers=2)
    for epoch in range(1):
        for i, data in enumerate(loader):
            pass

@with_seed()
def test_multi_worker_dataloader_release_pool():
    # will trigger too many open file if pool is not released properly
    if os.name == 'nt':
        print('Skip for windows since spawn on windows is too expensive.')
        return

    for _ in range(10):
        A = np.random.rand(999, 2000)
        D = mx.gluon.data.DataLoader(A, batch_size=8, num_workers=8)
        the_iter = iter(D)
        next(the_iter)
        del the_iter
        del D

@with_seed()
def test_dataloader_context():
    X = np.random.uniform(size=(10, 20))
    dataset = gluon.data.ArrayDataset(X)
    default_dev_id = 0

    # use non-pinned memory
    loader1 = gluon.data.DataLoader(dataset, 8)
    for _, x in enumerate(loader1):
        assert x.context == context.cpu(default_dev_id)

    # use pinned memory with default device id
    loader2 = gluon.data.DataLoader(dataset, 8, pin_memory=True)
    for _, x in enumerate(loader2):
        assert x.context == context.cpu_pinned(default_dev_id)

    if mx.context.num_gpus() <= 1:
        print('Bypassing custom_dev_id pinned mem test on system with < 2 gpus.')
    else:
<<<<<<< HEAD
        custom_dev_id = 1
=======
>>>>>>> 3ef00b88
        # use pinned memory with custom device id
        loader3 = gluon.data.DataLoader(dataset, 8, pin_memory=True,
                                        pin_device_id=custom_dev_id)
        for _, x in enumerate(loader3):
            assert x.context == context.cpu_pinned(custom_dev_id)

def batchify(a):
    return a

def test_dataset_filter():
    length = 100
    a = mx.gluon.data.SimpleDataset([i for i in range(length)])
    a_filtered = a.filter(lambda x: x % 10 == 0)
    assert(len(a_filtered) == 10)
    for idx, sample in enumerate(a_filtered):
        assert sample % 10 == 0
    a_xform_filtered = a.transform(lambda x: x + 1).filter(lambda x: x % 10 == 0)
    assert(len(a_xform_filtered) == 10)
    # the filtered data is already transformed
    for idx, sample in enumerate(a_xform_filtered):
        assert sample % 10 == 0

def test_dataset_filter_handle():
    length = 100
    a = mx.gluon.data.SimpleDataset(np.arange(length))
    a_filtered = a.filter(lambda x: x % 10 == 0).__mx_handle__()
    assert(len(a_filtered) == 10)
    for idx, sample in enumerate(a_filtered):
        assert sample % 10 == 0
    a_xform_filtered = a.transform(lambda x: x + 1).filter(lambda x: x % 10 == 0)
    assert(len(a_xform_filtered) == 10)
    # the filtered data is already transformed
    for idx, sample in enumerate(a_xform_filtered):
        assert sample % 10 == 0

def test_dataset_shard():
    length = 9
    a = mx.gluon.data.SimpleDataset([i for i in range(length)])
    shard_0 = a.shard(4, 0)
    shard_1 = a.shard(4, 1)
    shard_2 = a.shard(4, 2)
    shard_3 = a.shard(4, 3)
    assert len(shard_0) + len(shard_1) + len(shard_2) + len(shard_3) == length
    assert len(shard_0) == 3
    assert len(shard_1) == 2
    assert len(shard_2) == 2
    assert len(shard_3) == 2
    total = 0
    for shard in [shard_0, shard_1, shard_2, shard_3]:
        for idx, sample in enumerate(shard):
            total += sample
    assert total == sum(a)

def test_dataset_shard_handle():
    length = 9
    a = mx.gluon.data.SimpleDataset(np.arange(length))
    shard_0 = a.shard(4, 0).__mx_handle__()
    shard_1 = a.shard(4, 1).__mx_handle__()
    shard_2 = a.shard(4, 2).__mx_handle__()
    shard_3 = a.shard(4, 3).__mx_handle__()
    assert len(shard_0) + len(shard_1) + len(shard_2) + len(shard_3) == length
    assert len(shard_0) == 3
    assert len(shard_1) == 2
    assert len(shard_2) == 2
    assert len(shard_3) == 2
    total = 0
    for shard in [shard_0, shard_1, shard_2, shard_3]:
        for idx, sample in enumerate(shard):
            total += sample
    assert total == sum(a)

def test_dataset_take():
    length = 100
    a = mx.gluon.data.SimpleDataset([i for i in range(length)])
    a_take_full = a.take(1000)
    assert len(a_take_full) == length
    a_take_full = a.take(None)
    assert len(a_take_full) == length
    count = 10
    a_take_10 = a.take(count)
    assert len(a_take_10) == count
    expected_total = sum([i for i in range(count)])
    total = 0
    for idx, sample in enumerate(a_take_10):
        assert sample < count
        total += sample
    assert total == expected_total

    a_xform_take_10 = a.transform(lambda x: x * 10).take(count)
    assert len(a_xform_take_10) == count
    expected_total = sum([i * 10 for i in range(count)])
    total = 0
    for idx, sample in enumerate(a_xform_take_10):
        assert sample < count * 10
        total += sample
    assert total == expected_total

def test_dataset_take_handle():
    length = 100
    a = mx.gluon.data.SimpleDataset(np.arange(length))
    a_take_full = a.take(1000).__mx_handle__()
    assert len(a_take_full) == length
    a_take_full = a.take(None).__mx_handle__()
    assert len(a_take_full) == length
    count = 10
    a_take_10 = a.take(count).__mx_handle__()
    assert len(a_take_10) == count
    expected_total = sum([i for i in range(count)])
    total = 0
    for idx, sample in enumerate(a_take_10):
        assert sample < count
        total += sample
    assert total == expected_total

    a_xform_take_10 = a.take(count).__mx_handle__()
    assert len(a_xform_take_10) == count
    expected_total = sum([i for i in range(count)])
    total = 0
    for idx, sample in enumerate(a_xform_take_10):
        assert sample < count
        total += sample
    assert total == expected_total

@pytest.mark.garbage_expected
def test_dataloader_scope():
    """
    Bug: Gluon DataLoader terminates the process pool early while
    _MultiWorkerIter is operating on the pool.

    Tests that DataLoader is not garbage collected while the iterator is
    in use.
    """
    args = {'num_workers': 1, 'batch_size': 2}
    dataset = nd.ones(5)
    iterator = iter(DataLoader(
            dataset,
            batchify_fn=batchify,
            **args
        )
    )

    item = next(iterator)

    assert item is not None

def test_mx_datasets_handle():
    # _DownloadedDataset
    mnist = mx.gluon.data.vision.MNIST(train=False).__mx_handle__()
    assert len(mnist) == 10000
    cifar10 = mx.gluon.data.vision.CIFAR10(train=False).__mx_handle__()
    assert len(cifar10) == 10000

    # _SampledDataset
    s_mnist = mnist.take(100).__mx_handle__()
    assert len(s_mnist) == 100
    assert np.all(s_mnist[0][0].asnumpy() == mnist[0][0].asnumpy())
    assert s_mnist[0][1] == mnist[0][1]

    # ArrayDataset
    mc = mx.gluon.data.ArrayDataset(mnist.take(100), cifar10.take(100)).__mx_handle__()
    assert len(mc) == 100
    assert len(mc[0]) == 4  # two from mnist, two from cifar10
    assert mc[0][1] == mnist[0][1]
    assert mc[0][3] == cifar10[0][1]

def test_mx_data_loader():
    from mxnet.gluon.data.dataloader import DataLoader

    dataset = mx.gluon.data.vision.MNIST(train=False)
    dl = DataLoader(num_workers=0, dataset=dataset, batch_size=32)
    for _ in dl:
        pass

def test_mx_data_loader_nopython():
    from mxnet.gluon.data.dataloader import DataLoader
    from mxnet.gluon.data.vision.transforms import ToTensor
    dataset = mx.gluon.data.vision.MNIST(train=False)
    dl1 = DataLoader(dataset=dataset.transform_first(ToTensor()), batch_size=32, try_nopython=True, shuffle=False)
    dl2 = DataLoader(dataset=dataset.transform_first(ToTensor()), batch_size=32, try_nopython=False, shuffle=False)
    assert len(dl1) == len(dl2)
    assert np.all(next(iter(dl1))[1].asnumpy() == next(iter(dl2))[1].asnumpy())
    for _ in dl1:
        pass

def test_batchify_stack():
    a = np.array([[1, 2, 3, 4], [5, 6, 7, 8]])
    b = np.array([[5, 6, 7, 8], [1, 2, 3, 4]])
    bf = mx.gluon.data.batchify.Stack()
    bf_handle = bf.__mx_handle__()
    c = bf([a, b])
    d = bf_handle([a, b])
    assert c.shape == d.shape
    assert mx.test_utils.almost_equal(c.asnumpy(), d.asnumpy())
    assert mx.test_utils.almost_equal(c.asnumpy(), np.stack((a, b)))

def test_batchify_pad():
    a = np.array([[1, 2, 3, 4], [11, 12, 13, 14]])
    b = np.array([[4, 5, 6]])
    c = np.array([[9, 10]])
    bf = mx.gluon.data.batchify.Pad(val=-1)
    bf_handle = bf.__mx_handle__()
    d = bf([a, b, c])
    e = bf_handle([a, b, c])
    assert d.shape == e.shape
    assert mx.test_utils.almost_equal(d.asnumpy(), e.asnumpy())
    expected = np.array([[[ 1.,  2.,  3.,  4.], [11., 12., 13., 14.]],
                         [[ 4.,  5.,  6., -1.], [-1., -1., -1., -1.]],
                         [[ 9., 10., -1., -1.], [-1., -1., -1., -1.]]])
    assert mx.test_utils.almost_equal(d.asnumpy(), expected)

def test_batchify_group():
    a = [np.array([[1, 2, 3, 4], [5, 6, 7, 8]]), np.array([[1, 2, 3, 4], [11, 12, 13, 14]])]
    b = [np.array([[1, 2, 3, 4], [5, 6, 7, 8]]), np.array([[4, 5, 6]])]
    c = [np.array([[1, 2, 3, 4], [5, 6, 7, 8]]), np.array([[9, 10]])]
    bf = mx.gluon.data.batchify.Group(mx.gluon.data.batchify.Stack(), mx.gluon.data.batchify.Pad(val=-1))
    bf_handle = bf.__mx_handle__()
    d = bf([a, b, c])
    e = bf_handle([a, b, c])
    assert d[0].shape == e[0].shape
    assert d[1].shape == e[1].shape
    print(d[0].asnumpy(), ',', e[0].asnumpy(), ',', e[1].asnumpy())
    assert mx.test_utils.almost_equal(d[0].asnumpy(), e[0].asnumpy())
    assert mx.test_utils.almost_equal(d[1].asnumpy(), e[1].asnumpy())
    assert mx.test_utils.almost_equal(d[0].asnumpy(), np.stack((a[0], b[0], c[0])))
    expected = np.array([[[ 1.,  2.,  3.,  4.], [11., 12., 13., 14.]],
                         [[ 4.,  5.,  6., -1.], [-1., -1., -1., -1.]],
                         [[ 9., 10., -1., -1.], [-1., -1., -1., -1.]]])
    assert mx.test_utils.almost_equal(d[1].asnumpy(), expected)<|MERGE_RESOLUTION|>--- conflicted
+++ resolved
@@ -369,6 +369,7 @@
     X = np.random.uniform(size=(10, 20))
     dataset = gluon.data.ArrayDataset(X)
     default_dev_id = 0
+    custom_dev_id = 1
 
     # use non-pinned memory
     loader1 = gluon.data.DataLoader(dataset, 8)
@@ -383,10 +384,6 @@
     if mx.context.num_gpus() <= 1:
         print('Bypassing custom_dev_id pinned mem test on system with < 2 gpus.')
     else:
-<<<<<<< HEAD
-        custom_dev_id = 1
-=======
->>>>>>> 3ef00b88
         # use pinned memory with custom device id
         loader3 = gluon.data.DataLoader(dataset, 8, pin_memory=True,
                                         pin_device_id=custom_dev_id)
