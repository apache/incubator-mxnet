--- conflicted
+++ resolved
@@ -19,11 +19,8 @@
 from mxnet import gluon
 import numpy as np
 from numpy.testing import assert_allclose
-<<<<<<< HEAD
 import unittest
-=======
 from mxnet.test_utils import almost_equal
->>>>>>> 22b2897d
 
 
 def test_rnn():
