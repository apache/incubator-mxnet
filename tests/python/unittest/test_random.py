--- conflicted
+++ resolved
@@ -222,10 +222,6 @@
 
 # Test the generators with the chi-square testing
 def test_normal_generator():
-<<<<<<< HEAD
-    print("Normal Distribution Test:")
-=======
->>>>>>> 1b082ace
     ctx = mx.context.current_context()
     for dtype in ['float16', 'float32', 'float64']:
         for mu, sigma in [(0.0, 1.0), (1.0, 5.0)]:
@@ -235,10 +231,6 @@
             verify_generator(generator=generator_mx, buckets=buckets, probs=probs)
 
 def test_uniform_generator():
-<<<<<<< HEAD
-    print("Uniform Distribution Test:")
-=======
->>>>>>> 1b082ace
     ctx = mx.context.current_context()
     for dtype in ['float16', 'float32', 'float64']:
         for low, high in [(-1.0, 1.0), (1.0, 3.0)]:
@@ -248,10 +240,6 @@
             verify_generator(generator=generator_mx, buckets=buckets, probs=probs)
 
 def test_gamma_generator():
-<<<<<<< HEAD
-    print("Gamma Distribution Test:")
-=======
->>>>>>> 1b082ace
     ctx = mx.context.current_context()
     for dtype in ['float16', 'float32', 'float64']:
         for kappa, theta in [(0.5, 1.0), (1.0, 5.0)]:
@@ -261,10 +249,6 @@
             verify_generator(generator=generator_mx, buckets=buckets, probs=probs)
 
 def test_exponential_generator():
-<<<<<<< HEAD
-    print("Exponential Distribution Test:")
-=======
->>>>>>> 1b082ace
     ctx = mx.context.current_context()
     for dtype in ['float16', 'float32', 'float64']:
         for scale in [0.1, 1.0]:
@@ -274,10 +258,6 @@
             verify_generator(generator=generator_mx, buckets=buckets, probs=probs)
 
 def test_poisson_generator():
-<<<<<<< HEAD
-    print("Poisson Distribution Test:")
-=======
->>>>>>> 1b082ace
     ctx = mx.context.current_context()
     for dtype in ['float16', 'float32', 'float64']:
         for lam in [1, 10]:
@@ -288,10 +268,6 @@
             verify_generator(generator=generator_mx, buckets=buckets, probs=probs)
 
 def test_negative_binomial_generator():
-<<<<<<< HEAD
-    print('Negative Binomial Distribution Test:')
-=======
->>>>>>> 1b082ace
     ctx = mx.context.current_context()
     for dtype in ['float16', 'float32', 'float64']:
         success_num = 2
@@ -312,10 +288,6 @@
         verify_generator(generator=generator_mx, buckets=buckets, probs=probs)
 
 def test_multinomial_generator():
-<<<<<<< HEAD
-    print('Multinomial Distribution Test:')
-=======
->>>>>>> 1b082ace
     ctx = mx.context.current_context()
     probs = [0.1, 0.2, 0.3, 0.05, 0.15, 0.2]
     sample_num = 1000000
