# Licensed to the Apache Software Foundation (ASF) under one
# or more contributor license agreements.  See the NOTICE file
# distributed with this work for additional information
# regarding copyright ownership.  The ASF licenses this file
# to you under the Apache License, Version 2.0 (the
# "License"); you may not use this file except in compliance
# with the License.  You may obtain a copy of the License at
#
#   http://www.apache.org/licenses/LICENSE-2.0
#
# Unless required by applicable law or agreed to in writing,
# software distributed under the License is distributed on an
# "AS IS" BASIS, WITHOUT WARRANTIES OR CONDITIONS OF ANY
# KIND, either express or implied.  See the License for the
# specific language governing permissions and limitations
# under the License.

# pylint: skip-file
import mxnet as mx
import numpy as np
from mxnet.test_utils import rand_ndarray, assert_almost_equal, assert_exception
from mxnet.base import py_str, MXNetError

shape = (4, 4)
keys = [5, 7, 11]
str_keys = ['b', 'c', 'd']

def init_kv(stype='default'):
    """init kv """
    kv = mx.kv.create()
    # single
    kv.init(3, mx.nd.zeros(shape=shape, stype=stype))
    # list
    kv.init(keys, [mx.nd.zeros(shape=shape, stype=stype)] * len(keys))
    return kv

def init_kv_with_str(stype='default'):
    """init kv """
    kv = mx.kv.create()
    # single
    kv.init('a', mx.nd.zeros(shape, stype=stype))
    # list
    kv.init(str_keys, [mx.nd.zeros(shape=shape, stype=stype)] * len(keys))
    return kv

def check_diff_to_scalar(A, x):
    """ assert A == x"""
    assert(np.sum(np.abs((A - x).asnumpy())) == 0)


def test_single_kv_pair():
    """single key-value pair push & pull"""
    def check_single_kv_pair(kv, key):
        kv.push(key, mx.nd.ones(shape))
        val = mx.nd.empty(shape)
        kv.pull(key, out=val)
        check_diff_to_scalar(val, 1)

    check_single_kv_pair(init_kv(), 3)
    check_single_kv_pair(init_kv_with_str(), 'a')

def test_row_sparse_pull():
    kv = init_kv_with_str('row_sparse')
    kv.init('e', mx.nd.ones(shape).tostype('row_sparse'))

    def check_row_sparse_pull(kv, count):
        num_rows = shape[0]
        vals = []
        row_ids = []
        all_row_ids = np.arange(num_rows)
        for i in range(count):
            vals.append(mx.nd.zeros(shape).tostype('row_sparse'))
            row_id = np.random.randint(num_rows, size=num_rows)
            row_ids.append(mx.nd.array(row_id))
        row_ids_to_pull = row_ids[0] if len(row_ids) == 1 else row_ids
        vals_to_pull = vals[0] if len(vals) == 1 else vals

        kv.row_sparse_pull('e', out=vals_to_pull, row_ids=row_ids_to_pull)
        for val, row_id in zip(vals, row_ids):
            retained = val.asnumpy()
            excluded_row_ids = np.setdiff1d(all_row_ids, row_id.asnumpy())
            for row in range(num_rows):
                expected_val = np.zeros_like(retained[row])
                expected_val += 0 if row in excluded_row_ids else 1
                assert_almost_equal(retained[row], expected_val)

    check_row_sparse_pull(kv, 1)
    check_row_sparse_pull(kv, 4)

def test_init():
    """test init"""
    def check_init(kv, key):
        kv.init(key, mx.nd.ones(shape)*4)
        a = mx.nd.zeros(shape)
        kv.pull(key, out=a)
        check_diff_to_scalar(a, 4)

    check_init(mx.kv.create(), 3)
    check_init(mx.kv.create(), 'a')

def test_list_kv_pair():
    """list key-value pair push & pull"""
    def check_list_kv_pair(kv, key):
        kv.push(key, [mx.nd.ones(shape)*4] * len(key))
        val = [mx.nd.empty(shape)] * len(key)
        kv.pull(key, out=val)
        for v in val:
            check_diff_to_scalar(v, 4)

    check_list_kv_pair(init_kv(), keys)
    check_list_kv_pair(init_kv_with_str(), str_keys)


def test_aggregator():
    """aggregate value on muliple devices"""

    def check_aggregator(kv, key, key_list):
        # devices
        num_devs = 4
        devs = [mx.Context('cpu', i) for i in range(num_devs)]

        # single
        vals = [mx.nd.ones(shape, d) for d in devs]

        kv.push(key, vals)
        kv.pull(key, out=vals)

        for v in vals:
            check_diff_to_scalar(v, num_devs)

        # list
        vals = [[mx.nd.ones(shape, d)*2.0 for d in devs]] * len(key_list)
        kv.push(key_list, vals)
        kv.pull(key_list, out=vals)

        for vv in vals:
            for v in vv:
                check_diff_to_scalar(v, num_devs * 2.0)

    check_aggregator(init_kv(), 3, keys)
    check_aggregator(init_kv_with_str(), 'a', str_keys)


def test_sparse_aggregator():
    """aggregate sparse ndarray on muliple devices"""

    stype = 'row_sparse'
    kv = init_kv_with_str(stype)

    # devices
    num_devs = 4
    devs = [mx.Context('cpu', i) for i in range(num_devs)]

    # single
    vals = [rand_ndarray(shape, stype).copyto(devs[i]) for i in range(num_devs)]
    expected_sum = np.zeros(shape)
    for v in vals:
        expected_sum += v.asnumpy()

    # prepare row_ids
    all_rows = mx.nd.array(np.arange(shape[0]))
    kv.push('a', vals)
    kv.row_sparse_pull('a', out=vals, row_ids=[all_rows] * len(vals))
    result_sum = np.zeros(shape)
    for v in vals:
        result_sum += v.asnumpy()
    assert_almost_equal(result_sum, expected_sum * num_devs)

    # list
    vals = [[rand_ndarray(shape, stype).copyto(devs[i]) for i in range(num_devs)]] * len(keys)
    expected_sum = np.zeros(shape)
    for v in vals[0]:
        expected_sum += v.asnumpy()

    kv.push(str_keys, vals)
    kv.row_sparse_pull(str_keys, out=vals, row_ids=[[all_rows] * num_devs] * len(vals))
    for vv in vals:
        result_sum = np.zeros(shape)
        for v in vv:
            result_sum += v.asnumpy()
        assert_almost_equal(result_sum, expected_sum * num_devs)

def updater(key, recv, local):
    """use updater: += with int keys"""
    assert(isinstance(key, int))
    local += recv

def str_updater(key, recv, local):
    """use updater: += with str keys"""
    if isinstance(key, bytes):
        key = py_str(key)
    assert(isinstance(key, str))
    local += recv

def test_updater(dev = 'cpu'):
    """updater"""

    def check_updater(kv, key, key_list):
        # devices
        num_devs = 4
        devs = [mx.Context(dev, i) for i in range(num_devs)]

        # single
        vals = [mx.nd.ones(shape, d) for d in devs]

        kv.push(key, vals)
        kv.pull(key, out=vals)

        for v in vals:
            check_diff_to_scalar(v, num_devs)

        # list
        vals = [[mx.nd.ones(shape, d) for d in devs]] * len(key_list)

        num_push = 4
        for i in range(num_push):
            kv.push(key_list, vals)

        kv.pull(key_list, out=vals)

        for vv in vals:
            for v in vv:
                check_diff_to_scalar(v, num_devs * num_push)

    kv = init_kv()
    kv._set_updater(updater)
    check_updater(kv, 3, keys)

    str_kv = init_kv_with_str()
    str_kv._set_updater(str_updater)
    check_updater(str_kv, 'a', str_keys)

def test_get_type():
    kvtype = 'local_allreduce_cpu'
    kv = mx.kv.create(kvtype)
    assert kv.type == kvtype
<<<<<<< HEAD
#
# def test_invalid_pull():
#     def check_ignored_pull_single(kv, key):
#         dns_val = (mx.nd.ones(shape) * 2)
#         rsp_val = dns_val.tostype('row_sparse')
#         kv.pull(key, out=rsp_val)
#         check_diff_to_scalar(rsp_val, 2)
#
#     def check_ignored_pull_list(kv, key):
#         dns_val = [mx.nd.ones(shape) * 2] * len(key)
#         rsp_val = [val.tostype('row_sparse') for val in dns_val]
#         kv.pull(key, out=rsp_val)
#         for v in rsp_val:
#             check_diff_to_scalar(v, 2)
#
#     def check_invalid_rsp_pull_single(kv, key):
#         dns_val = mx.nd.ones(shape) * 2
#         assert_exception(kv.row_sparse_pull, key, out=dns_val, row_ids=mx.nd.array([1]))
#
#     def check_invalid_rsp_pull_list(kv, key):
#         dns_val = [mx.nd.ones(shape) * 2] * len(key)
#         assert_exception(kv.row_sparse_pull, key, out=dns_val,
#                          row_ids=[mx.nd.array([1])] * len(key))
#
#     def check_invalid_key_types_single(kv, key):
#         dns_val = mx.nd.ones(shape) * 2
#         rsp_val = dns_val.tostype('row_sparse')
#         assert_exception(kv.init, key, dns_val)
#         assert_exception(kv.push, key, dns_val)
#         assert_exception(kv.pull, key, dns_val)
#         assert_exception(kv.row_sparse_pull, key, rsp_val,
#                          row_ids=mx.nd.array([1]))
#
#     def check_invalid_key_types_list(kv, key):
#         dns_val = [mx.nd.ones(shape) * 2] * len(key)
#         rsp_val = [val.tostype('row_sparse') for val in dns_val]
#         assert_exception(kv.init, key, dns_val)
#         assert_exception(kv.push, key, dns_val)
#         assert_exception(kv.pull, key, dns_val)
#         assert_exception(kv.row_sparse_pull, key, rsp_val,
#                          row_ids=[mx.nd.array([1])] * len(key))
#
#     int_kv = init_kv()
#     str_kv = init_kv_with_str()
#
#     kvs = [int_kv, str_kv]
#     single_keys = [3, 'a']
#     list_keys = [keys, str_keys]
#     for i in range(2):
#         # pull with rsp outputs should be ignored with no values updated
#         check_ignored_pull_single(kvs[i], single_keys[i])
#         check_ignored_pull_list(kvs[i], list_keys[i])
#         # row_sparse_pull should be aborted when vals.stype != row_sparse
#         check_invalid_rsp_pull_single(kvs[i], single_keys[i])
#         check_invalid_rsp_pull_list(kvs[i], list_keys[i])
#         # kvstore should be restricted to only accept either int or str keys
#         check_invalid_key_types_single(kvs[i], single_keys[1 - i])
#         check_invalid_key_types_list(kvs[i], list_keys[1 - i])
=======

def test_invalid_pull():
    def check_ignored_pull_single(kv, key):
        dns_val = (mx.nd.ones(shape) * 2)
        rsp_val = dns_val.tostype('row_sparse')
        kv.pull(key, out=rsp_val)
        check_diff_to_scalar(rsp_val, 2)

    def check_ignored_pull_list(kv, key):
        dns_val = [mx.nd.ones(shape) * 2] * len(key)
        rsp_val = [val.tostype('row_sparse') for val in dns_val]
        kv.pull(key, out=rsp_val)
        for v in rsp_val:
            check_diff_to_scalar(v, 2)

    def check_invalid_rsp_pull_single(kv, key):
        dns_val = mx.nd.ones(shape) * 2
        assert_exception(kv.row_sparse_pull, MXNetError,
                         key, out=dns_val, row_ids=mx.nd.array([1]))

    def check_invalid_rsp_pull_list(kv, key):
        dns_val = [mx.nd.ones(shape) * 2] * len(key)
        assert_exception(kv.row_sparse_pull, MXNetError, key, out=dns_val,
                         row_ids=[mx.nd.array([1])] * len(key))

    def check_invalid_key_types_single(kv, key):
        dns_val = mx.nd.ones(shape) * 2
        rsp_val = dns_val.tostype('row_sparse')
        assert_exception(kv.init, MXNetError, key, dns_val)
        assert_exception(kv.push, MXNetError, key, dns_val)
        assert_exception(kv.pull, MXNetError, key, dns_val)
        assert_exception(kv.row_sparse_pull, MXNetError, key, rsp_val,
                         row_ids=mx.nd.array([1]))

    def check_invalid_key_types_list(kv, key):
        dns_val = [mx.nd.ones(shape) * 2] * len(key)
        rsp_val = [val.tostype('row_sparse') for val in dns_val]
        assert_exception(kv.init, MXNetError, key, dns_val)
        assert_exception(kv.push, MXNetError, key, dns_val)
        assert_exception(kv.pull, MXNetError, key, dns_val)
        assert_exception(kv.row_sparse_pull, MXNetError, key, rsp_val,
                         row_ids=[mx.nd.array([1])] * len(key))

    int_kv = init_kv()
    str_kv = init_kv_with_str()

    kvs = [int_kv, str_kv]
    single_keys = [3, 'a']
    list_keys = [keys, str_keys]
    for i in range(2):
        # pull with rsp outputs should be ignored with no values updated
        check_ignored_pull_single(kvs[i], single_keys[i])
        check_ignored_pull_list(kvs[i], list_keys[i])
        # row_sparse_pull should be aborted when vals.stype != row_sparse
        check_invalid_rsp_pull_single(kvs[i], single_keys[i])
        check_invalid_rsp_pull_list(kvs[i], list_keys[i])
        # kvstore should be restricted to only accept either int or str keys
        check_invalid_key_types_single(kvs[i], single_keys[1 - i])
        check_invalid_key_types_list(kvs[i], list_keys[1 - i])
>>>>>>> 6452fe68

if __name__ == '__main__':
    import nose
    nose.runmodule()<|MERGE_RESOLUTION|>--- conflicted
+++ resolved
@@ -234,66 +234,6 @@
     kvtype = 'local_allreduce_cpu'
     kv = mx.kv.create(kvtype)
     assert kv.type == kvtype
-<<<<<<< HEAD
-#
-# def test_invalid_pull():
-#     def check_ignored_pull_single(kv, key):
-#         dns_val = (mx.nd.ones(shape) * 2)
-#         rsp_val = dns_val.tostype('row_sparse')
-#         kv.pull(key, out=rsp_val)
-#         check_diff_to_scalar(rsp_val, 2)
-#
-#     def check_ignored_pull_list(kv, key):
-#         dns_val = [mx.nd.ones(shape) * 2] * len(key)
-#         rsp_val = [val.tostype('row_sparse') for val in dns_val]
-#         kv.pull(key, out=rsp_val)
-#         for v in rsp_val:
-#             check_diff_to_scalar(v, 2)
-#
-#     def check_invalid_rsp_pull_single(kv, key):
-#         dns_val = mx.nd.ones(shape) * 2
-#         assert_exception(kv.row_sparse_pull, key, out=dns_val, row_ids=mx.nd.array([1]))
-#
-#     def check_invalid_rsp_pull_list(kv, key):
-#         dns_val = [mx.nd.ones(shape) * 2] * len(key)
-#         assert_exception(kv.row_sparse_pull, key, out=dns_val,
-#                          row_ids=[mx.nd.array([1])] * len(key))
-#
-#     def check_invalid_key_types_single(kv, key):
-#         dns_val = mx.nd.ones(shape) * 2
-#         rsp_val = dns_val.tostype('row_sparse')
-#         assert_exception(kv.init, key, dns_val)
-#         assert_exception(kv.push, key, dns_val)
-#         assert_exception(kv.pull, key, dns_val)
-#         assert_exception(kv.row_sparse_pull, key, rsp_val,
-#                          row_ids=mx.nd.array([1]))
-#
-#     def check_invalid_key_types_list(kv, key):
-#         dns_val = [mx.nd.ones(shape) * 2] * len(key)
-#         rsp_val = [val.tostype('row_sparse') for val in dns_val]
-#         assert_exception(kv.init, key, dns_val)
-#         assert_exception(kv.push, key, dns_val)
-#         assert_exception(kv.pull, key, dns_val)
-#         assert_exception(kv.row_sparse_pull, key, rsp_val,
-#                          row_ids=[mx.nd.array([1])] * len(key))
-#
-#     int_kv = init_kv()
-#     str_kv = init_kv_with_str()
-#
-#     kvs = [int_kv, str_kv]
-#     single_keys = [3, 'a']
-#     list_keys = [keys, str_keys]
-#     for i in range(2):
-#         # pull with rsp outputs should be ignored with no values updated
-#         check_ignored_pull_single(kvs[i], single_keys[i])
-#         check_ignored_pull_list(kvs[i], list_keys[i])
-#         # row_sparse_pull should be aborted when vals.stype != row_sparse
-#         check_invalid_rsp_pull_single(kvs[i], single_keys[i])
-#         check_invalid_rsp_pull_list(kvs[i], list_keys[i])
-#         # kvstore should be restricted to only accept either int or str keys
-#         check_invalid_key_types_single(kvs[i], single_keys[1 - i])
-#         check_invalid_key_types_list(kvs[i], list_keys[1 - i])
-=======
 
 def test_invalid_pull():
     def check_ignored_pull_single(kv, key):
@@ -353,7 +293,6 @@
         # kvstore should be restricted to only accept either int or str keys
         check_invalid_key_types_single(kvs[i], single_keys[1 - i])
         check_invalid_key_types_list(kvs[i], list_keys[1 - i])
->>>>>>> 6452fe68
 
 if __name__ == '__main__':
     import nose
