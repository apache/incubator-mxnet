--- conflicted
+++ resolved
@@ -99,9 +99,7 @@
     check_rnn_cell(cell, prefix='rnn_', in_shape=(1, 10, 20, 30, 50), out_shape=(1, 100, 18, 28, 48))
 
 
-<<<<<<< HEAD
 @with_seed()
-=======
 def test_conv_fill_shape():
     cell = contrib.rnn.Conv1DLSTMCell((0, 7), 10, (3,), (3,))
     cell.hybridize()
@@ -109,7 +107,7 @@
     assert cell.i2h_weight.shape[1] == 5, cell.i2h_weight.shape[1]
 
 
->>>>>>> b8745e90
+@with_seed()
 def test_vardrop():
     def check_vardrop(drop_inputs, drop_states, drop_outputs):
         cell = contrib.rnn.VariationalDropoutCell(mx.gluon.rnn.RNNCell(100, prefix='rnn_'),
