--- conflicted
+++ resolved
@@ -178,19 +178,11 @@
     sym_block3.initialize()
     a_data = mx.nd.ones((3,2))
     b_data = mx.nd.ones((3,2))
-<<<<<<< HEAD
-    sym_block2.optimize_for(a_data, b_data, backend='myProp')
-    sym_filename, params_filename = sym_block2.export('optimized')
+    sym_block3.optimize_for(a_data, b_data, backend='myProp')
+    sym_filename, params_filename = sym_block3.export('optimized')
     assert sym_filename == 'optimized-symbol.json'
     assert params_filename is None
-    sym_block3 = nn.SymbolBlock.imports(sym_filename, ['a','b'],
-                                        params_filename)
-=======
-    sym_block3.optimize_for(a_data, b_data, backend='myProp')
-    sym_block3.export('optimized')
-    sym_block4 = nn.SymbolBlock.imports('optimized-symbol.json',['a','b'],
-                                        'optimized-0000.params')
->>>>>>> 551a8d3e
+    sym_block4 = nn.SymbolBlock.imports(sym_filename, ['a','b'], params_filename)
 
     out5 = sym_block4(a_data, b_data)
     # check that result matches one executed by MXNet
