--- conflicted
+++ resolved
@@ -25,58 +25,46 @@
 
 @with_seed()
 def test_tvm_broadcast_add():
-<<<<<<< HEAD
-    a_shape = rand_shape_nd(4)
-    b_shape = (1,) + a_shape[1:2] + (1, 1)
-    a = mx.nd.normal(shape=a_shape)
-    b = mx.nd.normal(shape=b_shape)
-    c = mx.nd.contrib.tvm_vadd(a, b)
-    c_np = a.asnumpy() + b.asnumpy()
-    assert same(c.asnumpy(), c_np)
-=======
-    if _features.is_enabled("TVM_OP"):
-        configs = [
-            [[5, 6, 7, 8, 9], [1]],
-            [[6, 4, 5, 2, 1], [6, 1, 5, 1, 1]],
-            [[3, 5, 6], [1, 6]],
-            [[3, 5, 6], [5, 1]],
-            [[3, 5, 6], [5, 6]],
-            [[4, 3, 2, 1], [2, 1]],
-            [[4, 3, 2, 2], [4, 1, 1, 2]],
-            [[6, 6], [6, 6]],
-        ]
-        for config in configs:
-            a_shape = config[0]
-            b_shape = config[1]
-            a = mx.nd.normal(shape=a_shape)
-            b = mx.nd.normal(shape=b_shape)
-            a.attach_grad()
-            b.attach_grad()
-            with mx.autograd.record():
-                c = mx.nd.contrib.tvm_vadd(a, b)
-            c_np = a.asnumpy() + b.asnumpy()
-            assert same(c.asnumpy(), c_np)
-            # test backward
-            c.backward()
-            expected_grad_a = _np.ones_like(a.asnumpy()) * c_np.size / a.asnumpy().size
-            expected_grad_b = _np.ones_like(b.asnumpy()) * c_np.size / b.asnumpy().size
-            assert same(a.grad.asnumpy(), expected_grad_a)
-            assert same(b.grad.asnumpy(), expected_grad_b)
-            # test kAddTo request
-            a = mx.nd.normal(shape=a_shape)
-            b = mx.nd.normal(shape=b_shape)
-            a.attach_grad()
-            b.attach_grad()
-            with mx.autograd.record():
-                c = mx.nd.contrib.tvm_vadd(a, b)
-                d = mx.nd.contrib.tvm_vadd(a, b)
-            mx.autograd.backward([c, d])
-            expected_grad_a = 2 * _np.ones_like(a.asnumpy()) * c.size / a.size
-            expected_grad_b = 2 * _np.ones_like(b.asnumpy()) * c.size / b.size
-            assert same(a.grad.asnumpy(), expected_grad_a)
-            assert same(b.grad.asnumpy(), expected_grad_b)
-
->>>>>>> 9023256c
+    configs = [
+        [[5, 6, 7, 8, 9], [1]],
+        [[6, 4, 5, 2, 1], [6, 1, 5, 1, 1]],
+        [[3, 5, 6], [1, 6]],
+        [[3, 5, 6], [5, 1]],
+        [[3, 5, 6], [5, 6]],
+        [[4, 3, 2, 1], [2, 1]],
+        [[4, 3, 2, 2], [4, 1, 1, 2]],
+        [[6, 6], [6, 6]],
+    ]
+    for config in configs:
+        a_shape = config[0]
+        b_shape = config[1]
+        a = mx.nd.normal(shape=a_shape)
+        b = mx.nd.normal(shape=b_shape)
+        a.attach_grad()
+        b.attach_grad()
+        with mx.autograd.record():
+            c = mx.nd.contrib.tvm_vadd(a, b)
+        c_np = a.asnumpy() + b.asnumpy()
+        assert same(c.asnumpy(), c_np)
+        # test backward
+        c.backward()
+        expected_grad_a = _np.ones_like(a.asnumpy()) * c_np.size / a.asnumpy().size
+        expected_grad_b = _np.ones_like(b.asnumpy()) * c_np.size / b.asnumpy().size
+        assert same(a.grad.asnumpy(), expected_grad_a)
+        assert same(b.grad.asnumpy(), expected_grad_b)
+        # test kAddTo request
+        a = mx.nd.normal(shape=a_shape)
+        b = mx.nd.normal(shape=b_shape)
+        a.attach_grad()
+        b.attach_grad()
+        with mx.autograd.record():
+            c = mx.nd.contrib.tvm_vadd(a, b)
+            d = mx.nd.contrib.tvm_vadd(a, b)
+        mx.autograd.backward([c, d])
+        expected_grad_a = 2 * _np.ones_like(a.asnumpy()) * c.size / a.size
+        expected_grad_b = 2 * _np.ones_like(b.asnumpy()) * c.size / b.size
+        assert same(a.grad.asnumpy(), expected_grad_a)
+        assert same(b.grad.asnumpy(), expected_grad_b)
 
 if __name__ == '__main__':
     import nose
