# Licensed to the Apache Software Foundation (ASF) under one
# or more contributor license agreements.  See the NOTICE file
# distributed with this work for additional information
# regarding copyright ownership.  The ASF licenses this file
# to you under the Apache License, Version 2.0 (the
# "License"); you may not use this file except in compliance
# with the License.  You may obtain a copy of the License at
#
#   http://www.apache.org/licenses/LICENSE-2.0
#
# Unless required by applicable law or agreed to in writing,
# software distributed under the License is distributed on an
# "AS IS" BASIS, WITHOUT WARRANTIES OR CONDITIONS OF ANY
# KIND, either express or implied.  See the License for the
# specific language governing permissions and limitations
# under the License.

import pickle as pkl

from mxnet.ndarray import NDArray
from mxnet.test_utils import *
from mxnet.base import mx_real_t
from numpy.testing import assert_allclose
import numpy.random as rnd

from mxnet.ndarray.sparse import RowSparseNDArray, CSRNDArray


def sparse_nd_ones(shape, stype):
    return mx.nd.ones(shape).tostype(stype)


def test_sparse_nd_elemwise_add():
    def check_sparse_nd_elemwise_binary(shapes, stypes, f, g):
        # generate inputs
        nds = []
        for i, stype in enumerate(stypes):
            if stype == 'row_sparse':
                nd, _ = rand_sparse_ndarray(shapes[i], stype)
            elif stype == 'default':
                nd = mx.nd.array(random_arrays(shapes[i]), dtype = np.float32)
            else:
                assert(False)
            nds.append(nd)
        # check result
        test = f(nds[0], nds[1])
        assert_almost_equal(test.asnumpy(), g(nds[0].asnumpy(), nds[1].asnumpy()))

    num_repeats = 3
    g = lambda x,y: x + y
    op = mx.nd.elemwise_add
    for i in range(num_repeats):
        shape = [rand_shape_2d()] * 2
        check_sparse_nd_elemwise_binary(shape, ['default'] * 2, op, g)
        check_sparse_nd_elemwise_binary(shape, ['row_sparse', 'row_sparse'], op, g)


def test_sparse_nd_copy():
    def check_sparse_nd_copy(from_stype, to_stype, shape):
        from_nd = rand_ndarray(shape, from_stype)
        # copy to ctx
        to_ctx = from_nd.copyto(default_context())
        # copy to stype
        to_nd = rand_ndarray(shape, to_stype)
        to_nd = from_nd.copyto(to_nd)
        assert np.sum(np.abs(from_nd.asnumpy() != to_ctx.asnumpy())) == 0.0
        assert np.sum(np.abs(from_nd.asnumpy() != to_nd.asnumpy())) == 0.0

    shape = rand_shape_2d()
    shape_3d = rand_shape_3d()
    stypes = ['row_sparse', 'csr']
    for stype in stypes:
        check_sparse_nd_copy(stype, 'default', shape)
        check_sparse_nd_copy('default', stype, shape)
    check_sparse_nd_copy('row_sparse', 'row_sparse', shape_3d)
    check_sparse_nd_copy('row_sparse', 'default', shape_3d)
    check_sparse_nd_copy('default', 'row_sparse', shape_3d)

def test_sparse_nd_basic():
    def check_sparse_nd_basic_rsp():
        storage_type = 'row_sparse'
        shape = rand_shape_2d()
        nd, (v, idx) = rand_sparse_ndarray(shape, storage_type)
        assert(nd._num_aux == 1)
        assert(nd.indices.dtype == np.int64)
        assert(nd.stype == 'row_sparse')

    check_sparse_nd_basic_rsp()


def test_sparse_nd_setitem():
    def check_sparse_nd_setitem(stype, shape, dst):
        x = mx.nd.zeros(shape=shape, stype=stype)
        x[:] = dst
        dst_nd = mx.nd.array(dst) if isinstance(dst, (np.ndarray, np.generic)) else dst
        assert same(x.asnumpy(), dst_nd.asnumpy())

    shape = rand_shape_2d()
    for stype in ['row_sparse', 'csr']:
        # ndarray assignment
        check_sparse_nd_setitem(stype, shape, rand_ndarray(shape, 'default'))
        check_sparse_nd_setitem(stype, shape, rand_ndarray(shape, stype))
        # numpy assignment
        check_sparse_nd_setitem(stype, shape, np.ones(shape))


def test_sparse_nd_slice():
    def check_sparse_nd_csr_slice(shape):
        stype = 'csr'
        A, _ = rand_sparse_ndarray(shape, stype)
        A2 = A.asnumpy()
        start = rnd.randint(0, shape[0] - 1)
        end = rnd.randint(start + 1, shape[0])
        assert same(A[start:end].asnumpy(), A2[start:end])
        assert same(A[start - shape[0]:end].asnumpy(), A2[start:end])
        assert same(A[start:].asnumpy(), A2[start:])
        assert same(A[:end].asnumpy(), A2[:end])
        ind = rnd.randint(-shape[0], shape[0] - 1)
        assert same(A[ind].asnumpy(), A2[ind][np.newaxis, :])
    
    def check_slice_nd_csr_fallback(shape):
        stype = 'csr'
        A, _ = rand_sparse_ndarray(shape, stype)
        A2 = A.asnumpy()
        start = rnd.randint(0, shape[0] - 1)
        end = rnd.randint(start + 1, shape[0])
        result = mx.nd.sparse.slice(A, begin=(start, shape[1] - 1), end=(end + 1, shape[1]))
        result_dense = mx.nd.slice(mx.nd.array(A2), begin=(start, shape[1] - 1), end=(end + 1, shape[1]))
        assert same(result_dense.asnumpy(), result.asnumpy())

    shape = (rnd.randint(2, 10), rnd.randint(1, 10))
    check_sparse_nd_csr_slice(shape)
    check_slice_nd_csr_fallback(shape)


def test_sparse_nd_equal():
    for stype in ['row_sparse', 'csr']:
        shape = rand_shape_2d()
        x = mx.nd.zeros(shape=shape, stype=stype)
        y = sparse_nd_ones(shape, stype)
        z = x == y
        assert (z.asnumpy() == np.zeros(shape)).all()
        z = 0 == x
        assert (z.asnumpy() == np.ones(shape)).all()


def test_sparse_nd_not_equal():
    for stype in ['row_sparse', 'csr']:
        shape = rand_shape_2d()
        x = mx.nd.zeros(shape=shape, stype=stype)
        y = sparse_nd_ones(shape, stype)
        z = x != y
        assert (z.asnumpy() == np.ones(shape)).all()
        z = 0 != x
        assert (z.asnumpy() == np.zeros(shape)).all()


def test_sparse_nd_greater():
    for stype in ['row_sparse', 'csr']:
        shape = rand_shape_2d()
        x = mx.nd.zeros(shape=shape, stype=stype)
        y = sparse_nd_ones(shape, stype)
        z = x > y
        assert (z.asnumpy() == np.zeros(shape)).all()
        z = y > 0
        assert (z.asnumpy() == np.ones(shape)).all()
        z = 0 > y
        assert (z.asnumpy() == np.zeros(shape)).all()


def test_sparse_nd_greater_equal():
    for stype in ['row_sparse', 'csr']:
        shape = rand_shape_2d()
        x = mx.nd.zeros(shape=shape, stype=stype)
        y = sparse_nd_ones(shape, stype)
        z = x >= y
        assert (z.asnumpy() == np.zeros(shape)).all()
        z = y >= 0
        assert (z.asnumpy() == np.ones(shape)).all()
        z = 0 >= y
        assert (z.asnumpy() == np.zeros(shape)).all()
        z = y >= 1
        assert (z.asnumpy() == np.ones(shape)).all()


def test_sparse_nd_lesser():
    for stype in ['row_sparse', 'csr']:
        shape = rand_shape_2d()
        x = mx.nd.zeros(shape=shape, stype=stype)
        y = sparse_nd_ones(shape, stype)
        z = y < x
        assert (z.asnumpy() == np.zeros(shape)).all()
        z = 0 < y
        assert (z.asnumpy() == np.ones(shape)).all()
        z = y < 0
        assert (z.asnumpy() == np.zeros(shape)).all()


def test_sparse_nd_lesser_equal():
    for stype in ['row_sparse', 'csr']:
        shape = rand_shape_2d()
        x = mx.nd.zeros(shape=shape, stype=stype)
        y = sparse_nd_ones(shape, stype)
        z = y <= x
        assert (z.asnumpy() == np.zeros(shape)).all()
        z = 0 <= y
        assert (z.asnumpy() == np.ones(shape)).all()
        z = y <= 0
        assert (z.asnumpy() == np.zeros(shape)).all()
        z = 1 <= y
        assert (z.asnumpy() == np.ones(shape)).all()


def test_sparse_nd_binary():
    N = 3
    def check_binary(fn, stype):
        for _ in range(N):
            ndim = 2
            oshape = np.random.randint(1, 6, size=(ndim,))
            bdim = 2
            lshape = list(oshape)
            rshape = list(oshape[ndim-bdim:])
            for i in range(bdim):
                sep = np.random.uniform(0, 1)
                if sep < 0.33:
                    lshape[ndim-i-1] = 1
                elif sep < 0.66:
                    rshape[bdim-i-1] = 1
            lhs = np.random.uniform(0, 1, size=lshape)
            rhs = np.random.uniform(0, 1, size=rshape)
            lhs_nd = mx.nd.array(lhs).tostype(stype)
            rhs_nd = mx.nd.array(rhs).tostype(stype)
            assert_allclose(fn(lhs, rhs), fn(lhs_nd, rhs_nd).asnumpy(), rtol=1e-4, atol=1e-4)

    stypes = ['row_sparse', 'csr']
    for stype in stypes:
        check_binary(lambda x, y: x + y, stype)
        check_binary(lambda x, y: x - y, stype)
        check_binary(lambda x, y: x * y, stype)
        check_binary(lambda x, y: x / y, stype)
        check_binary(lambda x, y: x ** y, stype)
        check_binary(lambda x, y: x > y, stype)
        check_binary(lambda x, y: x < y, stype)
        check_binary(lambda x, y: x >= y, stype)
        check_binary(lambda x, y: x <= y, stype)
        check_binary(lambda x, y: x == y, stype)


def test_sparse_nd_binary_rop():
    N = 3
    def check(fn, stype):
        for _ in range(N):
            ndim = 2
            shape = np.random.randint(1, 6, size=(ndim,))
            npy = np.random.normal(0, 1, size=shape)
            nd = mx.nd.array(npy).tostype(stype)
            assert_allclose(fn(npy), fn(nd).asnumpy(), rtol=1e-4, atol=1e-4)

    stypes = ['row_sparse', 'csr']
    for stype in stypes:
        check(lambda x: 1 + x, stype)
        check(lambda x: 1 - x, stype)
        check(lambda x: 1 * x, stype)
        check(lambda x: 1 / x, stype)
        check(lambda x: 2 ** x, stype)
        check(lambda x: 1 > x, stype)
        check(lambda x: 0.5 > x, stype)
        check(lambda x: 0.5 < x, stype)
        check(lambda x: 0.5 >= x, stype)
        check(lambda x: 0.5 <= x, stype)
        check(lambda x: 0.5 == x, stype)

def test_sparse_nd_binary_iop():
    N = 3
    def check_binary(fn, stype):
        for _ in range(N):
            ndim = 2
            oshape = np.random.randint(1, 6, size=(ndim,))
            lshape = list(oshape)
            rshape = list(oshape)
            lhs = np.random.uniform(0, 1, size=lshape)
            rhs = np.random.uniform(0, 1, size=rshape)
            lhs_nd = mx.nd.array(lhs).tostype(stype)
            rhs_nd = mx.nd.array(rhs).tostype(stype)
            assert_allclose(fn(lhs, rhs),
                            fn(lhs_nd, rhs_nd).asnumpy(),
                            rtol=1e-4, atol=1e-4)

    def inplace_add(x, y):
        x += y
        return x
    def inplace_mul(x, y):
        x *= y
        return x
    stypes = ['csr', 'row_sparse']
    fns = [inplace_add, inplace_mul]
    for stype in stypes:
        for fn in fns:
            check_binary(fn, stype)

def test_sparse_nd_negate():
    def check_sparse_nd_negate(shape, stype):
        npy = np.random.uniform(-10, 10, rand_shape_2d())
        arr = mx.nd.array(npy).tostype(stype)
        assert_almost_equal(npy, arr.asnumpy())
        assert_almost_equal(-npy, (-arr).asnumpy())

        # a final check to make sure the negation (-) is not implemented
        # as inplace operation, so the contents of arr does not change after
        # we compute (-arr)
        assert_almost_equal(npy, arr.asnumpy())

    shape = rand_shape_2d()
    stypes = ['csr', 'row_sparse']
    for stype in stypes:
        check_sparse_nd_negate(shape, stype)

def test_sparse_nd_broadcast():
    sample_num = 1000
    # TODO(haibin) test with more than 2 dimensions
    def test_broadcast_to(stype):
        for i in range(sample_num):
            ndim = 2
            target_shape = np.random.randint(1, 11, size=ndim)
            shape = target_shape.copy()
            axis_flags = np.random.randint(0, 2, size=ndim)
            axes = []
            for (axis, flag) in enumerate(axis_flags):
                if flag:
                    shape[axis] = 1
            dat = np.random.rand(*shape) - 0.5
            numpy_ret = dat
            ndarray = mx.nd.array(dat).tostype(stype)
            ndarray_ret = ndarray.broadcast_to(shape=target_shape)
            if type(ndarray_ret) is mx.ndarray.NDArray:
                ndarray_ret = ndarray_ret.asnumpy()
            assert (ndarray_ret.shape == target_shape).all()
            err = np.square(ndarray_ret - numpy_ret).mean()
            assert err < 1E-8
    stypes = ['csr', 'row_sparse']
    for stype in stypes:
        test_broadcast_to(stype)


def test_sparse_nd_transpose():
    npy = np.random.uniform(-10, 10, rand_shape_2d())
    stypes = ['csr', 'row_sparse']
    for stype in stypes:
        nd = mx.nd.array(npy).tostype(stype)
        assert_almost_equal(npy.T, (nd.T).asnumpy())

def test_sparse_nd_storage_fallback():
    def check_output_fallback(shape):
        ones = mx.nd.ones(shape)
        out = mx.nd.zeros(shape=shape, stype='csr')
        mx.nd.broadcast_add(ones, ones * 2, out=out)
        assert(np.sum(out.asnumpy() - 3) == 0)

    def check_input_fallback(shape):
        ones = mx.nd.ones(shape)
        out = mx.nd.broadcast_add(ones.tostype('csr'), ones.tostype('row_sparse'))
        assert(np.sum(out.asnumpy() - 2) == 0)

    def check_fallback_with_temp_resource(shape):
        ones = mx.nd.ones(shape)
        out = mx.nd.sum(ones)
        assert(out.asscalar() == np.prod(shape))

    shape = rand_shape_2d()
    check_output_fallback(shape)
    check_input_fallback(shape)
    check_fallback_with_temp_resource(shape)

def test_sparse_nd_random():
    """ test sparse random operator on cpu """
    # gpu random operator doesn't use fixed seed
    if default_context().device_type is 'gpu':
        return
    shape = (100, 100)
    fns = [mx.nd.random.uniform, mx.nd.random.normal, mx.nd.random.gamma]
    for fn in fns:
        rsp_out = mx.nd.zeros(shape=shape, stype='row_sparse')
        dns_out = mx.nd.zeros(shape=shape, stype='default')
        mx.random.seed(0)
        np.random.seed(0)
        fn(shape=shape, out=dns_out)
        mx.random.seed(0)
        np.random.seed(0)
        fn(shape=shape, out=rsp_out)
        assert_almost_equal(dns_out.asnumpy(), rsp_out.asnumpy())


def test_sparse_nd_astype():
    stypes = ['row_sparse', 'csr']
    for stype in stypes:
        x = mx.nd.zeros(shape=rand_shape_2d(), stype=stype, dtype='float32')
        y = x.astype('int32')
        assert(y.dtype == np.int32), y.dtype


def test_sparse_nd_pickle():
    np.random.seed(0)
    repeat = 1
    dim0 = 40
    dim1 = 40
    stypes = ['row_sparse', 'csr']
    densities = [0, 0.5]
    stype_dict = {'row_sparse': RowSparseNDArray, 'csr': CSRNDArray}
    for _ in range(repeat):
        shape = rand_shape_2d(dim0, dim1)
        for stype in stypes:
            for density in densities:
                a, _ = rand_sparse_ndarray(shape, stype, density)
                assert isinstance(a, stype_dict[stype])
                data = pkl.dumps(a)
                b = pkl.loads(data)
                assert isinstance(b, stype_dict[stype])
                assert same(a.asnumpy(), b.asnumpy())


def test_sparse_nd_save_load():
    np.random.seed(0)
    repeat = 1
    stypes = ['default', 'row_sparse', 'csr']
    stype_dict = {'default': NDArray, 'row_sparse': RowSparseNDArray, 'csr': CSRNDArray}
    num_data = 20
    densities = [0, 0.5]
    fname = 'tmp_list.bin'
    for _ in range(repeat):
        data_list1 = []
        for i in range(num_data):
            stype = stypes[np.random.randint(0, len(stypes))]
            shape = rand_shape_2d(dim0=40, dim1=40)
            density = densities[np.random.randint(0, len(densities))]
            data_list1.append(rand_ndarray(shape, stype, density))
            assert isinstance(data_list1[-1], stype_dict[stype])
        mx.nd.save(fname, data_list1)

        data_list2 = mx.nd.load(fname)
        assert len(data_list1) == len(data_list2)
        for x, y in zip(data_list1, data_list2):
            assert same(x.asnumpy(), y.asnumpy())

        data_map1 = {'ndarray xx %s' % i: x for i, x in enumerate(data_list1)}
        mx.nd.save(fname, data_map1)
        data_map2 = mx.nd.load(fname)
        assert len(data_map1) == len(data_map2)
        for k, x in data_map1.items():
            y = data_map2[k]
            assert same(x.asnumpy(), y.asnumpy())
    os.remove(fname)

def test_sparse_nd_unsupported():
    nd = mx.nd.zeros((2,2), stype='row_sparse')
    fn_slice = lambda x: x._slice(None, None)
    fn_at = lambda x: x._at(None)
    fn_reshape = lambda x: x.reshape(None)
    fns = [fn_slice, fn_at, fn_reshape]
    for fn in fns:
        try:
            fn(nd)
            assert(False)
        except:
            pass

def test_create_csr():
    def check_create_csr_from_nd(shape, density, dtype):
        matrix = rand_ndarray(shape, 'csr', density)
        # create data array with provided dtype and ctx
        data = mx.nd.array(matrix.data.asnumpy(), dtype=dtype)
        indptr = matrix.indptr
        indices = matrix.indices
        csr_created = mx.nd.sparse.csr_matrix((data, indices, indptr), shape=shape)
        assert csr_created.stype == 'csr'
        assert same(csr_created.data.asnumpy(), data.asnumpy())
        assert same(csr_created.indptr.asnumpy(), indptr.asnumpy())
        assert same(csr_created.indices.asnumpy(), indices.asnumpy())
        # verify csr matrix dtype and ctx is consistent from the ones provided
        assert csr_created.dtype == dtype
        assert csr_created.data.dtype == dtype
        assert csr_created.context == Context.default_ctx
        csr_copy = mx.nd.array(csr_created)
        assert(same(csr_copy.asnumpy(), csr_created.asnumpy()))

    def check_create_csr_from_coo(shape, density):
        matrix = rand_ndarray(shape, 'csr', density)
        sp_csr = matrix.asscipy()
        sp_coo = sp_csr.tocoo()
        csr_created = mx.nd.sparse.csr_matrix((sp_coo.data, (sp_coo.row, sp_coo.col)), shape=shape)
        assert csr_created.stype == 'csr'
        assert same(csr_created.data.asnumpy(), sp_csr.data)
        assert same(csr_created.indptr.asnumpy(), sp_csr.indptr)
        assert same(csr_created.indices.asnumpy(), sp_csr.indices)
        csr_copy = mx.nd.array(csr_created)
        assert(same(csr_copy.asnumpy(), csr_created.asnumpy()))

    def check_create_csr_from_scipy(shape, density, f):
        def assert_csr_almost_equal(nd, sp):
            assert_almost_equal(nd.data.asnumpy(), sp.data)
            assert_almost_equal(nd.indptr.asnumpy(), sp.indptr)
            assert_almost_equal(nd.indices.asnumpy(), sp.indices)
<<<<<<< HEAD
            sp_csr = nd.asscipy()
            assert_almost_equal(sp_csr.data, sp.data)
            assert_almost_equal(sp_csr.indptr, sp.indptr)
            assert_almost_equal(sp_csr.indices, sp.indices)
            assert(sp.dtype == sp_csr.dtype), (sp.dtype, sp_csr.dtype)
=======
>>>>>>> 100eb88a

        try:
            import scipy.sparse as spsp
            # random canonical csr
            csr_sp = spsp.rand(shape[0], shape[1], density, format="csr")
            csr_nd = f(csr_sp)
            assert_csr_almost_equal(csr_nd, csr_sp)
            # non-canonical csr which contains duplicates and unsorted indices
            indptr = np.array([0, 2, 3, 7])
            indices = np.array([0, 2, 2, 0, 1, 2, 1])
            data = np.array([1, 2, 3, 4, 5, 6, 1])
            non_canonical_csr = spsp.csr_matrix((data, indices, indptr), shape=(3, 3), dtype=csr_nd.dtype)
            canonical_csr_nd = f(non_canonical_csr, dtype=csr_nd.dtype)
            canonical_csr_sp = non_canonical_csr.copy()
            canonical_csr_sp.sum_duplicates()
            canonical_csr_sp.sort_indices()
            assert_csr_almost_equal(canonical_csr_nd, canonical_csr_sp)
        except ImportError:
            print("Could not import scipy.sparse. Skipping unit tests for scipy csr creation")

    dim0 = 20
    dim1 = 20
    densities = [0, 0.5]
    dtype = np.float64
    for density in densities:
        shape = rand_shape_2d(dim0, dim1)
<<<<<<< HEAD
        check_create_csr_from_nd(shape, density)
        check_create_csr_from_coo(shape, density)
=======
        check_create_csr_from_nd(shape, density, dtype)
>>>>>>> 100eb88a
        check_create_csr_from_scipy(shape, density, mx.nd.sparse.array)
        check_create_csr_from_scipy(shape, density, mx.nd.array)

def test_create_row_sparse():
    dim0 = 50
    dim1 = 50
    densities = [0, 0.5, 1]
    for density in densities:
        shape = rand_shape_2d(dim0, dim1)
        matrix = rand_ndarray(shape, 'row_sparse', density)
        data = matrix.data
        indices = matrix.indices
        rsp_created = mx.nd.sparse.row_sparse_array((data, indices), shape=shape)
        assert rsp_created.stype == 'row_sparse'
        assert same(rsp_created.data.asnumpy(), data.asnumpy())
        assert same(rsp_created.indices.asnumpy(), indices.asnumpy())
        rsp_copy = mx.nd.array(rsp_created)
        assert(same(rsp_copy.asnumpy(), rsp_created.asnumpy()))

def test_create_sparse_nd_infer_shape():
    def check_create_csr_infer_shape(shape, density, dtype):
        try:
            matrix = rand_ndarray(shape, 'csr', density=density)
            data = matrix.data
            indptr = matrix.indptr
            indices = matrix.indices
            nd = mx.nd.sparse.csr_matrix((data, indices, indptr), dtype=dtype)
            num_rows, num_cols = nd.shape
            assert(num_rows == len(indptr) - 1)
            assert(indices.shape[0] > 0), indices
            assert(np.sum((num_cols <= indices).asnumpy()) == 0)
            assert(nd.dtype == dtype), (nd.dtype, dtype)
        # cannot infer on invalid shape
        except ValueError:
            pass

    def check_create_rsp_infer_shape(shape, density, dtype):
        try:
            array = rand_ndarray(shape, 'row_sparse', density=density)
            data = array.data
            indices = array.indices
            nd = mx.nd.sparse.row_sparse_array((data, indices), dtype=dtype)
            inferred_shape = nd.shape
            assert(inferred_shape[1:] == data.shape[1:])
            assert(indices.ndim > 0)
            assert(nd.dtype == dtype)
            if indices.shape[0] > 0:
                assert(np.sum((inferred_shape[0] <= indices).asnumpy()) == 0)
        # cannot infer on invalid shape
        except ValueError:
            pass

    dtype = np.int32
    shape = rand_shape_2d()
    shape_3d = rand_shape_3d()
    densities = [0, 0.5, 1]
    for density in densities:
        check_create_csr_infer_shape(shape, density, dtype)
        check_create_rsp_infer_shape(shape, density, dtype)
        check_create_rsp_infer_shape(shape_3d, density, dtype)

def test_create_sparse_nd_from_dense():
    def check_create_from_dns(shape, f, dense_arr, dtype, default_dtype, ctx):
        arr = f(dense_arr, dtype=dtype, ctx=ctx)
        assert(same(arr.asnumpy(), np.ones(shape)))
        assert(arr.dtype == dtype)
        assert(arr.context == ctx)
        # verify the default dtype inferred from dense arr
        arr2 = f(dense_arr)
        assert(arr2.dtype == default_dtype)
        assert(arr2.context == Context.default_ctx)
    shape = rand_shape_2d()
    dtype = np.int32
    src_dtype = np.float64
    ctx = mx.cpu(1)
    dense_arrs = [mx.nd.ones(shape, dtype=src_dtype), np.ones(shape, dtype=src_dtype), \
                  np.ones(shape, dtype=src_dtype).tolist()]
    for f in [mx.nd.sparse.csr_matrix, mx.nd.sparse.row_sparse_array]:
        for dense_arr in dense_arrs:
            default_dtype = dense_arr.dtype if isinstance(dense_arr, (NDArray, np.ndarray)) \
                            else np.float32
            check_create_from_dns(shape, f, dense_arr, dtype, default_dtype, ctx)

def test_create_sparse_nd_from_sparse():
    def check_create_from_sp(shape, f, sp_arr, dtype, src_dtype, ctx):
        arr = f(sp_arr, dtype=dtype, ctx=ctx)
        assert(same(arr.asnumpy(), np.ones(shape)))
        assert(arr.dtype == dtype)
        assert(arr.context == ctx)
        # verify the default dtype inferred from dense arr
        arr2 = f(sp_arr)
        assert(arr2.dtype == src_dtype)
        assert(arr2.context == Context.default_ctx)

    shape = rand_shape_2d()
    src_dtype = np.float64
    dtype = np.int32
    ctx = mx.cpu(1)
    ones = mx.nd.ones(shape, dtype=src_dtype)
    csr_arrs = [ones.tostype('csr')]
    rsp_arrs = [ones.tostype('row_sparse')]
    try:
        import scipy.sparse as spsp
        csr_sp = spsp.csr_matrix(np.ones(shape, dtype=src_dtype))
        csr_arrs.append(csr_sp)
    except ImportError:
        print("Could not import scipy.sparse. Skipping unit tests for scipy csr creation")
    f_csr = mx.nd.sparse.csr_matrix
    f_rsp = mx.nd.sparse.row_sparse_array
    for sp_arr in csr_arrs:
        check_create_from_sp(shape, f_csr, sp_arr, dtype, src_dtype, ctx)
    for sp_arr in rsp_arrs:
        check_create_from_sp(shape, f_rsp, sp_arr, dtype, src_dtype, ctx)

def test_create_sparse_nd_empty():
    def check_empty(shape, stype):
        arr = mx.nd.empty(shape, stype=stype)
        assert(arr.stype == stype)
        assert same(arr.asnumpy(), np.zeros(shape))

    def check_csr_empty(shape, dtype, ctx):
        arr = mx.nd.sparse.csr_matrix(shape, dtype=dtype, ctx=ctx)
        assert(arr.stype == 'csr')
        assert(arr.dtype == dtype)
        assert(arr.context == ctx)
        assert same(arr.asnumpy(), np.zeros(shape))
        # check the default value for dtype and ctx
        arr = mx.nd.sparse.csr_matrix(shape)
        assert(arr.dtype == np.float32)
        assert(arr.context == Context.default_ctx)

    def check_rsp_empty(shape, dtype, ctx):
        arr = mx.nd.sparse.row_sparse_array(shape, dtype=dtype, ctx=ctx)
        assert(arr.stype == 'row_sparse')
        assert(arr.dtype == dtype)
        assert(arr.context == ctx)
        assert same(arr.asnumpy(), np.zeros(shape))
        # check the default value for dtype and ctx
        arr = mx.nd.sparse.row_sparse_array(shape)
        assert(arr.dtype == np.float32)
        assert(arr.context == Context.default_ctx)

    stypes = ['csr', 'row_sparse']
    shape = rand_shape_2d()
    shape_3d = rand_shape_3d()
    dtype = np.int32
    ctx = mx.cpu(1)
    for stype in stypes:
        check_empty(shape, stype)
    check_csr_empty(shape, dtype, ctx)
    check_rsp_empty(shape, dtype, ctx)
    check_rsp_empty(shape_3d, dtype, ctx)

def test_synthetic_dataset_generator():
    def test_powerlaw_generator(csr_arr, final_row=1):
        """Test power law distribution
        Total Elements: 32000, Number of zeros: 3200
        Every row has 2 * non zero elements of the previous row.
        Also since (2047 < 3200 < 4095) this will be true till 10th row"""
        indices = csr_arr.indices.asnumpy()
        indptr = csr_arr.indptr.asnumpy()
        for row in range(1, final_row + 1):
            nextrow = row + 1
            current_row_nnz = indices[indptr[row] - 1] + 1
            next_row_nnz = indices[indptr[nextrow] - 1] + 1
            assert next_row_nnz == 2 * current_row_nnz

    # Test if density is preserved
    csr_arr_cols, _ = rand_sparse_ndarray(shape=(32, 10000), stype="csr",
                                          density=0.01, distribution="powerlaw")

    csr_arr_small, _ = rand_sparse_ndarray(shape=(5, 5), stype="csr",
                                           density=0.5, distribution="powerlaw")

    csr_arr_big, _ = rand_sparse_ndarray(shape=(32, 1000000), stype="csr",
                                         density=0.4, distribution="powerlaw")

    csr_arr_square, _ = rand_sparse_ndarray(shape=(1600, 1600), stype="csr",
                                            density=0.5, distribution="powerlaw")
    assert len(csr_arr_cols.data) == 3200
    test_powerlaw_generator(csr_arr_cols, final_row=9)
    test_powerlaw_generator(csr_arr_small, final_row=1)
    test_powerlaw_generator(csr_arr_big, final_row=4)
    test_powerlaw_generator(csr_arr_square, final_row=6)

def test_sparse_nd_exception():
    """ test invalid sparse operator will throw a exception """
    a = mx.nd.ones((2,2))
    assert_exception(mx.nd.sparse.retain, mx.base.MXNetError,
                     a, invalid_arg="garbage_value")
    assert_exception(mx.nd.sparse.csr_matrix, ValueError,
                     a, shape=(3,2))
    assert_exception(mx.nd.sparse.csr_matrix, ValueError,
                     (2,2), shape=(3,2))
    assert_exception(mx.nd.sparse.row_sparse_array, ValueError,
                     (2,2), shape=(3,2))
    assert_exception(mx.nd.sparse.zeros, ValueError,
                     "invalid_stype", (2,2))


if __name__ == '__main__':
    import nose
    nose.runmodule()<|MERGE_RESOLUTION|>--- conflicted
+++ resolved
@@ -476,37 +476,38 @@
         assert same(csr_created.indptr.asnumpy(), indptr.asnumpy())
         assert same(csr_created.indices.asnumpy(), indices.asnumpy())
         # verify csr matrix dtype and ctx is consistent from the ones provided
-        assert csr_created.dtype == dtype
-        assert csr_created.data.dtype == dtype
-        assert csr_created.context == Context.default_ctx
+        assert csr_created.dtype == dtype, (csr_created, dtype)
+        assert csr_created.data.dtype == dtype, (csr_created.data.dtype, dtype)
+        assert csr_created.context == Context.default_ctx, (csr_created.context, Context.default_ctx)
         csr_copy = mx.nd.array(csr_created)
         assert(same(csr_copy.asnumpy(), csr_created.asnumpy()))
 
-    def check_create_csr_from_coo(shape, density):
+    def check_create_csr_from_coo(shape, density, dtype):
         matrix = rand_ndarray(shape, 'csr', density)
         sp_csr = matrix.asscipy()
         sp_coo = sp_csr.tocoo()
-        csr_created = mx.nd.sparse.csr_matrix((sp_coo.data, (sp_coo.row, sp_coo.col)), shape=shape)
+        csr_created = mx.nd.sparse.csr_matrix((sp_coo.data, (sp_coo.row, sp_coo.col)), shape=shape, dtype=dtype)
         assert csr_created.stype == 'csr'
         assert same(csr_created.data.asnumpy(), sp_csr.data)
         assert same(csr_created.indptr.asnumpy(), sp_csr.indptr)
         assert same(csr_created.indices.asnumpy(), sp_csr.indices)
         csr_copy = mx.nd.array(csr_created)
         assert(same(csr_copy.asnumpy(), csr_created.asnumpy()))
+        # verify csr matrix dtype and ctx is consistent
+        assert csr_created.dtype == dtype, (csr_created.dtype, dtype)
+        assert csr_created.data.dtype == dtype, (csr_created.data.dtype, dtype)
+        assert csr_created.context == Context.default_ctx, (csr_created.context, Context.default_ctx)
 
     def check_create_csr_from_scipy(shape, density, f):
         def assert_csr_almost_equal(nd, sp):
             assert_almost_equal(nd.data.asnumpy(), sp.data)
             assert_almost_equal(nd.indptr.asnumpy(), sp.indptr)
             assert_almost_equal(nd.indices.asnumpy(), sp.indices)
-<<<<<<< HEAD
             sp_csr = nd.asscipy()
             assert_almost_equal(sp_csr.data, sp.data)
             assert_almost_equal(sp_csr.indptr, sp.indptr)
             assert_almost_equal(sp_csr.indices, sp.indices)
             assert(sp.dtype == sp_csr.dtype), (sp.dtype, sp_csr.dtype)
-=======
->>>>>>> 100eb88a
 
         try:
             import scipy.sparse as spsp
@@ -533,12 +534,8 @@
     dtype = np.float64
     for density in densities:
         shape = rand_shape_2d(dim0, dim1)
-<<<<<<< HEAD
-        check_create_csr_from_nd(shape, density)
-        check_create_csr_from_coo(shape, density)
-=======
         check_create_csr_from_nd(shape, density, dtype)
->>>>>>> 100eb88a
+        check_create_csr_from_coo(shape, density, dtype)
         check_create_csr_from_scipy(shape, density, mx.nd.sparse.array)
         check_create_csr_from_scipy(shape, density, mx.nd.array)
 
