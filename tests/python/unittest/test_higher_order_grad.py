--- conflicted
+++ resolved
@@ -141,9 +141,6 @@
         check_second_order_unary(array, log10, grad_grad_op)
 
 
-<<<<<<< HEAD
-def check_second_order_unary(x, op, grad_grad_op, rtol=None, atol=None):
-=======
 @with_seed()
 def test_sigmoid():
     def sigmoid(x):
@@ -161,8 +158,7 @@
         check_second_order_unary(array, sigmoid, grad_grad_op)
 
 
-def check_second_order_unary(x, op, grad_grad_op):
->>>>>>> bc570dbd
+def check_second_order_unary(x, op, grad_grad_op, rtol=None, atol=None):
     x = nd.array(x)
     grad_grad_x = grad_grad_op(x)
     x.attach_grad()
