# Licensed to the Apache Software Foundation (ASF) under one
# or more contributor license agreements.  See the NOTICE file
# distributed with this work for additional information
# regarding copyright ownership.  The ASF licenses this file
# to you under the Apache License, Version 2.0 (the
# "License"); you may not use this file except in compliance
# with the License.  You may obtain a copy of the License at
#
#   http://www.apache.org/licenses/LICENSE-2.0
#
# Unless required by applicable law or agreed to in writing,
# software distributed under the License is distributed on an
# "AS IS" BASIS, WITHOUT WARRANTIES OR CONDITIONS OF ANY
# KIND, either express or implied.  See the License for the
# specific language governing permissions and limitations
# under the License.


import math
import random
from mxnet import nd, autograd
from mxnet.test_utils import assert_almost_equal, random_arrays, rand_shape_nd
from common import with_seed


@with_seed()
def test_sin():
    def sin(x):
        return nd.sin(x)

    def grad_grad_op(x):
        return -nd.sin(x)

    for dim in range(1, 5):
        shape = rand_shape_nd(dim)
        array = random_arrays(shape)
        check_second_order_unary(array, sin, grad_grad_op)


@with_seed()
def test_cos():
    def cos(x):
        return nd.cos(x)

    def grad_grad_op(x):
        return -nd.cos(x)

    for dim in range(1, 5):
        shape = rand_shape_nd(dim)
        array = random_arrays(shape)
        check_second_order_unary(array, cos, grad_grad_op)


@with_seed()
def test_tan():
    def tan(x):
        return nd.tan(x)

    def grad_op(x):
        return 1 / nd.cos(x)**2

    def grad_grad_op(x):
        return 2 * tan(x) * grad_op(x)

    for dim in range(1, 5):
        shape = rand_shape_nd(dim)
        array = random_arrays(shape)
        check_second_order_unary(array, tan, grad_grad_op)


@with_seed()
def test_sinh():
    def sinh(x):
        return nd.sinh(x)

    def grad_grad_op(x):
        return sinh(x)

    for dim in range(1, 5):
        shape = rand_shape_nd(dim)
        array = random_arrays(shape)
        check_second_order_unary(array, sinh, grad_grad_op)


@with_seed()
def test_cosh():
    def cosh(x):
        return nd.cosh(x)

    def grad_grad_op(x):
        return cosh(x)

    for dim in range(1, 5):
        shape = rand_shape_nd(dim)
        array = random_arrays(shape)
        check_second_order_unary(array, cosh, grad_grad_op)


@with_seed()
def test_tanh():
    def tanh(x):
        return nd.tanh(x)

    def grad_op(x):
        return 1 / nd.cosh(x)**2

    def grad_grad_op(x):
        return -2 * tanh(x) * grad_op(x)

    for dim in range(1, 5):
        shape = rand_shape_nd(dim)
        array = random_arrays(shape)
        check_second_order_unary(
            array, tanh, grad_grad_op, rtol=1e-6, atol=1e-6)


@with_seed()
<<<<<<< HEAD
def test_arcsin():
    def arcsin(x):
        return nd.arcsin(x)

    def grad_grad_op(x):
        return x / nd.sqrt((1-x**2)**3)
=======
def test_arctan():
    def arctan(x):
        return nd.arctan(x)

    def grad_grad_op(x):
        return (-2 * x)/((1 + x**2)**2)
>>>>>>> b4b7bfb2

    for dim in range(1, 5):
        shape = rand_shape_nd(dim)
        array = random_arrays(shape)
<<<<<<< HEAD
        # Hack: Decrease std_dev to make
        # sure all elements
        # are in range -1 to 1
        # i.e. Domain of arcsin
        array *= 0.2
        check_second_order_unary(array, arcsin, grad_grad_op)


@with_seed()
def test_arccos():
    def arccos(x):
        return nd.arccos(x)

    def grad_grad_op(x):
        return -x / nd.sqrt((1-x**2)**3)
=======
        # Domain of arctan is all real numbers.
        # Scale std_dev
        array *= random.randint(500, 10000)
        check_second_order_unary(array, arctan, grad_grad_op)


@with_seed()
def test_arctanh():
    def arctanh(x):
        return nd.arctanh(x)

    def grad_grad_op(x):
        return (2 * x)/((1 - x**2)**2)
>>>>>>> b4b7bfb2

    for dim in range(1, 5):
        shape = rand_shape_nd(dim)
        array = random_arrays(shape)
<<<<<<< HEAD
        # Hack: Decrease std_dev to make
        # sure all elements
        # are in range -1 to 1
        # i.e. Domain of arccos
        array *= 0.2
        check_second_order_unary(array, arccos, grad_grad_op)
=======
        check_second_order_unary(array, arctanh, grad_grad_op)


@with_seed()
def test_radians():
    def radians(x):
        return nd.radians(x)

    def grad_grad_op(x):
        return nd.zeros_like(x)

    for dim in range(1, 5):
        shape = rand_shape_nd(dim)
        array = random_arrays(shape)
        check_second_order_unary(array, radians, grad_grad_op)
>>>>>>> b4b7bfb2


@with_seed()
def test_relu():
    def relu(x):
        return nd.relu(x)

    def grad_grad_op(x):
        return nd.zeros_like(x)

    for dim in range(1, 5):
        shape = rand_shape_nd(dim)
        array = random_arrays(shape)
        check_second_order_unary(array, relu, grad_grad_op)


@with_seed()
def test_log():
    def log(x):
        return nd.log(x)

    def grad_grad_op(x):
        return -1/(x**2)

    for dim in range(1, 5):
        shape = rand_shape_nd(dim)
        array = random_arrays(shape)
        check_second_order_unary(array, log, grad_grad_op)


@with_seed()
def test_log2():
    def log2(x):
        return nd.log2(x)

    def grad_grad_op(x):
        return -1/((x**2) * math.log(2))

    for dim in range(1, 5):
        shape = rand_shape_nd(dim)
        array = random_arrays(shape)
        check_second_order_unary(array, log2, grad_grad_op)


@with_seed()
def test_log10():
    def log10(x):
        return nd.log10(x)

    def grad_grad_op(x):
        return -1/((x**2) * math.log(10))

    for dim in range(1, 5):
        shape = rand_shape_nd(dim)
        array = random_arrays(shape)
        check_second_order_unary(array, log10, grad_grad_op)


@with_seed()
def test_reciprocal():
    def reciprocal(x):
        return nd.reciprocal(x)

    def grad_grad_op(x):
        return 2 / x**3

    for dim in range(1, 5):
        shape = rand_shape_nd(dim)
        array = random_arrays(shape)
        check_second_order_unary(array, reciprocal, grad_grad_op)


@with_seed()
def test_abs():
    def abs(x):
        return nd.abs(x)

    def grad_grad_op(x):
        return nd.zeros_like(x)

    for dim in range(1, 5):
        shape = rand_shape_nd(dim)
        array = random_arrays(shape)
        check_second_order_unary(array, abs, grad_grad_op)


@with_seed()
def test_clip():
    def clip(x):
        a_min, a_max = sorted([random.random(), random.random()])

        return nd.clip(x, a_min, a_max)

    def grad_grad_op(x):
        return nd.zeros_like(x)

    for dim in range(1, 5):
        shape = rand_shape_nd(dim)
        array = random_arrays(shape)
        check_second_order_unary(array, clip, grad_grad_op)


@with_seed()
def test_dropout():
    def dropout(x):
        return nd.Dropout(x)

    def grad_grad_op(x):
        return nd.zeros_like(x)

    for dim in range(1, 5):
        shape = rand_shape_nd(dim)
        array = random_arrays(shape)
        check_second_order_unary(array, dropout, grad_grad_op)


@with_seed()
def test_sigmoid():
    def sigmoid(x):
        return nd.sigmoid(x)

    def grad_op(x):
        return sigmoid(x) * (1 - sigmoid(x))

    def grad_grad_op(x):
        return grad_op(x) * (1 - 2 * sigmoid(x))

    for dim in range(1, 5):
        shape = rand_shape_nd(dim)
        array = random_arrays(shape)
        check_second_order_unary(array, sigmoid, grad_grad_op)


@with_seed()
def test_sqrt():
    def sqrt(x):
        return nd.sqrt(x)

    def grad_grad_op(x):
        return -1/(4 * sqrt(x**3))

    sigma = random.randint(25, 100)
    mu = random.randint(500, 1000)

    for dim in range(1, 5):
        shape = rand_shape_nd(dim)
        array = random_arrays(shape)
        array = sigma * array + mu
        # Only positive numbers
        assert((array > 0).all())
        check_second_order_unary(array, sqrt, grad_grad_op)


@with_seed()
def test_cbrt():
    def cbrt(x):
        return nd.cbrt(x)

    def grad_grad_op(x):
        return -2/(9 * cbrt(x**5))

    sigma = random.randint(25, 100)
    mu = random.randint(500, 1000)

    for dim in range(1, 5):
        shape = rand_shape_nd(dim)
        array = random_arrays(shape)
        array = sigma * array + mu
        # Only positive numbers
        assert((array > 0).all())
        check_second_order_unary(array, cbrt, grad_grad_op)


def check_second_order_unary(x, op, grad_grad_op, rtol=None, atol=None):
    x = nd.array(x)
    grad_grad_x = grad_grad_op(x)
    x.attach_grad()

    # Manual head_grads.
    y_grad = nd.random.normal(shape=x.shape)
    head_grad_grads = nd.random.normal(shape=x.shape)

    # Perform compute.
    with autograd.record():
        y = op(x)
        x_grad = autograd.grad(heads=y, variables=x, head_grads=y_grad,
                               create_graph=True, retain_graph=True)[0]
    x_grad.backward(head_grad_grads)

    # Compute expected values.
    expected_grad_grad = grad_grad_x.asnumpy() * head_grad_grads.asnumpy() * \
        y_grad.asnumpy()

    # Validate the gradients.
    assert_almost_equal(expected_grad_grad,
                        x.grad.asnumpy(), rtol=rtol, atol=atol)


if __name__ == '__main__':
    import nose
    nose.runmodule()<|MERGE_RESOLUTION|>--- conflicted
+++ resolved
@@ -115,26 +115,16 @@
 
 
 @with_seed()
-<<<<<<< HEAD
 def test_arcsin():
     def arcsin(x):
         return nd.arcsin(x)
 
     def grad_grad_op(x):
         return x / nd.sqrt((1-x**2)**3)
-=======
-def test_arctan():
-    def arctan(x):
-        return nd.arctan(x)
-
-    def grad_grad_op(x):
-        return (-2 * x)/((1 + x**2)**2)
->>>>>>> b4b7bfb2
-
-    for dim in range(1, 5):
-        shape = rand_shape_nd(dim)
-        array = random_arrays(shape)
-<<<<<<< HEAD
+
+    for dim in range(1, 5):
+        shape = rand_shape_nd(dim)
+        array = random_arrays(shape)
         # Hack: Decrease std_dev to make
         # sure all elements
         # are in range -1 to 1
@@ -150,33 +140,46 @@
 
     def grad_grad_op(x):
         return -x / nd.sqrt((1-x**2)**3)
-=======
-        # Domain of arctan is all real numbers.
-        # Scale std_dev
-        array *= random.randint(500, 10000)
-        check_second_order_unary(array, arctan, grad_grad_op)
-
-
-@with_seed()
-def test_arctanh():
-    def arctanh(x):
-        return nd.arctanh(x)
-
-    def grad_grad_op(x):
-        return (2 * x)/((1 - x**2)**2)
->>>>>>> b4b7bfb2
-
-    for dim in range(1, 5):
-        shape = rand_shape_nd(dim)
-        array = random_arrays(shape)
-<<<<<<< HEAD
+
+    for dim in range(1, 5):
+        shape = rand_shape_nd(dim)
+        array = random_arrays(shape)
         # Hack: Decrease std_dev to make
         # sure all elements
         # are in range -1 to 1
         # i.e. Domain of arccos
         array *= 0.2
         check_second_order_unary(array, arccos, grad_grad_op)
-=======
+
+
+@with_seed()
+def test_arctan():
+    def arctan(x):
+        return nd.arctan(x)
+
+    def grad_grad_op(x):
+        return (-2 * x)/((1 + x**2)**2)
+
+    for dim in range(1, 5):
+        shape = rand_shape_nd(dim)
+        array = random_arrays(shape)
+        # Domain of arctan is all real numbers.
+        # Scale std_dev
+        array *= random.randint(500, 10000)
+        check_second_order_unary(array, arctan, grad_grad_op)
+
+
+@with_seed()
+def test_arctanh():
+    def arctanh(x):
+        return nd.arctanh(x)
+
+    def grad_grad_op(x):
+        return (2 * x)/((1 - x**2)**2)
+
+    for dim in range(1, 5):
+        shape = rand_shape_nd(dim)
+        array = random_arrays(shape)
         check_second_order_unary(array, arctanh, grad_grad_op)
 
 
@@ -192,7 +195,6 @@
         shape = rand_shape_nd(dim)
         array = random_arrays(shape)
         check_second_order_unary(array, radians, grad_grad_op)
->>>>>>> b4b7bfb2
 
 
 @with_seed()
