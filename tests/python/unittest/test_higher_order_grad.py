--- conflicted
+++ resolved
@@ -51,6 +51,34 @@
 
 
 @with_seed()
+def test_sinh():
+    def sinh(x):
+        return nd.sinh(x)
+
+    def grad_grad_op(x):
+        return sinh(x)
+
+    for dim in range(1, 5):
+        shape = rand_shape_nd(dim)
+        array = random_arrays(shape)
+        check_second_order_unary(array, sinh, grad_grad_op)
+
+
+@with_seed()
+def test_cosh():
+    def cosh(x):
+        return nd.cosh(x)
+
+    def grad_grad_op(x):
+        return cosh(x)
+
+    for dim in range(1, 5):
+        shape = rand_shape_nd(dim)
+        array = random_arrays(shape)
+        check_second_order_unary(array, cosh, grad_grad_op)
+
+
+@with_seed()
 def test_relu():
     def relu(x):
         return nd.relu(x)
@@ -107,42 +135,16 @@
 
 
 @with_seed()
-<<<<<<< HEAD
-def test_sinh():
-    def sinh(x):
-        return nd.sinh(x)
-
-    def grad_grad_op(x):
-        return sinh(x)
-=======
 def test_reciprocal():
     def reciprocal(x):
         return nd.reciprocal(x)
 
     def grad_grad_op(x):
         return 2 / x**3
->>>>>>> 68460a92
-
-    for dim in range(1, 5):
-        shape = rand_shape_nd(dim)
-        array = random_arrays(shape)
-<<<<<<< HEAD
-        check_second_order_unary(array, sinh, grad_grad_op)
-
-
-@with_seed()
-def test_cosh():
-    def cosh(x):
-        return nd.cosh(x)
-
-    def grad_grad_op(x):
-        return cosh(x)
-    
-    for dim in range(1, 5):
-        shape = rand_shape_nd(dim)
-        array = random_arrays(shape)
-        check_second_order_unary(array, cosh, grad_grad_op)
-=======
+
+    for dim in range(1, 5):
+        shape = rand_shape_nd(dim)
+        array = random_arrays(shape)
         check_second_order_unary(array, reciprocal, grad_grad_op)
 
 
@@ -158,9 +160,8 @@
         shape = rand_shape_nd(dim)
         array = random_arrays(shape)
         check_second_order_unary(array, abs, grad_grad_op)
->>>>>>> 68460a92
-
-
+
+@with_seed()
 def test_sigmoid():
     def sigmoid(x):
         return nd.sigmoid(x)
