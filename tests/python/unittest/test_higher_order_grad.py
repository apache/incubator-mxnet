--- conflicted
+++ resolved
@@ -186,7 +186,6 @@
         check_second_order_unary(array, sigmoid, grad_grad_op)
 
 
-<<<<<<< HEAD
 @with_seed()
 def test_sqrt():
     def sqrt(x):
@@ -227,10 +226,7 @@
         check_second_order_unary(array, cbrt, grad_grad_op)
 
 
-def check_second_order_unary(x, op, grad_grad_op):
-=======
 def check_second_order_unary(x, op, grad_grad_op, rtol=None, atol=None):
->>>>>>> 24cce9e3
     x = nd.array(x)
     grad_grad_x = grad_grad_op(x)
     x.attach_grad()
