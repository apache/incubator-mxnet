--- conflicted
+++ resolved
@@ -115,40 +115,16 @@
 
 
 @with_seed()
-<<<<<<< HEAD
-def test_arcsinh():
-    def arcsinh(x):
-        return nd.arcsinh(x)
-
-    def grad_grad_op(x):
-        return x/nd.sqrt((nd.square(x)+1)**3)
-=======
 def test_arctan():
     def arctan(x):
         return nd.arctan(x)
 
     def grad_grad_op(x):
         return (-2 * x)/((1 + x**2)**2)
->>>>>>> d9364ba2
-
-    for dim in range(1, 5):
-        shape = rand_shape_nd(dim)
-        array = random_arrays(shape)
-<<<<<<< HEAD
-        check_second_order_unary(array, arcsinh, grad_grad_op)
-
-
-@with_seed()
-def test_arccosh():
-    def arccosh(x):
-        return nd.arccosh(x)
-
-    def grad_grad_op(x):
-        return x/(nd.sqrt(x-1) * nd.sqrt(x+1) * (x+1) * (x-1))
-
-    sigma = random.randint(25, 100)
-    mu = random.randint(500, 1000)
-=======
+
+    for dim in range(1, 5):
+        shape = rand_shape_nd(dim)
+        array = random_arrays(shape)
         # Domain of arctan is all real numbers.
         # Scale std_dev
         array *= random.randint(500, 10000)
@@ -156,39 +132,65 @@
 
 
 @with_seed()
-def test_arctanh():
-    def arctanh(x):
-        return nd.arctanh(x)
-
-    def grad_grad_op(x):
-        return (2 * x)/((1 - x**2)**2)
-
-    for dim in range(1, 5):
-        shape = rand_shape_nd(dim)
-        array = random_arrays(shape)
-        check_second_order_unary(array, arctanh, grad_grad_op)
-
-
-@with_seed()
-def test_radians():
-    def radians(x):
-        return nd.radians(x)
-
-    def grad_grad_op(x):
-        return nd.zeros_like(x)
->>>>>>> d9364ba2
-
-    for dim in range(1, 5):
-        shape = rand_shape_nd(dim)
-        array = random_arrays(shape)
-<<<<<<< HEAD
+def test_arcsinh():
+    def arcsinh(x):
+        return nd.arcsinh(x)
+
+    def grad_grad_op(x):
+        return x/nd.sqrt((nd.square(x)+1)**3)
+
+    for dim in range(1, 5):
+        shape = rand_shape_nd(dim)
+        array = random_arrays(shape)
+        check_second_order_unary(array, arcsinh, grad_grad_op)
+
+
+@with_seed()
+def test_arccosh():
+    def arccosh(x):
+        return nd.arccosh(x)
+
+    def grad_grad_op(x):
+        return x/(nd.sqrt(x-1) * nd.sqrt(x+1) * (x+1) * (x-1))
+
+    sigma = random.randint(25, 100)
+    mu = random.randint(500, 1000)
+
+    for dim in range(1, 5):
+        shape = rand_shape_nd(dim)
+        array = random_arrays(shape)
         array = array * sigma + mu
         # Domain of arccosh 1 to infinity.
         assert((array > 1).all())
         check_second_order_unary(array, arccosh, grad_grad_op)
-=======
+
+
+@with_seed()
+def test_arctanh():
+    def arctanh(x):
+        return nd.arctanh(x)
+
+    def grad_grad_op(x):
+        return (2 * x)/((1 - x**2)**2)
+
+    for dim in range(1, 5):
+        shape = rand_shape_nd(dim)
+        array = random_arrays(shape)
+        check_second_order_unary(array, arctanh, grad_grad_op)
+
+
+@with_seed()
+def test_radians():
+    def radians(x):
+        return nd.radians(x)
+
+    def grad_grad_op(x):
+        return nd.zeros_like(x)
+
+    for dim in range(1, 5):
+        shape = rand_shape_nd(dim)
+        array = random_arrays(shape)
         check_second_order_unary(array, radians, grad_grad_op)
->>>>>>> d9364ba2
 
 
 @with_seed()
