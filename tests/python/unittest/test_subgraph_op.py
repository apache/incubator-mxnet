--- conflicted
+++ resolved
@@ -145,15 +145,7 @@
     """Use env var MXNET_SUBGRAPH_BACKEND=default to trigger graph partitioning in _simple_bind
     and compare results of the partitioned sym and the original sym."""
     def get_executor(sym, subgraph_backend=None, op_names=None, original_exec=None):
-<<<<<<< HEAD
-        exe = sym.simple_bind(ctx=mx.current_context(), grad_req='null')
-=======
-        if subgraph_backend is not None:
-            os.environ['MXNET_SUBGRAPH_BACKEND'] = subgraph_backend
-            check_call(_LIB.MXSetSubgraphPropertyOpNames(c_str(subgraph_backend), mx_uint(len(op_names)),
-                                                         c_str_array(op_names)))
         exe = sym._simple_bind(ctx=mx.current_context(), grad_req='null')
->>>>>>> 9548b0c6
         input_names = sym.list_inputs()
         for name in input_names:
             if name in exe.arg_dict:
