# Licensed to the Apache Software Foundation (ASF) under one
# or more contributor license agreements.  See the NOTICE file
# distributed with this work for additional information
# regarding copyright ownership.  The ASF licenses this file
# to you under the Apache License, Version 2.0 (the
# "License"); you may not use this file except in compliance
# with the License.  You may obtain a copy of the License at
#
#   http://www.apache.org/licenses/LICENSE-2.0
#
# Unless required by applicable law or agreed to in writing,
# software distributed under the License is distributed on an
# "AS IS" BASIS, WITHOUT WARRANTIES OR CONDITIONS OF ANY
# KIND, either express or implied.  See the License for the
# specific language governing permissions and limitations
# under the License.

import mxnet as mx
import mxnet.ndarray as nd
from mxnet.test_utils import *
import numpy as np
from functools import reduce
from mxnet.module.executor_group import DataParallelExecutorGroup
from common import assertRaises
from collections import namedtuple

import numpy.random as rnd


def test_module_dtype():
    dtype = np.float16
    dshape = (3, 8, 7)

    sym = mx.sym.Variable('data')
    sym = mx.sym.Activation(data=sym, act_type='relu', __layout__='TNC')

    mod = mx.mod.Module(sym, ('data',), None, context=[mx.cpu(0), mx.cpu(1)])
    mod.bind(data_shapes=[mx.io.DataDesc('data', dshape, dtype, layout='TNC')])
    mod.init_params()
    mod.forward(mx.io.DataBatch(data=[mx.nd.ones(dshape, dtype=dtype)],
                              label=None))
    mod.backward([mx.nd.ones(dshape, dtype=dtype)])

    for x in mod.get_outputs():
      assert x.dtype == dtype


def test_module_input_grads():
    a = mx.sym.Variable('a', __layout__='NC')
    b = mx.sym.Variable('b', __layout__='NC')
    c = mx.sym.Variable('c', __layout__='NC')

    c = a + 2 * b + 3 * c
    net = mx.mod.Module(c, data_names=['b', 'c', 'a'], label_names=None,
                        context=[mx.cpu(0), mx.cpu(1)])
    net.bind(data_shapes=[['b', (5, 5)], ['c', (5, 5)], ['a', (5, 5)]],
             label_shapes=None, inputs_need_grad=True)
    net.init_params()

    net.forward(data_batch=mx.io.DataBatch(data=[nd.ones((5, 5)),
                                                 nd.ones((5, 5)),
                                                 nd.ones((5, 5))]))
    net.backward(out_grads=[nd.ones((5, 5))])
    input_grads = net.get_input_grads()
    b_grad = input_grads[0].asnumpy()
    c_grad = input_grads[1].asnumpy()
    a_grad = input_grads[2].asnumpy()
    assert np.all(a_grad == 1), a_grad
    assert np.all(b_grad == 2), b_grad
    assert np.all(c_grad == 3), c_grad


def test_module_layout():
    sym = mx.sym.Variable('data')
    sym = mx.sym.Activation(data=sym, act_type='relu', __layout__='TNC')

    dshape = (3, 8, 7)
    mod = mx.mod.Module(sym, ('data',), None, context=[mx.cpu(0), mx.cpu(1)])
    mod.bind(data_shapes=[mx.io.DataDesc('data', dshape, layout='TNC')])
    mod.init_params()
    mod.forward(mx.io.DataBatch(data=[mx.nd.ones(dshape)],
                                label=None))
    mod.backward([mx.nd.ones(dshape)])
    assert mod.get_outputs()[0].shape == dshape

    hdshape = (3, 4, 7)
    for x in mod.get_outputs(merge_multi_context=False)[0]:
        assert x.shape == hdshape


def test_save_load():
    def dict_equ(a, b):
        assert set(a) == set(b)
        for k in a:
            assert (a[k].asnumpy() == b[k].asnumpy()).all()

    sym = mx.sym.Variable('data')
    sym = mx.sym.FullyConnected(sym, num_hidden=100)

    # single device
    mod = mx.mod.Module(sym, ('data',))
    mod.bind(data_shapes=[('data', (10, 10))])
    mod.init_params()
    mod.init_optimizer(optimizer_params={'learning_rate':0.1, 'momentum':0.9})
    mod.update()
    mod.save_checkpoint('test', 0, save_optimizer_states=True)

    mod2 = mx.mod.Module.load('test', 0, load_optimizer_states=True, data_names=('data',))
    mod2.bind(data_shapes=[('data', (10, 10))])
    mod2.init_optimizer(optimizer_params={'learning_rate':0.1, 'momentum':0.9})
    assert mod._symbol.tojson() == mod2._symbol.tojson()
    dict_equ(mod.get_params()[0], mod2.get_params()[0])
    dict_equ(mod._updater.states, mod2._updater.states)

    # multi device
    mod = mx.mod.Module(sym, ('data',), context=[mx.cpu(0), mx.cpu(1)])
    mod.bind(data_shapes=[('data', (10, 10))])
    mod.init_params()
    mod.init_optimizer(optimizer_params={'learning_rate':0.1, 'momentum':0.9})
    mod.update()
    mod.save_checkpoint('test', 0, save_optimizer_states=True)

    mod2 = mx.mod.Module.load('test', 0, load_optimizer_states=True, data_names=('data',))
    mod2.bind(data_shapes=[('data', (10, 10))])
    mod2.init_optimizer(optimizer_params={'learning_rate':0.1, 'momentum':0.9})
    assert mod._symbol.tojson() == mod2._symbol.tojson()
    dict_equ(mod.get_params()[0], mod2.get_params()[0])
    dict_equ(mod._kvstore._updater.states, mod2._updater.states)


def test_module_reshape():
    data = mx.sym.Variable('data')
    sym = mx.sym.FullyConnected(data, num_hidden=20, name='fc')

    dshape = (7, 20)
    mod = mx.mod.Module(sym, ('data',), None, context=[mx.cpu(0), mx.cpu(1)])
    mod.bind(data_shapes=[('data', dshape)])
    mod.init_params()
    mod.init_optimizer(optimizer_params={'learning_rate': 1})

    mod.forward(mx.io.DataBatch(data=[mx.nd.ones(dshape)],
                                label=None))
    mod.backward([mx.nd.ones(dshape)])
    mod.update()
    assert mod.get_outputs()[0].shape == dshape
    assert (mod.get_params()[0]['fc_bias'].asnumpy() == -1).all()

    dshape = (14, 20)
    mod.reshape(data_shapes=[('data', dshape)])
    mod.forward(mx.io.DataBatch(data=[mx.nd.ones(dshape)],
                                label=None))
    mod.backward([mx.nd.ones(dshape)])
    mod.update()
    assert mod.get_outputs()[0].shape == dshape
    assert (mod.get_params()[0]['fc_bias'].asnumpy() == -3).all()


def test_module_states():
    stack = mx.rnn.SequentialRNNCell()
    for i in range(2):
        stack.add(mx.rnn.LSTMCell(num_hidden=20, prefix='lstm_l%d_'%i))
    begin_state = stack.begin_state(func=mx.sym.Variable)
    _, states = stack.unroll(10, begin_state=begin_state, inputs=mx.sym.Variable('data'))

    state_names = [i.name for i in begin_state]
    mod = mx.mod.Module(mx.sym.Group(states), context=[mx.cpu(0), mx.cpu(1)],
                        label_names=None, state_names=state_names)
    mod.bind(data_shapes=[('data', (5, 10))], label_shapes=None, for_training=False)
    mod.init_params()
    batch = mx.io.DataBatch(data=[mx.nd.zeros((5, 10))], label=[])

    mod.set_states(value=1)
    mod.forward(batch)
    out = mod.get_outputs(merge_multi_context=False)
    out1 = mod.get_outputs(merge_multi_context=True)

    mod.set_states(states=out)
    mod.forward(batch)
    out2 = mod.get_outputs(merge_multi_context=True)

    for x1, x2 in zip(out1, out2):
        assert not mx.test_utils.almost_equal(x1.asnumpy(), x2.asnumpy(), rtol=1e-3)


def test_module_switch_bucket():
    vocab_dim = 5000
    num_hidden = 100
    num_embedding = 100
    num_layer = 2
    default_key = 10
    test_key = 5
    batch_size = 32
    contexts = [mx.cpu(0)]
    initializer = mx.init.Xavier(factor_type="in", magnitude=2.34)

    #generate symbols for an LSTM network
    def sym_gen(seq_len):
        data = mx.sym.Variable('data')
        label = mx.sym.Variable('softmax_label')
        embed = mx.sym.Embedding(data=data, input_dim=vocab_dim,
                                 output_dim=num_embedding, name='embed')
        stack = mx.rnn.SequentialRNNCell()
        for i in range(num_layer):
            stack.add(mx.rnn.LSTMCell(num_hidden=num_hidden, prefix='lstm_l%d_'%i))
        outputs, states = stack.unroll(seq_len, inputs=embed, merge_outputs=True)

        pred = mx.sym.Reshape(outputs, shape=(-1, num_hidden))
        pred = mx.sym.FullyConnected(data=pred, num_hidden=vocab_dim, name='pred')

        label = mx.sym.Reshape(label, shape=(-1,))
        pred = mx.sym.SoftmaxOutput(data=pred, label=label, name='softmax')

        return pred, ('data',), ('softmax_label',)

    def create_bucketing_module(key):
        model = mx.mod.BucketingModule(
            sym_gen             = sym_gen,
            default_bucket_key  = key,
            context             = contexts)
        model.bind([('data', (batch_size, key))],
                    [('softmax_label', (batch_size, key))], True, False)
        model.init_params(initializer=initializer)
        return model
    #initialize the bucketing module with the default bucket key
    bucketing_model = create_bucketing_module(default_key)
    #switch to test_key
    bucketing_model.switch_bucket(test_key, [('data', (batch_size, test_key))],
                                  [('softmax_label', (batch_size, test_key))])
    total_bytes_before = bucketing_model._buckets[default_key]._total_exec_bytes

    #remove test_key and switch again
    del bucketing_model._buckets[test_key]
    bucketing_model.switch_bucket(test_key, [('data', (batch_size, test_key))],
                                  [('softmax_label', (batch_size, test_key))])
    total_bytes_after = bucketing_model._buckets[default_key]._total_exec_bytes
    #the default bucket is expected to reuse the bytes allocated
    assert total_bytes_after == total_bytes_before



def test_module_set_params():
    # data iter
    mx.random.seed(11)
    data = mx.nd.array([[0.05, .10]]);
    label = mx.nd.array([[.01, 0.99]]);
    train_data = mx.io.NDArrayIter(data, label, batch_size=1)

    # symbols
    x = mx.symbol.Variable('data')
    x = mx.symbol.FullyConnected(name='fc_0', data=x, num_hidden=2)
    x = mx.symbol.Activation(name="act_0", data=x, act_type='sigmoid')
    x = mx.symbol.FullyConnected(name='fc_1', data=x, num_hidden=2)
    x = mx.symbol.Activation(name="act_1", data=x, act_type='sigmoid')
    x = mx.symbol.LinearRegressionOutput(data=x, name='softmax', grad_scale=2)

    # create module
    mod = mx.mod.Module(x, context=[mx.cpu()]);
    mod.bind(train_data.provide_data, label_shapes=train_data.provide_label,
             for_training=True)

    arg_params_correct = {'fc_0_weight': mx.nd.array([[.15, .20], [.25, .30]]),
                  'fc_0_bias'  : mx.nd.array([.35, .35]),
                  'fc_1_weight': mx.nd.array([[.40, .45], [.50, .55]]),
                  'fc_1_bias'  : mx.nd.array([.60, .60])}

    arg_params_missing = {'fc_0_weight': mx.nd.array([[.15, .20], [.25, .30]]),
                  'fc_0_bias'  : mx.nd.array([.35, .35]),
                  'fc_1_weight': mx.nd.array([[.40, .45], [.50, .55]])}

    arg_params_extra = {'fc_0_weight': mx.nd.array([[.15, .20], [.25, .30]]),
                  'fc_0_bias'  : mx.nd.array([.35, .35]),
                  'fc_1_weight': mx.nd.array([[.40, .45], [.50, .55]]),
                  'fc_1_bias'  : mx.nd.array([.60, .60]),
                  'fc_2_weight': mx.nd.array([.60, .60])}

    arg_params_missing_extra = {'fc_2_weight': mx.nd.array([.60, .60])}

    # test regular set_params
    mod.set_params(force_init=True, arg_params=arg_params_correct, aux_params={})

    # test allow missing
    mod.set_params(force_init=True, arg_params=arg_params_missing, aux_params={}, allow_missing=True)
    assertRaises(RuntimeError, mod.set_params,
                 force_init=True, arg_params=arg_params_missing,
                 aux_params={}, allow_missing=False)

    # test allow extra
    mod.set_params(force_init=True, arg_params=arg_params_extra, aux_params={}, allow_missing=True, allow_extra=True)
    assertRaises(ValueError, mod.set_params,
                 force_init=True, arg_params=arg_params_extra,
                 aux_params={}, allow_missing=True, allow_extra=False)

    # test allow missing + extra,
    assertRaises(RuntimeError, mod.set_params,
                 force_init=True, arg_params=arg_params_missing_extra,
                 aux_params={}, allow_missing=False, allow_extra=False)

    # test allow missing + extra, this will throw a runtime error
    assertRaises(ValueError, mod.set_params,
                 force_init=True, arg_params=arg_params_missing_extra,
                 aux_params={}, allow_missing=True, allow_extra=False)


def test_monitor():
    # data iter
    mx.random.seed(11)
    data = mx.nd.array([[0.05, .10]]);
    label = mx.nd.array([[.01, 0.99]]);
    train_data = mx.io.NDArrayIter(data, label, batch_size=1)

    # symbols
    x = mx.symbol.Variable('data')
    x = mx.symbol.FullyConnected(name='fc_0', data=x, num_hidden=2)
    x = mx.symbol.Activation(name="act_0", data=x, act_type='sigmoid')
    x = mx.symbol.FullyConnected(name='fc_1', data=x, num_hidden=2)
    x = mx.symbol.Activation(name="act_1", data=x, act_type='sigmoid')
    x = mx.symbol.LinearRegressionOutput(data=x, name='softmax', grad_scale=2)

    # create monitor
    def mean_abs(x):
        sum_abs = mx.ndarray.sum(mx.ndarray.abs(x))
        return mx.ndarray.divide(sum_abs, reduce(lambda x, y: x * y, x.shape))
    mon = mx.mon.Monitor(1, stat_func=mean_abs, pattern='.*', sort=True)

    # create module
    mod = mx.mod.Module(x, context=[mx.cpu()]);
    mod.bind(train_data.provide_data, label_shapes=train_data.provide_label,
                    for_training=True)
    mod.install_monitor(mon)
    arg_params = {'fc_0_weight': mx.nd.array([[.15, .20], [.25, .30]]),
                  'fc_0_bias'  : mx.nd.array([.35, .35]),
                  'fc_1_weight': mx.nd.array([[.40, .45], [.50, .55]]),
                  'fc_1_bias'  : mx.nd.array([.60, .60])}
    mod.init_params(arg_params=arg_params)

    data_iter = iter(train_data)
    data_batch = next(data_iter)
    mon.tic()
    mod.forward_backward(data_batch)
    res = mon.toc()
    keys = ['act_0', 'act_1', 'data', 'fc_0', 'fc_1', 'softmax']
    mon_result_counts = [0, 0, 0, 0, 0, 0]
    assert(len(res) == 21)
    for n, k, v in res:
        for idx, key in enumerate(keys):
            if k.startswith(key):
                mon_result_counts[idx] += 1
                break
    assert(mon_result_counts == [2, 2, 1, 6, 6, 4])

def test_executor_group():
    def get_rnn_sym(num_layers, num_words, num_hidden, num_embed, seq_len):
        stack = mx.rnn.SequentialRNNCell()
        for i in range(num_layers):
            stack.add(mx.rnn.LSTMCell(num_hidden=num_hidden, prefix='lstm_l%d_' % i))
        data = mx.sym.Variable('data')
        label = mx.sym.Variable('softmax_label')
        embed = mx.sym.Embedding(data=data, input_dim=num_words,
                                 output_dim=num_embed, name='embed')

        stack.reset()
        outputs, states = stack.unroll(seq_len, inputs=embed, merge_outputs=True)

        pred = mx.sym.Reshape(outputs, shape=(-1, num_hidden))
        pred = mx.sym.FullyConnected(data=pred, num_hidden=num_words, name='pred')

        label = mx.sym.Reshape(label, shape=(-1,))
        pred = mx.sym.SoftmaxOutput(data=pred, label=label, name='softmax')
        return pred

    def test_shared_exec_group(exec_grp_shared, exec_grp_created, shared_arg_names=None, extra_args=None):
        # Test shared data arrays
        for i in range(len(exec_grp_shared.execs)):
            # test same shared_data_arrays for two exec groups
            shared_data_array1 = exec_grp_shared.shared_data_arrays[i]
            shared_data_array2 = exec_grp_created.shared_data_arrays[i]
            if extra_args is not None:
                assert len(shared_data_array1) == len(extra_args),\
                    "exec_grp_shared.shared_data_arrays[%d] should have same number of args as extra_args"
            assert len(shared_data_array1) == len(shared_data_array2),\
                "length of shared_data_array of the shared executor group not equal to the created executor group"
            for k, v in shared_data_array1.items():
                if extra_args is not None:
                    assert k in extra_args, "arg %s is not in extra_args" % k
                assert k in shared_data_array2,\
                    "arg %s of the shared executor group not in the shared_data_array of the created executor group" % k
                assert mx.test_utils.same_array(v, shared_data_array2[k])

            for data_name, array in exec_grp_shared.shared_data_arrays[i].items():
                assert data_name in exec_grp_created.shared_data_arrays[i], \
                    "Shared input data '%s' is not in " \
                    "shared_data_arrays of created executor group." % (data_name)
                assert mx.test_utils.same_array(array, exec_grp_created.shared_data_arrays[i][data_name]), \
                    "Shared input data '%s' does not share memory." % (data_name)

            # Test shared argument arrays and gradient arrays
            exec_shared = exec_grp_shared.execs[i]
            exec_created = exec_grp_created.execs[i]
            if shared_arg_names is not None:
                # test shared arguments
                for arg_name in shared_arg_names:
                    assert arg_name in exec_created.arg_dict, \
                        "Shared argument '%s' is not in arg_dict of created executor group." % (arg_name)
                    assert mx.test_utils.same_array(exec_shared.arg_dict[arg_name], exec_created.arg_dict[arg_name]), \
                        "Shared argument '%s' does not share memory." % (arg_name)
                # test shared argument gradients
                for arg_name in shared_arg_names:
                    assert arg_name in exec_created.grad_dict, \
                        "Shared argument gradient '%s' is not in " \
                        "grad_dict of created executor group." % (arg_name)
                    assert mx.test_utils.same_array(exec_shared.grad_dict[arg_name], exec_created.grad_dict[arg_name]), \
                        "Shared argument gradient '%s' does not sharing memory." % (arg_name)

            for arg_name, grad in exec_grp_shared.grad_req.items():
                assert grad == exec_grp_created.grad_req[arg_name], \
                    "Gradient requirements for shared argument '%s' are inconsistent. " \
                    "Shared executor group requires '%s' while created executor group requires '%s'" \
                    %(arg_name, grad, exec_grp_created.grad_req[arg_name])

    contexts = [mx.cpu(0), mx.cpu(1)]
    workload = [1] * len(contexts)
    batch_size = 32
    max_bucket_size = 80
    num_words = 1000
    num_hidden = 100
    num_embed = 200
    data_shapes = [('data', (batch_size, max_bucket_size))]
    label_shapes = [('softmax_label', (batch_size, max_bucket_size))]

    # generate an rnn sym with #layers=5
    sym = get_rnn_sym(num_layers=3, num_words=num_words, num_hidden=num_hidden,
                      num_embed=num_embed, seq_len=max_bucket_size)
    arg_names1 = sym.list_arguments()
    input_names = [name[0] for name in data_shapes] + [name[0] for name in label_shapes]
    shared_arg_names = [name for name in arg_names1 if name not in input_names]
    exec_group1 = DataParallelExecutorGroup(symbol=sym, contexts=contexts,
                                            workload=workload, data_shapes=data_shapes,
                                            label_shapes=label_shapes, param_names=shared_arg_names,
                                            for_training=True, inputs_need_grad=False)

    # shared_data_arrays should only have input "data" and "softmax_label" arrays
    for i in range(len(contexts)):
        assert len(exec_group1.shared_data_arrays[i]) == len(input_names),\
            "exec_group1.shared_data_arrays[%d] should have the same number of names as in input_names" % i
        for name in input_names:
            assert name in exec_group1.shared_data_arrays[i],\
                "arg %s should be in exec_group1.shared_data_arrays[%d]" % (name, i)

    # generate an rnn sym with #layers=5
    sym = get_rnn_sym(num_layers=5, num_words=num_words, num_hidden=num_hidden,
                      num_embed=num_embed, seq_len=max_bucket_size)
    arg_names2 = sym.list_arguments()
    exec_group2 = DataParallelExecutorGroup(symbol=sym, contexts=contexts,
                                            workload=workload, data_shapes=data_shapes,
                                            label_shapes=label_shapes, param_names=shared_arg_names,
                                            for_training=True, inputs_need_grad=False,
                                            shared_group=exec_group1)
    extra_args = [name for name in arg_names2 if name not in shared_arg_names]
    test_shared_exec_group(exec_grp_shared=exec_group1, exec_grp_created=exec_group2,
                           shared_arg_names=shared_arg_names, extra_args=extra_args)


def test_factorization_machine_module():
    """ Test factorization machine model with sparse operators """
<<<<<<< HEAD
    def check_factorization_machine_module(optimizer=None, num_epochs=None):
        print("check_factorization_machine_module( {} )".format(optimizer))
        mx.random.seed(11)
        rnd.seed(11)

        def fm(factor_size, feature_dim, init):
            x = mx.symbol.Variable("data", stype='csr')
            v = mx.symbol.Variable("v", shape=(feature_dim, factor_size),
                                   init=init, stype='row_sparse')

            w1_weight = mx.symbol.var('w1_weight', shape=(feature_dim, 1),
                                      init=init, stype='row_sparse')
            w1_bias = mx.symbol.var('w1_bias', shape=(1))
            w1 = mx.symbol.broadcast_add(mx.symbol.dot(x, w1_weight), w1_bias)

            v_s = mx.symbol._internal._square_sum(data=v, axis=1, keepdims=True)
            x_s = mx.symbol.square(data=x)
            bd_sum = mx.sym.dot(x_s, v_s)

            w2 = mx.symbol.dot(x, v)
            w2_squared = 0.5 * mx.symbol.square(data=w2)

            w_all = mx.symbol.Concat(w1, w2_squared, dim=1)
            sum1 = mx.symbol.sum(data=w_all, axis=1, keepdims=True)
            sum2 = 0.5 * mx.symbol.negative(bd_sum)
            model = mx.sym.elemwise_add(sum1, sum2)

            y = mx.symbol.Variable("label")
            model = mx.symbol.LinearRegressionOutput(data=model, label=y)
            return model

        # model
        init = mx.initializer.Normal(sigma=0.01)
        factor_size = 4
        feature_dim = 10000
        model = fm(factor_size, feature_dim, init)

        # data iter
        num_batches = 5
        batch_size = 64
        num_samples = batch_size * num_batches
        # generate some random csr data
        csr_nd = rand_ndarray((num_samples, feature_dim), 'csr', 0.1)
        label = mx.nd.ones((num_samples,1))
        # the alternative is to use LibSVMIter
        train_iter = mx.io.NDArrayIter(data=csr_nd,
                                       label={'label':label},
                                       batch_size=batch_size,
                                       last_batch_handle='discard')
        # create module
        mod = mx.mod.Module(symbol=model, data_names=['data'], label_names=['label'])
        # allocate memory by given the input data and lable shapes
        mod.bind(data_shapes=train_iter.provide_data, label_shapes=train_iter.provide_label)
        # initialize parameters by random numbers
        mod.init_params(initializer=init)
        if optimizer == 'sgd':
            # use Sparse SGD with learning rate 0.1 to train
            sgd = mx.optimizer.SGD(momentum=0.1, clip_gradient=5.0, learning_rate=0.01,
                                   rescale_grad=1.0/batch_size)
            mod.init_optimizer(optimizer=sgd)
            if num_epochs is None:
                num_epochs = 10
            expected_accuracy = 0.02
        elif optimizer == 'adam':
            # use Sparse Adam to train
            adam = mx.optimizer.Adam(clip_gradient=5.0, learning_rate=0.001,
                                     rescale_grad=1.0/batch_size)
            mod.init_optimizer(optimizer=adam)
            if num_epochs is None:
                num_epochs = 10
            expected_accuracy = 0.05
        elif optimizer == 'adagrad':
            # use Sparse AdaGrad with learning rate 0.1 to train
            adagrad = mx.optimizer.AdaGrad(clip_gradient=5.0, learning_rate=0.01,
                                           rescale_grad=1.0/batch_size)
            mod.init_optimizer(optimizer=adagrad)
            if num_epochs is None:
                num_epochs = 20
            expected_accuracy = 0.09
        else:
            raise AssertionError("Unsupported optimizer type '" + optimizer + "' specified")
        # use accuracy as the metric
        metric = mx.metric.create('MSE')
        # train 'num_epochs' epochs
        for epoch in range(num_epochs):
            train_iter.reset()
            metric.reset()
            for batch in train_iter:
                mod.forward(batch, is_train=True)       # compute predictions
                mod.update_metric(metric, batch.label)  # accumulate prediction accuracy
                mod.backward()                          # compute gradients
                mod.update()                            # update parameters
            print('Epoch %d, Training %s' % (epoch, metric.get()))
        if num_epochs > 1:
            assert(metric.get()[1] < expected_accuracy)

    check_factorization_machine_module('adam')
    check_factorization_machine_module('sgd')
    check_factorization_machine_module('adagrad')
=======
    mx.random.seed(11)
    rnd.seed(11)

    def fm(factor_size, feature_dim, init):
        x = mx.symbol.Variable("data", stype='csr')
        v = mx.symbol.Variable("v", shape=(feature_dim, factor_size),
                               init=init, stype='row_sparse')

        w1_weight = mx.symbol.var('w1_weight', shape=(feature_dim, 1),
                                  init=init, stype='row_sparse')
        w1_bias = mx.symbol.var('w1_bias', shape=(1))
        w1 = mx.symbol.broadcast_add(mx.symbol.dot(x, w1_weight), w1_bias)

        v_s = mx.symbol._internal._square_sum(data=v, axis=1, keepdims=True)
        x_s = mx.symbol.square(data=x)
        bd_sum = mx.sym.dot(x_s, v_s)

        w2 = mx.symbol.dot(x, v)
        w2_squared = 0.5 * mx.symbol.square(data=w2)

        w_all = mx.symbol.Concat(w1, w2_squared, dim=1)
        sum1 = mx.symbol.sum(data=w_all, axis=1, keepdims=True)
        sum2 = 0.5 * mx.symbol.negative(bd_sum)
        model = mx.sym.elemwise_add(sum1, sum2)

        y = mx.symbol.Variable("label")
        model = mx.symbol.LinearRegressionOutput(data=model, label=y)
        return model

    # model
    ctx = default_context()
    init = mx.initializer.Normal(sigma=0.01)
    factor_size = 4
    feature_dim = 10000
    model = fm(factor_size, feature_dim, init)

    # data iter
    num_batches = 5
    batch_size = 64
    num_samples = batch_size * num_batches
    # generate some random csr data
    csr_nd = rand_ndarray((num_samples, feature_dim), 'csr', 0.1)
    label = mx.nd.ones((num_samples,1))
    # the alternative is to use LibSVMIter
    train_iter = mx.io.NDArrayIter(data=csr_nd, label={'label':label},
                                   batch_size=batch_size, last_batch_handle='discard')
    # create module
    mod = mx.mod.Module(symbol=model, data_names=['data'], label_names=['label'])
    # allocate memory by given the input data and lable shapes
    mod.bind(data_shapes=train_iter.provide_data, label_shapes=train_iter.provide_label)
    # initialize parameters by random numbers
    mod.init_params(initializer=init)
    # use sparse Adam with learning rate 0.1 to train
    adam = mx.optimizer.Adam(clip_gradient=5.0, learning_rate=0.001, rescale_grad=1.0/batch_size)
    mod.init_optimizer(optimizer=adam)
    # use MSE as the metric
    metric = mx.metric.create('MSE')
    # train 10 epochs
    for epoch in range(10):
        train_iter.reset()
        metric.reset()
        for batch in train_iter:
            mod.forward(batch, is_train=True)       # compute predictions
            mod.update_metric(metric, batch.label)  # accumulate prediction accuracy
            mod.backward()                          # compute gradients
            mod.update()                            # update parameters
        # print('Epoch %d, Training %s' % (epoch, metric.get()))
    assert(metric.get()[1] < 0.05), metric.get()[1]
>>>>>>> 6452fe68


def test_module_initializer():
    def regression_model(m):
         x = mx.symbol.var("data", stype='csr')
         v = mx.symbol.var("v", shape=(m, 1), init=mx.init.Uniform(scale=.1),
                                stype='row_sparse')
         model = mx.symbol.dot(lhs=x, rhs=v)
         y = mx.symbol.Variable("label")
         model = mx.symbol.LinearRegressionOutput(data=model, label=y, name="out")
         return model

    n, m = 128, 100
    model = regression_model(m)

    data = mx.nd.zeros(shape=(n, m), stype='csr')
    label = mx.nd.zeros((n, 1))
    iterator = mx.io.NDArrayIter(data=data, label={'label':label},
                                 batch_size=n, last_batch_handle='discard')

    # create module
    mod = mx.mod.Module(symbol=model, data_names=['data'], label_names=['label'])
    mod.bind(data_shapes=iterator.provide_data, label_shapes=iterator.provide_label)
    mod.init_params()
    v = mod._arg_params['v']
    assert(v.stype == 'row_sparse')
    assert(np.sum(v.asnumpy()) != 0)

def test_forward_reshape():
    num_class=10
    data1 = mx.sym.Variable('data1')
    data2 = mx.sym.Variable('data2')
    conv1 = mx.sym.Convolution(data=data1, kernel=(2, 2), num_filter=2, stride=(2, 2))
    conv2 = mx.sym.Convolution(data=data2, kernel=(3, 3), num_filter=3, stride=(1, 1))
    pooling1 = mx.sym.Pooling(data=conv1, kernel=(2, 2), stride=(1, 1), pool_type="avg")
    pooling2 = mx.sym.Pooling(data=conv2, kernel=(2, 2), stride=(1, 1), pool_type="max")
    flatten1 = mx.sym.flatten(data=pooling1)
    flatten2 = mx.sym.flatten(data=pooling2)
    sum = mx.sym.sum(data=flatten1, axis=1) + mx.sym.sum(data=flatten2, axis=1)
    fc = mx.sym.FullyConnected(data=sum, num_hidden=num_class)
    sym = mx.sym.SoftmaxOutput(data=fc, name='softmax')

    dshape1 = (10, 3, 64, 64)
    dshape2 = (10, 3, 32, 32)
    lshape = (10,)

    mod = mx.mod.Module(symbol=sym, data_names=['data1', 'data2'],
                        label_names=['softmax_label'])
    mod.bind(data_shapes=[('data1', dshape1), ('data2', dshape2)],
             label_shapes=[('softmax_label', lshape)])
    mod.init_params()
    mod.init_optimizer(optimizer_params={'learning_rate': 0.01})

    # Train with original data shapes
    data_batch = mx.io.DataBatch(data=[mx.nd.random.uniform(0, 9, dshape1),
                                       mx.nd.random.uniform(5, 15, dshape2)],
                                 label=[mx.nd.ones(lshape)])
    mod.forward(data_batch)
    assert mod.get_outputs()[0].shape == tuple([lshape[0], num_class])
    mod.backward()
    mod.update()

    # Train with different batch size
    dshape1 = (3, 3, 64, 64)
    dshape2 = (3, 3, 32, 32)
    lshape = (3,)
    data_batch = mx.io.DataBatch(data=[mx.nd.random.uniform(0, 9, dshape1),
                                       mx.nd.random.uniform(5, 15, dshape2)],
                                 label=[mx.nd.ones(lshape)])
    mod.forward(data_batch)
    assert mod.get_outputs()[0].shape == tuple([lshape[0], num_class])
    mod.backward()
    mod.update()

    dshape1 = (20, 3, 64, 64)
    dshape2 = (20, 3, 32, 32)
    lshape = (20,)
    data_batch = mx.io.DataBatch(data=[mx.nd.random.uniform(3, 5, dshape1),
                                       mx.nd.random.uniform(10, 25, dshape2)],
                                 label=[mx.nd.ones(lshape)])
    mod.forward(data_batch)
    assert mod.get_outputs()[0].shape == tuple([lshape[0], num_class])
    mod.backward()
    mod.update()

    #Train with both different batch size and data shapes
    dshape1 = (20, 3, 120, 120)
    dshape2 = (20, 3, 32, 64)
    lshape = (20,)
    data_batch = mx.io.DataBatch(data=[mx.nd.random.uniform(0, 9, dshape1),
                                       mx.nd.random.uniform(5, 15, dshape2)],
                                 label=[mx.nd.ones(lshape)])
    mod.forward(data_batch)
    assert mod.get_outputs()[0].shape == tuple([lshape[0], num_class])
    mod.backward()
    mod.update()

    dshape1 = (5, 3, 28, 40)
    dshape2 = (5, 3, 24, 16)
    lshape = (5,)
    data_batch = mx.io.DataBatch(data=[mx.nd.random.uniform(0, 9, dshape1),
                                       mx.nd.random.uniform(15, 25, dshape2)],
                                 label=[mx.nd.ones(lshape)])
    mod.forward(data_batch)
    assert mod.get_outputs()[0].shape == tuple([lshape[0], num_class])
    mod.backward()
    mod.update()

    #Test score
    dataset_shape1 = (30, 3, 30, 30)
    dataset_shape2 = (30, 3, 20, 40)
    labelset_shape = (30,)

    eval_dataiter = mx.io.NDArrayIter(data=[mx.nd.random.uniform(0, 9, dataset_shape1),
                                            mx.nd.random.uniform(15, 25, dataset_shape2)],
                                      label=[mx.nd.ones(labelset_shape)],
                                      batch_size=5)
    assert len(mod.score(eval_data=eval_dataiter, eval_metric='acc')) == 1

    #Test prediction
    dshape1 = (1, 3, 30, 30)
    dshape2 = (1, 3, 20, 40)
    dataset_shape1 = (10, 3, 30, 30)
    dataset_shape2 = (10, 3, 20, 40)

    pred_dataiter = mx.io.NDArrayIter(data=[mx.nd.random.uniform(0, 9, dataset_shape1),
                                            mx.nd.random.uniform(15, 25, dataset_shape2)])
    mod.bind(data_shapes=[('data1', dshape1), ('data2', dshape2)],
             for_training=False, force_rebind=True)
    assert mod.predict(pred_dataiter).shape == tuple([10, num_class])

    #Test forward with other data batch API
    Batch = namedtuple('Batch', ['data'])
    data = mx.sym.Variable('data')
    out = data * 2
    mod = mx.mod.Module(symbol=out, label_names=None)
    mod.bind(data_shapes=[('data', (1, 10))])
    mod.init_params()
    data1 = [mx.nd.ones((1, 10))]
    mod.forward(Batch(data1))
    assert mod.get_outputs()[0].shape == (1, 10)
    data2 = [mx.nd.ones((3, 5))]
    mod.forward(Batch(data2))
    assert mod.get_outputs()[0].shape == (3, 5)


if __name__ == '__main__':
    import nose
    nose.runmodule()<|MERGE_RESOLUTION|>--- conflicted
+++ resolved
@@ -462,7 +462,6 @@
 
 def test_factorization_machine_module():
     """ Test factorization machine model with sparse operators """
-<<<<<<< HEAD
     def check_factorization_machine_module(optimizer=None, num_epochs=None):
         print("check_factorization_machine_module( {} )".format(optimizer))
         mx.random.seed(11)
@@ -516,7 +515,7 @@
         mod = mx.mod.Module(symbol=model, data_names=['data'], label_names=['label'])
         # allocate memory by given the input data and lable shapes
         mod.bind(data_shapes=train_iter.provide_data, label_shapes=train_iter.provide_label)
-        # initialize parameters by random numbers
+        # initialize parameters by uniform random numbers
         mod.init_params(initializer=init)
         if optimizer == 'sgd':
             # use Sparse SGD with learning rate 0.1 to train
@@ -546,7 +545,7 @@
             raise AssertionError("Unsupported optimizer type '" + optimizer + "' specified")
         # use accuracy as the metric
         metric = mx.metric.create('MSE')
-        # train 'num_epochs' epochs
+        # train 'num_epochs' epoch
         for epoch in range(num_epochs):
             train_iter.reset()
             metric.reset()
@@ -562,76 +561,6 @@
     check_factorization_machine_module('adam')
     check_factorization_machine_module('sgd')
     check_factorization_machine_module('adagrad')
-=======
-    mx.random.seed(11)
-    rnd.seed(11)
-
-    def fm(factor_size, feature_dim, init):
-        x = mx.symbol.Variable("data", stype='csr')
-        v = mx.symbol.Variable("v", shape=(feature_dim, factor_size),
-                               init=init, stype='row_sparse')
-
-        w1_weight = mx.symbol.var('w1_weight', shape=(feature_dim, 1),
-                                  init=init, stype='row_sparse')
-        w1_bias = mx.symbol.var('w1_bias', shape=(1))
-        w1 = mx.symbol.broadcast_add(mx.symbol.dot(x, w1_weight), w1_bias)
-
-        v_s = mx.symbol._internal._square_sum(data=v, axis=1, keepdims=True)
-        x_s = mx.symbol.square(data=x)
-        bd_sum = mx.sym.dot(x_s, v_s)
-
-        w2 = mx.symbol.dot(x, v)
-        w2_squared = 0.5 * mx.symbol.square(data=w2)
-
-        w_all = mx.symbol.Concat(w1, w2_squared, dim=1)
-        sum1 = mx.symbol.sum(data=w_all, axis=1, keepdims=True)
-        sum2 = 0.5 * mx.symbol.negative(bd_sum)
-        model = mx.sym.elemwise_add(sum1, sum2)
-
-        y = mx.symbol.Variable("label")
-        model = mx.symbol.LinearRegressionOutput(data=model, label=y)
-        return model
-
-    # model
-    ctx = default_context()
-    init = mx.initializer.Normal(sigma=0.01)
-    factor_size = 4
-    feature_dim = 10000
-    model = fm(factor_size, feature_dim, init)
-
-    # data iter
-    num_batches = 5
-    batch_size = 64
-    num_samples = batch_size * num_batches
-    # generate some random csr data
-    csr_nd = rand_ndarray((num_samples, feature_dim), 'csr', 0.1)
-    label = mx.nd.ones((num_samples,1))
-    # the alternative is to use LibSVMIter
-    train_iter = mx.io.NDArrayIter(data=csr_nd, label={'label':label},
-                                   batch_size=batch_size, last_batch_handle='discard')
-    # create module
-    mod = mx.mod.Module(symbol=model, data_names=['data'], label_names=['label'])
-    # allocate memory by given the input data and lable shapes
-    mod.bind(data_shapes=train_iter.provide_data, label_shapes=train_iter.provide_label)
-    # initialize parameters by random numbers
-    mod.init_params(initializer=init)
-    # use sparse Adam with learning rate 0.1 to train
-    adam = mx.optimizer.Adam(clip_gradient=5.0, learning_rate=0.001, rescale_grad=1.0/batch_size)
-    mod.init_optimizer(optimizer=adam)
-    # use MSE as the metric
-    metric = mx.metric.create('MSE')
-    # train 10 epochs
-    for epoch in range(10):
-        train_iter.reset()
-        metric.reset()
-        for batch in train_iter:
-            mod.forward(batch, is_train=True)       # compute predictions
-            mod.update_metric(metric, batch.label)  # accumulate prediction accuracy
-            mod.backward()                          # compute gradients
-            mod.update()                            # update parameters
-        # print('Epoch %d, Training %s' % (epoch, metric.get()))
-    assert(metric.get()[1] < 0.05), metric.get()[1]
->>>>>>> 6452fe68
 
 
 def test_module_initializer():
