--- conflicted
+++ resolved
@@ -496,40 +496,12 @@
                                                           force_grad_overlap=force_grad_overlap,
                                                           ograd_density=ograd_density)
 
-<<<<<<< HEAD
-def as_dense(arr):
-    """Simple return same or cast-to-dense function"""
-    if arr.stype != 'default':
-        return mx.nd.cast_storage(arr, stype='default')
-    else:
-        return arr;
-
-
-def do_normalize(l):
-    """Make sure that 0's look like 0's when we do a comparison"""
-    it_l = np.nditer(l, flags=['f_index'])
-
-    output = np.zeros(l.shape)
-    it_out = np.nditer(output, flags=['f_index'], op_flags=['writeonly'])
-
-    while not it_l.finished:
-        val_l = it_l[0]
-        if np.isclose(val_l, -0, rtol=1.e-3, atol=1.e-3, equal_nan=True):
-            val_l = 0
-        it_out[0] = val_l
-        it_l.iternext()
-        it_out.iternext()
-
-    return output
-
-=======
 # Make sure that 0's look like 0's when we do a comparison
 def do_normalize(arr):
     ret = arr.copy()
     idx = np.isclose(arr, -0, rtol=1.e-3, atol=1.e-3, equal_nan=True)
     ret[idx] = 0
     return ret
->>>>>>> 0013ca14
 
 def check_sparse_mathematical_core(name, stype,
                                    forward_mxnet_call, forward_numpy_call, backward_numpy_call=None,
