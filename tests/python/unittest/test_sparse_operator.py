# Licensed to the Apache Software Foundation (ASF) under one
# or more contributor license agreements.  See the NOTICE file
# distributed with this work for additional information
# regarding copyright ownership.  The ASF licenses this file
# to you under the Apache License, Version 2.0 (the
# "License"); you may not use this file except in compliance
# with the License.  You may obtain a copy of the License at
#
#   http://www.apache.org/licenses/LICENSE-2.0
#
# Unless required by applicable law or agreed to in writing,
# software distributed under the License is distributed on an
# "AS IS" BASIS, WITHOUT WARRANTIES OR CONDITIONS OF ANY
# KIND, either express or implied.  See the License for the
# specific language governing permissions and limitations
# under the License.

from mxnet.test_utils import *
from mxnet.base import MXNetError
import pytest
from common import setup_module, with_seed, teardown_module, assertRaises
import random
import warnings

def is_scalar(var):
    return False if hasattr(var, "__len__") else True

def get_result_type(call, dflt_stype):
    """Try to infer result storage type for a sparse matrix and a given unary operation"""
    if call is not None and dflt_stype != 'default':
        zero = np.zeros(([1]))
        result = do_normalize(call(zero))
        if not almost_equal(result, zero, equal_nan=True):
            expected_result_type = 'default'
        else:
            if dflt_stype is not None:
                expected_result_type = dflt_stype;
            else:
                expected_result_type = 'default'
    else:
        expected_result_type = 'default'

    return expected_result_type


def get_result_type_with_scalar(call, dflt_stype):
    """Try to infer result storage type when operating a sparse matrices and a scalar"""
    if call is not None and dflt_stype != 'default':
        zero = np.zeros(([1]))
        result = call(zero, 5)

        if not almost_equal(result, zero, equal_nan=True):
            expected_result_type = 'default'
        else:
            if dflt_stype is not None:
                expected_result_type = dflt_stype;
            else:
                expected_result_type = 'default'
    else:
        expected_result_type = 'default'

    return expected_result_type


def get_result_type_2(call, dflt_stype):
    """Try to infer result storage type when operating on two sparse matrices"""
    if call is not None and dflt_stype != 'default':
        zero = np.zeros(([1]))
        need_default = False
        for outer in [zero, np.ones(zero.shape)]:
            for inner in [zero, np.ones(zero.shape)]:
                result = do_normalize(call(outer, inner))
                if not almost_equal(result, zero, equal_nan=True):
                    need_default = True
                    break
            if need_default is True:
                break

        if not need_default and dflt_stype is not None:
            expected_result_type = dflt_stype
        else:
            expected_result_type = 'default'
    else:
        expected_result_type = 'default'

    return expected_result_type


def get_result_type_3(call, dflt_stype):
    """Try to infer result storage type when operating on three sparse matrices"""
    if call is not None and dflt_stype != 'default':
        zero = np.zeros(([1]))
        need_default = False
        for moon in [zero]:
            for outer in [zero]:
                for inner in [zero]:
                    res_1, res_2 = call(moon, outer, inner)
                    result = do_normalize(res_1)
                    if not almost_equal(result, zero, equal_nan=True):
                        need_default = True
                        break
                    result = do_normalize(res_2)
                    if not almost_equal(result, zero, equal_nan=True):
                        need_default = True
                        break
                if need_default is True:
                    break
            if need_default is True:
                break

        if not need_default and dflt_stype is not None:
            expected_result_type = dflt_stype
        else:
            expected_result_type = 'default'
    else:
        expected_result_type = 'default'

    return expected_result_type


def get_fw_bw_result_types(forward_numpy_call,  fwd_res_dflt,
                           backward_numpy_call, bwd_res_dflt):

    return (get_result_type(forward_numpy_call,  fwd_res_dflt),
            get_result_type(backward_numpy_call, bwd_res_dflt))


def get_fw_bw_result_types_2(forward_numpy_call,  fwd_res_dflt,
                             backward_numpy_call, bwd_res_dflt):
    return (get_result_type(forward_numpy_call,  fwd_res_dflt),
            get_result_type_2(backward_numpy_call, bwd_res_dflt))

def get_fw_bw_result_types_with_scalar(forward_numpy_call,  fwd_res_dflt,
                                       backward_numpy_call, bwd_res_dflt):
    return (get_result_type_with_scalar(forward_numpy_call,  fwd_res_dflt),
            get_result_type_with_scalar(backward_numpy_call, bwd_res_dflt))

def gen_rsp_random_indices(shape, density=.5, force_indices=None):
    assert density >= 0 and density <= 1
    indices = set()
    if force_indices is not None:
        for val in force_indices:
            indices.add(int(val))
    if not np.isclose(density, .0, rtol=1.e-3, atol=1.e-3, equal_nan=True) and len(shape) > 0:
        row_count = shape[0]
        for i in range(row_count):
            r = random.uniform(0, 1)
            if r <= density and len(indices) < shape[0]:
                indices.add(i)
    assert len(indices) <= shape[0]
    return list(indices)


def all_zero(var):
    return 0

@with_seed()
<<<<<<< HEAD
@pytest.mark.serial
=======
@pytest.mark.skip(reason="https://github.com/apache/incubator-mxnet/issues/18740")
>>>>>>> cec86add
def test_elemwise_binary_ops():
    # skip testing on GPU because only CPU ops are implemented
    if default_context().device_type is 'gpu':
        return

    def test_elemwise_binary_op(name, lhs_stype, rhs_stype, shape,
                                forward_mxnet_call, forward_numpy_call, backward_numpy_call,
                                lhs_grad_stype,
                                rhs_grad_stype,
                                expected_result_storage_type=None,
                                modifier_func=None,
                                lhs_density=.5,
                                rhs_density=.5,
                                force_lr_overlap=False,
                                force_grad_overlap=False,
                                ograd_density=0.0,
                                skip_gradient_check=False,
                                shuffle_csr_indices=True,
                                verbose=False):
        if lhs_grad_stype is None:
            lhs_grad_stype = lhs_stype
        if rhs_grad_stype is None:
            rhs_grad_stype = rhs_stype

        lhs_grad_stype = get_result_type_3(backward_numpy_call, lhs_grad_stype)
        rhs_grad_stype = get_result_type_3(backward_numpy_call, rhs_grad_stype)

        if verbose is True:
            print("testing: {}  lhs={}, rhs={}, lhs_grad_stype={}, rhs_grad_stype={}"
                  .format(name, lhs_stype, rhs_stype, lhs_grad_stype, rhs_grad_stype))

        # Output type should be same as lvalue type, unless otherwise specified
        if expected_result_storage_type is None:
            if lhs_stype == 'default' or rhs_stype == 'default':
                expected_result_storage_type = 'default'
            else:
                expected_result_storage_type = lhs_stype

        lhs = mx.symbol.Variable('lhs', stype=lhs_stype)
        rhs = mx.symbol.Variable('rhs', stype=rhs_stype)

        grad_stypes = dict()
        grad_stypes['lhs'] = lhs_grad_stype
        grad_stypes['rhs'] = rhs_grad_stype

        if lhs_stype == 'default':
            lhs_nd = rand_ndarray(shape, 'default')
            if abs(lhs_density) < 1e-4:
                func = all_zero
            else:
                func = modifier_func
            lhs_nd = mx.nd.array(assign_each(lhs_nd.asnumpy(), func))
        else:
            lhs_nd = create_sparse_array_zd(
                shape, lhs_stype, density=lhs_density,
                modifier_func=modifier_func,
                shuffle_csr_indices=shuffle_csr_indices,
                rsp_indices=gen_rsp_random_indices(
                    shape,
                    density=lhs_density,
                    force_indices=[(shape[0]/2)] if force_lr_overlap is True else None
                ))

        if rhs_stype == 'default':
            rhs_nd = rand_ndarray(shape, 'default')
            if abs(rhs_density) < 1e-4:
                func = all_zero
            else:
                func = modifier_func
            rhs_nd = mx.nd.array(assign_each(rhs_nd.asnumpy(), func))
        else:
            rhs_nd = create_sparse_array_zd(
                shape, rhs_stype, density=rhs_density,
                modifier_func=modifier_func,
                shuffle_csr_indices=shuffle_csr_indices,
                rsp_indices=gen_rsp_random_indices(
                    shape,
                    density=rhs_density,
                    force_indices=[(shape[0]/2)] if force_lr_overlap is True else None
                ))

        lhs_np = lhs_nd.asnumpy()
        rhs_np = rhs_nd.asnumpy()

        if verbose is True:
            print("lhs input: {}".format(lhs_np))
            print("rhs input: {}".format(rhs_np))

        out_np = forward_numpy_call(lhs_np, rhs_np)

        if verbose is True:
            print("out_np: {}".format(out_np))

        test = forward_mxnet_call(lhs, rhs)

        location = {'lhs': lhs_nd, 'rhs': rhs_nd}

        outputs = check_symbolic_forward(test, location, [out_np], equal_nan=True)
        assert len(outputs) == 1
        assert outputs[0].stype == expected_result_storage_type

        if verbose is True:
            print ("mx forward output: ", outputs[0].asnumpy())
            print ("lhs_nd: ", lhs_nd.stype)
            print ("rhs_nd: ", rhs_nd.stype)
            print ("forward output: ", outputs[0].stype)

        if outputs[0].stype != 'default':
            out_grad = create_sparse_array_zd(
                shape, outputs[0].stype, density=ograd_density,
                data_init=1,
                modifier_func=lambda x: 2,
                shuffle_csr_indices=shuffle_csr_indices,
                rsp_indices=gen_rsp_random_indices(
                    shape,
                    density=ograd_density,
                    force_indices=[(shape[0]/2)] if force_grad_overlap is True else None
                ))
        else:
            if abs(ograd_density) < 1e-4:
                out_grad = mx.nd.array(np.zeros(shape))
            else:
                out_grad = mx.nd.array(np.ones(shape))


        out_grad_np = out_grad.asnumpy()

        if verbose is True:
            print("out_grad_np", out_grad_np)

        ingrad_lhs_np, ingrad_rhs_np = backward_numpy_call(out_grad_np, lhs_np, rhs_np)

        if verbose is True:
            print("out_grad", out_grad.asnumpy())
            print("ingrad_lhs_np", ingrad_lhs_np)
            print("ingrad_rhs_np", ingrad_rhs_np)

        igrads_result = check_symbolic_backward(test, location, [out_grad],
                                                [ingrad_lhs_np, ingrad_rhs_np],
                                                grad_stypes=grad_stypes,
                                                equal_nan=True)

        if verbose is True:
            print("ingrad_lhs", igrads_result['lhs'].asnumpy())
            print("ingrad_rhs", igrads_result['rhs'].asnumpy())

        assert len(igrads_result) == 2

        if lhs_grad_stype is not None:
            assert igrads_result['lhs'].stype == lhs_grad_stype
        if rhs_grad_stype is not None:
            assert igrads_result['rhs'].stype == rhs_grad_stype
        if not skip_gradient_check:
            check_numeric_gradient(test, location,
                                   grad_stype_dict=grad_stypes)

    def check_all(l, r, check_function):
        assert l.shape == r.shape
        return check_function(l, r)

    def gt(l, r):
        return check_all(l, r, lambda a, b: a > b)

    def ge(l, r):
        return check_all(l, r, lambda a, b: a >= b)

    def lt(l, r):
        return check_all(l, r, lambda a, b: a < b)

    def le(l, r):
        return check_all(l, r, lambda a, b: a <= b)

    def elemwise_mul_stype(lstype, rstype):
        if lstype == rstype:
            return lstype
        elif lstype == 'default' and rstype == 'row_sparse':
            return 'row_sparse'
        elif lstype == 'row_sparse' and rstype == 'default':
            return 'row_sparse'
        else:
            return 'default'

    def elemwise_mul_lhs_grad_stype(lstype, rstype):
        return elemwise_mul_stype(elemwise_mul_stype(lstype, rstype), rstype)

    def elemwise_mul_rhs_grad_stype(lstype, rstype):
        return elemwise_mul_stype(elemwise_mul_stype(lstype, rstype), lstype)

    def check_elemwise_binary_ops(lhs_stype, rhs_stype, shape,
                                  lhs_grad_stype=None, rhs_grad_stype=None,
                                  lhs_density=.5, rhs_density=.5,
                                  force_lr_overlap=False,
                                  force_grad_overlap=False,
                                  ograd_density=0.0):
        test_elemwise_binary_op("elemwise_add", lhs_stype, rhs_stype, shape,
                                lambda l, r: mx.sym.sparse.elemwise_add(l, r),
                                lambda l, r: l + r,
                                lambda outg, l, r: (outg, outg),
                                lhs_grad_stype, rhs_grad_stype,
                                ograd_density=ograd_density,
                                force_lr_overlap=force_lr_overlap,
                                force_grad_overlap=force_grad_overlap,
                                lhs_density=lhs_density, rhs_density=rhs_density,
                                verbose=False)

        if ((lhs_stype is 'default' and rhs_stype is 'row_sparse') or
            (lhs_stype is 'row_sparse' and rhs_stype is 'row_sparse') and (rhs_density == 0.0)):
            test_elemwise_binary_op("elemwise_add", lhs_stype, rhs_stype, shape,
                                    lambda l, r: mx.sym.sparse.elemwise_add(l, r, out=l),
                                    lambda l, r: l + r,
                                    lambda outg, l, r: (outg, outg),
                                    lhs_grad_stype, rhs_grad_stype,
                                    ograd_density=ograd_density,
                                    force_lr_overlap=force_lr_overlap,
                                    force_grad_overlap=force_grad_overlap,
                                    lhs_density=lhs_density, rhs_density=rhs_density,
                                    verbose=False)
            test_elemwise_binary_op("elemwise_sub", lhs_stype, rhs_stype, shape,
                                    lambda l, r: mx.sym.sparse.elemwise_sub(l, r, out=l),
                                    lambda l, r: l - r,
                                    lambda outg, l, r: (outg, -outg),
                                    lhs_grad_stype, rhs_grad_stype,
                                    ograd_density=ograd_density,
                                    force_lr_overlap=force_lr_overlap,
                                    force_grad_overlap=force_grad_overlap,
                                    lhs_density=lhs_density, rhs_density=rhs_density,
                                    verbose=False)
        if ((lhs_stype is 'row_sparse' and rhs_stype is 'row_sparse') and (lhs_density == 0.0)):
            test_elemwise_binary_op("elemwise_add", lhs_stype, rhs_stype, shape,
                                    lambda l, r: mx.sym.sparse.elemwise_add(l, r, out=r),
                                    lambda l, r: l + r,
                                    lambda outg, l, r: (outg, outg),
                                    lhs_grad_stype, rhs_grad_stype,
                                    ograd_density=ograd_density,
                                    force_lr_overlap=force_lr_overlap,
                                    force_grad_overlap=force_grad_overlap,
                                    lhs_density=lhs_density, rhs_density=rhs_density,
                                    verbose=False)
            test_elemwise_binary_op("elemwise_sub", lhs_stype, rhs_stype, shape,
                                    lambda l, r: mx.sym.sparse.elemwise_sub(l, r, out=l),
                                    lambda l, r: l - r,
                                    lambda outg, l, r: (outg, -outg),
                                    lhs_grad_stype, rhs_grad_stype,
                                    ograd_density=ograd_density,
                                    force_lr_overlap=force_lr_overlap,
                                    force_grad_overlap=force_grad_overlap,
                                    lhs_density=lhs_density, rhs_density=rhs_density,
                                    verbose=False)

        test_elemwise_binary_op("elemwise_sub", lhs_stype, rhs_stype, shape,
                                lambda l, r: mx.sym.sparse.elemwise_sub(l, r),
                                lambda l, r: l - r,
                                lambda outg, l, r: (outg, -outg),
                                lhs_grad_stype, rhs_grad_stype,
                                ograd_density=ograd_density,
                                force_lr_overlap=force_lr_overlap,
                                force_grad_overlap=force_grad_overlap,
                                lhs_density=lhs_density,
                                rhs_density=rhs_density,
                                verbose=False)

        test_elemwise_binary_op("elemwise_mul", lhs_stype, rhs_stype, shape,
                                lambda l, r: mx.sym.sparse.elemwise_mul(l, r),
                                lambda l, r: l * r,
                                lambda outg, l, r: (outg * r, outg * l),
                                elemwise_mul_lhs_grad_stype(lhs_stype, rhs_stype),
                                elemwise_mul_rhs_grad_stype(lhs_stype, rhs_stype),
                                expected_result_storage_type=elemwise_mul_stype(lhs_stype, rhs_stype),
                                ograd_density=ograd_density,
                                force_lr_overlap=force_lr_overlap,
                                force_grad_overlap=force_grad_overlap,
                                lhs_density=lhs_density, rhs_density=rhs_density,
                                verbose=False)

        test_elemwise_binary_op("elemwise_div", lhs_stype, rhs_stype, shape,
                                lambda l, r: mx.sym.sparse.elemwise_div(l, r),
                                lambda l, r: l / r,
                                lambda outg, l, r: (outg * (1/r), outg * (-l/(r*r))),
                                lhs_grad_stype, rhs_grad_stype,
                                modifier_func=lambda a: a if abs(a) > 0.25 else abs(a) + 1,
                                force_lr_overlap=force_lr_overlap,
                                force_grad_overlap=force_grad_overlap,
                                lhs_density=lhs_density, rhs_density=rhs_density,
                                ograd_density=ograd_density,
                                expected_result_storage_type='default',
                                skip_gradient_check=True,
                                verbose=False)

        test_elemwise_binary_op("maximum", lhs_stype, rhs_stype, shape,
                                lambda l, r: mx.sym._internal._maximum(l, r),
                                lambda l, r: np.maximum(l, r),
                                lambda outg, l, r: (outg * ge(l, r), outg * lt(l, r)),
                                lhs_grad_stype, rhs_grad_stype,
                                modifier_func=lambda a: a if abs(a) > 0.25 else abs(a) + 1,
                                force_lr_overlap=force_lr_overlap,
                                force_grad_overlap=force_grad_overlap,
                                lhs_density=lhs_density, rhs_density=rhs_density,
                                skip_gradient_check=True,
                                ograd_density=ograd_density,
                                verbose=False)

        test_elemwise_binary_op("minimum", lhs_stype, rhs_stype, shape,
                                lambda l, r: mx.sym._internal._minimum(l, r),
                                lambda l, r: np.minimum(l, r),
                                lambda outg, l, r: (outg * le(l, r), outg * gt(l, r)),
                                lhs_grad_stype, rhs_grad_stype,
                                modifier_func=lambda a: a if abs(a) > 0.25 else abs(a) + 1,
                                force_lr_overlap=force_lr_overlap,
                                force_grad_overlap=force_grad_overlap,
                                lhs_density=lhs_density, rhs_density=rhs_density,
                                ograd_density=ograd_density,
                                skip_gradient_check=True,
                                verbose=False)

        test_elemwise_binary_op("hypot", lhs_stype, rhs_stype, shape,
                                lambda l, r: mx.sym._internal._hypot(l, r),
                                lambda l, r: np.hypot(l, r),
                                lambda outg, l, r: (
                                    outg * assign_each2(
                                        l, r, lambda a, b: a/np.sqrt(a * a + b * b)),
                                    outg * assign_each2(
                                        l, r, lambda a, b: b/np.sqrt(a * a + b * b))
                                ),
                                lhs_grad_stype, rhs_grad_stype,
                                force_lr_overlap=force_lr_overlap,
                                force_grad_overlap=force_grad_overlap,
                                lhs_density=lhs_density, rhs_density=rhs_density,
                                ograd_density=ograd_density,
                                skip_gradient_check=True,
                                verbose=False)

    # Run basic tests
    with warnings.catch_warnings():
        warnings.simplefilter("ignore")

        for ii in range(1):
            # Run defaults
            check_elemwise_binary_ops('default', 'default', rand_shape_2d(5, 5))

            # Try different densities
            shape = rand_shape_2d(5, 5)
            for lhs_density in [0.0, random.uniform(0, 1), 1.0]:
                for rhs_density in [0.0, random.uniform(0, 1), 1.0]:
                    for ograd_density in [0.0, random.uniform(0, 1), 1.0]:

                        print("lhs_density={}, rhs_density={}, ograd_density={}, shape: {}".format(
                            lhs_density, rhs_density, ograd_density, shape))

                        # Try row_sparse overlaps
                        for force_lr_overlap in [False, True]:
                            for force_grad_overlap in [False, True]:
                                print("  force_lr_overlap={}, force_grad_overlap={}, shape={}".
                                      format(force_lr_overlap, force_grad_overlap, shape))

                                # Back to left-right overlap possiblities
                                check_elemwise_binary_ops('row_sparse', 'row_sparse', shape,
                                                          lhs_grad_stype='row_sparse',
                                                          rhs_grad_stype='row_sparse',
                                                          lhs_density=lhs_density,
                                                          rhs_density=rhs_density,
                                                          force_lr_overlap=force_lr_overlap,
                                                          force_grad_overlap=force_grad_overlap,
                                                          ograd_density=ograd_density)


@with_seed()
def test_elemwise_csr_same_zeros():
    # Zeroes
    a = mx.nd.sparse.zeros('csr', (1,1))
    b = mx.nd.elemwise_add(a,a)
    res = a.asnumpy() + a.asnumpy()
    assert_almost_equal(b.asnumpy(), res)


def as_dense(arr):
    if arr.stype != 'default':
        return mx.nd.cast_storage(arr, stype='default')
    else:
        return arr;

# Make sure that 0's look like 0's when we do a comparison
def do_normalize(arr):
    ret = arr.copy()
    idx = np.isclose(arr, -0, rtol=1.e-3, atol=1.e-3, equal_nan=True)
    ret[idx] = 0
    return ret

def check_sparse_mathematical_core(name, stype,
                                   forward_mxnet_call, forward_numpy_call, backward_numpy_call=None,
                                   rhs_arg=None, data_init=9., grad_init=2., output_grad_stype=None,
                                   input_grad_stype=None, force_overlap=False, density=.5,
                                   ograd_density=.5, verbose=False, shuffle_csr_indices=True):
    if verbose is True:
        print("TESTING: " + name)

    data = mx.symbol.Variable('data', stype=stype)

    temp_input_grad_stype = input_grad_stype

    if temp_input_grad_stype is None:
        temp_input_grad_stype = stype

    if rhs_arg is not None:
        if is_scalar(rhs_arg):
            expected_result_type, expected_grad_result_type = \
                get_fw_bw_result_types_with_scalar(forward_numpy_call, stype,
                                                   backward_numpy_call, temp_input_grad_stype)
        else:
            expected_result_type, expected_grad_result_type = \
                get_fw_bw_result_types_2(forward_numpy_call, stype,
                                         backward_numpy_call, temp_input_grad_stype)
    else:
        expected_result_type, expected_grad_result_type = \
            get_fw_bw_result_types(forward_numpy_call, stype,
                                   backward_numpy_call, temp_input_grad_stype)

    if input_grad_stype is not None and input_grad_stype != expected_grad_result_type:
        print("{}: explicit override of deduced input grad type '{}' with '{}'".format(
            name, expected_grad_result_type, input_grad_stype))
        expected_grad_result_type = input_grad_stype

    shape = rand_shape_2d()

    if verbose is True:
        print("Shape: ", shape, "density: ", density, "force_overlap", force_overlap)

    if stype == 'default':
        data_tmp = np.zeros(shape)
        if abs(density) >= 1e-4:
            data_tmp[:] = data_init
        arr_data = mx.nd.array(data_tmp)
    else:
        arr_data = create_sparse_array_zd(
            shape, stype, density=density,
            data_init=data_init,
            shuffle_csr_indices=shuffle_csr_indices,
            rsp_indices=gen_rsp_random_indices(
                shape,
                density=density,
                force_indices=[(shape[0]/2)] if force_overlap is True else None
            )
        )
        data_tmp = arr_data.asnumpy()
        if verbose is True:
            print("arr_data indices", arr_data.indices.asnumpy())

    if verbose is True:
        print("input", data_tmp)

    if backward_numpy_call is None:
        arr_grad = None
    elif expected_grad_result_type == 'default':
        if abs(density) < 1e-4:
            arr_grad = mx.nd.zeros(shape)
        else:
            arr_grad = mx.nd.ones(shape)
    else:
        arr_grad = create_sparse_array_zd(
            shape,
            expected_grad_result_type,
            density=density,
            data_init=1,
            shuffle_csr_indices=shuffle_csr_indices,
            rsp_indices=gen_rsp_random_indices(
                shape,
                density=density,
                force_indices=[(shape[0]/2)] if force_overlap is True else None
            )
        )

    if rhs_arg is not None:
        test = forward_mxnet_call(data, rhs_arg)
    else:
        test = forward_mxnet_call(data)

    args = list()
    args.append(arr_data)

    if arr_grad is not None:
        exe_test = test._bind(default_context(), args=args, args_grad=[arr_grad])
    else:
        exe_test = test._bind(default_context(), args=args)

    exe_test.forward(is_train=True)
    assert exe_test.outputs[0].stype == expected_result_type
    out = exe_test.outputs[0].asnumpy()

    if rhs_arg is not None:
        npout = forward_numpy_call(data_tmp, rhs_arg)
    else:
        npout = forward_numpy_call(data_tmp)

    if verbose is True:
        print("out", out)
        print("npout", npout)

    assert_almost_equal(out, npout, equal_nan=True)

    if backward_numpy_call is not None:
        if output_grad_stype == 'default' or output_grad_stype is None:
            out_grad = mx.nd.empty(shape)
            out_grad[:] = grad_init
        else:
            out_grad = create_sparse_array_zd(
                shape, output_grad_stype,
                density=density,
                data_init=grad_init,
                shuffle_csr_indices=shuffle_csr_indices,
                rsp_indices=gen_rsp_random_indices(
                    shape,
                    density=ograd_density,
                    force_indices=[(shape[0]/2)] if force_overlap is True else None))

        npout_grad = out_grad.asnumpy()

        if verbose is True:
            print("npout_grad", npout_grad)

        if rhs_arg is not None:
            temp = backward_numpy_call(data_tmp, rhs_arg)
        else:
            temp = backward_numpy_call(data_tmp)
        input_grad = npout_grad * temp

        if verbose is True:
            print(arr_grad.asnumpy())
        exe_test.backward(out_grad)
        if verbose is True:
            print(arr_grad.asnumpy())

        assert arr_grad.stype == expected_grad_result_type

        if verbose is True:
            print(name)
            print("arr_grad", arr_grad.asnumpy())
            print("input_grad", input_grad)

        assert_almost_equal(arr_grad, input_grad, equal_nan=True)


@with_seed()
@pytest.mark.serial
def test_sparse_mathematical_core():
    def util_sign(a):
        if np.isclose(a, -0, rtol=1.e-3, atol=1.e-3, equal_nan=True):
            return 0
        elif np.isclose(a, 0, rtol=1.e-3, atol=1.e-3, equal_nan=True):
            return 0
        elif a < 0.0:
            return -1
        else:  # a > 0.0:
            return 1

    # Check scalar binary operators
    def check_binary_op_with_scalar(stype,
                                    output_grad_stype=None,
                                    input_grad_stype=None,
                                    density=.5, ograd_density=.5,
                                    force_overlap=False,):
        # mul_scalar
        check_sparse_mathematical_core("mul_scalar", stype,
                                       lambda x, y: x * y,
                                       lambda x, y: x * y,
                                       lambda input, rhs: rhs,
                                       rhs_arg=5.0,
                                       data_init=2, grad_init=3,
                                       output_grad_stype=output_grad_stype,
                                       input_grad_stype=input_grad_stype,
                                       density=density, ograd_density=ograd_density,
                                       force_overlap=force_overlap,
                                       verbose=False)

        # plus_scalar
        check_sparse_mathematical_core("plus_scalar", stype,
                                       lambda x, y: x + y,
                                       lambda x, y: x + y,
                                       lambda input, rhs: 1,
                                       rhs_arg=5.0,
                                       data_init=2, grad_init=3,
                                       output_grad_stype=output_grad_stype,
                                       input_grad_stype=input_grad_stype,
                                       density=density, ograd_density=ograd_density,
                                       force_overlap=force_overlap,
                                       verbose=False)

        # minus_scalar
        check_sparse_mathematical_core("minus_scalar", stype,
                                       lambda x, y: x - y,
                                       lambda x, y: x - y,
                                       lambda input, rhs: 1,
                                       rhs_arg=5.0,
                                       data_init=2, grad_init=3,
                                       output_grad_stype=output_grad_stype,
                                       input_grad_stype=input_grad_stype,
                                       density=density, ograd_density=ograd_density,
                                       force_overlap=force_overlap,
                                       verbose=False)

    # Check many basic unary operators
    def check_mathematical_core(stype, output_grad_stype=None,
                                input_grad_stype=None, force_overlap=False,
                                density=.5, ograd_density=.5):

        # negative
        check_sparse_mathematical_core("negative", stype,
                                       lambda x: mx.sym.sparse.negative(x),
                                       lambda x: np.negative(x),
                                       force_overlap=force_overlap,
                                       density=density,
                                       input_grad_stype=input_grad_stype,
                                       ograd_density=ograd_density)

        # square
        check_sparse_mathematical_core("square", stype,
                                       lambda x: mx.sym.sparse.square(x),
                                       lambda x: np.square(x),
                                       lambda x: 2 * x,
                                       output_grad_stype=output_grad_stype,
                                       input_grad_stype=input_grad_stype,
                                       force_overlap=force_overlap,
                                       density=density, ograd_density=ograd_density,
                                       verbose=False)

        # sqrt
        check_sparse_mathematical_core("sqrt", stype,
                                       lambda x: mx.sym.sparse.sqrt(x),
                                       lambda x: np.sqrt(x),
                                       lambda x: 1.0/(2.0 * np.sqrt(x)),
                                       output_grad_stype=output_grad_stype,
                                       input_grad_stype=input_grad_stype,
                                       force_overlap=force_overlap,
                                       density=density, ograd_density=ograd_density,
                                       verbose=False)

        # cbrt
        check_sparse_mathematical_core("cbrt", stype,
                                       lambda x: mx.sym.sparse.cbrt(x),
                                       lambda x: np.cbrt(x),
                                       lambda x: 1.0/(3.0 * np.cbrt(x) * np.cbrt(x)),
                                       output_grad_stype=output_grad_stype,
                                       input_grad_stype=input_grad_stype,
                                       force_overlap=force_overlap,
                                       density=density, ograd_density=ograd_density,
                                       verbose=False)

        # rint
        check_sparse_mathematical_core("rint", stype,
                                       lambda x: mx.sym.sparse.rint(x),
                                       lambda x: np.rint(x),
                                       force_overlap=force_overlap, density=density,
                                       input_grad_stype=input_grad_stype,
                                       ograd_density=ograd_density)

        # fix
        check_sparse_mathematical_core("fix", stype,
                                       lambda x: mx.sym.sparse.fix(x),
                                       lambda x: np.fix(x),
                                       force_overlap=force_overlap, density=density,
                                       input_grad_stype=input_grad_stype,
                                       ograd_density=ograd_density)

        # floor
        check_sparse_mathematical_core("floor", stype, lambda x: mx.sym.sparse.floor(x),
                                       lambda x: np.floor(x),
                                       force_overlap=force_overlap,
                                       input_grad_stype=input_grad_stype,
                                       density=density, ograd_density=ograd_density)

        # ceil
        check_sparse_mathematical_core("ceil", stype,
                                       lambda x: mx.sym.sparse.ceil(x),
                                       lambda x: np.ceil(x),
                                       force_overlap=force_overlap,
                                       input_grad_stype=input_grad_stype,
                                       density=density, ograd_density=ograd_density)

        # round
        check_sparse_mathematical_core("round", stype,
                                       lambda x: mx.sym.sparse.round(x),
                                       lambda x: np.round(x),
                                       force_overlap=force_overlap,
                                       input_grad_stype=input_grad_stype,
                                       density=density, ograd_density=ograd_density)

        # trunc
        check_sparse_mathematical_core("trunc", stype,
                                       lambda x: mx.sym.sparse.trunc(x),
                                       lambda x: np.trunc(x),
                                       force_overlap=force_overlap,
                                       input_grad_stype=input_grad_stype,
                                       density=density, ograd_density=ograd_density)

        # sign
        check_sparse_mathematical_core("sign", stype,
                                       lambda x: mx.sym.sparse.sign(x),
                                       lambda x: np.sign(x),
                                       lambda x: np.zeros(x.shape),
                                       output_grad_stype=output_grad_stype,
                                       force_overlap=force_overlap,
                                       density=density, ograd_density=ograd_density)

        # log1p
        check_sparse_mathematical_core("log1p", stype,
                                       lambda x: mx.sym.sparse.log1p(x),
                                       lambda x: np.log1p(x),
                                       lambda x: 1. / (1.0 + x),
                                       data_init=0.5, grad_init=0.5,
                                       output_grad_stype=output_grad_stype,
                                       input_grad_stype=input_grad_stype,
                                       force_overlap=force_overlap, density=density,
                                       ograd_density=ograd_density)

        # expm1
        check_sparse_mathematical_core("expm1", stype,
                                        lambda x: mx.sym.sparse.expm1(x),
                                        lambda x: np.expm1(x),
                                        lambda x: np.exp(x),
                                        data_init=0.5, grad_init=0.5,
                                        output_grad_stype=output_grad_stype,
                                        input_grad_stype=input_grad_stype,
                                        force_overlap=force_overlap, density=density,
                                        ograd_density=ograd_density)

        # sin
        check_sparse_mathematical_core("sin", stype,
                                       lambda x: mx.sym.sparse.sin(x),
                                       lambda x: np.sin(x),
                                       lambda x: np.cos(x),
                                       output_grad_stype=output_grad_stype,
                                       input_grad_stype=input_grad_stype,
                                       force_overlap=force_overlap,
                                       density=density, ograd_density=ograd_density)

        # tan
        check_sparse_mathematical_core("tan", stype,
                                       lambda x: mx.sym.sparse.tan(x),
                                       lambda x: np.tan(x),
                                       lambda x: np.tan(x) ** 2 + 1,
                                       output_grad_stype=output_grad_stype,
                                       input_grad_stype=input_grad_stype,
                                       density=density,
                                       ograd_density=ograd_density)

        # arcsin
        check_sparse_mathematical_core("arcsin", stype,
                                       lambda x: mx.sym.sparse.arcsin(x),
                                       lambda x: np.arcsin(x),
                                       lambda x: 1. / (1. - x ** 2) ** (1. / 2.),
                                       data_init=0.5, grad_init=0.5,
                                       output_grad_stype=output_grad_stype,
                                       input_grad_stype=input_grad_stype,
                                       force_overlap=force_overlap,
                                       density=density, ograd_density=ograd_density)

        # arctan
        check_sparse_mathematical_core("arctan", stype,
                                       lambda x: mx.sym.sparse.arctan(x),
                                       lambda x: np.arctan(x),
                                       lambda x: 1. / (x ** 2. + 1.),
                                       data_init=0.5, grad_init=0.5,
                                       output_grad_stype=output_grad_stype,
                                       input_grad_stype=input_grad_stype,
                                       force_overlap=force_overlap,
                                       density=density, ograd_density=ograd_density)

        # degrees
        check_sparse_mathematical_core("degrees", stype,
                                       lambda x: mx.sym.sparse.degrees(x),
                                       lambda x: np.degrees(x),
                                       lambda x: assign_each(x, lambda a: 180./np.pi),
                                       data_init=0.5, grad_init=0.5,
                                       output_grad_stype=output_grad_stype,
                                       input_grad_stype=input_grad_stype,
                                       force_overlap=force_overlap,
                                       density=density, ograd_density=ograd_density)

        # radians
        check_sparse_mathematical_core("radians", stype,
                                       lambda x: mx.sym.sparse.radians(x),
                                       lambda x: np.radians(x),
                                       lambda x: assign_each(x, lambda a: np.pi / 180.),
                                       data_init=0.6, grad_init=1,
                                       output_grad_stype=output_grad_stype,
                                       input_grad_stype=input_grad_stype,
                                       force_overlap=force_overlap,
                                       density=density, ograd_density=ograd_density)

        # sinh
        check_sparse_mathematical_core("sinh", stype,
                                       lambda x: mx.sym.sparse.sinh(x),
                                       lambda x: np.sinh(x),
                                       lambda x: np.cosh(x),
                                       output_grad_stype=output_grad_stype,
                                       input_grad_stype=input_grad_stype,
                                       force_overlap=force_overlap,
                                       density=density, ograd_density=ograd_density)

        # tanh
        check_sparse_mathematical_core("tanh", stype,
                                       lambda x: mx.sym.sparse.tanh(x),
                                       lambda x: np.tanh(x),
                                       lambda x: 1. - np.tanh(x) ** 2,
                                       data_init=0.5, grad_init=1,
                                       output_grad_stype=output_grad_stype,
                                       input_grad_stype=input_grad_stype,
                                       force_overlap=force_overlap, density=density,
                                       ograd_density=ograd_density)

        # arcsinh
        check_sparse_mathematical_core("arcsinh", stype,
                                       lambda x: mx.sym.sparse.arcsinh(x),
                                       lambda x: np.arcsinh(x),
                                       lambda x: 1./(x**2 + 1.)**(1./2.),
                                       output_grad_stype=output_grad_stype,
                                       input_grad_stype=input_grad_stype,
                                       force_overlap=force_overlap, density=density,
                                       ograd_density=ograd_density)

        # arctanh
        check_sparse_mathematical_core("arctanh", stype,
                                       lambda x: mx.sym.sparse.arctanh(x),
                                       lambda x: np.arctanh(x),
                                       lambda x: -1./(x**2 - 1.),
                                       data_init=0.5,
                                       output_grad_stype=output_grad_stype,
                                       input_grad_stype=input_grad_stype,
                                       force_overlap=force_overlap, density=density,
                                       ograd_density=ograd_density)

        # abs
        check_sparse_mathematical_core("abs", stype,
                                       lambda x: mx.sym.sparse.abs(x),
                                       lambda x: np.abs(x),
                                       lambda x: assign_each(x, function=util_sign),
                                       output_grad_stype=output_grad_stype,
                                       input_grad_stype=input_grad_stype,
                                       force_overlap=force_overlap,
                                       density=density, ograd_density=ograd_density)

        if stype != "csr":
            # rsqrt
            check_sparse_mathematical_core("rsqrt", stype,
                                           lambda x: mx.sym.sparse.rsqrt(x),
                                           lambda x: 1 / np.sqrt(x),
                                           lambda x: -(1.0 / (2.0 * x * np.sqrt(x))),
                                           output_grad_stype=output_grad_stype,
                                           input_grad_stype=input_grad_stype,
                                           force_overlap=force_overlap,
                                           density=density, ograd_density=ograd_density)

            # cos
            check_sparse_mathematical_core("cos", stype,
                                           lambda x: mx.sym.sparse.cos(x),
                                           lambda x: np.cos(x),
                                           lambda x: -np.sin(x),
                                           output_grad_stype=output_grad_stype,
                                           input_grad_stype=input_grad_stype,
                                           force_overlap=force_overlap,
                                           density=density, ograd_density=ograd_density)

            # arccos
            check_sparse_mathematical_core("arccos", stype,
                                           lambda x: mx.sym.sparse.arccos(x),
                                           lambda x: np.arccos(x),
                                           lambda x: -1. / (1. - x ** 2.) ** (1. / 2.),
                                           data_init=0.5, grad_init=0.5,
                                           output_grad_stype=output_grad_stype,
                                           input_grad_stype=input_grad_stype,
                                           force_overlap=force_overlap, density=density,
                                           ograd_density=ograd_density)

            # cosh
            check_sparse_mathematical_core("cosh", stype,
                                           lambda x: mx.sym.sparse.cosh(x),
                                           lambda x: np.cosh(x),
                                           lambda x: np.sinh(x),
                                           data_init=5, grad_init=5,
                                           output_grad_stype=output_grad_stype,
                                           input_grad_stype=input_grad_stype,
                                           force_overlap=force_overlap,
                                           density=density, ograd_density=ograd_density)

            # arccosh
            check_sparse_mathematical_core("arccosh", stype,
                                           lambda x: mx.sym.sparse.arccosh(x),
                                           lambda x: np.arccosh(x),
                                           lambda x: 1./(x**2 - 1.)**(1./2.),
                                           output_grad_stype=output_grad_stype,
                                           input_grad_stype=input_grad_stype,
                                           force_overlap=force_overlap, density=density,
                                           ograd_density=ograd_density)

            # log10
            check_sparse_mathematical_core("log10", stype,
                                           lambda x: mx.sym.sparse.log10(x),
                                           lambda x: np.log10(x),
                                           lambda x: 1. / (x * np.log(10.)),
                                           output_grad_stype=output_grad_stype,
                                           input_grad_stype=input_grad_stype,
                                           force_overlap=force_overlap, density=density,
                                           ograd_density=ograd_density)

            # log2
            check_sparse_mathematical_core("log2", stype,
                                           lambda x: mx.sym.sparse.log2(x),
                                           lambda x: np.log2(x),
                                           lambda x: 1. / (x * np.log(2.)),
                                           output_grad_stype=output_grad_stype,
                                           input_grad_stype=input_grad_stype,
                                           force_overlap=force_overlap, density=density,
                                           ograd_density=ograd_density)


            try:
                from scipy import special as scipy_special
                # On scipy v1.0, psi([0, -1, -2, -3, ...]) = [ inf, inf, inf, inf, ...]
                # On scipy v1.1, psi([0, -1, -2, -3, ...]) = [-inf, nan, nan, nan, ...]
                # Map the behavior of v1.1 psi() to that of v1.0 for ints <= 0 for consistency
                scipy_psi = np.vectorize(lambda x: np.inf if float(x).is_integer() and x <= 0 else
                                         scipy_special.psi(x))
                # gamma
                check_sparse_mathematical_core("gamma", stype,
                                               lambda x: mx.sym.sparse.gamma(x),
                                               lambda x: scipy_special.gamma(x),
                                               lambda x: scipy_special.gamma(x) * scipy_psi(x),
                                               output_grad_stype=output_grad_stype,
                                               input_grad_stype=input_grad_stype,
                                               force_overlap=force_overlap,
                                               density=density, ograd_density=ograd_density)
                # gammaln
                check_sparse_mathematical_core("gammaln", stype,
                                               lambda x: mx.sym.sparse.gammaln(x),
                                               lambda x: scipy_special.gammaln(x),
                                               lambda x: scipy_psi(x),
                                               output_grad_stype=output_grad_stype,
                                               input_grad_stype=input_grad_stype,
                                               force_overlap=force_overlap,
                                               density=density, ograd_density=ograd_density)

            except ImportError:
                print("Could not import scipy. Skipping unit tests for special functions")

    for i in range(1):
        print("pass", i)
        for density in [0.0, random.uniform(0, 1), 1.0]:
            for ograd_density in [0.0, random.uniform(0, 1), 1.0]:
                for force_overlap in [False, True]:
                    print("{}, {}, {}".format(density, ograd_density, force_overlap))
                    with warnings.catch_warnings():
                        warnings.simplefilter("ignore")

                        # Check unary ops (unary fwd, binary bwd)
                        check_mathematical_core('default', force_overlap=force_overlap,
                                                density=density, ograd_density=ograd_density)
                        check_mathematical_core('row_sparse', force_overlap=force_overlap,
                                                density=density, ograd_density=ograd_density)
                        check_mathematical_core('row_sparse', output_grad_stype='default',
                                                force_overlap=force_overlap,
                                                density=density, ograd_density=ograd_density)
                        check_mathematical_core('row_sparse', output_grad_stype='row_sparse',
                                                force_overlap=force_overlap,
                                                density=density, ograd_density=ograd_density)
                        check_mathematical_core('csr', output_grad_stype='default',
                                                force_overlap=force_overlap,
                                                density=density, ograd_density=ograd_density)
                        check_mathematical_core('csr', output_grad_stype='csr',
                                                force_overlap=force_overlap,
                                                density=density, ograd_density=ograd_density)

                        # Check binary with scalar ops
                        check_binary_op_with_scalar('default',
                                                    density=density,
                                                    ograd_density=ograd_density,
                                                    force_overlap=force_overlap)
                        check_binary_op_with_scalar('row_sparse',
                                                    density=density,
                                                    ograd_density=ograd_density,
                                                    force_overlap=force_overlap)
                        check_binary_op_with_scalar('row_sparse', output_grad_stype='default',
                                                    density=density,
                                                    ograd_density=ograd_density,
                                                    force_overlap=force_overlap)
                        check_binary_op_with_scalar('row_sparse',
                                                    output_grad_stype='row_sparse',
                                                    density=density, ograd_density=ograd_density,
                                                    force_overlap=force_overlap)
                        check_binary_op_with_scalar('csr',
                                                    output_grad_stype='csr',
                                                    input_grad_stype='default',
                                                    density=density,
                                                    ograd_density=ograd_density,
                                                    force_overlap=force_overlap)
                        check_binary_op_with_scalar('csr',
                                                    output_grad_stype='csr',
                                                    input_grad_stype='csr',
                                                    density=density,
                                                    ograd_density=ograd_density,
                                                    force_overlap=force_overlap)
                        check_binary_op_with_scalar('csr',
                                                    output_grad_stype='default',
                                                    density=density,
                                                    ograd_density=ograd_density,
                                                    force_overlap=force_overlap)



@with_seed()
@pytest.mark.serial
def test_elemwise_add_ex():
    def check_elemwise_add_ex(lhs_stype, rhs_stype, shape, lhs_grad_stype=None, rhs_grad_stype=None):
        lhs = mx.symbol.Variable('lhs', stype=lhs_stype)
        rhs = mx.symbol.Variable('rhs', stype=rhs_stype)
        lhs_nd = rand_ndarray(shape, lhs_stype)
        rhs_nd = rand_ndarray(shape, rhs_stype)
        lhs_np = lhs_nd.asnumpy()
        rhs_np = rhs_nd.asnumpy()

        out_np = lhs_np + rhs_np
        test = mx.symbol.sparse.elemwise_add(lhs, rhs)
        location = {'lhs': lhs_nd, 'rhs': rhs_nd}
        check_symbolic_forward(test, location, [out_np])
        check_numeric_gradient(test, location)
        grad_stypes = {}
        if lhs_grad_stype is not None and lhs_grad_stype != 'default':
            grad_stypes['lhs'] = lhs_grad_stype
        if rhs_grad_stype is not None and rhs_grad_stype != 'default':
            grad_stypes['rhs'] = rhs_grad_stype
        check_symbolic_backward(test, location, [out_np], [out_np, out_np],
                                grad_stypes=grad_stypes)

    shapes = [rand_shape_2d(), rand_shape_3d()]
    for shape in shapes:
        check_elemwise_add_ex('default', 'default', shape)
        check_elemwise_add_ex('row_sparse', 'row_sparse', shape,
                              lhs_grad_stype='row_sparse', rhs_grad_stype='row_sparse')


@with_seed()
@pytest.mark.serial
def test_cast_storage_ex():
    def check_cast_storage(shape, density, from_stype, to_stype, check_numeric_grad=True):
        x = mx.symbol.Variable('x', stype=from_stype)
        x_nd = rand_ndarray(shape, from_stype, density=density)
        x_np = x_nd.asnumpy()
        out_np = x_np
        test = mx.symbol.cast_storage(x, stype=to_stype)
        location = {'x': x_nd}
        check_symbolic_forward(test, location, [out_np])
        # consider disable the numeric grad check for gpu block kernel since the input is large
        if check_numeric_grad:
            check_numeric_gradient(test, location)
        grad_stypes = {'x': to_stype}
        check_symbolic_backward(test, location, [out_np], [out_np], grad_stypes=grad_stypes)

    density = [1.00, 0.50, 0.01]
    for d in density:
        shape_2d = rand_shape_2d()
        shape_3d = rand_shape_3d()
        check_cast_storage(shape_2d, d, 'csr', 'default')
        check_cast_storage(shape_2d, d, 'default', 'csr')
        check_cast_storage(shape_2d, d, 'csr', 'csr')
        check_cast_storage(shape_2d, d, 'row_sparse', 'default')
        check_cast_storage(shape_2d, d, 'default', 'row_sparse')
        check_cast_storage(shape_2d, d, 'row_sparse', 'row_sparse')
        check_cast_storage(shape_3d, d, 'row_sparse', 'default')
        check_cast_storage(shape_3d, d, 'default', 'row_sparse')
        check_cast_storage(shape_3d, d, 'row_sparse', 'row_sparse')
        for i in range(4, 6):
            shape = rand_shape_nd(i, 5)
            check_cast_storage(shape, d, 'default', 'row_sparse')
            check_cast_storage(shape, d, 'row_sparse', 'default')
        # Test specific gpu kernels
        if default_context().device_type is 'gpu':
            dim0 = rnd.randint(1, 10)
            # test gpu thread kernel
            check_cast_storage((dim0, rnd.randint(  1,   32)), d, 'default', 'csr')
            # test gpu warp   kernel
            check_cast_storage((dim0, rnd.randint( 32,  512)), d, 'default', 'csr')
            # test gpu block  kernel
            check_cast_storage((dim0, rnd.randint(512, 1024)), d, 'default', 'csr',
                               check_numeric_grad=False)
            # check race condition in block kernel
            check_cast_storage((200, 128 * 2 + 1), d, 'default', 'csr',
                               check_numeric_grad=False)
            # test gpu thread kernel
            check_cast_storage((dim0, rnd.randint(  1,   32)), d, 'default', 'row_sparse')
            # test gpu warp   kernel
            check_cast_storage((dim0, rnd.randint( 32,  512)), d, 'default', 'row_sparse')
            # test gpu block  kernel
            check_cast_storage((dim0, rnd.randint(512, 1024)), d, 'default', 'row_sparse',
                               check_numeric_grad=False)


@with_seed()
@pytest.mark.serial
def test_sparse_dot():
    def test_infer_forward_stype(lhs_shape, rhs_shape, lhs_density, rhs_density, trans_a, trans_b):
        all_stypes = ["default", "csr", "row_sparse"]
        lhs_nd = rand_ndarray(lhs_shape, 'default', density=lhs_density)
        rhs_nd = rand_ndarray(rhs_shape, 'default', density=rhs_density)
        out_nd = mx.nd.dot(lhs_nd, rhs_nd, transpose_a=trans_a, transpose_b=trans_b)
        out_np = out_nd.asnumpy()
        for lhs_stype in all_stypes:
            for rhs_stype in all_stypes:
                for forward_stype in all_stypes:
                    lhs = lhs_nd.tostype(lhs_stype)
                    rhs = rhs_nd.tostype(rhs_stype)
                    out = mx.nd.dot(lhs, rhs, forward_stype=forward_stype,
                                    transpose_a=trans_a, transpose_b=trans_b)
                    assert_almost_equal(out.tostype('default').asnumpy(), out_np, rtol=1e-3, atol=1e-4)
                    lhs_var = mx.symbol.Variable('lhs', stype=lhs_stype)
                    rhs_var = mx.symbol.Variable('rhs', stype=rhs_stype)
                    out = mx.symbol.sparse.dot(lhs_var, rhs_var,
                                               forward_stype=forward_stype,
                                               transpose_a=trans_a, transpose_b=trans_b)
                    location = {'lhs': lhs, 'rhs': rhs}
                    check_symbolic_forward(out, location, [out_np], rtol=1e-3, atol=1e-4)
    def test_dot_csr(lhs_shape, rhs_shape, rhs_stype, trans_lhs, lhs_density, rhs_density):
        lhs_nd = rand_ndarray(lhs_shape, 'csr', density=lhs_density, shuffle_csr_indices=False)
        lhs_dns = lhs_nd.tostype('default')
        rhs_nd = rand_ndarray(rhs_shape, rhs_stype, density=rhs_density)
        rhs_dns = rhs_nd if rhs_stype == 'default' else rhs_nd.tostype('default')

        out = mx.nd.dot(lhs_nd, rhs_nd, transpose_a=trans_lhs)
        out_dns = mx.nd.dot(lhs_dns, rhs_dns, transpose_a=trans_lhs)
        out_np = out_dns.asnumpy()
        assert_almost_equal(out.asnumpy(), out_np, rtol=1e-3, atol=1e-5)

        # test symbolic forward
        lhs = mx.symbol.Variable('lhs', stype='csr')
        rhs = mx.symbol.Variable('rhs', stype=rhs_stype)
        out = mx.symbol.sparse.dot(lhs, rhs, transpose_a=trans_lhs)
        location = {'lhs': lhs_nd, 'rhs': rhs_nd}
        check_symbolic_forward(out, location, [out_np], rtol=1e-3, atol=1e-4)

        # test symbolic backward
        backward_trans = not trans_lhs
        rhs_backward_grad = mx.nd.dot(lhs_dns, out_dns, transpose_a=backward_trans).asnumpy()
        expected = {'rhs': rhs_backward_grad}
        check_symbolic_backward(out, location, [out_np], expected,
                                grad_req={'lhs': 'null', 'rhs': 'write'},
                                rtol=1e-3, atol=1e-4)

    def test_dot_dns_csr(lhs_shape, rhs_shape, lhs_density, rhs_density, trans_lhs=False, trans_rhs=False):
        lhs_nd = rand_ndarray(lhs_shape, stype='default', density=lhs_density)
        rhs_nd = rand_ndarray(rhs_shape, stype='csr', density=rhs_density)
        rhs_dns = rhs_nd.tostype('default')

        if default_context() == mx.cpu():
            forward_stype = 'csr'
        else:
            forward_stype = 'default'
        out = mx.nd.sparse.dot(lhs_nd, rhs_nd, transpose_a=trans_lhs, transpose_b=trans_rhs, forward_stype=forward_stype)
        out_dns = mx.nd.dot(lhs_nd, rhs_dns, transpose_a=trans_lhs, transpose_b=trans_rhs, forward_stype=forward_stype)
        out_np = out_dns.asnumpy()
        assert_almost_equal(out.asnumpy(), out_np, rtol=1e-3, atol=1e-5)

        # test symbolic forward
        lhs = mx.symbol.Variable('lhs', stype='default')
        rhs = mx.symbol.Variable('rhs', stype='csr')
        out = mx.symbol.sparse.dot(lhs, rhs, transpose_a=trans_lhs, transpose_b=trans_rhs, forward_stype=forward_stype)
        location = {'lhs': lhs_nd, 'rhs': rhs_nd}
        check_symbolic_forward(out, location, [out_np], rtol=1e-3, atol=1e-4)

        if default_context() == mx.cpu():
            # test symbolic backward
            backward_trans = not trans_lhs
            rhs_backward_grad = mx.nd.dot(lhs_nd, out_dns, transpose_a=backward_trans).asnumpy()
            if trans_rhs is True:
                rhs_backward_grad = rhs_backward_grad.T
            expected = {'rhs': rhs_backward_grad}
            check_symbolic_backward(out, location, [out_np], expected,
                                    grad_req={'lhs': 'null', 'rhs': 'write'},
                                    rtol=1e-3, atol=1e-4)
        else:
            transpose_b = not trans_rhs
            lhs_backward_grad = mx.nd.dot(out_dns, rhs_dns, transpose_b=transpose_b)
            expected = {'lhs': lhs_backward_grad.asnumpy()}
            check_symbolic_backward(out, location, [out_np], expected,
                                    grad_req={'lhs': 'write', 'rhs': 'null'},
                                    rtol=1e-3, atol=1e-4)

    def test_sparse_dot_zero_output(lhs_shape, trans_lhs, rhs_num_cols):
        """Test for nnr_out = 0. Before the fix, the test would fail."""
        lhs = mx.nd.zeros(lhs_shape)
        irow = np.random.randint(0, lhs_shape[0])
        icol = np.random.randint(0, lhs_shape[1])
        lhs[irow, icol] = 1.0
        if trans_lhs:
            rhs = rand_ndarray(shape=(lhs_shape[0], rhs_num_cols), stype='default')
            rhs[irow, :] = 0
        else:
            rhs = rand_ndarray(shape=(lhs_shape[1], rhs_num_cols), stype='default')
            rhs[icol, :] = 0
        dns_out = mx.nd.dot(lhs, rhs, transpose_a=trans_lhs)
        assert mx.nd.sum(mx.nd.abs(dns_out)).asscalar() == 0
        sps_out = mx.nd.sparse.dot(lhs.tostype('csr'), rhs.tostype('row_sparse'), transpose_a=trans_lhs)
        assert same(dns_out.asnumpy(), sps_out.asnumpy())

    density = [1.00, 0.5, 0.01]
    for lhs_d in density:
        lhs_shape = rand_shape_2d(50, 200)
        rhs_d = 1
        test_dot_csr(lhs_shape, (lhs_shape[1], 1), 'default', False, lhs_d, rhs_d)  # test gpu SpMV
        test_dot_csr(lhs_shape, (lhs_shape[0], 1), 'default', True,  lhs_d, rhs_d)  # (vector kernel)
        test_dot_csr(lhs_shape, (lhs_shape[1], rnd.randint(5, 10)), 'default', False, lhs_d, rhs_d)  # test gpu SpMM
        test_dot_csr(lhs_shape, (lhs_shape[0], rnd.randint(5, 10)), 'default', True, lhs_d, rhs_d)  # (scalar kernel)
        test_dot_dns_csr(lhs_shape, (lhs_shape[1], rnd.randint(50, 200)), lhs_d, lhs_d)
        test_dot_dns_csr(lhs_shape, (rnd.randint(50, 200), lhs_shape[1]), lhs_d, lhs_d, trans_rhs=True)
        for rhs_d in density:
            test_dot_csr(lhs_shape, (lhs_shape[1], rnd.randint(1, 10)), 'row_sparse', False, lhs_d, rhs_d)
            test_dot_csr(lhs_shape, (lhs_shape[0], rnd.randint(1, 10)), 'row_sparse', True, lhs_d, rhs_d)
            test_infer_forward_stype(lhs_shape, (lhs_shape[1], rnd.randint(10, 20)),
                                     lhs_d, rhs_d, False, False)
            test_infer_forward_stype(lhs_shape, (rnd.randint(10, 20), lhs_shape[1]),
                                     lhs_d, rhs_d, False, True)
            test_infer_forward_stype(lhs_shape, (lhs_shape[0], rnd.randint(10, 20)),
                                     lhs_d, rhs_d, True, False)
            test_infer_forward_stype(lhs_shape, (rnd.randint(10, 20), lhs_shape[0]),
                                     lhs_d, rhs_d, True, True)

    test_sparse_dot_zero_output(rand_shape_2d(50, 200), False, 40)
    test_sparse_dot_zero_output(rand_shape_2d(50, 200), True, 40)

@with_seed()
@pytest.mark.serial
def test_sparse_dot_determinism():
    def check_dot_determinism(lhs_stype, rhs_stype, lhs_density, rhs_density, transpose_a, transpose_b, forward_stype):
        lhs_row = rnd.randint(50, 100)
        lhs_col = rnd.randint(50, 100)
        if transpose_a:
            if transpose_b:
                rhs_shape = (rnd.randint(50, 100), lhs_row)
            else:
                rhs_shape = (lhs_row, rnd.randint(50, 100))
        else:
            if transpose_b:
                rhs_shape = (rnd.randint(50, 100), lhs_col)
            else:
                rhs_shape = (lhs_col, rnd.randint(50, 100))
        lhs_shape = (lhs_row, lhs_col)
        lhs = rand_ndarray(lhs_shape, lhs_stype, density=lhs_density)
        rhs = rand_ndarray(rhs_shape, rhs_stype, density=rhs_density)
        res1 = mx.nd.sparse.dot(lhs, rhs, transpose_a=transpose_a, transpose_b=transpose_b, forward_stype=forward_stype)
        res2 = mx.nd.sparse.dot(lhs, rhs, transpose_a=transpose_a, transpose_b=transpose_b, forward_stype=forward_stype)
        assert_almost_equal(res1.asnumpy(), res2.asnumpy(), rtol=0.0, atol=0.0)

    check_dot_determinism('csr', 'default', 0.1, 1.0, True, False, 'row_sparse')
    forward_stype = 'csr' if default_context() == mx.cpu() else 'default'
    check_dot_determinism('default', 'csr', 1.0, 0.1, False, False, forward_stype)
    check_dot_determinism('default', 'csr', 1.0, 0.1, False, True, forward_stype)
    check_dot_determinism('csr', 'default', 0.1, 1.0, True, False, 'default')


@with_seed()
def test_sparse_slice():
    def check_csr_slice(shape, slice_input):
        storage_type = 'csr'
        B, _ = rand_sparse_ndarray(shape, storage_type)
        np = B.asnumpy()
        begin = rnd.randint(0, B.shape[0] - 1)
        end = rnd.randint(begin + 1, B.shape[0])
        nd_slice = mx.nd.crop(B, begin=begin, end=end)
        assert same(nd_slice.asnumpy(), np[begin:end]), (nd_slice.asnumpy(), np[begin:end])

    shape = (rnd.randint(7, 15), rnd.randint(1, 10))
    check_csr_slice(shape, True)
    check_csr_slice(shape, False)


@with_seed()
@pytest.mark.serial
def test_sparse_retain():
    def check_sparse_retain(shape, density, index_type=np.int64):
        num_rows = shape[0]
        rsp, _ = rand_sparse_ndarray(shape=shape, stype='row_sparse', density=density)
        length = np.random.randint(1, num_rows + 1)
        idx = random_sample(list(range(0, num_rows)), length)
        idx.sort()
        dns = rsp.asnumpy()
        tensor_retained_expected = np.zeros(shape)
        for i in idx:
            tensor_retained_expected[i][:] = dns[i]
        indices = mx.nd.array(idx, dtype=index_type)
        rsp_retained = mx.nd.sparse.retain(rsp, indices=indices)
        assert same(tensor_retained_expected, rsp_retained.asnumpy())

        # check numeric gradient
        data = mx.symbol.Variable('data')
        idx = mx.symbol.Variable('indices')
        sym = mx.sym.sparse.retain(data=data, indices=idx)
        check_numeric_gradient(sym, [rsp, indices], grad_nodes=['data'],
                               grad_stype_dict={'data': 'row_sparse'})

    shape = rand_shape_2d()
    shape_3d = rand_shape_3d()
    densities = [0.01, 0.5, 1.0]
    index_types = [np.float32, np.int32, np.int64]
    for density in densities:
        for itype in index_types:
            check_sparse_retain(shape, density, itype)
            check_sparse_retain(shape_3d, density, itype)


@with_seed()
def test_sparse_unary_with_numerics():
    def check_sparse_simple(name, stype, mxnet_func, forward_numpy_call,
                            backward_numpy_call, output_grad_stype=None,
                            backward_is_use_output=False):
        if output_grad_stype is None:
            output_grad_stype = stype

        expected_result_type, expected_grad_result_type = \
            get_fw_bw_result_types_2(forward_numpy_call, stype, backward_numpy_call, output_grad_stype)
        if backward_is_use_output is True:
            expected_grad_result_type = expected_result_type

        shape = (3, 4)
        data = mx.symbol.Variable("data")

        grad_stypes = {'data' : expected_grad_result_type}

        y = mxnet_func(data)
        if stype == 'default':
            xa = np.random.uniform(low=-1.0, high=1.0, size=shape)
            xa_np = xa
        else:
            xa = create_sparse_array(shape, stype, data_init=None, rsp_indices=[1],
                                     modifier_func=lambda a: a - 0.5,
                                     shuffle_csr_indices=True)
            xa_np = xa.asnumpy()

        if output_grad_stype != 'default':
            out_grad = create_sparse_array(shape, output_grad_stype, data_init=None,
                                           rsp_indices=[1, 2],
                                           modifier_func=lambda a: a - 0.5,
                                           shuffle_csr_indices=True)
            out_grad_np = out_grad.asnumpy()
        else:
            out_grad_np = np.ones(xa.shape)
            out_grad = mx.nd.array(out_grad_np)

        output_np = forward_numpy_call(xa_np)
        input_grad_np = backward_numpy_call(output_np, out_grad_np)

        outputs = check_symbolic_forward(y, [xa], [output_np])
        output = outputs[0]

        assert output.stype == expected_result_type

        input_grad_dict = check_symbolic_backward(y, location=[xa], out_grads=[out_grad],
                                                  expected=[input_grad_np],
                                                  grad_stypes=grad_stypes)
        inp_grad = input_grad_dict["data"]

        assert inp_grad.stype == expected_grad_result_type

    def check_sparse_function(name, mxnet_func, forward_numpy_call, backward_numpy_call,
                              backward_is_use_output=False):
        check_sparse_simple(name, 'default', mxnet_func, forward_numpy_call, backward_numpy_call)
        for output_grad_stype in [None, "row_sparse", "default"]:
            check_sparse_simple(name, 'row_sparse', mxnet_func, forward_numpy_call, backward_numpy_call,
                                output_grad_stype=output_grad_stype,
                                backward_is_use_output=backward_is_use_output)

        for output_grad_stype in [None, "csr", "default"]:
            check_sparse_simple(name, 'csr', mxnet_func, forward_numpy_call, backward_numpy_call,
                                output_grad_stype=output_grad_stype,
                                backward_is_use_output=backward_is_use_output)

    check_sparse_function('relu',
                          lambda x: mx.sym.relu(x),
                          lambda x: np.maximum(x, 0.0),
                          lambda output, outg: outg * assign_each(output, lambda x: x > 0.0), backward_is_use_output=True)

    check_sparse_function('sigmoid',
                          lambda x: mx.sym.sigmoid(x),
                          lambda x: np.divide(1.0, (1.0 + np.exp(-x))),
                          lambda output, outg: outg * assign_each(output, lambda x: x * (1.0 - x)),
                          backward_is_use_output=True)


@with_seed()
@pytest.mark.serial
def test_sparse_nd_zeros():
    def check_sparse_nd_zeros(stype, shape):
        zero = mx.nd.zeros(shape)
        sparse_zero = mx.nd.zeros(shape=shape, stype=stype)
        assert_almost_equal(sparse_zero.asnumpy(), zero.asnumpy())

    shape = rand_shape_2d()
    check_sparse_nd_zeros('row_sparse', shape)
    check_sparse_nd_zeros('csr', shape)
    check_sparse_nd_zeros('default', shape)


@with_seed()
@pytest.mark.serial
def test_sparse_nd_zeros_like():
    def check_sparse_nd_zeros_like(stype, shape):
        zero = mx.nd.zeros(shape, stype=stype)
        zero_like = mx.nd.sparse.zeros_like(zero)
        assert_almost_equal(zero.asnumpy(), zero_like.asnumpy())

    shape = rand_shape_2d()
    check_sparse_nd_zeros_like('row_sparse', shape)
    check_sparse_nd_zeros_like('csr', shape)


@with_seed()
@pytest.mark.serial
def test_sparse_axis_operations():
    def test_variations(func_name):
        dim0 = 30
        dim1 = 100
        axes = [0, 1]
        densities = [0, 0.5, 1]
        for density in densities:
            shape = rand_shape_2d(dim0, dim1)
            csr_array = rand_ndarray(shape=shape, stype='csr', density=density)
            dns = csr_array.tostype('default')
            for axis in axes:
                ret = func_name(csr_array, axis=axis)
                assert ret.stype == 'default'
                ret_expected = func_name(dns, axis=axis)
                assert_almost_equal(ret.asnumpy(), ret_expected.asnumpy())

    def test_fallback(func_name, axis=0, keepdims=True, exclude=True):
        dim0 = 30
        dim1 = 100
        shape = rand_shape_2d(dim0, dim1)
        csr_array = rand_ndarray(shape=shape, stype='csr', density=0.01)
        ret= func_name(csr_array, axis=axis, keepdims=keepdims,
                       exclude=exclude)

    test_variations(mx.nd.sum)
    test_fallback(mx.nd.sum, axis=0, keepdims=True, exclude=True)
    test_variations(mx.nd.mean)
    test_fallback(mx.nd.mean, axis=0, keepdims=True, exclude=True)


@with_seed()
def test_sparse_square_sum():
    dim0 = 30
    dim1 = 30
    axes = [0, 1]
    keepdims = [False, True]
    densities = [0, 0.01, 0.2, 0.5, 1.0]
    for density in densities:
        shape = rand_shape_2d(dim0, dim1)
        rsp = rand_ndarray(shape, 'row_sparse', density)
        dns = rsp.tostype('default')
        for axis in axes:
            for keepdim in keepdims:
                ret = mx.nd._internal._square_sum(rsp, axis=axis, keepdims=keepdim)
                if axis == 1 and keepdim:
                    assert ret.stype == 'row_sparse'
                else:
                    assert ret.stype == 'default'
                ret_expected = mx.nd.sum(dns*dns, axis=axis, keepdims=keepdim)
                # check forward result
                assert_almost_equal(ret.asnumpy(), ret_expected.asnumpy())

                rsp_data = mx.sym.Variable('data', stype='row_sparse')
                test = mx.symbol._internal._square_sum(rsp_data, axis=axis, keepdims=keepdim)

                # check symbolic backward since ograd can be an rsp
                # and cannot be checked through check_numeric_gradient
                # because it will add a loss layer as the output layer
                # which makes ograd of the square_sum dense
                if axis == 1 and keepdim:
                    dns_data = mx.sym.Variable('data')
                    baseline = mx.sym.sum(mx.sym.square(dns_data), axis=axis, keepdims=keepdim)
                    igrad_expected = mx.nd.empty(dns.shape)
                    baseline_exec = baseline._bind(default_context(), args=[dns],
                                                  args_grad=[igrad_expected])
                    baseline_exec.forward(is_train=True)
                    baseline_exec.backward([ret_expected])
                    # check backward when ograd is row sparse
                    check_symbolic_backward(test, [rsp], [ret_expected.tostype('row_sparse')],
                                            [igrad_expected.asnumpy()], grad_stypes={'data': 'row_sparse'})

                    # check backward when ograd is dense
                    # the stype of output of the square_sum is deteremined in symbol binding stage.
                    # The ograd stype of the last layer is the same as the output stype of the last layer.
                    # Need to add one more layer after square_sum to trigger the kernel for ograd
                    # with default stype in square_sum op.
                    baseline1 = baseline + 1
                    baseline_exec1 = baseline1._bind(default_context(), args=[dns],
                                                    args_grad=[igrad_expected])
                    baseline_exec1.forward(is_train=True)
                    baseline_exec1.backward([ret_expected])
                    test1 = test + 1
                    check_symbolic_backward(test1, [rsp], [ret_expected], [igrad_expected.asnumpy()],
                                            grad_stypes={'data': 'row_sparse'})

                # check numeric gradient
                check_numeric_gradient(test, [rsp], grad_stype_dict={'data': 'row_sparse'},
                                       atol=1e-2, rtol=0.1)


@with_seed()
@pytest.mark.serial
def test_sparse_storage_fallback():
    """ test operators which don't implement FComputeEx or FStatefulComputeEx """
    def check_broadcast_add(shape, lhs_stype, rhs_stype):
        lhs = mx.symbol.Variable('lhs', stype=lhs_stype)
        rhs = mx.symbol.Variable('rhs', stype=rhs_stype)
        lhs_nd = rand_ndarray(shape, lhs_stype)
        rhs_nd = rand_ndarray(shape, rhs_stype)
        lhs_dns = mx.nd.cast_storage(lhs_nd, stype='default')
        rhs_dns = mx.nd.cast_storage(rhs_nd, stype='default')

        out_dns = (lhs_dns + rhs_dns).asnumpy()
        test = mx.symbol.broadcast_add(lhs, rhs)
        location = {'lhs': lhs_nd, 'rhs': rhs_nd}
        check_symbolic_forward(test, location, [out_dns])
        check_numeric_gradient(test, location)
        check_symbolic_backward(test, location, [out_dns], [out_dns, out_dns])

    def np_softmax(x, axis=-1):
        # fix for old numpy on Travis not supporting keepdims
        x = x - np.max(x, axis=axis, keepdims=True)
        x = np.exp(x)
        x /= np.sum(x, axis=axis, keepdims=True)
        return x

    def check_concat(shape, lhs_stype, rhs_stype):
        x = mx.symbol.Variable('x', stype=lhs_stype)
        w = mx.symbol.Variable('w', stype=rhs_stype)
        test = mx.sym.Concat(x, w)
        x_nd = rand_ndarray(shape, lhs_stype)
        w_nd = rand_ndarray(shape, rhs_stype)
        location = {'x': x_nd, 'w': w_nd}
        check_numeric_gradient(test, location)

    def check_operator_with_temp_resource(shape, stype):
        x = mx.symbol.Variable('x', stype=stype)
        test = mx.sym.sum(x)
        x_nd = rand_ndarray(shape, stype)
        location = {'x': x_nd}
        check_numeric_gradient(test, location)

    shape = rand_shape_2d()
    stypes = ['default', 'csr', 'row_sparse']
    for lhs in stypes:
        check_operator_with_temp_resource(shape, lhs)
        for rhs in stypes:
            check_broadcast_add(shape, lhs, rhs)
            check_concat(shape, lhs, rhs)


@with_seed()
@pytest.mark.serial
def test_sparse_elementwise_sum():
    def check_sparse_elementwise_sum_with_shape(stypes, shape, n):
        # forward
        inputs = [mx.symbol.Variable('arg%d' % i) for i in range(n)]
        out = mx.symbol.sparse.add_n(*inputs, name='esum')
        arr = []
        arr_grad = [mx.nd.empty(shape, stype=stype) for stype in stypes]
        densities = [0, 0.01, 0.5, 1.0]
        for stype in stypes:
            arr.append(rand_ndarray(shape, stype, densities[np.random.randint(0, len(densities))]))

        exec1 = out._bind(default_context(),
                         args=arr,
                         args_grad=arr_grad)
        exec1.forward(is_train=True)
        out1 = exec1.outputs[0].asnumpy()
        out = sum(a.asnumpy() for a in arr)
        assert_almost_equal(out, out1, atol=1e-5)

        out_grad = mx.nd.empty(shape)
        out_grad[:] = np.random.uniform(-10, 10, shape)
        # backward
        exec1.backward([out_grad])
        for a in arr_grad:
            assert_almost_equal(a.asnumpy(), out_grad.asnumpy(), atol=1e-5)

    all_stypes = ['default', 'csr', 'row_sparse']
    for dim in range(2, 4):
        shape = tuple(np.random.randint(5, 10, size=dim))
        rsp_test_cnt = np.random.randint(1, 9)
        check_sparse_elementwise_sum_with_shape(['row_sparse' for i in range(rsp_test_cnt)], shape, rsp_test_cnt)
        if dim is 2:
            check_sparse_elementwise_sum_with_shape(['default', 'csr', 'default'], shape, 3)
            test_len = np.random.randint(5, 10)
            # at least one default type
            stypes = ['default']
            for i in range(test_len):
                pick_side = np.random.randint(2)
                pick_type = np.random.randint(3)
                stypes = ([all_stypes[pick_type]] if pick_side is 0 else []) + stypes + ([all_stypes[pick_type]] if pick_side is 1 else [])
            check_sparse_elementwise_sum_with_shape(stypes, shape, test_len+1)


@with_seed()
@pytest.mark.serial
def test_sparse_embedding():
    ''' test sparse embedding operator '''
    def check_sparse_embedding(in_dim, out_dim, batch, densities, sparse_grad):
        target_stype = 'row_sparse' if sparse_grad else 'default'
        # init executor
        data = mx.sym.Variable("data")
        weight = mx.sym.Variable("embed_weight")
        embed = mx.sym.sparse.Embedding(data=data, weight=weight, input_dim=in_dim,
                                        sparse_grad=sparse_grad, output_dim=out_dim, name='embed')
        grad_req = {'data': 'null', 'embed_weight': 'write'}
        args = {'embed_weight': mx.nd.zeros((in_dim, out_dim)), 'data': mx.nd.ones((batch,))}
        weight_grad = mx.nd.zeros((in_dim, out_dim))
        if sparse_grad:
            weight_grad = weight_grad.tostype('row_sparse')
        args_grad = {'embed_weight': weight_grad}
        exe_test = embed._bind(default_context(), args=args, args_grad=args_grad, grad_req=grad_req)
        arg_map = dict(zip(embed.list_arguments(), exe_test.arg_arrays))
        grad_map = dict(zip(embed.list_arguments(), exe_test.grad_arrays))
        # init data
        np_data = np.random.randint(low=0, high=in_dim, size=batch)
        np_onehot = np.zeros((batch, in_dim)).astype(np.float32)
        np_onehot[np.arange(batch), np_data] = 1.0
        arg_map["data"][:] = np_data
        # weight
        weight = arg_map["embed_weight"]
        for density in densities:
            # update weight based on density
            weight[:] = rand_ndarray(weight.shape, 'default', density=density)
            # check forward
            exe_test.forward(is_train=True)
            # init grad
            np_grad = np.random.uniform(-1, 1, exe_test.outputs[0].shape)
            grad = mx.nd.zeros(np_grad.shape)
            grad[:] = np_grad
            assert_almost_equal(exe_test.outputs[0].asnumpy(), np.dot(np_onehot, weight.asnumpy()), atol=1e-4)
            # check backward
            exe_test.backward([grad])
            assert_almost_equal(grad_map["embed_weight"].asnumpy(), np.dot(np_onehot.T, grad.asnumpy()), atol=1e-4)
            # check grad stype
            assert(grad_map["embed_weight"].stype == target_stype)

    densities = [0, 0.5, 1]
    in_dim = 50
    out_dim = 3
    batch = 8
    sparse_grads = [True, False]
    for sparse_grad in sparse_grads:
        check_sparse_embedding(in_dim, out_dim, batch, densities, sparse_grad)

@with_seed()
def test_sparse_broadcast_add_sub():
    def check_broadcast_add(mx_lhs, mx_rhs, np_lhs, np_rhs, dtype):
        assert_almost_equal(mx.nd.sparse.add(mx_lhs, mx_rhs).asnumpy(), np.add(np_lhs, np_rhs), atol=1e-4)
    def check_broadcast_sub(mx_lhs, mx_rhs, np_lhs, np_rhs, dtype):
        assert_almost_equal(mx.nd.sparse.subtract(mx_lhs, mx_rhs).asnumpy(), np.subtract(np_lhs, np_rhs), atol=1e-4)
    stype = 'csr'
    shape = rand_shape_2d()
    num_rows = shape[0]
    num_cols = shape[1]
    for density in [0.1 * i for i in range(10)]:
        mx_lhs = rand_ndarray(shape, stype, density)
        np_lhs = mx_lhs.asnumpy()
        mx_rhs_row_2D = rand_ndarray((1, num_cols), 'default')
        mx_rhs_row_1D = mx_rhs_row_2D.reshape((num_cols))
        mx_rhs_col = rand_ndarray((num_rows, 1), 'default')
        mx_rhs_scalar_2D = rand_ndarray((1, 1), 'default')
        mx_rhs_scalar_1D = mx_rhs_scalar_2D.reshape((1, ))
        for mx_rhs in [mx_rhs_row_2D, mx_rhs_row_1D, mx_rhs_col, mx_rhs_scalar_2D, mx_rhs_scalar_1D]:
            np_rhs = mx_rhs.asnumpy()
            check_broadcast_add(mx_lhs, mx_rhs, np_lhs, np_rhs, np.float32)
            check_broadcast_sub(mx_lhs, mx_rhs, np_lhs, np_rhs, np.float32)
            check_broadcast_add(mx_rhs, mx_lhs, np_rhs, np_lhs, np.float32)
            check_broadcast_sub(mx_rhs, mx_lhs, np_rhs, np_lhs, np.float32)

@with_seed()
def test_sparse_broadcast_mul_div():
    def check_broadcast_mul(mx_lhs, mx_rhs, np_lhs, np_rhs, dtype):
        assert_almost_equal(mx.nd.sparse.multiply(mx_lhs, mx_rhs).asnumpy(), np.multiply(np_lhs, np_rhs), atol=1e-4)
    def check_broadcast_div(mx_lhs, mx_rhs, np_lhs, np_rhs, dtype):
        assert_almost_equal(mx.nd.sparse.divide(mx_lhs, mx_rhs).asnumpy(), np.divide(np_lhs, np_rhs), atol=1e-4)
    stype = 'csr'
    shape = rand_shape_2d()
    num_rows = shape[0]
    num_cols = shape[1]
    for density in [0.1 * i for i in range(10)]:
        mx_lhs = rand_ndarray(shape, stype, density)
        np_lhs = mx_lhs.asnumpy()
        mx_rhs_row_2D = rand_ndarray((1, num_cols), 'default')
        mx_rhs_row_1D = mx_rhs_row_2D.reshape((num_cols))
        mx_rhs_col = rand_ndarray((num_rows, 1), 'default')
        mx_rhs_scalar_2D = rand_ndarray((1, 1), 'default')
        mx_rhs_scalar_1D = mx_rhs_scalar_2D.reshape((1, ))
        for mx_rhs in [mx_rhs_row_2D, mx_rhs_row_1D, mx_rhs_col, mx_rhs_scalar_2D, mx_rhs_scalar_1D]:
            np_rhs = mx_rhs.asnumpy()
            check_broadcast_mul(mx_lhs, mx_rhs, np_lhs, np_rhs, np.float32)
            check_broadcast_div(mx_lhs, mx_rhs, np_lhs, np_rhs, np.float32)

@with_seed()
def test_scatter_ops():
    def csr_get_seen_points(name, csr_array, verbose=False):
        """Get a unique list of points int he CSR array as well as a
        corresponding parallel list of points and values"""
        seen_points = set()
        seen_point_list = list()
        values = list()
        row_count = csr_array.shape[0]
        row_pointers = csr_array.indptr.asnumpy()
        col_indexes  = csr_array.indices.asnumpy()
        data = csr_array.data.asnumpy()
        for row in range(row_count):
            start_pos = row_pointers[row]
            end_pos = row_pointers[row + 1]
            for col_index in range(start_pos, end_pos):
                col = col_indexes[col_index]
                val = data[col_index]
                if verbose is True:
                    print("{}: (row, col = ({}, {}) = {}".format(name, row, col, val))
                seen_points.add((row, col))
                seen_point_list.append((row, col))
                values.append(val)
        return seen_points, values, seen_point_list

    def check_scatter_ops(name, shape, lhs_stype, rhs_stype, forward_mxnet_call, forward_numpy_call,
                          density=0.25, rhs_is_scalar=False, verbose=False):
        lhs = mx.symbol.Variable('lhs', stype=lhs_stype)
        if rhs_is_scalar is False:
            rhs = mx.symbol.Variable('rhs', stype=rhs_stype)

        if verbose is True:
            print(name)

        if lhs_stype != 'default':
            lhs_nd = create_sparse_array_zd(
                shape, lhs_stype, density=density,
                rsp_indices=gen_rsp_random_indices(
                    shape,
                    density=density,
                    force_indices=[(shape[0]/2)]  # force at least one overlap
                ))
        else:
            lhs_nd = rand_ndarray(shape, 'default')

        if rhs_is_scalar is False:
            if rhs_stype != 'default':
                rhs_nd = create_sparse_array_zd(
                    shape, rhs_stype, density=density,
                    rsp_indices=gen_rsp_random_indices(
                        shape,
                        density=density,
                        force_indices=[(shape[0]/2)]  # force at least one overlap
                    ))
            else:
                rhs_nd = rand_ndarray(shape, 'default')
        else:
            rhs_nd = 9
            rhs = rhs_nd

        lhs_np = lhs_nd.asnumpy()
        rhs_np = rhs_nd if rhs_is_scalar is True else rhs_nd.asnumpy()

        if verbose is True:
            print("lhs = {}".format(lhs_np))
            print("rhs = {}".format(rhs_np))

        out_np = forward_numpy_call(lhs_np, rhs_np)

        if verbose is True:
            print("Numpy: out_np = {}".format(out_np))

        location = {'lhs': lhs_nd, 'rhs': rhs_nd}

        out = forward_mxnet_call(lhs, rhs)
        exe_test = out._bind(default_context(), args=location)
        exe_test.forward(is_train=False)
        out_nd = exe_test.outputs[0]

        if verbose is True:
            print("Sym: out_nd = {}".format(out_nd.asnumpy()))

        # For row_sparse, check that rows only exist for rows that are
        # either int lhs or rhs, and if they exist, they should equal
        # the numpy values
        if lhs_stype == 'default':
            almost_equal(out_nd.asnumpy(), out_np, equal_nan=True)
        elif lhs_stype == 'row_sparse':
            seen_rows = set()
            indices = lhs_nd.indices.asnumpy()
            for i in range(len(indices)):
                seen_rows.add(indices[i])
            assert len(out_nd.indices.asnumpy()) == len(seen_rows)
            out_nd_np = out_nd.asnumpy()
            for row in seen_rows:
                row_nd = out_nd_np[row]
                row_np = out_np[row]
                almost_equal(row_nd, row_np, equal_nan=True)
        elif lhs_stype == 'csr' and rhs_is_scalar is False:
            almost_equal(out_nd.asnumpy(), out_np, equal_nan=True)
        else:
            assert rhs_is_scalar
            lhs_seen_points, _, _ = csr_get_seen_points("lhs", lhs_nd, verbose)
            if rhs_is_scalar is False:
                rhs_seen_points, _, _ = csr_get_seen_points("rhs", rhs_nd, verbose)
            else:
                rhs_seen_points = set()
            input_seen_points = lhs_seen_points.union(rhs_seen_points)
            out_seen_pounts, out_values, seen_point_list = csr_get_seen_points("out_nd", out_nd, verbose)
            # Some may have been zero
            assert len(out_seen_pounts) <= len(input_seen_points)
            out_nd_np = out_nd.asnumpy()
            val_index = 0
            for row_col in seen_point_list:
                row = row_col[0]
                col = row_col[1]
                val = out_values[val_index]
                val_np = out_nd_np[row, col]
                almost_equal(val, val_np, equal_nan=True)
                val_index += 1

    shape = (10, 5)

    for lhs_stype in ['row_sparse', 'default', 'csr']:
        for rhs_stype in ['row_sparse', 'default', 'csr']:
            print("op: {}, lhs_stype: {}, rhs_stype: {}".format('_scatter_elemwise_div',
                                                                lhs_stype, rhs_stype))
            check_scatter_ops('_scatter_elemwise_div', shape, lhs_stype, rhs_stype,
                              lambda l, r: mx.sym._internal._scatter_elemwise_div(l, r),
                              lambda l, r: l / r,
                              verbose=False)

    for lhs_stype in ['row_sparse', 'default', 'csr']:
        print("op: {}, lhs_stype: {}".format('_scatter_plus', lhs_stype))
        check_scatter_ops('_scatter_plus', shape, lhs_stype, 'scalar',
                          lambda l, r: mx.sym._internal._scatter_plus_scalar(l, r),
                          lambda l, r: l + r,
                          rhs_is_scalar=True, verbose=False)

        print("op: {}, lhs_stype: {}".format('_scatter_minus', lhs_stype))
        check_scatter_ops('_scatter_minus', shape, lhs_stype, 'scalar',
                          lambda l, r: mx.sym._internal._scatter_minus_scalar(l, r),
                          lambda l, r: l + r,
                          rhs_is_scalar=True, verbose=False, density=0.5)


@with_seed()
def test_batchnorm_fallback():
    # same test as test_operator.test_batchnorm_training, but tests fallback logic of batchnorm
    stype = 'row_sparse'
    for shape in [(2, 3), (2, 3, 2, 2)]:
        data_tmp = np.random.normal(-0.1, 0.1, size=shape)
        s = shape[1],
        gamma = np.ones(s)
        beta = np.ones(s)
        gamma[1] = 3
        beta[0] = 3

        rolling_mean = np.random.uniform(size=s)
        rolling_std = np.random.uniform(size=s)

        data = mx.symbol.Variable('data', stype=stype)
        in_location = [mx.nd.array(data_tmp).tostype(stype), mx.nd.array(gamma).tostype(stype),
                        mx.nd.array(beta).tostype(stype)]
        mean_std = [mx.nd.array(rolling_mean).tostype(stype), mx.nd.array(rolling_std).tostype(stype)]

        test = mx.symbol.BatchNorm(data, fix_gamma=True)
        assertRaises(MXNetError, check_numeric_gradient, test, in_location, mean_std, numeric_eps=1e-3, rtol=0.16, atol=1e-2)

        test = mx.symbol.BatchNorm(data, fix_gamma=True, use_global_stats=True)
        assertRaises(MXNetError, check_numeric_gradient, test, in_location, mean_std, numeric_eps=1e-3, rtol=0.16, atol=1e-2)

        test = mx.symbol.BatchNorm(data, fix_gamma=False)
        check_numeric_gradient(test, in_location, mean_std, numeric_eps=1e-3, rtol=0.16, atol=1e-2)

        test = mx.symbol.BatchNorm(data, fix_gamma=False, use_global_stats=True)
        check_numeric_gradient(test, in_location, mean_std, numeric_eps=1e-3, rtol=0.16, atol=1e-2)

        # Test varying channel axis
        dim = len(shape)
        for chaxis in range(-dim, dim):
            chaxis_true = chaxis
            if chaxis < 0:
                chaxis_true = dim + chaxis

            shapex = shape

            channel_count = shapex[chaxis_true]
            data_tmp = np.random.normal(-0.1, 0.1, size=shapex)

            gamma = np.ones(channel_count)
            beta = np.ones(channel_count)
            if channel_count > 1:
                gamma[1] = 3
            beta[0] = 3

            in_location = [mx.nd.array(data_tmp).tostype(stype), mx.nd.array(gamma).tostype(stype),
                            mx.nd.array(beta).tostype(stype)]

            xrolling_mean = np.random.uniform(size=channel_count)
            xrolling_std = np.random.uniform(size=channel_count)
            xmean_std = [mx.nd.array(xrolling_mean).tostype(stype),
                            mx.nd.array(xrolling_std).tostype(stype)]

            test = mx.symbol.BatchNorm(data, fix_gamma=True, axis=chaxis)
            assertRaises(MXNetError, check_numeric_gradient, test, in_location, xmean_std, numeric_eps=1e-3, rtol=0.2, atol=0.01)

            test = mx.symbol.BatchNorm(data, fix_gamma=True, use_global_stats=True, axis=chaxis)
            assertRaises(MXNetError, check_numeric_gradient, test, in_location, xmean_std, numeric_eps=1e-3, rtol=0.2, atol=0.01)

            test = mx.symbol.BatchNorm(data, fix_gamma=False, axis=chaxis)
            check_numeric_gradient(test, in_location, xmean_std, numeric_eps=1e-3, rtol=0.2, atol=0.01)

            test = mx.symbol.BatchNorm(data, fix_gamma=False, use_global_stats=True, axis=chaxis)
            check_numeric_gradient(test, in_location, xmean_std, numeric_eps=1e-3, rtol=0.2, atol=0.01)


@with_seed()
@pytest.mark.serial
def test_mkldnn_sparse():
    # This test is trying to create a race condition describedd in
    # https://github.com/apache/incubator-mxnet/issues/10189
    arr = mx.nd.random.uniform(shape=(10, 10, 32, 32))
    weight1 = mx.nd.random.uniform(shape=(10, 10, 3, 3))
    arr = mx.nd.Convolution(data=arr, weight=weight1, no_bias=True, kernel=(3, 3), num_filter=10)

    rs_arr = mx.nd.sparse.row_sparse_array((mx.nd.zeros_like(arr), np.arange(arr.shape[0])))
    weight2 = mx.nd.random.uniform(shape=(10, np.prod(arr.shape[1:4])))
    fc_res = mx.nd.FullyConnected(data=arr, weight=weight2, no_bias=True, num_hidden=10)
    sum_res = mx.nd.elemwise_sub(arr, rs_arr)
    res1 = np.dot(mx.nd.flatten(sum_res).asnumpy(), weight2.asnumpy().T)
    print(res1 - fc_res.asnumpy())
    almost_equal(res1, fc_res.asnumpy())

@with_seed()
@pytest.mark.serial
def test_sparse_nd_where():
    def get_forward_expected_output(condition, x, y):
        original_shape = x.shape
        out = np.zeros(original_shape)
        if condition.shape == x.shape:
            for index, c in np.ndenumerate(condition):
                if c != 0:
                    out[index] = x[index]
                else:
                    out[index] = y[index]
        else:
            raise RuntimeError("Invalid condition shape for where op")

        out = out.reshape(original_shape)
        return out

    def get_forward_inputs_same_shape(shape):
        condition_np = np.random.randint(0, 2, np.prod(shape)).reshape(shape)
        x_np = np.random.randint(1, 6, np.prod(shape)).reshape(shape)
        y_np = np.random.randint(7, 11, np.prod(shape)).reshape(shape)
        return condition_np, x_np, y_np

    def get_backward_input(shape):
        return np.random.randint(20, 30, np.prod(shape)).reshape(shape)

    def get_backward_expected_outputs(grad_in, condition):
        shape = grad_in.shape
        grad_cond = np.zeros(condition.shape)
        grad_x = np.empty(shape)
        grad_y = np.empty(shape)

        for index, c in np.ndenumerate(condition):
            if 0 != c:
                grad_x[index] = grad_in[index]
                grad_y[index] = 0
            else:
                grad_x[index] = 0
                grad_y[index] = grad_in[index]

        return grad_cond, grad_x, grad_y

    def test_where_helper(shape):
        condition_np, x_np, y_np = get_forward_inputs_same_shape(shape)

        out_expected = get_forward_expected_output(condition_np, x_np, y_np)

        grad_in_np = get_backward_input(shape)
        grad_expected_cond, grad_expected_x, grad_expected_y \
            = get_backward_expected_outputs(grad_in_np, condition_np)

        condition = mx.sym.Variable('condition', stype='csr')
        x = mx.sym.Variable('x')
        y = mx.sym.Variable('y')
        grad_in_mx = mx.nd.array(grad_in_np, dtype=np.int32)
        where_sym = mx.sym.where(condition, x, y)

        cond_nd = mx.nd.array(condition_np)
        args = {'condition': cond_nd.tostype('csr'), 'x': mx.nd.array(x_np),
                'y' : mx.nd.array(y_np)}
        args_grad = {'condition': mx.nd.zeros_like(cond_nd),
                     'x': mx.nd.array(x_np).tostype('csr'), 'y' : mx.nd.array(y_np)}
        # test req='write'
        where_exe_write = where_sym._bind(ctx=default_context(), args=args,
                                         args_grad=args_grad, grad_req='write')

        # test forward req='write'
        outputs = where_exe_write.forward(is_train=True)
        assert same(outputs[0].asnumpy(), out_expected)
        # test backward req='write'
        where_exe_write.backward(grad_in_mx.astype('float32'))
        assert same(where_exe_write.grad_dict['x'].asnumpy(), grad_expected_x)
        assert same(where_exe_write.grad_dict['y'].asnumpy(), grad_expected_y)
        assert same(where_exe_write.grad_dict['condition'].asnumpy(), grad_expected_cond)

        # test req='add'
        x_grad_init = np.random.randint(30, 40, np.prod(shape)).reshape(shape)
        y_grad_init = np.random.randint(40, 50, np.prod(shape)).reshape(shape)
        where_exe_add = where_sym._bind(ctx=default_context(), args=args,
                                       args_grad=args_grad, grad_req='add')
        where_exe_add.grad_dict['x'][:] = x_grad_init
        where_exe_add.grad_dict['y'][:] = y_grad_init
        # test forward req='add'
        outputs = where_exe_add.forward(is_train=True)
        assert same(outputs[0].asnumpy(), out_expected)

    def test_where_numeric_gradient(shape):
        condition = mx.sym.Variable('condition', stype='csr')
        x = mx.sym.Variable('x')
        y = mx.sym.Variable('y')
        where_sym = mx.sym.where(condition, x, y)
        condition_np, x_np, y_np = get_forward_inputs_same_shape(shape)
        check_numeric_gradient(where_sym, [condition_np, x_np, y_np], grad_nodes=['x', 'y'])

    test_where_helper((5, 9))
    test_where_numeric_gradient((5, 9))

@with_seed()
@pytest.mark.serial
def test_sparse_quadratic_function():
    def f(x, a, b, c):
        return a * x**2 + b * x + c

    def check_sparse_quadratic_function(a, b, c, expected_stype):
      # check forward and compare the result with dense op
      ndim = 2
      shape = rand_shape_nd(ndim, 5)
      data = rand_ndarray(shape=shape, stype='csr')
      data_np = data.asnumpy()
      expected = f(data_np, a, b, c)
      output = mx.nd.contrib.quadratic(data, a=a, b=b, c=c)
      assert(output.stype == expected_stype)
      assert_almost_equal(output.asnumpy(), expected)

    a = np.random.random_sample()
    b = np.random.random_sample()
    check_sparse_quadratic_function(a, b, 0.0, 'csr')
    check_sparse_quadratic_function(a, b, 1.0, 'default')

def test_reshape_backward_fallback():
    """
     out
     |  \
    w_x  x
     /
    w
    in which x is a sparse tensor.
    Due to sparse gradient optimization in sym.dot, grad(w_x) is sparse.
    Though sym.reshape itself does not have sparse version,
    if we somehow make grad(w) sparse as well, e.g.,
        - by setting args_grad in symbol.bind
        - or, we can have out_y = sym.dot(sparse_y, w), then grad(w) will be inferred as sparse
    reshape backward (from w_x to w) needs to understand how to handle sparse inputs.
    """
    ctx = default_context()
    w_shape = (12, 4)
    w_x_shape = (1, 48)
    x_nd = rand_ndarray((4, 1), 'csr')

    w_nd = rand_ndarray(w_shape)

    w_x_nd = w_nd.reshape(w_x_shape)
    out_x_nd = mx.nd.dot(x_nd, w_x_nd)

    w_x_backward_grad = mx.nd.dot(x_nd, out_x_nd, transpose_a=True).asnumpy()
    expected_grad_nd = w_x_backward_grad.reshape(w_shape)

    x = mx.sym.Variable('x', stype='csr')
    w = mx.sym.Variable('w')

    w_x = mx.sym.reshape(w, w_x_shape, name="w_x")
    out = mx.sym.sparse.dot(x, w_x, name='out_x')

    grad_w_nd = rand_ndarray(w_shape, 'row_sparse')
    executor = out._bind(ctx=ctx, args={"x": x_nd, "w": w_nd},
                        args_grad={"w": grad_w_nd})
    executor.forward(is_train=True)
    executor.backward(out_x_nd)

    assert_almost_equal(grad_w_nd.asnumpy(), expected_grad_nd)<|MERGE_RESOLUTION|>--- conflicted
+++ resolved
@@ -155,11 +155,7 @@
     return 0
 
 @with_seed()
-<<<<<<< HEAD
-@pytest.mark.serial
-=======
 @pytest.mark.skip(reason="https://github.com/apache/incubator-mxnet/issues/18740")
->>>>>>> cec86add
 def test_elemwise_binary_ops():
     # skip testing on GPU because only CPU ops are implemented
     if default_context().device_type is 'gpu':
