# Licensed to the Apache Software Foundation (ASF) under one
# or more contributor license agreements.  See the NOTICE file
# distributed with this work for additional information
# regarding copyright ownership.  The ASF licenses this file
# to you under the Apache License, Version 2.0 (the
# "License"); you may not use this file except in compliance
# with the License.  You may obtain a copy of the License at
#
#   http://www.apache.org/licenses/LICENSE-2.0
#
# Unless required by applicable law or agreed to in writing,
# software distributed under the License is distributed on an
# "AS IS" BASIS, WITHOUT WARRANTIES OR CONDITIONS OF ANY
# KIND, either express or implied.  See the License for the
# specific language governing permissions and limitations
# under the License.

from __future__ import print_function
import sys
import os
import tempfile
import time
import multiprocessing as mp
import unittest
import mxnet as mx
import numpy as np
import unittest
import math
from nose.tools import assert_raises
from mxnet.test_utils import check_consistency, set_default_context, assert_almost_equal
from mxnet.base import MXNetError
from mxnet import autograd
from numpy.testing import assert_allclose


curr_path = os.path.dirname(os.path.abspath(os.path.expanduser(__file__)))
sys.path.insert(0, os.path.join(curr_path, '../unittest'))
from common import setup_module, with_seed, teardown, assert_raises_cudnn_disabled
from test_gluon import *
from test_loss import *
from test_gluon_rnn import *

set_default_context(mx.gpu(0))

def check_rnn_layer(layer):
    layer.collect_params().initialize(ctx=[mx.cpu(0), mx.gpu(0)])
    with mx.gpu(0):
        x = mx.nd.ones((10, 16, 30))
        states = layer.begin_state(16)
        go, gs = layer(x, states)

    with mx.cpu(0):
        x = mx.nd.ones((10, 16, 30))
        states = layer.begin_state(16)
        co, cs = layer(x, states)

    # atol of 1e-6 required, as exposed by seed 2124685726
    assert_almost_equal(go.asnumpy(), co.asnumpy(), rtol=1e-2, atol=1e-6)
    for g, c in zip(gs, cs):
        assert_almost_equal(g.asnumpy(), c.asnumpy(), rtol=1e-2, atol=1e-6)

@with_seed()
def check_rnn_layer_w_rand_inputs(layer):
    layer.collect_params().initialize(ctx=[mx.cpu(0), mx.gpu(0)])
    x = mx.nd.uniform(shape=(10, 16, 30))
    with mx.gpu(0):
        x = x.copyto(mx.gpu(0))
        states = layer.begin_state(16)
        go, gs = layer(x, states)

    with mx.cpu(0):
        x = x.copyto(mx.cpu(0))
        states = layer.begin_state(16)
        co, cs = layer(x, states)

    assert_almost_equal(go.asnumpy(), co.asnumpy(), rtol=1e-2, atol=1e-6)
    for g, c in zip(gs, cs):
        assert_almost_equal(g.asnumpy(), c.asnumpy(), rtol=1e-2, atol=1e-6)


@with_seed()
@assert_raises_cudnn_disabled()
def test_rnn_layer():
    check_rnn_layer(gluon.rnn.RNN(100, num_layers=3))
    check_rnn_layer(gluon.rnn.RNN(100, activation='tanh', num_layers=3))
    check_rnn_layer(gluon.rnn.LSTM(100, num_layers=3))
    check_rnn_layer(gluon.rnn.GRU(100, num_layers=3))

    check_rnn_layer(gluon.rnn.LSTM(100, num_layers=3, bidirectional=True))
    check_rnn_layer_w_rand_inputs(gluon.rnn.LSTM(100, num_layers=3, bidirectional=True))


@with_seed()
def test_gluon_ctc_consistency():
    loss = mx.gluon.loss.CTCLoss()
    data = mx.nd.arange(0, 4, repeat=40, ctx=mx.gpu(0)).reshape((2,20,4)).flip(axis=0)
    cpu_label = mx.nd.array([[2,1,-1,-1],[3,2,2,-1]], ctx=mx.cpu(0))
    gpu_label = mx.nd.array([[2,1,-1,-1],[3,2,2,-1]], ctx=mx.gpu(0))

    cpu_data = data.copy().as_in_context(mx.cpu(0))
    cpu_data.attach_grad()
    with mx.autograd.record():
        l_cpu = loss(cpu_data, cpu_label)
        l_cpu.backward()

    gpu_data = data.copyto(mx.gpu(0))
    gpu_data.attach_grad()
    with mx.autograd.record():
        l_gpu = loss(gpu_data, gpu_label)
        l_gpu.backward()

    assert_almost_equal(cpu_data.grad.asnumpy(), gpu_data.grad.asnumpy(), atol=1e-3, rtol=1e-3)


@with_seed()
def test_global_norm_clip_multi_device():
    x1 = mx.nd.ones((3,3), ctx=mx.gpu(0))
    x2 = mx.nd.ones((4,4), ctx=mx.cpu(0))
    norm = gluon.utils.clip_global_norm([x1, x2], 1.0)
    assert norm == 5.0
    assert_almost_equal(x1.asnumpy(), np.ones((3,3))/5)
    assert_almost_equal(x2.asnumpy(), np.ones((4,4))/5)


def _check_batchnorm_result(input, num_devices=1, cuda=False):
    from mxnet.gluon.utils import split_and_load
    def _find_bn(module):
        if isinstance(module, (mx.gluon.nn.BatchNorm, mx.gluon.contrib.nn.SyncBatchNorm)):
            return module
        elif isinstance(module.module, (mx.gluon.nn.BatchNorm, mx.gluon.contrib.nn.SyncBatchNorm)):
            return module.module

        raise RuntimeError('BN not found')

    def _syncParameters(bn1, bn2, ctx):
        ctx = input.context
        bn2.gamma.set_data(bn1.gamma.data(ctx))
        bn2.beta.set_data(bn1.beta.data(ctx))
        bn2.running_mean.set_data(bn1.running_mean.data(ctx))
        bn2.running_var.set_data(bn1.running_var.data(ctx))

    input1 = input.copy()
    input2 = input.copy()

    if cuda:
        input1 = input.as_in_context(mx.gpu(0))
        ctx_list = [mx.gpu(i) for i in range(num_devices)]
    else:
        ctx_list = [mx.cpu(0) for _ in range(num_devices)]

    nch = input.shape[1]
    bn1 = mx.gluon.nn.BatchNorm(in_channels=nch)
    bn2 = mx.gluon.contrib.nn.SyncBatchNorm(in_channels=nch, num_devices=num_devices)

    bn1.initialize(ctx=ctx_list[0])
    bn2.initialize(ctx=ctx_list)

    # using the same values for gamma and beta
    #_syncParameters(_find_bn(bn1), _find_bn(bn2), ctx_list[0])

    input1.attach_grad()
    inputs2 = split_and_load(input2, ctx_list, batch_axis=0)
    for xi in inputs2:
        xi.attach_grad()

    with mx.autograd.record():
        output1 = bn1(input1)
        output2  = [bn2(xi) for xi in inputs2]
        loss1 = (output1 ** 2).sum()
        loss2 = [(output ** 2).sum() for output in output2]
        mx.autograd.backward(loss1)
        mx.autograd.backward(loss2)

    output2 = mx.nd.concat(*[output.as_in_context(input.context) for output in output2], dim=0)
    # assert forwarding
    assert_almost_equal(input1.asnumpy(), input2.asnumpy(), atol=1e-3, rtol=1e-3)
    assert_almost_equal(output1.asnumpy(), output2.asnumpy(), atol=1e-3, rtol=1e-3)
    assert_almost_equal(_find_bn(bn1).running_mean.data(ctx_list[0]).asnumpy(),
                        _find_bn(bn2).running_mean.data(ctx_list[0]).asnumpy(),
                        atol=1e-3, rtol=1e-3)
    assert_almost_equal(_find_bn(bn1).running_var.data(ctx_list[0]).asnumpy(),
                        _find_bn(bn2).running_var.data(ctx_list[0]).asnumpy(),
                        atol=1e-3, rtol=1e-3)
    input2grad = mx.nd.concat(*[output.grad.as_in_context(input.context) for output in inputs2], dim=0)
    assert_almost_equal(input1.grad.asnumpy(), input2grad.asnumpy(), atol=1e-3, rtol=1e-3)

@with_seed()
def test_sync_batchnorm():
    def get_num_devices():
        for i in range(100):
            try:
                mx.nd.zeros((1,), ctx=mx.gpu(i))
            except:
                return i
    # no need to use SyncBN with 1 gpu
    if get_num_devices() < 2:
        return
    ndev = 2
    # check with unsync version
    for i in range(10):
        _check_batchnorm_result(mx.nd.random.uniform(shape=(4, 1, 4, 4)),
                                num_devices=ndev, cuda=True)

@with_seed()
<<<<<<< HEAD
def test_large_models():
    ctx = default_context()
    # Create model
    net = gluon.nn.HybridSequential()

    largest_num_features = 256
    with net.name_scope():
        net.add(nn.Conv2D(largest_num_features, 3))

    net.hybridize()
    net.initialize(mx.init.Normal(sigma=0.01), ctx=ctx)

    # Compute the height (=width) of the square tensor of the given size in bytes
    def tensor_size(big_tensor_bytes):
        bytes_per_float = 4
        sz = int(math.sqrt(big_tensor_bytes / largest_num_features / bytes_per_float))
        return (sz // 100) * 100

    # The idea is to create models with large tensors of (say) 20% of the total memory.
    # This in the past has given cudnnFind() trouble when it needed to allocate similar I/O's
    # from the area carved out by the MXNET_GPU_MEM_POOL_RESERVE setting (by default 5%).
    (free_mem_bytes, total_mem_bytes) = mx.context.gpu_memory_info(ctx.device_id)
    start_size = tensor_size(0.20 * total_mem_bytes)
    num_trials = 10
    sys.stderr.write(' testing global memory of size {} ... '.format(total_mem_bytes))
    sys.stderr.flush()
    for i in range(num_trials):
        sz = start_size - 10 * i
        (height, width) = (sz,sz)
        sys.stderr.write(" {}x{} ".format(height,width))
        sys.stderr.flush()
        data_in = nd.random_uniform(low=0, high=255, shape=(1, 3, height, width),
                                    ctx=ctx, dtype="float32")
        # Evaluate model
        net(data_in).asnumpy()

=======
def test_symbol_block_fp16():
    # Test case to verify if initializing the SymbolBlock from a model with params
    # other than fp32 param dtype.

    # 1. Load a resnet model, cast it to fp16 and export
    tmp = tempfile.mkdtemp()
    tmpfile = os.path.join(tmp, 'resnet34_fp16')
    ctx = mx.gpu(0)

    net_fp32 = mx.gluon.model_zoo.vision.resnet34_v2(pretrained=True, ctx=ctx, root=tmp)
    net_fp32.cast('float16')
    net_fp32.hybridize()
    data = mx.nd.zeros((1,3,224,224), dtype='float16', ctx=ctx)
    net_fp32.forward(data)
    net_fp32.export(tmpfile, 0)

    # 2. Load the saved model and verify if all the params are loaded correctly.
    # and choose one of the param to verify the type if fp16.
    sm = mx.sym.load(tmpfile + '-symbol.json')
    inputs = mx.sym.var('data', dtype='float16')
    net_fp16 = mx.gluon.SymbolBlock(sm, inputs)
    net_fp16.collect_params().load(tmpfile + '-0000.params', ctx=ctx)
    # 3. Get a conv layer's weight parameter name. Conv layer's weight param is
    # expected to be of dtype casted, fp16.
    for param_name in net_fp16.params.keys():
        if 'conv' in param_name and 'weight' in param_name:
            break
    assert np.dtype(net_fp16.params[param_name].dtype) == np.dtype(np.float16)
>>>>>>> 7f22a1b5

if __name__ == '__main__':
    import nose
    nose.runmodule()<|MERGE_RESOLUTION|>--- conflicted
+++ resolved
@@ -202,7 +202,6 @@
                                 num_devices=ndev, cuda=True)
 
 @with_seed()
-<<<<<<< HEAD
 def test_large_models():
     ctx = default_context()
     # Create model
@@ -239,7 +238,7 @@
         # Evaluate model
         net(data_in).asnumpy()
 
-=======
+@with_seed()
 def test_symbol_block_fp16():
     # Test case to verify if initializing the SymbolBlock from a model with params
     # other than fp32 param dtype.
@@ -268,7 +267,6 @@
         if 'conv' in param_name and 'weight' in param_name:
             break
     assert np.dtype(net_fp16.params[param_name].dtype) == np.dtype(np.float16)
->>>>>>> 7f22a1b5
 
 if __name__ == '__main__':
     import nose
