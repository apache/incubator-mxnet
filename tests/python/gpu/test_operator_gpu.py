--- conflicted
+++ resolved
@@ -1536,12 +1536,8 @@
                         'type_dict': {'embedding_data': data_type, 'embedding_weight': weight_type}})
             arg_params = {'embedding_data': np.random.randint(low=-low_pad, high=V+high_pad, size=(N,))}
             check_consistency(sym, ctx_list, grad_req={'embedding_data': 'null','embedding_weight': 'write'},
-<<<<<<< HEAD
-                              arg_params=arg_params)
+                              arg_params=arg_params, scale=0.1)
             os.environ['MXNET_SAFE_ACCUMULATION'] = '0'
-=======
-                              arg_params=arg_params, scale=0.1)
->>>>>>> e31ad773
 
     data_types = [np.float16, np.float32, np.float64, np.int32]
     weight_types = [np.float16, np.float32, np.float64]
