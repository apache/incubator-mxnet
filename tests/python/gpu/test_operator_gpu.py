--- conflicted
+++ resolved
@@ -1717,71 +1717,6 @@
 
 
 @with_seed()
-<<<<<<< HEAD
-@assert_raises_cudnn_not_satisfied(min_version='5.1.10')
-@pytest.mark.serial
-def test_rnn():
-    fused = mx.rnn.FusedRNNCell(100, num_layers=2, mode='rnn_relu', prefix='')
-
-    stack = mx.rnn.SequentialRNNCell()
-    stack.add(mx.rnn.RNNCell(100, activation='relu', prefix='l0_'))
-    stack.add(mx.rnn.RNNCell(100, activation='relu', prefix='l1_'))
-
-    check_rnn_consistency(fused, stack)
-    check_rnn_consistency(stack, fused)
-
-@with_seed()
-@assert_raises_cudnn_not_satisfied(min_version='5.1.10')
-@pytest.mark.serial
-def test_gru():
-    fused = mx.rnn.FusedRNNCell(100, num_layers=2, mode='gru', prefix='')
-
-    stack = mx.rnn.SequentialRNNCell()
-    stack.add(mx.rnn.GRUCell(100, prefix='l0_'))
-    stack.add(mx.rnn.GRUCell(100, prefix='l1_'))
-
-    check_rnn_consistency(fused, stack)
-    check_rnn_consistency(stack, fused)
-
-@with_seed()
-@assert_raises_cudnn_not_satisfied(min_version='5.1.10')
-@pytest.mark.serial
-def test_bidirectional():
-    fused = mx.rnn.FusedRNNCell(100, num_layers=2, mode='gru', prefix='',
-            bidirectional=True)
-
-    stack = mx.rnn.SequentialRNNCell()
-    stack.add(mx.rnn.BidirectionalCell(
-                mx.rnn.GRUCell(100, prefix='l0_'),
-                mx.rnn.GRUCell(100, prefix='r0_'),
-                output_prefix='bi_gru_0_'))
-    stack.add(mx.rnn.BidirectionalCell(
-                mx.rnn.GRUCell(100, prefix='l1_'),
-                mx.rnn.GRUCell(100, prefix='r1_'),
-                output_prefix='bi_gru_1_'))
-
-    check_rnn_consistency(fused, stack)
-    check_rnn_consistency(stack, fused)
-
-@with_seed()
-@assert_raises_cudnn_not_satisfied(min_version='5.1.10')
-def test_unfuse():
-    for mode in ['rnn_tanh', 'rnn_relu', 'lstm', 'gru']:
-        fused = mx.rnn.FusedRNNCell(
-            100, num_layers=2, mode=mode,
-            prefix='test_%s'%mode,
-            bidirectional=True,
-            dropout=0.5)
-
-        stack = fused.unfuse()
-
-        check_rnn_consistency(fused, stack)
-        check_rnn_consistency(stack, fused)
-
-
-@with_seed()
-=======
->>>>>>> 028d01d5
 @pytest.mark.serial
 def test_psroipooling_with_type():
     arg_params = {
