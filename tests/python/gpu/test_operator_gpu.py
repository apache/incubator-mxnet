--- conflicted
+++ resolved
@@ -1922,7 +1922,6 @@
     # Test that num_gpus reports at least one GPU, as the test is run on a GPU host.
     assert mx.context.num_gpus() > 0
 
-<<<<<<< HEAD
 def _check_batchnorm_result(input, num_devices=1, cuda=False):
     from mxnet.gluon.utils import split_and_load
     def _find_bn(module):
@@ -2130,8 +2129,6 @@
         return
     ndev = 2
 
-=======
->>>>>>> 584c5c18
 if __name__ == '__main__':
     test_inpabn()
     #import nose
