--- conflicted
+++ resolved
@@ -1093,7 +1093,6 @@
         check_rnn_consistency(fused, stack)
         check_rnn_consistency(stack, fused)
 
-<<<<<<< HEAD
 def test_psroipooling_with_type():
     np.random.seed(1234)
     arg_params = {
@@ -1254,7 +1253,6 @@
                 ]
     sym = mx.contrib.sym.DeformableConvolution(num_filter=4, kernel=(3,3), num_deformable_group=2,
                                                name='deformable_conv')
-=======
 def test_residual_fused():
     cell = mx.rnn.ResidualCell(
             mx.rnn.FusedRNNCell(50, num_layers=3, mode='lstm',
@@ -1273,7 +1271,6 @@
                            rnn_parameters=mx.nd.zeros((61200,), ctx=mx.gpu(0)))
     expected_outputs = np.ones((10, 2, 50))+5
     assert np.array_equal(outputs[0].asnumpy(), expected_outputs)
->>>>>>> b35dc564
 
 if __name__ == '__main__':
     test_countsketch()
