--- conflicted
+++ resolved
@@ -21,16 +21,12 @@
 import numpy as np
 import unittest
 import pytest
-<<<<<<< HEAD
 import ctypes
 
 curr_path = os.path.dirname(os.path.abspath(os.path.expanduser(__file__)))
 sys.path.append(os.path.join(curr_path, '../unittest/'))
 from mxnet.contrib import quant
 from mxnet.test_utils import assert_almost_equal, assert_almost_equal_with_err, DummyIter
-=======
-from mxnet.test_utils import assert_almost_equal
->>>>>>> 2db601a5
 
 def test_float64_fallback():
     sym = mx.sym.FullyConnected(
@@ -48,7 +44,6 @@
     ex.outputs[0].wait_to_read()
 
 
-<<<<<<< HEAD
 OP_NAME='op_name'
 QUANTIZED_OP_NAME='quantized_op_name'
 SG_PASS_NAME='MKLDNN'
@@ -963,7 +958,7 @@
   qex.outputs[0].wait_to_read()
   assert_almost_equal_with_err(ex.outputs[0].asnumpy(), qex.outputs[0].asnumpy(),
                                rtol=1e-2, atol=1e-2, etol=0.01)
-=======
+
 @pytest.mark.parametrize('axis', [0, 1, 2, 3])
 def test_bn_relu_fusion(axis):
     dummy_data = mx.nd.uniform(-1.0, 1.0, shape=(32, 3, 224, 224))
@@ -978,5 +973,4 @@
     net.optimize_for(dummy_data, backend='MKLDNN')
     out2 = net(dummy_data)
 
-    assert_almost_equal(out1, out2)
->>>>>>> 2db601a5
+    assert_almost_equal(out1, out2)