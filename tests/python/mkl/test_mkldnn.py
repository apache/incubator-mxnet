# Licensed to the Apache Software Foundation (ASF) under one
# or more contributor license agreements.  See the NOTICE file
# distributed with this work for additional information
# regarding copyright ownership.  The ASF licenses this file
# to you under the Apache License, Version 2.0 (the
# "License"); you may not use this file except in compliance
# with the License.  You may obtain a copy of the License at
#
#   http://www.apache.org/licenses/LICENSE-2.0
#
# Unless required by applicable law or agreed to in writing,
# software distributed under the License is distributed on an
# "AS IS" BASIS, WITHOUT WARRANTIES OR CONDITIONS OF ANY
# KIND, either express or implied.  See the License for the
# specific language governing permissions and limitations
# under the License.

"""
MKL-DNN related test cases
"""
import sys
import os
import numpy as np
import mxnet as mx
import pytest
from mxnet.test_utils import rand_ndarray, assert_almost_equal
from mxnet import gluon
from mxnet.gluon import nn
from mxnet.test_utils import *
curr_path = os.path.dirname(os.path.abspath(os.path.expanduser(__file__)))
sys.path.append(os.path.join(curr_path, '../unittest/'))
from common import with_seed

<<<<<<< HEAD

def test_mkldnn_model():
    model = os.path.join(os.path.dirname(os.path.realpath(__file__)), "data",
                         "test_mkldnn_test_mkldnn_model_model1.json")
    shape = (32, 3, 300, 300)
    ctx = mx.cpu()

    sym = mx.sym.load(model)
    args = sym.list_arguments()
    shapes = sym.infer_shape(data=shape)

    def get_tensors(args, shapes, ctx):
        return {x: mx.nd.ones(y, ctx) for x, y in zip(args, shapes)}

    inputs = get_tensors(args, shapes[0], ctx)
    grads = get_tensors(args, shapes[0], ctx)

    try:
        exe = sym._bind(ctx, inputs, args_grad=grads)
        for _ in range(2):
            exe.forward(is_train=True)
            for y in exe.outputs:
                y.wait_to_read()
            exe.backward()
            for y in exe.grad_arrays:
                y.wait_to_read()
    except:  # pylint: disable=bare-except
        assert 0, "test_mkldnn_model exception in bind and execution"

=======
>>>>>>> 97d4ba5a
@with_seed(1234)
def test_mkldnn_ndarray_slice():
    ctx = mx.cpu()
    net = gluon.nn.HybridSequential()
    with net.name_scope():
        net.add(gluon.nn.Conv2D(channels=32, kernel_size=3, activation=None))
    net.collect_params().initialize(ctx=ctx)
    x = mx.nd.array(np.ones([32, 3, 224, 224]), ctx)
    y = net(x)

    # trigger computation on ndarray slice
    assert_almost_equal(y[0].asnumpy()[0, 0, 0], np.array(0.056331709))

@with_seed(1234)
def test_mkldnn_engine_threading():
    net = gluon.nn.HybridSequential()
    with net.name_scope():
        net.add(gluon.nn.Conv2D(channels=32, kernel_size=3, activation=None))
    net.collect_params().initialize(ctx=mx.cpu())
    class Dummy(gluon.data.Dataset):
        def __len__(self):
            return 2
        def __getitem__(self, key):
            return key, np.ones((3, 224, 224)), np.ones((10, ))

    loader = gluon.data.DataLoader(Dummy(), batch_size=2, num_workers=1)

    X = (32, 3, 32, 32)
    # trigger mkldnn execution thread
    y = net(mx.nd.array(np.ones(X))).asnumpy()

    # Use Gluon dataloader to trigger different thread.
    # below line triggers different execution thread
    for _ in loader:
        y = net(mx.nd.array(np.ones(X))).asnumpy()
        # output should be 056331709 (non-mkldnn mode output)
        assert_almost_equal(y[0, 0, 0, 0], np.array(0.056331709))
        break

@with_seed()
def test_mkldnn_reshape():
    def test_reshape_after_conv(dst_shape):
        shape = (1,1,4,4)
        data = mx.symbol.Variable('data')
        conv = mx.symbol.Convolution(data=data, num_filter=16, kernel=(1, 1), pad=(0, 0), stride=(1, 1))
        res = mx.symbol.reshape(data=conv, shape=dst_shape)
        exe = res.simple_bind(mx.cpu(), data=shape, grad_req='null')

        val1 = np.random.uniform(-1, 1, shape)
        val2 = np.random.uniform(-1, 1, (16, 1, 1, 1))
        val3 = np.random.uniform(-1 ,1, (1))

        exe.arg_arrays[0][:] = val1
        exe.arg_arrays[1][:] = val2
        exe.arg_arrays[2][:] = val3
        outputs = exe.forward(is_train=False)[0].asnumpy()

        conv_exe = conv.simple_bind(mx.cpu(), data=shape, grad_req='null')
        conv_exe.arg_arrays[0][:] = val1
        conv_exe.arg_arrays[1][:] = val2
        conv_exe.arg_arrays[2][:] = val3
        data_npy = conv_exe.forward(is_train=False)[0].asnumpy()
        assert_almost_equal(outputs, data_npy.reshape(dst_shape))


    # Test mkldnn reshape (Using shape)
    test_cases = [(256), (16, 16), (4, 4, 16), (4, 4, 4, 4)]
    for test_case in test_cases:
        test_reshape_after_conv(test_case)


@with_seed()
def test_reshape_before_conv():
    class Net(gluon.HybridBlock):
        """
        test Net
        """
        def __init__(self, **kwargs):
            super(Net, self).__init__(**kwargs)
            with self.name_scope():
                self.conv0 = nn.Conv2D(10, (3, 3))
                self.conv1 = nn.Conv2D(5, (3, 3))

        def hybrid_forward(self, F, x, *args, **kwargs):
            x_reshape = x.reshape((0, 0, 20, 5))
            y = self.conv0(x_reshape)
            y_reshape = y.reshape((0, 0, 9, 6))
            out = self.conv1(y_reshape)
            return out
    x = mx.nd.random.uniform(shape=(2, 4, 10, 10))
    x.attach_grad()
    net = Net()
    net.collect_params().initialize()
    with mx.autograd.record():
        out1 = net(x)
    out1.backward()
    dx1 = x.grad
    net.hybridize()
    with mx.autograd.record():
        out2 = net(x)
    out2.backward()
    assert_almost_equal(dx1, x.grad, rtol=1e-5, atol=1e-6)
    assert_almost_equal(out1, out2, rtol=1e-5, atol=1e-6)


@with_seed()
def test_slice_before_conv():
    class Net(gluon.HybridBlock):
        """
        test Net
        """
        def __init__(self, **kwargs):
            super(Net, self).__init__(**kwargs)
            with self.name_scope():
                self.conv0 = nn.Conv2D(4, (3, 3))
                self.conv1 = nn.Conv2D(4, (3, 3))

        def hybrid_forward(self, F, x, *args, **kwargs):
            x_slice = x.slice(begin=(0, 0, 0, 0), end=(2, 4, 10, 10))
            y = self.conv0(x_slice)
            y_slice = y.slice(begin=(1, 0, 2, 2), end=(2, 1, 7, 7))
            out = self.conv1(y_slice)
            return out
    x = mx.nd.random.uniform(shape=(2, 10, 10, 10))
    x.attach_grad()
    net = Net()
    net.collect_params().initialize()
    with mx.autograd.record():
        out1 = net(x)
    out1.backward()
    dx1 = x.grad
    net.hybridize()
    with mx.autograd.record():
        out2 = net(x)
    out2.backward()
    assert_almost_equal(dx1, x.grad, rtol=1e-5, atol=1e-6)
    assert_almost_equal(out1, out2, rtol=1e-5, atol=1e-6)


@with_seed()
def test_slice_reshape_before_conv():
    class Net(gluon.HybridBlock):
        """
        test Net
        """
        def __init__(self, **kwargs):
            super(Net, self).__init__(**kwargs)
            with self.name_scope():
                self.conv0 = nn.Conv2D(4, (3, 3))
                self.conv1 = nn.Conv2D(4, (3, 3))

        def hybrid_forward(self, F, x, *args, **kwargs):
            x_slice = x.slice(begin=(0, 0, 0, 0), end=(2, 4, 8, 9))
            y = self.conv0(x_slice)
            y_reshape = y.reshape((0, 0, 14, 3))
            out = self.conv1(y_reshape)
            return out
    x = mx.nd.random.uniform(shape=(2, 10, 10, 10))
    x.attach_grad()
    net = Net()
    net.collect_params().initialize()
    with mx.autograd.record():
        out1 = net(x)
    out1.backward()
    dx1 = x.grad
    net.hybridize()
    with mx.autograd.record():
        out2 = net(x)
    out2.backward()
    assert_almost_equal(dx1, x.grad, rtol=1e-5, atol=1e-6)
    assert_almost_equal(out1, out2, rtol=1e-5, atol=1e-6)


@with_seed()
def test_flatten_slice_after_conv():
    data = mx.symbol.Variable('data')
    weight = mx.symbol.Variable('weight')
    bias = mx.symbol.Variable('bias')
    conv1= mx.symbol.Convolution(data = data, weight=weight, bias=bias, name='conv1', num_filter=64, kernel=(3,3), stride=(1,1))
    flatten1 = mx.symbol.flatten(data = conv1)
    slice1 = mx.symbol.slice(data = flatten1, begin=0, end=1)

    shape = (2, 16, 16, 16)
    val = np.random.rand(2, 16, 16, 16).astype(np.float32)
    exe = slice1.simple_bind(Context.default_ctx, data=shape)
    exe.arg_arrays[0][:] = val
    exe.arg_arrays[1][:] = np.random.normal(size=exe.arg_arrays[1].shape)
    exe.arg_arrays[2][:] = np.random.normal(size=exe.arg_arrays[2].shape)
    p = exe.forward(is_train=False)
    p[0].wait_to_read()
    print(p[0])


def test_mkldnn_sum_inplace_with_cpu_layout():

    x_shape = (32, 3, 224, 224)
    x_npy = np.ones(x_shape)
    y_shape = (32, 32, 222, 222)
    y_npy = np.ones(y_shape)
    x = mx.sym.Variable("x")
    y = mx.sym.Variable("y")
    z = mx.symbol.Convolution(data=x, num_filter=32, kernel=(3, 3))
    z = mx.sym.add_n(z, y)
    exe = z.simple_bind(ctx=mx.cpu(), x=x_shape, y=y_shape)
    out = exe.forward(is_train=False, x=x_npy, y=y_npy)[0]
    assert_almost_equal(out[0].asnumpy()[0, 0, 0], 1.0)


@with_seed()
def test_batchnorm():
    def check_batchnorm_training(stype):
        for shape in [(2, 3), (2, 3, 2, 2)]:
            data_tmp = np.random.normal(-0.1, 0.1, size=shape)
            s = shape[1],
            gamma = np.ones(s)
            beta = np.ones(s)
            gamma[1] = 3
            beta[0] = 3

            rolling_mean = np.random.uniform(size=s)
            rolling_std = np.random.uniform(size=s)

            data = mx.symbol.Variable('data', stype=stype)
            in_location = [mx.nd.array(data_tmp).tostype(stype), mx.nd.array(gamma).tostype(stype),
                           mx.nd.array(beta).tostype(stype)]
            mean_std = [mx.nd.array(rolling_mean).tostype(stype), mx.nd.array(rolling_std).tostype(stype)]

            test = mx.symbol.BatchNorm(data, fix_gamma=False)
            check_numeric_gradient(test, in_location, mean_std, numeric_eps=1e-2, rtol=0.16, atol=1e-2)

    stypes = ['row_sparse', 'default']
    for stype in stypes:
        check_batchnorm_training(stype)

@with_seed()
def test_batchnorm_relu_fusion():
    def check_batchnorm_relu_fusion(shape):
        x = mx.sym.Variable('x')
        in_data = mx.nd.random.normal(shape=shape)
        grad_out = mx.nd.random.uniform(0, 1, shape)
        bn = mx.sym.BatchNorm(data=x, fix_gamma=False)
        relu = mx.sym.Activation(data=bn, act_type='relu', name='relu')
        exe = relu.simple_bind(ctx=mx.cpu(), x=shape, grad_req='write')
        exe.arg_arrays[0][:] = in_data
        exe.forward(is_train=True)
        exe.backward(grad_out)
        no_fuse_outputs = exe.outputs
        no_fuse_grads = exe.grad_arrays

        bnrelu = mx.sym.contrib.BatchNormWithReLU(data=x, fix_gamma=False)
        exe_fuse = bnrelu.simple_bind(ctx=mx.cpu(), x=shape, grad_req='write')
        exe_fuse.arg_arrays[0][:] = in_data
        exe_fuse.forward(is_train=True)
        exe_fuse.backward(grad_out)
        fuse_outputs = exe_fuse.outputs
        fuse_grads = exe_fuse.grad_arrays

        for i in range(len(no_fuse_outputs)):
            assert_almost_equal(no_fuse_outputs[i], fuse_outputs[i])
        for i in range(len(no_fuse_grads)):
            assert_almost_equal(no_fuse_grads[i], fuse_grads[i])

    def check_batchnorm_relu_fusion_gluon(shape):
        class BNNet(gluon.HybridBlock):
            def __init__(self, fuse_relu):
                super(BNNet, self).__init__()
                self.fuse_relu = fuse_relu
                with self.name_scope():
                    if self.fuse_relu:
                        self.bn = gluon.nn.BatchNormReLU()
                    else:
                        self.bn = gluon.nn.BatchNorm()
                    self.relu = gluon.nn.Activation('relu')

            def forward(self, x):
                y = self.bn(x)
                if not self.fuse_relu:
                    y = self.relu(y)
                return y
        fused_net = BNNet(fuse_relu=True)
        unfused_net = BNNet(fuse_relu=False)
        fused_net.collect_params().initialize()
        unfused_net.collect_params().initialize()
        in_data = mx.nd.random.normal(shape=shape)
        no_fuse_outputs = unfused_net.forward(in_data)
        fuse_outputs = fused_net.forward(in_data)

        for i in range(len(no_fuse_outputs)):
            assert_almost_equal(no_fuse_outputs[i], fuse_outputs[i])

    check_batchnorm_relu_fusion((1, 3, 224, 224))
    check_batchnorm_relu_fusion((8, 3, 224, 224))
    check_batchnorm_relu_fusion_gluon((1, 3, 224, 224))
    check_batchnorm_relu_fusion_gluon((8, 3, 224, 224))

@with_seed()
def test_softmax():
    def check_softmax_training(stype):
        for shape in [(2, 3), (2, 3, 2, 2)]:
            data_tmp = np.random.normal(-0.1, 0.1, size=shape)

            data = mx.symbol.Variable('data', stype=stype)
            in_location = [mx.nd.array(data_tmp).tostype(stype)]

            test = mx.symbol.softmax(data, axis=-1)
            check_numeric_gradient(test, in_location, numeric_eps=1e-2, rtol=0.16, atol=1e-4)

    stypes = ['row_sparse', 'default']
    for stype in stypes:
        check_softmax_training(stype)


@with_seed()
def test_pooling():
    def check_pooling_training(stype):
        for shape in [(3, 3, 10), (3, 3, 20, 20), (3, 3, 10, 20, 20)]:
            data_tmp = np.random.normal(-0.1, 0.1, size=shape)
            data = mx.symbol.Variable('data', stype=stype)
            in_location = [mx.nd.array(data_tmp).tostype(stype)]

            if np.array(shape).shape[0] == 3:
                test = mx.symbol.Pooling(data=data, kernel=(3), stride=(2), pool_type='avg')
            elif np.array(shape).shape[0] == 4:
                test = mx.symbol.Pooling(data=data, kernel=(3, 3), stride=(2, 2), pool_type='avg')
            elif np.array(shape).shape[0] == 5:
                test = mx.symbol.Pooling(data=data, kernel=(3, 3, 3), stride=(2, 2, 2), pool_type='avg')
            else:
                return 0
            check_numeric_gradient(test, in_location, numeric_eps=1e-2, rtol=0.16, atol=1e-4)

    stypes = ['row_sparse', 'default']
    for stype in stypes:
        check_pooling_training(stype)


@with_seed()
def test_activation():
    def check_activation_training(stype):
        for shape in [(2, 3, 3), (2, 3, 2, 2)]:
            eps = 1e-5
            data_tmp = np.random.normal(-0.1, 1, size=shape)
            # Avoid finite difference method inaccuracies due to discontinuous gradient at the origin.
            # Here we replace small problematic inputs with 1.0.  Repro issue with seed 851486559.
            data_tmp[abs(data_tmp) < eps] = 1.0

            data = mx.symbol.Variable('data', stype=stype)
            in_location = [mx.nd.array(data_tmp).tostype(stype)]

            test = mx.symbol.Activation(data, act_type="relu")
            check_numeric_gradient(test, in_location, numeric_eps=eps, rtol=0.16, atol=1e-4)

    stypes = ['row_sparse', 'default']
    for stype in stypes:
        check_activation_training(stype)


@with_seed()
def test_convolution():
    def check_convolution_training(stype):
        for shape in [(3, 3, 10), (3, 3, 10, 10), (3, 3, 10, 10, 10)]:
            data_tmp = np.random.normal(-0.1, 1, size=shape)
            data = mx.symbol.Variable('data', stype=stype)

            if np.array(shape).shape[0] == 3:
                test = mx.symbol.Convolution(data=data, kernel=(3,), stride=(2), num_filter=4)
                weight_tmp = np.random.normal(-0.1, 0.1, size=(4, 3, 3))
            elif np.array(shape).shape[0] == 4:
                test = mx.symbol.Convolution(data=data, kernel=(3, 3), stride=(2, 2), num_filter=4)
                weight_tmp = np.random.normal(-0.1, 0.1, size=(4, 3, 3, 3))
            elif np.array(shape).shape[0] == 5:
                test = mx.symbol.Convolution(data=data, kernel=(3, 3, 3), stride=(2, 2, 2), num_filter=4)
                weight_tmp = np.random.normal(-0.1, 0.1, size=(4, 3, 3, 3, 3))
            else:
                return 0
            bias_tmp = np.random.normal(0.1, 0.1, size=(4,))
            in_location = [mx.nd.array(data_tmp).tostype(stype), mx.nd.array(weight_tmp).tostype(stype),
                           mx.nd.array(bias_tmp).tostype(stype)]
            check_numeric_gradient(test, in_location, numeric_eps=1e-2, rtol=0.16, atol=1e-4)

    stypes = ['row_sparse', 'default']
    for stype in stypes:
        check_convolution_training(stype)


@with_seed()
@pytest.mark.skip(reason="Flaky test https://github.com/apache/incubator-mxnet/issues/12579")
def test_Deconvolution():
    def check_Deconvolution_training(stype):
        for shape in [(3, 3, 10), (3, 3, 10, 10)]:
            data_tmp = np.random.randint(256, size=shape)
            data = mx.symbol.Variable('data', stype=stype)

            if np.array(shape).shape[0] == 3:
                test = mx.symbol.Deconvolution(data=data, kernel=(3,), stride=(2), num_filter=4)
                weight_tmp = np.random.normal(-0.1, 0.1, size=(3, 4, 3))
            elif np.array(shape).shape[0] == 4:
                test = mx.symbol.Deconvolution(data=data, kernel=(3, 3), stride=(2, 2), num_filter=4)
                weight_tmp = np.random.normal(-0.1, 0.1, size=(3, 4, 3, 3))
            else:
                return 0
            bias_tmp = np.random.normal(0.1, 0.1, size=(4,))
            in_location = [mx.nd.array(data_tmp).tostype(stype), mx.nd.array(weight_tmp).tostype(stype),
                           mx.nd.array(bias_tmp).tostype(stype)]
            check_numeric_gradient(test, in_location, numeric_eps=1e-2, rtol=0.16, atol=1e-4)

    stypes = ['row_sparse', 'default']
    for stype in stypes:
        check_Deconvolution_training(stype)


@with_seed()
def test_LRN():
    def check_LRN_training(stype):
        for shape in [(3, 4, 5, 5)]:
            data_tmp = np.random.normal(-0.1, 0.1, size=shape)
            data = mx.symbol.Variable('data', stype=stype)
            in_location = [mx.nd.array(data_tmp).tostype(stype)]

            test = mx.symbol.LRN(data, nsize=3)
            check_numeric_gradient(test, in_location, numeric_eps=1e-2, rtol=0.16, atol=1e-4)

    stypes = ['row_sparse', 'default']
    for stype in stypes:
        check_LRN_training(stype)


@with_seed()
def test_fullyconnected():
    def check_fullyconnected_training(stype):
        data_shape = rand_shape_nd(2)
        weight_shape = rand_shape_nd(2)
        weight_shape = (weight_shape[0], data_shape[1])
        for density in [1.0, 0.5, 0.0]:
            x = rand_ndarray(shape=data_shape, stype=stype, density=density)
            w = rand_ndarray(shape=weight_shape, stype=stype, density=density)
            x_sym = mx.sym.Variable("data")
            w_sym = mx.sym.Variable("weight")
            sym = mx.sym.FullyConnected(data=x_sym, weight=w_sym, num_hidden=weight_shape[0], no_bias=True)
            in_location = [x, w]
            check_numeric_gradient(sym, in_location, numeric_eps=1e-3, rtol=1e-3, atol=5e-3)
    stypes = ['row_sparse', 'default']
    for stype in stypes:
        check_fullyconnected_training(stype)

def test_softmax_with_large_inputs():
    def softmax_forward(input_data, true_output):
        data = mx.sym.Variable('data')
        out1 = data.softmax(axis=1)
        exec1 = out1.bind(mx.cpu(), args={'data': input_data})
        exec1.forward()[0].wait_to_read()
        ndarr = exec1.outputs[0][0][0][0]
        nparr = ndarr.asnumpy()
        assert_almost_equal(nparr, true_output, rtol=1e-5, atol=1e-5)

    softmax_forward(mx.nd.array([[[[-1e30,-1e30]]]]), np.array([1.0,1.0]))
    softmax_forward(mx.nd.array([[[[1e30,1e30]]]]), np.array([1.0,1.0]))
    softmax_forward(mx.nd.array([[[[-3.4e38,-3.4e38]]]]), np.array([1.0,1.0]))
    softmax_forward(mx.nd.array([[[[3.4e38,3.4e38]]]]), np.array([1.0,1.0]))

@with_seed()
def test_non_mkldnn_fcomputeex():
    # test special case where MKLDNN formatted NDArray feeds into non-mkldnn fcomputeex operator
    # conv is example where MKLDNN NDArray is created from regular NDArrays
    # CustomOps is example of non-mkldnn fcomputeex operator

    @mx.operator.register("custom")
    class CustomProp(mx.operator.CustomOpProp):
        def __int__(self):
            super(CustomProp, self).__init__(need_top_grad=False)

        def list_arguments(self):
            return ['data']

        def list_outputs(self):
            return ['output']

        def infer_shape(self, in_shape):
            data_shape = in_shape[0]
            output_shape = in_shape[0]
            return [data_shape], [output_shape], []

        def infer_type(self, in_type):
            dtype = in_type[0]
            return [dtype], [dtype], []

        def create_operator(self, ctx, shapes, dtypes):
            return Custom()


    class Custom(mx.operator.CustomOp):
        def forward(self, is_train, req, in_data, out_data, aux):
            print(in_data[0])
            self.assign(out_data[0], req[0], in_data[0])

        def backward(self, req, out_grad, in_data, out_data, in_grad, aux):
            self.assign(in_grad[0], req[0], out_grad)

    data = mx.symbol.Variable('data')
    conv = mx.sym.Convolution(data=data, kernel=(5, 5), pad=(1, 1), stride=(1,1), num_filter=8, name="conv", no_bias=True)
    custom = mx.symbol.Custom(name='custom', data=conv, op_type='custom')
    exec1 = custom.bind(mx.cpu(), args={'data': mx.nd.ones([10,3,96,96]), 'conv_weight': mx.nd.ones([8,3,5,5])})
    exec1.forward()[0].wait_to_read()

@with_seed()
def test_conv_transpose():
    axes = [(0,2,1,3), (0,2,3,1), (1,2,3,0), (3,2,1,0)]
    a = np.random.rand(10, 16, 50, 50)
    b = np.random.rand(32, 16, 3, 3)
    x = mx.nd.array(a)
    w = mx.nd.array(b)
    y = mx.nd.Convolution(data=x, weight=w, kernel=(3, 3), num_group=1, num_filter=32, no_bias=True)
    for axis in axes:
        t = mx.nd.transpose(y, axis)
        t.wait_to_read()
        s = y.asnumpy()
        n = np.transpose(s, axis)
        np.allclose(t.asnumpy(), n)


# This test case is contributed by @awsbillz in https://github.com/apache/incubator-mxnet/issues/14766
@with_seed()
def test_reshape_transpose_6d():
    class Reshape2D(gluon.HybridBlock):
        def __init__(self, factor):
            super(Reshape2D, self).__init__()
            self._factors = (int(factor),) * 2

        def hybrid_forward(self, F, x):
            f1, f2 = self._factors
                                                          # (N, f1*f2*C, H, W)
            x = F.reshape(x, (0, -4, -1, f1 * f2, 0, 0))  # (N, C, f1*f2, H, W)
            x = F.reshape(x, (0, 0, -4, f1, f2, 0, 0))    # (N, C, f1, f2, H, W)
            x = F.transpose(x, (0, 1, 4, 2, 5, 3))        # (N, C, H, f1, W, f2)
            x = F.reshape(x, (0, 0, -3, -3))              # (N, C, H*f1, W*f2)
            return x


    class Net(gluon.HybridBlock):
        def __init__(self, **kwargs):
            super(Net, self).__init__(**kwargs)
            with self.name_scope():
                self.conv1 = nn.Conv2D(8, kernel_size=5)
                self.reshape2D = Reshape2D(2)

        def hybrid_forward(self, F, x):
            x = self.conv1(x)
            x = self.reshape2D(x)
            return x

    net = Net()
    net.initialize(mx.init.Xavier(), ctx=mx.cpu())
    net.hybridize()
    data = mx.nd.random_normal(shape=(1, 3, 600, 600))
    output = net(data)
    a = output.asnumpy()

@with_seed()
def test_concat():
    def ref_concat(a, b, axis):
      return np.concatenate((a, b), axis=axis)

    a_sym = mx.sym.Variable("a")
    b_sym = mx.sym.Variable("b")
    dshape = rand_shape_nd(4)
    a_shape = tuple(dshape)
    b_shape = tuple(dshape)

    for axis in range(0, 4):
      z = mx.sym.concat(a_sym, b_sym, dim=axis)
      a = np.random.uniform(-1, 1, a_shape)
      b = np.random.uniform(-1, 1, b_shape)
      exe = z.simple_bind(ctx=mx.cpu(), a=a_shape, b=b_shape)
      out = exe.forward(is_train=False, a=a, b=b)
      ref_out = ref_concat(a, b, axis=axis)
      out = out[0].asnumpy()
      assert_almost_equal(out, ref_out)

    def check_concat_training(stype):
        data_shape = rand_shape_nd(4)
        for density in [1.0, 0.5, 0.0]:
            a_sym = mx.sym.Variable('a')
            b_sym = mx.sym.Variable('b')
            sym = mx.sym.concat(a_sym, b_sym, dim=1)
            a = rand_ndarray(shape=data_shape, stype=stype, density=density)
            b = rand_ndarray(shape=data_shape, stype=stype, density=density)
            in_location = [a, b]
            check_numeric_gradient(sym, in_location, numeric_eps=1e-3, rtol=1e-3, atol=5e-3)
    stypes = ['row_sparse', 'default']
    for stype in stypes:
        check_concat_training(stype)

@with_seed()
def test_elemwise_add():
    def ref_add(a, b):
      return np.add(a, b)

    a_sym = mx.sym.Variable("a")
    b_sym = mx.sym.Variable("b")
    dshape = rand_shape_nd(4)
    a_shape = tuple(dshape)
    b_shape = tuple(dshape)
    z = mx.sym.elemwise_add(a_sym, b_sym)
    a = np.random.uniform(-1, 1, a_shape)
    b = np.random.uniform(-1, 1, b_shape)
    exe = z.simple_bind(ctx=mx.cpu(), a=a_shape, b=b_shape)
    out = exe.forward(is_train=False, a=a, b=b)
    ref_out = ref_add(a, b)
    out = out[0].asnumpy()
    assert_almost_equal(out, ref_out, rtol=1e-6, atol=1e-6)

    def check_elemwise_add_training(stype):
        data_shape = rand_shape_nd(4)
        for density in [1.0, 0.5, 0.0]:
            a_sym = mx.sym.Variable('a')
            b_sym = mx.sym.Variable('b')
            sym = mx.sym.elemwise_add(a_sym, b_sym)
            a = rand_ndarray(shape=data_shape, stype=stype, density=density)
            b = rand_ndarray(shape=data_shape, stype=stype, density=density)
            in_location = [a, b]
            check_numeric_gradient(sym, in_location, numeric_eps=1e-3, rtol=1e-3, atol=5e-3)
    stypes = ['row_sparse', 'default']
    for stype in stypes:
        check_elemwise_add_training(stype)
<|MERGE_RESOLUTION|>--- conflicted
+++ resolved
@@ -31,38 +31,6 @@
 sys.path.append(os.path.join(curr_path, '../unittest/'))
 from common import with_seed
 
-<<<<<<< HEAD
-
-def test_mkldnn_model():
-    model = os.path.join(os.path.dirname(os.path.realpath(__file__)), "data",
-                         "test_mkldnn_test_mkldnn_model_model1.json")
-    shape = (32, 3, 300, 300)
-    ctx = mx.cpu()
-
-    sym = mx.sym.load(model)
-    args = sym.list_arguments()
-    shapes = sym.infer_shape(data=shape)
-
-    def get_tensors(args, shapes, ctx):
-        return {x: mx.nd.ones(y, ctx) for x, y in zip(args, shapes)}
-
-    inputs = get_tensors(args, shapes[0], ctx)
-    grads = get_tensors(args, shapes[0], ctx)
-
-    try:
-        exe = sym._bind(ctx, inputs, args_grad=grads)
-        for _ in range(2):
-            exe.forward(is_train=True)
-            for y in exe.outputs:
-                y.wait_to_read()
-            exe.backward()
-            for y in exe.grad_arrays:
-                y.wait_to_read()
-    except:  # pylint: disable=bare-except
-        assert 0, "test_mkldnn_model exception in bind and execution"
-
-=======
->>>>>>> 97d4ba5a
 @with_seed(1234)
 def test_mkldnn_ndarray_slice():
     ctx = mx.cpu()
