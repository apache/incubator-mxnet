# Licensed to the Apache Software Foundation (ASF) under one
# or more contributor license agreements.  See the NOTICE file
# distributed with this work for additional information
# regarding copyright ownership.  The ASF licenses this file
# to you under the Apache License, Version 2.0 (the
# "License"); you may not use this file except in compliance
# with the License.  You may obtain a copy of the License at
#
#   http://www.apache.org/licenses/LICENSE-2.0
#
# Unless required by applicable law or agreed to in writing,
# software distributed under the License is distributed on an
# "AS IS" BASIS, WITHOUT WARRANTIES OR CONDITIONS OF ANY
# KIND, either express or implied.  See the License for the
# specific language governing permissions and limitations
# under the License.

# pylint: skip-file
import mxnet as mx
import numpy as np
import os, sys
import pickle as pickle
import logging
from mxnet.test_utils import get_mnist_ubyte


<<<<<<< HEAD
def accuracy(label, pred):
    py = np.argmax(pred, axis=1)
    return np.sum(py == label.astype(py)) / float(label.size)
    # currently mxnet.numpy (which used in gluon.metric) did not support "==" between different types
=======
def test_mlp(tmpdir):
    # symbol net
    batch_size = 100
    data = mx.symbol.Variable('data')
    fc1 = mx.symbol.FullyConnected(data, name='fc1', num_hidden=128)
    act1 = mx.symbol.Activation(fc1, name='relu1', act_type="relu")
    fc2 = mx.symbol.FullyConnected(act1, name = 'fc2', num_hidden = 64)
    act2 = mx.symbol.Activation(fc2, name='relu2', act_type="relu")
    fc3 = mx.symbol.FullyConnected(act2, name='fc3', num_hidden=10)
    softmax = mx.symbol.SoftmaxOutput(fc3, name = 'sm')
>>>>>>> c329a524

    def accuracy(label, pred):
        py = np.argmax(pred, axis=1)
        return np.sum(py == label) / float(label.size)

    num_epoch = 4
    prefix = './mlp'

    #check data
    path = str(tmpdir)
    get_mnist_ubyte(path)

    train_dataiter = mx.io.MNISTIter(
            image=os.path.join(path, 'train-images-idx3-ubyte'),
            label=os.path.join(path, 'train-labels-idx1-ubyte'),
            data_shape=(784,),
            label_name='sm_label',
            batch_size=batch_size, shuffle=True, flat=True, silent=False, seed=10)
    val_dataiter = mx.io.MNISTIter(
            image=os.path.join(path, 't10k-images-idx3-ubyte'),
            label=os.path.join(path, 't10k-labels-idx1-ubyte'),
            data_shape=(784,),
            label_name='sm_label',
            batch_size=batch_size, shuffle=True, flat=True, silent=False)
    # print logging by default
    logging.basicConfig(level=logging.DEBUG)

    model = mx.model.FeedForward.create(
        softmax,
        X=train_dataiter,
        eval_data=val_dataiter,
        eval_metric=mx.gluon.metric.np(accuracy),
        epoch_end_callback=mx.callback.do_checkpoint(prefix),
        ctx=[mx.cpu(i) for i in range(2)],
        num_epoch=num_epoch,
        learning_rate=0.1, wd=0.0004,
        momentum=0.9)

    logging.info('Finish traning...')
    prob = model.predict(val_dataiter)
    logging.info('Finish predict...')
    val_dataiter.reset()
    y = np.concatenate([batch.label[0].asnumpy() for batch in val_dataiter]).astype('int')
    py = np.argmax(prob, axis=1)
    acc1 = float(np.sum(py == y)) / len(y)
    logging.info('final accuracy = %f', acc1)
    assert(acc1 > 0.94)

    # predict internal featuremaps
    internals = softmax.get_internals()
    fc2 = internals['fc2_output']
    mfeat = mx.model.FeedForward(symbol=fc2,
                                 arg_params=model.arg_params,
                                 aux_params=model.aux_params,
                                 allow_extra_params=True)
    feat = mfeat.predict(val_dataiter)
    assert feat.shape == (10000, 64)
    # pickle the model
    smodel = pickle.dumps(model)
    model2 = pickle.loads(smodel)
    prob2 = model2.predict(val_dataiter)
    assert np.sum(np.abs(prob - prob2)) == 0

    # load model from checkpoint
    model3 = mx.model.FeedForward.load(prefix, num_epoch)
    prob3 = model3.predict(val_dataiter)
    assert np.sum(np.abs(prob - prob3)) == 0

    # save model explicitly
    model.save(prefix, 128)
    model4 = mx.model.FeedForward.load(prefix, 128)
    prob4 = model4.predict(val_dataiter)
    assert np.sum(np.abs(prob - prob4)) == 0

    for i in range(num_epoch):
        os.remove('%s-%04d.params' % (prefix, i + 1))
    os.remove('%s-symbol.json' % prefix)
    os.remove('%s-0128.params' % prefix)<|MERGE_RESOLUTION|>--- conflicted
+++ resolved
@@ -24,12 +24,6 @@
 from mxnet.test_utils import get_mnist_ubyte
 
 
-<<<<<<< HEAD
-def accuracy(label, pred):
-    py = np.argmax(pred, axis=1)
-    return np.sum(py == label.astype(py)) / float(label.size)
-    # currently mxnet.numpy (which used in gluon.metric) did not support "==" between different types
-=======
 def test_mlp(tmpdir):
     # symbol net
     batch_size = 100
@@ -40,12 +34,12 @@
     act2 = mx.symbol.Activation(fc2, name='relu2', act_type="relu")
     fc3 = mx.symbol.FullyConnected(act2, name='fc3', num_hidden=10)
     softmax = mx.symbol.SoftmaxOutput(fc3, name = 'sm')
->>>>>>> c329a524
 
     def accuracy(label, pred):
         py = np.argmax(pred, axis=1)
-        return np.sum(py == label) / float(label.size)
-
+        return np.sum(py == label.astype(py)) / float(label.size)
+        # currently mxnet.numpy (which used in gluon.metric) did not support "==" between different types        
+        
     num_epoch = 4
     prefix = './mlp'
 
