--- conflicted
+++ resolved
@@ -352,14 +352,14 @@
     l4 = mx.nd.array([[2,0,3,1],[0,1,0,0]], dtype=int)
     op_export_test('softmax_4', M4, [x, l4], tmp_path)
 
-<<<<<<< HEAD
+
 @pytest.mark.parametrize('dtype', ['float16', 'float32', 'float64', 'int32', 'int64'])
 @pytest.mark.parametrize('axis', [0, 1, 2, 3])
 def test_onnx_export_reverse(tmp_path, dtype, axis):
     x = mx.nd.arange(0, 120, dtype=dtype).reshape((2, 3, 4, 5))
     M = def_model('reverse', axis=axis)
     op_export_test('reverse', M, [x], tmp_path)
-=======
+
 
 @pytest.mark.parametrize('dtype', ['float16', 'float32', 'float64', 'int32', 'int64'])
 @pytest.mark.parametrize('axis', [None, 0, 1, 2, -1, -2, -3])
@@ -385,5 +385,4 @@
 def test_onnx_export_contrib_BilinearResize2D(tmp_path, dtype, params):
     x = mx.nd.arange(0, 160).reshape((2, 2, 5, 8))
     M = def_model('contrib.BilinearResize2D', **params)
-    op_export_test('contrib_BilinearResize2D', M, [x], tmp_path)
->>>>>>> aa00f4b3
+    op_export_test('contrib_BilinearResize2D', M, [x], tmp_path)