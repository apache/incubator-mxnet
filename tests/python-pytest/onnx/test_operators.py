--- conflicted
+++ resolved
@@ -354,14 +354,14 @@
 
 
 @pytest.mark.parametrize('dtype', ['float16', 'float32', 'float64', 'int32', 'int64'])
-<<<<<<< HEAD
 @pytest.mark.parametrize('axis', [None, 0, 1, 2, -1, -2, -3])
 @pytest.mark.parametrize('repeats', [2, 1, 3])
 def test_onnx_export_repeat(tmp_path, dtype, axis, repeats):
     x = mx.nd.arange(0, 27, dtype=dtype).reshape((3, 3, 3))
     M = def_model('repeat', axis=axis, repeats=repeats)
     op_export_test('repeat', M, [x], tmp_path)
-=======
+
+
 @pytest.mark.parametrize('params', [{'height': 7, 'width': 13},
                                     {'height': 10, 'width': 16},
                                     {'height': 3, 'width': 5},
@@ -376,5 +376,4 @@
 def test_onnx_export_contrib_BilinearResize2D(tmp_path, dtype, params):
     x = mx.nd.arange(0, 160).reshape((2, 2, 5, 8))
     M = def_model('contrib.BilinearResize2D', **params)
-    op_export_test('contrib_BilinearResize2D', M, [x], tmp_path)
->>>>>>> 209a789e
+    op_export_test('contrib_BilinearResize2D', M, [x], tmp_path)