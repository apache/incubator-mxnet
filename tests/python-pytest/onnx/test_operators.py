# Licensed to the Apache Software Foundation (ASF) under one
# or more contributor license agreements.  See the NOTICE file
# distributed with this work for additional information
# regarding copyright ownership.  The ASF licenses this file
# to you under the Apache License, Version 2.0 (the
# "License"); you may not use this file except in compliance
# with the License.  You may obtain a copy of the License at
#
#   http://www.apache.org/licenses/LICENSE-2.0
#
# Unless required by applicable law or agreed to in writing,
# software distributed under the License is distributed on an
# "AS IS" BASIS, WITHOUT WARRANTIES OR CONDITIONS OF ANY
# KIND, either express or implied.  See the License for the
# specific language governing permissions and limitations
# under the License.

import mxnet as mx
from mxnet.gluon import HybridBlock, nn
import numpy as np
import onnxruntime as rt
from mxnet.test_utils import assert_almost_equal
import pytest
import tempfile

def def_model(op_name, dummy_input=False, **params):
    class Model(HybridBlock):
        def __init__(self, **kwargs):
            super(Model, self).__init__(**kwargs)

        def hybrid_forward(self, F, *inputs):
            names = op_name.split('.')
            func = F
            for name in names:
                func = getattr(func, name)
            if dummy_input:
                return func(**params), inputs[0]
            else:
                return func(*inputs, **params)
    return Model

def op_export_test(model_name, Model, inputs, tmp_path, dummy_input=False):
    def export_to_onnx(model, model_name, inputs):
        model_path = '{}/{}'.format(tmp_path, model_name)
        model.export(model_path, epoch=0)
        sym_file = '{}-symbol.json'.format(model_path)
        params_file = '{}-0000.params'.format(model_path)
        dtype = inputs[0].dtype
        onnx_file = '{}/{}.onnx'.format(tmp_path, model_name)
        mx.contrib.onnx.export_model(sym_file, params_file, [inp.shape for inp in inputs],
                                     dtype, onnx_file)
        return onnx_file

    def onnx_rt(onnx_file, inputs):
        sess = rt.InferenceSession(onnx_file)
        dtype_0 = inputs[0].asnumpy().dtype
        input_dict = dict((sess.get_inputs()[i].name, inputs[i].asnumpy().astype(dtype_0)) for i in range(len(inputs)))
        pred = sess.run(None, input_dict)
        return pred

    # create a new model 
    model = Model()
    model.initialize(ctx=mx.cpu(0))
    model.hybridize()
    pred_nat = model(*inputs)
    onnx_file = export_to_onnx(model, model_name, inputs)
    pred_onx = onnx_rt(onnx_file, inputs)
    if dummy_input:
        pred_nat = pred_nat[0]
    if isinstance(pred_nat, list):
        for i in range(len(pred_nat)):
            assert_almost_equal(pred_nat[i], pred_onx[i])
    else:
        assert_almost_equal(pred_nat, pred_onx[0])


def test_onnx_export_abs(tmp_path):
    M = def_model('abs')
    x = mx.nd.array([[-2, -1], [0, 99]], dtype='float32')
    op_export_test('abs', M, [x], tmp_path)


@pytest.mark.parametrize('dtype', ['float32', 'float64', 'float16', 'int32', 'int64'])
@pytest.mark.parametrize('params', [[(0, 1), (2,3), (1, 1)],
                                    [(None, 1), (2, None), None],
                                    [(0, 0, 0), (None, 4, 5), (None, 1, 2)]])
def test_onnx_export_slice(tmp_path, dtype, params):
    M = def_model('slice', begin=params[0], end=params[1], step=params[2])
    x = mx.nd.arange(start=0, stop=60, dtype=dtype).reshape((3, 4, 5))
    op_export_test('slice', M, [x], tmp_path)


def test_onnx_export_stack(tmp_path):
    M = def_model('stack')
    x = mx.nd.array([1, 2], dtype='float32')
    y = mx.nd.array([3, 4], dtype='float32')
    op_export_test('stack', M, [x, y], tmp_path)


def test_onnx_export_zeros_like(tmp_path):
    M = def_model('zeros_like')
    x = mx.nd.array([[-2,-1,0],[0,50,99],[4,5,6],[7,8,9]], dtype='float32')
    op_export_test('zeros_like', M, [x], tmp_path)

def test_onnx_export_ones_like(tmp_path):
    M = def_model('ones_like')
    x = mx.nd.array([[-2,-1,0],[0,50,99],[4,5,6],[7,8,9]], dtype='float32')
    op_export_test('ones_like', M, [x], tmp_path)

@pytest.mark.parametrize("dtype", ["float32", "float64"])
@pytest.mark.parametrize("axis", [None,0,1])
@pytest.mark.parametrize("start", [0, 0.5, 1])
@pytest.mark.parametrize("step", [0.01, 0.1, 0.5, 1])
@pytest.mark.parametrize("test_data", [ mx.random.uniform(0, 1, (10,20)), [[0,1,2,3,4,5],[4,5,6,7,8,9],[8,9,10,11,12,13]]])
def test_onnx_export_arange_like(tmp_path, dtype, axis, start, step, test_data):
    M = def_model('contrib.arange_like', axis=axis, start=start, step=step)
    x = mx.nd.array(test_data, dtype=dtype)
    op_export_test('arange_like', M, [x], tmp_path)


@pytest.mark.parametrize("params", [[0, 2, 1], [0, 50, 0.25], [-100, 100, 0.5], [5, None, 1], [-5, None, -1]])
@pytest.mark.parametrize("dtype", ["float32", "float64", "int32", "int64"])
def test_onnx_export_arange(tmp_path, dtype, params):
    start, stop, step = params[0], params[1], params[2]
    if "int" in dtype:
        start = int(start)
        stop = int(stop) if stop != None else None
        step = int(step)
        if step == 0:
            step = 1
    M = def_model('arange', dummy_input=True, start=start, stop=stop, step=step, dtype=dtype)
    x = mx.nd.array([1], dtype='float32')
    op_export_test('arange', M, [x], tmp_path, dummy_input=True)


@pytest.mark.parametrize('dtype', ['float32'])
def test_onnx_export_layernorm(tmp_path, dtype):
    x = mx.nd.random.uniform(1, 2, (3, 4, 5), dtype=dtype)
    axes = list(range(np.shape(np.shape(x))[0]))
    axes.append(-1)
    for axis in axes:
        M = def_model('LayerNorm', axis=axis)
        gamma = mx.random.uniform(0, 1, [np.shape(x)[axis]], dtype=dtype)
        beta = mx.random.uniform(0, 1, [np.shape(x)[axis]], dtype=dtype)
        op_export_test('LayerNorm', M, [x, gamma, beta], tmp_path)


@pytest.mark.parametrize('dtype', ['float32', 'float64', 'int32'])
def test_onnx_export_broadcast_axis(tmp_path, dtype):
    M1 = def_model('broadcast_axis', axis=(0, 2), size=(3, 4))
    M2 = def_model('broadcast_axis', axis=(0, 2), size=(1, 5))
    x1 = mx.nd.array([[[1], [2]]], dtype=dtype)
    op_export_test('broadcast_axis_1', M1, [x1], tmp_path)
    op_export_test('broadcast_axis_2', M2, [x1], tmp_path)
    M3 = def_model('broadcast_axis', axis=(1, 4), size=(3, 5))
    x2 = mx.nd.ones((1, 1, 3, 1, 1, 1), dtype=dtype)
    op_export_test('broadcast_axis_3', M3, [x2], tmp_path)


#TODO: onnxruntime does not support float64 for Where
@pytest.mark.parametrize('dtype', ['float32'])
def test_onnx_export_SequenceMask(tmp_path, dtype):
    M1 = def_model('SequenceMask', use_sequence_length=True, axis=1, value=-5)
    M2 = def_model('SequenceMask', use_sequence_length=True, axis=0, value=-99)
    x = mx.nd.array([[[[  1.,   2.,   3.,  3.5]],
                      [[  4.,   5.,   6.,  6.5]]],
                     [[[  7.,   8.,   9.,  9.5]],
                      [[ 10.,  11.,  12., 12.5]]],
                     [[[ 13.,  14.,  15., 15.5]],
                      [[ 16.,  17.,  18., 18.5]]]], dtype=dtype)
    seq_len1 = mx.nd.array([1, 2, 1], dtype=dtype)
    seq_len2 = mx.nd.array([1, 2], dtype=dtype)
    op_export_test('SequenceMask_1', M1, [x, seq_len1], tmp_path)
    op_export_test('SequenceMask_2', M2, [x, seq_len2], tmp_path)


@pytest.mark.parametrize('dtype', ['float32'])
def test_onnx_export_contrib_interleaved_matmul_selfatt_qk(tmp_path, dtype):
    M1 = def_model('contrib.interleaved_matmul_selfatt_qk', heads=3)
    x1 = mx.nd.random.uniform(0, 1, (3, 3, 3*3*3), dtype=dtype)
    op_export_test('contrib_interleaved_matmul_selfatt_qk_1', M1, [x1], tmp_path)
    M2 = def_model('contrib.interleaved_matmul_selfatt_qk', heads=5)
    x2 = mx.nd.random.uniform(0, 1, (7, 5, 4*5*6), dtype=dtype)
    op_export_test('contrib_interleaved_matmul_selfatt_qk_2', M2, [x2], tmp_path)

@pytest.mark.parametrize('dtype', ['float32'])
def test_onnx_export_contrib_interleaved_matmul_selfatt_valatt(tmp_path, dtype):
    M = def_model('contrib.interleaved_matmul_selfatt_valatt', heads=6)
    x = mx.nd.random.uniform(0, 1, (4, 5, 6*7*3), dtype=dtype)
    att = mx.nd.random.uniform(0, 1, (5*6, 4, 4), dtype=dtype)
    op_export_test('contrib_interleaved_matmul_selfatt_valatt', M, [x, att], tmp_path)


@pytest.mark.parametrize('dtype', ['float32', 'float64', 'int32'])
def test_onnx_export_slice_axis(tmp_path, dtype):
    x = mx.nd.array([[  1.,   2.,   3.,   4.],
                     [  5.,   6.,   7.,   8.],
                     [  9.,  10.,  11.,  12.]], dtype=dtype)
    M1 = def_model('slice_axis', axis=0, begin=1, end=3)
    M2 = def_model('slice_axis', axis=0, begin=1, end=None)
    M3 = def_model('slice_axis', axis=1, begin=-3, end=-1)
    op_export_test('slice_axis_1', M1, [x], tmp_path)
    op_export_test('slice_axis_2', M2, [x], tmp_path)
    op_export_test('slice_axis_3', M3, [x], tmp_path)


@pytest.mark.parametrize('dtype', ['float32', 'float64', 'int32', 'int64'])
def test_onnx_export_reshape(tmp_path, dtype):
    x = mx.nd.ones((2, 3, 4, 5, 6), dtype=dtype)
    M1 = def_model('reshape', shape=(6, 1, 0, -1))
    op_export_test('reshape_1', M1, [x], tmp_path)
    M2 = def_model('reshape', shape=(3, -1, 0, 0), reverse=True)
    op_export_test('reshape_2', M2, [x], tmp_path)
    M3 = def_model('reshape', shape=(5, 1, 1, 1, 1, 0 -1, 0), reverse=True)
    op_export_test('reshape_3', M3, [x], tmp_path)


@pytest.mark.parametrize('dtype', ['float32', 'float64', 'int32', 'int64'])
def test_onnx_export_reshape_special_cases(tmp_path, dtype):
    x1 = mx.nd.ones((8, 9), dtype=dtype)
    M1 = def_model('reshape', shape=(0, -4, 1, -1))
    op_export_test('reshape_spec_1', M1, [x1], tmp_path)

    x2 = mx.nd.ones((8, 9, 10), dtype=dtype)

    M2 = def_model('reshape', shape=(0, -4, 3, -1, 10))
    op_export_test('reshape_spec_2', M2, [x2], tmp_path)
    M3 = def_model('reshape', shape=(-4, 2, -1, 10, 9))
    op_export_test('reshape_spec_3', M3, [x2], tmp_path)

    M4 = def_model('reshape', shape=(-3, 0))
    op_export_test('reshape_spec_4', M4, [x2], tmp_path)

    x3 = mx.nd.ones((1, 2, 3, 4, 5, 6), dtype=dtype)
    M5 = def_model('reshape', shape=(0, 0, -3, -3))
    op_export_test('reshape_spec_5', M5, [x3], tmp_path)


@pytest.mark.parametrize('dtype', ['int32', 'int64'])
def test_onnx_export_embedding(tmp_path, dtype):
    x = mx.nd.array([[ 1.,  3.],
                     [ 0.,  2.]], dtype=dtype)
    y = mx.nd.array([[  0.,   1.,   2.,   3.,   4.],
                     [  5.,   6.,   7.,   8.,   9.],
                     [ 10.,  11.,  12.,  13.,  14.],
                     [ 15.,  16.,  17.,  18.,  19.]], dtype=dtype)
    M = def_model('Embedding', input_dim=4, output_dim=5)
    op_export_test('Embedding', M, [x, y], tmp_path)


@pytest.mark.parametrize('dtype', ['float32', 'float64', 'int32', 'int64'])
@pytest.mark.parametrize('num_hidden', [1, 2, 7, 10, 20])
@pytest.mark.parametrize('no_bias', [True, False])
@pytest.mark.parametrize('flatten', [True, False])
def test_onnx_export_fully_connected(tmp_path, dtype, num_hidden, no_bias, flatten):
    M = def_model('FullyConnected', num_hidden=num_hidden, no_bias=no_bias, flatten=flatten)
    x = mx.nd.random.uniform(-0.5, 0.5, (3, 4, 5))
    if (flatten):
        weight = mx.nd.random.uniform(0, 1, (num_hidden, 4*5))
    else:
        weight = mx.nd.random.uniform(0, 1, (num_hidden, 5))
    args = [x, weight]
    if not no_bias:
        args.append(mx.nd.random.uniform(0,1,(num_hidden,)))
    op_export_test('FullyConnected', M, args, tmp_path)


#TODO: onnxruntime does not support float64 for the relu opertors
@pytest.mark.parametrize('dtype', ['float32', 'float16'])
@pytest.mark.parametrize('shape', [(1,), (3,), (4, 5), (3, 4, 5)])
@pytest.mark.parametrize('act_type', ['elu', 'leaky', 'prelu', 'selu', 'gelu'])
def test_onnx_export_LeakyReLU(tmp_path, dtype, shape, act_type):
    M = def_model('LeakyReLU', act_type='leaky')
    x = mx.nd.random.uniform(-0.5, 0.5, shape=shape, dtype=dtype)
    op_export_test('LeakyReLU', M, [x], tmp_path)


@pytest.mark.parametrize('dtype', ['float32', 'float64', 'float16', 'int32', 'int64'])
def test_onnx_export_Concat(tmp_path, dtype):
    x = mx.nd.array([[1,1],[2,2]], dtype=dtype)
    y = mx.nd.array([[3,3],[4,4],[5,5]], dtype=dtype)
    z = mx.nd.array([[6,6],[7,7],[8,8]], dtype=dtype)
    M1 = def_model('Concat', dim=0)
    M2 = def_model('Concat', dim=1)
    op_export_test('Concat_1', M1, [x, y, z], tmp_path)
    op_export_test('Concat_2', M2, [y, z], tmp_path)


@pytest.mark.parametrize('dtype', ['float32', 'float64', 'float16'])
@pytest.mark.parametrize('shape', [(1,), (3,), (4, 5), (3, 4, 5)])
def test_onnx_export_elemwise_add(tmp_path, dtype, shape):
    M = def_model('elemwise_add')
    x = mx.nd.random.uniform(-0.5, 0.5, shape=shape, dtype=dtype)
    y = mx.nd.random.uniform(-0.5, 0.5, shape=shape, dtype=dtype)
    op_export_test('elmwise_add', M, [x, y], tmp_path)


@pytest.mark.parametrize('dtype', ['float32', 'float16'])
@pytest.mark.parametrize('shape', [(1,), (3,), (4, 5), (3, 4, 5)])
@pytest.mark.parametrize('act_type', ['tanh', 'relu', 'sigmoid', 'softrelu', 'softsign'])
def test_onnx_export_Activation(tmp_path, dtype, shape, act_type):
    M = def_model('Activation', act_type=act_type)
    x = mx.nd.random.uniform(-0.5, 0.5, shape=shape, dtype=dtype)
    op_export_test('Activation', M, [x], tmp_path)


@pytest.mark.parametrize('dtype', ['float32', 'float64', 'int32', 'int64'])
@pytest.mark.parametrize('axes', [None, [1,0,2]])
def test_onnx_export_transpose(tmp_path, dtype, axes):
    if axes != None:
        M = def_model('transpose', axes=axes)
    else:
        M = def_model('transpose')
    x = mx.nd.array([[[1,2],[3,4]],[[5,6],[7,8]]], dtype=dtype)
    op_export_test('transpose', M, [x], tmp_path)


@pytest.mark.parametrize('dtype', ['float32', 'float64'])
@pytest.mark.parametrize('axis', [0, 1, 2])
def test_onnx_export_expand_dims(tmp_path, dtype, axis):
    M = def_model('expand_dims', axis=axis)
    x = mx.nd.random.uniform(0, 1, (2,3,4), dtype=dtype)
    op_export_test('expand_dims', M, [x], tmp_path)


@pytest.mark.parametrize('dtype', ['float32', 'float64', 'int32', 'int64'])
def test_onnx_export_broadcast_add(tmp_path, dtype):
    M = def_model('broadcast_add')
    x = mx.nd.array([[1,1,1],[1,1,1]], dtype=dtype)
    y = mx.nd.array([[0],[1]], dtype=dtype)
    op_export_test('broadcast_add', M, [x, y], tmp_path)


@pytest.mark.parametrize('dtype', ['float32', 'float64', 'int32', 'int64'])
def test_onnx_export_broadcast_equal(tmp_path, dtype):
    M = def_model('broadcast_equal')
    x = mx.nd.zeros((4,5,6), dtype=dtype)
    y = mx.nd.ones((4,5,6), dtype=dtype)
    op_export_test('broadcast_equal', M, [x, y], tmp_path)


@pytest.mark.parametrize('dtype', ['float16', 'float32', 'float64', 'int32', 'int64'])
def test_onnx_export_broadcast_minimum(tmp_path, dtype):
    M = def_model('broadcast_minimum')
    if 'int' in dtype:
        x = mx.nd.random.randint(0, 1000, (4, 5, 6), dtype=dtype)
        y = mx.nd.random.randint(0, 1000, (4, 5, 6), dtype=dtype)
    else:
        x = mx.nd.random.uniform(0, 1000, (4, 5, 6), dtype=dtype)
        y = mx.nd.random.uniform(0, 1000, (4, 5, 6), dtype=dtype)
    op_export_test('broadcast_minimum', M, [x, y], tmp_path)

@pytest.mark.parametrize('dtype', ['float32', 'float64', 'int32', 'int64'])
@pytest.mark.parametrize('axis', [0, 1, 2, -1])
def test_onnx_export_stack(tmp_path, dtype, axis):
    M = def_model('stack', axis=axis)
    if 'int' in dtype:
        x = mx.nd.random.randint(0, 10*9, (3,4,5), dtype=dtype)
        y = mx.nd.random.randint(0, 10*9, (3,4,5), dtype=dtype)
    else:
        x = mx.nd.random.normal(0, 10*9, (3,4,5), dtype=dtype)
        y = mx.nd.random.normal(0, 10*9, (3,4,5), dtype=dtype)
    op_export_test('stack', M, [x, y], tmp_path)


@pytest.mark.parametrize('dtype', ['float32', 'float64'])
@pytest.mark.parametrize('p', [0.1, 0.2, 0.5, 0.8])
def test_onnx_export_dropout(tmp_path, dtype, p):
    M = def_model('Dropout', p=p)
    x = mx.nd.array([[3,0.5,-0.5,2,7],[2,-0.4,7,3,0.2]], dtype=dtype)
    op_export_test('Dropout', M, [x], tmp_path)


@pytest.mark.parametrize('src_dtype', ['float16', 'float32', 'float64'])
@pytest.mark.parametrize('dst_dtype', ['bool', 'float16', 'float32', 'float64', 'int32', 'int64', 'int8', 'uint8'])
@pytest.mark.parametrize('shape', [(2,3), (4,5,6)])
def test_onnx_export_cast(tmp_path, src_dtype, dst_dtype, shape):
    M = def_model('Cast', dtype=dst_dtype)
    x = mx.nd.ones(shape, dtype=src_dtype)
    op_export_test('Cast', M, [x], tmp_path)


@pytest.mark.parametrize('dtype', ['float16', 'float32'])
@pytest.mark.parametrize('temperature', [.1, 1., 10.])
def test_onnx_export_softmax(tmp_path, dtype, temperature):
    x = mx.nd.random.uniform(0, 1, (2, 3, 4), dtype=dtype)
    M1 = def_model('softmax')
    op_export_test('softmax_1', M1, [x], tmp_path)
    M2 = def_model('softmax', use_length=True, axis=0, temperature=temperature)
    l2 = mx.nd.array([[2,0,2,1],[1,1,2,1], [0,0,0,1]], dtype=int)
    op_export_test('softmax_2', M2, [x, l2], tmp_path)
    M3 = def_model('softmax', use_length=True, axis=-1, temperature=temperature)
    l3 = mx.nd.array([[2,0,4],[0,0,0]], dtype=int)
    op_export_test('softmax_3', M3, [x, l3], tmp_path)
    M4 = def_model('softmax', use_length=True, axis=1, temperature=temperature)
    l4 = mx.nd.array([[2,0,3,1],[0,1,0,0]], dtype=int)
    op_export_test('softmax_4', M4, [x, l4], tmp_path)


@pytest.mark.parametrize('dtype', ['float16', 'float32', 'float64', 'int32', 'int64'])
@pytest.mark.parametrize('axis', [0, 1, 2, 3])
def test_onnx_export_reverse(tmp_path, dtype, axis):
    x = mx.nd.arange(0, 120, dtype=dtype).reshape((2, 3, 4, 5))
    M = def_model('reverse', axis=axis)
    op_export_test('reverse', M, [x], tmp_path)


@pytest.mark.parametrize('dtype', ['float16', 'float32', 'float64', 'int32', 'int64'])
@pytest.mark.parametrize('axis', [None, 0, 1, 2, -1, -2, -3])
@pytest.mark.parametrize('repeats', [2, 1, 3])
def test_onnx_export_repeat(tmp_path, dtype, axis, repeats):
    x = mx.nd.arange(0, 27, dtype=dtype).reshape((3, 3, 3))
    M = def_model('repeat', axis=axis, repeats=repeats)
    op_export_test('repeat', M, [x], tmp_path)


@pytest.mark.parametrize('dtype', ['float16', 'float32', 'float64', 'int32', 'int64'])
@pytest.mark.parametrize('params', [{'height': 7, 'width': 13},
                                    {'height': 10, 'width': 16},
                                    {'height': 3, 'width': 5},
                                    {'height': 2, 'width': 4},
                                    {'scale_height': 3, 'scale_width': 2},
                                    {'scale_height': 1.7, 'scale_width': 2.3},
                                    {'scale_height': 0.5, 'scale_width': 0.6},
                                    {'scale_height': 0.8, 'scale_width': 0.1},
                                    {'scale_height': 2.5, 'scale_width': 0.5},
                                    {'scale_height': 3, 'scale_width': 0.00001},
                                    ])
def test_onnx_export_contrib_BilinearResize2D(tmp_path, dtype, params):
    x = mx.nd.arange(0, 160).reshape((2, 2, 5, 8))
    M = def_model('contrib.BilinearResize2D', **params)
    op_export_test('contrib_BilinearResize2D', M, [x], tmp_path)


@pytest.mark.parametrize('topk', [2, 3, 4])
@pytest.mark.parametrize('valid_thresh', [0.3, 0.4, 0.8])
@pytest.mark.parametrize('overlap_thresh', [0.4, 0.7, 1.0])
def test_onnx_export_contrib_box_nms_manual(tmp_path, topk, valid_thresh, overlap_thresh):
    # Note that ONNX NMS op only supports float32

    # Also note that onnxruntime's nms has slightly different implementation in handling
    # overlaps and score ordering when certain boxes are suppressed than that of mxnet
    # the following test tensors are manually tweaked to avoid such diferences
    # The purpose of theses tests cases are to show that the high level conversion logic is
    # laid out correctly

    A = mx.nd.array([[
                    [[[[0.5, 0.1, 0.1, 0.2, 0.2],
                    [0.4, 0.1, 0.1, 0.2, 0.2],
                    [0.7, 0.5, 0.5, 0.9, 0.9],
                    [0.8, 0.1, 0.9, 0.11, 0.91],
                    [0.001, 0.01, 0.01, 0.02, 0.02]]]],

                    [[[[0.5, 0.1, 0.1, 0.2, 0.2],
                    [0.4, 0.1, 0.1, 0.2, 0.2],
                    [0.7, 0.5, 0.5, 0.9, 0.9],
                    [0.8, 0.1, 0.9, 0.11, 0.91],
                    [0.001, 0.01, 0.01, 0.02, 0.02]]]],

                    [[[[0.4, 0.1, 0.1, 0.2, 0.2],
                    [0.3, 0.1, 0.1, 0.2, 0.2],
                    [0.7, 0.5, 0.5, 0.9, 0.9],
                    [0.8, 0.1, 0.9, 0.11, 0.91],
                    [0.001, 0.01, 0.01, 0.02, 0.02]]]],
                    ]])
    M = def_model('contrib.box_nms', coord_start=1, force_suppress=True,
                  overlap_thresh=overlap_thresh, valid_thresh=valid_thresh, score_index=0,
                  topk=topk, in_format='corner', out_format='corner')
    op_export_test('contrib_nms_manual_coner', M, [A], tmp_path)
    
    B = mx.nd.array([
                    [[[[0.7, 0.5, 0.5, 0.2, 0.2],
                    [0.6, 0.48, 0.48, 0.2, 0.2],
                    [0.8, 0.76, 0.76, 0.2, 0.2],
                    [0.9, 0.7, 0.7, 0.2, 0.2],
                    [0.001, 0.5, 0.1, 0.02, 0.02]]]],

                    [[[[0.5, 0.2, 0.2, 0.2, 0.2],
                    [0.6, 0.4, 0.4, 0.21, 0.21],
                    [0.7, 0.5, 0.5, 0.9, 0.9],
                    [0.8, 0.1, 0.9, 0.01, 0.01],
                    [0.001, 0.6, 0.1, 0.02, 0.02]]]],
                    ])
    M = def_model('contrib.box_nms', coord_start=1, force_suppress=True,
                  overlap_thresh=overlap_thresh, valid_thresh=valid_thresh, score_index=0,
                  topk=topk, in_format='center', out_format='center')
    op_export_test('contrib_nms_manual_center', M, [B], tmp_path)


@pytest.mark.parametrize("dtype", ["float16", "float32", "float64", "int32", "int64"])
@pytest.mark.parametrize("scalar", [0., 0.1, 0.5, 1., 5, 555.])
def test_onnx_export_greater_scalar(tmp_path, dtype, scalar):
    if 'int' in dtype:
        scalar = int(scalar)
        x = mx.nd.arange(0, 12, dtype=dtype).reshape((3, 4))
    else:
        x = mx.random.uniform(0, 9999, (5,10), dtype=dtype)
    M = def_model('_internal._greater_scalar', scalar=scalar)
    op_export_test('_internal._greater_scalar', M, [x], tmp_path)


@pytest.mark.parametrize("dtype", ["float16", "float32", "float64", "int32", "int64"])
@pytest.mark.parametrize("scalar", [0., 0.1, 0.5, 1., 5, 555.])
def test_onnx_export_lesser_scalar(tmp_path, dtype, scalar):
    if 'int' in dtype:
        scalar = int(scalar)
        x = mx.nd.arange(0, 12, dtype=dtype).reshape((3, 4))
    else:
        x = mx.random.uniform(0, 9999, (5,10), dtype=dtype)
    M = def_model('_internal._lesser_scalar', scalar=scalar)
    op_export_test('_internal._lesser_scalar', M, [x], tmp_path)


@pytest.mark.parametrize("dtype", ["float16", "float32", "float64", "int32", "int64"])
@pytest.mark.parametrize("shape", [(1,1), (3,3), (10,2), (20,30,40)])
def test_onnx_export_where(tmp_path, dtype, shape):
    M = def_model('where')
    x = mx.nd.zeros(shape, dtype=dtype)
    y = mx.nd.ones(shape, dtype=dtype)
    cond = mx.nd.random.randint(low=0, high=1, shape=shape, dtype='int32')
    op_export_test('where', M, [cond, x, y], tmp_path)


# onnxruntime does not seem to support float64 and int32
@pytest.mark.parametrize('dtype', ['float16', 'float32', 'int64'])
@pytest.mark.parametrize('axis', [0, 2, -1, -2, -3])
@pytest.mark.parametrize('is_ascend', [0, 1])
@pytest.mark.parametrize('k', [1, 4])
@pytest.mark.parametrize('dtype_i', ['float32', 'int32', 'int64'])
@pytest.mark.parametrize('ret_typ', ['value', 'indices', 'both'])
def test_onnx_export_topk(tmp_path, dtype, axis, is_ascend, k, dtype_i, ret_typ):
    A = mx.random.uniform(0, 100, (4, 5, 6)).astype(dtype)
    M = def_model('topk', axis=axis, is_ascend=is_ascend, k=k, dtype=dtype_i, ret_typ=ret_typ)
    op_export_test('topk', M, [A], tmp_path)


def test_onnx_link_op_with_multiple_outputs(tmp_path):
    A = mx.random.uniform(0, 100, (4, 5, 6))
    class Model1(HybridBlock):
        def __init__(self, **kwargs):
            super(Model1, self).__init__(**kwargs)

        def hybrid_forward(self, F, x):
            out1, out2 = F.topk(x, k=3, ret_typ='both')
            out11 = out1 ** 2
            out22 = out2 ** 3
            return out11, out22
    op_export_test('link_op_with_multiple_outputs_case1', Model1, [A], tmp_path)

    class Model2(HybridBlock):
        def __init__(self, **kwargs):
            super(Model2, self).__init__(**kwargs)

        def hybrid_forward(self, F, x):
            out_ = F.topk(x, k=3, ret_typ='value')
            out = out_ ** 3
            return out
    op_export_test('link_op_with_multiple_outputs_case2', Model2, [A], tmp_path)

    class Model3(HybridBlock):
        def __init__(self, **kwargs):
            super(Model3, self).__init__(**kwargs)

        def hybrid_forward(self, F, x):
            out_ = F.topk(x, k=3, ret_typ='indices')
            out = out_ ** 3
            return out
    op_export_test('link_op_with_multiple_outputs_case3', Model3, [A], tmp_path)


@pytest.mark.parametrize('dtype', ['float16', 'float32', 'float64', 'int32', 'int64'])
@pytest.mark.parametrize('shape', [(3, 4, 5), (1, 4, 1, 7)])
def test_onnx_maximum_scalar(tmp_path, dtype, shape):
    x = mx.random.uniform(0, 10, shape).astype(dtype)
    M = def_model('maximum', right=5)
    op_export_test('_maximum_scalar', M, [x], tmp_path)


@pytest.mark.parametrize('dtype', ['float16', 'float32'])
@pytest.mark.parametrize('fmt', ['corner', 'center'])
@pytest.mark.parametrize('clip', [-1., 0., .5, 5.])
def test_onnx_export_contrib_box_decode(tmp_path, dtype, fmt, clip):
    # ensure data[0] < data[2] and data[1] < data[3] for corner format
    mul = mx.nd.array([-1, -1, 1, 1], dtype=dtype)
    data = mx.nd.random.uniform(0, 1, (2, 3, 4), dtype=dtype) * mul
    anchors = mx.nd.random.uniform(0, 1, (1, 3, 4), dtype=dtype) * mul
    M1 = def_model('contrib.box_decode', format=fmt, clip=clip)
    op_export_test('contrib_box_decode', M1, [data, anchors], tmp_path)
    M2 = def_model('contrib.box_decode', format=fmt, clip=clip, std0=0.3, std1=1.4, std2=0.5, std3=1.6)
    op_export_test('contrib_box_decode', M1, [data, anchors], tmp_path)


@pytest.mark.parametrize('dtype', ['float16', 'float32'])
def test_onnx_export_contrib_AdaptiveAvgPooling2D(tmp_path, dtype):
    x = mx.nd.random.uniform(0, 1, (1, 2, 3, 4), dtype=dtype)
    M1 = def_model('contrib.AdaptiveAvgPooling2D')
    op_export_test('contrib_AdaptiveAvgPooling2D', M1, [x], tmp_path)
    M2 = def_model('contrib.AdaptiveAvgPooling2D', output_size=1)
    op_export_test('contrib_AdaptiveAvgPooling2D', M2, [x], tmp_path)
    M3 = def_model('contrib.AdaptiveAvgPooling2D', output_size=[1])
    op_export_test('contrib_AdaptiveAvgPooling2D', M3, [x], tmp_path)
    M4 = def_model('contrib.AdaptiveAvgPooling2D', output_size=[1,1])
    op_export_test('contrib_AdaptiveAvgPooling2D', M4, [x], tmp_path)


@pytest.mark.parametrize('dtype', ['float16', 'float32', 'int32', 'int64'])
@pytest.mark.parametrize('shapes', [((3, 3, 3), (1, 3)), ((4, 5, 6, 7), (6, 7))])
def test_onnx_export_broadcast_mod(tmp_path, dtype, shapes):
    A = mx.nd.random.uniform(-300, 300, shapes[0]).astype(dtype)
    B = mx.nd.random.uniform(-30, 30, shapes[1]).astype(dtype)
    # test when dividend is zero
    B[-1] = 0
    M = def_model('broadcast_mod')
    op_export_test('broadcast_mod', M, [A, B], tmp_path)


@pytest.mark.parametrize('dtype', ['int32', 'int64', 'float16', 'float32', 'float64'])
def test_onnx_export_reshape_like(tmp_path, dtype):
    if 'int' in dtype:
        x = mx.nd.random.randint(0, 10, (2, 2, 3, 2), dtype=dtype)
        y = mx.nd.random.randint(0, 10, (1, 4, 3, 2), dtype=dtype)
    else:
        x = mx.nd.random.normal(0, 10, (2, 2, 3, 2), dtype=dtype)
        y = mx.nd.random.normal(0, 10, (1, 4, 3, 2), dtype=dtype)
    M1 = def_model('reshape_like')
    op_export_test('reshape_like1', M1, [x, y], tmp_path)
    M2 = def_model('reshape_like', lhs_begin=0, lhs_end=2, rhs_begin=1, rhs_end=2)
    op_export_test('reshape_like2', M2, [x, y], tmp_path)
    M3 = def_model('reshape_like', lhs_begin=-4, lhs_end=-2, rhs_begin=-3, rhs_end=-2)
    op_export_test('reshape_like3', M3, [x, y], tmp_path)
    M4 = def_model('reshape_like', lhs_begin=0, lhs_end=None, rhs_begin=1, rhs_end=None)
    op_export_test('reshape_like4', M4, [x, y], tmp_path)


@pytest.mark.parametrize('dtype', ['int32', 'int64', 'float16', 'float32', 'float64'])
def test_onnx_export_gather_nd(tmp_path, dtype):
    # y[0] == dim(x)
    x1 = mx.random.uniform(-100, 100, (4, 5, 6, 7)).astype(dtype)
    y1 = mx.random.randint(-4, 4, (4, 4, 4)).astype(dtype)
    M1 = def_model('gather_nd')
    op_export_test('gather_nd1', M1, [x1, y1], tmp_path)
    # y[0] < dim(x)
    x2 = mx.random.uniform(-100, 100, (4, 5, 6, 7)).astype(dtype)
    y2 = mx.random.randint(-4, 4, (2,3,4)).astype(dtype)
    M2 = def_model('gather_nd')
    op_export_test('gather_nd2', M2, [x2, y2], tmp_path)


@pytest.mark.parametrize('dtype', ['float16', 'float32'])
@pytest.mark.parametrize('shape', [(3, 4, 5, 6), (1, 1, 1, 1)])
@pytest.mark.parametrize('scale', [1, 2, 3])
def test_onnx_export_upsampling(tmp_path, dtype, shape, scale):
    A = mx.random.uniform(0, 1, shape).astype(dtype)
    M = def_model('UpSampling', scale=scale, sample_type='nearest', num_args=1)
    op_export_test('UpSampling', M, [A], tmp_path)


@pytest.mark.parametrize('dtype', ['int32', 'int64', 'float16', 'float32', 'float64'])
@pytest.mark.parametrize('params', [((4, 5, 6), (0, 2)), ((4, 5, 6), (0, 1)),
                                    ((1, 2, 3, 4, 1), (0, 4)),
                                    ((4, 5, 1, 6), (0, 2))])
def test_onnx_export_swap_axis(tmp_path, dtype, params):
    shape = params[0]
    dim1, dim2 = params[1]
    x = mx.random.uniform(-100, 100, shape).astype(dtype)
    M = def_model('SwapAxis', dim1=dim1, dim2=dim2)
    op_export_test('SwapAxis', M, [x], tmp_path)


@pytest.mark.parametrize('dtype', ['float16', 'float32', 'float64', 'int32', 'int64'])
@pytest.mark.parametrize('axes', [None, (0, 1, 2), (-2, -3), (-2, 0)])
def test_onnx_export_slice_like(tmp_path, dtype, axes):
    x = mx.nd.random.uniform(0, 1, (4, 5, 6, 7)).astype(dtype)
    if axes is None:
        M = def_model('slice_like')
        y = mx.nd.zeros((2, 3, 4, 5), dtype=dtype)
        op_export_test('slice_like', M, [x, y], tmp_path)
    else:
        M = def_model('slice_like', axes=axes)
        y1 = mx.nd.zeros((2, 3, 4), dtype=dtype)
        y2 = mx.nd.zeros((2, 3, 4, 5), dtype=dtype)
        y3 = mx.nd.zeros((2, 3, 4, 5, 6), dtype=dtype)
        op_export_test('slice_like_1', M, [x, y1], tmp_path)
        op_export_test('slice_like_2', M, [x, y2], tmp_path)
        op_export_test('slice_like_3', M, [x, y3], tmp_path)


@pytest.mark.parametrize('dtype', ['float16', 'float32', 'int32', 'int64'])
@pytest.mark.parametrize('axis', [None, 0, 2, -1])
@pytest.mark.parametrize('num_outputs', [2, 5])
def test_onnx_export_slice_channel(tmp_path, dtype, axis, num_outputs):
    x = mx.nd.zeros((10,20,30,40), dtype=dtype)
    if axis is None:
        M = def_model('SliceChannel', num_outputs=num_outputs)
    else:
        M = def_model('SliceChannel', axis=axis, num_outputs=num_outputs)
    op_export_test('SliceChannel', M, [x], tmp_path)


@pytest.mark.parametrize('dtype', ['int32', 'int64', 'float16', 'float32', 'float64'])
@pytest.mark.parametrize('lhs_axes', [[1, 3], [3, 1], [-2, -4], [-4, -2]])
@pytest.mark.parametrize('rhs_axes', [[1, 3], [3, 1], [-2, -4], [-4, -2]])
def test_onnx_export_broadcast_like(tmp_path, dtype, lhs_axes, rhs_axes):
    x = mx.random.normal(0, 10, (2, 1, 1, 1, 6)).astype(dtype)
    y = mx.random.normal(0, 10, (2, 3, 4, 5, 6)).astype(dtype)
    M1 = def_model('broadcast_like')
    op_export_test('broadcast_like1', M1, [x, y], tmp_path)
    M2 = def_model('broadcast_like', lhs_axes=lhs_axes, rhs_axes=rhs_axes)
    op_export_test('broadcast_like2', M2, [x, y], tmp_path)

<<<<<<< HEAD

@pytest.mark.parametrize('dtype', ['float32'])
@pytest.mark.parametrize('pooled_size', [(1, 1), (3, 3), (14, 14), (5, 7)])
@pytest.mark.parametrize('spatial_scale', [1, 0.5, 0.0625])
@pytest.mark.parametrize('spatial_ratio', [1, 2, 3, 5])
def test_onnx_export_contrib_ROIAlign(tmp_path, dtype, pooled_size, spatial_scale, spatial_ratio):
    data = mx.random.uniform(0, 1, (5, 3, 128, 128)).astype(dtype)
    rois = mx.nd.array([[0, 0, 0, 63, 63],
                        [1, 34, 52, 25, 85],
                        [2, 50, 50, 100, 100],
                        [3, 0, 0, 127, 127],
                        [4, 12, 84, 22, 94],
                        [0, 0, 0, 1, 1]]).astype(dtype)
    M = def_model('contrib.ROIAlign', pooled_size=pooled_size, spatial_scale=spatial_scale,
                  sample_ratio=spatial_ratio)
    op_export_test('_contrib_ROIAlign', M, [data, rois], tmp_path)
=======
@pytest.mark.parametrize('dtype', ['float32', 'float64'])
@pytest.mark.parametrize('transpose_a', [True, False])
@pytest.mark.parametrize('transpose_b', [True, False])
def test_onnx_export_batch_dot(tmp_path, dtype, transpose_a, transpose_b):
    x1 = mx.nd.random.normal(0, 10, (2, 3, 4, 5, 6), dtype=dtype)
    y1 = mx.nd.random.normal(0, 10, (2, 3, 4, 6, 5), dtype=dtype)
    M1 = def_model('batch_dot')
    op_export_test('batch_dot1', M1, [x1, y1], tmp_path)
    x2 = mx.nd.random.normal(0, 10, (2, 3, 4, 5, 5), dtype=dtype)
    y2 = mx.nd.random.normal(0, 10, (2, 3, 4, 5, 5), dtype=dtype)
    M2 = def_model('batch_dot', transpose_a=transpose_a, transpose_b=transpose_b)
    op_export_test('batch_dot2', M2, [x2, y2], tmp_path)
>>>>>>> 787416b2
<|MERGE_RESOLUTION|>--- conflicted
+++ resolved
@@ -708,7 +708,6 @@
     M2 = def_model('broadcast_like', lhs_axes=lhs_axes, rhs_axes=rhs_axes)
     op_export_test('broadcast_like2', M2, [x, y], tmp_path)
 
-<<<<<<< HEAD
 
 @pytest.mark.parametrize('dtype', ['float32'])
 @pytest.mark.parametrize('pooled_size', [(1, 1), (3, 3), (14, 14), (5, 7)])
@@ -725,7 +724,8 @@
     M = def_model('contrib.ROIAlign', pooled_size=pooled_size, spatial_scale=spatial_scale,
                   sample_ratio=spatial_ratio)
     op_export_test('_contrib_ROIAlign', M, [data, rois], tmp_path)
-=======
+
+
 @pytest.mark.parametrize('dtype', ['float32', 'float64'])
 @pytest.mark.parametrize('transpose_a', [True, False])
 @pytest.mark.parametrize('transpose_b', [True, False])
@@ -737,5 +737,4 @@
     x2 = mx.nd.random.normal(0, 10, (2, 3, 4, 5, 5), dtype=dtype)
     y2 = mx.nd.random.normal(0, 10, (2, 3, 4, 5, 5), dtype=dtype)
     M2 = def_model('batch_dot', transpose_a=transpose_a, transpose_b=transpose_b)
-    op_export_test('batch_dot2', M2, [x2, y2], tmp_path)
->>>>>>> 787416b2
+    op_export_test('batch_dot2', M2, [x2, y2], tmp_path)