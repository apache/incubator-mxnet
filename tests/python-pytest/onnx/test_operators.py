--- conflicted
+++ resolved
@@ -78,8 +78,6 @@
     pred_onx = onnx_rt(onnx_file, inputs)
     if dummy_input:
         pred_mx = pred_mx[0]
-    print(pred_mx)
-    print(pred_onx)
     if isinstance(pred_mx, list):
         for i in range(len(pred_mx)):
             pred_onx_i = onnx_map(pred_onx[i]) if onnx_map else pred_onx[i]
@@ -1292,7 +1290,6 @@
     op_export_test('contrib_div_sqrt_dim', M, [A], tmp_path)
 
 
-<<<<<<< HEAD
 @pytest.mark.parametrize('dtype', ['float16', 'float32'])
 @pytest.mark.parametrize('shape', [(3, 4, 5), (6, 7), (8,)])
 @pytest.mark.parametrize('operator', ['sin', 'cos', 'tan', 'tanh', 'arcsin', 'arccos', 'arctan',
@@ -1461,7 +1458,7 @@
     else:
         op_export_test('Crop', M, [x], tmp_path)
 
-=======
+
 # onnxruntime currently does not support int32
 @pytest.mark.parametrize('dtype', ['float16', 'float32', 'int64'])
 @pytest.mark.parametrize('shape', [(1,), (2, 3), (4, 5, 6)])
@@ -1578,5 +1575,4 @@
 def test_onnx_export_squeeze(tmp_path, dtype, shape_axis):
     x = mx.nd.random.uniform(1, 100, shape=shape_axis[0]).astype(dtype)
     M = def_model('squeeze', axis=shape_axis[1])
-    op_export_test('squeeze', M, [x], tmp_path)
->>>>>>> 4bd7ad5c
+    op_export_test('squeeze', M, [x], tmp_path)