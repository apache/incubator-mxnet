# Licensed to the Apache Software Foundation (ASF) under one
# or more contributor license agreements.  See the NOTICE file
# distributed with this work for additional information
# regarding copyright ownership.  The ASF licenses this file
# to you under the Apache License, Version 2.0 (the
# "License"); you may not use this file except in compliance
# with the License.  You may obtain a copy of the License at
#
#   http://www.apache.org/licenses/LICENSE-2.0
#
# Unless required by applicable law or agreed to in writing,
# software distributed under the License is distributed on an
# "AS IS" BASIS, WITHOUT WARRANTIES OR CONDITIONS OF ANY
# KIND, either express or implied.  See the License for the
# specific language governing permissions and limitations
# under the License.

import mxnet as mx
import numpy as np
import gluoncv
import onnxruntime

from mxnet.test_utils import assert_almost_equal
from common import with_seed

import json
import os
import pytest
import shutil



class GluonModel():
    def __init__(self, model_name, input_shape, input_dtype, tmpdir):
        self.model_name = model_name
        self.input_shape = input_shape
        self.input_dtype = input_dtype
        self.modelpath = os.path.join(tmpdir, model_name)
        self.ctx = mx.cpu(0)
        self.get_model()
        self.export()

    def get_model(self):
        self.model = gluoncv.model_zoo.get_model(self.model_name, pretrained=True, ctx=self.ctx)
        self.model.hybridize()

    def export(self):
        data = mx.nd.zeros(self.input_shape, dtype=self.input_dtype, ctx=self.ctx)
        self.model.forward(data)
        self.model.export(self.modelpath, 0)

    def export_onnx(self):
        onnx_file = self.modelpath + ".onnx"
        mx.contrib.onnx.export_model(self.modelpath + "-symbol.json", self.modelpath + "-0000.params",
                                     [self.input_shape], self.input_dtype, onnx_file)
        return onnx_file

    def export_onnx_dynamic(self, dynamic_input_shapes):
        onnx_file = self.modelpath + ".onnx"
        mx.contrib.onnx.export_model(self.modelpath + "-symbol.json", self.modelpath + "-0000.params",
                                     [self.input_shape], self.input_dtype, onnx_file, dynamic=True,
                                     dynamic_input_shapes=dynamic_input_shapes)
        return onnx_file

    def predict(self, data):
        return self.model(data)



@with_seed()
@pytest.mark.parametrize('model', ['bert_12_768_12'])
def test_bert_inference_onnxruntime(tmp_path, model):
    tmp_path = str(tmp_path)
    try:
        import gluonnlp as nlp
        dataset = 'book_corpus_wiki_en_uncased'
        ctx = mx.cpu(0)
        model, vocab = nlp.model.get_model(
            name=model,
            ctx=ctx,
            dataset_name=dataset,
            pretrained=False,
            use_pooler=True,
            use_decoder=False,
            use_classifier=False)
        model.initialize(ctx=ctx)
        model.hybridize(static_alloc=True)

        batch = 5
        seq_length = 16
        # create synthetic test data
        inputs = mx.nd.random.uniform(0, 30522, shape=(batch, seq_length), dtype='float32')
        token_types = mx.nd.random.uniform(0, 2, shape=(batch, seq_length), dtype='float32')
        valid_length = mx.nd.array([seq_length] * batch, dtype='float32')

        seq_encoding, cls_encoding = model(inputs, token_types, valid_length)

        prefix = "%s/bert" % tmp_path
        model.export(prefix)
        sym_file = "%s-symbol.json" % prefix
        params_file = "%s-0000.params" % prefix
        onnx_file = "%s.onnx" % prefix


        input_shapes = [(batch, seq_length), (batch, seq_length), (batch,)]
        converted_model_path = mx.contrib.onnx.export_model(sym_file, params_file, input_shapes, np.float32, onnx_file)


        # create onnxruntime session using the generated onnx file
        ses_opt = onnxruntime.SessionOptions()
        ses_opt.log_severity_level = 3
        session = onnxruntime.InferenceSession(onnx_file, ses_opt)
        onnx_inputs = [inputs, token_types, valid_length]
        input_dict = dict((session.get_inputs()[i].name, onnx_inputs[i].asnumpy()) for i in range(len(onnx_inputs)))
        pred_onx, cls_onx = session.run(None, input_dict)

        assert_almost_equal(seq_encoding, pred_onx, rtol=0.01, atol=0.01)
        assert_almost_equal(cls_encoding, cls_onx, rtol=0.01, atol=0.01)

    finally:
        shutil.rmtree(tmp_path)



@pytest.fixture(scope="session")
def obj_class_test_images(tmpdir_factory):
    tmpdir = tmpdir_factory.mktemp("obj_class_data")
    from urllib.parse import urlparse
    test_image_urls = [
        'https://github.com/apache/incubator-mxnet-ci/raw/master/test-data/images/bikers.jpg',
        'https://github.com/apache/incubator-mxnet-ci/raw/master/test-data/images/car.jpg',
        'https://github.com/apache/incubator-mxnet-ci/raw/master/test-data/images/dancer.jpg',
        'https://github.com/apache/incubator-mxnet-ci/raw/master/test-data/images/duck.jpg',
        'https://github.com/apache/incubator-mxnet-ci/raw/master/test-data/images/fieldhockey.jpg',
        'https://github.com/apache/incubator-mxnet-ci/raw/master/test-data/images/flower.jpg',
        'https://github.com/apache/incubator-mxnet-ci/raw/master/test-data/images/runners.jpg',
        'https://github.com/apache/incubator-mxnet-ci/raw/master/test-data/images/shark.jpg',
        'https://github.com/apache/incubator-mxnet-ci/raw/master/test-data/images/soccer2.jpg',
        'https://github.com/apache/incubator-mxnet-ci/raw/master/test-data/images/tree.jpg',
    ]
    paths = []
    for url in test_image_urls:
        fn = os.path.join(tmpdir, os.path.basename(urlparse(url).path))
        mx.test_utils.download(url, fname=fn)
        paths.append(fn)
    return paths

@pytest.mark.parametrize('model', [
    'alexnet',
    'cifar_resnet20_v1',
    'cifar_resnet56_v1',
    'cifar_resnet110_v1',
    'cifar_resnet20_v2',
    'cifar_resnet56_v2',
    'cifar_resnet110_v2',
    'cifar_wideresnet16_10',
    'cifar_wideresnet28_10',
    'cifar_wideresnet40_8',
    'cifar_resnext29_16x64d',
    'darknet53',
    'densenet121',
    'densenet161',
    'densenet169',
    'densenet201',
    'googlenet',
    'mobilenet1.0',
    'mobilenet0.75',
    'mobilenet0.5',
    'mobilenet0.25',
    'mobilenetv2_1.0',
    'mobilenetv2_0.75',
    'mobilenetv2_0.5',
    'mobilenetv2_0.25',
    'mobilenetv3_large',
    'mobilenetv3_small',
    'resnest14',
    'resnest26',
    'resnest50',
    'resnest101',
    'resnest200',
    'resnest269',
    'resnet18_v1',
    'resnet18_v1b_0.89',
    'resnet18_v2',
    'resnet34_v1',
    'resnet34_v2',
    'resnet50_v1',
    'resnet50_v1d_0.86',
    'resnet50_v1d_0.48',
    'resnet50_v1d_0.37',
    'resnet50_v1d_0.11',
    'resnet50_v2',
    'resnet101_v1',
    'resnet101_v1d_0.76',
    'resnet101_v1d_0.73',
    'resnet101_v2',
    'resnet152_v1',
    'resnet152_v2',
    'resnext50_32x4d',
    'resnext101_32x4d',
    'resnext101_64x4d',
    'senet_154',
    'se_resnext101_32x4d',
    'se_resnext101_64x4d',
    'se_resnext50_32x4d',
    'squeezenet1.0',
    'squeezenet1.1',
    'vgg11',
    'vgg11_bn',
    'vgg13',
    'vgg13_bn',
    'vgg16',
    'vgg16_bn',
    'vgg19',
    'vgg19_bn',
    'xception',
    'inceptionv3'
])
def test_obj_class_model_inference_onnxruntime(tmp_path, model, obj_class_test_images):
    inlen = 299 if 'inceptionv3' == model else 224
    def normalize_image(imgfile):
        img_data = mx.image.imread(imgfile)
        img_data = mx.image.imresize(img_data, inlen, inlen)
        img_data = img_data.transpose([2, 0, 1]).astype('float32')
        mean_vec = mx.nd.array([0.485, 0.456, 0.406])
        stddev_vec = mx.nd.array([0.229, 0.224, 0.225])
        norm_img_data = mx.nd.zeros(img_data.shape).astype('float32')
        for i in range(img_data.shape[0]):
            norm_img_data[i,:,:] = (img_data[i,:,:]/255 - mean_vec[i]) / stddev_vec[i]
        return norm_img_data.reshape(1, 3, inlen, inlen).astype('float32')

    try:
        tmp_path = str(tmp_path)
        M = GluonModel(model, (1,3,inlen,inlen), 'float32', tmp_path)
        onnx_file = M.export_onnx()

        # create onnxruntime session using the generated onnx file
        ses_opt = onnxruntime.SessionOptions()
        ses_opt.log_severity_level = 3
        session = onnxruntime.InferenceSession(onnx_file, ses_opt)
        input_name = session.get_inputs()[0].name

        for img in obj_class_test_images:
            img_data = normalize_image(img)
            mx_result = M.predict(img_data)
            onnx_result = session.run([], {input_name: img_data.asnumpy()})[0]
            assert_almost_equal(mx_result, onnx_result)

    finally:
        shutil.rmtree(tmp_path)


@pytest.fixture(scope="session")
def obj_detection_test_images(tmpdir_factory):
    tmpdir = tmpdir_factory.mktemp("obj_det_data")
    from urllib.parse import urlparse
    test_image_urls = [
        'https://github.com/apache/incubator-mxnet-ci/raw/master/test-data/images/car.jpg',
        'https://github.com/apache/incubator-mxnet-ci/raw/master/test-data/images/duck.jpg',
        'https://github.com/apache/incubator-mxnet-ci/raw/master/test-data/images/fieldhockey.jpg',
        'https://github.com/apache/incubator-mxnet-ci/raw/master/test-data/images/flower.jpg',
        'https://github.com/apache/incubator-mxnet-ci/raw/master/test-data/images/runners.jpg',
        'https://github.com/apache/incubator-mxnet-ci/raw/master/test-data/images/shark.jpg',
        'https://github.com/apache/incubator-mxnet-ci/raw/master/test-data/images/soccer2.jpg',
        'https://github.com/apache/incubator-mxnet-ci/raw/master/test-data/images/tree.jpg',
    ]
    paths = []
    for url in test_image_urls:
        fn = os.path.join(tmpdir, os.path.basename(urlparse(url).path))
        mx.test_utils.download(url, fname=fn)
        paths.append(fn)
    return paths


@pytest.mark.parametrize('model', [
    'center_net_resnet18_v1b_voc',
    'center_net_resnet50_v1b_voc',
    'center_net_resnet101_v1b_voc',
    'center_net_resnet18_v1b_coco',
    'center_net_resnet50_v1b_coco',
    'center_net_resnet101_v1b_coco',
    'ssd_300_vgg16_atrous_voc',
    'ssd_512_vgg16_atrous_voc',
    'ssd_512_resnet50_v1_voc',
    'ssd_512_mobilenet1.0_voc',
    'faster_rcnn_resnet50_v1b_voc',
    'yolo3_darknet53_voc',
    'yolo3_mobilenet1.0_voc',
    'ssd_300_vgg16_atrous_coco',
    'ssd_512_vgg16_atrous_coco',
    # 'ssd_300_resnet34_v1b_coco', #cannot import
    'ssd_512_resnet50_v1_coco',
    'ssd_512_mobilenet1.0_coco',
    'faster_rcnn_resnet50_v1b_coco',
    'faster_rcnn_resnet101_v1d_coco',
    'yolo3_darknet53_coco',
    'yolo3_mobilenet1.0_coco',
])
def test_obj_detection_model_inference_onnxruntime(tmp_path, model, obj_detection_test_images):
    def assert_obj_detetion_result(mx_ids, mx_scores, mx_boxes,
                                   onnx_ids, onnx_scores, onnx_boxes,
                                   score_thresh=0.6, score_tol=1e-4):
        def assert_bbox(mx_boxe, onnx_boxe, box_tol=1e-2):
            def assert_scalar(a, b, tol=box_tol):
                return np.abs(a-b) <= tol
            return assert_scalar(mx_boxe[0], onnx_boxe[0]) and assert_scalar(mx_boxe[1], onnx_boxe[1]) \
                      and assert_scalar(mx_boxe[2], onnx_boxe[2]) and assert_scalar(mx_boxe[3], onnx_boxe[3])

        found_match = False
        for i in range(len(onnx_ids)):
            onnx_id = onnx_ids[i][0]
            onnx_score = onnx_scores[i][0]
            onnx_boxe = onnx_boxes[i]

            if onnx_score < score_thresh:
                break
            for j in range(len(mx_ids)):
                mx_id = mx_ids[j].asnumpy()[0]
                mx_score = mx_scores[j].asnumpy()[0]
                mx_boxe = mx_boxes[j].asnumpy()
                # check socre 
                if onnx_score < mx_score - score_tol:
                    continue
                if onnx_score > mx_score + score_tol:
                    return False
                # check id
                if onnx_id != mx_id:
                    continue
                # check bounding box
                if assert_bbox(mx_boxe, onnx_boxe):
                    found_match = True
                    break
            if not found_match:
                return False
            found_match = False
        return True

    def normalize_image(imgfile):
        img = mx.image.imread(imgfile)
        img, _ = mx.image.center_crop(img, size=(512, 512))
        img, _ = gluoncv.data.transforms.presets.center_net.transform_test(img, short=512)
        return img

    try:
        tmp_path = str(tmp_path)
        M = GluonModel(model, (1,3,512,512), 'float32', tmp_path)
        onnx_file = M.export_onnx()
        # create onnxruntime session using the generated onnx file
        ses_opt = onnxruntime.SessionOptions()
        ses_opt.log_severity_level = 3
        session = onnxruntime.InferenceSession(onnx_file, ses_opt)
        input_name = session.get_inputs()[0].name

        for img in obj_detection_test_images:
            img_data = normalize_image(img)
            mx_class_ids, mx_scores, mx_boxes = M.predict(img_data)
            # center_net_resnet models have different output format
            if 'center_net_resnet' in model:
                onnx_scores, onnx_class_ids, onnx_boxes = session.run([], {input_name: img_data.asnumpy()})
                assert_almost_equal(mx_class_ids, onnx_class_ids)
                assert_almost_equal(mx_scores, onnx_scores)
                assert_almost_equal(mx_boxes, onnx_boxes)
            else:
                onnx_class_ids, onnx_scores, onnx_boxes = session.run([], {input_name: img_data.asnumpy()})
                if not assert_obj_detetion_result(mx_class_ids[0], mx_scores[0], mx_boxes[0], \
                        onnx_class_ids[0], onnx_scores[0], onnx_boxes[0]):
                    raise AssertionError("Assertion error on model: " + model)

    finally:
        shutil.rmtree(tmp_path)

@pytest.fixture(scope="session")
def img_segmentation_test_images(tmpdir_factory):
    tmpdir = tmpdir_factory.mktemp("img_seg_data")
    from urllib.parse import urlparse
    test_image_urls = [
        'https://github.com/apache/incubator-mxnet-ci/raw/master/test-data/images/bikers.jpg',
        'https://github.com/apache/incubator-mxnet-ci/raw/master/test-data/images/car.jpg',
        'https://github.com/apache/incubator-mxnet-ci/raw/master/test-data/images/dancer.jpg',
        'https://github.com/apache/incubator-mxnet-ci/raw/master/test-data/images/duck.jpg',
        'https://github.com/apache/incubator-mxnet-ci/raw/master/test-data/images/fieldhockey.jpg',
        'https://github.com/apache/incubator-mxnet-ci/raw/master/test-data/images/flower.jpg',
        'https://github.com/apache/incubator-mxnet-ci/raw/master/test-data/images/runners.jpg',
        'https://github.com/apache/incubator-mxnet-ci/raw/master/test-data/images/shark.jpg',
        'https://github.com/apache/incubator-mxnet-ci/raw/master/test-data/images/soccer2.jpg',
        'https://github.com/apache/incubator-mxnet-ci/raw/master/test-data/images/tree.jpg',
    ]
    paths = []
    for url in test_image_urls:
        fn = os.path.join(tmpdir, os.path.basename(urlparse(url).path))
        mx.test_utils.download(url, fname=fn)
        paths.append(fn)
    return paths

@pytest.mark.parametrize('model', [
    'fcn_resnet50_ade',
    'fcn_resnet101_ade',
    'deeplab_resnet50_ade',
    'deeplab_resnet101_ade',
    'deeplab_resnest50_ade',
    'deeplab_resnest101_ade',
    'deeplab_resnest200_ade',
    'deeplab_resnest269_ade',
    'fcn_resnet101_coco',
    'deeplab_resnet101_coco',
    'fcn_resnet101_voc',
    'deeplab_resnet101_voc',
    'deeplab_resnet152_voc',
    'deeplab_resnet50_citys',
    'deeplab_resnet101_citys',
    'deeplab_v3b_plus_wideresnet_citys'
])
def test_img_segmentation_model_inference_onnxruntime(tmp_path, model, img_segmentation_test_images):
    def normalize_image(imgfile):
        img = mx.image.imread(imgfile).astype('float32')
        img, _ = mx.image.center_crop(img, size=(480, 480))
        img = gluoncv.data.transforms.presets.segmentation.test_transform(img, mx.cpu(0))
        return img


    try:
        tmp_path = str(tmp_path)
        M = GluonModel(model, (1,3,480,480), 'float32', tmp_path)
        onnx_file = M.export_onnx()
        # create onnxruntime session using the generated onnx file
        ses_opt = onnxruntime.SessionOptions()
        ses_opt.log_severity_level = 3
        session = onnxruntime.InferenceSession(onnx_file, ses_opt)
        input_name = session.get_inputs()[0].name

        for img in img_segmentation_test_images:
            img_data = normalize_image(img)
            mx_result = M.predict(img_data)
            onnx_result = session.run([], {input_name: img_data.asnumpy()})
            assert(len(mx_result) == len(onnx_result))
            for i in range(len(mx_result)):
                assert_almost_equal(mx_result[i], onnx_result[i])

    finally:
        shutil.rmtree(tmp_path)


@pytest.fixture(scope="session")
def pose_estimation_test_images(tmpdir_factory):
    tmpdir = tmpdir_factory.mktemp("pose_est_data")
    from urllib.parse import urlparse
    test_image_urls = [
        'https://github.com/apache/incubator-mxnet-ci/raw/master/test-data/images/bikers.jpg',
        'https://github.com/apache/incubator-mxnet-ci/raw/master/test-data/images/dancer.jpg',
        'https://github.com/apache/incubator-mxnet-ci/raw/master/test-data/images/fieldhockey.jpg',
        'https://github.com/apache/incubator-mxnet-ci/raw/master/test-data/images/runners.jpg',
        'https://github.com/apache/incubator-mxnet-ci/raw/master/test-data/images/soccer2.jpg',
    ]
    paths = []
    for url in test_image_urls:
        fn = os.path.join(tmpdir, os.path.basename(urlparse(url).path))
        mx.test_utils.download(url, fname=fn)
        paths.append(fn)
    return paths

@pytest.mark.parametrize('model', [
    'simple_pose_resnet18_v1b',
    'simple_pose_resnet50_v1b',
    'simple_pose_resnet50_v1d',
    'simple_pose_resnet101_v1b',
    'simple_pose_resnet101_v1d',
    'simple_pose_resnet152_v1b',
    'simple_pose_resnet152_v1d',
    'alpha_pose_resnet101_v1b_coco',
    'mobile_pose_resnet18_v1b',
    'mobile_pose_resnet50_v1b',
    'mobile_pose_mobilenet1.0',
    'mobile_pose_mobilenetv2_1.0',
    'mobile_pose_mobilenetv3_large',
    'mobile_pose_mobilenetv3_small',
])
def test_pose_estimation_model_inference_onnxruntime(tmp_path, model, pose_estimation_test_images):
    def normalize_image(imgfile):
        img = mx.image.imread(imgfile).astype('float32')
        img, _ = mx.image.center_crop(img, size=(512, 512))
        img = gluoncv.data.transforms.presets.segmentation.test_transform(img, mx.cpu(0))
        return img

    try:
        tmp_path = str(tmp_path)
        M = GluonModel(model, (1,3,512,512), 'float32', tmp_path)
        onnx_file = M.export_onnx()
        # create onnxruntime session using the generated onnx file
        ses_opt = onnxruntime.SessionOptions()
        ses_opt.log_severity_level = 3
        session = onnxruntime.InferenceSession(onnx_file, ses_opt)
        input_name = session.get_inputs()[0].name

        for img in pose_estimation_test_images:
            img_data = normalize_image(img)
            mx_result = M.predict(img_data)
            onnx_result = session.run([], {input_name: img_data.asnumpy()})
            assert(len(mx_result) == len(onnx_result))
            for i in range(len(mx_result)):
                assert_almost_equal(mx_result[i], onnx_result[i])

    finally:
        shutil.rmtree(tmp_path)

@pytest.fixture(scope="session")
def act_recognition_test_data(tmpdir_factory):
    tmpdir = tmpdir_factory.mktemp("act_rec_data")
    from urllib.parse import urlparse
    test_image_urls = [
        'https://github.com/apache/incubator-mxnet-ci/raw/master/test-data/actions/biking.rec',
        'https://github.com/apache/incubator-mxnet-ci/raw/master/test-data/actions/diving.rec',
        'https://github.com/apache/incubator-mxnet-ci/raw/master/test-data/actions/golfing.rec',
        'https://github.com/apache/incubator-mxnet-ci/raw/master/test-data/actions/sledding.rec',
    ]
    paths = []
    for url in test_image_urls:
        fn = os.path.join(tmpdir, os.path.basename(urlparse(url).path))
        mx.test_utils.download(url, fname=fn)
        paths.append(fn)
    return paths

@pytest.mark.parametrize('model', [
    'inceptionv1_kinetics400',
    'resnet18_v1b_kinetics400',
    'resnet34_v1b_kinetics400',
    'resnet50_v1b_kinetics400',
    'resnet101_v1b_kinetics400',
    'resnet152_v1b_kinetics400',
    'resnet50_v1b_hmdb51',
    'resnet50_v1b_sthsthv2',
    'vgg16_ucf101',
    'inceptionv3_kinetics400',
    'inceptionv3_ucf101',
])
def test_action_recognition_model_inference_onnxruntime(tmp_path, model, act_recognition_test_data):
    batch_size = 64
    input_len = 224
    if 'inceptionv3' in model:
        input_len = 340

    def load_video(filepath):
        iterator = mx.image.ImageIter(batch_size=batch_size, data_shape=(3,input_len,input_len), path_imgrec=filepath)
        for batch in iterator:
            return batch.data[0]

    try:
        tmp_path = str(tmp_path)
        M = GluonModel(model, (batch_size,3,input_len,input_len), 'float32', tmp_path)
        onnx_file = M.export_onnx()
        # create onnxruntime session using the generated onnx file
        ses_opt = onnxruntime.SessionOptions()
        ses_opt.log_severity_level = 3
        session = onnxruntime.InferenceSession(onnx_file, ses_opt)
        input_name = session.get_inputs()[0].name

        for video in act_recognition_test_data:
            data = load_video(video)
            mx_result = M.predict(data)
            onnx_result = session.run([], {input_name: data.asnumpy()})[0]
            assert_almost_equal(mx_result, onnx_result, rtol=0.001, atol=0.01)

    finally:
        shutil.rmtree(tmp_path)


@with_seed()
@pytest.mark.parametrize('model_name', ['roberta_24_1024_16', 'roberta_12_768_12'])
def test_roberta_inference_onnxruntime(tmp_path, model_name):
    tmp_path = str(tmp_path)
    try:
        import gluonnlp as nlp
        ctx = mx.cpu(0)

        dataset= 'openwebtext_ccnews_stories_books_cased'#'book_corpus_wiki_en_uncased'
        model, _ = nlp.model.get_model(
        name=model_name,
        ctx=ctx,
        pretrained=True,
        use_decoder=True,
        dataset_name=dataset)
        
        model.hybridize(static_alloc=False)

        batch = 2
        seq_length = 32
        num_masked_positions = 1
        inputs = mx.nd.random.uniform(0, 30522, shape=(batch, seq_length), dtype='float32', ctx=ctx)
        valid_length = mx.nd.array([seq_length] * batch, dtype='float32', ctx=ctx)
        masked_positions = mx.nd.random.uniform(0, 32, shape=(batch, num_masked_positions),
            dtype='float32', ctx=ctx).astype('int32')

        sequence_outputs, attention_outputs= model(inputs, valid_length, masked_positions)    

        prefix = "%s/roberta" % tmp_path
        model.export(prefix)

        sym_file = "%s-symbol.json" % prefix
        params_file = "%s-0000.params" % prefix
        onnx_file = "%s.onnx" % prefix
        input_shapes = [(batch, seq_length), (batch,), (batch, num_masked_positions)]
        converted_model_path = mx.contrib.onnx.export_model(sym_file, params_file, input_shapes,
                                                            [np.float32, np.float32, np.int32],
                                                            onnx_file, verbose=True)

        sess_options = onnxruntime.SessionOptions()
        sess_options.graph_optimization_level = onnxruntime.GraphOptimizationLevel.ORT_ENABLE_ALL
        sess = onnxruntime.InferenceSession(onnx_file, sess_options)

        in_tensors = [inputs, valid_length, masked_positions]
        input_dict = dict((sess.get_inputs()[i].name, in_tensors[i].asnumpy()) for i in range(len(in_tensors)))
        pred = sess.run(None, input_dict)

        assert_almost_equal(sequence_outputs, pred[0])
        assert_almost_equal(attention_outputs, pred[1])

    finally:
        shutil.rmtree(tmp_path)


@with_seed()
@pytest.mark.parametrize('model', ['bert_12_768_12', 'bert_24_1024_16'])
def test_bert_inference_onnxruntime(tmp_path, model):
    tmp_path = str(tmp_path)
    try:
        import gluonnlp as nlp
        dataset = 'book_corpus_wiki_en_uncased'
        ctx = mx.cpu(0)
        model, vocab = nlp.model.get_model(
            name=model,
            ctx=ctx,
            dataset_name=dataset,
            pretrained=True,
            use_pooler=True,
            use_decoder=False,
            use_classifier=False)

        model.hybridize(static_alloc=True)

        batch = 5
        seq_length = 16
        # create synthetic test data
        inputs = mx.nd.random.uniform(0, 30522, shape=(batch, seq_length), dtype='float32')
        token_types = mx.nd.random.uniform(0, 2, shape=(batch, seq_length), dtype='float32')
        valid_length = mx.nd.array([seq_length] * batch, dtype='float32')

        seq_encoding, cls_encoding = model(inputs, token_types, valid_length)

        prefix = "%s/bert" % tmp_path
        model.export(prefix)
        sym_file = "%s-symbol.json" % prefix
        params_file = "%s-0000.params" % prefix
        onnx_file = "%s.onnx" % prefix


        input_shapes = [(batch, seq_length), (batch, seq_length), (batch,)]
        input_types = [np.float32, np.float32, np.float32]
        converted_model_path = mx.contrib.onnx.export_model(sym_file, params_file, input_shapes, input_types, onnx_file)


        # create onnxruntime session using the generated onnx file
        ses_opt = onnxruntime.SessionOptions()
        ses_opt.log_severity_level = 3
        session = onnxruntime.InferenceSession(onnx_file, ses_opt)
        onnx_inputs = [inputs, token_types, valid_length]
        input_dict = dict((session.get_inputs()[i].name, onnx_inputs[i].asnumpy()) for i in range(len(onnx_inputs)))
        pred_onx, cls_onx = session.run(None, input_dict)

        assert_almost_equal(seq_encoding, pred_onx)
        assert_almost_equal(cls_encoding, cls_onx)

    finally:
        shutil.rmtree(tmp_path)


@with_seed()
@pytest.mark.parametrize('model_name', ['distilbert_6_768_12'])
def test_distilbert_inference_onnxruntime(tmp_path, model_name):
    tmp_path = str(tmp_path)
    try:
        import gluonnlp as nlp
        dataset = 'distilbert_book_corpus_wiki_en_uncased'
        ctx = mx.cpu(0)
        model, _ = nlp.model.get_model(
            name=model_name,
            ctx=ctx,
            pretrained=True,
            dataset_name=dataset)

        model.hybridize(static_alloc=True)

        batch = 2
        seq_length = 32
        num_masked_positions = 1
        inputs = mx.nd.random.uniform(0, 30522, shape=(batch, seq_length), dtype='float32', ctx=ctx)
        valid_length = mx.nd.array([seq_length] * batch, dtype='float32', ctx=ctx)

        sequence_outputs = model(inputs, valid_length)

        prefix = "%s/distilbert" % tmp_path
        model.export(prefix)
        sym_file = "%s-symbol.json" % prefix
        params_file = "%s-0000.params" % prefix
        onnx_file = "%s.onnx" % prefix

        input_shapes = [(batch, seq_length), (batch,)]
        converted_model_path = mx.contrib.onnx.export_model(sym_file, params_file, input_shapes,
                                                            [np.float32, np.float32],
                                                            onnx_file, verbose=True)
        sess_options = onnxruntime.SessionOptions()
        sess_options.graph_optimization_level = onnxruntime.GraphOptimizationLevel.ORT_ENABLE_ALL
        sess = onnxruntime.InferenceSession(onnx_file, sess_options)

        in_tensors = [inputs, valid_length]
        input_dict = dict((sess.get_inputs()[i].name, in_tensors[i].asnumpy()) for i in range(len(in_tensors)))
        pred = sess.run(None, input_dict)

        assert_almost_equal(sequence_outputs, pred[0])

    finally:
        shutil.rmtree(tmp_path)


@with_seed()
@pytest.mark.parametrize('model_name', [('standard_lstm_lm_200', 200), ('standard_lstm_lm_650', 650),
                                        ('standard_lstm_lm_1500', 1500)])
@pytest.mark.parametrize('seq_length', [16, 32])
def test_standard_rnn_lstm_pretrained_inference_onnxruntime(tmp_path, model_name, seq_length):
    try:
        import gluonnlp as nlp
        ctx = mx.cpu()
        dataset= 'wikitext-2'
        model, _ = nlp.model.get_model(
            name=model_name[0],
            ctx=ctx,
            pretrained=True,
            dataset_name=dataset,
            dropout=0)
        model.hybridize()

        batch = 2
        num_hidden = model_name[1]
        num_layers = 2
        inputs = mx.nd.random.randint(0, 33278, shape=(seq_length, batch),
                                      ctx=ctx).astype('float32')
        begin_state = model.begin_state(func=mx.nd.random.uniform, low=0, high=1,
                                        batch_size=batch, dtype='float32', ctx=ctx)
        out, out_state= model(inputs, begin_state)

        prefix = "%s/standard_rnn_lstm" % tmp_path
        model.export(prefix)
        sym_file = "%s-symbol.json" % prefix
        params_file = "%s-0000.params" % prefix
        onnx_file = "%s.onnx" % prefix

        input_shapes = [(seq_length, batch), np.shape(begin_state[0]), np.shape(begin_state[1])]
        converted_model_path = mx.contrib.onnx.export_model(sym_file, params_file, input_shapes,
                                                            [np.float32, np.float32, np.float32],
                                                            onnx_file, verbose=True)
        sess_options = onnxruntime.SessionOptions()
        sess_options.graph_optimization_level = onnxruntime.GraphOptimizationLevel.ORT_ENABLE_ALL
        sess = onnxruntime.InferenceSession(onnx_file, sess_options)

        in_tensors = [inputs, begin_state[0], begin_state[1]]
        input_dict = dict((sess.get_inputs()[i].name, in_tensors[i].asnumpy()) for i in range(len(in_tensors)))
        pred = sess.run(None, input_dict)

        assert_almost_equal(out, pred[2])
        assert_almost_equal(out_state[0], pred[0])
        assert_almost_equal(out_state[1], pred[1])

    finally:
        shutil.rmtree(tmp_path)


@with_seed()
@pytest.mark.parametrize('model_name', ['mobilenet1.0', 'inceptionv3', 'darknet53', 'resnest14'])
def test_dynamic_shape_cv_inference_onnxruntime(tmp_path, model_name):
    tmp_path = str(tmp_path)
    try:
        M = GluonModel(model_name, (1, 3, 512, 512), 'float32', tmp_path)
        dynamic_input_shapes = [(None, 3, 512, 512)]
        onnx_file = M.export_onnx_dynamic(dynamic_input_shapes)

        # create onnxruntime session using the generated onnx file
        ses_opt = onnxruntime.SessionOptions()
        ses_opt.log_severity_level = 3
        sess = onnxruntime.InferenceSession(onnx_file, ses_opt)

        # test on a different batch size
        x = mx.random.uniform(0, 10, (5, 3, 512, 512))
        in_tensors = [x]
        input_dict = dict((sess.get_inputs()[i].name, in_tensors[i].asnumpy()) for i in range(len(in_tensors)))
        pred_on = sess.run(None, input_dict)

        pred_mx = M.predict(x)

        assert_almost_equal(pred_mx, pred_on[0])

    finally:
        shutil.rmtree(tmp_path)


@with_seed()
@pytest.mark.parametrize('model', ['bert_12_768_12'])
def test_dynamic_shape_bert_inference_onnxruntime(tmp_path, model):
    tmp_path = str(tmp_path)
    try:
        import gluonnlp as nlp
        dataset = 'book_corpus_wiki_en_uncased'
        ctx = mx.cpu(0)
        model, vocab = nlp.model.get_model(
            name=model,
            ctx=ctx,
            dataset_name=dataset,
            pretrained=True,
            use_pooler=True,
            use_decoder=False,
            num_layers = 3,
            hparam_allow_override = True,
            use_classifier=False)

        model.hybridize(static_alloc=True)

        batch = 5
        seq_length = 16
        # create synthetic test data
        inputs = mx.nd.random.uniform(0, 30522, shape=(batch, seq_length), dtype='float32')
        token_types = mx.nd.random.uniform(0, 2, shape=(batch, seq_length), dtype='float32')
        valid_length = mx.nd.array([seq_length] * batch, dtype='float32')

        seq_encoding, cls_encoding = model(inputs, token_types, valid_length)

        prefix = "%s/bert" % tmp_path
        model.export(prefix)
        sym_file = "%s-symbol.json" % prefix
        params_file = "%s-0000.params" % prefix
        onnx_file = "%s.onnx" % prefix

        dynamic_input_shapes = [(None, seq_length), (None, seq_length), (None,)]
        input_shapes = [(batch, seq_length), (batch, seq_length), (batch,)]
        input_types = [np.float32, np.float32, np.float32]
        converted_model_path = mx.contrib.onnx.export_model(sym_file, params_file, input_shapes,
                                                            input_types, onnx_file,
                                                            dynamic=True,
                                                            dynamic_input_shapes=dynamic_input_shapes)

        # create onnxruntime session using the generated onnx file
        ses_opt = onnxruntime.SessionOptions()
        ses_opt.log_severity_level = 3
        session = onnxruntime.InferenceSession(onnx_file, ses_opt)

        # test on a different batch size
        batch = 7
        seq_length = 16
        inputs = mx.nd.random.uniform(0, 30522, shape=(batch, seq_length), dtype='float32')
        token_types = mx.nd.random.uniform(0, 2, shape=(batch, seq_length), dtype='float32')
        valid_length = mx.nd.array([seq_length] * batch, dtype='float32')

        seq_encoding, cls_encoding = model(inputs, token_types, valid_length)

        onnx_inputs = [inputs, token_types, valid_length]
        input_dict = dict((session.get_inputs()[i].name, onnx_inputs[i].asnumpy()) for i in range(len(onnx_inputs)))
        pred_onx, cls_onx = session.run(None, input_dict)

        assert_almost_equal(seq_encoding, pred_onx)
        assert_almost_equal(cls_encoding, cls_onx)

    finally:
        shutil.rmtree(tmp_path)
<<<<<<< HEAD


@with_seed()
@pytest.mark.parametrize('model_name', [('awd_lstm_lm_600', 600), ('awd_lstm_lm_1150', 1150)])
@pytest.mark.parametrize('seq_length', [16, 128, 256])
def test_awd_rnn_lstm_pretrained_inference_onnxruntime(tmp_path, model_name, seq_length):
    try:
        import gluonnlp as nlp
        ctx = mx.cpu()
        dataset= 'wikitext-2'
        model, _ = nlp.model.get_model(
            name=model_name[0],
            ctx=ctx,
            pretrained=True,
            dataset_name=dataset,
            dropout=0)
        model.hybridize()

        batch = 2
        num_hidden = model_name[1]
        num_layers = 2
        inputs = mx.nd.random.randint(0, 33278, shape=(seq_length, batch),
                                      ctx=ctx).astype('float32')
        begin_state = model.begin_state(func=mx.nd.random.uniform, low=0, high=1,
                                        batch_size=batch, dtype='float32', ctx=ctx)
        out, out_state= model(inputs, begin_state)

        prefix = "%s/awd_lstm" % tmp_path
        model.export(prefix)
        sym_file = "%s-symbol.json" % prefix
        params_file = "%s-0000.params" % prefix
        onnx_file = "%s.onnx" % prefix

        input_shapes = [(seq_length, batch), 
                        np.shape(begin_state[0][0]), np.shape(begin_state[0][1]),
                        np.shape(begin_state[1][0]), np.shape(begin_state[1][1]),
                        np.shape(begin_state[2][0]), np.shape(begin_state[2][1])]
        input_types = [np.float32, np.float32, np.float32, np.float32, np.float32, np.float32,
                       np.float32]
        converted_model_path = mx.contrib.onnx.export_model(sym_file, params_file, input_shapes,
                                                            input_types, onnx_file, verbose=True)

        sess_options = onnxruntime.SessionOptions()
        sess_options.graph_optimization_level = onnxruntime.GraphOptimizationLevel.ORT_ENABLE_ALL
        sess = onnxruntime.InferenceSession(onnx_file, sess_options)

        in_tensors = [inputs, begin_state[0][0], begin_state[0][1],
                      begin_state[1][0], begin_state[1][1],
                      begin_state[2][0], begin_state[2][1]]
        input_dict = dict((sess.get_inputs()[i].name, in_tensors[i].asnumpy()) for i in range(len(in_tensors)))
        pred = sess.run(None, input_dict)

        assert_almost_equal(out, pred[6])
        assert_almost_equal(out_state[0][0], pred[0])
        assert_almost_equal(out_state[0][1], pred[1])
        assert_almost_equal(out_state[1][0], pred[2])
        assert_almost_equal(out_state[1][1], pred[3])
        assert_almost_equal(out_state[2][0], pred[4])
        assert_almost_equal(out_state[2][1], pred[5])

    finally:
        shutil.rmtree(tmp_path)
=======
>>>>>>> c25da598
<|MERGE_RESOLUTION|>--- conflicted
+++ resolved
@@ -867,7 +867,6 @@
 
     finally:
         shutil.rmtree(tmp_path)
-<<<<<<< HEAD
 
 
 @with_seed()
@@ -929,6 +928,4 @@
         assert_almost_equal(out_state[2][1], pred[5])
 
     finally:
-        shutil.rmtree(tmp_path)
-=======
->>>>>>> c25da598
+        shutil.rmtree(tmp_path)