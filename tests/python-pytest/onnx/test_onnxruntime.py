--- conflicted
+++ resolved
@@ -870,7 +870,6 @@
 
 
 @with_seed()
-<<<<<<< HEAD
 @pytest.mark.parametrize('model_name', [('awd_lstm_lm_600', 600), ('awd_lstm_lm_1150', 1150)])
 @pytest.mark.parametrize('seq_length', [16, 128, 256])
 def test_awd_rnn_lstm_pretrained_inference_onnxruntime(tmp_path, model_name, seq_length):
@@ -896,7 +895,43 @@
         out, out_state= model(inputs, begin_state)
 
         prefix = "%s/awd_lstm" % tmp_path
-=======
+        model.export(prefix)
+        sym_file = "%s-symbol.json" % prefix
+        params_file = "%s-0000.params" % prefix
+        onnx_file = "%s.onnx" % prefix
+
+        input_shapes = [(seq_length, batch), 
+                        np.shape(begin_state[0][0]), np.shape(begin_state[0][1]),
+                        np.shape(begin_state[1][0]), np.shape(begin_state[1][1]),
+                        np.shape(begin_state[2][0]), np.shape(begin_state[2][1])]
+        input_types = [np.float32, np.float32, np.float32, np.float32, np.float32, np.float32,
+                       np.float32]
+        converted_model_path = mx.contrib.onnx.export_model(sym_file, params_file, input_shapes,
+                                                            input_types, onnx_file, verbose=True)
+
+        sess_options = onnxruntime.SessionOptions()
+        sess_options.graph_optimization_level = onnxruntime.GraphOptimizationLevel.ORT_ENABLE_ALL
+        sess = onnxruntime.InferenceSession(onnx_file, sess_options)
+
+        in_tensors = [inputs, begin_state[0][0], begin_state[0][1],
+                      begin_state[1][0], begin_state[1][1],
+                      begin_state[2][0], begin_state[2][1]]
+        input_dict = dict((sess.get_inputs()[i].name, in_tensors[i].asnumpy()) for i in range(len(in_tensors)))
+        pred = sess.run(None, input_dict)
+
+        assert_almost_equal(out, pred[6])
+        assert_almost_equal(out_state[0][0], pred[0])
+        assert_almost_equal(out_state[0][1], pred[1])
+        assert_almost_equal(out_state[1][0], pred[2])
+        assert_almost_equal(out_state[1][1], pred[3])
+        assert_almost_equal(out_state[2][0], pred[4])
+        assert_almost_equal(out_state[2][1], pred[5])
+
+    finally:
+        shutil.rmtree(tmp_path)
+
+
+@with_seed()
 @pytest.mark.parametrize('model_name', ['ernie_12_768_12'])
 def test_ernie_inference_onnxruntime(tmp_path, model_name):
     tmp_path = str(tmp_path)
@@ -927,40 +962,11 @@
         seq_encoding, cls_encoding = model(inputs, token_types, valid_length)
 
         prefix = "%s/ernie" % tmp_path
->>>>>>> 66c26a0f
         model.export(prefix)
         sym_file = "%s-symbol.json" % prefix
         params_file = "%s-0000.params" % prefix
         onnx_file = "%s.onnx" % prefix
 
-<<<<<<< HEAD
-        input_shapes = [(seq_length, batch), 
-                        np.shape(begin_state[0][0]), np.shape(begin_state[0][1]),
-                        np.shape(begin_state[1][0]), np.shape(begin_state[1][1]),
-                        np.shape(begin_state[2][0]), np.shape(begin_state[2][1])]
-        input_types = [np.float32, np.float32, np.float32, np.float32, np.float32, np.float32,
-                       np.float32]
-        converted_model_path = mx.contrib.onnx.export_model(sym_file, params_file, input_shapes,
-                                                            input_types, onnx_file, verbose=True)
-
-        sess_options = onnxruntime.SessionOptions()
-        sess_options.graph_optimization_level = onnxruntime.GraphOptimizationLevel.ORT_ENABLE_ALL
-        sess = onnxruntime.InferenceSession(onnx_file, sess_options)
-
-        in_tensors = [inputs, begin_state[0][0], begin_state[0][1],
-                      begin_state[1][0], begin_state[1][1],
-                      begin_state[2][0], begin_state[2][1]]
-        input_dict = dict((sess.get_inputs()[i].name, in_tensors[i].asnumpy()) for i in range(len(in_tensors)))
-        pred = sess.run(None, input_dict)
-
-        assert_almost_equal(out, pred[6])
-        assert_almost_equal(out_state[0][0], pred[0])
-        assert_almost_equal(out_state[0][1], pred[1])
-        assert_almost_equal(out_state[1][0], pred[2])
-        assert_almost_equal(out_state[1][1], pred[3])
-        assert_almost_equal(out_state[2][0], pred[4])
-        assert_almost_equal(out_state[2][1], pred[5])
-=======
         input_shapes = [(batch, seq_length), (batch, seq_length), (batch,)]
         input_types = [np.float32, np.float32, np.float32]
         converted_model_path = mx.contrib.onnx.export_model(sym_file, params_file, input_shapes,
@@ -979,7 +985,6 @@
 
         assert_almost_equal(seq_encoding, pred_onx)
         assert_almost_equal(cls_encoding, cls_onx)
->>>>>>> 66c26a0f
 
     finally:
         shutil.rmtree(tmp_path)