--- conflicted
+++ resolved
@@ -43,11 +43,7 @@
     // any disruption caused by different COMMIT_ID values chaning the job parameter configuration on 
     // Jenkins.
     string(defaultValue: "mxnet_lib/static", description: "Pipeline to build", name: "RELEASE_JOB_TYPE")
-<<<<<<< HEAD
-    string(defaultValue: "cpu,native,cu90,cu92,cu100,cu101", description: "Comma separated list of variants", name: "MXNET_VARIANTS")
-=======
-    string(defaultValue: "cpu,mkl,cu90,cu90mkl,cu92,cu92mkl,cu100,cu100mkl,cu101,cu101mkl,cu102,cu102mkl", description: "Comma separated list of variants", name: "MXNET_VARIANTS")
->>>>>>> 4ea9aefc
+    string(defaultValue: "cpu,native,cu90,cu92,cu100,cu101,cu102", description: "Comma separated list of variants", name: "MXNET_VARIANTS")
     booleanParam(defaultValue: false, description: 'Whether this is a release build or not', name: "RELEASE_BUILD")
   }
 
