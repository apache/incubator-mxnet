
                                 Apache License
                           Version 2.0, January 2004
                        http://www.apache.org/licenses/

   TERMS AND CONDITIONS FOR USE, REPRODUCTION, AND DISTRIBUTION

   1. Definitions.

      "License" shall mean the terms and conditions for use, reproduction,
      and distribution as defined by Sections 1 through 9 of this document.

      "Licensor" shall mean the copyright owner or entity authorized by
      the copyright owner that is granting the License.

      "Legal Entity" shall mean the union of the acting entity and all
      other entities that control, are controlled by, or are under common
      control with that entity. For the purposes of this definition,
      "control" means (i) the power, direct or indirect, to cause the
      direction or management of such entity, whether by contract or
      otherwise, or (ii) ownership of fifty percent (50%) or more of the
      outstanding shares, or (iii) beneficial ownership of such entity.

      "You" (or "Your") shall mean an individual or Legal Entity
      exercising permissions granted by this License.

      "Source" form shall mean the preferred form for making modifications,
      including but not limited to software source code, documentation
      source, and configuration files.

      "Object" form shall mean any form resulting from mechanical
      transformation or translation of a Source form, including but
      not limited to compiled object code, generated documentation,
      and conversions to other media types.

      "Work" shall mean the work of authorship, whether in Source or
      Object form, made available under the License, as indicated by a
      copyright notice that is included in or attached to the work
      (an example is provided in the Appendix below).

      "Derivative Works" shall mean any work, whether in Source or Object
      form, that is based on (or derived from) the Work and for which the
      editorial revisions, annotations, elaborations, or other modifications
      represent, as a whole, an original work of authorship. For the purposes
      of this License, Derivative Works shall not include works that remain
      separable from, or merely link (or bind by name) to the interfaces of,
      the Work and Derivative Works thereof.

      "Contribution" shall mean any work of authorship, including
      the original version of the Work and any modifications or additions
      to that Work or Derivative Works thereof, that is intentionally
      submitted to Licensor for inclusion in the Work by the copyright owner
      or by an individual or Legal Entity authorized to submit on behalf of
      the copyright owner. For the purposes of this definition, "submitted"
      means any form of electronic, verbal, or written communication sent
      to the Licensor or its representatives, including but not limited to
      communication on electronic mailing lists, source code control systems,
      and issue tracking systems that are managed by, or on behalf of, the
      Licensor for the purpose of discussing and improving the Work, but
      excluding communication that is conspicuously marked or otherwise
      designated in writing by the copyright owner as "Not a Contribution."

      "Contributor" shall mean Licensor and any individual or Legal Entity
      on behalf of whom a Contribution has been received by Licensor and
      subsequently incorporated within the Work.

   2. Grant of Copyright License. Subject to the terms and conditions of
      this License, each Contributor hereby grants to You a perpetual,
      worldwide, non-exclusive, no-charge, royalty-free, irrevocable
      copyright license to reproduce, prepare Derivative Works of,
      publicly display, publicly perform, sublicense, and distribute the
      Work and such Derivative Works in Source or Object form.

   3. Grant of Patent License. Subject to the terms and conditions of
      this License, each Contributor hereby grants to You a perpetual,
      worldwide, non-exclusive, no-charge, royalty-free, irrevocable
      (except as stated in this section) patent license to make, have made,
      use, offer to sell, sell, import, and otherwise transfer the Work,
      where such license applies only to those patent claims licensable
      by such Contributor that are necessarily infringed by their
      Contribution(s) alone or by combination of their Contribution(s)
      with the Work to which such Contribution(s) was submitted. If You
      institute patent litigation against any entity (including a
      cross-claim or counterclaim in a lawsuit) alleging that the Work
      or a Contribution incorporated within the Work constitutes direct
      or contributory patent infringement, then any patent licenses
      granted to You under this License for that Work shall terminate
      as of the date such litigation is filed.

   4. Redistribution. You may reproduce and distribute copies of the
      Work or Derivative Works thereof in any medium, with or without
      modifications, and in Source or Object form, provided that You
      meet the following conditions:

      (a) You must give any other recipients of the Work or
          Derivative Works a copy of this License; and

      (b) You must cause any modified files to carry prominent notices
          stating that You changed the files; and

      (c) You must retain, in the Source form of any Derivative Works
          that You distribute, all copyright, patent, trademark, and
          attribution notices from the Source form of the Work,
          excluding those notices that do not pertain to any part of
          the Derivative Works; and

      (d) If the Work includes a "NOTICE" text file as part of its
          distribution, then any Derivative Works that You distribute must
          include a readable copy of the attribution notices contained
          within such NOTICE file, excluding those notices that do not
          pertain to any part of the Derivative Works, in at least one
          of the following places: within a NOTICE text file distributed
          as part of the Derivative Works; within the Source form or
          documentation, if provided along with the Derivative Works; or,
          within a display generated by the Derivative Works, if and
          wherever such third-party notices normally appear. The contents
          of the NOTICE file are for informational purposes only and
          do not modify the License. You may add Your own attribution
          notices within Derivative Works that You distribute, alongside
          or as an addendum to the NOTICE text from the Work, provided
          that such additional attribution notices cannot be construed
          as modifying the License.

      You may add Your own copyright statement to Your modifications and
      may provide additional or different license terms and conditions
      for use, reproduction, or distribution of Your modifications, or
      for any such Derivative Works as a whole, provided Your use,
      reproduction, and distribution of the Work otherwise complies with
      the conditions stated in this License.

   5. Submission of Contributions. Unless You explicitly state otherwise,
      any Contribution intentionally submitted for inclusion in the Work
      by You to the Licensor shall be under the terms and conditions of
      this License, without any additional terms or conditions.
      Notwithstanding the above, nothing herein shall supersede or modify
      the terms of any separate license agreement you may have executed
      with Licensor regarding such Contributions.

   6. Trademarks. This License does not grant permission to use the trade
      names, trademarks, service marks, or product names of the Licensor,
      except as required for reasonable and customary use in describing the
      origin of the Work and reproducing the content of the NOTICE file.

   7. Disclaimer of Warranty. Unless required by applicable law or
      agreed to in writing, Licensor provides the Work (and each
      Contributor provides its Contributions) on an "AS IS" BASIS,
      WITHOUT WARRANTIES OR CONDITIONS OF ANY KIND, either express or
      implied, including, without limitation, any warranties or conditions
      of TITLE, NON-INFRINGEMENT, MERCHANTABILITY, or FITNESS FOR A
      PARTICULAR PURPOSE. You are solely responsible for determining the
      appropriateness of using or redistributing the Work and assume any
      risks associated with Your exercise of permissions under this License.

   8. Limitation of Liability. In no event and under no legal theory,
      whether in tort (including negligence), contract, or otherwise,
      unless required by applicable law (such as deliberate and grossly
      negligent acts) or agreed to in writing, shall any Contributor be
      liable to You for damages, including any direct, indirect, special,
      incidental, or consequential damages of any character arising as a
      result of this License or out of the use or inability to use the
      Work (including but not limited to damages for loss of goodwill,
      work stoppage, computer failure or malfunction, or any and all
      other commercial damages or losses), even if such Contributor
      has been advised of the possibility of such damages.

   9. Accepting Warranty or Additional Liability. While redistributing
      the Work or Derivative Works thereof, You may choose to offer,
      and charge a fee for, acceptance of support, warranty, indemnity,
      or other liability obligations and/or rights consistent with this
      License. However, in accepting such obligations, You may act only
      on Your own behalf and on Your sole responsibility, not on behalf
      of any other Contributor, and only if You agree to indemnify,
      defend, and hold each Contributor harmless for any liability
      incurred by, or claims asserted against, such Contributor by reason
      of your accepting any such warranty or additional liability.

   END OF TERMS AND CONDITIONS

   APPENDIX: How to apply the Apache License to your work.

      To apply the Apache License to your work, attach the following
      boilerplate notice, with the fields enclosed by brackets "[]"
      replaced with your own identifying information. (Don't include
      the brackets!)  The text should be enclosed in the appropriate
      comment syntax for the file format. We also recommend that a
      file or class name and description of purpose be included on the
      same "printed page" as the copyright notice for easier
      identification within third-party archives.

   Copyright [yyyy] [name of copyright owner]

   Licensed under the Apache License, Version 2.0 (the "License");
   you may not use this file except in compliance with the License.
   You may obtain a copy of the License at

       http://www.apache.org/licenses/LICENSE-2.0

   Unless required by applicable law or agreed to in writing, software
   distributed under the License is distributed on an "AS IS" BASIS,
   WITHOUT WARRANTIES OR CONDITIONS OF ANY KIND, either express or implied.
   See the License for the specific language governing permissions and
   limitations under the License.

    ======================================================================================
    Apache MXNET (incubating) Subcomponents:

    The Apache MXNET (incubating) project contains subcomponents with separate copyright
    notices and license terms. Your use of the source code for the these
    subcomponents is subject to the terms and conditions of the following
    licenses (full text in Appendix).

    =======================================================================================
    Apache-2.0 licenses
    =======================================================================================

    The following components are provided under an Apache 2.0 license.

    1. MXNet Cpp-package - For details, /cpp-package/LICENSE
         Copyright (c) 2015-2016 by Contributors 
    2. MXNet rcnn - For details, see, example/rcnn/LICENSE
         Copyright (c) 2014, 2015, The Regents of the University of California (Regents)
    3. MXNet scala-package - For details, see, scala-package/LICENSE
         Copyright (c) 2014, 2015, the respective contributors
    4. Warp-CTC - For details, see, 3rdparty/ctc_include/LICENSE
         Copyright 2015-2016, Baidu USA LLC.
    5. 3rdparty/dlpack - For details, see, 3rdparty/dlpack/LICENSE
         Copyright 2017 by Contributors
    6. 3rdparty/dmlc-core - For details, see, 3rdparty/dmlc-core/LICENSE
         Copyright (c) 2015 by Contributors 
         Copyright 2015 by dmlc-core developers
         Copyright by Contributors 
    7. 3rdparty/mshadow - For details, see, 3rdparty/mshadow/LICENSE
         Copyright (c) 2014-2016 by Contributors
         Copyright by Contributors
    8. 3rdparty/tvm - For details, see, 3rdparty/tvm/LICENSE
         Copyright (c) 2016-2018 by Contributors
         Copyright 2018 by Contributors
         Copyright (c) 2018 by Xilinx, Contributors
    9. 3rdparty/tvm/dmlc-core - For details, see, 3rdparty/tvm/3rdparty/dmlc-core/LICENSE
         Copyright (c) 2015 by Contributors 
    10. 3rdparty/tvm/dlpack - For details, see, 3rdparty/tvm/3rdparty/dlpack/LICENSE
         Copyright (c) 2015-2017 by Contributors
         Copyright by Contributors
    11. 3rdparty/ps-lite - For details, see, 3rdparty/ps-lite/LICENSE
          Copyright 2015 Carnegie Mellon University
          Copyright 2016, ps-lite developers
          Copyright (c) 2015-2016 by Contributors
          Copyright by Contributors
    12. 3rdparty/mkldnn - For details, see, 3rdparty/mkldnn/LICENSE
          Copyright (c) 2017-2018 Intel Corporation
          Copyright 2016-2018 Intel Corporation
          Copyright 2018 YANDEX LLC
    13. googlemock scripts/generator - For details, see, 3rdparty/googletest/googlemock/scripts/generator/LICENSE
          Copyright [2007-2009] Neal Norwitz
          Portions Copyright [2007-2009] Google Inc.
    14. MXNet clojure-package - For details, see, contrib/clojure-package/LICENSE
          Copyright 2018 by Contributors
<<<<<<< HEAD
    15. ONNX-TensorRT benchmark package - For details, see, 3rdparty/onnx-tensorrt/third_party/onnx/third_party/benchmark/LICENSE
          Copyright 2015 Google Inc. All rights reserved.
          Copyright 2016 Ismael Jimenez Martinez. All rights reserved.
          Copyright 2017 Roman Lebedev. All rights reserved.
    16. Dockerfiles - For details, see docker/Dockerfiles/License.md
    17. MXNet Julia Package - For details, see julia/LICENSE.md
          Copyright (c) 2015-2018 by Chiyuan Zhang
    18. Benchdnn - For details, see 3rdparty/mkldnn/tests/benchdnn/README.md
          Copyright 2017-2018 Intel Corporation
    19. MXNet perl-package - For details, see perl-package/README
    20. MXNet perl-package AI-MXNET - For details, see perl-package/AI-MXNet/README
    21. MXNet perl-package AI-MXNET Gluon Contrib - For details, see perl-package/AI-MXNet-Gluon-Contrib/README
    22. MXNet perl-package AI-MXNET Gluon ModelZoo - For details, see perl-package/AI-MXNet-Gluon-ModelZoo/README
    23. MXNet perl-package AI-MXNETCAPI - For details, see perl-package/AI-MXNetCAPI/README
    24. MXNet perl-package AI-NNVMCAPI - For details, see perl-package/AI-NNVMCAPI/README
    25. Cephes Library Functions - For details, see src/operator/special_functions-inl.h
=======
    15. MXNet R-package - For details, see, R-package/LICENSE
          Copyright (c) 2015 by Contributors
    16. ONNX-TensorRT benchmark package - For details, see, 3rdparty/onnx-tensorrt/third_party/onnx/third_party/benchmark/LICENSE
          Copyright 2015 Google Inc. All rights reserved.
          Copyright 2016 Ismael Jimenez Martinez. All rights reserved.
          Copyright 2017 Roman Lebedev. All rights reserved.
    17. Dockerfiles - For details, see docker/Dockerfiles/License.md
    18. MXNet Julia Package - For details, see julia/LICENSE.md
          Copyright (c) 2015-2018 by Chiyuan Zhang
    19. Benchdnn - For details, see 3rdparty/mkldnn/tests/benchdnn/README.md
          Copyright 2017-2018 Intel Corporation
    20. MXNet perl-package - For details, see perl-package/README
    21. MXNet perl-package AI-MXNET - For details, see perl-package/AI-MXNet/README
    22. MXNet perl-package AI-MXNET Gluon Contrib - For details, see perl-package/AI-MXNet-Gluon-Contrib/README
    23. MXNet perl-package AI-MXNET Gluon ModelZoo - For details, see perl-package/AI-MXNet-Gluon-ModelZoo/README
    24. MXNet perl-package AI-MXNETCAPI - For details, see perl-package/AI-MXNetCAPI/README
    25. MXNet perl-package AI-NNVMCAPI - For details, see perl-package/AI-NNVMCAPI/README
    26. Cephes Library Functions - For details, see src/operator/special_functions-inl.h
>>>>>>> 75a9e187
          Copyright (c) 2015 by Contributors
          Copyright 1984, 1987, 1992 by Stephen L. Moshier


    =======================================================================================
    MIT licenses
    =======================================================================================

    1. Fast R-CNN  - For details, see example/rcnn/LICENSE
         Copyright (c) Microsoft Corporation
    2. Faster R-CNN - For details, see example/rcnn/LICENSE
         Copyright (c) 2015 Microsoft Corporation
    3. tree_lstm - For details, see example/gluon/tree_lstm/LICENSE
         Copyright (c) 2017 Riddhiman Dasgupta, Sheng Zha
    4. OpenMP - For details, see 3rdparty/openmp/LICENSE.txt
         Copyright (c) 1997-2016 Intel Corporation
    6. HalideIR - For details, see 3rdparty/tvm/3rdparty/HalideIR/LICENSE
         Copyright (c) 2016 HalideIR contributors
         Copyright (c) 2012-2014 MIT CSAIL, Google Inc., and other contributors
         Copyright (c) 2016-2018 by Contributors
    7. ONNX-TensorRT - For details, see 3rdparty/onnx-tensorrt/LICENSE
         Copyright (c) 2018, NVIDIA CORPORATION. All rights reserved.
         Copyright (c) 2018 Open Neural Network Exchange
    8. ONNX-TensorRT - For details, see 3rdparty/onnx-tensorrt/third_party/onnx/LICENSE
         Copyright (c) Facebook, Inc. and Microsoft Corporation.
    9. clipboard.js - Refer to https://zenorocha.github.io/clipboard.js
         Licensed MIT © Zeno Rocha
    10. clipboard.min.js - Refer to https://zenorocha.github.io/clipboard.js
         Licensed MIT © Zeno Rocha


    =======================================================================================
    3-clause BSD licenses
    =======================================================================================

    1. Xbyak - For details, see 3rdparty/mkldnn/src/cpu/xbyak/COPYRIGHT
         Copyright (c) 2007 MITSUNARI Shigeo
         Copyright 2016-2018 Intel Corporation
    2. gtest - For details, see, 3rdparty/mkldnn/tests/gtests/gtest/LICENSE
         Copyright 2005-2008, Google Inc.
    3. Moderngpu - For details, see, 3rdparty/ctc_include/contrib/moderngpu/LICENSE
         Copyright (c) 2013, NVIDIA CORPORATION.  All rights reserved.
<<<<<<< HEAD
    4. CUB Library - For details, see, 3rdparty/cub/LICENSE.TXT
         Copyright (c) 2010-2011, Duane Merrill.  All rights reserved.
         Copyright (c) 2011-2016, NVIDIA CORPORATION.  All rights reserved.
    5. CUB mersenne.h - For details, see 3rdparty/cub/test/mersenne.h
=======
    4. CUB Library - For details, see, 3rdparty/nvidia_cub/LICENSE.TXT
         Copyright (c) 2010-2011, Duane Merrill.  All rights reserved.
         Copyright (c) 2011-2016, NVIDIA CORPORATION.  All rights reserved.
    5. CUB mersenne.h - For details, see 3rdparty/nvidia_cub/test/mersenne.h
>>>>>>> 75a9e187
         Copyright (C) 1997 - 2002, Makoto Matsumoto and Takuji Nishimura,
    6. Googlemock - For details, see, 3rdparty/googletest/googlemock/LICENSE
         Copyright 2006-2015, Google Inc.
    7. Googletest - For details, see, 3rdparty/googletest/googletest/LICENSE
         Copyright 2005-2015, Google Inc.
    8. OpenMP Testsuite - For details, see, 3rdparty/openmp/testsuite/LICENSE
         Copyright (c) 2011, 2012 University of Houston System


    =======================================================================================
    2-clause BSD licenses
    =======================================================================================

    1. Sphinx JavaScript utilties for the full-text search - For details, see, docs/_static/searchtools_custom.js
         Copyright (c) 2007-2017 by the Sphinx team
    2. blockingconcurrentqueue.h - For details, see, 3rdparty/dmlc-core/include/dmlc/blockingconcurrentqueue.h
         ©2015-2016 Cameron Desrochers
    3. concurrentqueue.h - For details, see, 3rdparty/dmlc-core/include/dmlc/concurrentqueue.h
         Copyright (c) 2013-2016, Cameron Desrochers.
    4. MSCOCO Toolbox - For details, see, example/ssd/dataset/pycocotools/coco.py
         Code written by Piotr Dollar and Tsung-Yi Lin, 2014.
    5. PyBind11 FindEigen3.cmake - For details, see 3rdparty/onnx-tensorrt/third_party/onnx/third_party/pybind11/tools/FindEigen3.cmake
         Copyright (c) 2006, 2007 Montel Laurent, <montel@kde.org>
         Copyright (c) 2008, 2009 Gael Guennebaud, <g.gael@free.fr>
         Copyright (c) 2009 Benoit Jacob <jacob.benoit.1@gmail.com>
    6. PyBind11 FindPythonLibsNew.cmake - For details, see 3rdparty/onnx-tensorrt/third_party/onnx/third_party/pybind11/tools/FindPythonLibsNew.cmake
         Copyright 2001-2009 Kitware, Inc.
         Copyright 2012 Continuum Analytics, Inc.



    =======================================================================================
    Other Licenses
    =======================================================================================

    1. Caffe - For details, see, example/rcnn/LICENSE
         Copyright (c) 2014, 2015, The Regents of the University of California (Regents)
         Copyright (c) 2014, 2015, the respective contributors
    2. pool.h - For details, see, src/operator/nn/pool.h
         Copyright (c) 2014-2017 The Regents of the University of California (Regents)
         Copyright (c) 2014-2017, the respective contributors
    3. pool.cuh - For details, see, src/operator/nn/pool.cuh
         Copyright (c) 2014-2017 The Regents of the University of California (Regents)
         Copyright (c) 2014-2017, the respective contributors
    4. im2col.h - For details, see, src/operator/nn/im2col.h
         Copyright (c) 2014-2017 The Regents of the University of California (Regents)
         Copyright (c) 2014-2017, the respective contributors
    5. im2col.cuh - For details, see, src/operator/nn/im2col.cuh
         Copyright (c) 2014-2017 The Regents of the University of California (Regents)
         Copyright (c) 2014-2017, the respective contributors

    6. deformable_im2col.h - For details, see, src/operator/contrib/nn/deformable_im2col.h
         Copyright (c) 2014-2017 The Regents of the University of California (Regents)
         Copyright (c) 2014-2017, the respective contributors

    7. deformable_im2col.cuh - For details, see, src/operator/contrib/nn/deformable_im2col.cuh
         Copyright (c) 2014-2017 The Regents of the University of California (Regents)
         Copyright (c) 2014-2017, the respective contributors


    COPYRIGHT

    Caffe uses a shared copyright model: each contributor holds copyright over
    their contributions to Caffe. The project versioning records all such
    contribution and copyright details. If a contributor wants to further mark
    their specific copyright on a particular contribution, they should indicate
    their copyright solely in the commit message of the change when it is
    committed.

    LICENSE

    Redistribution and use in source and binary forms, with or without
    modification, are permitted provided that the following conditions are met:

    1. Redistributions of source code must retain the above copyright notice, this
       list of conditions and the following disclaimer.
    2. Redistributions in binary form must reproduce the above copyright notice,
       this list of conditions and the following disclaimer in the documentation
       and/or other materials provided with the distribution.

    THIS SOFTWARE IS PROVIDED BY THE COPYRIGHT HOLDERS AND CONTRIBUTORS "AS IS" AND
    ANY EXPRESS OR IMPLIED WARRANTIES, INCLUDING, BUT NOT LIMITED TO, THE IMPLIED
    WARRANTIES OF MERCHANTABILITY AND FITNESS FOR A PARTICULAR PURPOSE ARE
    DISCLAIMED. IN NO EVENT SHALL THE COPYRIGHT OWNER OR CONTRIBUTORS BE LIABLE FOR
    ANY DIRECT, INDIRECT, INCIDENTAL, SPECIAL, EXEMPLARY, OR CONSEQUENTIAL DAMAGES
    (INCLUDING, BUT NOT LIMITED TO, PROCUREMENT OF SUBSTITUTE GOODS OR SERVICES;
    LOSS OF USE, DATA, OR PROFITS; OR BUSINESS INTERRUPTION) HOWEVER CAUSED AND
    ON ANY THEORY OF LIABILITY, WHETHER IN CONTRACT, STRICT LIABILITY, OR TORT
    (INCLUDING NEGLIGENCE OR OTHERWISE) ARISING IN ANY WAY OUT OF THE USE OF THIS
    SOFTWARE, EVEN IF ADVISED OF THE POSSIBILITY OF SUCH DAMAGE.

    CONTRIBUTION AGREEMENT

    By contributing to the BVLC/caffe repository through pull-request, comment,
    or otherwise, the contributor releases their content to the
    license and copyright terms herein.

    =======================================================================================

    8. MS COCO API
    For details, see, example/rcnn/LICENSE
    Copyright (c) 2014, Piotr Dollar and Tsung-Yi Lin

    Redistribution and use in source and binary forms, with or without
    modification, are permitted provided that the following conditions are met:

    1. Redistributions of source code must retain the above copyright notice, this
       list of conditions and the following disclaimer.
    2. Redistributions in binary form must reproduce the above copyright notice,
       this list of conditions and the following disclaimer in the documentation
       and/or other materials provided with the distribution.

    THIS SOFTWARE IS PROVIDED BY THE COPYRIGHT HOLDERS AND CONTRIBUTORS "AS IS" AND
    ANY EXPRESS OR IMPLIED WARRANTIES, INCLUDING, BUT NOT LIMITED TO, THE IMPLIED
    WARRANTIES OF MERCHANTABILITY AND FITNESS FOR A PARTICULAR PURPOSE ARE
    DISCLAIMED. IN NO EVENT SHALL THE COPYRIGHT OWNER OR CONTRIBUTORS BE LIABLE FOR
    ANY DIRECT, INDIRECT, INCIDENTAL, SPECIAL, EXEMPLARY, OR CONSEQUENTIAL DAMAGES
    (INCLUDING, BUT NOT LIMITED TO, PROCUREMENT OF SUBSTITUTE GOODS OR SERVICES;
    LOSS OF USE, DATA, OR PROFITS; OR BUSINESS INTERRUPTION) HOWEVER CAUSED AND
    ON ANY THEORY OF LIABILITY, WHETHER IN CONTRACT, STRICT LIABILITY, OR TORT
    (INCLUDING NEGLIGENCE OR OTHERWISE) ARISING IN ANY WAY OUT OF THE USE OF THIS
    SOFTWARE, EVEN IF ADVISED OF THE POSSIBILITY OF SUCH DAMAGE.

    The views and conclusions contained in the software and documentation are those
    of the authors and should not be interpreted as representing official policies,
    either expressed or implied, of the FreeBSD Project.

    =======================================================================================

    9. Semaphore implementation in blockingconcurrentqueue.h
    This file uses a semaphore implementation under the terms of its separate zlib license.
    For details, see, 3rdparty/dmlc-core/include/dmlc/blockingconcurrentqueue.h
    Copyright Jeff Preshing

    =======================================================================================

    10. ONNX Export module
    For details, see, python/mxnet/contrib/onnx/mx2onnx/LICENSE

    # Licensed to the Apache Software Foundation (ASF) under one
    # or more contributor license agreements.  See the NOTICE file
    # distributed with this work for additional information
    # regarding copyright ownership.  The ASF licenses this file
    # to you under the Apache License, Version 2.0 (the
    # "License"); you may not use this file except in compliance
    # with the License.  You may obtain a copy of the License at
    #
    #   http://www.apache.org/licenses/LICENSE-2.0
    #
    # Unless required by applicable law or agreed to in writing,
    # software distributed under the License is distributed on an
    # "AS IS" BASIS, WITHOUT WARRANTIES OR CONDITIONS OF ANY
    # KIND, either express or implied.  See the License for the
    # specific language governing permissions and limitations
    # under the License.
    #
    # Based on
    # https://github.com/NVIDIA/mxnet_to_onnx/blob/master/mx2onnx_converter/#
    #  Copyright (c) 2017, NVIDIA CORPORATION. All rights reserved.
    #
    #  Redistribution and use in source and binary forms, with or without
    #  modification, are permitted provided that the following conditions
    #  are met:
    #  * Redistributions of source code must retain the above copyright
    #    notice, this list of conditions and the following disclaimer.
    #  * Redistributions in binary form must reproduce the above copyright
    #    notice, this list of conditions and the following disclaimer in the
    #    documentation and/or other materials provided with the distribution.
    #  * Neither the name of NVIDIA CORPORATION nor the names of its
    #    contributors may be used to endorse or promote products derived
    #    from this software without specific prior written permission.
    #
    #  THIS SOFTWARE IS PROVIDED BY THE COPYRIGHT HOLDERS ``AS IS'' AND ANY
    #  EXPRESS OR IMPLIED WARRANTIES, INCLUDING, BUT NOT LIMITED TO, THE
    #  IMPLIED WARRANTIES OF MERCHANTABILITY AND FITNESS FOR A PARTICULAR
    #  PURPOSE ARE DISCLAIMED.  IN NO EVENT SHALL THE COPYRIGHT OWNER OR
    #  CONTRIBUTORS BE LIABLE FOR ANY DIRECT, INDIRECT, INCIDENTAL, SPECIAL,
    #  EXEMPLARY, OR CONSEQUENTIAL DAMAGES (INCLUDING, BUT NOT LIMITED TO,
    #  PROCUREMENT OF SUBSTITUTE GOODS OR SERVICES; LOSS OF USE, DATA, OR
    #  PROFITS; OR BUSINESS INTERRUPTION) HOWEVER CAUSED AND ON ANY THEORY
    #  OF LIABILITY, WHETHER IN CONTRACT, STRICT LIABILITY, OR TORT
    #  (INCLUDING NEGLIGENCE OR OTHERWISE) ARISING IN ANY WAY OUT OF THE USE
    #  OF THIS SOFTWARE, EVEN IF ADVISED OF THE POSSIBILITY OF SUCH DAMAGE.

    =======================================================================================

    11. ONNX python bindings
    For details, see, 3rdparty/onnx-tensorrt/third_party/onnx/third_party/pybind11/LICENSE
      Copyright (c) 2015-2017 Wenzel Jakob <wenzel.jakob@epfl.ch>, All rights reserved.
      Copyright (c) 2016 Trent Houliston <trent@houliston.me> and Wenzel Jakob <wenzel.jakob@epfl.ch>
      Copyright (c) 2016-2017 Jason Rhinelander <jason@imaginary.ca>
      Copyright (c) 2016 Klemens Morgenstern <klemens.morgenstern@ed-chemnitz.de> and Wenzel Jakob <wenzel.jakob@epfl.ch>
      Copyright (c) 2017 Henry F. Schreiner
      Copyright (c) 2016 Sergey Lyskov and Wenzel Jakob
      Copyright (c) 2016 Ben North <ben@redfrontdoor.org>
      Copyright (c) 2016 Klemens D. Morgenstern
      Copyright (c) 2016 Pim Schellart <P.Schellart@princeton.edu>
      Copyright (c) 2016 Ivan Smirnov <i.s.smirnov@gmail.com>
      Copyright (c) 2016 Sergey Lyskov

    Redistribution and use in source and binary forms, with or without
    modification, are permitted provided that the following conditions are met:

    1. Redistributions of source code must retain the above copyright notice, this
       list of conditions and the following disclaimer.

    2. Redistributions in binary form must reproduce the above copyright notice,
       this list of conditions and the following disclaimer in the documentation
       and/or other materials provided with the distribution.

    3. Neither the name of the copyright holder nor the names of its contributors
       may be used to endorse or promote products derived from this software
       without specific prior written permission.

    THIS SOFTWARE IS PROVIDED BY THE COPYRIGHT HOLDERS AND CONTRIBUTORS "AS IS" AND
    ANY EXPRESS OR IMPLIED WARRANTIES, INCLUDING, BUT NOT LIMITED TO, THE IMPLIED
    WARRANTIES OF MERCHANTABILITY AND FITNESS FOR A PARTICULAR PURPOSE ARE
    DISCLAIMED. IN NO EVENT SHALL THE COPYRIGHT HOLDER OR CONTRIBUTORS BE LIABLE
    FOR ANY DIRECT, INDIRECT, INCIDENTAL, SPECIAL, EXEMPLARY, OR CONSEQUENTIAL
    DAMAGES (INCLUDING, BUT NOT LIMITED TO, PROCUREMENT OF SUBSTITUTE GOODS OR
    SERVICES; LOSS OF USE, DATA, OR PROFITS; OR BUSINESS INTERRUPTION) HOWEVER
    CAUSED AND ON ANY THEORY OF LIABILITY, WHETHER IN CONTRACT, STRICT LIABILITY,
    OR TORT (INCLUDING NEGLIGENCE OR OTHERWISE) ARISING IN ANY WAY OUT OF THE USE
    OF THIS SOFTWARE, EVEN IF ADVISED OF THE POSSIBILITY OF SUCH DAMAGE.

    You are under no obligation whatsoever to provide any bug fixes, patches, or
    upgrades to the features, functionality or performance of the source code
    ("Enhancements") to anyone; however, if you choose to make your Enhancements
    available either publicly, or directly to the author of this software, without
    imposing a separate written license agreement for such Enhancements, then you
    hereby grant the following license: a non-exclusive, royalty-free perpetual
    license to install, use, modify, prepare derivative works, incorporate into
    other computer software, distribute, and sublicense such enhancements or
    derivative works thereof, in binary and source code form.

    =======================================================================================

    12. Clang
    For details, see, 3rdparty/onnx-tensorrt/third_party/onnx/third_party/pybind11/tools/clang/LICENSE.TXT

    LLVM Release License
    University of Illinois/NCSA
    Open Source License

    Copyright (c) 2007-2012 University of Illinois at Urbana-Champaign.
    All rights reserved.

    Developed by:

        LLVM Team

        University of Illinois at Urbana-Champaign

        http://llvm.org

    Permission is hereby granted, free of charge, to any person obtaining a copy of
    this software and associated documentation files (the "Software"), to deal with
    the Software without restriction, including without limitation the rights to
    use, copy, modify, merge, publish, distribute, sublicense, and/or sell copies
    of the Software, and to permit persons to whom the Software is furnished to do
    so, subject to the following conditions:

        * Redistributions of source code must retain the above copyright notice,
          this list of conditions and the following disclaimers.

        * Redistributions in binary form must reproduce the above copyright notice,
          this list of conditions and the following disclaimers in the
          documentation and/or other materials provided with the distribution.

        * Neither the names of the LLVM Team, University of Illinois at
          Urbana-Champaign, nor the names of its contributors may be used to
          endorse or promote products derived from this Software without specific
          prior written permission.

    THE SOFTWARE IS PROVIDED "AS IS", WITHOUT WARRANTY OF ANY KIND, EXPRESS OR
    IMPLIED, INCLUDING BUT NOT LIMITED TO THE WARRANTIES OF MERCHANTABILITY, FITNESS
    FOR A PARTICULAR PURPOSE AND NONINFRINGEMENT.  IN NO EVENT SHALL THE
    CONTRIBUTORS OR COPYRIGHT HOLDERS BE LIABLE FOR ANY CLAIM, DAMAGES OR OTHER
    LIABILITY, WHETHER IN AN ACTION OF CONTRACT, TORT OR OTHERWISE, ARISING FROM,
    OUT OF OR IN CONNECTION WITH THE SOFTWARE OR THE USE OR OTHER DEALINGS WITH THE
    SOFTWARE.

    The LLVM software contains code written by third parties.  Such software will
    have its own individual LICENSE.TXT file in the directory in which it appears.
    This file will describe the copyrights, license, and restrictions which apply
    to that code.

    The disclaimer of warranty in the University of Illinois Open Source License
    applies to all code in the LLVM Distribution, and nothing in any of the
    other licenses gives permission to use the names of the LLVM Team or the
    University of Illinois to endorse or promote products derived from this
    Software.

    The following pieces of software have additional or alternate copyrights,
    licenses, and/or restrictions:

    Program             Directory
    -------             ---------
    <none yet>

    =======================================================================================

    13. MKL BLAS
    For details, see, [Intel® Simplified license](https://software.intel.com/en-us/license/intel-simplified-software-license) and MKLDNN_README.md

    Copyright (c) 2018 Intel Corporation.

    Use and Redistribution.  You may use and redistribute the software (the “Software”), without modification, provided the following conditions are met:

    * Redistributions must reproduce the above copyright notice and the following terms of use in the Software and in the documentation and/or other materials provided with the distribution.

    * Neither the name of Intel nor the names of its suppliers may be used to endorse or promote products derived from this Software without specific prior written permission.

    * No reverse engineering, decompilation, or disassembly of this Software is permitted.

    Limited patent license.  Intel grants you a world-wide, royalty-free, non-exclusive license under patents it now or hereafter owns or controls to make, have made, use, import, offer to sell and sell (“Utilize”) this Software, but solely to the extent that any such patent is necessary to Utilize the Software alone. The patent license shall not apply to any combinations which include this software.  No hardware per se is licensed hereunder.

    Third party and other Intel programs.  “Third Party Programs” are the files listed in the “third-party-programs.txt” text file that is included with the Software and may include Intel programs under separate license terms. Third Party Programs, even if included with the distribution of the Materials, are governed by separate license terms and those license terms solely govern your use of those programs. 

    DISCLAIMER.  THIS SOFTWARE IS PROVIDED "AS IS" AND ANY EXPRESS OR IMPLIED WARRANTIES, INCLUDING, BUT NOT LIMITED TO, THE IMPLIED WARRANTIES OF MERCHANTABILITY, FITNESS FOR A PARTICULAR PURPOSE, AND NON-INFRINGEMENT ARE DISCLAIMED. THIS SOFTWARE IS NOT INTENDED FOR USE IN SYSTEMS OR APPLICATIONS WHERE FAILURE OF THE SOFTWARE MAY CAUSE PERSONAL INJURY OR DEATH AND YOU AGREE THAT YOU ARE FULLY RESPONSIBLE FOR ANY CLAIMS, COSTS, DAMAGES, EXPENSES, AND ATTORNEYS’ FEES ARISING OUT OF ANY SUCH USE, EVEN IF ANY CLAIM ALLEGES THAT INTEL WAS NEGLIGENT REGARDING THE DESIGN OR MANUFACTURE OF THE MATERIALS.

    LIMITATION OF LIABILITY. IN NO EVENT WILL INTEL BE LIABLE FOR ANY DIRECT, INDIRECT, INCIDENTAL, SPECIAL, EXEMPLARY, OR CONSEQUENTIAL DAMAGES (INCLUDING, BUT NOT LIMITED TO, PROCUREMENT OF SUBSTITUTE GOODS OR SERVICES; LOSS OF USE, DATA, OR PROFITS; OR BUSINESS INTERRUPTION) HOWEVER CAUSED AND ON ANY THEORY OF LIABILITY, WHETHER IN CONTRACT, STRICT LIABILITY, OR TORT (INCLUDING NEGLIGENCE OR OTHERWISE) ARISING IN ANY WAY OUT OF THE USE OF THIS SOFTWARE, EVEN IF ADVISED OF THE POSSIBILITY OF SUCH DAMAGE. YOU AGREE TO INDEMNIFY AND HOLD INTEL HARMLESS AGAINST ANY CLAIMS AND EXPENSES RESULTING FROM YOUR USE OR UNAUTHORIZED USE OF THE SOFTWARE.

    No support.  Intel may make changes to the Software, at any time without notice, and is not obligated to support, update or provide training for the Software.

    Termination. Intel may terminate your right to use the Software in the event of your breach of this Agreement and you fail to cure the breach within a reasonable period of time.

    Feedback.  Should you provide Intel with comments, modifications, corrections, enhancements or other input (“Feedback”) related to the Software Intel will be free to use, disclose, reproduce, license or otherwise distribute or exploit the Feedback in its sole discretion without any obligations or restrictions of any kind, including without limitation, intellectual property rights or licensing obligations.

    Compliance with laws.  You agree to comply with all relevant laws and regulations governing your use, transfer, import or export (or prohibition thereof) of the Software.

    Governing law.  All disputes will be governed by the laws of the United States of America and the State of Delaware without reference to conflict of law principles and subject to the exclusive jurisdiction of the state or federal courts sitting in the State of Delaware, and each party agrees that it submits to the personal jurisdiction and venue of those courts and waives any objections. The United Nations Convention on Contracts for the International Sale of Goods (1980) is specifically excluded and will not apply to the Software.

    *Other names and brands may be claimed as the property of others.

    =======================================================================================

    14. FindJeMalloc.cmake
    For details, see, cmake/Modules/FindJeMalloc.cmake

    Licensed to the Apache Software Foundation (ASF) under one
    or more contributor license agreements.  See the NOTICE file
    distributed with this work for additional information
    regarding copyright ownership.  The ASF licenses this file
    to you under the Apache License, Version 2.0 (the
    "License"); you may not use this file except in compliance
    with the License.  You may obtain a copy of the License at

      http://www.apache.org/licenses/LICENSE-2.0

    Unless required by applicable law or agreed to in writing,
    software distributed under the License is distributed on an
    "AS IS" BASIS, WITHOUT WARRANTIES OR CONDITIONS OF ANY
    KIND, either express or implied.  See the License for the
    specific language governing permissions and limitations
    under the License.


    Copyright (c)      2014 Thomas Heller
    Copyright (c) 2007-2012 Hartmut Kaiser
    Copyright (c) 2010-2011 Matt Anderson
    Copyright (c) 2011      Bryce Lelbach

    Distributed under the Boost Software License, Version 1.0.
    Boost Software License - Version 1.0 - August 17th, 2003

    Permission is hereby granted, free of charge, to any person or organization
    obtaining a copy of the software and accompanying documentation covered by
    this license (the "Software") to use, reproduce, display, distribute,
    execute, and transmit the Software, and to prepare derivative works of the
    Software, and to permit third-parties to whom the Software is furnished to
    do so, all subject to the following:

    The copyright notices in the Software and this entire statement, including
    the above license grant, this restriction and the following disclaimer,
    must be included in all copies of the Software, in whole or in part, and
    all derivative works of the Software, unless such copies or derivative
    works are solely in the form of machine-executable object code generated by
    a source language processor.

    THE SOFTWARE IS PROVIDED "AS IS", WITHOUT WARRANTY OF ANY KIND, EXPRESS OR
    IMPLIED, INCLUDING BUT NOT LIMITED TO THE WARRANTIES OF MERCHANTABILITY,
    FITNESS FOR A PARTICULAR PURPOSE, TITLE AND NON-INFRINGEMENT. IN NO EVENT
    SHALL THE COPYRIGHT HOLDERS OR ANYONE DISTRIBUTING THE SOFTWARE BE LIABLE
    FOR ANY DAMAGES OR OTHER LIABILITY, WHETHER IN CONTRACT, TORT OR OTHERWISE,
    ARISING FROM, OUT OF OR IN CONNECTION WITH THE SOFTWARE OR THE USE OR OTHER
<<<<<<< HEAD
    DEALINGS IN THE SOFTWARE.
=======
    DEALINGS IN THE SOFTWARE.



    =======================================================================================
    Appendix
    =======================================================================================

    MIT License

    Permission is hereby granted, free of charge, to any person obtaining a copy of this software and associated documentation files (the "Software"), to deal in the Software without restriction, including without limitation the rights to use, copy, modify, merge, publish, distribute, sublicense, and/or sell copies of the Software, and to permit persons to whom the Software is furnished to do so, subject to the following conditions:

    The above copyright notice and this permission notice shall be included in all copies or substantial portions of the Software.

    THE SOFTWARE IS PROVIDED "AS IS", WITHOUT WARRANTY OF ANY KIND, EXPRESS OR IMPLIED, INCLUDING BUT NOT LIMITED TO THE WARRANTIES OF MERCHANTABILITY, FITNESS FOR A PARTICULAR PURPOSE AND NONINFRINGEMENT. IN NO EVENT SHALL THE AUTHORS OR COPYRIGHT HOLDERS BE LIABLE FOR ANY CLAIM, DAMAGES OR OTHER LIABILITY, WHETHER IN AN ACTION OF CONTRACT, TORT OR OTHERWISE, ARISING FROM, OUT OF OR IN CONNECTION WITH THE SOFTWARE OR THE USE OR OTHER DEALINGS IN THE SOFTWARE.   3-clause BSD

    =======================================================================================

    3-Clause BSD License

    Redistribution and use in source and binary forms, with or without modification, are permitted provided that the following conditions are met:

    1. Redistributions of source code must retain the above copyright notice, this list of conditions and the following disclaimer.

    2. Redistributions in binary form must reproduce the above copyright notice, this list of conditions and the following disclaimer in the documentation and/or other materials provided with the distribution.

    3. Neither the name of the copyright holder nor the names of its contributors may be used to endorse or promote products derived from this software without specific prior written permission.

    THIS SOFTWARE IS PROVIDED BY THE COPYRIGHT HOLDERS AND CONTRIBUTORS "AS IS" AND ANY EXPRESS OR IMPLIED WARRANTIES, INCLUDING, BUT NOT LIMITED TO, THE IMPLIED WARRANTIES OF MERCHANTABILITY AND FITNESS FOR A PARTICULAR PURPOSE ARE DISCLAIMED. IN NO EVENT SHALL THE COPYRIGHT HOLDER OR CONTRIBUTORS BE LIABLE FOR ANY DIRECT, INDIRECT, INCIDENTAL, SPECIAL, EXEMPLARY, OR CONSEQUENTIAL DAMAGES (INCLUDING, BUT NOT LIMITED TO, PROCUREMENT OF SUBSTITUTE GOODS OR SERVICES; LOSS OF USE, DATA, OR PROFITS; OR BUSINESS INTERRUPTION) HOWEVER CAUSED AND ON ANY THEORY OF LIABILITY, WHETHER IN CONTRACT, STRICT LIABILITY, OR TORT (INCLUDING NEGLIGENCE OR OTHERWISE) ARISING IN ANY WAY OUT OF THE USE OF THIS SOFTWARE, EVEN IF ADVISED OF THE POSSIBILITY OF SUCH DAMAGE.

    =======================================================================================

    2-Clause BSD License

    Redistribution and use in source and binary forms, with or without modification, are permitted provided that the following conditions are met:

    1. Redistributions of source code must retain the above copyright notice, this list of conditions and the following disclaimer.

    2. Redistributions in binary form must reproduce the above copyright notice, this list of conditions and the following disclaimer in the documentation and/or other materials provided with the distribution.

    THIS SOFTWARE IS PROVIDED BY THE COPYRIGHT HOLDERS AND CONTRIBUTORS "AS IS" AND ANY EXPRESS OR IMPLIED WARRANTIES, INCLUDING, BUT NOT LIMITED TO, THE IMPLIED WARRANTIES OF MERCHANTABILITY AND FITNESS FOR A PARTICULAR PURPOSE ARE DISCLAIMED. IN NO EVENT SHALL THE COPYRIGHT HOLDER OR CONTRIBUTORS BE LIABLE FOR ANY DIRECT, INDIRECT, INCIDENTAL, SPECIAL, EXEMPLARY, OR CONSEQUENTIAL DAMAGES (INCLUDING, BUT NOT LIMITED TO, PROCUREMENT OF SUBSTITUTE GOODS OR SERVICES; LOSS OF USE, DATA, OR PROFITS; OR BUSINESS INTERRUPTION) HOWEVER CAUSED AND ON ANY THEORY OF LIABILITY, WHETHER IN CONTRACT, STRICT LIABILITY, OR TORT (INCLUDING NEGLIGENCE OR OTHERWISE) ARISING IN ANY WAY OUT OF THE USE OF THIS SOFTWARE, EVEN IF ADVISED OF THE POSSIBILITY OF SUCH DAMAGE.
>>>>>>> 75a9e187
<|MERGE_RESOLUTION|>--- conflicted
+++ resolved
@@ -255,24 +255,6 @@
           Portions Copyright [2007-2009] Google Inc.
     14. MXNet clojure-package - For details, see, contrib/clojure-package/LICENSE
           Copyright 2018 by Contributors
-<<<<<<< HEAD
-    15. ONNX-TensorRT benchmark package - For details, see, 3rdparty/onnx-tensorrt/third_party/onnx/third_party/benchmark/LICENSE
-          Copyright 2015 Google Inc. All rights reserved.
-          Copyright 2016 Ismael Jimenez Martinez. All rights reserved.
-          Copyright 2017 Roman Lebedev. All rights reserved.
-    16. Dockerfiles - For details, see docker/Dockerfiles/License.md
-    17. MXNet Julia Package - For details, see julia/LICENSE.md
-          Copyright (c) 2015-2018 by Chiyuan Zhang
-    18. Benchdnn - For details, see 3rdparty/mkldnn/tests/benchdnn/README.md
-          Copyright 2017-2018 Intel Corporation
-    19. MXNet perl-package - For details, see perl-package/README
-    20. MXNet perl-package AI-MXNET - For details, see perl-package/AI-MXNet/README
-    21. MXNet perl-package AI-MXNET Gluon Contrib - For details, see perl-package/AI-MXNet-Gluon-Contrib/README
-    22. MXNet perl-package AI-MXNET Gluon ModelZoo - For details, see perl-package/AI-MXNet-Gluon-ModelZoo/README
-    23. MXNet perl-package AI-MXNETCAPI - For details, see perl-package/AI-MXNetCAPI/README
-    24. MXNet perl-package AI-NNVMCAPI - For details, see perl-package/AI-NNVMCAPI/README
-    25. Cephes Library Functions - For details, see src/operator/special_functions-inl.h
-=======
     15. MXNet R-package - For details, see, R-package/LICENSE
           Copyright (c) 2015 by Contributors
     16. ONNX-TensorRT benchmark package - For details, see, 3rdparty/onnx-tensorrt/third_party/onnx/third_party/benchmark/LICENSE
@@ -291,7 +273,6 @@
     24. MXNet perl-package AI-MXNETCAPI - For details, see perl-package/AI-MXNetCAPI/README
     25. MXNet perl-package AI-NNVMCAPI - For details, see perl-package/AI-NNVMCAPI/README
     26. Cephes Library Functions - For details, see src/operator/special_functions-inl.h
->>>>>>> 75a9e187
           Copyright (c) 2015 by Contributors
           Copyright 1984, 1987, 1992 by Stephen L. Moshier
 
@@ -334,17 +315,10 @@
          Copyright 2005-2008, Google Inc.
     3. Moderngpu - For details, see, 3rdparty/ctc_include/contrib/moderngpu/LICENSE
          Copyright (c) 2013, NVIDIA CORPORATION.  All rights reserved.
-<<<<<<< HEAD
-    4. CUB Library - For details, see, 3rdparty/cub/LICENSE.TXT
-         Copyright (c) 2010-2011, Duane Merrill.  All rights reserved.
-         Copyright (c) 2011-2016, NVIDIA CORPORATION.  All rights reserved.
-    5. CUB mersenne.h - For details, see 3rdparty/cub/test/mersenne.h
-=======
     4. CUB Library - For details, see, 3rdparty/nvidia_cub/LICENSE.TXT
          Copyright (c) 2010-2011, Duane Merrill.  All rights reserved.
          Copyright (c) 2011-2016, NVIDIA CORPORATION.  All rights reserved.
     5. CUB mersenne.h - For details, see 3rdparty/nvidia_cub/test/mersenne.h
->>>>>>> 75a9e187
          Copyright (C) 1997 - 2002, Makoto Matsumoto and Takuji Nishimura,
     6. Googlemock - For details, see, 3rdparty/googletest/googlemock/LICENSE
          Copyright 2006-2015, Google Inc.
@@ -731,10 +705,7 @@
     SHALL THE COPYRIGHT HOLDERS OR ANYONE DISTRIBUTING THE SOFTWARE BE LIABLE
     FOR ANY DAMAGES OR OTHER LIABILITY, WHETHER IN CONTRACT, TORT OR OTHERWISE,
     ARISING FROM, OUT OF OR IN CONNECTION WITH THE SOFTWARE OR THE USE OR OTHER
-<<<<<<< HEAD
     DEALINGS IN THE SOFTWARE.
-=======
-    DEALINGS IN THE SOFTWARE.
 
 
 
@@ -774,5 +745,4 @@
 
     2. Redistributions in binary form must reproduce the above copyright notice, this list of conditions and the following disclaimer in the documentation and/or other materials provided with the distribution.
 
-    THIS SOFTWARE IS PROVIDED BY THE COPYRIGHT HOLDERS AND CONTRIBUTORS "AS IS" AND ANY EXPRESS OR IMPLIED WARRANTIES, INCLUDING, BUT NOT LIMITED TO, THE IMPLIED WARRANTIES OF MERCHANTABILITY AND FITNESS FOR A PARTICULAR PURPOSE ARE DISCLAIMED. IN NO EVENT SHALL THE COPYRIGHT HOLDER OR CONTRIBUTORS BE LIABLE FOR ANY DIRECT, INDIRECT, INCIDENTAL, SPECIAL, EXEMPLARY, OR CONSEQUENTIAL DAMAGES (INCLUDING, BUT NOT LIMITED TO, PROCUREMENT OF SUBSTITUTE GOODS OR SERVICES; LOSS OF USE, DATA, OR PROFITS; OR BUSINESS INTERRUPTION) HOWEVER CAUSED AND ON ANY THEORY OF LIABILITY, WHETHER IN CONTRACT, STRICT LIABILITY, OR TORT (INCLUDING NEGLIGENCE OR OTHERWISE) ARISING IN ANY WAY OUT OF THE USE OF THIS SOFTWARE, EVEN IF ADVISED OF THE POSSIBILITY OF SUCH DAMAGE.
->>>>>>> 75a9e187
+    THIS SOFTWARE IS PROVIDED BY THE COPYRIGHT HOLDERS AND CONTRIBUTORS "AS IS" AND ANY EXPRESS OR IMPLIED WARRANTIES, INCLUDING, BUT NOT LIMITED TO, THE IMPLIED WARRANTIES OF MERCHANTABILITY AND FITNESS FOR A PARTICULAR PURPOSE ARE DISCLAIMED. IN NO EVENT SHALL THE COPYRIGHT HOLDER OR CONTRIBUTORS BE LIABLE FOR ANY DIRECT, INDIRECT, INCIDENTAL, SPECIAL, EXEMPLARY, OR CONSEQUENTIAL DAMAGES (INCLUDING, BUT NOT LIMITED TO, PROCUREMENT OF SUBSTITUTE GOODS OR SERVICES; LOSS OF USE, DATA, OR PROFITS; OR BUSINESS INTERRUPTION) HOWEVER CAUSED AND ON ANY THEORY OF LIABILITY, WHETHER IN CONTRACT, STRICT LIABILITY, OR TORT (INCLUDING NEGLIGENCE OR OTHERWISE) ARISING IN ANY WAY OUT OF THE USE OF THIS SOFTWARE, EVEN IF ADVISED OF THE POSSIBILITY OF SUCH DAMAGE.