--- conflicted
+++ resolved
@@ -668,7 +668,6 @@
 pylint:
 	python3 -m pylint --rcfile=$(ROOTDIR)/ci/other/pylintrc --ignore-patterns=".*\.so$$,.*\.dll$$,.*\.dylib$$" python/mxnet tools/caffe_converter/*.py
 
-<<<<<<< HEAD
 sample_lib:
 	$(CXX) -shared -fPIC -std=c++11 example/lib_ops/mylib.cc -o libsample_lib.so -I include/mxnet
 
@@ -683,8 +682,6 @@
 doxygen:
 	doxygen docs/Doxyfile
 
-=======
->>>>>>> c7f3ac94
 # Cython build
 cython:
 	cd python; $(PYTHON) setup.py build_ext --inplace --with-cython
