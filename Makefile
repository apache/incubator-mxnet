--- conflicted
+++ resolved
@@ -616,24 +616,19 @@
 	echo "import(Rcpp)" >> R-package/NAMESPACE
 	R CMD INSTALL R-package
 	Rscript -e "require(mxnet); mxnet:::mxnet.export('R-package'); warnings()"
-<<<<<<< HEAD
-	$(RM) R-package/NAMESPACE
-	Rscript -e "devtools::document('R-package'); warnings()"
-	export R_TEXI2DVI=$${R_TEXI2DVI:-$${TEXI2DVI:-$$(Rscript -e 'Sys.getenv("R_TEXI2DVI")'|awk '{print $$2}'|grep -v '""')}}; \
-	    export R_TEXI2DVI=$${R_TEXI2DVI:-$$(ls /usr/bin/texi2dvi* | tail -1)}; \
-	    echo $$R_TEXI2DVI; \
-	    if [ -x "$${R_TEXI2DVI}" ]; then \
-		echo "resolved R texi2dvi: R_TEXI2DVI=$${R_TEXI2DVI}"; \
-		$(RM) -r .Rd2pdf*; \
-		mkdir -p R-package/inst/doc; \
-		R CMD Rd2pdf --title=mxnet --batch -no-preview --force --no-index --no-clean --internals R-package; \
-		if [ -f "$$(ls .Rd2pdf*/Rd2.pdf)" ]; then cp -f .Rd2pdf*/Rd2.pdf R-package/inst/doc/mxnet.pdf; else echo "No PDF found in: $$(ls -d .Rd2pdf*)"; fi; \
-	    else echo "Cannot resolve R texi2dvi or not executable: R_TEXI2DVI=$${R_TEXI2DVI}"; \
-	fi
-=======
 	rm R-package/NAMESPACE
 	Rscript -e "devtools::document('R-package');warnings()"
->>>>>>> 7aac0b52
+  export R_TEXI2DVI=$${R_TEXI2DVI:-$${TEXI2DVI:-$$(Rscript -e 'Sys.getenv("R_TEXI2DVI")'|awk '{print $$2}'|grep -v '""')}}; \
+    export R_TEXI2DVI=$${R_TEXI2DVI:-$$(ls /usr/bin/texi2dvi* | tail -1)}; \
+    echo $$R_TEXI2DVI; \
+    if [ -x "$${R_TEXI2DVI}" ]; then \
+      echo "resolved R texi2dvi: R_TEXI2DVI=$${R_TEXI2DVI}"; \
+      $(RM) -r .Rd2pdf*; \
+      mkdir -p R-package/inst/doc; \
+      R CMD Rd2pdf --title=mxnet --batch -no-preview --force --no-clean --internals R-package; \
+      if [ -f "$$(ls .Rd2pdf*/Rd2.pdf)" ]; then cp -f .Rd2pdf*/Rd2.pdf R-package/inst/doc/mxnet.pdf; else echo "No PDF found in: $$(ls -d .Rd2pdf*)"; fi; \
+    else echo "Cannot resolve R texi2dvi or not executable: R_TEXI2DVI=$${R_TEXI2DVI}"; \
+	fi
 	R CMD INSTALL R-package
 
 rpkgtest:
