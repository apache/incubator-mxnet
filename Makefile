# Licensed to the Apache Software Foundation (ASF) under one
# or more contributor license agreements.  See the NOTICE file
# distributed with this work for additional information
# regarding copyright ownership.  The ASF licenses this file
# to you under the Apache License, Version 2.0 (the
# "License"); you may not use this file except in compliance
# with the License.  You may obtain a copy of the License at
#
#   http://www.apache.org/licenses/LICENSE-2.0
#
# Unless required by applicable law or agreed to in writing,
# software distributed under the License is distributed on an
# "AS IS" BASIS, WITHOUT WARRANTIES OR CONDITIONS OF ANY
# KIND, either express or implied.  See the License for the
# specific language governing permissions and limitations
# under the License.

ROOTDIR = $(CURDIR)
TPARTYDIR = $(ROOTDIR)/3rdparty

ifeq ($(OS),Windows_NT)
	UNAME_S := Windows
else
	UNAME_S := $(shell uname -s)
	UNAME_P := $(shell uname -p)
endif

ifndef config
ifdef CXXNET_CONFIG
	config = $(CXXNET_CONFIG)
else ifneq ("$(wildcard ./config.mk)","")
	config = config.mk
else
	config = make/config.mk
endif
endif

ifndef DMLC_CORE
	DMLC_CORE = $(TPARTYDIR)/dmlc-core
endif
CORE_INC = $(wildcard $(DMLC_CORE)/include/*/*.h)

ifndef NNVM_PATH
	NNVM_PATH = $(TPARTYDIR)/tvm/nnvm
endif

ifndef DLPACK_PATH
	DLPACK_PATH = $(ROOTDIR)/3rdparty/dlpack
endif

ifndef AMALGAMATION_PATH
	AMALGAMATION_PATH = $(ROOTDIR)/amalgamation
endif

ifndef TVM_PATH
	TVM_PATH = $(TPARTYDIR)/tvm
endif

ifndef LLVM_PATH
	LLVM_PATH = $(TVM_PATH)/build/llvm
endif

ifneq ($(USE_OPENMP), 1)
	export NO_OPENMP = 1
endif

# use customized config file
include $(config)

ifndef USE_MKLDNN
ifneq ($(UNAME_S), Darwin)
ifneq ($(UNAME_S), Windows)
ifeq ($(UNAME_P), x86_64)
	USE_MKLDNN=1
endif
endif
endif
endif

ifeq ($(USE_MKL2017), 1)
$(warning "USE_MKL2017 is deprecated. We will switch to USE_MKLDNN.")
	USE_MKLDNN=1
endif

ifeq ($(USE_MKLDNN), 1)
	MKLDNNROOT = $(ROOTDIR)/3rdparty/mkldnn/build/install
	MKLROOT = $(ROOTDIR)/3rdparty/mkldnn/build/install
	export USE_MKLML = 1
endif

include $(TPARTYDIR)/mshadow/make/mshadow.mk
include $(DMLC_CORE)/make/dmlc.mk

# all tge possible warning tread
WARNFLAGS= -Wall -Wsign-compare
CFLAGS = -DMSHADOW_FORCE_STREAM $(WARNFLAGS)

ifeq ($(DEV), 1)
	CFLAGS += -g -Werror
	NVCCFLAGS += -Werror cross-execution-space-call
endif

# CFLAGS for debug
ifeq ($(DEBUG), 1)
	CFLAGS += -g -O0 -D_GLIBCXX_ASSERTIONS
else
	CFLAGS += -O3 -DNDEBUG=1
endif
CFLAGS += -I$(TPARTYDIR)/mshadow/ -I$(TPARTYDIR)/dmlc-core/include -fPIC -I$(NNVM_PATH)/include -I$(DLPACK_PATH)/include -I$(TPARTYDIR)/tvm/include -Iinclude $(MSHADOW_CFLAGS)
LDFLAGS = -pthread -ldl $(MSHADOW_LDFLAGS) $(DMLC_LDFLAGS)

# please note that when you enable this, you might run into an linker not being able to work properly due to large code injection.
# you can find more information here https://github.com/apache/incubator-mxnet/issues/15971
ifeq ($(ENABLE_TESTCOVERAGE), 1)
        CFLAGS += --coverage
        LDFLAGS += --coverage
endif

ifeq ($(USE_NVTX), 1)
        CFLAGS += -DMXNET_USE_NVTX=1
        LDFLAGS += -lnvToolsExt
endif

ifeq ($(USE_TENSORRT), 1)
	CFLAGS +=  -I$(ROOTDIR) -I$(TPARTYDIR) -DONNX_NAMESPACE=$(ONNX_NAMESPACE) -DMXNET_USE_TENSORRT=1
	LDFLAGS += -lprotobuf -pthread -lonnx -lonnx_proto -lnvonnxparser -lnvonnxparser_runtime -lnvinfer -lnvinfer_plugin
endif
# -L/usr/local/lib

ifeq ($(DEBUG), 1)
	NVCCFLAGS += -std=c++11 -Xcompiler -D_FORCE_INLINES -g -G -O0 -ccbin $(CXX) $(MSHADOW_NVCCFLAGS)
else
	NVCCFLAGS += -std=c++11 -Xcompiler -D_FORCE_INLINES -O3 -ccbin $(CXX) $(MSHADOW_NVCCFLAGS)
endif

# CFLAGS for segfault logger
ifeq ($(USE_SIGNAL_HANDLER), 1)
	CFLAGS += -DMXNET_USE_SIGNAL_HANDLER=1
endif

# Caffe Plugin
ifdef CAFFE_PATH
	CFLAGS += -DMXNET_USE_CAFFE=1
endif

ifndef LINT_LANG
	LINT_LANG = "all"
endif

ifeq ($(USE_MKLDNN), 1)
	CFLAGS += -DMXNET_USE_MKLDNN=1
	CFLAGS += -DUSE_MKL=1
	CFLAGS += -I$(ROOTDIR)/src/operator/nn/mkldnn/
	ifneq ($(MKLDNNROOT), $(MKLROOT))
		CFLAGS += -I$(MKLROOT)/include
		LDFLAGS += -L$(MKLROOT)/lib
	endif
	CFLAGS += -I$(MKLDNNROOT)/include
	LDFLAGS += -L$(MKLDNNROOT)/lib -lmkldnn -Wl,-rpath,'$${ORIGIN}'
endif

# setup opencv
ifeq ($(USE_OPENCV), 1)
	CFLAGS += -DMXNET_USE_OPENCV=1
	ifneq ($(filter-out NONE, $(USE_OPENCV_INC_PATH)),)
		CFLAGS += -I$(USE_OPENCV_INC_PATH)/include
		ifeq ($(filter-out NONE, $(USE_OPENCV_LIB_PATH)),)
$(error Please add the path of OpenCV shared library path into `USE_OPENCV_LIB_PATH`, when `USE_OPENCV_INC_PATH` is not NONE)
		endif
		LDFLAGS += -L$(USE_OPENCV_LIB_PATH)
		ifneq ($(wildcard $(USE_OPENCV_LIB_PATH)/libopencv_imgcodecs.*),)
			LDFLAGS += -lopencv_imgcodecs
		endif
		ifneq ($(wildcard $(USE_OPENCV_LIB_PATH)/libopencv_highgui.*),)
			LDFLAGS += -lopencv_highgui
		endif
	else
		ifeq ("$(shell pkg-config --exists opencv4; echo $$?)", "0")
			OPENCV_LIB = opencv4
		else
			OPENCV_LIB = opencv
		endif
		CFLAGS += $(shell pkg-config --cflags $(OPENCV_LIB))
		LDFLAGS += $(shell pkg-config --libs-only-L $(OPENCV_LIB))
		LDFLAGS += $(filter -lopencv_imgcodecs -lopencv_highgui, $(shell pkg-config --libs-only-l $(OPENCV_LIB)))
	endif
	LDFLAGS += -lopencv_imgproc -lopencv_core
	BIN += bin/im2rec
else
	CFLAGS += -DMXNET_USE_OPENCV=0
endif

ifeq ($(USE_OPENMP), 1)
	CFLAGS += -fopenmp
	CFLAGS += -DMXNET_USE_OPENMP=1
endif

ifeq ($(USE_NNPACK), 1)
	CFLAGS += -DMXNET_USE_NNPACK=1
	LDFLAGS += -lnnpack
endif

ifeq ($(USE_OPERATOR_TUNING), 1)
	CFLAGS += -DMXNET_USE_OPERATOR_TUNING=1
endif

ifeq ($(USE_INT64_TENSOR_SIZE), 1)
   CFLAGS += -DMSHADOW_INT64_TENSOR_SIZE=1
else
   CFLAGS += -DMSHADOW_INT64_TENSOR_SIZE=0
endif
# verify existence of separate lapack library when using blas/openblas/atlas
# switch off lapack support in case it can't be found
# issue covered with this
#   -  for Ubuntu 14.04 or lower, lapack is not automatically installed with openblas
#   -  for Ubuntu, installing atlas will not automatically install the atlas provided lapack library
#   -  for rhel7.2, try installing the package `lapack-static` via yum will dismiss this warning.
# silently switching lapack off instead of letting the build fail because of backward compatibility
ifeq ($(USE_LAPACK), 1)
ifeq ($(USE_BLAS),$(filter $(USE_BLAS),blas openblas atlas mkl))
ifeq (,$(wildcard $(USE_LAPACK_PATH)/liblapack.a))
ifeq (,$(wildcard $(USE_LAPACK_PATH)/liblapack.so))
ifeq (,$(wildcard $(USE_LAPACK_PATH)/liblapack.dylib))
ifeq (,$(wildcard /lib/liblapack.a))
ifeq (,$(wildcard /lib/liblapack.so))
ifeq (,$(wildcard /usr/lib/liblapack.a))
ifeq (,$(wildcard /usr/lib/liblapack.so))
ifeq (,$(wildcard /usr/lib/liblapack.dylib))
ifeq (,$(wildcard /usr/lib64/liblapack.a))
ifeq (,$(wildcard /usr/lib64/liblapack.so))
	USE_LAPACK = 0
        $(warning "USE_LAPACK disabled because libraries were not found")
endif
endif
endif
endif
endif
endif
endif
endif
endif
endif
endif
endif

# lapack settings.
ifeq ($(USE_LAPACK), 1)
	ifneq ($(USE_LAPACK_PATH), )
		LDFLAGS += -L$(USE_LAPACK_PATH)
	endif
	ifeq ($(USE_BLAS),$(filter $(USE_BLAS),blas openblas atlas mkl))
		LDFLAGS += -llapack
	endif
	CFLAGS += -DMXNET_USE_LAPACK
endif

ifeq ($(USE_CUDNN), 1)
	CFLAGS += -DMSHADOW_USE_CUDNN=1
	LDFLAGS += -lcudnn
endif

ifeq ($(USE_BLAS), openblas)
	CFLAGS += -DMXNET_USE_BLAS_OPEN=1
else ifeq ($(USE_BLAS), atlas)
	CFLAGS += -DMXNET_USE_BLAS_ATLAS=1
else ifeq ($(USE_BLAS), mkl)
	CFLAGS += -DMXNET_USE_BLAS_MKL=1
else ifeq ($(USE_BLAS), apple)
	CFLAGS += -DMXNET_USE_BLAS_APPLE=1
endif

# whether to use F16C instruction set extension for fast fp16 compute on CPU
# if cross compiling you may want to explicitly turn it off if target system does not support it
ifndef USE_F16C
    ifneq ($(OS),Windows_NT)
        detected_OS := $(shell uname -s)
        ifeq ($(detected_OS),Darwin)
            F16C_SUPP = $(shell sysctl -a | grep machdep.cpu.features | grep F16C)
        endif
        ifeq ($(detected_OS),Linux)
            F16C_SUPP = $(shell cat /proc/cpuinfo | grep flags | grep f16c)
        endif
	ifneq ($(strip $(F16C_SUPP)),)
                USE_F16C=1
        else
                USE_F16C=0
        endif
    endif
    # if OS is Windows, check if your processor and compiler support F16C architecture.
    # One way to check if processor supports it is to download the tool
    # https://docs.microsoft.com/en-us/sysinternals/downloads/coreinfo.
    # If coreinfo -c shows F16C and compiler supports it,
    # then you can set USE_F16C=1 explicitly to leverage that capability"
endif

# gperftools malloc library (tcmalloc)
ifeq ($(USE_GPERFTOOLS), 1)
FIND_LIBFILEEXT=so
ifeq ($(USE_GPERFTOOLS_STATIC), 1)
FIND_LIBFILEEXT=a
endif
FIND_LIBFILE=$(wildcard $(USE_GPERFTOOLS_PATH)/libtcmalloc.$(FIND_LIBFILEEXT))
ifeq (,$(FIND_LIBFILE))
FIND_LIBFILE=$(wildcard /lib/libtcmalloc.$(FIND_LIBFILEEXT))
ifeq (,$(FIND_LIBFILE))
FIND_LIBFILE=$(wildcard /usr/lib/libtcmalloc.$(FIND_LIBFILEEXT))
ifeq (,$(FIND_LIBFILE))
FIND_LIBFILE=$(wildcard /usr/local/lib/libtcmalloc.$(FIND_LIBFILEEXT))
ifeq (,$(FIND_LIBFILE))
FIND_LIBFILE=$(wildcard /usr/lib64/libtcmalloc.$(FIND_LIBFILEEXT))
ifeq (,$(FIND_LIBFILE))
	USE_GPERFTOOLS=0
endif
endif
endif
endif
endif
ifeq ($(USE_GPERFTOOLS), 1)
	CFLAGS += -fno-builtin-malloc -fno-builtin-calloc -fno-builtin-realloc -fno-builtin-free
	LDFLAGS += $(FIND_LIBFILE)
endif

# jemalloc malloc library (if not using gperftools)
else
ifeq ($(USE_JEMALLOC), 1)
FIND_LIBFILEEXT=so
ifeq ($(USE_JEMALLOC_STATIC), 1)
FIND_LIBFILEEXT=a
endif
FIND_LIBFILE=$(wildcard $(USE_JEMALLOC_PATH)/libjemalloc.$(FIND_LIBFILEEXT))
ifeq (,$(FIND_LIBFILE))
FIND_LIBFILE=$(wildcard /lib/libjemalloc.$(FIND_LIBFILEEXT))
ifeq (,$(FIND_LIBFILE))
FIND_LIBFILE=$(wildcard /usr/lib/libjemalloc.$(FIND_LIBFILEEXT))
ifeq (,$(FIND_LIBFILE))
FIND_LIBFILE=$(wildcard /usr/local/lib/libjemalloc.$(FIND_LIBFILEEXT))
ifeq (,$(FIND_LIBFILE))
FIND_LIBFILE=$(wildcard /usr/lib/x86_64-linux-gnu/libjemalloc.$(FIND_LIBFILEEXT))
ifeq (,$(FIND_LIBFILE))
FIND_LIBFILE=$(wildcard /usr/lib64/libjemalloc.$(FIND_LIBFILEEXT))
ifeq (,$(FIND_LIBFILE))
	USE_JEMALLOC=0
endif
endif
endif
endif
endif
endif
ifeq ($(USE_JEMALLOC), 1)
	CFLAGS += -fno-builtin-malloc -fno-builtin-calloc -fno-builtin-realloc \
	-fno-builtin-free -DUSE_JEMALLOC
	LDFLAGS += $(FIND_LIBFILE)
endif
endif
endif

# If not using tcmalloc or jemalloc, print a warning (user should consider installing)
ifneq ($(USE_GPERFTOOLS), 1)
ifneq ($(USE_JEMALLOC), 1)
$(warning WARNING: Significant performance increases can be achieved by installing and \
enabling gperftools or jemalloc development packages)
endif
endif

ifeq ($(USE_THREADED_ENGINE), 1)
	CFLAGS += -DMXNET_USE_THREADED_ENGINE
endif

ifneq ($(ADD_CFLAGS), NONE)
	CFLAGS += $(ADD_CFLAGS)
endif

ifneq ($(ADD_LDFLAGS), NONE)
	LDFLAGS += $(ADD_LDFLAGS)
endif

ifeq ($(NVCC), NONE)
	# If NVCC has not been manually defined, use the CUDA_PATH bin dir.
	ifneq ($(USE_CUDA_PATH), NONE)
		NVCC=$(USE_CUDA_PATH)/bin/nvcc
	endif
endif

# Guard against displaying nvcc info messages to users not using CUDA.
ifeq ($(USE_CUDA), 1)
	# Get AR version, compare with expected ar version and find bigger and smaller version of the two
	AR_VERSION := $(shell ar --version | egrep -o "([0-9]{1,}\.)+[0-9]{1,}")
	EXPECTED_AR_VERSION := $(shell echo "2.27")
	LARGE_VERSION := $(shell printf '%s\n' "$(AR_VERSION)" "$(EXPECTED_AR_VERSION)" | sort -V | tail -n 1)
	SMALL_VERSION := $(shell printf '%s\n' "$(AR_VERSION)" "$(EXPECTED_AR_VERSION)" | sort -V | head -n 1)

	# If NVCC is not at the location specified, use CUDA_PATH instead.
	ifeq ("$(wildcard $(NVCC))","")
		ifneq ($(USE_CUDA_PATH), NONE)
			NVCC=$(USE_CUDA_PATH)/bin/nvcc

# if larger version is the expected one and larger != smaller
# this means ar version is less than expected version and user needs to be warned
ifeq ($(LARGE_VERSION), $(EXPECTED_AR_VERSION))
ifneq ($(LARGE_VERSION), $(SMALL_VERSION))
define n


endef

$(warning WARNING: Archive utility: ar version being used is less than 2.27.0. $n \
		   Note that with USE_CUDA=1 flag and USE_CUDNN=1 this is known to cause problems. $n \
		   For more info see: https://github.com/apache/incubator-mxnet/issues/15084)
$(shell sleep 5)
endif
endif
$(info INFO: nvcc was not found on your path)
$(info INFO: Using $(NVCC) as nvcc path)
		else
$(warning WARNING: could not find nvcc compiler, the specified path was: $(NVCC))
		endif
	endif
endif

# Sets 'CUDA_ARCH', which determines the GPU architectures supported
# by the compiled kernels.  Users can edit the KNOWN_CUDA_ARCHS list below
# to remove archs they don't wish to support to speed compilation, or they can
# pre-set the CUDA_ARCH args in config.mk to a non-null value for full control.
#
# For archs in this list, nvcc will create a fat-binary that will include
# the binaries (SASS) for all architectures supported by the installed version
# of the cuda toolkit, plus the assembly (PTX) for the most recent such architecture.
# If these kernels are then run on a newer-architecture GPU, the binary will
# be JIT-compiled by the updated driver from the included PTX.
ifeq ($(USE_CUDA), 1)
ifeq ($(CUDA_ARCH),)
	KNOWN_CUDA_ARCHS := 30 35 50 52 60 61 70 75
	# Run nvcc on a zero-length file to check architecture-level support.
	# Create args to include SASS in the fat binary for supported levels.
	CUDA_ARCH := $(foreach arch,$(KNOWN_CUDA_ARCHS), \
				$(shell $(NVCC) -arch=sm_$(arch) -E --x cu /dev/null >/dev/null 2>&1 && \
						echo -gencode arch=compute_$(arch),code=sm_$(arch)))
	# Convert a trailing "code=sm_NN" to "code=[sm_NN,compute_NN]" to also
	# include the PTX of the most recent arch in the fat-binaries for
	# forward compatibility with newer GPUs.
	CUDA_ARCH := $(shell echo $(CUDA_ARCH) | sed 's/sm_\([0-9]*\)$$/[sm_\1,compute_\1]/')
	# Add fat binary compression if supported by nvcc.
	COMPRESS := --fatbin-options -compress-all
	CUDA_ARCH += $(shell $(NVCC) -cuda $(COMPRESS) --x cu /dev/null -o /dev/null >/dev/null 2>&1 && \
						 echo $(COMPRESS))
endif
$(info Running CUDA_ARCH: $(CUDA_ARCH))
endif

# ps-lite
PS_PATH=$(ROOTDIR)/3rdparty/ps-lite
DEPS_PATH=$(shell pwd)/deps
include $(PS_PATH)/make/ps.mk
ifeq ($(USE_DIST_KVSTORE), 1)
	CFLAGS += -DMXNET_USE_DIST_KVSTORE -I$(PS_PATH)/include -I$(DEPS_PATH)/include
	LIB_DEP += $(PS_PATH)/build/libps.a
	LDFLAGS += $(PS_LDFLAGS_A)
endif

.PHONY: clean all extra-packages test lint clean_all rcpplint rcppexport roxygen\
	cython2 cython3 cython cyclean

all: lib/libmxnet.a lib/libmxnet.so $(BIN) extra-packages sample_lib

SRC = $(wildcard src/*/*/*/*.cc src/*/*/*.cc src/*/*.cc src/*.cc)
OBJ = $(patsubst %.cc, build/%.o, $(SRC))
CUSRC = $(wildcard src/*/*/*/*.cu src/*/*/*.cu src/*/*.cu src/*.cu)
CUOBJ = $(patsubst %.cu, build/%_gpu.o, $(CUSRC))

ifeq ($(USE_TVM_OP), 1)
LIB_DEP += lib/libtvm_runtime.so lib/libtvmop.so
CFLAGS += -I$(TVM_PATH)/include -DMXNET_USE_TVM_OP=1
LDFLAGS += -L$(ROOTDIR)/lib -ltvm_runtime -Wl,-rpath,'$${ORIGIN}'

TVM_USE_CUDA := OFF
ifeq ($(USE_CUDA), 1)
	TVM_USE_CUDA := ON
	ifneq ($(USE_CUDA_PATH), NONE)
		TVM_USE_CUDA := $(USE_CUDA_PATH)
	endif
endif
endif

# extra operators
ifneq ($(EXTRA_OPERATORS),)
	EXTRA_SRC = $(wildcard $(patsubst %, %/*.cc, $(EXTRA_OPERATORS)) $(patsubst %, %/*/*.cc, $(EXTRA_OPERATORS)))
	EXTRA_OBJ = $(patsubst %.cc, %.o, $(EXTRA_SRC))
	EXTRA_CUSRC = $(wildcard $(patsubst %, %/*.cu, $(EXTRA_OPERATORS)) $(patsubst %, %/*/*.cu, $(EXTRA_OPERATORS)))
	EXTRA_CUOBJ = $(patsubst %.cu, %_gpu.o, $(EXTRA_CUSRC))
else
	EXTRA_SRC =
	EXTRA_OBJ =
	EXTRA_CUSRC =
	EXTRA_CUOBJ =
endif

# plugin
PLUGIN_OBJ =
PLUGIN_CUOBJ =
include $(MXNET_PLUGINS)

ifneq ($(UNAME_S), Windows)
	ifeq ($(UNAME_S), Darwin)
		WHOLE_ARCH= -all_load
		NO_WHOLE_ARCH= -noall_load
	else
		WHOLE_ARCH= --whole-archive
		NO_WHOLE_ARCH= --no-whole-archive
	endif
endif

# all dep
LIB_DEP += $(DMLC_CORE)/libdmlc.a $(NNVM_PATH)/lib/libnnvm.a
ALL_DEP = $(OBJ) $(EXTRA_OBJ) $(PLUGIN_OBJ) $(LIB_DEP)

ifeq ($(USE_CUDA), 1)
	CFLAGS += -I$(ROOTDIR)/3rdparty/nvidia_cub
	ALL_DEP += $(CUOBJ) $(EXTRA_CUOBJ) $(PLUGIN_CUOBJ)
	LDFLAGS += -lcufft
	ifeq ($(ENABLE_CUDA_RTC), 1)
		LDFLAGS += -lcuda -lnvrtc
		CFLAGS += -DMXNET_ENABLE_CUDA_RTC=1
	endif
	# Make sure to add stubs as fallback in order to be able to build
	# without full CUDA install (especially if run without nvidia-docker)
	LDFLAGS += -L/usr/local/cuda/lib64/stubs
	ifeq ($(USE_NCCL), 1)
		ifneq ($(USE_NCCL_PATH), NONE)
			CFLAGS += -I$(USE_NCCL_PATH)/include
			LDFLAGS += -L$(USE_NCCL_PATH)/lib
		endif
		LDFLAGS += -lnccl
		CFLAGS += -DMXNET_USE_NCCL=1
	else
		CFLAGS += -DMXNET_USE_NCCL=0
	endif
else
	CFLAGS += -DMXNET_USE_NCCL=0
endif

ifeq ($(USE_LIBJPEG_TURBO), 1)
	ifneq ($(USE_LIBJPEG_TURBO_PATH), NONE)
		CFLAGS += -I$(USE_LIBJPEG_TURBO_PATH)/include
		LDFLAGS += -L$(USE_LIBJPEG_TURBO_PATH)/lib
	endif
	LDFLAGS += -lturbojpeg
	CFLAGS += -DMXNET_USE_LIBJPEG_TURBO=1
else
	CFLAGS += -DMXNET_USE_LIBJPEG_TURBO=0
endif

ifeq ($(CI), 1)
	MAVEN_ARGS := -B
endif

# For quick compile test, used smaller subset
ALLX_DEP= $(ALL_DEP)

build/src/%.o: src/%.cc | mkldnn
	@mkdir -p $(@D)
	$(CXX) -std=c++11 -c $(CFLAGS) -MMD -c $< -o $@

build/src/%_gpu.o: src/%.cu | mkldnn
	@mkdir -p $(@D)
	$(NVCC) $(NVCCFLAGS) $(CUDA_ARCH) -Xcompiler "$(CFLAGS)" --generate-dependencies -MT build/src/$*_gpu.o $< >build/src/$*_gpu.d
	$(NVCC) -c -o $@ $(NVCCFLAGS) $(CUDA_ARCH) -Xcompiler "$(CFLAGS)" $<

# A nvcc bug cause it to generate "generic/xxx.h" dependencies from torch headers.
# Use CXX to generate dependency instead.
build/plugin/%_gpu.o: plugin/%.cu
	@mkdir -p $(@D)
	$(CXX) -std=c++11 $(CFLAGS) -MM -MT build/plugin/$*_gpu.o $< >build/plugin/$*_gpu.d
	$(NVCC) -c -o $@ $(NVCCFLAGS) $(CUDA_ARCH) -Xcompiler "$(CFLAGS)" $<

build/plugin/%.o: plugin/%.cc | mkldnn
	@mkdir -p $(@D)
	$(CXX) -std=c++11 -c $(CFLAGS) -MMD -c $< -o $@

%_gpu.o: %.cu
	@mkdir -p $(@D)
	$(NVCC) $(NVCCFLAGS) $(CUDA_ARCH) -Xcompiler "$(CFLAGS) -Isrc/operator" --generate-dependencies -MT $*_gpu.o $< >$*_gpu.d
	$(NVCC) -c -o $@ $(NVCCFLAGS) $(CUDA_ARCH) -Xcompiler "$(CFLAGS) -Isrc/operator" $<

%.o: %.cc $(CORE_INC)
	@mkdir -p $(@D)
	$(CXX) -std=c++11 -c $(CFLAGS) -MMD -Isrc/operator -c $< -o $@

# Set install path for libmxnet.so on Mac OS
ifeq ($(UNAME_S), Darwin)
        LDFLAGS += -Wl,-install_name,@rpath/libmxnet.so
endif

# NOTE: to statically link libmxnet.a we need the option
# --Wl,--whole-archive -lmxnet --Wl,--no-whole-archive
lib/libmxnet.a: $(ALLX_DEP)
	@mkdir -p $(@D)
	ar crv $@ $(filter %.o, $?)

lib/libmxnet.so: $(ALLX_DEP)
	@mkdir -p $(@D)
	$(CXX) $(CFLAGS) -shared -o $@ $(filter-out %libnnvm.a, $(filter %.o %.a, $^)) $(LDFLAGS) \
	-Wl,${WHOLE_ARCH} $(filter %libnnvm.a, $^) -Wl,${NO_WHOLE_ARCH}
ifeq ($(USE_MKLDNN), 1)
ifeq ($(UNAME_S), Darwin)
	install_name_tool -change '@rpath/libmklml.dylib' '@loader_path/libmklml.dylib' $@
	install_name_tool -change '@rpath/libiomp5.dylib' '@loader_path/libiomp5.dylib' $@
	install_name_tool -change '@rpath/libmkldnn.0.dylib' '@loader_path/libmkldnn.0.dylib' $@
endif
endif

$(PS_PATH)/build/libps.a: PSLITE

PSLITE:
	$(MAKE) CXX="$(CXX)" DEPS_PATH="$(DEPS_PATH)" -C $(PS_PATH) ps

$(DMLC_CORE)/libdmlc.a: DMLCCORE

DMLCCORE:
	+ cd $(DMLC_CORE); $(MAKE) libdmlc.a USE_SSE=$(USE_SSE) config=$(ROOTDIR)/$(config); cd $(ROOTDIR)

lib/libtvm_runtime.so:
	echo "Compile TVM"
	[ -e $(LLVM_PATH)/bin/llvm-config ] || sh $(ROOTDIR)/contrib/tvmop/prepare_tvm.sh; \
	cd $(TVM_PATH)/build; \
	cmake -DUSE_LLVM="$(LLVM_PATH)/bin/llvm-config" \
		  -DUSE_SORT=OFF -DUSE_CUDA=$(TVM_USE_CUDA) -DUSE_CUDNN=OFF ..; \
	$(MAKE) VERBOSE=1; \
	mkdir -p $(ROOTDIR)/lib; \
	cp $(TVM_PATH)/build/libtvm_runtime.so $(ROOTDIR)/lib/libtvm_runtime.so; \
	ls $(ROOTDIR)/lib; \
	cd $(ROOTDIR)

TVM_OP_COMPILE_OPTIONS = -o $(ROOTDIR)/lib/libtvmop.so
ifneq ($(CUDA_ARCH),)
	TVM_OP_COMPILE_OPTIONS += --cuda-arch "$(CUDA_ARCH)"
endif
lib/libtvmop.so: lib/libtvm_runtime.so $(wildcard contrib/tvmop/*/*.py contrib/tvmop/*.py)
	echo "Compile TVM operators"
	PYTHONPATH=$(TVM_PATH)/python:$(TVM_PATH)/topi/python:$(ROOTDIR)/contrib \
		LD_LIBRARY_PATH=$(ROOTDIR)/lib \
	    python3 $(ROOTDIR)/contrib/tvmop/compile.py $(TVM_OP_COMPILE_OPTIONS)

NNVM_INC = $(wildcard $(NNVM_PATH)/include/*/*.h)
NNVM_SRC = $(wildcard $(NNVM_PATH)/src/*/*/*.cc $(NNVM_PATH)/src/*/*.cc $(NNVM_PATH)/src/*.cc)
$(NNVM_PATH)/lib/libnnvm.a: $(NNVM_INC) $(NNVM_SRC)
	+ cd $(NNVM_PATH); $(MAKE) lib/libnnvm.a DMLC_CORE_PATH=$(DMLC_CORE); cd $(ROOTDIR)

bin/im2rec: tools/im2rec.cc $(ALLX_DEP)

$(BIN) :
	@mkdir -p $(@D)
	$(CXX) $(CFLAGS) -std=c++11  -o $@ $(filter %.cpp %.o %.c %.a %.cc, $^) $(LDFLAGS)

# CPP Package
ifeq ($(USE_CPP_PACKAGE), 1)
include cpp-package/cpp-package.mk
endif

include mkldnn.mk
include tests/cpp/unittest.mk

extra-packages: $(EXTRA_PACKAGES)

test: $(TEST)

lint: cpplint rcpplint jnilint pylint

cpplint:
	3rdparty/dmlc-core/scripts/lint.py mxnet cpp include src plugin cpp-package tests \
	--exclude_path src/operator/contrib/ctc_include include/mkldnn

pylint:
	python3 -m pylint --rcfile=$(ROOTDIR)/ci/other/pylintrc --ignore-patterns=".*\.so$$,.*\.dll$$,.*\.dylib$$" python/mxnet tools/caffe_converter/*.py

# sample lib for MXNet extension dynamically loading custom operator
sample_lib:
<<<<<<< HEAD
	$(CXX) -shared -fPIC -std=gnu++0x example/mxnet_extension/lib_custom_op/gemm_lib.cc -o libsample_lib.so -I include/mxnet
=======
	$(CXX) -shared -fPIC -std=c++11 example/extensions/lib_custom_op/gemm_lib.cc -o libsample_lib.so -I include/mxnet
>>>>>>> 7c256cd6

# Cython build
cython:
	cd python; $(PYTHON) setup.py build_ext --inplace --with-cython

cython2:
	cd python; python2 setup.py build_ext --inplace --with-cython

cython3:
	cd python; python3 setup.py build_ext --inplace --with-cython

cyclean:
	rm -rf python/mxnet/*/*.so python/mxnet/*/*.cpp

# R related shortcuts
rcpplint:
	3rdparty/dmlc-core/scripts/lint.py mxnet-rcpp ${LINT_LANG} R-package/src

rpkg:
	mkdir -p R-package/inst/libs
	cp src/io/image_recordio.h R-package/src
	cp -rf lib/libmxnet.so R-package/inst/libs

	if [ -e "lib/libmkldnn.so.0" ]; then \
		cp -rf lib/libmkldnn.so.0 R-package/inst/libs; \
		cp -rf lib/libiomp5.so R-package/inst/libs; \
		cp -rf lib/libmklml_intel.so R-package/inst/libs; \
	fi

	if [ -e "lib/libtvm_runtime.so" ]; then \
		cp -rf lib/libtvm_runtime.so R-package/inst/libs; \
	fi

	mkdir -p R-package/inst/include
	cp -rl include/* R-package/inst/include
	Rscript -e "if(!require(devtools)){install.packages('devtools', repo = 'https://cloud.r-project.org/')}"
	Rscript -e "if(!require(roxygen2)||packageVersion('roxygen2') < '6.1.1'){install.packages('roxygen2', repo = 'https://cloud.r-project.org/')}"
	Rscript -e "library(devtools); library(methods); options(repos=c(CRAN='https://cloud.r-project.org/')); install_deps(pkg='R-package', dependencies = TRUE)"
	cp R-package/dummy.NAMESPACE R-package/NAMESPACE
	echo "import(Rcpp)" >> R-package/NAMESPACE
	R CMD INSTALL R-package
	Rscript -e "require(mxnet); mxnet:::mxnet.export('R-package'); warnings()"
	rm R-package/NAMESPACE
	Rscript -e "devtools::document('R-package');warnings()"
	R CMD INSTALL R-package

rpkgtest:
	Rscript -e 'require(testthat);res<-test_dir("R-package/tests/testthat");if(!testthat:::all_passed(res)){stop("Test failures", call. = FALSE)}'
	Rscript -e 'res<-covr:::package_coverage("R-package");fileConn<-file(paste("r-package_coverage_",toString(runif(1)),".json"));writeLines(covr:::to_codecov(res), fileConn);close(fileConn)'

scalaclean:
	(cd $(ROOTDIR)/scala-package && mvn clean)

scalapkg:
	(cd $(ROOTDIR)/scala-package && mvn install -DskipTests)

scalainstall:
	(cd $(ROOTDIR)/scala-package && mvn install)

scalaunittest:
	(cd $(ROOTDIR)/scala-package && mvn install)

scalaintegrationtest:
	(cd $(ROOTDIR)/scala-package && mvn integration-test -DskipTests=false)

jnilint:
	3rdparty/dmlc-core/scripts/lint.py mxnet-jnicpp cpp scala-package/native/src --exclude_path scala-package/native/src/main/native/org_apache_mxnet_native_c_api.h

rclean:
	$(RM) -r R-package/src/image_recordio.h R-package/NAMESPACE R-package/man R-package/R/mxnet_generated.R \
		R-package/inst R-package/src/*.o R-package/src/*.so mxnet_*.tar.gz

build/rat/apache-rat/target/apache-rat-0.13.jar:
	mkdir -p build
	svn co http://svn.apache.org/repos/asf/creadur/rat/tags/apache-rat-project-0.13/ build/rat; \
	cd build/rat; \
	mvn -Dmaven.test.skip=true install;

ratcheck: build/rat/apache-rat/target/apache-rat-0.13.jar
	exec 5>&1; \
	RAT_JAR=build/rat/apache-rat/target/apache-rat-0.13.jar; \
	OUTPUT=$(java -jar $(RAT_JAR) -E tests/nightly/apache_rat_license_check/rat-excludes -d .|tee >(cat - >&5)); \
    ERROR_MESSAGE="Printing headers for text files without a valid license header"; \
    echo "-------Process The Output-------"; \
    if [[ $OUTPUT =~ $ERROR_MESSAGE ]]; then \
        echo "ERROR: RAT Check detected files with unknown licenses. Please fix and run test again!"; \
        exit 1; \
    else \
        echo "SUCCESS: There are no files with an Unknown License."; \
    fi


ifneq ($(EXTRA_OPERATORS),)
clean: rclean cyclean $(EXTRA_PACKAGES_CLEAN)
	$(RM) -r build lib bin deps *~ */*~ */*/*~ */*/*/*~
	(cd scala-package && mvn clean) || true
	cd $(DMLC_CORE); $(MAKE) clean; cd -
	cd $(PS_PATH); $(MAKE) clean; cd -
	cd $(NNVM_PATH); $(MAKE) clean; cd -
	cd $(TVM_PATH); $(MAKE) clean; cd -
	cd $(AMALGAMATION_PATH); $(MAKE) clean; cd -
	$(RM) libsample_lib.so
	$(RM) -r  $(patsubst %, %/*.d, $(EXTRA_OPERATORS)) $(patsubst %, %/*/*.d, $(EXTRA_OPERATORS))
	$(RM) -r  $(patsubst %, %/*.o, $(EXTRA_OPERATORS)) $(patsubst %, %/*/*.o, $(EXTRA_OPERATORS))
else
clean: rclean mkldnn_clean cyclean testclean $(EXTRA_PACKAGES_CLEAN)
	$(RM) -r build lib bin *~ */*~ */*/*~ */*/*/*~
	(cd scala-package && mvn clean) || true
	cd $(DMLC_CORE); $(MAKE) clean; cd -
	cd $(PS_PATH); $(MAKE) clean; cd -
	cd $(NNVM_PATH); $(MAKE) clean; cd -
	cd $(AMALGAMATION_PATH); $(MAKE) clean; cd -
	$(RM) libsample_lib.so
endif

clean_all: clean

-include build/*.d
-include build/*/*.d
-include build/*/*/*.d
-include build/*/*/*/*.d
ifneq ($(EXTRA_OPERATORS),)
	-include $(patsubst %, %/*.d, $(EXTRA_OPERATORS)) $(patsubst %, %/*/*.d, $(EXTRA_OPERATORS))
endif<|MERGE_RESOLUTION|>--- conflicted
+++ resolved
@@ -674,11 +674,7 @@
 
 # sample lib for MXNet extension dynamically loading custom operator
 sample_lib:
-<<<<<<< HEAD
-	$(CXX) -shared -fPIC -std=gnu++0x example/mxnet_extension/lib_custom_op/gemm_lib.cc -o libsample_lib.so -I include/mxnet
-=======
 	$(CXX) -shared -fPIC -std=c++11 example/extensions/lib_custom_op/gemm_lib.cc -o libsample_lib.so -I include/mxnet
->>>>>>> 7c256cd6
 
 # Cython build
 cython:
