# Licensed to the Apache Software Foundation (ASF) under one
# or more contributor license agreements.  See the NOTICE file
# distributed with this work for additional information
# regarding copyright ownership.  The ASF licenses this file
# to you under the Apache License, Version 2.0 (the
# "License"); you may not use this file except in compliance
# with the License.  You may obtain a copy of the License at
#
#   http://www.apache.org/licenses/LICENSE-2.0
#
# Unless required by applicable law or agreed to in writing,
# software distributed under the License is distributed on an
# "AS IS" BASIS, WITHOUT WARRANTIES OR CONDITIONS OF ANY
# KIND, either express or implied.  See the License for the
# specific language governing permissions and limitations
# under the License.

ROOTDIR = $(CURDIR)
TPARTYDIR = $(ROOTDIR)/3rdparty

ifeq ($(OS),Windows_NT)
	UNAME_S := Windows
else
	UNAME_S := $(shell uname -s)
	UNAME_P := $(shell uname -p)
endif

ifndef config
ifdef CXXNET_CONFIG
	config = $(CXXNET_CONFIG)
else ifneq ("$(wildcard ./config.mk)","")
	config = config.mk
else
	config = make/config.mk
endif
endif

ifndef DMLC_CORE
	DMLC_CORE = $(TPARTYDIR)/dmlc-core
endif
CORE_INC = $(wildcard $(DMLC_CORE)/include/*/*.h)

ifndef NNVM_PATH
	NNVM_PATH = $(TPARTYDIR)/tvm/nnvm
endif

ifndef DLPACK_PATH
	DLPACK_PATH = $(ROOTDIR)/3rdparty/dlpack
endif

ifndef AMALGAMATION_PATH
	AMALGAMATION_PATH = $(ROOTDIR)/amalgamation
endif

ifndef TVM_PATH
	TVM_PATH = $(TPARTYDIR)/tvm
endif

ifndef LLVM_PATH
	LLVM_PATH = $(TVM_PATH)/build/llvm
endif

ifneq ($(USE_OPENMP), 1)
	export NO_OPENMP = 1
endif

# use customized config file
include $(config)

ifndef USE_MKLDNN
ifneq ($(UNAME_S), Darwin)
ifneq ($(UNAME_S), Windows)
ifeq ($(UNAME_P), x86_64)
	USE_MKLDNN=1
endif
endif
endif
endif

ifeq ($(USE_MKL2017), 1)
$(warning "USE_MKL2017 is deprecated. We will switch to USE_MKLDNN.")
	USE_MKLDNN=1
endif

ifeq ($(USE_MKLDNN), 1)
	MKLDNNROOT = $(ROOTDIR)/3rdparty/mkldnn/build/install
endif

include $(TPARTYDIR)/mshadow/make/mshadow.mk
include $(DMLC_CORE)/make/dmlc.mk

# all tge possible warning tread
WARNFLAGS= -Wall -Wsign-compare
CFLAGS = -DMSHADOW_FORCE_STREAM $(WARNFLAGS)
# C++ standard
CFLAGS+= -DDMLC_USE_CXX11=1 -DDMLC_USE_CXX11=1 -DDMLC_USE_CXX14=1
# use old thread local implementation in DMLC-CORE
CFLAGS += -DDMLC_MODERN_THREAD_LOCAL=0
# disable stack trace in exception by default.
CFLAGS += -DDMLC_LOG_STACK_TRACE_SIZE=0
CFLAGS += -DDMLC_LOG_FATAL_THROW=1

ifeq ($(DEV), 1)
  # Excluded from Werror:
  # 1) variables used in '#pragma omp parallel' are considered unused
	CFLAGS += -g -Werror -Wno-error=unused-variable -Wno-error=maybe-uninitialized -Wno-error=unused-function
	NVCCFLAGS += -Werror cross-execution-space-call
endif

# CFLAGS for debug
ifeq ($(DEBUG), 1)
	CFLAGS += -g -O0 -D_GLIBCXX_ASSERTIONS
else
	CFLAGS += -O3 -DNDEBUG=1
endif
CFLAGS += -I$(TPARTYDIR)/mshadow/ -I$(TPARTYDIR)/dmlc-core/include -fPIC -I$(NNVM_PATH)/include -I$(DLPACK_PATH)/include -I$(TPARTYDIR)/tvm/include -Iinclude $(MSHADOW_CFLAGS)
LDFLAGS = -pthread -ldl $(MSHADOW_LDFLAGS) $(DMLC_LDFLAGS)

# please note that when you enable this, you might run into an linker not being able to work properly due to large code injection.
# you can find more information here https://github.com/apache/incubator-mxnet/issues/15971
ifeq ($(ENABLE_TESTCOVERAGE), 1)
        CFLAGS += --coverage
        LDFLAGS += --coverage
endif

ifeq ($(USE_NVTX), 1)
        CFLAGS += -DMXNET_USE_NVTX=1
        LDFLAGS += -lnvToolsExt
endif

ifeq ($(USE_TENSORRT), 1)
	CFLAGS +=  -I$(ROOTDIR) -I$(TPARTYDIR) -DONNX_NAMESPACE=$(ONNX_NAMESPACE) -DMXNET_USE_TENSORRT=1
	LDFLAGS += -lprotobuf -pthread -lonnx -lonnx_proto -lnvonnxparser -lnvonnxparser_runtime -lnvinfer -lnvinfer_plugin
endif
# -L/usr/local/lib

ifeq ($(DEBUG), 1)
	NVCCFLAGS += -std=c++14 -Xcompiler -D_FORCE_INLINES -g -G -O0 -ccbin $(CXX) $(MSHADOW_NVCCFLAGS)
else
	NVCCFLAGS += -std=c++14 -Xcompiler -D_FORCE_INLINES -O3 -ccbin $(CXX) $(MSHADOW_NVCCFLAGS)
endif

# CFLAGS for segfault logger
ifeq ($(USE_SIGNAL_HANDLER), 1)
	CFLAGS += -DMXNET_USE_SIGNAL_HANDLER=1
endif

# Caffe Plugin
ifdef CAFFE_PATH
	CFLAGS += -DMXNET_USE_CAFFE=1
endif

ifndef LINT_LANG
	LINT_LANG = "all"
endif

ifeq ($(USE_MKLDNN), 1)
	CFLAGS += -DMXNET_USE_MKLDNN=1
	CFLAGS += -I$(ROOTDIR)/src/operator/nn/mkldnn/
	CFLAGS += -I$(MKLDNNROOT)/include
	LIB_DEP += $(MKLDNNROOT)/lib/libdnnl.a
endif

# setup opencv
ifeq ($(USE_OPENCV), 1)
	CFLAGS += -DMXNET_USE_OPENCV=1
	ifneq ($(filter-out NONE, $(USE_OPENCV_INC_PATH)),)
		CFLAGS += -I$(USE_OPENCV_INC_PATH)/include
		ifeq ($(filter-out NONE, $(USE_OPENCV_LIB_PATH)),)
$(error Please add the path of OpenCV shared library path into `USE_OPENCV_LIB_PATH`, when `USE_OPENCV_INC_PATH` is not NONE)
		endif
		LDFLAGS += -L$(USE_OPENCV_LIB_PATH)
		ifneq ($(wildcard $(USE_OPENCV_LIB_PATH)/libopencv_imgcodecs.*),)
			LDFLAGS += -lopencv_imgcodecs
		endif
		ifneq ($(wildcard $(USE_OPENCV_LIB_PATH)/libopencv_highgui.*),)
			LDFLAGS += -lopencv_highgui
		endif
	else
		ifeq ("$(shell pkg-config --exists opencv4; echo $$?)", "0")
			OPENCV_LIB = opencv4
		else
			OPENCV_LIB = opencv
		endif
		CFLAGS += $(shell pkg-config --cflags $(OPENCV_LIB))
		LDFLAGS += $(shell pkg-config --libs-only-L $(OPENCV_LIB))
		LDFLAGS += $(filter -lopencv_imgcodecs -lopencv_highgui, $(shell pkg-config --libs-only-l $(OPENCV_LIB)))
	endif
	LDFLAGS += -lopencv_imgproc -lopencv_core
	BIN += bin/im2rec
else
	CFLAGS += -DMXNET_USE_OPENCV=0
endif

ifeq ($(USE_OPENMP), 1)
	CFLAGS += -fopenmp
	CFLAGS += -DMXNET_USE_OPENMP=1
endif

ifeq ($(USE_NNPACK), 1)
	CFLAGS += -DMXNET_USE_NNPACK=1
	LDFLAGS += -lnnpack
endif

ifeq ($(USE_OPERATOR_TUNING), 1)
	CFLAGS += -DMXNET_USE_OPERATOR_TUNING=1
endif

ifeq ($(USE_INT64_TENSOR_SIZE), 1)
   CFLAGS += -DMSHADOW_INT64_TENSOR_SIZE=1
else
   CFLAGS += -DMSHADOW_INT64_TENSOR_SIZE=0
endif
# verify existence of separate lapack library when using blas/openblas/atlas
# switch off lapack support in case it can't be found
# issue covered with this
#   -  for Ubuntu 14.04 or lower, lapack is not automatically installed with openblas
#   -  for Ubuntu, installing atlas will not automatically install the atlas provided lapack library
#   -  for rhel7.2, try installing the package `lapack-static` via yum will dismiss this warning.
# silently switching lapack off instead of letting the build fail because of backward compatibility
ifeq ($(USE_LAPACK), 1)
ifeq ($(USE_BLAS),$(filter $(USE_BLAS),blas openblas atlas mkl))
ifeq (,$(wildcard $(USE_LAPACK_PATH)/liblapack.a))
ifeq (,$(wildcard $(USE_LAPACK_PATH)/liblapack.so))
ifeq (,$(wildcard $(USE_LAPACK_PATH)/liblapack.dylib))
ifeq (,$(wildcard /lib/liblapack.a))
ifeq (,$(wildcard /lib/liblapack.so))
ifeq (,$(wildcard /usr/lib/liblapack.a))
ifeq (,$(wildcard /usr/lib/liblapack.so))
ifeq (,$(wildcard /usr/lib/x86_64-linux-gnu/liblapack.a))
ifeq (,$(wildcard /usr/lib/x86_64-linux-gnu/liblapack.so))
ifeq (,$(wildcard /usr/lib/liblapack.dylib))
ifeq (,$(wildcard /usr/lib64/liblapack.a))
ifeq (,$(wildcard /usr/lib64/liblapack.so))
	USE_LAPACK = 0
        $(warning "USE_LAPACK disabled because libraries were not found")
endif
endif
endif
endif
endif
endif
endif
endif
endif
endif
endif
endif
endif
endif

# lapack settings.
ifeq ($(USE_LAPACK), 1)
	ifneq ($(USE_LAPACK_PATH), )
		LDFLAGS += -L$(USE_LAPACK_PATH)
	endif
	ifeq ($(USE_BLAS),$(filter $(USE_BLAS),blas openblas atlas mkl))
		LDFLAGS += -llapack
	endif
	CFLAGS += -DMXNET_USE_LAPACK
endif

ifeq ($(USE_CUDNN), 1)
	CFLAGS += -DMSHADOW_USE_CUDNN=1
	LDFLAGS += -lcudnn
endif

ifeq ($(USE_BLAS), openblas)
	CFLAGS += -DMXNET_USE_BLAS_OPEN=1
else ifeq ($(USE_BLAS), atlas)
	CFLAGS += -DMXNET_USE_BLAS_ATLAS=1
else ifeq ($(USE_BLAS), mkl)
	CFLAGS += -DMXNET_USE_BLAS_MKL=1
else ifeq ($(USE_BLAS), apple)
	CFLAGS += -DMXNET_USE_BLAS_APPLE=1
endif

# whether to use F16C instruction set extension for fast fp16 compute on CPU
# if cross compiling you may want to explicitly turn it off if target system does not support it
ifndef USE_F16C
    ifneq ($(OS),Windows_NT)
        detected_OS := $(shell uname -s)
        ifeq ($(detected_OS),Darwin)
            F16C_SUPP = $(shell sysctl -a | grep machdep.cpu.features | grep F16C)
        endif
        ifeq ($(detected_OS),Linux)
            F16C_SUPP = $(shell cat /proc/cpuinfo | grep flags | grep f16c)
        endif
	ifneq ($(strip $(F16C_SUPP)),)
                USE_F16C=1
        else
                USE_F16C=0
        endif
    endif
    # if OS is Windows, check if your processor and compiler support F16C architecture.
    # One way to check if processor supports it is to download the tool
    # https://docs.microsoft.com/en-us/sysinternals/downloads/coreinfo.
    # If coreinfo -c shows F16C and compiler supports it,
    # then you can set USE_F16C=1 explicitly to leverage that capability"
endif

# gperftools malloc library (tcmalloc)
ifeq ($(USE_GPERFTOOLS), 1)
FIND_LIBFILEEXT=so
ifeq ($(USE_GPERFTOOLS_STATIC), 1)
FIND_LIBFILEEXT=a
endif
FIND_LIBFILE=$(wildcard $(USE_GPERFTOOLS_PATH)/libtcmalloc.$(FIND_LIBFILEEXT))
ifeq (,$(FIND_LIBFILE))
FIND_LIBFILE=$(wildcard /lib/libtcmalloc.$(FIND_LIBFILEEXT))
ifeq (,$(FIND_LIBFILE))
FIND_LIBFILE=$(wildcard /usr/lib/libtcmalloc.$(FIND_LIBFILEEXT))
ifeq (,$(FIND_LIBFILE))
FIND_LIBFILE=$(wildcard /usr/local/lib/libtcmalloc.$(FIND_LIBFILEEXT))
ifeq (,$(FIND_LIBFILE))
FIND_LIBFILE=$(wildcard /usr/lib64/libtcmalloc.$(FIND_LIBFILEEXT))
ifeq (,$(FIND_LIBFILE))
	USE_GPERFTOOLS=0
endif
endif
endif
endif
endif
ifeq ($(USE_GPERFTOOLS), 1)
	CFLAGS += -fno-builtin-malloc -fno-builtin-calloc -fno-builtin-realloc -fno-builtin-free
	LDFLAGS += $(FIND_LIBFILE)
endif

# jemalloc malloc library (if not using gperftools)
else
ifeq ($(USE_JEMALLOC), 1)
FIND_LIBFILEEXT=so
ifeq ($(USE_JEMALLOC_STATIC), 1)
FIND_LIBFILEEXT=a
endif
FIND_LIBFILE=$(wildcard $(USE_JEMALLOC_PATH)/libjemalloc.$(FIND_LIBFILEEXT))
ifeq (,$(FIND_LIBFILE))
FIND_LIBFILE=$(wildcard /lib/libjemalloc.$(FIND_LIBFILEEXT))
ifeq (,$(FIND_LIBFILE))
FIND_LIBFILE=$(wildcard /usr/lib/libjemalloc.$(FIND_LIBFILEEXT))
ifeq (,$(FIND_LIBFILE))
FIND_LIBFILE=$(wildcard /usr/local/lib/libjemalloc.$(FIND_LIBFILEEXT))
ifeq (,$(FIND_LIBFILE))
FIND_LIBFILE=$(wildcard /usr/lib/x86_64-linux-gnu/libjemalloc.$(FIND_LIBFILEEXT))
ifeq (,$(FIND_LIBFILE))
FIND_LIBFILE=$(wildcard /usr/lib64/libjemalloc.$(FIND_LIBFILEEXT))
ifeq (,$(FIND_LIBFILE))
	USE_JEMALLOC=0
endif
endif
endif
endif
endif
endif
ifeq ($(USE_JEMALLOC), 1)
	CFLAGS += -fno-builtin-malloc -fno-builtin-calloc -fno-builtin-realloc \
	-fno-builtin-free -DUSE_JEMALLOC
	LDFLAGS += $(FIND_LIBFILE)
endif
endif
endif

# If not using tcmalloc or jemalloc, print a warning (user should consider installing)
ifneq ($(USE_GPERFTOOLS), 1)
ifneq ($(USE_JEMALLOC), 1)
$(warning WARNING: Significant performance increases can be achieved by installing and \
enabling gperftools or jemalloc development packages)
endif
endif

ifeq ($(USE_THREADED_ENGINE), 1)
	CFLAGS += -DMXNET_USE_THREADED_ENGINE
endif

ifneq ($(ADD_CFLAGS), NONE)
	CFLAGS += $(ADD_CFLAGS)
endif

ifneq ($(ADD_LDFLAGS), NONE)
	LDFLAGS += $(ADD_LDFLAGS)
endif

ifeq ($(NVCC), NONE)
	# If NVCC has not been manually defined, use the CUDA_PATH bin dir.
	ifneq ($(USE_CUDA_PATH), NONE)
		NVCC=$(USE_CUDA_PATH)/bin/nvcc
	endif
endif

# Guard against displaying nvcc info messages to users not using CUDA.
ifeq ($(USE_CUDA), 1)
	# Get AR version, compare with expected ar version and find bigger and smaller version of the two
	AR_VERSION := $(shell ar --version | egrep -o "([0-9]{1,}\.)+[0-9]{1,}")
	EXPECTED_AR_VERSION := $(shell echo "2.27")
	LARGE_VERSION := $(shell printf '%s\n' "$(AR_VERSION)" "$(EXPECTED_AR_VERSION)" | sort -V | tail -n 1)
	SMALL_VERSION := $(shell printf '%s\n' "$(AR_VERSION)" "$(EXPECTED_AR_VERSION)" | sort -V | head -n 1)

	# If NVCC is not at the location specified, use CUDA_PATH instead.
	ifeq ("$(wildcard $(NVCC))","")
		ifneq ($(USE_CUDA_PATH), NONE)
			NVCC=$(USE_CUDA_PATH)/bin/nvcc

# if larger version is the expected one and larger != smaller
# this means ar version is less than expected version and user needs to be warned
ifeq ($(LARGE_VERSION), $(EXPECTED_AR_VERSION))
ifneq ($(LARGE_VERSION), $(SMALL_VERSION))
define n


endef

$(warning WARNING: Archive utility: ar version being used is less than 2.27.0. $n \
		   Note that with USE_CUDA=1 flag and USE_CUDNN=1 this is known to cause problems. $n \
		   For more info see: https://github.com/apache/incubator-mxnet/issues/15084)
$(shell sleep 5)
endif
endif
$(info INFO: nvcc was not found on your path)
$(info INFO: Using $(NVCC) as nvcc path)
		else
$(warning WARNING: could not find nvcc compiler, the specified path was: $(NVCC))
		endif
	endif
endif

# Sets 'CUDA_ARCH', which determines the GPU architectures supported
# by the compiled kernels.  Users can edit the KNOWN_CUDA_ARCHS list below
# to remove archs they don't wish to support to speed compilation, or they can
# pre-set the CUDA_ARCH args in config.mk to a non-null value for full control.
#
# For archs in this list, nvcc will create a fat-binary that will include
# the binaries (SASS) for all architectures supported by the installed version
# of the cuda toolkit, plus the assembly (PTX) for the most recent such architecture.
# If these kernels are then run on a newer-architecture GPU, the binary will
# be JIT-compiled by the updated driver from the included PTX.
ifeq ($(USE_CUDA), 1)
ifeq ($(CUDA_ARCH),)
	KNOWN_CUDA_ARCHS := 30 35 50 52 60 61 70 75
	# Run nvcc on a zero-length file to check architecture-level support.
	# Create args to include SASS in the fat binary for supported levels.
	CUDA_ARCH := $(foreach arch,$(KNOWN_CUDA_ARCHS), \
				$(shell $(NVCC) -arch=sm_$(arch) -E --x cu /dev/null >/dev/null 2>&1 && \
						echo -gencode arch=compute_$(arch),code=sm_$(arch)))
	# Convert a trailing "code=sm_NN" to "code=[sm_NN,compute_NN]" to also
	# include the PTX of the most recent arch in the fat-binaries for
	# forward compatibility with newer GPUs.
	CUDA_ARCH := $(shell echo $(CUDA_ARCH) | sed 's/sm_\([0-9]*\)$$/[sm_\1,compute_\1]/')
	# Add fat binary compression if supported by nvcc.
	COMPRESS := --fatbin-options -compress-all
	CUDA_ARCH += $(shell $(NVCC) -cuda $(COMPRESS) --x cu /dev/null -o /dev/null >/dev/null 2>&1 && \
						 echo $(COMPRESS))
endif
$(info Running CUDA_ARCH: $(CUDA_ARCH))
endif

# ps-lite
PS_PATH=$(ROOTDIR)/3rdparty/ps-lite
DEPS_PATH=$(shell pwd)/deps
include $(PS_PATH)/make/ps.mk
ifeq ($(USE_DIST_KVSTORE), 1)
	CFLAGS += -DMXNET_USE_DIST_KVSTORE -I$(PS_PATH)/include -I$(DEPS_PATH)/include
	LIB_DEP += $(PS_PATH)/build/libps.a
	LDFLAGS += $(PS_LDFLAGS_A)
endif

.PHONY: clean all extra-packages test lint clean_all rcpplint rcppexport roxygen\
	cython3 cython cyclean

all: lib/libmxnet.a lib/libmxnet.so $(BIN) extra-packages extension_libs

<<<<<<< HEAD
SRC = $(wildcard src/*/*/*/*.cc src/*/*/*.cc src/*/*.cc src/*.cc)
CUSRC = $(wildcard src/*/*/*/*.cu src/*/*/*.cu src/*/*.cu src/*.cu)

#intgemm compiler tests for AVX512BW and AVX512VNNI
ifeq ($(USE_INTGEMM), 1)
  $(shell mkdir -p build/3rdparty/intgemm/)
  $(shell echo '#pragma once' >build/3rdparty/intgemm/intgemm_config.h)
  ifneq ($(shell $(CXX) $(CFLAGS) $(ROOTDIR)/3rdparty/intgemm/compile_test_avx512bw.cc 2>/dev/null && echo \\\#define INTGEMM_COMPILER_SUPPORTS_AVX512BW >>build/3rdparty/intgemm/intgemm_config.h; echo $$?), 0)
    $(warning WARNING: The compiler is too old for AVX512BW; so these instructions will not be used.)
  endif
  ifneq ($(shell $(CXX) $(CFLAGS) $(ROOTDIR)/3rdparty/intgemm/compile_test_avx512vnni.cc 2>/dev/null && echo \\\#define INTGEMM_COMPILER_SUPPORTS_AVX512VNNI >>build/3rdparty/intgemm/intgemm_config.h; echo $$?), 0)
    $(warning WARNING: The compiler is too old for AVX512VNNI, so these instructions will not be used.)
  endif
  CFLAGS += -Ibuild/3rdparty/intgemm
  SRC += 3rdparty/intgemm/intgemm.cc
else
  #If we're not using intgemm, remove the operators from src.
  INTGEMM_OPS := $(wildcard src/operator/contrib/intgemm/*.cc)
  SRC := $(filter-out $(INTGEMM_OPS),$(SRC))
endif

OBJ = $(patsubst %.cc, build/%.o, $(SRC))
=======
SRC = $(wildcard src/*/*/*/*/*.cc src/*/*/*/*.cc src/*/*/*.cc src/*/*.cc src/*.cc)
OBJ = $(patsubst %.cc, build/%.o, $(SRC))
CUSRC = $(wildcard src/*/*/*/*.cu src/*/*/*/*.cu src/*/*/*.cu src/*/*.cu src/*.cu)
>>>>>>> e3493e7b
CUOBJ = $(patsubst %.cu, build/%_gpu.o, $(CUSRC))

ifeq ($(USE_TVM_OP), 1)
LIB_DEP += lib/libtvm_runtime.so lib/libtvmop.so
CFLAGS += -I$(TVM_PATH)/include -DMXNET_USE_TVM_OP=1
LDFLAGS += -L$(ROOTDIR)/lib -ltvm_runtime -Wl,-rpath,'$${ORIGIN}'

TVM_USE_CUDA := OFF
ifeq ($(USE_CUDA), 1)
	TVM_USE_CUDA := ON
	ifneq ($(USE_CUDA_PATH), NONE)
		TVM_USE_CUDA := $(USE_CUDA_PATH)
	endif
endif
endif


# extra operators
ifneq ($(EXTRA_OPERATORS),)
	EXTRA_SRC = $(wildcard $(patsubst %, %/*.cc, $(EXTRA_OPERATORS)) $(patsubst %, %/*/*.cc, $(EXTRA_OPERATORS)))
	EXTRA_OBJ = $(patsubst %.cc, %.o, $(EXTRA_SRC))
	EXTRA_CUSRC = $(wildcard $(patsubst %, %/*.cu, $(EXTRA_OPERATORS)) $(patsubst %, %/*/*.cu, $(EXTRA_OPERATORS)))
	EXTRA_CUOBJ = $(patsubst %.cu, %_gpu.o, $(EXTRA_CUSRC))
else
	EXTRA_SRC =
	EXTRA_OBJ =
	EXTRA_CUSRC =
	EXTRA_CUOBJ =
endif

# plugin
PLUGIN_OBJ =
PLUGIN_CUOBJ =
include $(MXNET_PLUGINS)

ifneq ($(UNAME_S), Windows)
	ifeq ($(UNAME_S), Darwin)
		WHOLE_ARCH= -all_load
		NO_WHOLE_ARCH= -noall_load
	else
		WHOLE_ARCH= --whole-archive
		NO_WHOLE_ARCH= --no-whole-archive
	endif
endif

# all dep
LIB_DEP += $(DMLC_CORE)/libdmlc.a $(NNVM_PATH)/lib/libnnvm.a
ALL_DEP = $(OBJ) $(EXTRA_OBJ) $(PLUGIN_OBJ) $(LIB_DEP)

ifeq ($(USE_CUDA), 1)
	CFLAGS += -I$(ROOTDIR)/3rdparty/nvidia_cub
	ALL_DEP += $(CUOBJ) $(EXTRA_CUOBJ) $(PLUGIN_CUOBJ)
	LDFLAGS += -lcufft
	ifeq ($(ENABLE_CUDA_RTC), 1)
		LDFLAGS += -lcuda -lnvrtc
		CFLAGS += -DMXNET_ENABLE_CUDA_RTC=1
	endif
	# Make sure to add stubs as fallback in order to be able to build
	# without full CUDA install (especially if run without nvidia-docker)
	LDFLAGS += -L/usr/local/cuda/lib64/stubs
	ifeq ($(USE_NVML), 1)
		LDFLAGS += -lnvidia-ml
		CFLAGS += -DMXNET_USE_NVML=1
	else
		CFLAGS += -DMXNET_USE_NVML=0
	endif
	ifeq ($(USE_NCCL), 1)
		ifneq ($(USE_NCCL_PATH), NONE)
			CFLAGS += -I$(USE_NCCL_PATH)/include
			LDFLAGS += -L$(USE_NCCL_PATH)/lib
		endif
		ifdef USE_SYSTEM_CUDA
		LDFLAGS += -lnccl_static
		else
		LDFLAGS += -lnccl
		endif
		CFLAGS += -DMXNET_USE_NCCL=1
	else
		CFLAGS += -DMXNET_USE_NCCL=0
	endif
else
	CFLAGS += -DMXNET_USE_NVML=0
	CFLAGS += -DMXNET_USE_NCCL=0
endif

ifeq ($(USE_LIBJPEG_TURBO), 1)
	ifneq ($(USE_LIBJPEG_TURBO_PATH), NONE)
		CFLAGS += -I$(USE_LIBJPEG_TURBO_PATH)/include
		LDFLAGS += -L$(USE_LIBJPEG_TURBO_PATH)/lib
	endif
	LDFLAGS += -lturbojpeg
	CFLAGS += -DMXNET_USE_LIBJPEG_TURBO=1
else
	CFLAGS += -DMXNET_USE_LIBJPEG_TURBO=0
endif

ifeq ($(CI), 1)
	MAVEN_ARGS := -B
endif

# For quick compile test, used smaller subset
ALLX_DEP= $(ALL_DEP)

build/src/%.o: src/%.cc | mkldnn
	@mkdir -p $(@D)
	$(CXX) -std=c++17 -c $(CFLAGS) -MMD -c $< -o $@

build/src/%_gpu.o: src/%.cu | mkldnn
	@mkdir -p $(@D)
	$(NVCC) $(NVCCFLAGS) $(CUDA_ARCH) -Xcompiler "$(CFLAGS)" --generate-dependencies -MT build/src/$*_gpu.o $< >build/src/$*_gpu.d
	$(NVCC) -c -o $@ $(NVCCFLAGS) $(CUDA_ARCH) -Xcompiler "$(CFLAGS)" $<

# A nvcc bug cause it to generate "generic/xxx.h" dependencies from torch headers.
# Use CXX to generate dependency instead.
build/plugin/%_gpu.o: plugin/%.cu
	@mkdir -p $(@D)
	$(CXX) -std=c++17 $(CFLAGS) -MM -MT build/plugin/$*_gpu.o $< >build/plugin/$*_gpu.d
	$(NVCC) -c -o $@ $(NVCCFLAGS) $(CUDA_ARCH) -Xcompiler "$(CFLAGS)" $<

build/plugin/%.o: plugin/%.cc | mkldnn
	@mkdir -p $(@D)
	$(CXX) -std=c++17 -c $(CFLAGS) -MMD -c $< -o $@

%_gpu.o: %.cu
	@mkdir -p $(@D)
	$(NVCC) $(NVCCFLAGS) $(CUDA_ARCH) -Xcompiler "$(CFLAGS) -Isrc/operator" --generate-dependencies -MT $*_gpu.o $< >$*_gpu.d
	$(NVCC) -c -o $@ $(NVCCFLAGS) $(CUDA_ARCH) -Xcompiler "$(CFLAGS) -Isrc/operator" $<

%.o: %.cc $(CORE_INC)
	@mkdir -p $(@D)
	$(CXX) -std=c++17 -c $(CFLAGS) -MMD -Isrc/operator -c $< -o $@

# Set install path for libmxnet.so on Mac OS
ifeq ($(UNAME_S), Darwin)
        LDFLAGS += -Wl,-install_name,@rpath/libmxnet.so
endif

# NOTE: to statically link libmxnet.a we need the option
# --Wl,--whole-archive -lmxnet --Wl,--no-whole-archive
lib/libmxnet.a: $(ALLX_DEP)
	@mkdir -p $(@D)
	ar crv $@ $(filter %.o, $?)

lib/libmxnet.so: $(ALLX_DEP)
	@mkdir -p $(@D)
	$(CXX) $(CFLAGS) -shared -o $@ $(filter-out %libnnvm.a, $(filter %.o %.a, $^)) $(LDFLAGS) \
	-Wl,${WHOLE_ARCH} $(filter %libnnvm.a, $^) -Wl,${NO_WHOLE_ARCH}

$(PS_PATH)/build/libps.a: PSLITE

PSLITE:
	$(MAKE) CXX="$(CXX)" DEPS_PATH="$(DEPS_PATH)" -C $(PS_PATH) ps

$(DMLC_CORE)/libdmlc.a: DMLCCORE

DMLCCORE:
	+ cd $(DMLC_CORE); $(MAKE) libdmlc.a USE_SSE=$(USE_SSE) config=$(ROOTDIR)/$(config); cd $(ROOTDIR)

ifeq ($(USE_INTGEMM), 1)
build/3rdparty/intgemm/intgemm.o: 3rdparty/intgemm/intgemm.cc $(wildcard 3rdparty/intgemm/*.h) $(wildcard 3rdparty/intgemm/*/*.h)
	$(CXX) $(CFLAGS) -std=c++11 -c 3rdparty/intgemm/intgemm.cc -o $@
endif

lib/libtvm_runtime.so:
	echo "Compile TVM"
	@mkdir -p $(@D)
	[ -e $(LLVM_PATH)/bin/llvm-config ] || sh $(ROOTDIR)/contrib/tvmop/prepare_tvm.sh; \
	cd $(TVM_PATH)/build; \
	cmake -DUSE_LLVM="$(LLVM_PATH)/bin/llvm-config" \
		  -DUSE_SORT=OFF -DUSE_CUDA=$(TVM_USE_CUDA) -DUSE_CUDNN=OFF -DUSE_OPENMP=ON ..; \
	$(MAKE) VERBOSE=1; \
	mkdir -p $(ROOTDIR)/lib; \
	cp $(TVM_PATH)/build/libtvm_runtime.so $(ROOTDIR)/lib/libtvm_runtime.so; \
	ls $(ROOTDIR)/lib; \
	cd $(ROOTDIR)

TVM_OP_COMPILE_OPTIONS = -o $(ROOTDIR)/lib --config $(ROOTDIR)/lib/tvmop.conf
ifneq ($(CUDA_ARCH),)
	TVM_OP_COMPILE_OPTIONS += --cuda-arch "$(CUDA_ARCH)"
endif
lib/libtvmop.so: lib/libtvm_runtime.so $(wildcard contrib/tvmop/*/*.py contrib/tvmop/*.py)
	echo "Compile TVM operators"
	@mkdir -p $(@D)
	PYTHONPATH=$(TVM_PATH)/python:$(TVM_PATH)/topi/python:$(ROOTDIR)/contrib \
		LD_LIBRARY_PATH=$(ROOTDIR)/lib \
	    python3 $(ROOTDIR)/contrib/tvmop/compile.py $(TVM_OP_COMPILE_OPTIONS)

NNVM_INC = $(wildcard $(NNVM_PATH)/include/*/*.h)
NNVM_SRC = $(wildcard $(NNVM_PATH)/src/*/*/*.cc $(NNVM_PATH)/src/*/*.cc $(NNVM_PATH)/src/*.cc)
$(NNVM_PATH)/lib/libnnvm.a: $(NNVM_INC) $(NNVM_SRC)
	+ cd $(NNVM_PATH); $(MAKE) lib/libnnvm.a DMLC_CORE_PATH=$(DMLC_CORE); cd $(ROOTDIR)

bin/im2rec: tools/im2rec.cc $(ALLX_DEP)

$(BIN) :
	@mkdir -p $(@D)
	$(CXX) $(CFLAGS) -std=c++17  -o $@ $(filter %.cpp %.o %.c %.a %.cc, $^) $(LDFLAGS)

# CPP Package
ifeq ($(USE_CPP_PACKAGE), 1)
include cpp-package/cpp-package.mk
CFLAGS += -DMXNET_USE_CPP_PACKAGE=1
endif

include mkldnn.mk
include tests/cpp/unittest.mk

extra-packages: $(EXTRA_PACKAGES)

test: $(TEST)

lint: cpplint rcpplint jnilint pylint

cpplint:
	3rdparty/dmlc-core/scripts/lint.py mxnet cpp include src plugin cpp-package tests \
	--exclude_path src/operator/contrib/ctc_include include/mkldnn

pylint:
	python3 -m pylint --rcfile=$(ROOTDIR)/ci/other/pylintrc --ignore-patterns=".*\.so$$,.*\.dll$$,.*\.dylib$$" python/mxnet

# MXNet extension dynamically loading libraries
EXT_LIBS = build/libcustomop_lib.so build/libtransposecsr_lib.so build/libtransposerowsp_lib.so build/libsubgraph_lib.so build/libpass_lib.so
ifeq ($(USE_CUDA), 1)
        EXT_LIBS += build/libcustomop_gpu_lib.so
endif
extension_libs: $(EXT_LIBS)

build/libcustomop_lib.so:
	@mkdir -p $(@D)
	$(CXX) -shared -fPIC -std=c++11 example/extensions/lib_custom_op/gemm_lib.cc -o /dev/null -I include/mxnet
	$(CXX) -shared -fPIC -std=c++17 example/extensions/lib_custom_op/gemm_lib.cc -o $@ -I include/mxnet
build/libtransposecsr_lib.so:
	@mkdir -p $(@D)
	$(CXX) -shared -fPIC -std=c++11 example/extensions/lib_custom_op/transposecsr_lib.cc -o /dev/null -I include/mxnet
	$(CXX) -shared -fPIC -std=c++17 example/extensions/lib_custom_op/transposecsr_lib.cc -o $@ -I include/mxnet
build/libtransposerowsp_lib.so:
	@mkdir -p $(@D)
	$(CXX) -shared -fPIC -std=c++11 example/extensions/lib_custom_op/transposerowsp_lib.cc -o /dev/null -I include/mxnet
	$(CXX) -shared -fPIC -std=c++17 example/extensions/lib_custom_op/transposerowsp_lib.cc -o $@ -I include/mxnet
build/libcustomop_gpu_lib.so:
	@mkdir -p $(@D)
	$(NVCC) -shared -std=c++11 -Xcompiler -fPIC example/extensions/lib_custom_op/relu_lib.cu -o /dev/null -I include/mxnet
	$(NVCC) -shared -std=c++14 -Xcompiler -fPIC example/extensions/lib_custom_op/relu_lib.cu -o $@ -I include/mxnet
build/libsubgraph_lib.so:
	@mkdir -p $(@D)
	$(CXX) -shared -fPIC -std=c++11 example/extensions/lib_subgraph/subgraph_lib.cc -o /dev/null -I include/mxnet
	$(CXX) -shared -fPIC -std=c++17 example/extensions/lib_subgraph/subgraph_lib.cc -o $@ -I include/mxnet
build/libpass_lib.so:
	@mkdir -p $(@D)
	$(CXX) -shared -fPIC -std=c++11 example/extensions/lib_pass/pass_lib.cc -o /dev/null -I include/mxnet
	$(CXX) -shared -fPIC -std=c++17 example/extensions/lib_pass/pass_lib.cc -o $@ -I include/mxnet

# Cython build
cython:
	cd python; $(PYTHON) setup.py build_ext --inplace --with-cython

cython3:
	cd python; python3 setup.py build_ext --inplace --with-cython

cyclean:
	rm -rf python/mxnet/*/*.so python/mxnet/*/*.cpp

scalaclean:
	(cd $(ROOTDIR)/scala-package && mvn clean)

scalapkg:
	(cd $(ROOTDIR)/scala-package && mvn install -DskipTests)

scalainstall:
	(cd $(ROOTDIR)/scala-package && mvn install)

scalaunittest:
	(cd $(ROOTDIR)/scala-package && mvn install)

scalaintegrationtest:
	(cd $(ROOTDIR)/scala-package && mvn integration-test -DskipTests=false)

jnilint:
	3rdparty/dmlc-core/scripts/lint.py mxnet-jnicpp cpp scala-package/native/src --exclude_path scala-package/native/src/main/native/org_apache_mxnet_native_c_api.h

rclean:
	$(RM) -r R-package/src/image_recordio.h R-package/NAMESPACE R-package/man R-package/R/mxnet_generated.R \
		R-package/inst R-package/src/*.o R-package/src/*.so mxnet_*.tar.gz

build/rat/apache-rat-0.13/apache-rat-0.13.jar:
	mkdir -p build/rat
	cd build/rat; \
	wget http://mirror.metrocast.net/apache//creadur/apache-rat-0.13/apache-rat-0.13-bin.zip; \
	unzip apache-rat-0.13-bin.zip;

ratcheck: build/rat/apache-rat-0.13/apache-rat-0.13.jar
	exec 5>&1; \
	RAT_JAR=build/rat/apache-rat-0.13/apache-rat-0.13.jar; \
	OUTPUT=$(java -jar $(RAT_JAR) -E tests/nightly/apache_rat_license_check/rat-excludes -d .|tee >(cat - >&5)); \
    ERROR_MESSAGE="Printing headers for text files without a valid license header"; \
    echo "-------Process The Output-------"; \
    if [[ $OUTPUT =~ $ERROR_MESSAGE ]]; then \
        echo "ERROR: RAT Check detected files with unknown licenses. Please fix and run test again!"; \
        exit 1; \
    else \
        echo "SUCCESS: There are no files with an Unknown License."; \
    fi


ifneq ($(EXTRA_OPERATORS),)
clean: rclean cyclean $(EXTRA_PACKAGES_CLEAN)
	$(RM) -r build lib bin deps *~ */*~ */*/*~ */*/*/*~
	(cd scala-package && mvn clean) || true
	cd $(DMLC_CORE); $(MAKE) clean; cd -
	cd $(PS_PATH); $(MAKE) clean; cd -
	cd $(NNVM_PATH); $(MAKE) clean; cd -
	cd $(TVM_PATH); $(MAKE) clean; cd -
	cd $(AMALGAMATION_PATH); $(MAKE) clean; cd -
	$(RM) -r  $(patsubst %, %/*.d, $(EXTRA_OPERATORS)) $(patsubst %, %/*/*.d, $(EXTRA_OPERATORS))
	$(RM) -r  $(patsubst %, %/*.o, $(EXTRA_OPERATORS)) $(patsubst %, %/*/*.o, $(EXTRA_OPERATORS))
else
clean: rclean mkldnn_clean cyclean testclean $(EXTRA_PACKAGES_CLEAN)
	$(RM) -r build lib bin *~ */*~ */*/*~ */*/*/*~
	(cd scala-package && mvn clean) || true
	cd $(DMLC_CORE); $(MAKE) clean; cd -
	cd $(PS_PATH); $(MAKE) clean; cd -
	cd $(NNVM_PATH); $(MAKE) clean; cd -
	cd $(TVM_PATH); $(MAKE) clean; cd -
	cd $(AMALGAMATION_PATH); $(MAKE) clean; cd -
endif

clean_all: clean

-include build/*.d
-include build/*/*.d
-include build/*/*/*.d
-include build/*/*/*/*.d
ifneq ($(EXTRA_OPERATORS),)
	-include $(patsubst %, %/*.d, $(EXTRA_OPERATORS)) $(patsubst %, %/*/*.d, $(EXTRA_OPERATORS))
endif<|MERGE_RESOLUTION|>--- conflicted
+++ resolved
@@ -468,9 +468,8 @@
 
 all: lib/libmxnet.a lib/libmxnet.so $(BIN) extra-packages extension_libs
 
-<<<<<<< HEAD
-SRC = $(wildcard src/*/*/*/*.cc src/*/*/*.cc src/*/*.cc src/*.cc)
-CUSRC = $(wildcard src/*/*/*/*.cu src/*/*/*.cu src/*/*.cu src/*.cu)
+SRC = $(wildcard src/*/*/*/*/*.cc src/*/*/*/*.cc src/*/*/*.cc src/*/*.cc src/*.cc)
+CUSRC = $(wildcard src/*/*/*/*.cu src/*/*/*/*.cu src/*/*/*.cu src/*/*.cu src/*.cu)
 
 #intgemm compiler tests for AVX512BW and AVX512VNNI
 ifeq ($(USE_INTGEMM), 1)
@@ -491,11 +490,6 @@
 endif
 
 OBJ = $(patsubst %.cc, build/%.o, $(SRC))
-=======
-SRC = $(wildcard src/*/*/*/*/*.cc src/*/*/*/*.cc src/*/*/*.cc src/*/*.cc src/*.cc)
-OBJ = $(patsubst %.cc, build/%.o, $(SRC))
-CUSRC = $(wildcard src/*/*/*/*.cu src/*/*/*/*.cu src/*/*/*.cu src/*/*.cu src/*.cu)
->>>>>>> e3493e7b
 CUOBJ = $(patsubst %.cu, build/%_gpu.o, $(CUSRC))
 
 ifeq ($(USE_TVM_OP), 1)
