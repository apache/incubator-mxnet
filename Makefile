# Licensed to the Apache Software Foundation (ASF) under one
# or more contributor license agreements.  See the NOTICE file
# distributed with this work for additional information
# regarding copyright ownership.  The ASF licenses this file
# to you under the Apache License, Version 2.0 (the
# "License"); you may not use this file except in compliance
# with the License.  You may obtain a copy of the License at
#
#   http://www.apache.org/licenses/LICENSE-2.0
#
# Unless required by applicable law or agreed to in writing,
# software distributed under the License is distributed on an
# "AS IS" BASIS, WITHOUT WARRANTIES OR CONDITIONS OF ANY
# KIND, either express or implied.  See the License for the
# specific language governing permissions and limitations
# under the License.

ROOTDIR = $(CURDIR)
TPARTYDIR = $(ROOTDIR)/3rdparty

ifeq ($(OS),Windows_NT)
	UNAME_S := Windows
else
	UNAME_S := $(shell uname -s)
	UNAME_P := $(shell uname -p)
endif

ifndef config
ifdef CXXNET_CONFIG
	config = $(CXXNET_CONFIG)
else ifneq ("$(wildcard ./config.mk)","")
	config = config.mk
else
	config = make/config.mk
endif
endif

ifndef DMLC_CORE
	DMLC_CORE = $(TPARTYDIR)/dmlc-core
endif
CORE_INC = $(wildcard $(DMLC_CORE)/include/*/*.h)

ifndef NNVM_PATH
	NNVM_PATH = $(TPARTYDIR)/tvm/nnvm
endif

ifndef DLPACK_PATH
	DLPACK_PATH = $(ROOTDIR)/3rdparty/dlpack
endif

ifndef AMALGAMATION_PATH
	AMALGAMATION_PATH = $(ROOTDIR)/amalgamation
endif

ifneq ($(USE_OPENMP), 1)
	export NO_OPENMP = 1
endif

# use customized config file
include $(config)

ifndef USE_MKLDNN
ifneq ($(UNAME_S), Darwin)
ifneq ($(UNAME_S), Windows)
ifeq ($(UNAME_P), x86_64)
	USE_MKLDNN=1
endif
endif
endif
endif

ifeq ($(USE_MKL2017), 1)
$(warning "USE_MKL2017 is deprecated. We will switch to USE_MKLDNN.")
	USE_MKLDNN=1
endif

ifeq ($(USE_MKLDNN), 1)
	MKLDNNROOT = $(ROOTDIR)/3rdparty/mkldnn/build/install
	MKLROOT = $(ROOTDIR)/3rdparty/mkldnn/build/install
	export USE_MKLML = 1
endif

include $(TPARTYDIR)/mshadow/make/mshadow.mk
include $(DMLC_CORE)/make/dmlc.mk

# all tge possible warning tread
WARNFLAGS= -Wall -Wsign-compare
CFLAGS = -DMSHADOW_FORCE_STREAM $(WARNFLAGS)

ifeq ($(DEV), 1)
	CFLAGS += -g -Werror
	NVCCFLAGS += -Werror cross-execution-space-call
endif

# CFLAGS for debug
ifeq ($(DEBUG), 1)
	CFLAGS += -g -O0
else
	CFLAGS += -O3 -DNDEBUG=1
endif
CFLAGS += -I$(TPARTYDIR)/mshadow/ -I$(TPARTYDIR)/dmlc-core/include -fPIC -I$(NNVM_PATH)/include -I$(DLPACK_PATH)/include -I$(TPARTYDIR)/tvm/include -Iinclude $(MSHADOW_CFLAGS)
LDFLAGS = -pthread $(MSHADOW_LDFLAGS) $(DMLC_LDFLAGS)

ifeq ($(ENABLE_TESTCOVERAGE), 1)
        CFLAGS += --coverage
        LDFLAGS += --coverage
endif

ifeq ($(USE_TENSORRT), 1)
	CFLAGS +=  -I$(ROOTDIR) -I$(TPARTYDIR) -DONNX_NAMESPACE=$(ONNX_NAMESPACE) -DMXNET_USE_TENSORRT=1
	LDFLAGS += -lprotobuf -pthread -lonnx -lonnx_proto -lnvonnxparser -lnvonnxparser_runtime -lnvinfer -lnvinfer_plugin
endif
# -L/usr/local/lib

ifeq ($(DEBUG), 1)
	NVCCFLAGS += -std=c++11 -Xcompiler -D_FORCE_INLINES -g -G -O0 -ccbin $(CXX) $(MSHADOW_NVCCFLAGS)
else
	NVCCFLAGS += -std=c++11 -Xcompiler -D_FORCE_INLINES -O3 -ccbin $(CXX) $(MSHADOW_NVCCFLAGS)
endif

# CFLAGS for segfault logger
ifeq ($(USE_SIGNAL_HANDLER), 1)
	CFLAGS += -DMXNET_USE_SIGNAL_HANDLER=1
endif

# Caffe Plugin
ifdef CAFFE_PATH
	CFLAGS += -DMXNET_USE_CAFFE=1
endif

ifndef LINT_LANG
	LINT_LANG = "all"
endif

ifeq ($(USE_MKLDNN), 1)
	CFLAGS += -DMXNET_USE_MKLDNN=1
	CFLAGS += -DUSE_MKL=1
	CFLAGS += -I$(ROOTDIR)/src/operator/nn/mkldnn/
	ifneq ($(MKLDNNROOT), $(MKLROOT))
		CFLAGS += -I$(MKLROOT)/include
		LDFLAGS += -L$(MKLROOT)/lib
	endif
	CFLAGS += -I$(MKLDNNROOT)/include
	LDFLAGS += -L$(MKLDNNROOT)/lib -lmkldnn -Wl,-rpath,'$${ORIGIN}'
endif


# setup opencv
ifeq ($(USE_OPENCV), 1)
	CFLAGS += -DMXNET_USE_OPENCV=1
	ifneq ($(filter-out NONE, $(USE_OPENCV_INC_PATH)),)
		CFLAGS += -I$(USE_OPENCV_INC_PATH)/include
		ifeq ($(filter-out NONE, $(USE_OPENCV_LIB_PATH)),)
$(error Please add the path of OpenCV shared library path into `USE_OPENCV_LIB_PATH`, when `USE_OPENCV_INC_PATH` is not NONE)
		endif
		LDFLAGS += -L$(USE_OPENCV_LIB_PATH)
		ifneq ($(wildcard $(USE_OPENCV_LIB_PATH)/libopencv_imgcodecs.*),)
			LDFLAGS += -lopencv_imgcodecs
		endif
		ifneq ($(wildcard $(USE_OPENCV_LIB_PATH)/libopencv_highgui.*),)
			LDFLAGS += -lopencv_highgui
		endif
	else
		ifeq ("$(shell pkg-config --exists opencv4; echo $$?)", "0")
			OPENCV_LIB = opencv4
		else
			OPENCV_LIB = opencv
		endif
		CFLAGS += $(shell pkg-config --cflags $(OPENCV_LIB))
		LDFLAGS += $(shell pkg-config --libs-only-L $(OPENCV_LIB))
		LDFLAGS += $(filter -lopencv_imgcodecs -lopencv_highgui, $(shell pkg-config --libs-only-l $(OPENCV_LIB)))
	endif
	LDFLAGS += -lopencv_imgproc -lopencv_core
	BIN += bin/im2rec
else
	CFLAGS += -DMXNET_USE_OPENCV=0
endif

ifeq ($(USE_OPENMP), 1)
	CFLAGS += -fopenmp
endif

ifeq ($(USE_NNPACK), 1)
	CFLAGS += -DMXNET_USE_NNPACK=1
	LDFLAGS += -lnnpack
endif

ifeq ($(USE_OPERATOR_TUNING), 1)
	CFLAGS += -DMXNET_USE_OPERATOR_TUNING=1
endif

ifeq ($(USE_INT64_TENSOR_SIZE), 1)
   CFLAGS += -DMSHADOW_INT64_TENSOR_SIZE=1
else
   CFLAGS += -DMSHADOW_INT64_TENSOR_SIZE=0
endif
# verify existence of separate lapack library when using blas/openblas/atlas
# switch off lapack support in case it can't be found
# issue covered with this
#   -  for Ubuntu 14.04 or lower, lapack is not automatically installed with openblas
#   -  for Ubuntu, installing atlas will not automatically install the atlas provided lapack library
#   -  for rhel7.2, try installing the package `lapack-static` via yum will dismiss this warning.
# silently switching lapack off instead of letting the build fail because of backward compatibility
ifeq ($(USE_LAPACK), 1)
ifeq ($(USE_BLAS),$(filter $(USE_BLAS),blas openblas atlas mkl))
ifeq (,$(wildcard $(USE_LAPACK_PATH)/liblapack.a))
ifeq (,$(wildcard $(USE_LAPACK_PATH)/liblapack.so))
ifeq (,$(wildcard /lib/liblapack.a))
ifeq (,$(wildcard /lib/liblapack.so))
ifeq (,$(wildcard /usr/lib/liblapack.a))
ifeq (,$(wildcard /usr/lib/liblapack.so))
ifeq (,$(wildcard /usr/lib64/liblapack.a))
ifeq (,$(wildcard /usr/lib64/liblapack.so))
	USE_LAPACK = 0
        $(warning "USE_LAPACK disabled because libraries were not found")
endif
endif
endif
endif
endif
endif
endif
endif
endif
endif

# lapack settings.
ifeq ($(USE_LAPACK), 1)
	ifneq ($(USE_LAPACK_PATH), )
		LDFLAGS += -L$(USE_LAPACK_PATH)
	endif
	ifeq ($(USE_BLAS),$(filter $(USE_BLAS),blas openblas atlas mkl))
		LDFLAGS += -llapack
	endif
	CFLAGS += -DMXNET_USE_LAPACK
endif

ifeq ($(USE_CUDNN), 1)
	CFLAGS += -DMSHADOW_USE_CUDNN=1
	LDFLAGS += -lcudnn
endif

ifeq ($(use_blas), open)
	CFLAGS += -DMXNET_USE_BLAS_OPEN=1
else ifeq ($(use_blas), atlas)
	CFLAGS += -DMXNET_USE_BLAS_ATLAS=1
else ifeq ($(use_blas), mkl)
	CFLAGS += -DMXNET_USE_BLAS_MKL=1
else ifeq ($(use_blas), apple)
	CFLAGS += -DMXNET_USE_BLAS_APPLE=1
endif

# whether to use F16C instruction set extension for fast fp16 compute on CPU
# if cross compiling you may want to explicitly turn it off if target system does not support it
ifndef USE_F16C
    ifneq ($(OS),Windows_NT)
        detected_OS := $(shell uname -s)
        ifeq ($(detected_OS),Darwin)
            F16C_SUPP = $(shell sysctl -a | grep machdep.cpu.features | grep F16C)
        endif
        ifeq ($(detected_OS),Linux)
            F16C_SUPP = $(shell cat /proc/cpuinfo | grep flags | grep f16c)
        endif
	ifneq ($(strip $(F16C_SUPP)),)
                USE_F16C=1
        else
                USE_F16C=0
        endif
    endif
    # if OS is Windows, check if your processor and compiler support F16C architecture.
    # One way to check if processor supports it is to download the tool
    # https://docs.microsoft.com/en-us/sysinternals/downloads/coreinfo.
    # If coreinfo -c shows F16C and compiler supports it,
    # then you can set USE_F16C=1 explicitly to leverage that capability"
endif

# gperftools malloc library (tcmalloc)
ifeq ($(USE_GPERFTOOLS), 1)
FIND_LIBFILEEXT=so
ifeq ($(USE_GPERFTOOLS_STATIC), 1)
FIND_LIBFILEEXT=a
endif
FIND_LIBFILE=$(wildcard $(USE_GPERFTOOLS_PATH)/libtcmalloc.$(FIND_LIBFILEEXT))
ifeq (,$(FIND_LIBFILE))
FIND_LIBFILE=$(wildcard /lib/libtcmalloc.$(FIND_LIBFILEEXT))
ifeq (,$(FIND_LIBFILE))
FIND_LIBFILE=$(wildcard /usr/lib/libtcmalloc.$(FIND_LIBFILEEXT))
ifeq (,$(FIND_LIBFILE))
FIND_LIBFILE=$(wildcard /usr/local/lib/libtcmalloc.$(FIND_LIBFILEEXT))
ifeq (,$(FIND_LIBFILE))
FIND_LIBFILE=$(wildcard /usr/lib64/libtcmalloc.$(FIND_LIBFILEEXT))
ifeq (,$(FIND_LIBFILE))
	USE_GPERFTOOLS=0
endif
endif
endif
endif
endif
ifeq ($(USE_GPERFTOOLS), 1)
	CFLAGS += -fno-builtin-malloc -fno-builtin-calloc -fno-builtin-realloc -fno-builtin-free
	LDFLAGS += $(FIND_LIBFILE)
endif

# jemalloc malloc library (if not using gperftools)
else
ifeq ($(USE_JEMALLOC), 1)
FIND_LIBFILEEXT=so
ifeq ($(USE_JEMALLOC_STATIC), 1)
FIND_LIBFILEEXT=a
endif
FIND_LIBFILE=$(wildcard $(USE_JEMALLOC_PATH)/libjemalloc.$(FIND_LIBFILEEXT))
ifeq (,$(FIND_LIBFILE))
FIND_LIBFILE=$(wildcard /lib/libjemalloc.$(FIND_LIBFILEEXT))
ifeq (,$(FIND_LIBFILE))
FIND_LIBFILE=$(wildcard /usr/lib/libjemalloc.$(FIND_LIBFILEEXT))
ifeq (,$(FIND_LIBFILE))
FIND_LIBFILE=$(wildcard /usr/local/lib/libjemalloc.$(FIND_LIBFILEEXT))
ifeq (,$(FIND_LIBFILE))
FIND_LIBFILE=$(wildcard /usr/lib/x86_64-linux-gnu/libjemalloc.$(FIND_LIBFILEEXT))
ifeq (,$(FIND_LIBFILE))
FIND_LIBFILE=$(wildcard /usr/lib64/libjemalloc.$(FIND_LIBFILEEXT))
ifeq (,$(FIND_LIBFILE))
	USE_JEMALLOC=0
endif
endif
endif
endif
endif
endif
ifeq ($(USE_JEMALLOC), 1)
	CFLAGS += -fno-builtin-malloc -fno-builtin-calloc -fno-builtin-realloc \
	-fno-builtin-free -DUSE_JEMALLOC
	LDFLAGS += $(FIND_LIBFILE)
endif
endif
endif

# If not using tcmalloc or jemalloc, print a warning (user should consider installing)
ifneq ($(USE_GPERFTOOLS), 1)
ifneq ($(USE_JEMALLOC), 1)
$(warning WARNING: Significant performance increases can be achieved by installing and \
enabling gperftools or jemalloc development packages)
endif
endif

ifeq ($(USE_THREADED_ENGINE), 1)
	CFLAGS += -DMXNET_USE_THREADED_ENGINE
endif

ifneq ($(ADD_CFLAGS), NONE)
	CFLAGS += $(ADD_CFLAGS)
endif

ifneq ($(ADD_LDFLAGS), NONE)
	LDFLAGS += $(ADD_LDFLAGS)
endif

ifeq ($(NVCC), NONE)
	# If NVCC has not been manually defined, use the CUDA_PATH bin dir.
	ifneq ($(USE_CUDA_PATH), NONE)
		NVCC=$(USE_CUDA_PATH)/bin/nvcc
	endif
endif

# Guard against displaying nvcc info messages to users not using CUDA.
ifeq ($(USE_CUDA), 1)
	# If NVCC is not at the location specified, use CUDA_PATH instead.
	ifeq ("$(wildcard $(NVCC))","")
		ifneq ($(USE_CUDA_PATH), NONE)
			NVCC=$(USE_CUDA_PATH)/bin/nvcc
$(info INFO: nvcc was not found on your path)
$(info INFO: Using $(NVCC) as nvcc path)
		else
$(warning WARNING: could not find nvcc compiler, the specified path was: $(NVCC))
		endif
	endif
endif

# Sets 'CUDA_ARCH', which determines the GPU architectures supported
# by the compiled kernels.  Users can edit the KNOWN_CUDA_ARCHS list below
# to remove archs they don't wish to support to speed compilation, or they can
# pre-set the CUDA_ARCH args in config.mk to a non-null value for full control.
#
# For archs in this list, nvcc will create a fat-binary that will include
# the binaries (SASS) for all architectures supported by the installed version
# of the cuda toolkit, plus the assembly (PTX) for the most recent such architecture.
# If these kernels are then run on a newer-architecture GPU, the binary will
# be JIT-compiled by the updated driver from the included PTX.
ifeq ($(USE_CUDA), 1)
ifeq ($(CUDA_ARCH),)
	KNOWN_CUDA_ARCHS := 30 35 50 52 60 61 70 75
	# Run nvcc on a zero-length file to check architecture-level support.
	# Create args to include SASS in the fat binary for supported levels.
	CUDA_ARCH := $(foreach arch,$(KNOWN_CUDA_ARCHS), \
				$(shell $(NVCC) -arch=sm_$(arch) -E --x cu /dev/null >/dev/null 2>&1 && \
						echo -gencode arch=compute_$(arch),code=sm_$(arch)))
	# Convert a trailing "code=sm_NN" to "code=[sm_NN,compute_NN]" to also
	# include the PTX of the most recent arch in the fat-binaries for
	# forward compatibility with newer GPUs.
	CUDA_ARCH := $(shell echo $(CUDA_ARCH) | sed 's/sm_\([0-9]*\)$$/[sm_\1,compute_\1]/')
	# Add fat binary compression if supported by nvcc.
	COMPRESS := --fatbin-options -compress-all
	CUDA_ARCH += $(shell $(NVCC) -cuda $(COMPRESS) --x cu /dev/null -o /dev/null >/dev/null 2>&1 && \
						 echo $(COMPRESS))
endif
$(info Running CUDA_ARCH: $(CUDA_ARCH))
endif

# ps-lite
PS_PATH=$(ROOTDIR)/3rdparty/ps-lite
DEPS_PATH=$(shell pwd)/deps
include $(PS_PATH)/make/ps.mk
ifeq ($(USE_DIST_KVSTORE), 1)
	CFLAGS += -DMXNET_USE_DIST_KVSTORE -I$(PS_PATH)/include -I$(DEPS_PATH)/include
	LIB_DEP += $(PS_PATH)/build/libps.a
	LDFLAGS += $(PS_LDFLAGS_A)
endif

#sparse-matrix
ifeq ($(USE_BLAS), mkl)
	SPARSE_MATRIX_DIR =  $(ROOTDIR)/3rdparty/sparse-matrix
	LIB_DEP += $(SPARSE_MATRIX_DIR)/libsparse_matrix.so
	CFLAGS += -I$(SPARSE_MATRIX_DIR)
	LDFLAGS += -L$(SPARSE_MATRIX_DIR) -lsparse_matrix -Wl,-rpath,'$${ORIGIN}'
endif

.PHONY: clean all extra-packages test lint docs clean_all rcpplint rcppexport roxygen\
	cython2 cython3 cython cyclean

all: lib/libmxnet.a lib/libmxnet.so $(BIN) extra-packages

SRC = $(wildcard src/*/*/*/*.cc src/*/*/*.cc src/*/*.cc src/*.cc)
OBJ = $(patsubst %.cc, build/%.o, $(SRC))
CUSRC = $(wildcard src/*/*/*/*.cu src/*/*/*.cu src/*/*.cu src/*.cu)
CUOBJ = $(patsubst %.cu, build/%_gpu.o, $(CUSRC))

# extra operators
ifneq ($(EXTRA_OPERATORS),)
	EXTRA_SRC = $(wildcard $(patsubst %, %/*.cc, $(EXTRA_OPERATORS)) $(patsubst %, %/*/*.cc, $(EXTRA_OPERATORS)))
	EXTRA_OBJ = $(patsubst %.cc, %.o, $(EXTRA_SRC))
	EXTRA_CUSRC = $(wildcard $(patsubst %, %/*.cu, $(EXTRA_OPERATORS)) $(patsubst %, %/*/*.cu, $(EXTRA_OPERATORS)))
	EXTRA_CUOBJ = $(patsubst %.cu, %_gpu.o, $(EXTRA_CUSRC))
else
	EXTRA_SRC =
	EXTRA_OBJ =
	EXTRA_CUSRC =
	EXTRA_CUOBJ =
endif

# plugin
PLUGIN_OBJ =
PLUGIN_CUOBJ =
include $(MXNET_PLUGINS)

ifneq ($(UNAME_S), Windows)
	ifeq ($(UNAME_S), Darwin)
		WHOLE_ARCH= -all_load
		NO_WHOLE_ARCH= -noall_load
	else
		WHOLE_ARCH= --whole-archive
		NO_WHOLE_ARCH= --no-whole-archive
	endif
endif

# all dep
LIB_DEP += $(DMLC_CORE)/libdmlc.a $(NNVM_PATH)/lib/libnnvm.a
ALL_DEP = $(OBJ) $(EXTRA_OBJ) $(PLUGIN_OBJ) $(LIB_DEP)

ifeq ($(USE_CUDA), 1)
	CFLAGS += -I$(ROOTDIR)/3rdparty/nvidia_cub
	ALL_DEP += $(CUOBJ) $(EXTRA_CUOBJ) $(PLUGIN_CUOBJ)
	LDFLAGS += -lcufft
	ifeq ($(ENABLE_CUDA_RTC), 1)
		LDFLAGS += -lcuda -lnvrtc
		CFLAGS += -DMXNET_ENABLE_CUDA_RTC=1
	endif
	# Make sure to add stubs as fallback in order to be able to build
	# without full CUDA install (especially if run without nvidia-docker)
	LDFLAGS += -L/usr/local/cuda/lib64/stubs
	ifeq ($(USE_NCCL), 1)
		ifneq ($(USE_NCCL_PATH), NONE)
			CFLAGS += -I$(USE_NCCL_PATH)/include
			LDFLAGS += -L$(USE_NCCL_PATH)/lib
		endif
		LDFLAGS += -lnccl
		CFLAGS += -DMXNET_USE_NCCL=1
	else
		CFLAGS += -DMXNET_USE_NCCL=0
	endif
else
	CFLAGS += -DMXNET_USE_NCCL=0
endif

ifeq ($(USE_LIBJPEG_TURBO), 1)
	ifneq ($(USE_LIBJPEG_TURBO_PATH), NONE)
		CFLAGS += -I$(USE_LIBJPEG_TURBO_PATH)/include
		LDFLAGS += -L$(USE_LIBJPEG_TURBO_PATH)/lib
	endif
	LDFLAGS += -lturbojpeg
	CFLAGS += -DMXNET_USE_LIBJPEG_TURBO=1
else
	CFLAGS += -DMXNET_USE_LIBJPEG_TURBO=0
endif

ifeq ($(CI), 1)
	MAVEN_ARGS := -B
endif

# For quick compile test, used smaller subset
ALLX_DEP= $(ALL_DEP)

build/src/%.o: src/%.cc | mkldnn
	@mkdir -p $(@D)
	$(CXX) -std=c++11 -c $(CFLAGS) -MMD -c $< -o $@

build/src/%_gpu.o: src/%.cu | mkldnn
	@mkdir -p $(@D)
	$(NVCC) $(NVCCFLAGS) $(CUDA_ARCH) -Xcompiler "$(CFLAGS)" --generate-dependencies -MT build/src/$*_gpu.o $< >build/src/$*_gpu.d
	$(NVCC) -c -o $@ $(NVCCFLAGS) $(CUDA_ARCH) -Xcompiler "$(CFLAGS)" $<

# A nvcc bug cause it to generate "generic/xxx.h" dependencies from torch headers.
# Use CXX to generate dependency instead.
build/plugin/%_gpu.o: plugin/%.cu
	@mkdir -p $(@D)
	$(CXX) -std=c++11 $(CFLAGS) -MM -MT build/plugin/$*_gpu.o $< >build/plugin/$*_gpu.d
	$(NVCC) -c -o $@ $(NVCCFLAGS) $(CUDA_ARCH) -Xcompiler "$(CFLAGS)" $<

build/plugin/%.o: plugin/%.cc | mkldnn
	@mkdir -p $(@D)
	$(CXX) -std=c++11 -c $(CFLAGS) -MMD -c $< -o $@

%_gpu.o: %.cu
	@mkdir -p $(@D)
	$(NVCC) $(NVCCFLAGS) $(CUDA_ARCH) -Xcompiler "$(CFLAGS) -Isrc/operator" --generate-dependencies -MT $*_gpu.o $< >$*_gpu.d
	$(NVCC) -c -o $@ $(NVCCFLAGS) $(CUDA_ARCH) -Xcompiler "$(CFLAGS) -Isrc/operator" $<

%.o: %.cc $(CORE_INC)
	@mkdir -p $(@D)
	$(CXX) -std=c++11 -c $(CFLAGS) -MMD -Isrc/operator -c $< -o $@

# Set install path for libmxnet.so on Mac OS
ifeq ($(UNAME_S), Darwin)
        LDFLAGS += -Wl,-install_name,@rpath/libmxnet.so
endif

# NOTE: to statically link libmxnet.a we need the option
# --Wl,--whole-archive -lmxnet --Wl,--no-whole-archive
lib/libmxnet.a: $(ALLX_DEP)
	@mkdir -p $(@D)
	ar crv $@ $(filter %.o, $?)

lib/libmxnet.so: $(ALLX_DEP)
	@mkdir -p $(@D)
	$(CXX) $(CFLAGS) -shared -o $@ $(filter-out %libnnvm.a, $(filter %.o %.a, $^)) $(LDFLAGS) \
	-Wl,${WHOLE_ARCH} $(filter %libnnvm.a, $^) -Wl,${NO_WHOLE_ARCH}
ifeq ($(USE_MKLDNN), 1)
ifeq ($(UNAME_S), Darwin)
	install_name_tool -change '@rpath/libmklml.dylib' '@loader_path/libmklml.dylib' $@
	install_name_tool -change '@rpath/libiomp5.dylib' '@loader_path/libiomp5.dylib' $@
	install_name_tool -change '@rpath/libmkldnn.0.dylib' '@loader_path/libmkldnn.0.dylib' $@
endif
endif

ifeq ($(USE_BLAS), mkl)
ifeq ($(UNAME_S), Darwin)
	install_name_tool -change '@rpath/libsparse_matrix.dylib' '@loader_path/libsparse_matrix.dylib' $@
endif
endif

$(PS_PATH)/build/libps.a: PSLITE

PSLITE:
	$(MAKE) CXX="$(CXX)" DEPS_PATH="$(DEPS_PATH)" -C $(PS_PATH) ps

ifeq ($(USE_BLAS), mkl)
$(SPARSE_MATRIX_DIR)/libsparse_matrix.so: SPARSE_MATRIX

SPARSE_MATRIX:
ifeq ($(USE_INTEL_PATH), NONE)
	$(MAKE) -C $(SPARSE_MATRIX_DIR)
else
	$(MAKE) -C $(SPARSE_MATRIX_DIR) USE_INTEL_PATH=$(USE_INTEL_PATH)
endif
	mkdir -p $(ROOTDIR)/lib
	cp $(SPARSE_MATRIX_DIR)/libsparse_matrix.so $(ROOTDIR)/lib/
endif

$(DMLC_CORE)/libdmlc.a: DMLCCORE

DMLCCORE:
	+ cd $(DMLC_CORE); $(MAKE) libdmlc.a USE_SSE=$(USE_SSE) config=$(ROOTDIR)/$(config); cd $(ROOTDIR)

NNVM_INC = $(wildcard $(NNVM_PATH)/include/*/*.h)
NNVM_SRC = $(wildcard $(NNVM_PATH)/src/*/*/*.cc $(NNVM_PATH)/src/*/*.cc $(NNVM_PATH)/src/*.cc)
$(NNVM_PATH)/lib/libnnvm.a: $(NNVM_INC) $(NNVM_SRC)
	+ cd $(NNVM_PATH); $(MAKE) lib/libnnvm.a DMLC_CORE_PATH=$(DMLC_CORE); cd $(ROOTDIR)

bin/im2rec: tools/im2rec.cc $(ALLX_DEP)

$(BIN) :
	@mkdir -p $(@D)
	$(CXX) $(CFLAGS) -std=c++11  -o $@ $(filter %.cpp %.o %.c %.a %.cc, $^) $(LDFLAGS)

# CPP Package
ifeq ($(USE_CPP_PACKAGE), 1)
include cpp-package/cpp-package.mk
endif

include mkldnn.mk
include tests/cpp/unittest.mk

extra-packages: $(EXTRA_PACKAGES)

test: $(TEST)

lint: cpplint rcpplint jnilint pylint

cpplint:
	3rdparty/dmlc-core/scripts/lint.py mxnet cpp include src plugin cpp-package tests \
	--exclude_path src/operator/contrib/ctc_include

pylint:
	pylint --rcfile=$(ROOTDIR)/ci/other/pylintrc --ignore-patterns=".*\.so$$,.*\.dll$$,.*\.dylib$$" python/mxnet tools/caffe_converter/*.py

doc: docs

docs:
	make -C docs html

clean_docs:
	make -C docs clean

doxygen:
	doxygen docs/Doxyfile

# Cython build
cython:
	cd python; python setup.py build_ext --inplace --with-cython

cython2:
	cd python; python2 setup.py build_ext --inplace --with-cython

cython3:
	cd python; python3 setup.py build_ext --inplace --with-cython

cyclean:
	rm -rf python/mxnet/*/*.so python/mxnet/*/*.cpp

# R related shortcuts
rcpplint:
	3rdparty/dmlc-core/scripts/lint.py mxnet-rcpp ${LINT_LANG} R-package/src

rpkg:
	mkdir -p R-package/inst/libs
	cp src/io/image_recordio.h R-package/src
	cp -rf lib/libmxnet.so R-package/inst/libs

	if [ -e "lib/libmkldnn.so.0" ]; then \
		cp -rf lib/libmkldnn.so.0 R-package/inst/libs; \
		cp -rf lib/libiomp5.so R-package/inst/libs; \
		cp -rf lib/libmklml_intel.so R-package/inst/libs; \
	fi

<<<<<<< HEAD
	$(RM) -rf R-package/inst/include
=======
	if [ -e "lib/libsparse_matrix.so" ]; then \
		cp -rf lib/libsparse_matrix.so R-package/inst/libs; \
	fi

>>>>>>> 003800c5
	mkdir -p R-package/inst/include
	cp -rl include/* R-package/inst/include
	Rscript -e "if(!require(devtools)){install.packages('devtools', repo = 'https://cloud.r-project.org/')}"
	Rscript -e "if(!require(roxygen2)||packageVersion('roxygen2') < '6.1.1'){install.packages('roxygen2', repo = 'https://cloud.r-project.org/')}"
	Rscript -e "library(devtools); library(methods); options(repos=c(CRAN='https://cloud.r-project.org/')); install_deps(pkg='R-package', dependencies = TRUE)"
	cp R-package/dummy.NAMESPACE R-package/NAMESPACE
	echo "import(Rcpp)" >> R-package/NAMESPACE
	R CMD INSTALL R-package
	Rscript -e "require(mxnet); mxnet:::mxnet.export('R-package'); warnings()"
	rm R-package/NAMESPACE
	Rscript -e "devtools::document('R-package');warnings()"
	export R_TEXI2DVI=$${R_TEXI2DVI:-$${TEXI2DVI:-$$(Rscript -e 'Sys.getenv("R_TEXI2DVI")'|awk '{print $$2}'|grep -v '""')}}; \
	    export R_TEXI2DVI=$${R_TEXI2DVI:-$$(ls /usr/bin/texi2dvi* | tail -1)}; \
	    echo $$R_TEXI2DVI; \
	    if [ -x "$${R_TEXI2DVI}" ]; then \
	      echo "resolved R texi2dvi: R_TEXI2DVI=$${R_TEXI2DVI}"; \
	      $(RM) -r .Rd2pdf*; \
	      mkdir -p R-package/inst/doc; \
	      R CMD Rd2pdf --title=mxnet --batch -no-preview --force --no-clean --internals R-package; \
	      if [ -f "$$(ls .Rd2pdf*/Rd2.pdf)" ]; then cp -f .Rd2pdf*/Rd2.pdf R-package/inst/doc/mxnet.pdf; else echo "No PDF found in: $$(ls -d .Rd2pdf*)"; fi; \
	    else echo "Cannot resolve R texi2dvi or not executable: R_TEXI2DVI=$${R_TEXI2DVI}"; \
	fi
	R CMD INSTALL R-package

rpkgtest:
	Rscript -e 'require(testthat);res<-test_dir("R-package/tests/testthat");if(!testthat:::all_passed(res)){stop("Test failures", call. = FALSE)}'
	Rscript -e 'res<-covr:::package_coverage("R-package");fileConn<-file(paste("r-package_coverage_",toString(runif(1)),".json"));writeLines(covr:::to_codecov(res), fileConn);close(fileConn)'

scalaclean:
	(cd $(ROOTDIR)/scala-package && mvn clean)

scalapkg:
	(cd $(ROOTDIR)/scala-package && mvn install -DskipTests)

scalainstall:
	(cd $(ROOTDIR)/scala-package && mvn install)

scalaunittest:
	(cd $(ROOTDIR)/scala-package && mvn install)

scalaintegrationtest:
	(cd $(ROOTDIR)/scala-package && mvn integration-test -DskipTests=false)

jnilint:
	3rdparty/dmlc-core/scripts/lint.py mxnet-jnicpp cpp scala-package/native/src --exclude_path scala-package/native/src/main/native/org_apache_mxnet_native_c_api.h

rclean:
	$(RM) -r R-package/src/image_recordio.h R-package/NAMESPACE R-package/man R-package/R/mxnet_generated.R \
		R-package/inst R-package/src/*.o R-package/src/*.so mxnet_*.tar.gz .Rd2pdf*

ifneq ($(EXTRA_OPERATORS),)
clean: rclean cyclean $(EXTRA_PACKAGES_CLEAN)
	$(RM) -r build lib bin deps *~ */*~ */*/*~ */*/*/*~ 
	(cd scala-package && mvn clean) || true
	cd $(DMLC_CORE); $(MAKE) clean; cd -
	cd $(PS_PATH); $(MAKE) clean; cd -
	cd $(SPARSE_MATRIX_DIR); $(MAKE) clean; cd -
	cd $(NNVM_PATH); $(MAKE) clean; cd -
	cd $(AMALGAMATION_PATH); $(MAKE) clean; cd -
	$(RM) -r  $(patsubst %, %/*.d, $(EXTRA_OPERATORS)) $(patsubst %, %/*/*.d, $(EXTRA_OPERATORS))
	$(RM) -r  $(patsubst %, %/*.o, $(EXTRA_OPERATORS)) $(patsubst %, %/*/*.o, $(EXTRA_OPERATORS))
else
clean: rclean mkldnn_clean cyclean testclean $(EXTRA_PACKAGES_CLEAN)
	$(RM) -r build lib bin *~ */*~ */*/*~ */*/*/*~ 
	(cd scala-package && mvn clean) || true
	cd $(DMLC_CORE); $(MAKE) clean; cd -
	cd $(PS_PATH); $(MAKE) clean; cd -
	cd $(SPARSE_MATRIX_DIR); $(MAKE) clean; cd -
	cd $(NNVM_PATH); $(MAKE) clean; cd -
	cd $(AMALGAMATION_PATH); $(MAKE) clean; cd -
endif

clean_all: clean

-include build/*.d
-include build/*/*.d
-include build/*/*/*.d
-include build/*/*/*/*.d
ifneq ($(EXTRA_OPERATORS),)
	-include $(patsubst %, %/*.d, $(EXTRA_OPERATORS)) $(patsubst %, %/*/*.d, $(EXTRA_OPERATORS))
endif<|MERGE_RESOLUTION|>--- conflicted
+++ resolved
@@ -661,14 +661,11 @@
 		cp -rf lib/libmklml_intel.so R-package/inst/libs; \
 	fi
 
-<<<<<<< HEAD
-	$(RM) -rf R-package/inst/include
-=======
 	if [ -e "lib/libsparse_matrix.so" ]; then \
 		cp -rf lib/libsparse_matrix.so R-package/inst/libs; \
 	fi
 
->>>>>>> 003800c5
+	$(RM) -rf R-package/inst/include
 	mkdir -p R-package/inst/include
 	cp -rl include/* R-package/inst/include
 	Rscript -e "if(!require(devtools)){install.packages('devtools', repo = 'https://cloud.r-project.org/')}"
