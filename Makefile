# Licensed to the Apache Software Foundation (ASF) under one
# or more contributor license agreements.  See the NOTICE file
# distributed with this work for additional information
# regarding copyright ownership.  The ASF licenses this file
# to you under the Apache License, Version 2.0 (the
# "License"); you may not use this file except in compliance
# with the License.  You may obtain a copy of the License at
#
#   http://www.apache.org/licenses/LICENSE-2.0
#
# Unless required by applicable law or agreed to in writing,
# software distributed under the License is distributed on an
# "AS IS" BASIS, WITHOUT WARRANTIES OR CONDITIONS OF ANY
# KIND, either express or implied.  See the License for the
# specific language governing permissions and limitations
# under the License.

ROOTDIR = $(CURDIR)
TPARTYDIR = $(ROOTDIR)/3rdparty

SCALA_VERSION_PROFILE := scala-2.11

ifeq ($(OS),Windows_NT)
	UNAME_S := Windows
else
	UNAME_S := $(shell uname -s)
endif

ifndef config
ifdef CXXNET_CONFIG
	config = $(CXXNET_CONFIG)
else ifneq ("$(wildcard ./config.mk)","")
	config = config.mk
else
	config = make/config.mk
endif
endif

ifndef DMLC_CORE
	DMLC_CORE = $(TPARTYDIR)/dmlc-core
endif
CORE_INC = $(wildcard $(DMLC_CORE)/include/*/*.h)

ifndef NNVM_PATH
	NNVM_PATH = $(TPARTYDIR)/tvm/nnvm
endif

ifndef DLPACK_PATH
	DLPACK_PATH = $(ROOTDIR)/3rdparty/dlpack
endif

ifndef AMALGAMATION_PATH
	AMALGAMATION_PATH = $(ROOTDIR)/amalgamation
endif

ifneq ($(USE_OPENMP), 1)
	export NO_OPENMP = 1
endif

# use customized config file
include $(config)

ifeq ($(USE_MKL2017), 1)
$(warning "USE_MKL2017 is deprecated. We will switch to USE_MKLDNN.")
	USE_MKLDNN=1
endif

ifeq ($(USE_MKLDNN), 1)
	MKLDNNROOT = $(ROOTDIR)/3rdparty/mkldnn/install
	MKLROOT = $(ROOTDIR)/3rdparty/mkldnn/install
	export USE_MKLML = 1
endif

include $(TPARTYDIR)/mshadow/make/mshadow.mk
include $(DMLC_CORE)/make/dmlc.mk

# all tge possible warning tread
WARNFLAGS= -Wall -Wsign-compare
CFLAGS = -DMSHADOW_FORCE_STREAM $(WARNFLAGS)

ifeq ($(DEV), 1)
	CFLAGS += -g -Werror
	NVCCFLAGS += -Werror cross-execution-space-call
endif

# CFLAGS for debug
ifeq ($(DEBUG), 1)
	CFLAGS += -g -O0
else
	CFLAGS += -O3 -DNDEBUG=1
endif
CFLAGS += -I$(TPARTYDIR)/mshadow/ -I$(TPARTYDIR)/dmlc-core/include -fPIC -I$(NNVM_PATH)/include -I$(DLPACK_PATH)/include -I$(TPARTYDIR)/tvm/include -Iinclude $(MSHADOW_CFLAGS)
LDFLAGS = -pthread $(MSHADOW_LDFLAGS) $(DMLC_LDFLAGS)

<<<<<<< HEAD
=======
ifeq ($(ENABLE_TESTCOVERAGE), 1)
        CFLAGS += --coverage
        LDFLAGS += --coverage
endif

>>>>>>> 931555c6
ifeq ($(USE_TENSORRT), 1)
	CFLAGS +=  -I$(ROOTDIR) -I$(TPARTYDIR) -DONNX_NAMESPACE=$(ONNX_NAMESPACE) -DMXNET_USE_TENSORRT=1
	LDFLAGS +=  -lprotobuf -pthread -lonnx -l:libonnx_proto.a -l:libnvonnxparser_static.a \
	-l:libnvonnxparser_runtime_static.a -l:libnvonnxparser_plugin.a  -lnvinfer -lnvinfer_plugin \
	-l:libonnx_proto.a -l:libonnxtrt_proto.a
endif
# -L/usr/local/lib

ifeq ($(DEBUG), 1)
	NVCCFLAGS += -std=c++11 -Xcompiler -D_FORCE_INLINES -g -G -O0 -ccbin $(CXX) $(MSHADOW_NVCCFLAGS)
else
	NVCCFLAGS += -std=c++11 -Xcompiler -D_FORCE_INLINES -O3 -ccbin $(CXX) $(MSHADOW_NVCCFLAGS)
endif

# CFLAGS for segfault logger
ifeq ($(USE_SIGNAL_HANDLER), 1)
	CFLAGS += -DMXNET_USE_SIGNAL_HANDLER=1
endif

# Caffe Plugin
ifdef CAFFE_PATH
	CFLAGS += -DMXNET_USE_CAFFE=1
endif

ifndef LINT_LANG
	LINT_LANG="all"
endif

ifeq ($(USE_MKLDNN), 1)
	CFLAGS += -DMXNET_USE_MKLDNN=1
	CFLAGS += -DUSE_MKL=1
	CFLAGS += -I$(ROOTDIR)/src/operator/nn/mkldnn/
	ifneq ($(MKLDNNROOT), $(MKLROOT))
		CFLAGS += -I$(MKLROOT)/include
		LDFLAGS += -L$(MKLROOT)/lib
	endif
	CFLAGS += -I$(MKLDNNROOT)/include
	LDFLAGS += -L$(MKLDNNROOT)/lib -lmkldnn -Wl,-rpath,'$${ORIGIN}'
endif

# setup opencv
ifeq ($(USE_OPENCV), 1)
	CFLAGS += -DMXNET_USE_OPENCV=1 $(shell pkg-config --cflags opencv)
	LDFLAGS += $(filter-out -lopencv_ts, $(shell pkg-config --libs opencv))
	BIN += bin/im2rec
else
	CFLAGS+= -DMXNET_USE_OPENCV=0
endif

ifeq ($(USE_OPENMP), 1)
	ifneq ($(UNAME_S), Darwin)
		CFLAGS += -fopenmp
	endif
endif

ifeq ($(USE_NNPACK), 1)
	CFLAGS += -DMXNET_USE_NNPACK=1
	LDFLAGS += -lnnpack
endif

ifeq ($(USE_OPERATOR_TUNING), 1)
	CFLAGS += -DMXNET_USE_OPERATOR_TUNING=1
endif

# verify existence of separate lapack library when using blas/openblas/atlas
# switch off lapack support in case it can't be found
# issue covered with this
#   -  for Ubuntu 14.04 or lower, lapack is not automatically installed with openblas
#   -  for Ubuntu, installing atlas will not automatically install the atlas provided lapack library
#   -  for rhel7.2, try installing the package `lapack-static` via yum will dismiss this warning.
# silently switching lapack off instead of letting the build fail because of backward compatibility
ifeq ($(USE_LAPACK), 1)
ifeq ($(USE_BLAS),$(filter $(USE_BLAS),blas openblas atlas mkl))
ifeq (,$(wildcard $(USE_LAPACK_PATH)/liblapack.a))
ifeq (,$(wildcard $(USE_LAPACK_PATH)/liblapack.so))
ifeq (,$(wildcard /lib/liblapack.a))
ifeq (,$(wildcard /lib/liblapack.so))
ifeq (,$(wildcard /usr/lib/liblapack.a))
ifeq (,$(wildcard /usr/lib/liblapack.so))
ifeq (,$(wildcard /usr/lib64/liblapack.a))
ifeq (,$(wildcard /usr/lib64/liblapack.so))
	USE_LAPACK = 0
        $(warning "USE_LAPACK disabled because libraries were not found")
endif
endif
endif
endif
endif
endif
endif
endif
endif
endif

# lapack settings.
ifeq ($(USE_LAPACK), 1)
	ifneq ($(USE_LAPACK_PATH), )
		LDFLAGS += -L$(USE_LAPACK_PATH)
	endif
	ifeq ($(USE_BLAS),$(filter $(USE_BLAS),blas openblas atlas mkl))
		LDFLAGS += -llapack
	endif
	CFLAGS += -DMXNET_USE_LAPACK
endif

ifeq ($(USE_CUDNN), 1)
	CFLAGS += -DMSHADOW_USE_CUDNN=1
	LDFLAGS += -lcudnn
endif

# whether to use F16C instruction set extension for fast fp16 compute on CPU
# if cross compiling you may want to explicitly turn it off if target system does not support it
ifndef USE_F16C
    ifneq ($(OS),Windows_NT)
        detected_OS := $(shell uname -s)
        ifeq ($(detected_OS),Darwin)
            F16C_SUPP = $(shell sysctl -a | grep machdep.cpu.features | grep F16C)
        endif
        ifeq ($(detected_OS),Linux)
            F16C_SUPP = $(shell cat /proc/cpuinfo | grep flags | grep f16c)
        endif
	ifneq ($(strip $(F16C_SUPP)),)
                USE_F16C=1
        else
                USE_F16C=0
        endif
    endif
    # if OS is Windows, check if your processor and compiler support F16C architecture.
    # One way to check if processor supports it is to download the tool
    # https://docs.microsoft.com/en-us/sysinternals/downloads/coreinfo.
    # If coreinfo -c shows F16C and compiler supports it,
    # then you can set USE_F16C=1 explicitly to leverage that capability"
endif

# gperftools malloc library (tcmalloc)
ifeq ($(USE_GPERFTOOLS), 1)
FIND_LIBFILEEXT=so
ifeq ($(USE_GPERFTOOLS_STATIC), 1)
FIND_LIBFILEEXT=a
endif
FIND_LIBFILE=$(wildcard $(USE_GPERFTOOLS_PATH)/libtcmalloc.$(FIND_LIBFILEEXT))
ifeq (,$(FIND_LIBFILE))
FIND_LIBFILE=$(wildcard /lib/libtcmalloc.$(FIND_LIBFILEEXT))
ifeq (,$(FIND_LIBFILE))
FIND_LIBFILE=$(wildcard /usr/lib/libtcmalloc.$(FIND_LIBFILEEXT))
ifeq (,$(FIND_LIBFILE))
FIND_LIBFILE=$(wildcard /usr/local/lib/libtcmalloc.$(FIND_LIBFILEEXT))
ifeq (,$(FIND_LIBFILE))
FIND_LIBFILE=$(wildcard /usr/lib64/libtcmalloc.$(FIND_LIBFILEEXT))
ifeq (,$(FIND_LIBFILE))
	USE_GPERFTOOLS=0
endif
endif
endif
endif
endif
ifeq ($(USE_GPERFTOOLS), 1)
	CFLAGS += -fno-builtin-malloc -fno-builtin-calloc -fno-builtin-realloc -fno-builtin-free
	LDFLAGS += $(FIND_LIBFILE)
endif

# jemalloc malloc library (if not using gperftools)
else
ifeq ($(USE_JEMALLOC), 1)
FIND_LIBFILEEXT=so
ifeq ($(USE_JEMALLOC_STATIC), 1)
FIND_LIBFILEEXT=a
endif
FIND_LIBFILE=$(wildcard $(USE_JEMALLOC_PATH)/libjemalloc.$(FIND_LIBFILEEXT))
ifeq (,$(FIND_LIBFILE))
FIND_LIBFILE=$(wildcard /lib/libjemalloc.$(FIND_LIBFILEEXT))
ifeq (,$(FIND_LIBFILE))
FIND_LIBFILE=$(wildcard /usr/lib/libjemalloc.$(FIND_LIBFILEEXT))
ifeq (,$(FIND_LIBFILE))
FIND_LIBFILE=$(wildcard /usr/local/lib/libjemalloc.$(FIND_LIBFILEEXT))
ifeq (,$(FIND_LIBFILE))
FIND_LIBFILE=$(wildcard /usr/lib/x86_64-linux-gnu/libjemalloc.$(FIND_LIBFILEEXT))
ifeq (,$(FIND_LIBFILE))
FIND_LIBFILE=$(wildcard /usr/lib64/libjemalloc.$(FIND_LIBFILEEXT))
ifeq (,$(FIND_LIBFILE))
	USE_JEMALLOC=0
endif
endif
endif
endif
endif
endif
ifeq ($(USE_JEMALLOC), 1)
	CFLAGS += -fno-builtin-malloc -fno-builtin-calloc -fno-builtin-realloc \
	-fno-builtin-free -DUSE_JEMALLOC
	LDFLAGS += $(FIND_LIBFILE)
endif
endif
endif

# If not using tcmalloc or jemalloc, print a warning (user should consider installing)
ifneq ($(USE_GPERFTOOLS), 1)
ifneq ($(USE_JEMALLOC), 1)
$(warning WARNING: Significant performance increases can be achieved by installing and \
enabling gperftools or jemalloc development packages)
endif
endif

ifeq ($(USE_THREADED_ENGINE), 1)
	CFLAGS += -DMXNET_USE_THREADED_ENGINE
endif

ifneq ($(ADD_CFLAGS), NONE)
	CFLAGS += $(ADD_CFLAGS)
endif

ifneq ($(ADD_LDFLAGS), NONE)
	LDFLAGS += $(ADD_LDFLAGS)
endif

ifeq ($(NVCC), NONE)
	# If NVCC has not been manually defined, use the CUDA_PATH bin dir.
	ifneq ($(USE_CUDA_PATH), NONE)
		NVCC=$(USE_CUDA_PATH)/bin/nvcc
	endif
endif

# Guard against displaying nvcc info messages to users not using CUDA.
ifeq ($(USE_CUDA), 1)
	# If NVCC is not at the location specified, use CUDA_PATH instead.
	ifeq ("$(wildcard $(NVCC))","")
		ifneq ($(USE_CUDA_PATH), NONE)
			NVCC=$(USE_CUDA_PATH)/bin/nvcc
$(info INFO: nvcc was not found on your path)
$(info INFO: Using $(NVCC) as nvcc path)
		else
$(warning WARNING: could not find nvcc compiler, the specified path was: $(NVCC))
		endif
	endif
endif

# Sets 'CUDA_ARCH', which determines the GPU architectures supported
# by the compiled kernels.  Users can edit the KNOWN_CUDA_ARCHS list below
# to remove archs they don't wish to support to speed compilation, or they can
# pre-set the CUDA_ARCH args in config.mk to a non-null value for full control.
#
# For archs in this list, nvcc will create a fat-binary that will include
# the binaries (SASS) for all architectures supported by the installed version
# of the cuda toolkit, plus the assembly (PTX) for the most recent such architecture.
# If these kernels are then run on a newer-architecture GPU, the binary will
# be JIT-compiled by the updated driver from the included PTX.
ifeq ($(USE_CUDA), 1)
ifeq ($(CUDA_ARCH),)
	KNOWN_CUDA_ARCHS := 30 35 50 52 60 61 70
	# Run nvcc on a zero-length file to check architecture-level support.
	# Create args to include SASS in the fat binary for supported levels.
	CUDA_ARCH := $(foreach arch,$(KNOWN_CUDA_ARCHS), \
				$(shell $(NVCC) -arch=sm_$(arch) -E --x cu /dev/null >/dev/null 2>&1 && \
						echo -gencode arch=compute_$(arch),code=sm_$(arch)))
	# Convert a trailing "code=sm_NN" to "code=[sm_NN,compute_NN]" to also
	# include the PTX of the most recent arch in the fat-binaries for
	# forward compatibility with newer GPUs.
	CUDA_ARCH := $(shell echo $(CUDA_ARCH) | sed 's/sm_\([0-9]*\)$$/[sm_\1,compute_\1]/')
	# Add fat binary compression if supported by nvcc.
	COMPRESS := --fatbin-options -compress-all
	CUDA_ARCH += $(shell $(NVCC) -cuda $(COMPRESS) --x cu /dev/null -o /dev/null >/dev/null 2>&1 && \
						 echo $(COMPRESS))
endif
$(info Running CUDA_ARCH: $(CUDA_ARCH))
endif

# ps-lite
PS_PATH=$(ROOTDIR)/3rdparty/ps-lite
DEPS_PATH=$(shell pwd)/deps
include $(PS_PATH)/make/ps.mk
ifeq ($(USE_DIST_KVSTORE), 1)
	CFLAGS += -DMXNET_USE_DIST_KVSTORE -I$(PS_PATH)/include -I$(DEPS_PATH)/include
	LIB_DEP += $(PS_PATH)/build/libps.a
	LDFLAGS += $(PS_LDFLAGS_A)
endif

.PHONY: clean all extra-packages test lint docs clean_all rcpplint rcppexport roxygen\
	cython2 cython3 cython cyclean

all: lib/libmxnet.a lib/libmxnet.so $(BIN) extra-packages

SRC = $(wildcard src/*/*/*/*.cc src/*/*/*.cc src/*/*.cc src/*.cc)
OBJ = $(patsubst %.cc, build/%.o, $(SRC))
CUSRC = $(wildcard src/*/*/*/*.cu src/*/*/*.cu src/*/*.cu src/*.cu)
CUOBJ = $(patsubst %.cu, build/%_gpu.o, $(CUSRC))

# extra operators
ifneq ($(EXTRA_OPERATORS),)
	EXTRA_SRC = $(wildcard $(patsubst %, %/*.cc, $(EXTRA_OPERATORS)) $(patsubst %, %/*/*.cc, $(EXTRA_OPERATORS)))
	EXTRA_OBJ = $(patsubst %.cc, %.o, $(EXTRA_SRC))
	EXTRA_CUSRC = $(wildcard $(patsubst %, %/*.cu, $(EXTRA_OPERATORS)) $(patsubst %, %/*/*.cu, $(EXTRA_OPERATORS)))
	EXTRA_CUOBJ = $(patsubst %.cu, %_gpu.o, $(EXTRA_CUSRC))
else
	EXTRA_SRC =
	EXTRA_OBJ =
	EXTRA_CUSRC =
	EXTRA_CUOBJ =
endif

# plugin
PLUGIN_OBJ =
PLUGIN_CUOBJ =
include $(MXNET_PLUGINS)

ifeq ($(UNAME_S), Windows)
	# TODO(yizhi) currently scala package does not support windows
	SCALA_PKG_PROFILE := windows
else
	ifeq ($(UNAME_S), Darwin)
		WHOLE_ARCH= -all_load
		NO_WHOLE_ARCH= -noall_load
		SCALA_PKG_PROFILE := osx-x86_64
	else
		WHOLE_ARCH= --whole-archive
		NO_WHOLE_ARCH= --no-whole-archive
		SCALA_PKG_PROFILE := linux-x86_64
	endif
endif

# all dep
LIB_DEP += $(DMLC_CORE)/libdmlc.a $(NNVM_PATH)/lib/libnnvm.a
ALL_DEP = $(OBJ) $(EXTRA_OBJ) $(PLUGIN_OBJ) $(LIB_DEP)

ifeq ($(USE_CUDA), 1)
	CFLAGS += -I$(ROOTDIR)/3rdparty/cub
	ALL_DEP += $(CUOBJ) $(EXTRA_CUOBJ) $(PLUGIN_CUOBJ)
	LDFLAGS += -lcufft
	ifeq ($(ENABLE_CUDA_RTC), 1)
		LDFLAGS += -lcuda -lnvrtc
		CFLAGS += -DMXNET_ENABLE_CUDA_RTC=1
	endif
	# Make sure to add stubs as fallback in order to be able to build
	# without full CUDA install (especially if run without nvidia-docker)
	LDFLAGS += -L/usr/local/cuda/lib64/stubs
	SCALA_PKG_PROFILE := $(SCALA_PKG_PROFILE)-gpu
	ifeq ($(USE_NCCL), 1)
		ifneq ($(USE_NCCL_PATH), NONE)
			CFLAGS += -I$(USE_NCCL_PATH)/include
			LDFLAGS += -L$(USE_NCCL_PATH)/lib
		endif
		LDFLAGS += -lnccl
		CFLAGS += -DMXNET_USE_NCCL=1
	else
		CFLAGS += -DMXNET_USE_NCCL=0
	endif
else
	SCALA_PKG_PROFILE := $(SCALA_PKG_PROFILE)-cpu
	CFLAGS += -DMXNET_USE_NCCL=0
endif

ifeq ($(USE_LIBJPEG_TURBO), 1)
	ifneq ($(USE_LIBJPEG_TURBO_PATH), NONE)
		CFLAGS += -I$(USE_LIBJPEG_TURBO_PATH)/include
		LDFLAGS += -L$(USE_LIBJPEG_TURBO_PATH)/lib
	endif
	LDFLAGS += -lturbojpeg
	CFLAGS += -DMXNET_USE_LIBJPEG_TURBO=1
else
	CFLAGS += -DMXNET_USE_LIBJPEG_TURBO=0
endif

# For quick compile test, used smaller subset
ALLX_DEP= $(ALL_DEP)

build/src/%.o: src/%.cc | mkldnn
	@mkdir -p $(@D)
	$(CXX) -std=c++11 -c $(CFLAGS) -MMD -c $< -o $@

build/src/%_gpu.o: src/%.cu | mkldnn
	@mkdir -p $(@D)
	$(NVCC) $(NVCCFLAGS) $(CUDA_ARCH) -Xcompiler "$(CFLAGS)" -M -MT build/src/$*_gpu.o $< >build/src/$*_gpu.d
	$(NVCC) -c -o $@ $(NVCCFLAGS) $(CUDA_ARCH) -Xcompiler "$(CFLAGS)" $<

# A nvcc bug cause it to generate "generic/xxx.h" dependencies from torch headers.
# Use CXX to generate dependency instead.
build/plugin/%_gpu.o: plugin/%.cu
	@mkdir -p $(@D)
	$(CXX) -std=c++11 $(CFLAGS) -MM -MT build/plugin/$*_gpu.o $< >build/plugin/$*_gpu.d
	$(NVCC) -c -o $@ $(NVCCFLAGS) $(CUDA_ARCH) -Xcompiler "$(CFLAGS)" $<

build/plugin/%.o: plugin/%.cc
	@mkdir -p $(@D)
	$(CXX) -std=c++11 -c $(CFLAGS) -MMD -c $< -o $@

%_gpu.o: %.cu
	@mkdir -p $(@D)
	$(NVCC) $(NVCCFLAGS) $(CUDA_ARCH) -Xcompiler "$(CFLAGS) -Isrc/operator" -M -MT $*_gpu.o $< >$*_gpu.d
	$(NVCC) -c -o $@ $(NVCCFLAGS) $(CUDA_ARCH) -Xcompiler "$(CFLAGS) -Isrc/operator" $<

%.o: %.cc $(CORE_INC)
	@mkdir -p $(@D)
	$(CXX) -std=c++11 -c $(CFLAGS) -MMD -Isrc/operator -c $< -o $@

# NOTE: to statically link libmxnet.a we need the option
# --Wl,--whole-archive -lmxnet --Wl,--no-whole-archive
lib/libmxnet.a: $(ALLX_DEP)
	@mkdir -p $(@D)
	ar crv $@ $(filter %.o, $?)

lib/libmxnet.so: $(ALLX_DEP)
	@mkdir -p $(@D)
	$(CXX) $(CFLAGS) -shared -o $@ $(filter-out %libnnvm.a, $(filter %.o %.a, $^)) $(LDFLAGS) \
	-Wl,${WHOLE_ARCH} $(filter %libnnvm.a, $^) -Wl,${NO_WHOLE_ARCH}
ifeq ($(USE_MKLDNN), 1)
ifeq ($(UNAME_S), Darwin)
	install_name_tool -change '@rpath/libmklml.dylib' '@loader_path/libmklml.dylib' $@
	install_name_tool -change '@rpath/libiomp5.dylib' '@loader_path/libiomp5.dylib' $@
	install_name_tool -change '@rpath/libmkldnn.0.dylib' '@loader_path/libmkldnn.0.dylib' $@
endif
endif

$(PS_PATH)/build/libps.a: PSLITE

PSLITE:
	$(MAKE) CXX="$(CXX)" DEPS_PATH="$(DEPS_PATH)" -C $(PS_PATH) ps

$(DMLC_CORE)/libdmlc.a: DMLCCORE

DMLCCORE:
	+ cd $(DMLC_CORE); $(MAKE) libdmlc.a USE_SSE=$(USE_SSE) config=$(ROOTDIR)/$(config); cd $(ROOTDIR)

NNVM_INC = $(wildcard $(NNVM_PATH)/include/*/*.h)
NNVM_SRC = $(wildcard $(NNVM_PATH)/src/*/*/*.cc $(NNVM_PATH)/src/*/*.cc $(NNVM_PATH)/src/*.cc)
$(NNVM_PATH)/lib/libnnvm.a: $(NNVM_INC) $(NNVM_SRC)
	+ cd $(NNVM_PATH); $(MAKE) lib/libnnvm.a DMLC_CORE_PATH=$(DMLC_CORE); cd $(ROOTDIR)

bin/im2rec: tools/im2rec.cc $(ALLX_DEP)

$(BIN) :
	@mkdir -p $(@D)
	$(CXX) $(CFLAGS) -std=c++11  -o $@ $(filter %.cpp %.o %.c %.a %.cc, $^) $(LDFLAGS)

# CPP Package
ifeq ($(USE_CPP_PACKAGE), 1)
include cpp-package/cpp-package.mk
endif

include mkldnn.mk
include tests/cpp/unittest.mk

extra-packages: $(EXTRA_PACKAGES)

test: $(TEST)

lint: cpplint rcpplint jnilint pylint

cpplint:
	3rdparty/dmlc-core/scripts/lint.py mxnet cpp include src plugin cpp-package tests \
	--exclude_path src/operator/contrib/ctc_include

pylint:
	pylint --rcfile=$(ROOTDIR)/ci/other/pylintrc --ignore-patterns=".*\.so$$,.*\.dll$$,.*\.dylib$$" python/mxnet tools/caffe_converter/*.py

doc: docs

docs:
	make -C docs html

clean_docs:
	make -C docs clean

doxygen:
	doxygen docs/Doxyfile

# Cython build
cython:
	cd python; python setup.py build_ext --inplace --with-cython

cython2:
	cd python; python2 setup.py build_ext --inplace --with-cython

cython3:
	cd python; python3 setup.py build_ext --inplace --with-cython

cyclean:
	rm -rf python/mxnet/*/*.so python/mxnet/*/*.cpp

# R related shortcuts
rcpplint:
	3rdparty/dmlc-core/scripts/lint.py mxnet-rcpp ${LINT_LANG} R-package/src

rpkg:
	mkdir -p R-package/inst/libs
	cp src/io/image_recordio.h R-package/src
	cp -rf lib/libmxnet.so R-package/inst/libs
	mkdir -p R-package/inst/include
	cp -rf include/* R-package/inst/include
	cp -rf 3rdparty/dmlc-core/include/* R-package/inst/include/
	cp -rf 3rdparty/tvm/nnvm/include/* R-package/inst/include
	Rscript -e "if(!require(devtools)){install.packages('devtools', repo = 'https://cloud.r-project.org/')}"
	Rscript -e "library(devtools); library(methods); options(repos=c(CRAN='https://cloud.r-project.org/')); install_deps(pkg='R-package', dependencies = TRUE)"
	echo "import(Rcpp)" > R-package/NAMESPACE
	echo "import(methods)" >> R-package/NAMESPACE
	R CMD INSTALL R-package
	Rscript -e "require(mxnet); mxnet:::mxnet.export('R-package')"
	Rscript -e "if (!require('roxygen2')||packageVersion('roxygen2')!= '5.0.1'){\
	devtools::install_version('roxygen2',version='5.0.1',\
	repo='https://cloud.r-project.org/',quiet=TRUE)}"
	Rscript -e "require(roxygen2); roxygen2::roxygenise('R-package')"
	R CMD INSTALL R-package

rpkgtest:
	Rscript -e 'require(testthat);res<-test_dir("R-package/tests/testthat");if(!testthat:::all_passed(res)){stop("Test failures", call. = FALSE)}'
	Rscript -e 'res<-covr:::package_coverage("R-package");fileConn<-file("r-package_coverage.json");writeLines(covr:::to_codecov(res), fileConn);close(fileConn)'

scalaclean:
	(cd $(ROOTDIR)/scala-package; \
		mvn clean -P$(SCALA_PKG_PROFILE),$(SCALA_VERSION_PROFILE))

scalapkg:
	(cd $(ROOTDIR)/scala-package; \
		mvn package -P$(SCALA_PKG_PROFILE),$(SCALA_VERSION_PROFILE) -Dcxx="$(CXX)" \
		    -Dbuild.platform="$(SCALA_PKG_PROFILE)" \
			-Dcflags="$(CFLAGS)" -Dldflags="$(LDFLAGS)" \
			-Dcurrent_libdir="$(ROOTDIR)/lib" \
			-Dlddeps="$(LIB_DEP) $(ROOTDIR)/lib/libmxnet.a")

scalaunittest:
	(cd $(ROOTDIR)/scala-package; \
		mvn integration-test -P$(SCALA_PKG_PROFILE),$(SCALA_VERSION_PROFILE),unittest -Dcxx="$(CXX)" \
			-Dcflags="$(CFLAGS)" -Dldflags="$(LDFLAGS)" \
			-Dlddeps="$(LIB_DEP) $(ROOTDIR)/lib/libmxnet.a" $(SCALA_TEST_ARGS))

scalaintegrationtest:
	(cd $(ROOTDIR)/scala-package; \
		mvn integration-test -P$(SCALA_PKG_PROFILE),$(SCALA_VERSION_PROFILE),integrationtest -Dcxx="$(CXX)" \
			-Dcflags="$(CFLAGS)" -Dldflags="$(LDFLAGS)" \
			-Dlddeps="$(LIB_DEP) $(ROOTDIR)/lib/libmxnet.a" $(SCALA_TEST_ARGS))

scalainstall:
	(cd $(ROOTDIR)/scala-package; \
		mvn install -P$(SCALA_PKG_PROFILE),$(SCALA_VERSION_PROFILE) -DskipTests=true -Dcxx="$(CXX)" \
		    -Dbuild.platform="$(SCALA_PKG_PROFILE)" \
			-Dcflags="$(CFLAGS)" -Dldflags="$(LDFLAGS)" \
			-Dlddeps="$(LIB_DEP) $(ROOTDIR)/lib/libmxnet.a")

scalarelease-dryrun:
	(cd $(ROOTDIR)/scala-package; \
		mvn release:clean release:prepare -DdryRun=true -DautoVersionSubmodules=true \
		-Papache-release,$(SCALA_PKG_PROFILE),$(SCALA_VERSION_PROFILE) \
		-Darguments=""-Dbuild\.platform=\""$(SCALA_PKG_PROFILE)\""\ -DskipTests=true\ -Dcflags=\""$(CFLAGS)\""\ -Dcxx=\""$(CXX)\""\ -Dldflags=\""$(LDFLAGS)\""\ -Dlddeps=\""$(LIB_DEP) $(ROOTDIR)/lib/libmxnet.a\"""")

scalarelease-prepare:
	(cd $(ROOTDIR)/scala-package; \
		mvn release:clean release:prepare -DautoVersionSubmodules=true \
		-Papache-release,$(SCALA_PKG_PROFILE),$(SCALA_VERSION_PROFILE) \
		-Darguments=""-Dbuild\.platform=\""$(SCALA_PKG_PROFILE)\""\ -DskipTests=true\ -Dcflags=\""$(CFLAGS)\""\ -Dcxx=\""$(CXX)\""\ -Dldflags=\""$(LDFLAGS)\""\ -Dlddeps=\""$(LIB_DEP) $(ROOTDIR)/lib/libmxnet.a\"""")

scalarelease-perform:
	(cd $(ROOTDIR)/scala-package; \
		mvn release:perform -DautoVersionSubmodules=true \
		-Papache-release,$(SCALA_PKG_PROFILE),$(SCALA_VERSION_PROFILE) \
		-Darguments=""-Dbuild\.platform=\""$(SCALA_PKG_PROFILE)\""\ -DskipTests=true\ -Dcflags=\""$(CFLAGS)\""\ -Dcxx=\""$(CXX)\""\ -Dldflags=\""$(LDFLAGS)\""\ -Dlddeps=\""$(LIB_DEP) $(ROOTDIR)/lib/libmxnet.a\"""")

scaladeploy:
	(cd $(ROOTDIR)/scala-package; \
		mvn deploy -Papache-release,$(SCALA_PKG_PROFILE),$(SCALA_VERSION_PROFILE) \-DskipTests=true -Dcxx="$(CXX)" \
		    -Dbuild.platform="$(SCALA_PKG_PROFILE)" \
			-Dcflags="$(CFLAGS)" -Dldflags="$(LDFLAGS)" \
			-Dlddeps="$(LIB_DEP) $(ROOTDIR)/lib/libmxnet.a")

jnilint:
	3rdparty/dmlc-core/scripts/lint.py mxnet-jnicpp cpp scala-package/native/src

ifneq ($(EXTRA_OPERATORS),)
clean: cyclean $(EXTRA_PACKAGES_CLEAN)
	$(RM) -r build lib bin *~ */*~ */*/*~ */*/*/*~ R-package/NAMESPACE R-package/man R-package/R/mxnet_generated.R \
		R-package/inst R-package/src/*.o R-package/src/*.so mxnet_*.tar.gz
	cd $(DMLC_CORE); $(MAKE) clean; cd -
	cd $(PS_PATH); $(MAKE) clean; cd -
	cd $(NNVM_PATH); $(MAKE) clean; cd -
	cd $(AMALGAMATION_PATH); $(MAKE) clean; cd -
	$(RM) -r  $(patsubst %, %/*.d, $(EXTRA_OPERATORS)) $(patsubst %, %/*/*.d, $(EXTRA_OPERATORS))
	$(RM) -r  $(patsubst %, %/*.o, $(EXTRA_OPERATORS)) $(patsubst %, %/*/*.o, $(EXTRA_OPERATORS))
else
clean: mkldnn_clean cyclean testclean $(EXTRA_PACKAGES_CLEAN)
	$(RM) -r build lib bin *~ */*~ */*/*~ */*/*/*~ R-package/NAMESPACE R-package/man R-package/R/mxnet_generated.R \
		R-package/inst R-package/src/image_recordio.h R-package/src/*.o R-package/src/*.so mxnet_*.tar.gz
	cd $(DMLC_CORE); $(MAKE) clean; cd -
	cd $(PS_PATH); $(MAKE) clean; cd -
	cd $(NNVM_PATH); $(MAKE) clean; cd -
	cd $(AMALGAMATION_PATH); $(MAKE) clean; cd -
endif

clean_all: clean

-include build/*.d
-include build/*/*.d
-include build/*/*/*.d
-include build/*/*/*/*.d
ifneq ($(EXTRA_OPERATORS),)
	-include $(patsubst %, %/*.d, $(EXTRA_OPERATORS)) $(patsubst %, %/*/*.d, $(EXTRA_OPERATORS))
endif<|MERGE_RESOLUTION|>--- conflicted
+++ resolved
@@ -92,14 +92,11 @@
 CFLAGS += -I$(TPARTYDIR)/mshadow/ -I$(TPARTYDIR)/dmlc-core/include -fPIC -I$(NNVM_PATH)/include -I$(DLPACK_PATH)/include -I$(TPARTYDIR)/tvm/include -Iinclude $(MSHADOW_CFLAGS)
 LDFLAGS = -pthread $(MSHADOW_LDFLAGS) $(DMLC_LDFLAGS)
 
-<<<<<<< HEAD
-=======
 ifeq ($(ENABLE_TESTCOVERAGE), 1)
         CFLAGS += --coverage
         LDFLAGS += --coverage
 endif
 
->>>>>>> 931555c6
 ifeq ($(USE_TENSORRT), 1)
 	CFLAGS +=  -I$(ROOTDIR) -I$(TPARTYDIR) -DONNX_NAMESPACE=$(ONNX_NAMESPACE) -DMXNET_USE_TENSORRT=1
 	LDFLAGS +=  -lprotobuf -pthread -lonnx -l:libonnx_proto.a -l:libnvonnxparser_static.a \
