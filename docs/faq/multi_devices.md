--- conflicted
+++ resolved
@@ -83,136 +83,5 @@
 When using a large number of GPUs, e.g. >=4, we suggest using `device` for better performance.
 
 ## Distributed training with multiple devices across machines
-
-<<<<<<< HEAD
 Refer [Distributed training](https://mxnet.incubator.apache.org/versions/master/how_to/distributed_training.html)
 for information on how distributed training works and how to use it.
-=======
-`KVStore` also supports a number of options for running on multiple machines.
-
-- `dist_sync` behaves similarly to `local` but exhibits one major difference.
-  With `dist_sync`, `batch-size` now means the batch size used on each machine.
-  So if there are *n* machines and we use batch size *b*,
-  then `dist_sync` behaves like `local` with batch size *n\*b*.
-- `dist_device_sync` is similar to `dist_sync`. The difference between them is that
-  `dist_device_sync` aggregates gradients and updates weight on GPUs
-  while `dist_sync` does so on CPU memory.
-- `dist_async`  performs asynchronous updates.
-  The weight is updated whenever gradients are received from any machine.
-  The update is atomic, i.e., no two updates happen on the same weight at the same time.
-  However, the order is not guaranteed.
-
-### How to Launch a Job
-
-> To use distributed training, we need to compile with `USE_DIST_KVSTORE=1`
-> (see [MXNet installation guide](http://mxnet.io/get_started/install.html) for more options).
-
-Launching a distributed job is a bit different from running on a single
-machine. MXNet provides
-[tools/launch.py](https://github.com/dmlc/mxnet/blob/master/tools/launch.py) to
-start a job by using `ssh`, `mpi`, `sge`, or `yarn`.
-
-An easy way to set up a cluster of EC2 instances for distributed deep learning
-is using an [AWS CloudFormation template](https://github.com/awslabs/deeplearning-cfn).
-If you do not have a cluster, you can check the repository before you continue.
-
-Assume we are at the directory `mxnet/example/image-classification`
-and want to train LeNet to classify MNIST images, as demonstrated here:
-[train_mnist.py](https://github.com/dmlc/mxnet/blob/master/example/image-classification/train_mnist.py).
-
-On a single machine, we can run:
-
-```bash
-python train_mnist.py --network lenet
-```
-
-Now, say we are given two ssh-able machines and _MXNet_ is installed on both machines.
-We want to train LeNet on these two machines.
-First, we save the IPs (or hostname) of these two machines in file `hosts`, e.g.
-
-```bash
-$ cat hosts
-172.30.0.172
-172.30.0.171
-```
-
-Next, if the mxnet folder is accessible from both machines, e.g. on a
-[network filesystem](https://help.ubuntu.com/lts/serverguide/network-file-system.html),
-then we can run:
-
-```bash
-python ../../tools/launch.py -n 2 --launcher ssh -H hosts python train_mnist.py --network lenet --kv-store dist_sync
-```
-
-Note that here we
-
-- use `launch.py` to submit the job.
-- provide launcher, `ssh` if all machines are ssh-able, `mpi` if `mpirun` is
-  available, `sge` for Sun Grid Engine, and `yarn` for Apache Yarn.
-- `-n` number of worker nodes to run on
-- `-H` the host file which is required by `ssh` and `mpi`
-- `--kv-store` use either `dist_sync` or `dist_async`
-- `-s` number of server nodes to run on
-- If the `-s` argument is not passed, it will keep the number of servers same as number of workers
-- The launch.py script tries to cycle through the hosts file to launch the servers and workers. For example,
-  let's say you have `5` hosts in the hosts file and you passed n as `3`(and nothing for s).
-  The script will launch a total of `3` server processes, one each for the first three hosts and
-  launch a total of `3` worker processes, one each for the fourth, fifth and first host.
-- If the hosts file has exactly `n` number of worker nodes which is passed as an argument with `-n`, it will launch
-  a server process and a worker process on each of the `n` hosts.
-
-
-### Synchronize Directory
-
-Now consider if the mxnet folder is not accessible.
-We can first copy the `MXNet` library to this folder by
-```bash
-cp -r ../../python/mxnet .
-cp -r ../../lib/libmxnet.so mxnet
-```
-
-then ask `launch.py` to synchronize the current directory to all machines'
- `/tmp/mxnet` directory with `--sync-dst-dir`
-
-```bash
-python ../../tools/launch.py -n 2 -H hosts --sync-dst-dir /tmp/mxnet \
-   python train_mnist.py --network lenet --kv-store dist_sync
-```
-
-
-### Gradient compression
-
-If your model has fully connected components or recurrent neural networks, you may achieve increased training speed using gradient compression with potentially slight loss of accuracy. Please see [Gradient Compression](https://mxnet.incubator.apache.org/versions/master/faq/gradient_compression.html) for more details on when and how to use it. For the above example, gradient compression can be enabled by running the following:
-
-```bash
-python ../../tools/launch.py -n 2 --launcher ssh -H hosts python train_mnist.py --network lenet \
-    --kv-store dist_sync --gc-type 2bit
-```
-
-In this example, `gc-type` has been set to `2bit`, to enable two bit gradient compression.
-
-
-### Use a Particular Network Interface
-
-_MXNet_ often chooses the first available network interface.
-But for machines that have multiple interfaces,
-we can specify which network interface to use for data
-communication by the environment variable `DMLC_INTERFACE`.
-For example, to use the interface `eth0`, we can
-
-```
-export DMLC_INTERFACE=eth0; python ../../tools/launch.py ...
-```
-
-### Debug Connection
-
-Set`PS_VERBOSE=1` to see the debug logging, e.g
-```
-export PS_VERBOSE=1; python ../../tools/launch.py ...
-```
-
-### More
-
-- See more launch options by `python ../../tools/launch.py -h`
-- See more options of [ps-lite](http://ps-lite.readthedocs.org/en/latest/how_to.html)
->>>>>>> 6f3f1717
