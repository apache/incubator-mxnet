# MXNet FAQ

This section addresses common questions about how to use _MXNet_. These include performance issues, e.g., how to train with multiple GPUs.
They also include workflow questions, e.g., how to visualize a neural network computation graph.
These answers are fairly focused. For more didactic, self-contained introductions to neural networks
and full working examples, visit the [tutorials section](../tutorials/index.md).


## Modeling
* [How do I fine-tune pre-trained models to a new dataset?](http://mxnet.io/faq/finetune.html)

* [How do I work with variable-length input in MXNet (bucketing)?](http://mxnet.io/faq/bucketing.html)

* [How do I visualize neural networks as computation graphs?](http://mxnet.io/faq/visualize_graph.html)


## Scale
<<<<<<< HEAD
* [How can I train with multiple CPU/GPUs on a single machine with data parallelism?](http://mxnet.io/how_to/multi_devices.html)

* [How can I train using multiple machines with data parallelism?](http://mxnet.io/how_to/distributed_training.html)
=======
* [How can I train with multiple CPU/GPUs with data parallelism?](http://mxnet.io/faq/multi_devices.html)
>>>>>>> 6f3f1717

* [How can I train with multiple GPUs with model parallelism?](http://mxnet.io/faq/model_parallel_lstm.html)


## Speed
* [How do I use gradient compression with distributed training?](http://mxnet.io/faq/gradient_compression.html)

* [Can I use nnpack to improve the CPU performance of MXNet?](http://mxnet.io/faq/nnpack.html)

* [What are the best setup and data-handling tips and tricks for improving speed?](http://mxnet.io/faq/perf.html)


## Deployment Environments
* [Can I run MXNet on smart or mobile devices?](http://mxnet.io/faq/smart_device.html)

* [How to use data from S3 for training?](s3_integration.md)

* [How to setup MXNet on AWS?](http://docs.aws.amazon.com/mxnet/latest/dg/mxnet-on-ec2-instance.html)

* [How to do distributed training using MXNet on AWS?](http://docs.aws.amazon.com/mxnet/latest/dg/mxnet-on-ec2-cluster.html)

* [How do I run MXNet on a Raspberry Pi for computer vision?](http://mxnet.io/tutorials/embedded/wine_detector.html)

* [How do I run Keras 1.2.2 with mxnet backend?](https://github.com/dmlc/keras/wiki/Installation)

* [How to convert MXNet models to Apple CoreML format?](https://github.com/apache/incubator-mxnet/tree/master/tools/coreml)

## Security
* [How to run MXNet securely?](http://mxnet.io/faq/security.html)

## Extend and Contribute to MXNet

* [How do I join the MXNet development discussion?](http://mxnet.io/community/mxnet_channels.html)

* [How do I contribute a patch to MXNet?](http://mxnet.io/community/contribute.html)

* [How do I implement operators in MXNet backend?](http://mxnet.io/faq/add_op_in_backend.html)

* [How do I create new operators in MXNet?](http://mxnet.io/faq/new_op.html)

* [How do I set MXNet's environmental variables?](http://mxnet.io/faq/env_var.html)

## Questions about Using MXNet
If you need help with using MXNet, have questions about applying it to a particular kind of problem, or have a discussion topic, please use our [forum](https://discuss.mxnet.io).

## Issue Tracker
We track bugs and new feature requests in the MXNet Github repo in the issues folder: [mxnet/issues](https://github.com/dmlc/mxnet/issues).

## Roadmap
MXNet is evolving fast. To see what's next and what we are working on internally, go to the [MXNet Roadmap](https://github.com/dmlc/mxnet/labels/Roadmap).<|MERGE_RESOLUTION|>--- conflicted
+++ resolved
@@ -15,15 +15,11 @@
 
 
 ## Scale
-<<<<<<< HEAD
-* [How can I train with multiple CPU/GPUs on a single machine with data parallelism?](http://mxnet.io/how_to/multi_devices.html)
+* [How can I train with multiple CPU/GPUs on a single machine with data parallelism?](http://mxnet.io/faq/multi_devices.html)
 
-* [How can I train using multiple machines with data parallelism?](http://mxnet.io/how_to/distributed_training.html)
-=======
-* [How can I train with multiple CPU/GPUs with data parallelism?](http://mxnet.io/faq/multi_devices.html)
->>>>>>> 6f3f1717
+* [How can I train using multiple machines with data parallelism?](http://mxnet.io/faq/distributed_training.html)
 
-* [How can I train with multiple GPUs with model parallelism?](http://mxnet.io/faq/model_parallel_lstm.html)
+* [How can I train using multiple GPUs with model parallelism?](http://mxnet.io/faq/model_parallel_lstm.html)
 
 
 ## Speed
