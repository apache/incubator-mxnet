<!--- Licensed to the Apache Software Foundation (ASF) under one -->
<!--- or more contributor license agreements.  See the NOTICE file -->
<!--- distributed with this work for additional information -->
<!--- regarding copyright ownership.  The ASF licenses this file -->
<!--- to you under the Apache License, Version 2.0 (the -->
<!--- "License"); you may not use this file except in compliance -->
<!--- with the License.  You may obtain a copy of the License at -->

<!---   http://www.apache.org/licenses/LICENSE-2.0 -->

<!--- Unless required by applicable law or agreed to in writing, -->
<!--- software distributed under the License is distributed on an -->
<!--- "AS IS" BASIS, WITHOUT WARRANTIES OR CONDITIONS OF ANY -->
<!--- KIND, either express or implied.  See the License for the -->
<!--- specific language governing permissions and limitations -->
<!--- under the License. -->


# Step 5: `Dataset`s and `DataLoader`

One of the most critical steps for model training and inference is loading the data: without data you can't do Machine Learning! In this tutorial you will use the Gluon API to define a Dataset and use a DataLoader to iterate through the dataset in mini-batches.


```{.python .input}
import mxnet as mx
import os
import time
import tarfile
```

## Introduction to `Dataset`s

Dataset objects are used to represent collections of data, and include methods to load and parse the data (that is often stored on disk). Gluon has a number of different `Dataset` classes for working with image data straight out-of-the-box, but you'll use the ArrayDataset to introduce the idea of a `Dataset`.

You will first start by generating random data `X` (with 3 variables) and corresponding random labels `y` to simulate a typical supervised learning task. You will generate 10 samples and pass them all to the `ArrayDataset`.



```{.python .input}
mx.random.seed(42) # Fix the seed for reproducibility
X = mx.random.uniform(shape=(10, 3))
y = mx.random.uniform(shape=(10, 1))
dataset = mx.gluon.data.dataset.ArrayDataset(X, y)
```

A key feature of a `Dataset` is the __*ability to retrieve a single sample given an index*__. Our random data and labels were generated in memory, so this `ArrayDataset` doesn't have to load anything from disk, but the interface is the same for all `Dataset`'s.



```{.python .input}
sample_idx = 4
sample = dataset[sample_idx]

assert len(sample) == 2
assert sample[0].shape == (3, )
assert sample[1].shape == (1, )
print(sample)
```


You get a tuple of a data sample and its corresponding label, which makes sense because you passed the data `X` and the labels `y` in that order when you instantiated the `ArrayDataset`. You don't usually retrieve individual samples from `Dataset` objects though (unless you're quality checking the output samples). Instead you use a `DataLoader`.

## Introduction to `DataLoader`

A DataLoader is used to create mini-batches of samples from a Dataset, and provides a convenient iterator interface for looping these batches. It's typically much more efficient to pass a mini-batch of data through a neural network than a single sample at a time, because the computation can be performed in parallel. A required parameter of `DataLoader` is the size of the mini-batches you want to create, called `batch_size`.

Another benefit of using `DataLoader` is the ability to easily load data in parallel using multiprocessing. You can set the `num_workers` parameter to the number of CPUs available on your machine for maximum performance, or limit it to a lower number to spare resources.

```{.python .input}
from multiprocessing import cpu_count
CPU_COUNT = cpu_count()

data_loader = mx.gluon.data.DataLoader(dataset, batch_size=5, num_workers=CPU_COUNT)

for X_batch, y_batch in data_loader:
    print("X_batch has shape {}, and y_batch has shape {}".format(X_batch.shape, y_batch.shape))
```

You can see 2 mini-batches of data (and labels), each with 5 samples, which makes sense given that you started with a dataset of 10 samples. When comparing the shape of the batches to the samples returned by the `Dataset`,you've gained an extra dimension at the start which is sometimes called the batch axis.

Our `data_loader` loop will stop when every sample of `dataset` has been returned as part of a batch. Sometimes the dataset length isn't divisible by the mini-batch size, leaving a final batch with a smaller number of samples. `DataLoader`'s default behavior is to return this smaller mini-batch, but this can be changed by setting the `last_batch` parameter to `discard` (which ignores the last batch) or `rollover` (which starts the next epoch with the remaining samples).

## Machine learning with `Dataset`s and `DataLoader`s

You will often use a few different `Dataset` objects in your Machine Learning project. It's essential to separate your training dataset from testing dataset, and it's also good practice to have validation dataset (a.k.a. development dataset) that can be used for optimising hyperparameters.

Using Gluon `Dataset` objects, you define the data to be included in each of these separate datasets. It's simple to create your own custom `Dataset` classes for other types of data. You can even use included `Dataset` objects for common datasets if you want to experiment quickly; they download and parse the data for you! In this example you use the [Fashion MNIST](https://github.com/zalandoresearch/fashion-mnist) dataset from Zalando Research.

Many of the image `Dataset`'s accept a function (via the optional `transform` parameter) which is applied to each sample returned by the `Dataset`. It's useful for performing data augmentation, but can also be used for more simple data type conversion and pixel value scaling as seen below.

```{.python .input}
def transform(data, label):
    data = data.astype('float32')/255
    return data, label

train_dataset = mx.gluon.data.vision.datasets.FashionMNIST(train=True, transform=transform)
valid_dataset = mx.gluon.data.vision.datasets.FashionMNIST(train=False, transform=transform)
```


```{.python .input}
from matplotlib.pylab import imshow

sample_idx = 234
sample = train_dataset[sample_idx]
data = sample[0]
label = sample[1]
label_desc = {0:'T-shirt/top', 1:'Trouser', 2:'Pullover', 3:'Dress', 4:'Coat', 5:'Sandal', 6:'Shirt', 7:'Sneaker', 8:'Bag', 9:'Ankle boot'}

print("Data type: {}".format(data.dtype))
print("Label: {}".format(label))
print("Label description: {}".format(label_desc[label]))
imshow(data[:,:,0].asnumpy(), cmap='gray')
```

![datasets fashion mnist bag](https://raw.githubusercontent.com/dmlc/web-data/master/mxnet/doc/tutorials/gluon/datasets/fashion_mnist_bag.png)

When training machine learning models it is important to shuffle the training samples every time you pass through the dataset (i.e. each epoch). Sometimes the order of your samples will have a spurious relationship with the target variable, and shuffling the samples helps remove this. With DataLoader it's as simple as adding `shuffle=True`. You don't need to shuffle the validation and testing data though.

```{.python .input}
batch_size = 32
train_data_loader = mx.gluon.data.DataLoader(train_dataset, batch_size, shuffle=True, num_workers=CPU_COUNT)
valid_data_loader = mx.gluon.data.DataLoader(valid_dataset, batch_size, num_workers=CPU_COUNT)
```

With both `DataLoader`s defined, you can now train a model to classify each image and evaluate the validation loss at each epoch. See the next tutorial for how this is done.

# Using own data with included `Dataset`s
<<<<<<< HEAD
=======

>>>>>>> 21bd9c77
Gluon has a number of different Dataset classes for working with your own image data straight out-of-the-box. You can get started quickly using the mxnet.gluon.data.vision.datasets.ImageFolderDataset which loads images directly from a user-defined folder, and infers the label (i.e. class) from the folders.

Here you will run through an example for image classification, but a similar process applies for other vision tasks. If you already have your own collection of images to work with you should partition your data into training and test sets, and place all objects of the same class into seperate folders. Similar to:

```
./images/train/car/abc.jpg
./images/train/car/efg.jpg
./images/train/bus/hij.jpg
./images/train/bus/klm.jpg
./images/test/car/xyz.jpg
./images/test/bus/uvw.jpg
```

You can download the Caltech 101 dataset if you don't already have images to work with for this example, but please note the download is 126MB.


```{.python .input}
data_folder = "data"
dataset_name = "101_ObjectCategories"
archive_file = "{}.tar.gz".format(dataset_name)
archive_path = os.path.join(data_folder, archive_file)
data_url = "https://s3.us-east-2.amazonaws.com/mxnet-public/"

if not os.path.isfile(archive_path):
    mx.test_utils.download("{}{}".format(data_url, archive_file), dirname = data_folder)
    print('Extracting {} in {}...'.format(archive_file, data_folder))
    tar = tarfile.open(archive_path, "r:gz")
    tar.extractall(data_folder)
    tar.close()
    print('Data extracted.')
```

After downloading and extracting the data archive, you have two folders: `data/101_ObjectCategories` and `data/101_ObjectCategories_test`. You can then load the data into separate training and testing  ImageFolderDatasets.

training_path = os.path.join(data_folder, dataset_name)
testing_path = os.path.join(data_folder, "{}_test".format(dataset_name))

You instantiate the ImageFolderDatasets by providing the path to the data, and the folder structure will be traversed to determine which image classes are available and which images correspond to each class. You must take care to ensure the same classes are both the training and testing datasets, otherwise the label encodings can get muddled.

Optionally, you can pass a `transform` parameter to these `Dataset`'s as you've seen before.

```{.python .input}
training_path='/home/ec2-user/SageMaker/data/101_ObjectCategories'
testing_path='/home/ec2-user/SageMaker/data/101_ObjectCategories_test'
train_dataset = mx.gluon.data.vision.datasets.ImageFolderDataset(training_path)
test_dataset = mx.gluon.data.vision.datasets.ImageFolderDataset(testing_path)
```

Samples from these datasets are tuples of data and label. Images are loaded from disk, decoded and optionally transformed when the `__getitem__(i)` method is called (equivalent to `train_dataset[i]`).

As with the Fashion MNIST dataset the labels will be integer encoded. You can use the `synsets` property of the ImageFolderDatasets to retrieve the original descriptions (e.g. `train_dataset.synsets[i]`).


```{.python .input}
sample_idx = 539
sample = train_dataset[sample_idx]
data = sample[0]
label = sample[1]

print("Data type: {}".format(data.dtype))
print("Label: {}".format(label))
print("Label description: {}".format(train_dataset.synsets[label]))
assert label == 1

imshow(data.asnumpy(), cmap='gray')
```


![datasets caltech101 face](https://raw.githubusercontent.com/dmlc/web-data/master/mxnet/doc/tutorials/gluon/datasets/caltech101_face.png)<!--notebook-skip-line-->

# Using your own data with custom `Dataset`s
<<<<<<< HEAD
=======

>>>>>>> 21bd9c77
Sometimes you have data that doesn't quite fit the format expected by the included Datasets. You might be able to preprocess your data to fit the expected format, but it is easy to create your own dataset to do this.

All you need to do is create a class that implements a `__getitem__` method, that returns a sample (i.e. a tuple of mx.nd.NDArrays).

# New in MXNet 2.0: faster C++ backend dataloaders
<<<<<<< HEAD
=======

>>>>>>> 21bd9c77
As part of an effort to speed up the current data loading pipeline using gluon dataset and dataloader, a new dataloader was created that uses only a C++ backend and avoids potentially slow calls to Python functions.

See [original issue](https://github.com/apache/incubator-mxnet/issues/17269), [pull request](https://github.com/apache/incubator-mxnet/pull/17464) and [implementation](https://github.com/apache/incubator-mxnet/pull/17841).

The current data loading pipeline is the major bottleneck for many training tasks. The flow can be summarized as:

- `Dataset.__getitem__`
- `Transform.__call__()/forward()`
- `Batchify`
- (optional communicate through shared_mem)
- `split_and_load(ctxs)`
- training on GPUs

Performance concerns include slow python dataset/transform functions, multithreading issues due to global interpreter lock, Python multiprocessing issues due to speed, and batchify issues due to poor memory management.

This new dataloader provides: 
- common C++ batchify functions that are split and context aware
- a C++ MultithreadingDataLoader which inherit the same arguments as gluon.data.DataLoader but use MXNet internal multithreading rather than python multiprocessing.
- fallback to python multiprocessing whenever the dataset is not fully supported by backend (e.g., there are custom python datasets) in the case that:
    - the transform is not fully hybridizable
    - batchify is not fully supported by backend

Users can continue to with the traditional gluon.data.Dataloader and the C++ backend will be applied automatically. The 'try_nopython' default is 'Auto', which detects whether the C++ backend is available given the dataset and transforms. 

Here you will show a performance increase on a t3.2xl instance for the CIFAR10 dataset with the C++ backend.

## Using the C++ backend:

```{.python .input}
cpp_dl = mx.gluon.data.DataLoader(
    mx.gluon.data.vision.CIFAR10(train=True, transform=None), batch_size=32, num_workers=2,try_nopython=True)
```


```{.python .input}
start = time.time()
for _ in range(3):
    print(len(cpp_dl))
    for _ in cpp_dl:
        pass
print('Elapsed time for backend dataloader:', time.time() - start)
```


## Using the Python backend:

```{.python .input}
dl = mx.gluon.data.DataLoader(
    mx.gluon.data.vision.CIFAR10(train=True, transform=None), batch_size=32, num_workers=2,try_nopython=False)
```


```{.python .input}
start = time.time()
for _ in range(3):
    print(len(dl))
    for _ in dl:
        pass
print('Elapsed time for python dataloader:', time.time() - start)
```

## Next Steps

<<<<<<< HEAD
Now that you have some experience with MXNet's datasets and dataloaders, it's time to use them for [Step 6: Training a Neural Network](./6-train-nn.ipynb).
=======
Now that you have some experience with MXNet's datasets and dataloaders, it's time to use them for [Step 6: Training a Neural Network](https://github.com/vidyaravipati/incubator-mxnet/blob/mxnet2.0_crashcourse/docs/python_docs/python/tutorials/getting-started/crash-course/6-train-nn.md).
>>>>>>> 21bd9c77
<|MERGE_RESOLUTION|>--- conflicted
+++ resolved
@@ -126,10 +126,7 @@
 With both `DataLoader`s defined, you can now train a model to classify each image and evaluate the validation loss at each epoch. See the next tutorial for how this is done.
 
 # Using own data with included `Dataset`s
-<<<<<<< HEAD
-=======
-
->>>>>>> 21bd9c77
+
 Gluon has a number of different Dataset classes for working with your own image data straight out-of-the-box. You can get started quickly using the mxnet.gluon.data.vision.datasets.ImageFolderDataset which loads images directly from a user-defined folder, and infers the label (i.e. class) from the folders.
 
 Here you will run through an example for image classification, but a similar process applies for other vision tasks. If you already have your own collection of images to work with you should partition your data into training and test sets, and place all objects of the same class into seperate folders. Similar to:
@@ -201,19 +198,13 @@
 ![datasets caltech101 face](https://raw.githubusercontent.com/dmlc/web-data/master/mxnet/doc/tutorials/gluon/datasets/caltech101_face.png)<!--notebook-skip-line-->
 
 # Using your own data with custom `Dataset`s
-<<<<<<< HEAD
-=======
-
->>>>>>> 21bd9c77
+
 Sometimes you have data that doesn't quite fit the format expected by the included Datasets. You might be able to preprocess your data to fit the expected format, but it is easy to create your own dataset to do this.
 
 All you need to do is create a class that implements a `__getitem__` method, that returns a sample (i.e. a tuple of mx.nd.NDArrays).
 
 # New in MXNet 2.0: faster C++ backend dataloaders
-<<<<<<< HEAD
-=======
-
->>>>>>> 21bd9c77
+
 As part of an effort to speed up the current data loading pipeline using gluon dataset and dataloader, a new dataloader was created that uses only a C++ backend and avoids potentially slow calls to Python functions.
 
 See [original issue](https://github.com/apache/incubator-mxnet/issues/17269), [pull request](https://github.com/apache/incubator-mxnet/pull/17464) and [implementation](https://github.com/apache/incubator-mxnet/pull/17841).
@@ -277,8 +268,4 @@
 
 ## Next Steps
 
-<<<<<<< HEAD
-Now that you have some experience with MXNet's datasets and dataloaders, it's time to use them for [Step 6: Training a Neural Network](./6-train-nn.ipynb).
-=======
-Now that you have some experience with MXNet's datasets and dataloaders, it's time to use them for [Step 6: Training a Neural Network](https://github.com/vidyaravipati/incubator-mxnet/blob/mxnet2.0_crashcourse/docs/python_docs/python/tutorials/getting-started/crash-course/6-train-nn.md).
->>>>>>> 21bd9c77
+Now that you have some experience with MXNet's datasets and dataloaders, it's time to use them for [Step 6: Training a Neural Network](./6-train-nn.ipynb).