<<<<<<< HEAD
<!--- Licensed to the Apache Software Foundation (ASF) under one -->
<!--- or more contributor license agreements.  See the NOTICE file -->
<!--- distributed with this work for additional information -->
<!--- regarding copyright ownership.  The ASF licenses this file -->
<!--- to you under the Apache License, Version 2.0 (the -->
<!--- "License"); you may not use this file except in compliance -->
<!--- with the License.  You may obtain a copy of the License at -->

<!---   http://www.apache.org/licenses/LICENSE-2.0 -->

<!--- Unless required by applicable law or agreed to in writing, -->
<!--- software distributed under the License is distributed on an -->
<!--- "AS IS" BASIS, WITHOUT WARRANTIES OR CONDITIONS OF ANY -->
<!--- KIND, either express or implied.  See the License for the -->
<!--- specific language governing permissions and limitations -->
<!--- under the License. -->


# Step 5: `Dataset`s and `DataLoader`
-----------

One of the most critical steps for model training and inference is loading the data: without data you can't do Machine Learning! In this tutorial you will use the Gluon API to define a [Dataset](/api/python/docs/api/gluon/data/index.html#datasets) and use a [DataLoader](/api/python/docs/api/gluon/data/index.html#dataloader) to iterate through the dataset in mini-batches.


```python
import mxnet as mx
import os
import time
import tarfile
```

## Introduction to `Dataset`s
--------
[Dataset](/api/python/docs/api/gluon/data/index.html#datasets) objects are used to represent collections of data, and include methods to load and parse the data (that is often stored on disk). Gluon has a number of different `Dataset` classes for working with image data straight out-of-the-box, but you'll use the [ArrayDataset](/api/python/docs/api/gluon/data/index.html#mxnet.gluon.data.ArrayDataset) to introduce the idea of a `Dataset`.

You will first start by generating random data `X` (with 3 variables) and corresponding random labels `y` to simulate a typical supervised learning task. You will generate 10 samples and pass them all to the `ArrayDataset`.





```python
mx.random.seed(42) # Fix the seed for reproducibility
X = mx.random.uniform(shape=(10, 3))
y = mx.random.uniform(shape=(10, 1))
dataset = mx.gluon.data.dataset.ArrayDataset(X, y)
```

A key feature of a `Dataset` is the __*ability to retrieve a single sample given an index*__. Our random data and labels were generated in memory, so this `ArrayDataset` doesn't have to load anything from disk, but the interface is the same for all `Dataset`'s.




```python

sample_idx = 4
sample = dataset[sample_idx]

assert len(sample) == 2
assert sample[0].shape == (3, )
assert sample[1].shape == (1, )
print(sample)
```

    (
    [0.74707687 0.37641123 0.46362457]
    <NDArray 3 @cpu(0)>, 
    [0.35440788]
    <NDArray 1 @cpu(0)>)



You get a tuple of a data sample and its corresponding label, which makes sense because you passed the data `X` and the labels `y` in that order when you instantiated the `ArrayDataset`. You don't usually retrieve individual samples from `Dataset` objects though (unless you're quality checking the output samples). Instead you use a `DataLoader`.

## Introduction to `DataLoader`
----------

A [DataLoader](/api/python/docs/api/gluon/data/index.html#dataloader) is used to create mini-batches of samples from a [Dataset](/api/python/docs/api/gluon/data/index.html#datasets), and provides a convenient iterator interface for looping these batches. It's typically much more efficient to pass a mini-batch of data through a neural network than a single sample at a time, because the computation can be performed in parallel. A required parameter of `DataLoader` is the size of the mini-batches you want to create, called `batch_size`.

Another benefit of using `DataLoader` is the ability to easily load data in parallel using [multiprocessing](https://docs.python.org/3.6/library/multiprocessing.html). You can set the `num_workers` parameter to the number of CPUs available on your machine for maximum performance, or limit it to a lower number to spare resources.




```python

from multiprocessing import cpu_count
CPU_COUNT = cpu_count()

data_loader = mx.gluon.data.DataLoader(dataset, batch_size=5, num_workers=CPU_COUNT)

for X_batch, y_batch in data_loader:
    print("X_batch has shape {}, and y_batch has shape {}".format(X_batch.shape, y_batch.shape))
```

    X_batch has shape (5, 3), and y_batch has shape (5, 1)
    X_batch has shape (5, 3), and y_batch has shape (5, 1)


You can see 2 mini-batches of data (and labels), each with 5 samples, which makes sense given that you started with a dataset of 10 samples. When comparing the shape of the batches to the samples returned by the `Dataset`,you've gained an extra dimension at the start which is sometimes called the batch axis.

Our `data_loader` loop will stop when every sample of `dataset` has been returned as part of a batch. Sometimes the dataset length isn't divisible by the mini-batch size, leaving a final batch with a smaller number of samples. `DataLoader`'s default behavior is to return this smaller mini-batch, but this can be changed by setting the `last_batch` parameter to `discard` (which ignores the last batch) or `rollover` (which starts the next epoch with the remaining samples).

## Machine learning with `Dataset`s and `DataLoader`s
---------

You will often use a few different `Dataset` objects in your Machine Learning project. It's essential to separate your training dataset from testing dataset, and it's also good practice to have validation dataset (a.k.a. development dataset) that can be used for optimising hyperparameters.

Using Gluon `Dataset` objects, you define the data to be included in each of these separate datasets. Common use cases for loading data are covered already (e.g. [mxnet.gluon.data.vision.datasets.ImageFolderDataset](/api/python/docs/api/gluon/data/vision/index.html)), but it's simple to create your own custom `Dataset` classes for other types of data. You can even use included `Dataset` objects for common datasets if you want to experiment quickly; they download and parse the data for you! In this example you use the [Fashion MNIST](https://github.com/zalandoresearch/fashion-mnist) dataset from Zalando Research.

Many of the image `Dataset`'s accept a function (via the optional `transform` parameter) which is applied to each sample returned by the `Dataset`. It's useful for performing data augmentation, but can also be used for more simple data type conversion and pixel value scaling as seen below.




```python

def transform(data, label):
    data = data.astype('float32')/255
    return data, label

train_dataset = mx.gluon.data.vision.datasets.FashionMNIST(train=True, transform=transform)
valid_dataset = mx.gluon.data.vision.datasets.FashionMNIST(train=False, transform=transform)
```


```python
%matplotlib inline
from matplotlib.pylab import imshow

sample_idx = 234
sample = train_dataset[sample_idx]
data = sample[0]
label = sample[1]
label_desc = {0:'T-shirt/top', 1:'Trouser', 2:'Pullover', 3:'Dress', 4:'Coat', 5:'Sandal', 6:'Shirt', 7:'Sneaker', 8:'Bag', 9:'Ankle boot'}

print("Data type: {}".format(data.dtype))
print("Label: {}".format(label))
print("Label description: {}".format(label_desc[label]))
imshow(data[:,:,0].asnumpy(), cmap='gray')
```

    Data type: <class 'numpy.float32'>
    Label: 8
    Label description: Bag


![png](https://raw.githubusercontent.com/dmlc/web-data/master/mxnet/doc/tutorials/gluon/datasets/fashion_mnist_bag.png)

When training machine learning models it is important to shuffle the training samples every time you pass through the dataset (i.e. each epoch). Sometimes the order of your samples will have a spurious relationship with the target variable, and shuffling the samples helps remove this. With [DataLoader](/api/python/docs/api/gluon/data/index.html#dataloader) it's as simple as adding `shuffle=True`. You don't need to shuffle the validation and testing data though.

If you have more complex shuffling requirements (e.g. when handling sequential data), take a look at [mxnet.gluon.data.BatchSampler](/api/python/docs/api/gluon/data/index.html#mxnet.gluon.data.BatchSampler) and pass this to your `DataLoader` instead.


```python

batch_size = 32
train_data_loader = mx.gluon.data.DataLoader(train_dataset, batch_size, shuffle=True, num_workers=CPU_COUNT)
valid_data_loader = mx.gluon.data.DataLoader(valid_dataset, batch_size, num_workers=CPU_COUNT)
```

With both `DataLoader`s defined, you can now train a model to classify each image and evaluate the validation loss at each epoch. See the next tutorial for how this is done.

# Using own data with included `Dataset`s
-------
Gluon has a number of different [Dataset](https://mxnet.incubator.apache.org/api/python/gluon/data.html?highlight=dataset#mxnet.gluon.data.Dataset) classes for working with your own image data straight out-of-the-box. You can get started quickly using the [mxnet.gluon.data.vision.datasets.ImageFolderDataset](/api/python/docs/api/gluon/data/vision/datasets/index.html#mxnet.gluon.data.vision.datasets.ImageFolderDataset) which loads images directly from a user-defined folder, and infers the label (i.e. class) from the folders.

Here you will run through an example for image classification, but a similar process applies for other vision tasks. If you already have your own collection of images to work with you should partition your data into training and test sets, and place all objects of the same class into seperate folders. Similar to:
```
    ./images/train/car/abc.jpg
    ./images/train/car/efg.jpg
    ./images/train/bus/hij.jpg
    ./images/train/bus/klm.jpg
    ./images/test/car/xyz.jpg
    ./images/test/bus/uvw.jpg
```

You can download the Caltech 101 dataset if you don't already have images to work with for this example, but please note the download is 126MB.


```python
data_folder = "data"
dataset_name = "101_ObjectCategories"
archive_file = "{}.tar.gz".format(dataset_name)
archive_path = os.path.join(data_folder, archive_file)
data_url = "https://s3.us-east-2.amazonaws.com/mxnet-public/"

if not os.path.isfile(archive_path):
    mx.test_utils.download("{}{}".format(data_url, archive_file), dirname = data_folder)
    print('Extracting {} in {}...'.format(archive_file, data_folder))
    tar = tarfile.open(archive_path, "r:gz")
    tar.extractall(data_folder)
    tar.close()
    print('Data extracted.')
```

After downloading and extracting the data archive, you have two folders: `data/101_ObjectCategories` and `data/101_ObjectCategories_test`. You can then load the data into separate training and testing  [ImageFolderDataset](/api/python/docs/api/gluon/data/vision/datasets/index.html#mxnet.gluon.data.vision.datasets.ImageFolderDataset)s.

training_path = os.path.join(data_folder, dataset_name)
testing_path = os.path.join(data_folder, "{}_test".format(dataset_name))

You instantiate the [ImageFolderDataset](https://mxnet.incubator.apache.org/api/python/gluon/data.html?highlight=imagefolderdataset#mxnet.gluon.data.vision.datasets.ImageFolderDataset)s by providing the path to the data, and the folder structure will be traversed to determine which image classes are available and which images correspond to each class. You must take care to ensure the same classes are both the training and testing datasets, otherwise the label encodings can get muddled.

Optionally, you can pass a `transform` parameter to these `Dataset`'s as you've seen before.


```python
cd data
```

    /home/ec2-user/SageMaker/data



```python
!ls
```

    101_ObjectCategories  101_ObjectCategories.tar.gz  101_ObjectCategories_test



```python
training_path='/home/ec2-user/SageMaker/data/101_ObjectCategories'
testing_path='/home/ec2-user/SageMaker/data/101_ObjectCategories_test'
train_dataset = mx.gluon.data.vision.datasets.ImageFolderDataset(training_path)
test_dataset = mx.gluon.data.vision.datasets.ImageFolderDataset(testing_path)
```

Samples from these datasets are tuples of data and label. Images are loaded from disk, decoded and optionally transformed when the `__getitem__(i)` method is called (equivalent to `train_dataset[i]`).

As with the Fashion MNIST dataset the labels will be integer encoded. You can use the `synsets` property of the [ImageFolderDataset](https://mxnet.incubator.apache.org/api/python/gluon/data.html?highlight=imagefolderdataset#mxnet.gluon.data.vision.datasets.ImageFolderDataset)s to retrieve the original descriptions (e.g. `train_dataset.synsets[i]`).


```python

sample_idx = 539
sample = train_dataset[sample_idx]
data = sample[0]
label = sample[1]

print("Data type: {}".format(data.dtype))
print("Label: {}".format(label))
print("Label description: {}".format(train_dataset.synsets[label]))
assert label == 1

imshow(data.asnumpy(), cmap='gray')
```

    Data type: <class 'numpy.uint8'>
    Label: 1
    Label description: Faces_easy


![png](https://raw.githubusercontent.com/dmlc/web-data/master/mxnet/doc/tutorials/gluon/datasets/caltech101_face.png)<!--notebook-skip-line-->

# Using your own data with custom `Dataset`s
------
Sometimes you have data that doesn't quite fit the format expected by the included [Dataset](/api/python/docs/api/gluon/data/index.html#mxnet.gluon.data.Dataset)s. You might be able to preprocess your data to fit the expected format, but it is easy to create your own dataset to do this.

All you need to do is create a class that implements a `__getitem__` method, that returns a sample (i.e. a tuple of [mx.nd.NDArray](/api/python/docs/api/ndarray/ndarray.html#mxnet.ndarray.NDArray)'s).

# New in MXNet 2.0: faster C++ backend dataloaders
------
As part of an effort to speed up the current data loading pipeline using gluon dataset and dataloader, a new dataloader was created that uses only a C++ backend and avoids potentially slow calls to Python functions.

See [original issue](https://github.com/apache/incubator-mxnet/issues/17269), [pull request](https://github.com/apache/incubator-mxnet/pull/17464) and [implementation](https://github.com/apache/incubator-mxnet/pull/17841).

The current data loading pipeline is the major bottleneck for many training tasks. The flow can be summarized as:


```python
| Dataset.__getitem__ -> 
| Transform.__call__()/forward() ->
| Batchify ->
| (optional communicate through shared_mem) ->
| split_and_load(ctxs) ->
| <training on GPUs> -> 
```

Performance concerns include slow python dataset/transform functions, multithreading issues due to global interpreter lock, Python multiprocessing issues due to speed, and batchify issues due to poor memory management.

This new dataloader provides: 
- common C++ batchify functions that are split and context aware
- a C++ MultithreadingDataLoader which inherit the same arguments as gluon.data.DataLoader but use MXNet internal multithreading rather than python multiprocessing.
- fallback to python multiprocessing whenever the dataset is not fully supported by backend (e.g., there are custom python datasets) in the case that:
    - the transform is not fully hybridizable
    - batchify is not fully supported by backend

Users can continue to with the traditional gluon.data.Dataloader and the C++ backend will be applied automatically. The 'try_nopython' default is 'Auto', which detects whether the C++ backend is available given the dataset and transforms. 

Here you will show a performance increase on a t3.2xl instance for the CIFAR10 dataset with the C++ backend.

### Using the C++ backend:


```python
cpp_dl = mx.gluon.data.DataLoader(
    mx.gluon.data.vision.CIFAR10(train=True, transform=None), batch_size=32, num_workers=2,try_nopython=True)
```


```python
start = time.time()
for _ in range(3):
    print(len(cpp_dl))
    for _ in cpp_dl:
        pass
print('Elapsed time for backend dataloader:', time.time() - start)
```

    1563
    1563
    1563
    Elapsed time for backend dataloader: 2.421664237976074


### Using the Python backend:


```python
dl = mx.gluon.data.DataLoader(
    mx.gluon.data.vision.CIFAR10(train=True, transform=None), batch_size=32, num_workers=2,try_nopython=False)
```


```python
start = time.time()
for _ in range(3):
    print(len(dl))
    for _ in dl:
        pass
print('Elapsed time for python dataloader:', time.time() - start)
```

    1563
    1563
    1563
    Elapsed time for python dataloader: 6.896752119064331


### The C++ backend loader was almost 3X faster for this particular use case
This improvement in performance will not be seen in all cases, but when possible you are encouraged to compare the dataloader throughput for these two options.

## Next Steps
-----
Now that you have some experience with MXNet's datasets and dataloaders, it's time to use them for [Step 6: Training a Neural Network](https://github.com/vidyaravipati/incubator-mxnet/blob/mxnet2.0_crashcourse/docs/python_docs/python/tutorials/getting-started/crash-course/6-trainNN.md).
=======
<!--- Licensed to the Apache Software Foundation (ASF) under one -->
<!--- or more contributor license agreements.  See the NOTICE file -->
<!--- distributed with this work for additional information -->
<!--- regarding copyright ownership.  The ASF licenses this file -->
<!--- to you under the Apache License, Version 2.0 (the -->
<!--- "License"); you may not use this file except in compliance -->
<!--- with the License.  You may obtain a copy of the License at -->

<!---   http://www.apache.org/licenses/LICENSE-2.0 -->

<!--- Unless required by applicable law or agreed to in writing, -->
<!--- software distributed under the License is distributed on an -->
<!--- "AS IS" BASIS, WITHOUT WARRANTIES OR CONDITIONS OF ANY -->
<!--- KIND, either express or implied.  See the License for the -->
<!--- specific language governing permissions and limitations -->
<!--- under the License. -->


# Gluon `Dataset`s and `DataLoader`

One of the most critical steps for model training and inference is loading the data: without data you can't learn. In this tutorial, you will use the Gluon API to define a [Dataset](/api/python/docs/api/gluon/data/index.html#datasets) and use a [DataLoader](/api/python/docs/api/gluon/data/index.html#dataloader) to iterate through the dataset in mini-batches.


```python
import mxnet as mx
import os
import time
import tarfile

```

## Introduction to `Dataset`s

[Dataset](/api/python/docs/api/gluon/data/index.html#datasets) objects are used to represent collections of data, and include methods for loading and parsing the data (often stored on disk). Gluon has a number of different `Dataset` classes for working with image data out-of-the-box, but you'll use the [ArrayDataset](/api/python/docs/api/gluon/data/index.html#mxnet.gluon.data.ArrayDataset) to introduce the idea of a `Dataset`.

To start, you can generate random data `X`, consisting of 10 samples and 3 features with the corresponding random labels `y` simulating a typical supervised learning task. Then you can pass these labels to the `ArrayDataset` method for them become a `Dataset` class.





```python
mx.random.seed(42) # Fix the seed for reproducibility
X = mx.random.uniform(shape=(10, 3))
y = mx.random.uniform(shape=(10, 1))
dataset = mx.gluon.data.dataset.ArrayDataset(X, y)
```

A key feature of the `Dataset` class is the __*ability to retrieve a single sample from a given index*__. In this case, your random data and labels were generated in memory, so this `ArrayDataset` doesn't have to load anything from disk, but the interface is the same for any `Dataset` class.




```python

sample_idx = 4
sample = dataset[sample_idx]

assert len(sample) == 2
assert sample[0].shape == (3, )
assert sample[1].shape == (1, )
print(sample)
```

    (
    [0.74707687 0.37641123 0.46362457]
    <NDArray 3 @cpu(0)>, 
    [0.35440788]
    <NDArray 1 @cpu(0)>)



You get a tuple output consisting of a data sample and its corresponding label, which makes sense because you passed the data `X` and the labels `y` in that order when you instantiated the `ArrayDataset`. You don't usually retrieve individual samples from `Dataset` objects though (unless we're quality checking the output samples). Instead you typically use a `DataLoader`.

## Introduction to `DataLoader`

A [DataLoader](/api/python/docs/api/gluon/data/index.html#dataloader) is used to create mini-batches of samples from a [Dataset](/api/python/docs/api/gluon/data/index.html#datasets), and the `DataLoader` provides a convenient iterator interface for looping through these batches. It's typically much more efficient to pass a mini-batch of data through a neural network than a single sample at a time, because the computation can be performed in parallel. A required parameter of `DataLoader` is the size of the mini-batches you want to create, called `batch_size`.

Another benefit of using `DataLoader` is the ability to easily load data in parallel using [multiprocessing](https://docs.python.org/3.6/library/multiprocessing.html). You can set the `num_workers` parameter to the number of CPUs available on your machine for potentially maximal performance, or limit it to a lower number to spare resources. Please note, that sometimes too many CPUs will not necessarily improve your overall efficiency, so feel free to modify `num_workers` to the most efficient value for your dataset.




```python

from multiprocessing import cpu_count
CPU_COUNT = cpu_count()

data_loader = mx.gluon.data.DataLoader(dataset, batch_size=5, num_workers=CPU_COUNT)

for X_batch, y_batch in data_loader:
    print("X_batch has shape {}, and y_batch has shape {}".format(X_batch.shape, y_batch.shape))
```

    X_batch has shape (5, 3), and y_batch has shape (5, 1)
    X_batch has shape (5, 3), and y_batch has shape (5, 1)


You can see 2 mini-batches of data (and labels), each with 5 samples, which makes sense given you started with a dataset of 10 samples. When comparing the shape of the batches to the samples returned by the `Dataset`, you've gained an extra dimension at the start which is typically called the batch axis.

Our `data_loader` loop will stop when every sample of `dataset` has been returned as part of a batch. Sometimes the dataset length isn't divisible by the mini-batch size, leaving a final batch with a smaller number of samples. `DataLoader`'s default behavior is to return this smaller mini-batch, but this can be changed by setting the `last_batch` parameter to `discard` (which ignores the last batch) or `rollover` (which starts the next epoch with the remaining samples).

## Machine learning with `Dataset`s and `DataLoader`s

You will often use a few different `Dataset` objects in your Machine Learning project. It's essential to separate your training dataset from testing dataset, and it's also good practice to have validation dataset (a.k.a. development dataset) that can be used for optimising hyperparameters.

Using Gluon `Dataset` objects, you define the data to be included in each of these separate datasets. Common use cases for loading data are covered already (e.g. [mxnet.gluon.data.vision.datasets.ImageFolderDataset](/api/python/docs/api/gluon/data/vision/index.html)), but it's simple to create your own custom `Dataset` classes for other types of data. You can even use `Dataset` objects for common datasets if you want to experiment quickly; the `Dataset` class can even download and parse the data for you! In this example you use the [Fashion MNIST](https://github.com/zalandoresearch/fashion-mnist) dataset from Zalando Research.

Many of the image `Dataset`'s accept a function (via the optional `transform` parameter) which is applied to each sample returned by the `Dataset`. It's useful for performing data augmentation, but can also be used for more simple data type conversion and pixel value scaling as seen below.




```python

def transform(data, label):
    data = data.astype('float32')/255
    return data, label

train_dataset = mx.gluon.data.vision.datasets.FashionMNIST(train=True)#, transform=transform)
valid_dataset = mx.gluon.data.vision.datasets.FashionMNIST(train=False)#, transform=transform)
```


```python
%matplotlib inline
from matplotlib.pylab import imshow

sample_idx = 234
sample = train_dataset[sample_idx]
data = sample[0]
label = sample[1]
label_desc = {0:'T-shirt/top', 1:'Trouser', 2:'Pullover', 3:'Dress', 4:'Coat', 5:'Sandal', 6:'Shirt', 7:'Sneaker', 8:'Bag', 9:'Ankle boot'}

imshow(data[:,:,0].asnumpy(), cmap='gray')
print("Data type: {}".format(data.dtype))
print("Label: {}".format(label))
print("Label description: {}".format(label_desc[label]))
```

    Data type: <class 'numpy.uint8'>
    Label: 8
    Label description: Bag



![png](output_10_1.png)



```python
# ![png](https://raw.githubusercontent.com/dmlc/web-data/master/mxnet/doc/tutorials/gluon/datasets/fashion_mnist_bag.png)
```

When training some models it can be important to shuffle the training samples every time you pass through the dataset (i.e. each epoch). Sometimes the order of your samples will have a spurious relationship with the target variable, and shuffling the samples helps remove this, improving performance. With [DataLoader](/api/python/docs/api/gluon/data/index.html#dataloader) it's as simple as adding `shuffle=True`.

If you have more complex shuffling requirements (e.g. when handling sequential data), take a look at [mxnet.gluon.data.BatchSampler](/api/python/docs/api/gluon/data/index.html#mxnet.gluon.data.BatchSampler) and pass this to your `DataLoader` instead.


```python

batch_size = 32
train_data_loader = mx.gluon.data.DataLoader(train_dataset, batch_size, shuffle=True, num_workers=CPU_COUNT)
valid_data_loader = mx.gluon.data.DataLoader(valid_dataset, batch_size, num_workers=CPU_COUNT)
```

With both `DataLoader`s defined, you can now train a model to classify each image and evaluate the validation loss at each epoch. Our Fashion MNIST dataset has 10 classes including shirt, dress, sneakers, etc. In this example, you will define a simple fully connected network with a softmax output and use cross entropy as our loss.


```python
from mxnet import gluon, autograd, ndarray

def construct_net():
    net = gluon.nn.HybridSequential()
    net.add(gluon.nn.Dense(128, activation="relu"))
    net.add(gluon.nn.Dense(64, activation="relu"))
    net.add(gluon.nn.Dense(10))
    return net

# construct and initialize network.
ctx =  mx.gpu() if mx.context.num_gpus() else mx.cpu()

net = construct_net()
net.hybridize()
net.initialize(mx.init.Xavier(), ctx=ctx)
# define loss and trainer.
criterion = gluon.loss.SoftmaxCrossEntropyLoss()
trainer = gluon.Trainer(net.collect_params(), 'sgd', {'learning_rate': 0.1})
```


```python

            output = net(data.astype('float32'))
    
            loss = criterion(output, label)
```


```python
epochs = 5
for epoch in range(epochs):
    # training loop (with autograd and trainer steps, etc.)
    cumulative_train_loss = mx.nd.zeros(1, ctx=ctx)
    training_samples = 0
    for batch_idx, (data, label) in enumerate(train_data_loader):
        data = data.as_in_context(ctx).reshape((-1, 784)) # 28*28=784
        label = label.as_in_context(ctx)
        with autograd.record():
            output = net(data.astype('float32'))
            loss = criterion(output, label)
        loss.backward()
        trainer.step(data.shape[0])
        cumulative_train_loss += loss.sum()
        training_samples += data.shape[0]
    train_loss = cumulative_train_loss.asscalar()/training_samples

    # validation loop
    cumulative_valid_loss = mx.nd.zeros(1, ctx)
    valid_samples = 0
    for batch_idx, (data, label) in enumerate(valid_data_loader):
        data = data.as_in_context(ctx).reshape((-1, 784)) # 28*28=784
        label = label.as_in_context(ctx)
        output = net(data.astype('float32'))
        loss = criterion(output, label)
        cumulative_valid_loss += loss.sum()
        valid_samples += data.shape[0]
    valid_loss = cumulative_valid_loss.asscalar()/valid_samples

    print("Epoch {}, training loss: {:.2f}, validation loss: {:.2f}".format(epoch, train_loss, valid_loss))

```

    Epoch 0, training loss: 2.30, validation loss: 2.42
    Epoch 1, training loss: 2.30, validation loss: 2.42
    Epoch 2, training loss: 2.30, validation loss: 2.42
    Epoch 3, training loss: 2.30, validation loss: 2.42
    Epoch 4, training loss: 2.30, validation loss: 2.42


# Using custom data with included `Dataset`s

Gluon has a number of different [Dataset](https://mxnet.incubator.apache.org/api/python/gluon/data.html?highlight=dataset#mxnet.gluon.data.Dataset) classes for working with your own image data straight out-of-the-box. You can get started quickly using the [mxnet.gluon.data.vision.datasets.ImageFolderDataset](/api/python/docs/api/gluon/data/vision/datasets/index.html#mxnet.gluon.data.vision.datasets.ImageFolderDataset) which loads images directly from a user-defined folder, and infers the label (i.e. class) from the folders.

You will run through an example for image classification, but a similar process applies for other vision tasks. If you already have your own collection of images to work with you could partition your data into training and test sets, and place all objects of the same class into seperate folders. Similar to:
```
    ./images/train/car/abc.jpg
    ./images/train/car/efg.jpg
    ./images/train/bus/hij.jpg
    ./images/train/bus/klm.jpg
    ./images/test/car/xyz.jpg
    ./images/test/bus/uvw.jpg
```

You can download the Caltech 101 dataset if you don't already have images to work with for this example, but please note the download is 126MB.


```python
data_folder = "data"
dataset_name = "101_ObjectCategories"
archive_file = "{}.tar.gz".format(dataset_name)
archive_path = os.path.join(data_folder, archive_file)
data_url = "https://s3.us-east-2.amazonaws.com/mxnet-public/"

if not os.path.isfile(archive_path):
    mx.test_utils.download("{}{}".format(data_url, archive_file), dirname = data_folder)
    print('Extracting {} in {}...'.format(archive_file, data_folder))
    tar = tarfile.open(archive_path, "r:gz")
    tar.extractall(data_folder)
    tar.close()
    print('Data extracted.')
```

    Extracting 101_ObjectCategories.tar.gz in data...
    Data extracted.


After downloading and extracting the data archive, you have two folders: `data/101_ObjectCategories` and `data/101_ObjectCategories_test`. You can load the data into separate training and testing [ImageFolderDataset](/api/python/docs/api/gluon/data/vision/datasets/index.html#mxnet.gluon.data.vision.datasets.ImageFolderDataset)s.

training_path = os.path.join(data_folder, dataset_name)
testing_path = os.path.join(data_folder, "{}_test".format(dataset_name))

You instantiate the [ImageFolderDataset](https://mxnet.incubator.apache.org/api/python/gluon/data.html?highlight=imagefolderdataset#mxnet.gluon.data.vision.datasets.ImageFolderDataset) by providing the path to the data, and the folder structure will be traversed to determine which image classes are available and which images correspond to each class. Make sure the classes used in both the training and in the testing datasets are the same, otherwise the label encodings can get muddled.

Additionally, you can pass a `transform` parameter to these `Dataset`'s as you've previously seen.


```python
cd data
```

    /home/ec2-user/SageMaker/data



```python
!ls
```

    101_ObjectCategories  101_ObjectCategories.tar.gz  101_ObjectCategories_test



```python
training_path='/home/ec2-user/SageMaker/data/101_ObjectCategories'
testing_path='/home/ec2-user/SageMaker/data/101_ObjectCategories_test'
train_dataset = mx.gluon.data.vision.datasets.ImageFolderDataset(training_path)
test_dataset = mx.gluon.data.vision.datasets.ImageFolderDataset(testing_path)
```

Samples from these datasets contain tuples of data with the corresponding labels. Images are loaded from disk, decoded and optionally transformed when the `__getitem__(i)` method is called (equivalent to `train_dataset[i]`).

As with the Fashion MNIST dataset the labels will be integer encoded. You can use the `synsets` property of the [ImageFolderDataset](https://mxnet.incubator.apache.org/api/python/gluon/data.html?highlight=imagefolderdataset#mxnet.gluon.data.vision.datasets.ImageFolderDataset)s to retrieve the original descriptions (e.g. `train_dataset.synsets[i]`).


```python

sample_idx = 539
sample = train_dataset[sample_idx]
data = sample[0]
label = sample[1]

imshow(data.asnumpy(), cmap='gray')
print("Data type: {}".format(data.dtype))
print("Label: {}".format(label))
print("Label description: {}".format(train_dataset.synsets[label]))
assert label == 1
```

    Data type: <class 'numpy.uint8'>
    Label: 1
    Label description: Faces_easy



![png](output_27_1.png)



```python
# ![png](https://raw.githubusercontent.com/dmlc/web-data/master/mxnet/doc/tutorials/gluon/datasets/caltech101_face.png)<!--notebook-skip-line-->
```

# Using your own data with custom `Dataset`s

Sometimes you have data that doesn't quite fit the format expected by the included [Dataset](/api/python/docs/api/gluon/data/index.html#mxnet.gluon.data.Dataset) classes. You might be able to preprocess your data to fit the expected format, but it may be easier to create your own dataset to do this.

To create your own custom `Dataset` you need to create a class that implements a `__getitem__` method and returns a sample (i.e. a tuple of [mx.nd.NDArray](/api/python/docs/api/ndarray/ndarray.html#mxnet.ndarray.NDArray)'s).

# New in MXNet 2.0: faster C++ backend DataLoaders

As part of an effort to speed up the current data loading pipeline using gluon dataset and dataloader, a new dataloader was created that uses the C++ backend and avoids potentially slow calls to Python functions.

See [original issue](https://github.com/apache/incubator-mxnet/issues/17269), [pull request](https://github.com/apache/incubator-mxnet/pull/17464) and [implementation](https://github.com/apache/incubator-mxnet/pull/17841).

The data loading pipeline is the major bottleneck for many training tasks. This flow can be summarized as:


```python
| Dataset.__getitem__ -> 
| Transform.__call__()/forward() ->
| Batchify ->
| (optional communicate through shared_mem) ->
| split_and_load(ctxs) ->
| <training on GPUs> -> 
```

Typically, the performance bottlenecks are from slow python dataset retrievals, transform functions, multithreading issues due to the global interpreter lock, Python multiprocessing issues due to speed, and batchify issues due to poor memory management. By using the C++ backend you may be able to remove these bottlenecks and achieve a significant performance gain.

This new dataloader provides: 
- common C++ batchify functions that are split and context aware
- a C++ MultithreadingDataLoader which inherit the same arguments as gluon.data.DataLoader but use MXNet's internal multithreading rather than Python's multiprocessing.
- fallback to python multiprocessing whenever the dataset is not fully supported by the backend in the case that:
    - the transform is not fully hybridizable
    - batchify is not fully supported by backend

Users can continue to use the traditional gluon.data.Dataloader, and the C++ backend will be applied automatically. The 'try_nopython' default is 'Auto', which detects whether the C++ backend is available for the given dataset and transforms. 

Here you can view a performance increase for the CIFAR10 dataset with the C++ backend.

### Using the C++ backend:


```python
cpp_dl = mx.gluon.data.DataLoader(
    mx.gluon.data.vision.CIFAR10(train=True, transform=None), batch_size=32, num_workers=2,try_nopython=True)
```


```python
start = time.time()
for _ in range(3):
    print(len(cpp_dl))
    for _ in cpp_dl:
        pass
print('Elapsed time for backend dataloader:', time.time() - start)
```

    1563
    1563
    1563
    Elapsed time for backend dataloader: 2.421664237976074


### Using the Python backend:


```python
dl = mx.gluon.data.DataLoader(
    mx.gluon.data.vision.CIFAR10(train=True, transform=None), batch_size=32, num_workers=2,try_nopython=False)
```


```python
start = time.time()
for _ in range(3):
    print(len(dl))
    for _ in dl:
        pass
print('Elapsed time for python dataloader:', time.time() - start)
```

    1563
    1563
    1563
    Elapsed time for python dataloader: 6.896752119064331


### The C++ backend loader was almost 3X faster for this particular use case
This improvement in performance will not be seen in all cases, but when possible it's highly encouraged that you compare the dataloader throughput for these two options.


```python
# <!-- INSERT SOURCE DOWNLOAD BUTTONS -->
```
>>>>>>> 7ef7f3c6
<|MERGE_RESOLUTION|>--- conflicted
+++ resolved
@@ -1,785 +1,362 @@
-<<<<<<< HEAD
-<!--- Licensed to the Apache Software Foundation (ASF) under one -->
-<!--- or more contributor license agreements.  See the NOTICE file -->
-<!--- distributed with this work for additional information -->
-<!--- regarding copyright ownership.  The ASF licenses this file -->
-<!--- to you under the Apache License, Version 2.0 (the -->
-<!--- "License"); you may not use this file except in compliance -->
-<!--- with the License.  You may obtain a copy of the License at -->
-
-<!---   http://www.apache.org/licenses/LICENSE-2.0 -->
-
-<!--- Unless required by applicable law or agreed to in writing, -->
-<!--- software distributed under the License is distributed on an -->
-<!--- "AS IS" BASIS, WITHOUT WARRANTIES OR CONDITIONS OF ANY -->
-<!--- KIND, either express or implied.  See the License for the -->
-<!--- specific language governing permissions and limitations -->
-<!--- under the License. -->
-
-
-# Step 5: `Dataset`s and `DataLoader`
------------
-
-One of the most critical steps for model training and inference is loading the data: without data you can't do Machine Learning! In this tutorial you will use the Gluon API to define a [Dataset](/api/python/docs/api/gluon/data/index.html#datasets) and use a [DataLoader](/api/python/docs/api/gluon/data/index.html#dataloader) to iterate through the dataset in mini-batches.
-
-
-```python
-import mxnet as mx
-import os
-import time
-import tarfile
-```
-
-## Introduction to `Dataset`s
---------
-[Dataset](/api/python/docs/api/gluon/data/index.html#datasets) objects are used to represent collections of data, and include methods to load and parse the data (that is often stored on disk). Gluon has a number of different `Dataset` classes for working with image data straight out-of-the-box, but you'll use the [ArrayDataset](/api/python/docs/api/gluon/data/index.html#mxnet.gluon.data.ArrayDataset) to introduce the idea of a `Dataset`.
-
-You will first start by generating random data `X` (with 3 variables) and corresponding random labels `y` to simulate a typical supervised learning task. You will generate 10 samples and pass them all to the `ArrayDataset`.
-
-
-
-
-
-```python
-mx.random.seed(42) # Fix the seed for reproducibility
-X = mx.random.uniform(shape=(10, 3))
-y = mx.random.uniform(shape=(10, 1))
-dataset = mx.gluon.data.dataset.ArrayDataset(X, y)
-```
-
-A key feature of a `Dataset` is the __*ability to retrieve a single sample given an index*__. Our random data and labels were generated in memory, so this `ArrayDataset` doesn't have to load anything from disk, but the interface is the same for all `Dataset`'s.
-
-
-
-
-```python
-
-sample_idx = 4
-sample = dataset[sample_idx]
-
-assert len(sample) == 2
-assert sample[0].shape == (3, )
-assert sample[1].shape == (1, )
-print(sample)
-```
-
-    (
-    [0.74707687 0.37641123 0.46362457]
-    <NDArray 3 @cpu(0)>, 
-    [0.35440788]
-    <NDArray 1 @cpu(0)>)
-
-
-
-You get a tuple of a data sample and its corresponding label, which makes sense because you passed the data `X` and the labels `y` in that order when you instantiated the `ArrayDataset`. You don't usually retrieve individual samples from `Dataset` objects though (unless you're quality checking the output samples). Instead you use a `DataLoader`.
-
-## Introduction to `DataLoader`
-----------
-
-A [DataLoader](/api/python/docs/api/gluon/data/index.html#dataloader) is used to create mini-batches of samples from a [Dataset](/api/python/docs/api/gluon/data/index.html#datasets), and provides a convenient iterator interface for looping these batches. It's typically much more efficient to pass a mini-batch of data through a neural network than a single sample at a time, because the computation can be performed in parallel. A required parameter of `DataLoader` is the size of the mini-batches you want to create, called `batch_size`.
-
-Another benefit of using `DataLoader` is the ability to easily load data in parallel using [multiprocessing](https://docs.python.org/3.6/library/multiprocessing.html). You can set the `num_workers` parameter to the number of CPUs available on your machine for maximum performance, or limit it to a lower number to spare resources.
-
-
-
-
-```python
-
-from multiprocessing import cpu_count
-CPU_COUNT = cpu_count()
-
-data_loader = mx.gluon.data.DataLoader(dataset, batch_size=5, num_workers=CPU_COUNT)
-
-for X_batch, y_batch in data_loader:
-    print("X_batch has shape {}, and y_batch has shape {}".format(X_batch.shape, y_batch.shape))
-```
-
-    X_batch has shape (5, 3), and y_batch has shape (5, 1)
-    X_batch has shape (5, 3), and y_batch has shape (5, 1)
-
-
-You can see 2 mini-batches of data (and labels), each with 5 samples, which makes sense given that you started with a dataset of 10 samples. When comparing the shape of the batches to the samples returned by the `Dataset`,you've gained an extra dimension at the start which is sometimes called the batch axis.
-
-Our `data_loader` loop will stop when every sample of `dataset` has been returned as part of a batch. Sometimes the dataset length isn't divisible by the mini-batch size, leaving a final batch with a smaller number of samples. `DataLoader`'s default behavior is to return this smaller mini-batch, but this can be changed by setting the `last_batch` parameter to `discard` (which ignores the last batch) or `rollover` (which starts the next epoch with the remaining samples).
-
-## Machine learning with `Dataset`s and `DataLoader`s
----------
-
-You will often use a few different `Dataset` objects in your Machine Learning project. It's essential to separate your training dataset from testing dataset, and it's also good practice to have validation dataset (a.k.a. development dataset) that can be used for optimising hyperparameters.
-
-Using Gluon `Dataset` objects, you define the data to be included in each of these separate datasets. Common use cases for loading data are covered already (e.g. [mxnet.gluon.data.vision.datasets.ImageFolderDataset](/api/python/docs/api/gluon/data/vision/index.html)), but it's simple to create your own custom `Dataset` classes for other types of data. You can even use included `Dataset` objects for common datasets if you want to experiment quickly; they download and parse the data for you! In this example you use the [Fashion MNIST](https://github.com/zalandoresearch/fashion-mnist) dataset from Zalando Research.
-
-Many of the image `Dataset`'s accept a function (via the optional `transform` parameter) which is applied to each sample returned by the `Dataset`. It's useful for performing data augmentation, but can also be used for more simple data type conversion and pixel value scaling as seen below.
-
-
-
-
-```python
-
-def transform(data, label):
-    data = data.astype('float32')/255
-    return data, label
-
-train_dataset = mx.gluon.data.vision.datasets.FashionMNIST(train=True, transform=transform)
-valid_dataset = mx.gluon.data.vision.datasets.FashionMNIST(train=False, transform=transform)
-```
-
-
-```python
-%matplotlib inline
-from matplotlib.pylab import imshow
-
-sample_idx = 234
-sample = train_dataset[sample_idx]
-data = sample[0]
-label = sample[1]
-label_desc = {0:'T-shirt/top', 1:'Trouser', 2:'Pullover', 3:'Dress', 4:'Coat', 5:'Sandal', 6:'Shirt', 7:'Sneaker', 8:'Bag', 9:'Ankle boot'}
-
-print("Data type: {}".format(data.dtype))
-print("Label: {}".format(label))
-print("Label description: {}".format(label_desc[label]))
-imshow(data[:,:,0].asnumpy(), cmap='gray')
-```
-
-    Data type: <class 'numpy.float32'>
-    Label: 8
-    Label description: Bag
-
-
-![png](https://raw.githubusercontent.com/dmlc/web-data/master/mxnet/doc/tutorials/gluon/datasets/fashion_mnist_bag.png)
-
-When training machine learning models it is important to shuffle the training samples every time you pass through the dataset (i.e. each epoch). Sometimes the order of your samples will have a spurious relationship with the target variable, and shuffling the samples helps remove this. With [DataLoader](/api/python/docs/api/gluon/data/index.html#dataloader) it's as simple as adding `shuffle=True`. You don't need to shuffle the validation and testing data though.
-
-If you have more complex shuffling requirements (e.g. when handling sequential data), take a look at [mxnet.gluon.data.BatchSampler](/api/python/docs/api/gluon/data/index.html#mxnet.gluon.data.BatchSampler) and pass this to your `DataLoader` instead.
-
-
-```python
-
-batch_size = 32
-train_data_loader = mx.gluon.data.DataLoader(train_dataset, batch_size, shuffle=True, num_workers=CPU_COUNT)
-valid_data_loader = mx.gluon.data.DataLoader(valid_dataset, batch_size, num_workers=CPU_COUNT)
-```
-
-With both `DataLoader`s defined, you can now train a model to classify each image and evaluate the validation loss at each epoch. See the next tutorial for how this is done.
-
-# Using own data with included `Dataset`s
--------
-Gluon has a number of different [Dataset](https://mxnet.incubator.apache.org/api/python/gluon/data.html?highlight=dataset#mxnet.gluon.data.Dataset) classes for working with your own image data straight out-of-the-box. You can get started quickly using the [mxnet.gluon.data.vision.datasets.ImageFolderDataset](/api/python/docs/api/gluon/data/vision/datasets/index.html#mxnet.gluon.data.vision.datasets.ImageFolderDataset) which loads images directly from a user-defined folder, and infers the label (i.e. class) from the folders.
-
-Here you will run through an example for image classification, but a similar process applies for other vision tasks. If you already have your own collection of images to work with you should partition your data into training and test sets, and place all objects of the same class into seperate folders. Similar to:
-```
-    ./images/train/car/abc.jpg
-    ./images/train/car/efg.jpg
-    ./images/train/bus/hij.jpg
-    ./images/train/bus/klm.jpg
-    ./images/test/car/xyz.jpg
-    ./images/test/bus/uvw.jpg
-```
-
-You can download the Caltech 101 dataset if you don't already have images to work with for this example, but please note the download is 126MB.
-
-
-```python
-data_folder = "data"
-dataset_name = "101_ObjectCategories"
-archive_file = "{}.tar.gz".format(dataset_name)
-archive_path = os.path.join(data_folder, archive_file)
-data_url = "https://s3.us-east-2.amazonaws.com/mxnet-public/"
-
-if not os.path.isfile(archive_path):
-    mx.test_utils.download("{}{}".format(data_url, archive_file), dirname = data_folder)
-    print('Extracting {} in {}...'.format(archive_file, data_folder))
-    tar = tarfile.open(archive_path, "r:gz")
-    tar.extractall(data_folder)
-    tar.close()
-    print('Data extracted.')
-```
-
-After downloading and extracting the data archive, you have two folders: `data/101_ObjectCategories` and `data/101_ObjectCategories_test`. You can then load the data into separate training and testing  [ImageFolderDataset](/api/python/docs/api/gluon/data/vision/datasets/index.html#mxnet.gluon.data.vision.datasets.ImageFolderDataset)s.
-
-training_path = os.path.join(data_folder, dataset_name)
-testing_path = os.path.join(data_folder, "{}_test".format(dataset_name))
-
-You instantiate the [ImageFolderDataset](https://mxnet.incubator.apache.org/api/python/gluon/data.html?highlight=imagefolderdataset#mxnet.gluon.data.vision.datasets.ImageFolderDataset)s by providing the path to the data, and the folder structure will be traversed to determine which image classes are available and which images correspond to each class. You must take care to ensure the same classes are both the training and testing datasets, otherwise the label encodings can get muddled.
-
-Optionally, you can pass a `transform` parameter to these `Dataset`'s as you've seen before.
-
-
-```python
-cd data
-```
-
-    /home/ec2-user/SageMaker/data
-
-
-
-```python
-!ls
-```
-
-    101_ObjectCategories  101_ObjectCategories.tar.gz  101_ObjectCategories_test
-
-
-
-```python
-training_path='/home/ec2-user/SageMaker/data/101_ObjectCategories'
-testing_path='/home/ec2-user/SageMaker/data/101_ObjectCategories_test'
-train_dataset = mx.gluon.data.vision.datasets.ImageFolderDataset(training_path)
-test_dataset = mx.gluon.data.vision.datasets.ImageFolderDataset(testing_path)
-```
-
-Samples from these datasets are tuples of data and label. Images are loaded from disk, decoded and optionally transformed when the `__getitem__(i)` method is called (equivalent to `train_dataset[i]`).
-
-As with the Fashion MNIST dataset the labels will be integer encoded. You can use the `synsets` property of the [ImageFolderDataset](https://mxnet.incubator.apache.org/api/python/gluon/data.html?highlight=imagefolderdataset#mxnet.gluon.data.vision.datasets.ImageFolderDataset)s to retrieve the original descriptions (e.g. `train_dataset.synsets[i]`).
-
-
-```python
-
-sample_idx = 539
-sample = train_dataset[sample_idx]
-data = sample[0]
-label = sample[1]
-
-print("Data type: {}".format(data.dtype))
-print("Label: {}".format(label))
-print("Label description: {}".format(train_dataset.synsets[label]))
-assert label == 1
-
-imshow(data.asnumpy(), cmap='gray')
-```
-
-    Data type: <class 'numpy.uint8'>
-    Label: 1
-    Label description: Faces_easy
-
-
-![png](https://raw.githubusercontent.com/dmlc/web-data/master/mxnet/doc/tutorials/gluon/datasets/caltech101_face.png)<!--notebook-skip-line-->
-
-# Using your own data with custom `Dataset`s
-------
-Sometimes you have data that doesn't quite fit the format expected by the included [Dataset](/api/python/docs/api/gluon/data/index.html#mxnet.gluon.data.Dataset)s. You might be able to preprocess your data to fit the expected format, but it is easy to create your own dataset to do this.
-
-All you need to do is create a class that implements a `__getitem__` method, that returns a sample (i.e. a tuple of [mx.nd.NDArray](/api/python/docs/api/ndarray/ndarray.html#mxnet.ndarray.NDArray)'s).
-
-# New in MXNet 2.0: faster C++ backend dataloaders
-------
-As part of an effort to speed up the current data loading pipeline using gluon dataset and dataloader, a new dataloader was created that uses only a C++ backend and avoids potentially slow calls to Python functions.
-
-See [original issue](https://github.com/apache/incubator-mxnet/issues/17269), [pull request](https://github.com/apache/incubator-mxnet/pull/17464) and [implementation](https://github.com/apache/incubator-mxnet/pull/17841).
-
-The current data loading pipeline is the major bottleneck for many training tasks. The flow can be summarized as:
-
-
-```python
-| Dataset.__getitem__ -> 
-| Transform.__call__()/forward() ->
-| Batchify ->
-| (optional communicate through shared_mem) ->
-| split_and_load(ctxs) ->
-| <training on GPUs> -> 
-```
-
-Performance concerns include slow python dataset/transform functions, multithreading issues due to global interpreter lock, Python multiprocessing issues due to speed, and batchify issues due to poor memory management.
-
-This new dataloader provides: 
-- common C++ batchify functions that are split and context aware
-- a C++ MultithreadingDataLoader which inherit the same arguments as gluon.data.DataLoader but use MXNet internal multithreading rather than python multiprocessing.
-- fallback to python multiprocessing whenever the dataset is not fully supported by backend (e.g., there are custom python datasets) in the case that:
-    - the transform is not fully hybridizable
-    - batchify is not fully supported by backend
-
-Users can continue to with the traditional gluon.data.Dataloader and the C++ backend will be applied automatically. The 'try_nopython' default is 'Auto', which detects whether the C++ backend is available given the dataset and transforms. 
-
-Here you will show a performance increase on a t3.2xl instance for the CIFAR10 dataset with the C++ backend.
-
-### Using the C++ backend:
-
-
-```python
-cpp_dl = mx.gluon.data.DataLoader(
-    mx.gluon.data.vision.CIFAR10(train=True, transform=None), batch_size=32, num_workers=2,try_nopython=True)
-```
-
-
-```python
-start = time.time()
-for _ in range(3):
-    print(len(cpp_dl))
-    for _ in cpp_dl:
-        pass
-print('Elapsed time for backend dataloader:', time.time() - start)
-```
-
-    1563
-    1563
-    1563
-    Elapsed time for backend dataloader: 2.421664237976074
-
-
-### Using the Python backend:
-
-
-```python
-dl = mx.gluon.data.DataLoader(
-    mx.gluon.data.vision.CIFAR10(train=True, transform=None), batch_size=32, num_workers=2,try_nopython=False)
-```
-
-
-```python
-start = time.time()
-for _ in range(3):
-    print(len(dl))
-    for _ in dl:
-        pass
-print('Elapsed time for python dataloader:', time.time() - start)
-```
-
-    1563
-    1563
-    1563
-    Elapsed time for python dataloader: 6.896752119064331
-
-
-### The C++ backend loader was almost 3X faster for this particular use case
-This improvement in performance will not be seen in all cases, but when possible you are encouraged to compare the dataloader throughput for these two options.
-
-## Next Steps
------
-Now that you have some experience with MXNet's datasets and dataloaders, it's time to use them for [Step 6: Training a Neural Network](https://github.com/vidyaravipati/incubator-mxnet/blob/mxnet2.0_crashcourse/docs/python_docs/python/tutorials/getting-started/crash-course/6-trainNN.md).
-=======
-<!--- Licensed to the Apache Software Foundation (ASF) under one -->
-<!--- or more contributor license agreements.  See the NOTICE file -->
-<!--- distributed with this work for additional information -->
-<!--- regarding copyright ownership.  The ASF licenses this file -->
-<!--- to you under the Apache License, Version 2.0 (the -->
-<!--- "License"); you may not use this file except in compliance -->
-<!--- with the License.  You may obtain a copy of the License at -->
-
-<!---   http://www.apache.org/licenses/LICENSE-2.0 -->
-
-<!--- Unless required by applicable law or agreed to in writing, -->
-<!--- software distributed under the License is distributed on an -->
-<!--- "AS IS" BASIS, WITHOUT WARRANTIES OR CONDITIONS OF ANY -->
-<!--- KIND, either express or implied.  See the License for the -->
-<!--- specific language governing permissions and limitations -->
-<!--- under the License. -->
-
-
-# Gluon `Dataset`s and `DataLoader`
-
-One of the most critical steps for model training and inference is loading the data: without data you can't learn. In this tutorial, you will use the Gluon API to define a [Dataset](/api/python/docs/api/gluon/data/index.html#datasets) and use a [DataLoader](/api/python/docs/api/gluon/data/index.html#dataloader) to iterate through the dataset in mini-batches.
-
-
-```python
-import mxnet as mx
-import os
-import time
-import tarfile
-
-```
-
-## Introduction to `Dataset`s
-
-[Dataset](/api/python/docs/api/gluon/data/index.html#datasets) objects are used to represent collections of data, and include methods for loading and parsing the data (often stored on disk). Gluon has a number of different `Dataset` classes for working with image data out-of-the-box, but you'll use the [ArrayDataset](/api/python/docs/api/gluon/data/index.html#mxnet.gluon.data.ArrayDataset) to introduce the idea of a `Dataset`.
-
-To start, you can generate random data `X`, consisting of 10 samples and 3 features with the corresponding random labels `y` simulating a typical supervised learning task. Then you can pass these labels to the `ArrayDataset` method for them become a `Dataset` class.
-
-
-
-
-
-```python
-mx.random.seed(42) # Fix the seed for reproducibility
-X = mx.random.uniform(shape=(10, 3))
-y = mx.random.uniform(shape=(10, 1))
-dataset = mx.gluon.data.dataset.ArrayDataset(X, y)
-```
-
-A key feature of the `Dataset` class is the __*ability to retrieve a single sample from a given index*__. In this case, your random data and labels were generated in memory, so this `ArrayDataset` doesn't have to load anything from disk, but the interface is the same for any `Dataset` class.
-
-
-
-
-```python
-
-sample_idx = 4
-sample = dataset[sample_idx]
-
-assert len(sample) == 2
-assert sample[0].shape == (3, )
-assert sample[1].shape == (1, )
-print(sample)
-```
-
-    (
-    [0.74707687 0.37641123 0.46362457]
-    <NDArray 3 @cpu(0)>, 
-    [0.35440788]
-    <NDArray 1 @cpu(0)>)
-
-
-
-You get a tuple output consisting of a data sample and its corresponding label, which makes sense because you passed the data `X` and the labels `y` in that order when you instantiated the `ArrayDataset`. You don't usually retrieve individual samples from `Dataset` objects though (unless we're quality checking the output samples). Instead you typically use a `DataLoader`.
-
-## Introduction to `DataLoader`
-
-A [DataLoader](/api/python/docs/api/gluon/data/index.html#dataloader) is used to create mini-batches of samples from a [Dataset](/api/python/docs/api/gluon/data/index.html#datasets), and the `DataLoader` provides a convenient iterator interface for looping through these batches. It's typically much more efficient to pass a mini-batch of data through a neural network than a single sample at a time, because the computation can be performed in parallel. A required parameter of `DataLoader` is the size of the mini-batches you want to create, called `batch_size`.
-
-Another benefit of using `DataLoader` is the ability to easily load data in parallel using [multiprocessing](https://docs.python.org/3.6/library/multiprocessing.html). You can set the `num_workers` parameter to the number of CPUs available on your machine for potentially maximal performance, or limit it to a lower number to spare resources. Please note, that sometimes too many CPUs will not necessarily improve your overall efficiency, so feel free to modify `num_workers` to the most efficient value for your dataset.
-
-
-
-
-```python
-
-from multiprocessing import cpu_count
-CPU_COUNT = cpu_count()
-
-data_loader = mx.gluon.data.DataLoader(dataset, batch_size=5, num_workers=CPU_COUNT)
-
-for X_batch, y_batch in data_loader:
-    print("X_batch has shape {}, and y_batch has shape {}".format(X_batch.shape, y_batch.shape))
-```
-
-    X_batch has shape (5, 3), and y_batch has shape (5, 1)
-    X_batch has shape (5, 3), and y_batch has shape (5, 1)
-
-
-You can see 2 mini-batches of data (and labels), each with 5 samples, which makes sense given you started with a dataset of 10 samples. When comparing the shape of the batches to the samples returned by the `Dataset`, you've gained an extra dimension at the start which is typically called the batch axis.
-
-Our `data_loader` loop will stop when every sample of `dataset` has been returned as part of a batch. Sometimes the dataset length isn't divisible by the mini-batch size, leaving a final batch with a smaller number of samples. `DataLoader`'s default behavior is to return this smaller mini-batch, but this can be changed by setting the `last_batch` parameter to `discard` (which ignores the last batch) or `rollover` (which starts the next epoch with the remaining samples).
-
-## Machine learning with `Dataset`s and `DataLoader`s
-
-You will often use a few different `Dataset` objects in your Machine Learning project. It's essential to separate your training dataset from testing dataset, and it's also good practice to have validation dataset (a.k.a. development dataset) that can be used for optimising hyperparameters.
-
-Using Gluon `Dataset` objects, you define the data to be included in each of these separate datasets. Common use cases for loading data are covered already (e.g. [mxnet.gluon.data.vision.datasets.ImageFolderDataset](/api/python/docs/api/gluon/data/vision/index.html)), but it's simple to create your own custom `Dataset` classes for other types of data. You can even use `Dataset` objects for common datasets if you want to experiment quickly; the `Dataset` class can even download and parse the data for you! In this example you use the [Fashion MNIST](https://github.com/zalandoresearch/fashion-mnist) dataset from Zalando Research.
-
-Many of the image `Dataset`'s accept a function (via the optional `transform` parameter) which is applied to each sample returned by the `Dataset`. It's useful for performing data augmentation, but can also be used for more simple data type conversion and pixel value scaling as seen below.
-
-
-
-
-```python
-
-def transform(data, label):
-    data = data.astype('float32')/255
-    return data, label
-
-train_dataset = mx.gluon.data.vision.datasets.FashionMNIST(train=True)#, transform=transform)
-valid_dataset = mx.gluon.data.vision.datasets.FashionMNIST(train=False)#, transform=transform)
-```
-
-
-```python
-%matplotlib inline
-from matplotlib.pylab import imshow
-
-sample_idx = 234
-sample = train_dataset[sample_idx]
-data = sample[0]
-label = sample[1]
-label_desc = {0:'T-shirt/top', 1:'Trouser', 2:'Pullover', 3:'Dress', 4:'Coat', 5:'Sandal', 6:'Shirt', 7:'Sneaker', 8:'Bag', 9:'Ankle boot'}
-
-imshow(data[:,:,0].asnumpy(), cmap='gray')
-print("Data type: {}".format(data.dtype))
-print("Label: {}".format(label))
-print("Label description: {}".format(label_desc[label]))
-```
-
-    Data type: <class 'numpy.uint8'>
-    Label: 8
-    Label description: Bag
-
-
-
-![png](output_10_1.png)
-
-
-
-```python
-# ![png](https://raw.githubusercontent.com/dmlc/web-data/master/mxnet/doc/tutorials/gluon/datasets/fashion_mnist_bag.png)
-```
-
-When training some models it can be important to shuffle the training samples every time you pass through the dataset (i.e. each epoch). Sometimes the order of your samples will have a spurious relationship with the target variable, and shuffling the samples helps remove this, improving performance. With [DataLoader](/api/python/docs/api/gluon/data/index.html#dataloader) it's as simple as adding `shuffle=True`.
-
-If you have more complex shuffling requirements (e.g. when handling sequential data), take a look at [mxnet.gluon.data.BatchSampler](/api/python/docs/api/gluon/data/index.html#mxnet.gluon.data.BatchSampler) and pass this to your `DataLoader` instead.
-
-
-```python
-
-batch_size = 32
-train_data_loader = mx.gluon.data.DataLoader(train_dataset, batch_size, shuffle=True, num_workers=CPU_COUNT)
-valid_data_loader = mx.gluon.data.DataLoader(valid_dataset, batch_size, num_workers=CPU_COUNT)
-```
-
-With both `DataLoader`s defined, you can now train a model to classify each image and evaluate the validation loss at each epoch. Our Fashion MNIST dataset has 10 classes including shirt, dress, sneakers, etc. In this example, you will define a simple fully connected network with a softmax output and use cross entropy as our loss.
-
-
-```python
-from mxnet import gluon, autograd, ndarray
-
-def construct_net():
-    net = gluon.nn.HybridSequential()
-    net.add(gluon.nn.Dense(128, activation="relu"))
-    net.add(gluon.nn.Dense(64, activation="relu"))
-    net.add(gluon.nn.Dense(10))
-    return net
-
-# construct and initialize network.
-ctx =  mx.gpu() if mx.context.num_gpus() else mx.cpu()
-
-net = construct_net()
-net.hybridize()
-net.initialize(mx.init.Xavier(), ctx=ctx)
-# define loss and trainer.
-criterion = gluon.loss.SoftmaxCrossEntropyLoss()
-trainer = gluon.Trainer(net.collect_params(), 'sgd', {'learning_rate': 0.1})
-```
-
-
-```python
-
-            output = net(data.astype('float32'))
-    
-            loss = criterion(output, label)
-```
-
-
-```python
-epochs = 5
-for epoch in range(epochs):
-    # training loop (with autograd and trainer steps, etc.)
-    cumulative_train_loss = mx.nd.zeros(1, ctx=ctx)
-    training_samples = 0
-    for batch_idx, (data, label) in enumerate(train_data_loader):
-        data = data.as_in_context(ctx).reshape((-1, 784)) # 28*28=784
-        label = label.as_in_context(ctx)
-        with autograd.record():
-            output = net(data.astype('float32'))
-            loss = criterion(output, label)
-        loss.backward()
-        trainer.step(data.shape[0])
-        cumulative_train_loss += loss.sum()
-        training_samples += data.shape[0]
-    train_loss = cumulative_train_loss.asscalar()/training_samples
-
-    # validation loop
-    cumulative_valid_loss = mx.nd.zeros(1, ctx)
-    valid_samples = 0
-    for batch_idx, (data, label) in enumerate(valid_data_loader):
-        data = data.as_in_context(ctx).reshape((-1, 784)) # 28*28=784
-        label = label.as_in_context(ctx)
-        output = net(data.astype('float32'))
-        loss = criterion(output, label)
-        cumulative_valid_loss += loss.sum()
-        valid_samples += data.shape[0]
-    valid_loss = cumulative_valid_loss.asscalar()/valid_samples
-
-    print("Epoch {}, training loss: {:.2f}, validation loss: {:.2f}".format(epoch, train_loss, valid_loss))
-
-```
-
-    Epoch 0, training loss: 2.30, validation loss: 2.42
-    Epoch 1, training loss: 2.30, validation loss: 2.42
-    Epoch 2, training loss: 2.30, validation loss: 2.42
-    Epoch 3, training loss: 2.30, validation loss: 2.42
-    Epoch 4, training loss: 2.30, validation loss: 2.42
-
-
-# Using custom data with included `Dataset`s
-
-Gluon has a number of different [Dataset](https://mxnet.incubator.apache.org/api/python/gluon/data.html?highlight=dataset#mxnet.gluon.data.Dataset) classes for working with your own image data straight out-of-the-box. You can get started quickly using the [mxnet.gluon.data.vision.datasets.ImageFolderDataset](/api/python/docs/api/gluon/data/vision/datasets/index.html#mxnet.gluon.data.vision.datasets.ImageFolderDataset) which loads images directly from a user-defined folder, and infers the label (i.e. class) from the folders.
-
-You will run through an example for image classification, but a similar process applies for other vision tasks. If you already have your own collection of images to work with you could partition your data into training and test sets, and place all objects of the same class into seperate folders. Similar to:
-```
-    ./images/train/car/abc.jpg
-    ./images/train/car/efg.jpg
-    ./images/train/bus/hij.jpg
-    ./images/train/bus/klm.jpg
-    ./images/test/car/xyz.jpg
-    ./images/test/bus/uvw.jpg
-```
-
-You can download the Caltech 101 dataset if you don't already have images to work with for this example, but please note the download is 126MB.
-
-
-```python
-data_folder = "data"
-dataset_name = "101_ObjectCategories"
-archive_file = "{}.tar.gz".format(dataset_name)
-archive_path = os.path.join(data_folder, archive_file)
-data_url = "https://s3.us-east-2.amazonaws.com/mxnet-public/"
-
-if not os.path.isfile(archive_path):
-    mx.test_utils.download("{}{}".format(data_url, archive_file), dirname = data_folder)
-    print('Extracting {} in {}...'.format(archive_file, data_folder))
-    tar = tarfile.open(archive_path, "r:gz")
-    tar.extractall(data_folder)
-    tar.close()
-    print('Data extracted.')
-```
-
-    Extracting 101_ObjectCategories.tar.gz in data...
-    Data extracted.
-
-
-After downloading and extracting the data archive, you have two folders: `data/101_ObjectCategories` and `data/101_ObjectCategories_test`. You can load the data into separate training and testing [ImageFolderDataset](/api/python/docs/api/gluon/data/vision/datasets/index.html#mxnet.gluon.data.vision.datasets.ImageFolderDataset)s.
-
-training_path = os.path.join(data_folder, dataset_name)
-testing_path = os.path.join(data_folder, "{}_test".format(dataset_name))
-
-You instantiate the [ImageFolderDataset](https://mxnet.incubator.apache.org/api/python/gluon/data.html?highlight=imagefolderdataset#mxnet.gluon.data.vision.datasets.ImageFolderDataset) by providing the path to the data, and the folder structure will be traversed to determine which image classes are available and which images correspond to each class. Make sure the classes used in both the training and in the testing datasets are the same, otherwise the label encodings can get muddled.
-
-Additionally, you can pass a `transform` parameter to these `Dataset`'s as you've previously seen.
-
-
-```python
-cd data
-```
-
-    /home/ec2-user/SageMaker/data
-
-
-
-```python
-!ls
-```
-
-    101_ObjectCategories  101_ObjectCategories.tar.gz  101_ObjectCategories_test
-
-
-
-```python
-training_path='/home/ec2-user/SageMaker/data/101_ObjectCategories'
-testing_path='/home/ec2-user/SageMaker/data/101_ObjectCategories_test'
-train_dataset = mx.gluon.data.vision.datasets.ImageFolderDataset(training_path)
-test_dataset = mx.gluon.data.vision.datasets.ImageFolderDataset(testing_path)
-```
-
-Samples from these datasets contain tuples of data with the corresponding labels. Images are loaded from disk, decoded and optionally transformed when the `__getitem__(i)` method is called (equivalent to `train_dataset[i]`).
-
-As with the Fashion MNIST dataset the labels will be integer encoded. You can use the `synsets` property of the [ImageFolderDataset](https://mxnet.incubator.apache.org/api/python/gluon/data.html?highlight=imagefolderdataset#mxnet.gluon.data.vision.datasets.ImageFolderDataset)s to retrieve the original descriptions (e.g. `train_dataset.synsets[i]`).
-
-
-```python
-
-sample_idx = 539
-sample = train_dataset[sample_idx]
-data = sample[0]
-label = sample[1]
-
-imshow(data.asnumpy(), cmap='gray')
-print("Data type: {}".format(data.dtype))
-print("Label: {}".format(label))
-print("Label description: {}".format(train_dataset.synsets[label]))
-assert label == 1
-```
-
-    Data type: <class 'numpy.uint8'>
-    Label: 1
-    Label description: Faces_easy
-
-
-
-![png](output_27_1.png)
-
-
-
-```python
-# ![png](https://raw.githubusercontent.com/dmlc/web-data/master/mxnet/doc/tutorials/gluon/datasets/caltech101_face.png)<!--notebook-skip-line-->
-```
-
-# Using your own data with custom `Dataset`s
-
-Sometimes you have data that doesn't quite fit the format expected by the included [Dataset](/api/python/docs/api/gluon/data/index.html#mxnet.gluon.data.Dataset) classes. You might be able to preprocess your data to fit the expected format, but it may be easier to create your own dataset to do this.
-
-To create your own custom `Dataset` you need to create a class that implements a `__getitem__` method and returns a sample (i.e. a tuple of [mx.nd.NDArray](/api/python/docs/api/ndarray/ndarray.html#mxnet.ndarray.NDArray)'s).
-
-# New in MXNet 2.0: faster C++ backend DataLoaders
-
-As part of an effort to speed up the current data loading pipeline using gluon dataset and dataloader, a new dataloader was created that uses the C++ backend and avoids potentially slow calls to Python functions.
-
-See [original issue](https://github.com/apache/incubator-mxnet/issues/17269), [pull request](https://github.com/apache/incubator-mxnet/pull/17464) and [implementation](https://github.com/apache/incubator-mxnet/pull/17841).
-
-The data loading pipeline is the major bottleneck for many training tasks. This flow can be summarized as:
-
-
-```python
-| Dataset.__getitem__ -> 
-| Transform.__call__()/forward() ->
-| Batchify ->
-| (optional communicate through shared_mem) ->
-| split_and_load(ctxs) ->
-| <training on GPUs> -> 
-```
-
-Typically, the performance bottlenecks are from slow python dataset retrievals, transform functions, multithreading issues due to the global interpreter lock, Python multiprocessing issues due to speed, and batchify issues due to poor memory management. By using the C++ backend you may be able to remove these bottlenecks and achieve a significant performance gain.
-
-This new dataloader provides: 
-- common C++ batchify functions that are split and context aware
-- a C++ MultithreadingDataLoader which inherit the same arguments as gluon.data.DataLoader but use MXNet's internal multithreading rather than Python's multiprocessing.
-- fallback to python multiprocessing whenever the dataset is not fully supported by the backend in the case that:
-    - the transform is not fully hybridizable
-    - batchify is not fully supported by backend
-
-Users can continue to use the traditional gluon.data.Dataloader, and the C++ backend will be applied automatically. The 'try_nopython' default is 'Auto', which detects whether the C++ backend is available for the given dataset and transforms. 
-
-Here you can view a performance increase for the CIFAR10 dataset with the C++ backend.
-
-### Using the C++ backend:
-
-
-```python
-cpp_dl = mx.gluon.data.DataLoader(
-    mx.gluon.data.vision.CIFAR10(train=True, transform=None), batch_size=32, num_workers=2,try_nopython=True)
-```
-
-
-```python
-start = time.time()
-for _ in range(3):
-    print(len(cpp_dl))
-    for _ in cpp_dl:
-        pass
-print('Elapsed time for backend dataloader:', time.time() - start)
-```
-
-    1563
-    1563
-    1563
-    Elapsed time for backend dataloader: 2.421664237976074
-
-
-### Using the Python backend:
-
-
-```python
-dl = mx.gluon.data.DataLoader(
-    mx.gluon.data.vision.CIFAR10(train=True, transform=None), batch_size=32, num_workers=2,try_nopython=False)
-```
-
-
-```python
-start = time.time()
-for _ in range(3):
-    print(len(dl))
-    for _ in dl:
-        pass
-print('Elapsed time for python dataloader:', time.time() - start)
-```
-
-    1563
-    1563
-    1563
-    Elapsed time for python dataloader: 6.896752119064331
-
-
-### The C++ backend loader was almost 3X faster for this particular use case
-This improvement in performance will not be seen in all cases, but when possible it's highly encouraged that you compare the dataloader throughput for these two options.
-
-
-```python
-# <!-- INSERT SOURCE DOWNLOAD BUTTONS -->
-```
->>>>>>> 7ef7f3c6
+<!--- Licensed to the Apache Software Foundation (ASF) under one -->
+<!--- or more contributor license agreements.  See the NOTICE file -->
+<!--- distributed with this work for additional information -->
+<!--- regarding copyright ownership.  The ASF licenses this file -->
+<!--- to you under the Apache License, Version 2.0 (the -->
+<!--- "License"); you may not use this file except in compliance -->
+<!--- with the License.  You may obtain a copy of the License at -->
+
+<!---   http://www.apache.org/licenses/LICENSE-2.0 -->
+
+<!--- Unless required by applicable law or agreed to in writing, -->
+<!--- software distributed under the License is distributed on an -->
+<!--- "AS IS" BASIS, WITHOUT WARRANTIES OR CONDITIONS OF ANY -->
+<!--- KIND, either express or implied.  See the License for the -->
+<!--- specific language governing permissions and limitations -->
+<!--- under the License. -->
+
+
+# Gluon `Dataset`s and `DataLoader`
+
+One of the most critical steps for model training and inference is loading the data: without data you can't learn. In this tutorial, you will use the Gluon API to define a [Dataset](/api/python/docs/api/gluon/data/index.html#datasets) and use a [DataLoader](/api/python/docs/api/gluon/data/index.html#dataloader) to iterate through the dataset in mini-batches.
+
+
+```python
+import mxnet as mx
+import os
+import time
+import tarfile
+
+```
+
+## Introduction to `Dataset`s
+
+[Dataset](/api/python/docs/api/gluon/data/index.html#datasets) objects are used to represent collections of data, and include methods for loading and parsing the data (often stored on disk). Gluon has a number of different `Dataset` classes for working with image data out-of-the-box, but you'll use the [ArrayDataset](/api/python/docs/api/gluon/data/index.html#mxnet.gluon.data.ArrayDataset) to introduce the idea of a `Dataset`.
+
+To start, you can generate random data `X`, consisting of 10 samples and 3 features with the corresponding random labels `y` simulating a typical supervised learning task. Then you can pass these labels to the `ArrayDataset` method for them become a `Dataset` class.
+
+
+
+
+
+```python
+mx.random.seed(42) # Fix the seed for reproducibility
+X = mx.random.uniform(shape=(10, 3))
+y = mx.random.uniform(shape=(10, 1))
+dataset = mx.gluon.data.dataset.ArrayDataset(X, y)
+```
+
+A key feature of the `Dataset` class is the __*ability to retrieve a single sample from a given index*__. In this case, your random data and labels were generated in memory, so this `ArrayDataset` doesn't have to load anything from disk, but the interface is the same for any `Dataset` class.
+
+
+
+
+```python
+
+sample_idx = 4
+sample = dataset[sample_idx]
+
+assert len(sample) == 2
+assert sample[0].shape == (3, )
+assert sample[1].shape == (1, )
+print(sample)
+```
+
+    (
+    [0.74707687 0.37641123 0.46362457]
+    <NDArray 3 @cpu(0)>, 
+    [0.35440788]
+    <NDArray 1 @cpu(0)>)
+
+
+
+You get a tuple output consisting of a data sample and its corresponding label, which makes sense because you passed the data `X` and the labels `y` in that order when you instantiated the `ArrayDataset`. You don't usually retrieve individual samples from `Dataset` objects though (unless we're quality checking the output samples). Instead you typically use a `DataLoader`.
+
+## Introduction to `DataLoader`
+
+A [DataLoader](/api/python/docs/api/gluon/data/index.html#dataloader) is used to create mini-batches of samples from a [Dataset](/api/python/docs/api/gluon/data/index.html#datasets), and the `DataLoader` provides a convenient iterator interface for looping through these batches. It's typically much more efficient to pass a mini-batch of data through a neural network than a single sample at a time, because the computation can be performed in parallel. A required parameter of `DataLoader` is the size of the mini-batches you want to create, called `batch_size`.
+
+Another benefit of using `DataLoader` is the ability to easily load data in parallel using [multiprocessing](https://docs.python.org/3.6/library/multiprocessing.html). You can set the `num_workers` parameter to the number of CPUs available on your machine for potentially maximal performance, or limit it to a lower number to spare resources. Please note, that sometimes too many CPUs will not necessarily improve your overall efficiency, so feel free to modify `num_workers` to the most efficient value for your dataset.
+
+
+
+
+```python
+
+from multiprocessing import cpu_count
+CPU_COUNT = cpu_count()
+
+data_loader = mx.gluon.data.DataLoader(dataset, batch_size=5, num_workers=CPU_COUNT)
+
+for X_batch, y_batch in data_loader:
+    print("X_batch has shape {}, and y_batch has shape {}".format(X_batch.shape, y_batch.shape))
+```
+
+    X_batch has shape (5, 3), and y_batch has shape (5, 1)
+    X_batch has shape (5, 3), and y_batch has shape (5, 1)
+
+
+You can see 2 mini-batches of data (and labels), each with 5 samples, which makes sense given you started with a dataset of 10 samples. When comparing the shape of the batches to the samples returned by the `Dataset`, you've gained an extra dimension at the start which is typically called the batch axis.
+
+Our `data_loader` loop will stop when every sample of `dataset` has been returned as part of a batch. Sometimes the dataset length isn't divisible by the mini-batch size, leaving a final batch with a smaller number of samples. `DataLoader`'s default behavior is to return this smaller mini-batch, but this can be changed by setting the `last_batch` parameter to `discard` (which ignores the last batch) or `rollover` (which starts the next epoch with the remaining samples).
+
+## Machine learning with `Dataset`s and `DataLoader`s
+
+You will often use a few different `Dataset` objects in your Machine Learning project. It's essential to separate your training dataset from testing dataset, and it's also good practice to have validation dataset (a.k.a. development dataset) that can be used for optimising hyperparameters.
+
+Using Gluon `Dataset` objects, you define the data to be included in each of these separate datasets. Common use cases for loading data are covered already (e.g. [mxnet.gluon.data.vision.datasets.ImageFolderDataset](/api/python/docs/api/gluon/data/vision/index.html)), but it's simple to create your own custom `Dataset` classes for other types of data. You can even use `Dataset` objects for common datasets if you want to experiment quickly; the `Dataset` class can even download and parse the data for you! In this example you use the [Fashion MNIST](https://github.com/zalandoresearch/fashion-mnist) dataset from Zalando Research.
+
+Many of the image `Dataset`'s accept a function (via the optional `transform` parameter) which is applied to each sample returned by the `Dataset`. It's useful for performing data augmentation, but can also be used for more simple data type conversion and pixel value scaling as seen below.
+
+
+
+
+```python
+
+def transform(data, label):
+    data = data.astype('float32')/255
+    return data, label
+
+train_dataset = mx.gluon.data.vision.datasets.FashionMNIST(train=True)#, transform=transform)
+valid_dataset = mx.gluon.data.vision.datasets.FashionMNIST(train=False)#, transform=transform)
+```
+
+
+```python
+%matplotlib inline
+from matplotlib.pylab import imshow
+
+sample_idx = 234
+sample = train_dataset[sample_idx]
+data = sample[0]
+label = sample[1]
+label_desc = {0:'T-shirt/top', 1:'Trouser', 2:'Pullover', 3:'Dress', 4:'Coat', 5:'Sandal', 6:'Shirt', 7:'Sneaker', 8:'Bag', 9:'Ankle boot'}
+
+imshow(data[:,:,0].asnumpy(), cmap='gray')
+print("Data type: {}".format(data.dtype))
+print("Label: {}".format(label))
+print("Label description: {}".format(label_desc[label]))
+```
+
+    Data type: <class 'numpy.uint8'>
+    Label: 8
+    Label description: Bag
+
+
+
+![png](output_10_1.png)
+
+
+
+```python
+# ![png](https://raw.githubusercontent.com/dmlc/web-data/master/mxnet/doc/tutorials/gluon/datasets/fashion_mnist_bag.png)
+```
+
+When training some models it can be important to shuffle the training samples every time you pass through the dataset (i.e. each epoch). Sometimes the order of your samples will have a spurious relationship with the target variable, and shuffling the samples helps remove this, improving performance. With [DataLoader](/api/python/docs/api/gluon/data/index.html#dataloader) it's as simple as adding `shuffle=True`.
+
+If you have more complex shuffling requirements (e.g. when handling sequential data), take a look at [mxnet.gluon.data.BatchSampler](/api/python/docs/api/gluon/data/index.html#mxnet.gluon.data.BatchSampler) and pass this to your `DataLoader` instead.
+
+
+```python
+
+batch_size = 32
+train_data_loader = mx.gluon.data.DataLoader(train_dataset, batch_size, shuffle=True, num_workers=CPU_COUNT)
+valid_data_loader = mx.gluon.data.DataLoader(valid_dataset, batch_size, num_workers=CPU_COUNT)
+```
+
+With both `DataLoader`s defined, you can train a model to classify each image and evaluate the validation loss at each epoch. See the [next](https://github.com/vidyaravipati/incubator-mxnet/blob/mxnet2.0_crashcourse/docs/python_docs/python/tutorials/getting-started/crash-course/6-trainNN.md) tutorial for how this is done.
+
+# Using custom data with `Dataset`s
+
+Gluon has multiple [Dataset](https://mxnet.incubator.apache.org/api/python/gluon/data.html?highlight=dataset#mxnet.gluon.data.Dataset) classes for working with your own image data straight out-of-the-box. You can get started using the [mxnet.gluon.data.vision.datasets.ImageFolderDataset](/api/python/docs/api/gluon/data/vision/datasets/index.html#mxnet.gluon.data.vision.datasets.ImageFolderDataset) which loads images directly from a user-defined folder, and infers the label (i.e. class) from the folders.
+
+
+You will run through an example for image classification, but a similar process applies for other vision tasks. If you already have your own collection of images to work with you could partition your data into training and test sets, and place all objects of the same class into seperate folders. Similar to:
+```
+    ./images/train/car/abc.jpg
+    ./images/train/car/efg.jpg
+    ./images/train/bus/hij.jpg
+    ./images/train/bus/klm.jpg
+    ./images/test/car/xyz.jpg
+    ./images/test/bus/uvw.jpg
+```
+
+
+You can download the Caltech 101 dataset if you don't already have images to work with for this example, but please note the download is 126MB.
+
+
+```python
+data_folder = "data"
+dataset_name = "101_ObjectCategories"
+archive_file = "{}.tar.gz".format(dataset_name)
+archive_path = os.path.join(data_folder, archive_file)
+data_url = "https://s3.us-east-2.amazonaws.com/mxnet-public/"
+
+if not os.path.isfile(archive_path):
+    mx.test_utils.download("{}{}".format(data_url, archive_file), dirname = data_folder)
+    print('Extracting {} in {}...'.format(archive_file, data_folder))
+    tar = tarfile.open(archive_path, "r:gz")
+    tar.extractall(data_folder)
+    tar.close()
+    print('Data extracted.')
+```
+
+    Extracting 101_ObjectCategories.tar.gz in data...
+    Data extracted.
+
+
+After downloading and extracting the data archive, you have two folders: `data/101_ObjectCategories` and `data/101_ObjectCategories_test`. You can load the data into separate training and testing [ImageFolderDataset](/api/python/docs/api/gluon/data/vision/datasets/index.html#mxnet.gluon.data.vision.datasets.ImageFolderDataset)s.
+
+training_path = os.path.join(data_folder, dataset_name)
+testing_path = os.path.join(data_folder, "{}_test".format(dataset_name))
+
+You instantiate the [ImageFolderDataset](https://mxnet.incubator.apache.org/api/python/gluon/data.html?highlight=imagefolderdataset#mxnet.gluon.data.vision.datasets.ImageFolderDataset) by providing the path to the data, and the folder structure will be traversed to determine which image classes are available and which images correspond to each class. Make sure the classes used in both the training and in the testing datasets are the same, otherwise the label encodings can get muddled.
+
+Additionally, you can pass a `transform` parameter to these `Dataset`'s as you've previously seen.
+
+
+
+```python
+cd data
+```
+
+    /home/ec2-user/SageMaker/data
+
+
+
+```python
+!ls
+```
+
+    101_ObjectCategories  101_ObjectCategories.tar.gz  101_ObjectCategories_test
+
+
+
+```python
+training_path='/home/ec2-user/SageMaker/data/101_ObjectCategories'
+testing_path='/home/ec2-user/SageMaker/data/101_ObjectCategories_test'
+train_dataset = mx.gluon.data.vision.datasets.ImageFolderDataset(training_path)
+test_dataset = mx.gluon.data.vision.datasets.ImageFolderDataset(testing_path)
+```
+
+Samples from these datasets contain tuples of data with the corresponding labels. Images are loaded from disk, decoded and optionally transformed when the `__getitem__(i)` method is called (equivalent to `train_dataset[i]`).
+
+As with the Fashion MNIST dataset the labels will be integer encoded. You can use the `synsets` property of the [ImageFolderDataset](https://mxnet.incubator.apache.org/api/python/gluon/data.html?highlight=imagefolderdataset#mxnet.gluon.data.vision.datasets.ImageFolderDataset)s to retrieve the original descriptions (e.g. `train_dataset.synsets[i]`).
+
+
+```python
+
+sample_idx = 539
+sample = train_dataset[sample_idx]
+data = sample[0]
+label = sample[1]
+
+print("Data type: {}".format(data.dtype))
+print("Label: {}".format(label))
+print("Label description: {}".format(train_dataset.synsets[label]))
+assert label == 1
+
+imshow(data.asnumpy(), cmap='gray')
+```
+
+    Data type: <class 'numpy.uint8'>
+    Label: 1
+    Label description: Faces_easy
+
+
+![png](https://raw.githubusercontent.com/dmlc/web-data/master/mxnet/doc/tutorials/gluon/datasets/caltech101_face.png)<!--notebook-skip-line-->
+
+# Using your own data with custom `Dataset`s
+
+Sometimes you have data that doesn't quite fit the format expected by the included [Dataset](/api/python/docs/api/gluon/data/index.html#mxnet.gluon.data.Dataset) classes. You might be able to preprocess your data to fit the expected format, but it may be easier to create your own dataset to do this.
+
+To create your own custom `Dataset` you need to create a class that implements a `__getitem__` method and returns a sample (i.e. a tuple of [mx.nd.NDArray](/api/python/docs/api/ndarray/ndarray.html#mxnet.ndarray.NDArray)'s).
+
+# New in MXNet 2.0: faster C++ backend DataLoaders
+
+As part of an effort to speed up the current data loading pipeline using gluon dataset and dataloader, a new dataloader was created that uses the C++ backend and avoids potentially slow calls to Python functions.
+
+See [original issue](https://github.com/apache/incubator-mxnet/issues/17269), [pull request](https://github.com/apache/incubator-mxnet/pull/17464) and [implementation](https://github.com/apache/incubator-mxnet/pull/17841).
+
+The data loading pipeline is the major bottleneck for many training tasks. This flow can be summarized as:
+
+
+```python
+| Dataset.__getitem__ -> 
+| Transform.__call__()/forward() ->
+| Batchify ->
+| (optional communicate through shared_mem) ->
+| split_and_load(ctxs) ->
+| <training on GPUs> -> 
+```
+
+Typically, the performance bottlenecks are from slow python dataset retrievals, transform functions, multithreading issues due to the global interpreter lock, Python multiprocessing issues due to speed, and batchify issues due to poor memory management. By using the C++ backend you may be able to remove these bottlenecks and achieve a significant performance gain.
+
+This new dataloader provides: 
+- common C++ batchify functions that are split and context aware
+- a C++ MultithreadingDataLoader which inherit the same arguments as gluon.data.DataLoader but use MXNet's internal multithreading rather than Python's multiprocessing.
+- fallback to python multiprocessing whenever the dataset is not fully supported by the backend in the case that:
+    - the transform is not fully hybridizable
+    - batchify is not fully supported by backend
+
+Users can continue to use the traditional gluon.data.Dataloader, and the C++ backend will be applied automatically. The 'try_nopython' default is 'Auto', which detects whether the C++ backend is available for the given dataset and transforms. 
+
+Here you can view a performance increase for the CIFAR10 dataset with the C++ backend.
+
+### Using the C++ backend:
+
+
+
+```python
+cpp_dl = mx.gluon.data.DataLoader(
+    mx.gluon.data.vision.CIFAR10(train=True, transform=None), batch_size=32, num_workers=2,try_nopython=True)
+```
+
+
+```python
+start = time.time()
+for _ in range(3):
+    print(len(cpp_dl))
+    for _ in cpp_dl:
+        pass
+print('Elapsed time for backend dataloader:', time.time() - start)
+```
+
+    1563
+    1563
+    1563
+    Elapsed time for backend dataloader: 2.421664237976074
+
+
+### Using the Python backend:
+
+
+```python
+dl = mx.gluon.data.DataLoader(
+    mx.gluon.data.vision.CIFAR10(train=True, transform=None), batch_size=32, num_workers=2,try_nopython=False)
+```
+
+
+```python
+start = time.time()
+for _ in range(3):
+    print(len(dl))
+    for _ in dl:
+        pass
+print('Elapsed time for python dataloader:', time.time() - start)
+```
+
+    1563
+    1563
+    1563
+    Elapsed time for python dataloader: 6.896752119064331
+
+
+### The C++ backend loader was almost 3X faster for this particular use case
+This improvement in performance will not be seen in all cases, but when possible it's highly encouraged that you compare the dataloader throughput for these two options.
+
+## Next Steps
+
+Now that you have some experience with MXNet's datasets and dataloaders, it's time to use them for [Step 6: Training a Neural Network](https://github.com/vidyaravipati/incubator-mxnet/blob/mxnet2.0_crashcourse/docs/python_docs/python/tutorials/getting-started/crash-course/6-trainNN.md).
+
+