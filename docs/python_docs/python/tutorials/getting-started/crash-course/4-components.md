# Necessary components that are not in the network

<<<<<<< HEAD
The data and Neural Networks are not the only components that
you need to train your deep learning model. In this notebook, you will
learn about some of the common components used for training your own machine
learning models. Here is a list of components that are necessary for
training a model in MXNet.
=======
Data and models are not the only components that
you need to train a deep learning model. In this notebook, you will
learn about the common components involved in training deep learning models. 
Here is a list of components necessary for training models in MXNet.
>>>>>>> 7ef7f3c6

1. Initialization
2. Loss functions
    1. Built-in
    2. Custom
3. Optimizers
4. Metrics

```python
from mxnet import np, npx,gluon
import mxnet as mx
from mxnet.gluon import nn
npx.set_np()

ctx = mx.cpu()
```

## Initialization

In a previous notebook, you used `net.initialize()` to initialize the network
before a forward pass. Now, you will learn about initialization in a little more
detail.

<<<<<<< HEAD
First, define the `sequential` network that you used earlier and initialize it.
After that, print the parameters using the `collect_params()` method.
=======
First, define and initialize the `sequential` network from earlier.
After you initialize it, print the parameters using `collect_params()` method.
>>>>>>> 7ef7f3c6

```python
net = nn.Sequential()

net.add(nn.Dense(5, in_units=3, activation="relu"),
        nn.Dense(25, activation="relu"),
        nn.Dense(2)
       )

net
```

```python
net.initialize()
params = net.collect_params()

for key, value in params.items():
    print(key, value)


```

Next, you will print shape and params after the first forward pass.

```python
x = np.random.uniform(-1, 1, (10, 3))
net(x)  # Forward computation

params = net.collect_params()
for key, value in params.items():
    print(key, value)


```

#### Built-in Initialization

MXNet makes it easy to initialize by providing many common initializers. A subset that you will be using in the following sections include:

- Constant
- Normal

For more information, see
[Initializers](https://mxnet.apache.org/versions/1.6/api/python/docs/api/initializer/index.html)

When you use `net.intialize()`, MXNet, by default, initializes the weight matrices uniformly
by drawing random values with a uniform-distribution between −0.07 and 0.07 and
updates the bias parameters by setting them all to 0.

To initialize your network using different built-in types, you have to use the
`init` keyword argument in the `initialize()` method. Here is an example using
`constant` and `normal` initialization.

```python
from mxnet import init

# Constant init initializes the weights to be a constant value for all the params
net.initialize(init=init.Constant(3), ctx=ctx)
print(net[0].weight.data()[0])
```

If you use Normal to initialize your weights then you will use a normal
distribution with a mean of zero and standard deviation of sigma. If you have
already initialized the weight but want to reinitialize the weight, set the
`force_reinit` flag to `True`.

```python
net.initialize(init=init.Normal(sigma=0.2), force_reinit=True, ctx=ctx)
print(net[0].weight.data()[0])
```

## Components used in a training loop

Till now you have seen how to create an algorithm and how to initialize it using mxnet
APIs; additionally you have learned the basics of using mxnet. When you start training the
ML algorithm, how do you actually teach the algorithm to learn or train?

There are three main components for training an algorithm.

1. Loss function: calculates how far the model is from the true distribution
2. Autograd: the mxnet auto differentiation tool that calculates the gradients to
optimize the parameters
3. Optimizer: updates the parameters based on an optimization algorithm

You have already learned about autograd in the previous notebook. In this
notebook, you will learn more about loss functions and optimizers.

## Loss function

Loss functions are used to train neural networks and help the algorithm learn
from the data. The loss function computes the difference between the
output from the neural network and ground truth. This output is used to
update the neural network weights during training. Next, you will look at a
simple example.

Suppose you have a neural network `net` and the data is stored in a variable
`data`. The data consists of 5 total records (rows) and two features (columns)
and the output from the neural network after the first epoch is given by the
variable `nn_output`.

```python
net = gluon.nn.Dense(1)
net.initialize()

nn_input = np.array([[1.2, 0.56],
                     [3.0, 0.72],
                     [0.89, 0.9],
                     [0.89, 2.3],
                     [0.99, 0.52]])

nn_output = net(nn_input)
nn_output
```

The ground truth value of the data is stored in `groundtruth_label` is

```python
groundtruth_label = np.array([[0.0083],
                             [0.00382],
                             [0.02061],
                             [0.00495],
                             [0.00639]]).reshape(5, 1)
```

For this problem, you will use the L2 Loss. L2Loss, also called Mean Squared Error, is a
regression loss function that computes the squared distances between the target
values and the output of the neural network. It is defined as:

$$L = \frac{1}{2N}\sum_i{|label_i − pred_i|)^2}$$

The L2 loss function creates larger gradients for loss values which are farther apart due to the
square operator and it also smooths the loss function space. 

```python
def L2Loss(output_values, true_values):
    return np.mean((output_values - true_values) ** 2, axis=1) / 2

L2Loss(nn_output, groundtruth_label)
```

Now, you can do the same thing using the mxnet API

```python
from mxnet.gluon import nn, loss as gloss
loss = gloss.L2Loss()

loss(nn_output, groundtruth_label)
```

A network can improve by iteratively updating its weights to minimise the loss.
Some tasks use a combination of multiple loss functions, but often you will just
use one. MXNet Gluon provides a number of the most commonly used loss functions.
The choice of your loss function will depend on your network and task. Some
common tasks and loss function pairs include:

- regression: L1Loss, L2Loss

- classification: SigmoidBinaryCrossEntropyLoss, SoftmaxCrossEntropyLoss

- embeddings: HingeLoss

#### Customizing your Loss functions

You can also create custom loss functions using **Loss Blocks**.

You can inherit the base `Loss` class and write your own `forward` method. The
<<<<<<< HEAD
backward propagation will be automatically computed by autograd. However that
only holds true if you can build your loss from existing MXNet operators.
=======
backward propagation will be automatically computed by autograd. However, that
only holds true if you can build your loss from existing mxnet operators.
>>>>>>> 7ef7f3c6

```python
from mxnet.gluon.loss import Loss

class custom_L1_loss(Loss):
    def __init__(self, weight=None, batch_axis=0, **kwargs):
        super(custom_L1_loss, self).__init__(weight, batch_axis, **kwargs)

    def forward(self, pred, label):
        l = np.abs(label - pred)
        l = l.reshape(len(l),)
        return l
    
L1 = custom_L1_loss()
L1(nn_output, groundtruth_label)
```

```python
l1=gloss.L1Loss()
l1(nn_output, groundtruth_label)
```

## Optimizer

The loss function determines how much to change the parameters based on how far the
model is from the groundtruth. Optimizer determines how the model
weights or parameters are updated based on the loss function. In Gluon, this
optimization step is performed by the `gluon.Trainer`.

Here is a basic example of how to call the `gluon.Trainer` method.

```python
from mxnet import optimizer
```

```python
trainer = gluon.Trainer(net.collect_params(),
                       optimizer="Adam",
                       optimizer_params={
                           "learning_rate":0.1,
                           "wd":0.001
                       })
```

When creating a **Gluon Trainer**, you must provide the trainer object with
1. A collection of parameters that need to be learnt. The collection of
parameters will be the weights and biases of your network that you are training.
2. An Optimization algorithm (optimizer) that you want to use for training. This
algorithm will be used to update the parameters every training iteration when
`trainer.step` is called. For more information, see
[optimizers](https://mxnet.apache.org/versions/1.6/api/python/docs/api/optimizer/index.html)

```python
curr_weight = net.weight.data()
print(curr_weight)
```

```python
batch_size = len(nn_input)
trainer.step(batch_size)
print(net.weight.data())
```

```python
print(curr_weight - net.weight.grad() * 1 / 5)

```

## Metrics

MXNet includes a `metrics` API that you can use to evaluate how your model is
performing. This is typically used during training to monitor performance on the
validation set. MXNet includes many commonly used metrics, a few are listed below:

-
[Accuracy](https://mxnet.apache.org/versions/1.6/api/python/docs/api/metric/index.html#mxnet.metric.Accuracy)
-
[CrossEntropy](https://mxnet.apache.org/versions/1.6/api/python/docs/api/metric/index.html#mxnet.metric.CrossEntropy)
- [Mean squared
error](https://mxnet.apache.org/versions/1.6/api/python/docs/api/metric/index.html#mxnet.metric.MSE)
- [Root mean squared error
(RMSE)](https://mxnet.apache.org/versions/1.6/api/python/docs/api/metric/index.html#mxnet.metric.RMSE)

Now, you will define two arrays for a dummy binary classification example.

```python
# Vector of likelihoods for all the classes
pred = np.array([[0.1, 0.9], [0.05, 0.95], [0.83, 0.17], [0.63, 0.37]])

labels = np.array([1, 1, 0, 1])
```

Before you can calculate the accuracy of your model, the metric (accuracy)
should be instantiated before the training loop

```python
from mxnet.gluon.metric import Accuracy

acc = Accuracy()
```

To run and calculate the updated accuracy for each batch or epoch, you can call
the `update()` method. This method uses labels and predictions which can be
either class indexes or a vector of likelihoods for all of the classes.

```python
acc.update(labels=labels, preds=pred)
```

#### Creating custom metrics

In addition to built-in metrics, if you want to create a custom metric, you can
use the following skeleton code. This code inherits from the `EvalMetric` base
class.

```
def custom_metric(EvalMetric):
    def __init__(self):
        super().init()

    def update(self, labels, preds):
        pass

```

Here is an example using the Precision metric. First, define the two values
`labels` and `preds`.

```python
labels = np.array([0, 1, 1, 0, 0, 1, 0, 0, 1, 0, 1, 1])
preds = np.array([0, 1, 1, 1, 1, 0, 0, 1, 0, 0, 0, 0])
```

Next, define the custom metric class `precision` and instantiate it

```python
from mxnet.gluon.metric import EvalMetric

class precision(EvalMetric):
    def __init__(self):
        super().__init__(name="Precision")
        
    def update(self,labels, preds):
        tp_labels = (labels == 1)
        true_positives = sum(preds[tp_labels] == 1)
        fp_labels = (labels == 0)
        false_positives = sum(preds[fp_labels] == 1)
        return true_positives / (true_positives + false_positives)
        
p = precision()
```

And finally, call the `update` method to return the results of `precision` for your data

```python
p.update(np.array(y_true), np.array(y_pred))
```

## Next steps

Now that you have learned all the components required to train a neural network,
you will see how to load your data using the Gluon API in [Step 5: Gluon
Datasets and DataLoader](5-datasets.md)<|MERGE_RESOLUTION|>--- conflicted
+++ resolved
@@ -1,17 +1,26 @@
+<!--- Licensed to the Apache Software Foundation (ASF) under one -->
+<!--- or more contributor license agreements.  See the NOTICE file -->
+<!--- distributed with this work for additional information -->
+<!--- regarding copyright ownership.  The ASF licenses this file -->
+<!--- to you under the Apache License, Version 2.0 (the -->
+<!--- "License"); you may not use this file except in compliance -->
+<!--- with the License.  You may obtain a copy of the License at -->
+
+<!---   http://www.apache.org/licenses/LICENSE-2.0 -->
+
+<!--- Unless required by applicable law or agreed to in writing, -->
+<!--- software distributed under the License is distributed on an -->
+<!--- "AS IS" BASIS, WITHOUT WARRANTIES OR CONDITIONS OF ANY -->
+<!--- KIND, either express or implied.  See the License for the -->
+<!--- specific language governing permissions and limitations -->
+<!--- under the License. -->
 # Necessary components that are not in the network
 
-<<<<<<< HEAD
-The data and Neural Networks are not the only components that
-you need to train your deep learning model. In this notebook, you will
-learn about some of the common components used for training your own machine
-learning models. Here is a list of components that are necessary for
-training a model in MXNet.
-=======
+
 Data and models are not the only components that
 you need to train a deep learning model. In this notebook, you will
 learn about the common components involved in training deep learning models. 
 Here is a list of components necessary for training models in MXNet.
->>>>>>> 7ef7f3c6
 
 1. Initialization
 2. Loss functions
@@ -35,13 +44,8 @@
 before a forward pass. Now, you will learn about initialization in a little more
 detail.
 
-<<<<<<< HEAD
-First, define the `sequential` network that you used earlier and initialize it.
-After that, print the parameters using the `collect_params()` method.
-=======
 First, define and initialize the `sequential` network from earlier.
 After you initialize it, print the parameters using `collect_params()` method.
->>>>>>> 7ef7f3c6
 
 ```python
 net = nn.Sequential()
@@ -208,13 +212,8 @@
 You can also create custom loss functions using **Loss Blocks**.
 
 You can inherit the base `Loss` class and write your own `forward` method. The
-<<<<<<< HEAD
-backward propagation will be automatically computed by autograd. However that
-only holds true if you can build your loss from existing MXNet operators.
-=======
 backward propagation will be automatically computed by autograd. However, that
 only holds true if you can build your loss from existing mxnet operators.
->>>>>>> 7ef7f3c6
 
 ```python
 from mxnet.gluon.loss import Loss
