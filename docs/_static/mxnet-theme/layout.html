--- conflicted
+++ resolved
@@ -199,23 +199,8 @@
     {%- include "footer.html" %}
     {%- endif %} <!-- pagename != index -->
     </div>
-<<<<<<< HEAD
+
     {{ script() }}
-=======
-
-    <script src="https://maxcdn.bootstrapcdn.com/bootstrap/3.3.6/js/bootstrap.min.js" integrity="sha384-0mSbJDEHialfmuBBQP6A4Qrprq5OVfW37PRR3j5ELqxss1yVqOtnepnHVP9aJ7xS" crossorigin="anonymous"></script>
-    <script type="text/javascript" src="{{ pathto('_static/js/sidebar.js', 1) }}"></script>
-    <script type="text/javascript" src="{{ pathto('_static/js/search.js', 1) }}"></script>
-    <script type="text/javascript" src="{{ pathto('_static/js/navbar.js', 1) }}"></script>
-    <script type="text/javascript" src="{{ pathto('_static/js/clipboard.min.js', 1) }}"></script>
-    <script type="text/javascript" src="{{ pathto('_static/js/copycode.js', 1) }}"></script>
-    <script type="text/javascript" src="{{ pathto('_static/js/page.js', 1) }}"></script>
-    <script type="text/javascript" src="{{ pathto('_static/js/docversion.js', 1) }}"></script>
-    <script type="text/javascript">
-        $('body').ready(function () {
-            $('body').css('visibility', 'visible');
-        });
-    </script>
->>>>>>> d4e202a5
+
   </body>
 </html>