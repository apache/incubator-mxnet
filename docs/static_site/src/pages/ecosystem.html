---
layout: page
title: Ecosystem
subtitle: Explore a rich ecosystem of libraries, tools, and more to support research and development of Deep Learning application across many fields and domains of application.
action: Get Started
action_url: /get_started
permalink: /ecosystem/

ecosystem_toolkits:
- title: GluonCV
  text: GluonCV is a computer vision toolkit with rich model zoo. From object detection to pose estimation.
  icon: /assets/img/visual.svg
  link: https://gluon-cv.mxnet.io
- title: GluonNLP
  text: GluonNLP provides state-of-the-art deep learning models in NLP. For engineers and researchers to fast prototype research ideas and products.
  icon: /assets/img/artificial-intelligence.svg
  link: https://gluon-nlp.mxnet.io/
- title: GluonTS
  text: Gluon Time Series (GluonTS) is the Gluon toolkit for probabilistic time series modeling, focusing on deep learning-based models.
  icon: /assets/img/line-graph.svg
  link: https://gluon-ts.mxnet.io/
- title: AutoGluon
  text: AutoGluon enables easy-to-use and easy-to-extend AutoML with a focus on deep learning and real-world applications spanning image, text, or tabular data.
  icon: /assets/img/autogluon.png
  link: https://autogluon.mxnet.io

ecosystem_other:
- title: InsightFace
  text: State-of-the-art face detection and face recognition repository, including ArcFace loss and RetinaFace implementation
  link: https://github.com/deepinsight/insightface
- title: Sockeye
  text: Sockeye is a sequence-to-sequence framework for Neural Machine Translation based on Apache MXNet Incubating. It implements state-of-the-art encoder-decoder architectures.
  link: https://awslabs.github.io/sockeye/
- title: Deep Graph Library
  text: DGL is a Python package dedicated to deep learning on graphs supporting MXNet as a backend.
  link: https://www.dgl.ai/
- title: TensorLy
  text: TensorLy is a high level API for tensor methods and deep tensorized neural networks in Python that aims to make tensor learning simple.
  icon: /assets/img/tensorly_logo.png
  link: http://tensorly.org/stable/home.html
- title: TVM
  text: TVM is an open deep learning compiler stack for CPUs, GPUs, and specialized accelerators. It supports a number of framework including MXNet.
  link: https://tvm.ai/about
  icon: /assets/img/tvm.png
- title: GluonFR
  text: Community-driven toolkit for Face Recognition and Face Detection
  link: https://gluon-face.readthedocs.io/en/latest/
- title: Optuna
  text: Optuna is a hyperparameter optimization framework that automates the search for good hyperparameters using Python conditionals, loops, and syntax.
  link: https://optuna.org/
  icon: /assets/img/optuna.png
- title: Ray Tune
  text: Tune is a Python library for experiment execution and hyperparameter tuning at any scale.
  link: https://docs.ray.io/en/latest/tune.html
  icon: /assets/img/tune.png
- title: Coach RL
  text: Coach is a python reinforcement learning framework containing implementation of many state-of-the-art algorithms, it supports MXNet as a back-end
  icon: /assets/img/coach_logo.png
  link: https://github.com/NervanaSystems/coach
- title: XFer
  text: Xfer is a library that allows quick and easy transfer of knowledge stored in deep neural networks implemented in MXNet.
  link: https://xfer.readthedocs.io/en/master/
  icon: /assets/img/xfer.png
<<<<<<< HEAD
- title: DJL
  text: Deep Java Library is an open source library to build and deploy deep learning in Java
  icon: /assets/img/djl.png
  link: https://djl.ai/
=======
- title: Multi Model Server
  text: Model Server for Apache MXNet (MMS) is a flexible and easy to use tool for serving deep learning models exported from MXNet or the Open Neural Network Exchange (ONNX).
  link: https://github.com/awslabs/multi-model-server
>>>>>>> 9d1e290b

---

<!---
  Licensed to the Apache Software Foundation (ASF) under one
  or more contributor license agreements.  See the NOTICE file
  distributed with this work for additional information
  regarding copyright ownership.  The ASF licenses this file
  to you under the Apache License, Version 2.0 (the
  "License"); you may not use this file except in compliance
  with the License.  You may obtain a copy of the License at

    http://www.apache.org/licenses/LICENSE-2.0

  Unless required by applicable law or agreed to in writing,
  software distributed under the License is distributed on an
  "AS IS" BASIS, WITHOUT WARRANTIES OR CONDITIONS OF ANY
  KIND, either express or implied.  See the License for the
  specific language governing permissions and limitations
  under the License.
-->

<div class="ecosystem-page">
    <div class="row">
        <h2>D2L.ai</h2>
        <div class="row">
            <div class="col-4">
                <a href="http://d2l.ai/"><img src="{{'/assets/img/front.jpg' | relative_url}}"></a>
            </div>
            <div class="col-8">
                <p>A <a href="https://d2l.ai">deep learning book</a> with interactive jupyter notebooks, math formula,
                    and a dedicated forum for discussions.</p>
                <p>It offers an interactive learning experience with mathematics, figures, code, text, and discussions,
                    where concepts and techniques are illustrated and implemented with experiments on real data
                    sets.</p>
                <p>Each section is an executable Jupyter notebook. You can modify the code and tune hyperparameters to
                    get instant feedback to accumulate practical experiences in deep learning.</p>
                <p>The book is authored by <a href="https://www.astonzhang.com/">Aston Zhang</a>, Amazon Applied
                    Scientist UIUC Ph.D., <a href="http://zacklipton.com/">Zack C. Lipton</a>, CMU Assistant Professor
                    UCSD Ph.D.,
                    <a href="https://scholar.google.com/citations?user=Z_WrhK8AAAAJ&hl=en">Mu Li</a> Amazon Principal
                    Scientist CMU Ph.D. and <a href="https://alex.smola.org/">Alex J. Smola</a> Amazon VP/Distinguished
                    Scientist TU Berlin Ph.D.
                <p>D2L is used as a textbook or a reference book at Carnegie Mellon University, Georgia Institute of
                    Technology, the University of California Berkeley and many more university</p>
            </div>
        </div>
    </div>
    <br><br>
    <h2>Toolkits</h2>
    <div class="row">
        {%- for feature in page.ecosystem_toolkits -%}
        <div class="col-4">
            <div class="card">
                <a href="{{feature.link}}">
                    <div class="card-text">
                        <div class="card-header-title">
                            <h4>{{feature.title}}</h4>
                            <img src="{{feature.icon | relative_url}}">
                        </div>
                        <p class="card-summary">{{feature.text}}</p>
                    </div>
                </a>
            </div>
        </div>
        {%- endfor -%}
    </div>
    <br><br>
    <h2>Ecosystem</h2>
    <div class="row">
        {%- for feature in page.ecosystem_other -%}
        <div class="col-3">
            <div class="card">
                <a href="{{feature.link}}">
                    <div class="card-text">
                        <div class="card-header-title">
                            <h4>{{feature.title}}</h4>
                            <img src="{{feature.icon | relative_url}}">
                        </div>
                        <p class="card-summary">{{feature.text}}</p>
                    </div>
                </a>
            </div>
        </div>
        {%- endfor -%}
    </div>
    <br><br>
</div><|MERGE_RESOLUTION|>--- conflicted
+++ resolved
@@ -61,16 +61,13 @@
   text: Xfer is a library that allows quick and easy transfer of knowledge stored in deep neural networks implemented in MXNet.
   link: https://xfer.readthedocs.io/en/master/
   icon: /assets/img/xfer.png
-<<<<<<< HEAD
 - title: DJL
   text: Deep Java Library is an open source library to build and deploy deep learning in Java
   icon: /assets/img/djl.png
   link: https://djl.ai/
-=======
 - title: Multi Model Server
   text: Model Server for Apache MXNet (MMS) is a flexible and easy to use tool for serving deep learning models exported from MXNet or the Open Neural Network Exchange (ONNX).
   link: https://github.com/awslabs/multi-model-server
->>>>>>> 9d1e290b
 
 ---
 
