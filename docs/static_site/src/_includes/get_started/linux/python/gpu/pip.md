--- conflicted
+++ resolved
@@ -1,6 +1,5 @@
 Run the following command:
 
-<<<<<<< HEAD
 <div class="v1-6-0">
 {% highlight bash %}
 $ pip install mxnet-cu102
@@ -8,10 +7,7 @@
 
 </div> <!-- End of v1-6-0 -->
 
-<div class="v1-5-0">
-=======
 <div class="v1-5-1">
->>>>>>> 10a12d59
 {% highlight bash %}
 $ pip install mxnet-cu101==1.5.1
 {% endhighlight %}
