Options -Indexes
DirectorySlash off
RewriteEngine on
RewriteOptions AllowNoSlash

# Show file instead of folder for example /api/docs/tutorials.html
# instead of /api/docs/tutorials/
RewriteCond %{REQUEST_FILENAME} -d
RewriteCond %{REQUEST_FILENAME}\.html -f
RewriteRule ^(.*) $1.html [NC,L]

# Prettify some files like tutorials/io to tutorials/io.html
RewriteCond %{REQUEST_FILENAME}\.html -f
RewriteRule ^(.*) $1.html [NC,L]

#API docs needs specific root
RewriteCond %{REQUEST_URI} \/docs\/api$|\/docs\/tutorials$
RewriteRule ^(.*) %{REQUEST_URI}/ [R,NC,L]

# Prettify folders like /get_started
RewriteCond %{REQUEST_URI} !\/$
RewriteCond %{REQUEST_FILENAME} -d
RewriteCond %{REQUEST_FILENAME}/index.html -f
RewriteRule ^(.*) $1/index.html [NC,L]

<<<<<<< HEAD
# Redirects

# Python API
Redirect 301 /versions/master/api/python/index.html /api/python/docs/api/index.html
Redirect 301 /api/python/ndarray/ndarray.html /api/python/docs/api/ndarray/index.html
Redirect 301 /api/python/ndarray/random.html /api/python/docs/api/ndarray/routines.html
Redirect 301 /api/python/ndarray/linalg.html /api/python/docs/api/ndarray/routines.html
Redirect 301 /api/python/ndarray/contrib.html /api/python/docs/api/ndarray/routines.html
Redirect 301 /api/python/ndarray/sparse.html /api/python/docs/api/ndarray/sparse_routines.html

Redirect 301 /api/python/autograd/autograd.html /api/python/docs/api/gluon-related/mxnet.autograd.html

Redirect 301 /api/python/gluon/gluon.html /api/python/docs/api/gluon/index.html
Redirect 301 /api/python/contrib/contrib.html /api/python/docs/api/gluon/mxnet.gluon.contrib.html
Redirect 301 /api/python/gluon/nn.html /api/python/docs/api/gluon/nn.html
Redirect 301 /api/python/gluon/rnn.html /api/python/docs/api/gluon/rnn.html
Redirect 301 /api/python/gluon/loss.html /api/python/docs/api/gluon/mxnet.gluon.loss.html
Redirect 301 /api/python/gluon/data.html /api/python/docs/api/gluon/mxnet.gluon.data.html
Redirect 301 /api/python/gluon/model_zoo.html /api/python/docs/api/gluon/mxnet.gluon.model_zoo.html
Redirect 301 /api/python/gluon/contrib.html /api/python/docs/api/gluon/mxnet.gluon.contrib.html

Redirect 301 /api/python/kvstore/kvstore.html /api/python/docs/api/gluon-related/mxnet.kvstore.html
Redirect 301 /api/python/metric/metric.html /api/python/docs/api/gluon-related/mxnet.metric.html
Redirect 301 /api/python/optimization/optimization.html /api/python/docs/api/gluon-related/mxnet.optimizer.html
Redirect 301 /api/python/optimization/contrib.html /api/python/docs/api/gluon-related/mxnet.optimizer.html
Redirect 301 /api/python/profiler/profiler.html /api/python/docs/api/gluon-related/mxnet.profiler.html
Redirect 301 /api/python/io/io.html /api/python/docs/api/gluon-related/mxnet.io.html

Redirect 301 /api/python/symbol/symbol.html /api/python/docs/api/symbol/index.html
Redirect 301 /api/python/symbol.html /api/python/docs/api/symbol/index.html
Redirect 301 /api/python/symbol/linalg.html /api/python/docs/api/symbol/mxnet.symbol.linalg.html

Redirect 301 /api/python/module/module.html /api/python/docs/api/symbol-related/mxnet.module.html
Redirect 301 /api/python/callback/callback.html /api/python/docs/api/symbol-related/mxnet.callback.html
Redirect 301 /api/python/tools/visualization.html /api/python/docs/api/symbol-related/mxnet.visualization.html

Redirect 301 /api/python/executor/executor.html /api/python/docs/api/advanced/mxnet.executor.html
Redirect 301 /api/python/rtc/rtc.html /api/python/docs/api/advanced/mxnet.rtc.html
Redirect 301 /api/python/tools/test_utils.html /api/python/docs/api/advanced/mxnet.test_utils.html

# Top Level Nav bar
Redirect 301 /install/index.html /get_started
Redirect 301 /test/get_started/install.html /get_started
Redirect 301 /faq/index.html /api
Redirect 301 /tutorials/index.html /api
Redirect 301 /architecture/index.html /api/architecture/overview
Redirect 301 /community/ecosystem.html /ecosystem
Redirect 301 /community/powered_by.html /ecosystem
=======

# 404
ErrorDocument 404 /404.html
>>>>>>> 3ffd2c2b
<|MERGE_RESOLUTION|>--- conflicted
+++ resolved
@@ -23,7 +23,9 @@
 RewriteCond %{REQUEST_FILENAME}/index.html -f
 RewriteRule ^(.*) $1/index.html [NC,L]
 
-<<<<<<< HEAD
+# 404
+ErrorDocument 404 /404.html
+
 # Redirects
 
 # Python API
@@ -71,9 +73,4 @@
 Redirect 301 /tutorials/index.html /api
 Redirect 301 /architecture/index.html /api/architecture/overview
 Redirect 301 /community/ecosystem.html /ecosystem
-Redirect 301 /community/powered_by.html /ecosystem
-=======
-
-# 404
-ErrorDocument 404 /404.html
->>>>>>> 3ffd2c2b
+Redirect 301 /community/powered_by.html /ecosystem