<!--- Licensed to the Apache Software Foundation (ASF) under one -->
<!--- or more contributor license agreements.  See the NOTICE file -->
<!--- distributed with this work for additional information -->
<!--- regarding copyright ownership.  The ASF licenses this file -->
<!--- to you under the Apache License, Version 2.0 (the -->
<!--- "License"); you may not use this file except in compliance -->
<!--- with the License.  You may obtain a copy of the License at -->

<!---   http://www.apache.org/licenses/LICENSE-2.0 -->

<!--- Unless required by applicable law or agreed to in writing, -->
<!--- software distributed under the License is distributed on an -->
<!--- "AS IS" BASIS, WITHOUT WARRANTIES OR CONDITIONS OF ANY -->
<!--- KIND, either express or implied.  See the License for the -->
<!--- specific language governing permissions and limitations -->
<!--- under the License. -->

# Installing MXNet

```eval_rst
.. toctree::
   :hidden:

   amazonlinux_setup.md
   build_from_source.md
   c_plus_plus.md
   centos_setup.md
   download.md
   java_setup.md
   osx_setup.md
   raspbian_setup.md
   scala_setup.md
   tx2_setup.md
   ubuntu_setup.md
   validate_mxnet.md
   windows_setup.md
```

Indicate your preferred configuration. Then, follow the customized commands to install MXNet.

<div class="dropdown">
  <button class="btn current-version btn-primary dropdown-toggle" type="button" data-toggle="dropdown">v1.4.1
  <span class="caret"></span></button>
  <ul class="dropdown-menu opt-group">
    <li class="opt active versions"><a href="#">v1.4.1</a></li>
    <li class="opt versions"><a href="#">v1.3.1</a></li>
    <li class="opt versions"><a href="#">v1.2.1</a></li>
    <li class="opt versions"><a href="#">v1.1.0</a></li>
    <li class="opt versions"><a href="#">v1.0.0</a></li>
    <li class="opt versions"><a href="#">v0.12.1</a></li>
    <li class="opt versions"><a href="#">v0.11.0</a></li>
    <li class="opt versions"><a href="#">master</a></li>
  </ul>
</div>

<script type="text/javascript" src='../_static/js/options.js'></script>

<!-- START - OS Menu -->

<div class="btn-group opt-group" role="group">
  <button type="button" class="btn btn-default opt active platforms">Linux</button>
  <button type="button" class="btn btn-default opt platforms">MacOS</button>
  <button type="button" class="btn btn-default opt platforms">Windows</button>
  <button type="button" class="btn btn-default opt platforms">Cloud</button>
  <button type="button" class="btn btn-default opt platforms">Devices</button>
</div>

<!-- START - Language Menu -->

<div class="linux macos windows">
<div class="btn-group opt-group" role="group">
  <button type="button" class="btn btn-default opt active languages">Python</button>
  <button type="button" class="btn btn-default opt languages">Scala</button>
  <button type="button" class="btn btn-default opt languages">Java</button>
  <button type="button" class="btn btn-default opt languages">Clojure</button>
  <button type="button" class="btn btn-default opt languages">R</button>
  <button type="button" class="btn btn-default opt languages">Julia</button>
  <button type="button" class="btn btn-default opt languages">Perl</button>
  <button type="button" class="btn btn-default opt languages">Cpp</button>
</div>
</div>

<!-- No CPU GPU for other Devices -->
<div class="linux macos windows cloud">
<div class="btn-group opt-group" role="group">
  <button type="button" class="btn btn-default processors opt active">GPU</button>
  <button type="button" class="btn btn-default processors opt">CPU</button>
</div>
</div>

<!-- other devices -->
<div class="devices">
<div class="btn-group opt-group" role="group">
  <button type="button" class="btn btn-default iots opt active">Raspberry Pi</button>
  <button type="button" class="btn btn-default iots opt">NVIDIA Jetson</button>
</div>
</div>

<!-- Linux Python GPU Options -->

<div class="linux macos windows">
<div class="python">
<div class="cpu gpu">
<div class="btn-group opt-group" role="group">
  <button type="button" class="btn btn-default environs opt active">Pip</button>
  <button type="button" class="btn btn-default environs opt">Docker</button>
  <button type="button" class="btn btn-default environs opt">Build from Source</button>
</div>
</div>
</div>
</div>
<hr>
<!-- END - Main Menu -->

<!-- START - Linux Python CPU Installation Instructions -->

<div class="linux">
<div class="python">
<div class="cpu">
<div class="pip">
<div class="v1-4-1">

```
$ pip install mxnet
```

<<<<<<< HEAD
</div> <!-- End of v1-4-1 -->
<div class="v1-4-0">

```
$ pip install mxnet==1.4.0
=======
MKL-DNN enabled pip packages are optimized for Intel hardware. You can find performance numbers in the <a href="../../faq/perf.md#intel-cpu">MXNet tuning guide</a>.

```
$ pip install mxnet-mkl==1.4.0
>>>>>>> 0e570a74
```

</div> <!-- End of v1-4-0 -->
<div class="v1-3-1">

```
$ pip install mxnet==1.3.1
```

MKL-DNN enabled pip packages are optimized for Intel hardware. You can find performance numbers in the <a href="../../faq/perf.md#intel-cpu">MXNet tuning guide</a>.

```
$ pip install mxnet-mkl==1.3.1
```

</div> <!-- End of v1-3-1 -->
<div class="v1-2-1">

```
$ pip install mxnet==1.2.1
```

MKL-DNN enabled pip packages are optimized for Intel hardware. You can find performance numbers in the <a href="../../faq/perf.md#intel-cpu">MXNet tuning guide</a>.

```
$ pip install mxnet-mkl==1.2.1
```

</div> <!-- End of v1-2-1 -->

<div class="v1-1-0">

```
$ pip install mxnet==1.1.0
```

</div> <!-- End of v1-1-0-->

<div class="v1-0-0">

```
$ pip install mxnet==1.0.0
```

</div> <!-- End of v1-0-0-->


<div class="v0-12-1">

```
$ pip install mxnet==0.12.1
```

For MXNet 0.12.0:

```
$ pip install mxnet==0.12.0
```

</div> <!-- End of v0-12-1-->

<div class="v0-11-0">

```
$ pip install mxnet==0.11.0
```

</div> <!-- End of v0-11-0-->

<div class="master">

```
$ pip install mxnet --pre
```

MKL-DNN enabled pip packages are optimized for Intel hardware. You can find performance numbers in the <a href="../../faq/perf.md#intel-cpu">MXNet tuning guide</a>.

```
$ pip install mxnet-mkl --pre
```

</div> <!-- End of master-->
<hr> <!-- pip footer -->

Check the chart below for other options, refer to <a href="https://pypi.org/project/mxnet/">PyPI for other MXNet pip packages</a>, or <a href="validate_mxnet.html">validate your MXNet installation</a>.

<img src="https://raw.githubusercontent.com/dmlc/web-data/master/mxnet/install/pip-packages.png" alt="pip packages"/>

**NOTES:**

*mxnet-cu92mkl* means the package is built with CUDA/cuDNN and MKL-DNN enabled and the CUDA version is 9.2.

All MKL pip packages are experimental prior to version 1.3.0.

</div> <!-- End of pip -->


<div class="docker">
<br/>

Docker images with *MXNet* are available at [Docker Hub](https://hub.docker.com/r/mxnet/).

**Step 1**  Install Docker on your machine by following the [docker installation instructions](https://docs.docker.com/engine/installation/linux/ubuntu/#install-using-the-repository).

*Note* - You can install Community Edition (CE) to get started with *MXNet*.

**Step 2** [Optional] Post installation steps to manage Docker as a non-root user.

Follow the four steps in this [docker documentation](https://docs.docker.com/engine/installation/linux/linux-postinstall/#manage-docker-as-a-non-root-user) to allow managing docker containers without *sudo*.

If you skip this step, you need to use *sudo* each time you invoke Docker.

**Step 3** Pull the MXNet docker image.

```
$ docker pull mxnet/python # Use sudo if you skip Step 2
```

You can list docker images to see if mxnet/python docker image pull was successful.

```
$ docker images # Use sudo if you skip Step 2

REPOSITORY          TAG                 IMAGE ID            CREATED             SIZE
mxnet/python        latest              00d026968b3c        3 weeks ago         1.41 GB
```

Using the latest MXNet with [Intel MKL-DNN](https://github.com/intel/mkl-dnn) is recommended for the fastest inference speeds with MXNet.

```
$ docker pull mxnet/python:1.3.0_cpu_mkl # Use sudo if you skip Step 2
$ docker images # Use sudo if you skip Step 2

REPOSITORY          TAG                 IMAGE ID            CREATED             SIZE
mxnet/python        1.3.0_cpu_mkl       deaf9bf61d29        4 days ago          678 MB
```

**Step 4** <a href="validate_mxnet.html">Validate the installation</a>.

</div> <!-- END of docker -->

<div class="build-from-source">
<br/>

To build from source, refer to the <a href="ubuntu_setup.html">MXNet Ubuntu installation guide</a>.

</div><!-- END of build from source -->

</div><!-- END of CPU -->
<!-- END - Linux Python CPU Installation Instructions -->

<!-- START - Linux Python GPU Installation Instructions -->

<div class="gpu">
<div class="pip">
<div class="v1-4-0">

```
$ pip install mxnet-cu92
```

</div> <!-- End of v1-4-0 -->
<div class="v1-3-1">

```
$ pip install mxnet==1.3.1
```

</div> <!-- End of v1-3-1-->
<div class="v1-2-1">

```
$ pip install mxnet-cu92==1.2.1
```

</div> <!-- End of v1-2-1-->

<div class="v1-1-0">

```
$ pip install mxnet-cu91==1.1.0
```

</div> <!-- End of v1-1-0-->

<div class="v1-0-0">

```
$ pip install mxnet-cu90==1.0.0
```

</div> <!-- End of v1-0-0-->

<div class="v0-12-1">

```
$ pip install mxnet-cu90==0.12.1
```

</div> <!-- End of v0-12-1-->

<div class="v0-11-0">

```
$ pip install mxnet-cu80==0.11.0
```

</div> <!-- End of v0-11-0-->

<div class="master">

```
$ pip install mxnet-cu92 --pre
```

</div> <!-- End of master-->
<hr> <!-- pip footer -->
MXNet offers MKL pip packages that will be much faster when running on Intel hardware.
Check the chart below for other options, refer to <a href="https://pypi.org/project/mxnet/">PyPI for other MXNet pip packages</a>, or <a href="validate_mxnet.html">validate your MXNet installation</a>.

<img src="https://raw.githubusercontent.com/dmlc/web-data/master/mxnet/install/pip-packages.png" alt="pip packages"/>

**NOTES:**

*mxnet-cu92mkl* means the package is built with CUDA/cuDNN and MKL-DNN enabled and the CUDA version is 9.2.

All MKL pip packages are experimental prior to version 1.3.0.

CUDA should be installed first. Instructions can be found in the <a href="ubuntu_setup.html#cuda-dependencies">CUDA dependencies section of the MXNet Ubuntu installation guide</a>.

**Important:** Make sure your installed CUDA version matches the CUDA version in the pip package. Check your CUDA version with the following command:

```
nvcc --version
```

You can either upgrade your CUDA install or install the MXNet package that supports your CUDA version.

</div> <!-- END of pip -->

<div class="docker">

<br/>

Docker images with *MXNet* are available at [Docker Hub](https://hub.docker.com/r/mxnet/).

**Step 1**  Install Docker on your machine by following the [docker installation instructions](https://docs.docker.com/engine/installation/linux/ubuntu/#install-using-the-repository).

*Note* - You can install Community Edition (CE) to get started with *MXNet*.

**Step 2** [Optional] Post installation steps to manage Docker as a non-root user.

Follow the four steps in this [docker documentation](https://docs.docker.com/engine/installation/linux/linux-postinstall/#manage-docker-as-a-non-root-user) to allow managing docker containers without *sudo*.

If you skip this step, you need to use *sudo* each time you invoke Docker.

**Step 3** Install *nvidia-docker-plugin* following the [installation instructions](https://github.com/NVIDIA/nvidia-docker/wiki). *nvidia-docker-plugin* is required to enable the usage of GPUs from the docker containers.

**Step 4** Pull the MXNet docker image.

```
$ docker pull mxnet/python:gpu # Use sudo if you skip Step 2
```

You can list docker images to see if mxnet/python docker image pull was successful.

```
$ docker images # Use sudo if you skip Step 2

REPOSITORY          TAG                 IMAGE ID            CREATED             SIZE
mxnet/python        gpu                 493b2683c269        3 weeks ago         4.77 GB
```

Using the latest MXNet with [Intel MKL-DNN](https://github.com/intel/mkl-dnn) is recommended for the fastest inference speeds with MXNet.

```
$ docker pull mxnet/python:1.3.0_cpu_mkl # Use sudo if you skip Step 2
$ docker images # Use sudo if you skip Step 2

REPOSITORY          TAG                 IMAGE ID            CREATED             SIZE
mxnet/python        1.3.0_gpu_cu92_mkl  adcb3ab19f50        4 days ago          4.23 GB
```

**Step 5** <a href="validate_mxnet.html">Validate the installation</a>.

</div> <!-- END of docker -->

<div class="build-from-source">
<br/>
Refer to the <a href="ubuntu_setup.html">MXNet Ubuntu installation guide</a>.


</div> <!-- END of build from source -->
</div> <!-- END of GPU -->
</div> <!-- END of Python -->
<!-- END - Linux Python GPU Installation Instructions -->


<div class="r">
<div class="cpu">

The default version of R that is installed with `apt-get` is insufficient. You will need to first [install R v3.4.4+ and build MXNet from source](ubuntu_setup.html#install-the-mxnet-package-for-r).

After you have setup R v3.4.4+ and MXNet, you can build and install the MXNet R bindings with the following, assuming that `incubator-mxnet` is the source directory you used to build MXNet as follows:

```
$ cd incubator-mxnet
$ make rpkg
```

</div> <!-- END of CPU -->


<div class="gpu">

The default version of R that is installed with `apt-get` is insufficient. You will need to first [install R v3.4.4+ and build MXNet from source](ubuntu_setup.html#install-the-mxnet-package-for-r).

After you have setup R v3.4.4+ and MXNet, you can build and install the MXNet R bindings with the following, assuming that `incubator-mxnet` is the source directory you used to build MXNet as follows:

```
$ cd incubator-mxnet
$ make rpkg
```

</div> <!-- END of GPU -->
</div> <!-- END of R -->


<div class="scala">
<div class="gpu">
<br/>
You can use the Maven packages defined in the following dependency to include MXNet in your Scala project. Please refer to the <a href="scala_setup.html">MXNet-Scala setup guide</a> for a detailed set of instructions to help you with the setup process.

<a href="https://mvnrepository.com/artifact/org.apache.mxnet/mxnet-full_2.11-linux-x86_64-gpu"><img src="https://img.shields.io/badge/org.apache.mxnet-linux gpu-green.svg" alt="maven badge"/></a>

```html
<dependency>
    <groupId>org.apache.mxnet</groupId>
    <artifactId>mxnet-full_2.11-linux-x86_64-gpu</artifactId>
</dependency>
```
<br>
</div> <!-- End of gpu -->

<div class="cpu">
<br/>
You can use the Maven packages defined in the following dependency to include MXNet in your Scala project. Please refer to the <a href="scala_setup.html">MXNet-Scala setup guide</a> for a detailed set of instructions to help you with the setup process.

<a href="https://mvnrepository.com/artifact/org.apache.mxnet/mxnet-full_2.11-linux-x86_64-cpu"><img src="https://img.shields.io/badge/org.apache.mxnet-linux cpu-green.svg" alt="maven badge"/></a>

```html
<dependency>
    <groupId>org.apache.mxnet</groupId>
    <artifactId>mxnet-full_2.11-linux-x86_64-cpu</artifactId>
</dependency>
```
<br>
</div> <!-- End of cpu -->
</div> <!-- End of scala -->


<div class="clojure">
<div class="gpu">
<br/>

You can use the Maven packages defined in the following dependency to include MXNet in your Clojure project. To maximize leverage, the Clojure package has been built on the existing Scala package. Please refer to the <a href="scala_setup.html">MXNet-Scala setup guide</a> for a detailed set of instructions to help you with the setup process that is required to use the Clojure dependency.

<a href="https://mvnrepository.com/artifact/org.apache.mxnet.contrib.clojure/clojure-mxnet-linux-gpu"><img src="https://img.shields.io/badge/org.apache.mxnet-linux gpu-green.svg" alt="maven badge"/></a>

```html
<dependency>
    <groupId>org.apache.mxnet.contrib.clojure</groupId>
    <artifactId>clojure-mxnet-linux-gpu</artifactId>
</dependency>
```

<br>
</div> <!-- End of gpu -->
<div class="cpu">
<br/>
You can use the Maven packages defined in the following dependency to include MXNet in your Clojure project. To maximize leverage, the Clojure package has been built on the existing Scala package. Please refer to the <a href="scala_setup.html">MXNet-Scala setup guide</a> for a detailed set of instructions to help you with the setup process that is required to use the Clojure dependency.

<a href="https://mvnrepository.com/artifact/org.apache.mxnet.contrib.clojure/clojure-mxnet-linux-cpu"><img src="https://img.shields.io/badge/org.apache.mxnet-linux cpu-green.svg" alt="maven badge"/></a>

```html
<dependency>
    <groupId>org.apache.mxnet.contrib.clojure</groupId>
    <artifactId>clojure-mxnet-linux-cpu</artifactId>
</dependency>
```

<br>
</div> <!-- End of cpu -->
</div> <!-- End of clojure -->


<div class="java">
<div class="gpu">
<br/>
You can use the Maven packages defined in the following dependency to include MXNet in your Java project. The Java API is provided as a subset of the Scala API and is intended for inference only. Please refer to the <a href="java_setup.html">MXNet-Java setup guide</a> for a detailed set of instructions to help you with the setup process.

<a href="https://repository.apache.org/#nexus-search;gav~org.apache.mxnet~~1.4.1~~"><img src="https://img.shields.io/badge/org.apache.mxnet-linux gpu-green.svg" alt="maven badge"/></a>

```html
<dependency>
    <groupId>org.apache.mxnet</groupId>
    <artifactId>mxnet-full_2.11-linux-x86_64-gpu</artifactId>
    <version>[1.4.1, )</version>
</dependency>
```

<br>
</div> <!-- End of gpu -->

<div class="cpu">
<br/>
You can use the Maven packages defined in the following dependency to include MXNet in your Java project. The Java API is provided as a subset of the Scala API and is intended for inference only. Please refer to the <a href="java_setup.html">MXNet-Java setup guide</a> for a detailed set of instructions to help you with the setup process.

<a href="https://repository.apache.org/#nexus-search;gav~org.apache.mxnet~~1.4.1~~"><img src="https://img.shields.io/badge/org.apache.mxnet-linux cpu-green.svg" alt="maven badge"/></a>

```html
<dependency>
    <groupId>org.apache.mxnet</groupId>
    <artifactId>mxnet-full_2.11-linux-x86_64-cpu</artifactId>
    <version>[1.4.1, )</version>
</dependency>
```
<br>
</div> <!-- End of cpu -->
</div> <!-- End of java -->


<div class="julia">
<div class="cpu gpu">
</br>
Refer to the <a href="ubuntu_setup.html#install-the-mxnet-package-for-julia">Julia section of the MXNet Ubuntu installation guide</a>.

</div> <!-- End of cpu gpu -->
</div> <!-- End of julia -->

<div class="perl">
<div class="cpu gpu">
</br>
Refer to the <a href="ubuntu_setup.html#install-the-mxnet-package-for-perl">Perl section of the MXNet Ubuntu installation guide</a>.

</div> <!-- End of cpu gpu -->
</div> <!-- End of julia -->



<div class="cpp">
<div class="cpu gpu">
<br/>
<p>To enable the C++ package, build from source using `make USE_CPP_PACKAGE=1`.
<br/>Refer to the <a href="c_plus_plus.html">MXNet C++ setup guide</a> for more info.</p>
<br/>
</div> <!-- End of cpu gpu -->
</div> <!-- END - C++-->
<hr>

</div> <!-- END - Linux -->


<!-- START - MacOS Python CPU Installation Instructions -->

<div class="macos">
<div class="python">
<div class="cpu">
<div class="pip">
<div class="v1-4-0">

```
$ pip install mxnet
```
</div> <!-- End of v1-4-0 -->
<div class="v1-3-1">

```
$ pip install mxnet==1.3.1
```

</div> <!-- End of v1-3-1 -->
<div class="v1-2-1">

```
$ pip install mxnet==1.2.1
```

</div> <!-- End of v1-2-1 -->


<div class="v1-1-0">

```
$ pip install mxnet==1.1.0
```

</div> <!-- End of v1-1-0-->


<div class="v1-0-0">

```
$ pip install mxnet==1.0.0
```

</div> <!-- End of v1-0-0-->

<div class="v0-12-1">

```
$ pip install mxnet=0.12.1
```

</div> <!-- End of v0-12-1-->


<div class="v0-11-0">

```
$ pip install mxnet==0.11.0
```

</div> <!-- End of v0-11-0-->

<div class="master">

```
$ pip install mxnet --pre
```

</div> <!-- End of master-->
<hr> <!-- pip footer -->
MXNet offers MKL pip packages that will be much faster when running on Intel hardware.
Check the chart below for other options, refer to <a href="https://pypi.org/project/mxnet/">PyPI for other MXNet pip packages</a>, or <a href="validate_mxnet.html">validate your MXNet installation</a>.

<img src="https://raw.githubusercontent.com/dmlc/web-data/master/mxnet/install/pip-packages.png" alt="pip packages"/>

**NOTES:**

*mxnet-cu92mkl* means the package is built with CUDA/cuDNN and MKL-DNN enabled and the CUDA version is 9.2.

All MKL pip packages are experimental prior to version 1.3.0.

</div> <!-- END of pip -->


<div class="docker">
<br/>

Docker images with *MXNet* are available at [Docker Hub](https://hub.docker.com/r/mxnet/).

**Step 1**  Install Docker on your machine by following the [docker installation instructions](https://docs.docker.com/docker-for-mac/install/#install-and-run-docker-for-mac).

*Note* - You can install Community Edition (CE) to get started with *MXNet*.

**Step 2** Pull the MXNet docker image.

```
$ docker pull mxnet/python
```

You can list docker images to see if mxnet/python docker image pull was successful.

```
$ docker images

REPOSITORY          TAG                 IMAGE ID            CREATED             SIZE
mxnet/python        latest              00d026968b3c        3 weeks ago         1.41 GB
```

Using the latest MXNet with [Intel MKL-DNN](https://github.com/intel/mkl-dnn) is recommended for the fastest inference speeds with MXNet.

```
$ docker pull mxnet/python:1.3.0_cpu_mkl # Use sudo if you skip Step 2
$ docker images # Use sudo if you skip Step 2

REPOSITORY          TAG                 IMAGE ID            CREATED             SIZE
mxnet/python        1.3.0_cpu_mkl       deaf9bf61d29        4 days ago          678 MB
```

**Step 4** <a href="validate_mxnet.html">Validate the installation</a>.

</div> <!-- END of docker -->


<div class="build-from-source">
<br/>

To build from source, refer to the <a href="osx_setup.html">MXNet macOS installation guide</a>.

MXNet developers should refer to the MXNet wiki's <a href="https://cwiki.apache.org/confluence/display/MXNET/MXNet+Developer+Setup+on+Mac">Developer Setup on Mac</a>.
<br/>
</div> <!-- END of build from source -->
</div> <!-- END of CPU -->


<!-- START - Mac OS Python GPU Installation Instructions -->
<div class="gpu">
<div class="pip docker">
<br/>
This option is only available by building from source. Refer to the <a href="osx_setup.html">MXNet macOS installation guide</a>.
<br/>
</div>

<div class="build-from-source">
<br/>

Refer to the <a href="osx_setup.html">MXNet macOS installation guide</a>.

MXNet developers should refer to the MXNet wiki's <a href="https://cwiki.apache.org/confluence/display/MXNET/MXNet+Developer+Setup+on+Mac">Developer Setup on Mac</a>.
<br/>
</div> <!-- END of build from source -->
</div> <!-- END of GPU -->
</div> <!-- END of Python -->


<!-- START - MacOS R CPU Installation Instructions -->

<div class="r">
<div class="cpu">
</br>

To run MXNet you also should have OpenCV and OpenBLAS installed. You may install them with `brew` as follows:

```bash
brew install opencv
brew install openblas
```

To ensure MXNet R package runs with the version of OpenBLAS installed, create a symbolic link as follows:

```bash
ln -sf /usr/local/opt/openblas/lib/libopenblas.dylib /usr/local/opt/openblas/lib/libopenblasp-r0.3.1.dylib
```

Install the latest version (3.5.1+) of R from [CRAN](https://cran.r-project.org/bin/macosx/).
You can [build MXNet-R from source](osx_setup.html#install-the-mxnet-package-for-r), or you can use a pre-built binary:

```r
cran <- getOption("repos")
cran["dmlc"] <- "https://apache-mxnet.s3-accelerate.dualstack.amazonaws.com/R/CRAN/"
options(repos = cran)
install.packages("mxnet")
```

</div> <!-- END of CPU -->


<div class="gpu">
</br>
Will be available soon.

</div> <!-- END of GPU -->
</div> <!-- END of R -->

<div class="scala">
<div class="cpu">
</br>
You can use the Maven packages defined in the following dependency to include MXNet in your Scala project. Please refer to the <a href="scala_setup.html">MXNet-Scala setup guide</a> for a detailed set of instructions to help you with the setup process.

<a href="https://mvnrepository.com/artifact/org.apache.mxnet/mxnet-full_2.11-osx-x86_64-cpu"><img src="https://img.shields.io/badge/org.apache.mxnet-mac cpu-green.svg" alt="maven badge"/></a>

```html
<dependency>
    <groupId>org.apache.mxnet</groupId>
    <artifactId>mxnet-full_2.11-osx-x86_64-cpu</artifactId>
</dependency>
```
<br>
</div> <!-- End of cpu  -->
<div class="gpu">

Not available at this time. <br>

</div>
</div> <!-- End of scala -->


<div class="clojure">
<div class="cpu">
</br>
You can use the Maven packages defined in the following dependency to include MXNet in your Clojure project. To maximize leverage, the Clojure package has been built on the existing Scala package. Please refer to the <a href="scala_setup.html">MXNet-Scala setup guide</a> for a detailed set of instructions to help you with the setup process that is required to use the Clojure dependency.

<a href="https://mvnrepository.com/artifact/org.apache.mxnet.contrib.clojure/clojure-mxnet-osx-cpu"><img src="https://img.shields.io/badge/org.apache.mxnet-mac cpu-green.svg" alt="maven badge"/></a>

```html
<dependency>
    <groupId>org.apache.mxnet.contrib.clojure</groupId>
    <artifactId>clojure-mxnet-osx-cpu</artifactId>
</dependency>
```

<br>
</div> <!-- End of cpu  -->
<div class="gpu">
Not available at this time. <br>
</div> <!-- End of gpu -->
</div> <!-- End of clojure -->


<div class="java">
<div class="cpu">
</br>
You can use the Maven packages defined in the following dependency to include MXNet in your Java project. The Java API is provided as a subset of the Scala API and is intended for inference only. Please refer to the <a href="java_setup.html">MXNet-Java setup guide</a> for a detailed set of instructions to help you with the setup process.

<a href="https://repository.apache.org/#nexus-search;gav~org.apache.mxnet~~1.4.1~~"><img src="https://img.shields.io/badge/org.apache.mxnet-mac cpu-green.svg" alt="maven badge"/></a>

```html
<dependency>
    <groupId>org.apache.mxnet</groupId>
    <artifactId>mxnet-full_2.11-linux-x86_64-cpu</artifactId>
    <version>[1.4.1, )</version>
</dependency>
```
<br>
</div> <!-- End of cpu  -->
<div class="gpu">

Not available at this time. <br>

</div>
</div> <!-- End of java -->


<div class="julia">
<div class="cpu gpu">
</br>
Refer to the <a href="osx_setup.html#install-the-mxnet-package-for-julia">Julia section of the MXNet macOS installation guide</a>.

</div> <!-- End of cpu gpu -->
</div> <!-- End of julia -->

<div class="perl">
<div class="cpu gpu">
</br>
Refer to the <a href="osx_setup.html#install-the-mxnet-package-for-perl">Perl section of the MXNet macOS installation guide</a>.

</div> <!-- End of cpu gpu -->
</div> <!-- End of julia -->



<div class="cpp">
<br/>
<p>To enable the C++ package, build from source using `make USE_CPP_PACKAGE=1`.
<br/>Refer to the <a href="c_plus_plus.html">MXNet C++ setup guide</a> for more info.</p>
<br/>
</div>
<hr>
For more installation options, refer to the <a href="osx_setup.html">MXNet macOS installation guide</a>.
</div> <!-- END - Mac OS -->



<div class="windows">
<div class="python">
<div class="cpu">
<div class="pip">
<div class="v1-4-0">

```
$ pip install mxnet
```

</div> <!-- End of v1-4-0 -->
<div class="v1-3-1">

```
$ pip install mxnet==1.3.1
```

</div> <!-- End of v1-3-1 -->
<div class="v1-2-1">

```
$ pip install mxnet==1.2.1
```

</div> <!-- End of v1-2-1 -->

<div class="v1-1-0">

```
$ pip install mxnet==1.1.0
```

</div> <!-- End of v1-1-0-->

<div class="v1-0-0">

```
$ pip install mxnet==1.0.0
```

</div> <!-- End of v1-0-0-->

<div class="v0-12-1">

```
$ pip install mxnet==0.12.1
```

</div> <!-- End of v0-12-1-->

<div class="v0-11-0">

```
$ pip install mxnet==0.11.0
```

</div> <!-- End of v0-11-0-->

<div class="master">

```
$ pip install mxnet --pre
```

</div> <!-- End of master-->
<hr> <!-- pip footer -->
MXNet offers MKL pip packages that will be much faster when running on Intel hardware.
Check the chart below for other options, refer to <a href="https://pypi.org/project/mxnet/">PyPI for other MXNet pip packages</a>, or <a href="validate_mxnet.html">validate your MXNet installation</a>.

<img src="https://raw.githubusercontent.com/dmlc/web-data/master/mxnet/install/pip-packages.png" alt="pip packages"/>

**NOTES:**

*mxnet-cu92mkl* means the package is built with CUDA/cuDNN and MKL-DNN enabled and the CUDA version is 9.2.

All MKL pip packages are experimental prior to version 1.3.0.

</div> <!-- End of pip -->


<div class="docker">
<br/>

Docker images with *MXNet* are available at [Docker Hub](https://hub.docker.com/r/mxnet/).

**Step 1**  Install Docker on your machine by following the [docker installation instructions](https://docs.docker.com/engine/installation/linux/ubuntu/#install-using-the-repository).

*Note* - You can install Community Edition (CE) to get started with *MXNet*.

**Step 2** [Optional] Post installation steps to manage Docker as a non-root user.

Follow the four steps in this [docker documentation](https://docs.docker.com/engine/installation/linux/linux-postinstall/#manage-docker-as-a-non-root-user) to allow managing docker containers without *sudo*.

If you skip this step, you need to use *sudo* each time you invoke Docker.

**Step 3** Pull the MXNet docker image.

```
$ docker pull mxnet/python # Use sudo if you skip Step 2
```

You can list docker images to see if mxnet/python docker image pull was successful.

```
$ docker images # Use sudo if you skip Step 2

REPOSITORY          TAG                 IMAGE ID            CREATED             SIZE
mxnet/python        latest              00d026968b3c        3 weeks ago         1.41 GB
```

Using the latest MXNet with [Intel MKL-DNN](https://github.com/intel/mkl-dnn) is recommended for the fastest inference speeds with MXNet.

```
$ docker pull mxnet/python:1.3.0_cpu_mkl # Use sudo if you skip Step 2
$ docker images # Use sudo if you skip Step 2

REPOSITORY          TAG                 IMAGE ID            CREATED             SIZE
mxnet/python        1.3.0_cpu_mkl       deaf9bf61d29        4 days ago          678 MB
```

**Step 4** <a href="validate_mxnet.html">Validate the installation</a>.


</div> <!-- End of docker -->

<div class="build-from-source">
<br/>
Refer to the <a href="windows_setup.html">MXNet Windows installation guide</a>

</div> <!-- End of Build from source -->
</div> <!-- End of CPU -->


<div class="gpu">
<div class="pip">
<div class="v1-4-0">

```
$ pip install mxnet-cu92
```

</div> <!-- End of v1-4-0 -->
<div class="v1-3-1">

```
$ pip install mxnet==1.3.1
```

</div> <!-- End of v1-3-1 -->
<div class="v1-2-1">

```
$ pip install mxnet-cu92==1.2.1
```

</div> <!-- End of v1-2-1 -->

<div class="v1-1-0">

```
$ pip install mxnet-cu91==1.1.0
```

</div> <!-- End of v1-1-0-->

<div class="v1-0-0">

```
$ pip install mxnet-cu90==1.0.0
```

</div> <!-- End of v1-0-0-->

<div class="v0-12-1">

```
$ pip install mxnet-cu90==0.12.1
```

</div> <!-- End of v0-12-1-->

<div class="v0-11-0">

```
$ pip install mxnet-cu80==0.11.0
```

</div> <!-- End of v0-11-0-->

<div class="master">

```
$ pip install mxnet-cu92 --pre
```

</div> <!-- End of master-->
<hr> <!-- pip footer -->
MXNet offers MKL pip packages that will be much faster when running on Intel hardware.
Check the chart below for other options, refer to <a href="https://pypi.org/project/mxnet/">PyPI for other MXNet pip packages</a>, or <a href="validate_mxnet.html">validate your MXNet installation</a>.

<img src="https://raw.githubusercontent.com/dmlc/web-data/master/mxnet/install/pip-packages.png" alt="pip packages"/>

**NOTES:**

*mxnet-cu92mkl* means the package is built with CUDA/cuDNN and MKL-DNN enabled and the CUDA version is 9.2.

All MKL pip packages are experimental prior to version 1.3.0.

[Anaconda](https://www.anaconda.com/download/) is recommended.

CUDA should be installed first. Instructions can be found in the <a href="ubuntu_setup.html#cuda-dependencies">CUDA dependencies section of the MXNet Ubuntu installation guide</a>.

**Important:** Make sure your installed CUDA version matches the CUDA version in the pip package. Check your CUDA version with the following command:

```
nvcc --version
```

Refer to [#8671](https://github.com/apache/incubator-mxnet/issues/8671) for status on CUDA 9.1 support.

You can either upgrade your CUDA install or install the MXNet package that supports your CUDA version.

</div> <!-- End of pip -->

<div class="build-from-source">
<br/>

To build from source, refer to the <a href="windows_setup.html">MXNet Windows installation guide</a>.


</div> <!-- End of build from source -->
</div> <!-- End of GPU -->
</div> <!-- End of Python -->


<!-- START - Windows R CPU Installation Instructions -->

<div class="r">
<div class="cpu">
</br>

Install the latest version (3.5.1+) of R from [CRAN](https://cran.r-project.org/bin/windows/).
You can [build MXNet-R from source](windows_setup.html#install-mxnet-package-for-r), or you can use a pre-built binary:

```r
cran <- getOption("repos")
cran["dmlc"] <- "https://apache-mxnet.s3-accelerate.dualstack.amazonaws.com/R/CRAN/"
options(repos = cran)
install.packages("mxnet")
```

To run MXNet you also should have OpenCV and OpenBLAS installed.

</div> <!-- END - Windows R CPU -->

<div class="gpu">
</br>

You can [build MXNet-R from source](windows_setup.html#install-mxnet-package-for-r), or you can use a pre-built binary:

```r
  cran <- getOption("repos")
  cran["dmlc"] <- "https://apache-mxnet.s3-accelerate.dualstack.amazonaws.com/R/CRAN/GPU/cu92"
  options(repos = cran)
  install.packages("mxnet")
```
Change cu92 to cu90, cu91 or cuda100 based on your CUDA toolkit version. Currently, MXNet supports these versions of CUDA.
Note : You also need to have cuDNN installed on Windows. Check out this [guide](https://docs.nvidia.com/deeplearning/sdk/cudnn-install/index.html#installwindows) on the steps for installation.

</div> <!-- END of GPU -->
</div> <!-- END - Windows R -->

<div class="scala">
<div class="cpu gpu">
<br/>
MXNet-Scala for Windows is not yet available.
<br/>
</div> <!-- End of cpu gpu -->
</div> <!-- End of scala -->

<div class="clojure">
<div class="cpu gpu">
<br/>
MXNet-Clojure for Windows is not yet available.
<br/>
</div> <!-- End of cpu gpu -->
</div> <!-- End of clojure -->

<div class="java">
<div class="cpu gpu">
<br/>
MXNet-Java for Windows is not yet available.
<br/>
</div> <!-- End of cpu gpu -->
</div> <!-- End of java -->

<div class="julia">
<div class="cpu gpu">
</br>
Refer to the <a href="windows_setup.html#install-the-mxnet-package-for-julia">Julia section of the MXNet Windows installation guide</a>.

</div> <!-- End of cpu gpu -->
</div> <!-- End of julia -->

<div class="perl">
<div class="cpu gpu">
</br>
Refer to the <a href="windows_setup.html#install-the-mxnet-package-for-perl">Perl section of the MXNet Windows installation guide</a>.

</div> <!-- End of cpu gpu -->
</div> <!-- End of julia -->

<div class="cpp">
<div class="cpu gpu">
</br>
<p>To enable the C++ package, build from source using `make USE_CPP_PACKAGE=1`.
<br/>Refer to the <a href="c_plus_plus.html">MXNet C++ setup guide</a> for more info.</p>
<br/>
</div> <!-- End of cpu gpu -->
</div> <!-- End of C++ -->
<hr>
For more installation options, refer to the <a href="windows_setup.html">MXNet Windows installation guide</a>.
</div> <!-- End of Windows -->


<!-- START - Cloud Python Installation Instructions -->

<div class="cloud">
<div class="gpu">

MXNet is available on several cloud providers with GPU support. You can also find GPU/CPU-hybrid support for use cases like scalable inference, or even fractional GPU support with AWS Elastic Inference.

* **Alibaba**
    - [NVIDIA VM](https://docs.nvidia.com/ngc/ngc-alibaba-setup-guide/launching-nv-cloud-vm-console.html#launching-nv-cloud-vm-console)
* **Amazon Web Services**
    - [Amazon SageMaker](https://aws.amazon.com/sagemaker/) - Managed training and deployment of MXNet models
    - [AWS Deep Learning AMI](https://aws.amazon.com/machine-learning/amis/) - Preinstalled Conda environments for Python 2 or 3 with MXNet, CUDA, cuDNN, MKL-DNN, and AWS Elastic Inference
    - [Dynamic Training on AWS](https://github.com/awslabs/dynamic-training-with-apache-mxnet-on-aws) - experimental manual EC2 setup or semi-automated CloudFormation setup
    - [NVIDIA VM](https://aws.amazon.com/marketplace/pp/B076K31M1S)
* **Google Cloud Platform**
    - [NVIDIA VM](https://console.cloud.google.com/marketplace/details/nvidia-ngc-public/nvidia_gpu_cloud_image)
* **Microsoft Azure**
    - [NVIDIA VM](https://azuremarketplace.microsoft.com/en-us/marketplace/apps/nvidia.ngc_azure_17_11?tab=Overview)
* **Oracle Cloud**
    - [NVIDIA VM](https://docs.cloud.oracle.com/iaas/Content/Compute/References/ngcimage.htm)

All NVIDIA VMs use the [NVIDIA MXNet Docker container](https://ngc.nvidia.com/catalog/containers/nvidia:mxnet).
Follow the [container usage instructions](https://ngc.nvidia.com/catalog/containers/nvidia:mxnet) found in [NVIDIA's container repository](https://ngc.nvidia.com/).

</div> <!-- END gpu -->

<div class="cpu">
MXNet should work on any cloud provider's CPU-only instances. Follow the Python pip install instructions, Docker instructions, or try the following preinstalled option.

* **Amazon Web Services**
    - [AWS Deep Learning AMI](https://aws.amazon.com/machine-learning/amis/) - Preinstalled Conda environments for Python 2 or 3 with MXNet and MKL-DNN.

</div> <!-- end cpu -->
</div> <!-- END - Cloud Python Installation Instructions -->


<!-- DEVICES -->
<div class="devices">
  <div class="raspberry-pi">

MXNet supports the Debian based Raspbian ARM based operating system so you can run MXNet on Raspberry Pi 3B devices.

These instructions will walk through how to build MXNet for the Raspberry Pi and install the Python bindings for the library.

You can do a dockerized cross compilation build on your local machine or a native build on-device.

The complete MXNet library and its requirements can take almost 200MB of RAM, and loading large models with the library can take over 1GB of RAM. Because of this, we recommend running MXNet on the Raspberry Pi 3 or an equivalent device that has more than 1 GB of RAM and a Secure Digital (SD) card that has at least 4 GB of free memory.

## Quick installation
You can use this [pre-built Python wheel](https://mxnet-public.s3.amazonaws.com/install/raspbian/mxnet-1.5.0-py2.py3-none-any.whl) on a Raspberry Pi 3B with Stretch. You will likely need to install several dependencies to get MXNet to work. Refer to the following **Build** section for details.

## Docker installation
**Step 1**  Install Docker on your machine by following the [docker installation instructions](https://docs.docker.com/engine/installation/linux/ubuntu/#install-using-the-repository).

*Note* - You can install Community Edition (CE)

**Step 2** [Optional] Post installation steps to manage Docker as a non-root user.

Follow the four steps in this [docker documentation](https://docs.docker.com/engine/installation/linux/linux-postinstall/#manage-docker-as-a-non-root-user) to allow managing docker containers without *sudo*.

## Build

**This cross compilation build is experimental.**

**Please use a Native build with gcc 4 as explained below, higher compiler versions currently cause test failures on ARM.**

The following command will build a container with dependencies and tools,
and then compile MXNet for ARMv7.
You will want to run this on a fast cloud instance or locally on a fast PC to save time.
The resulting artifact will be located in `build/mxnet-x.x.x-py2.py3-none-any.whl`.
Copy this file to your Raspberry Pi.
The previously mentioned pre-built wheel was created using this method.

```
ci/build.py -p armv7
```

## Install using a pip wheel

Your Pi will need several dependencies.

Install MXNet dependencies with the following:
```
sudo apt-get update
sudo apt-get install -y \
    apt-transport-https \
    build-essential \
    ca-certificates \
    cmake \
    curl \
    git \
    libatlas-base-dev \
    libcurl4-openssl-dev \
    libjemalloc-dev \
    liblapack-dev \
    libopenblas-dev \
    libopencv-dev \
    libzmq3-dev \
    ninja-build \
    python-dev \
    python-pip \
    software-properties-common \
    sudo \
    unzip \
    virtualenv \
    wget
```
Install virtualenv with:
```
sudo pip install virtualenv
```
Create a Python 2.7 environment for MXNet with:
```
virtualenv -p `which python` mxnet_py27
```
You may use Python 3, however the [wine bottle detection example](https://mxnet.incubator.apache.org/versions/master/tutorials/embedded/wine_detector.html) for the Pi with camera requires Python 2.7.

Activate the environment, then install the wheel we created previously, or install this [prebuilt wheel](https://mxnet-public.s3.amazonaws.com/install/raspbian/mxnet-1.5.0-py2.py3-none-any.whl).

```
source mxnet_py27/bin/activate
pip install mxnet-x.x.x-py2.py3-none-any.whl
```

Test MXNet with the Python interpreter:
```
$ python

>>> import mxnet
```
If there are no errors then you're ready to start using MXNet on your Pi!

## Native Build

Installing MXNet from source is a two-step process:

1. Build the shared library from the MXNet C++ source code.
2. Install the supported language-specific packages for MXNet.

**Step 1** Build the Shared Library

On Raspbian versions Wheezy and later, you need the following dependencies:

- Git (to pull code from GitHub)

- libblas (for linear algebraic operations)

- libopencv (for computer vision operations. This is optional if you want to save RAM and Disk Space)

- A C++ compiler that supports C++ 11. The C++ compiler compiles and builds MXNet source code. Supported compilers include the following:

    - [G++ (4.8 or later)](https://gcc.gnu.org/gcc-4.8/). Make sure to use gcc 4 and not 5 or 6 as there are known bugs with these compilers.
    - [Clang (3.9 - 6)](https://clang.llvm.org/)

Install these dependencies using the following commands in any directory:

```
    sudo apt-get update
    sudo apt-get -y install git cmake ninja-build build-essential g++-4.9 c++-4.9 liblapack* libblas* libopencv* libopenblas* python3-dev python-dev virtualenv
```

Clone the MXNet source code repository using the following `git` command in your home directory:
```
    git clone https://github.com/apache/incubator-mxnet.git --recursive
    cd incubator-mxnet
```

Build:
```
    mkdir -p build && cd build
    cmake \
        -DUSE_SSE=OFF \
        -DUSE_CUDA=OFF \
        -DUSE_OPENCV=ON \
        -DUSE_OPENMP=ON \
        -DUSE_MKL_IF_AVAILABLE=OFF \
        -DUSE_SIGNAL_HANDLER=ON \
        -DCMAKE_BUILD_TYPE=Release \
        -GNinja ..
    ninja -j$(nproc)
```
Some compilation units require memory close to 1GB, so it's recommended that you enable swap as
explained below and be cautious about increasing the number of jobs when building (-j)

Executing these commands start the build process, which can take up to a couple hours, and creates a file called `libmxnet.so` in the build directory.

If you are getting build errors in which the compiler is being killed, it is likely that the
compiler is running out of memory (especially if you are on Raspberry Pi 1, 2 or Zero, which have
less than 1GB of RAM), this can often be rectified by increasing the swapfile size on the Pi by
editing the file /etc/dphys-swapfile and changing the line CONF_SWAPSIZE=100 to CONF_SWAPSIZE=1024,
then running:
```
  sudo /etc/init.d/dphys-swapfile stop
  sudo /etc/init.d/dphys-swapfile start
  free -m # to verify the swapfile size has been increased
```

**Step 2** Install MXNet Python Bindings

To install Python bindings run the following commands in the MXNet directory:

```
    cd python
    pip install --upgrade pip
    pip install -e .
```

Note that the `-e` flag is optional. It is equivalent to `--editable` and means that if you edit the source files, these changes will be reflected in the package installed.

Alternatively you can create a whl package installable with pip with the following command:
```
ci/docker/runtime_functions.sh build_wheel python/ $(realpath build)
```


You are now ready to run MXNet on your Raspberry Pi device. You can get started by following the tutorial on [Real-time Object Detection with MXNet On The Raspberry Pi](http://mxnet.io/tutorials/embedded/wine_detector.html).

*Note - Because the complete MXNet library takes up a significant amount of the Raspberry Pi's limited RAM, when loading training data or large models into memory, you might have to turn off the GUI and terminate running processes to free RAM.*

</div> <!-- End of raspberry pi -->


<div class="nvidia-jetson">

# Nvidia Jetson TX family

MXNet supports the Ubuntu Arch64 based operating system so you can run MXNet on NVIDIA Jetson Devices.

These instructions will walk through how to build MXNet for the Pascal based [NVIDIA Jetson TX2](http://www.nvidia.com/object/embedded-systems-dev-kits-modules.html) and install the corresponding python language bindings.

For the purposes of this install guide we will assume that CUDA is already installed on your Jetson device.

**Install MXNet**

Installing MXNet is a two-step process:

1. Build the shared library from the MXNet C++ source code.
2. Install the supported language-specific packages for MXNet.

**Step 1** Build the Shared Library

You need the following additional dependencies:

- Git (to pull code from GitHub)

- libatlas (for linear algebraic operations)

- libopencv (for computer vision operations)

- python pip (to load relevant python packages for our language bindings)

Install these dependencies using the following commands in any directory:

```
    sudo apt-get update
    sudo apt-get -y install git build-essential libatlas-base-dev libopencv-dev graphviz python-pip
    sudo pip install pip --upgrade
    sudo pip install setuptools numpy --upgrade
    sudo pip install graphviz jupyter
```

Clone the MXNet source code repository using the following `git` command in your home directory:
```
    git clone https://github.com/apache/incubator-mxnet.git --recursive
    cd incubator-mxnet
```

Edit the Makefile to install the MXNet with CUDA bindings to leverage the GPU on the Jetson:
```
    cp make/crosscompile.jetson.mk config.mk
```

Edit the Mshadow Makefile to ensure MXNet builds with Pascal's hardware level low precision acceleration by editing 3rdparty/mshadow/make/mshadow.mk and adding the following after line 122:
```
MSHADOW_CFLAGS += -DMSHADOW_USE_PASCAL=1
```

Now you can build the complete MXNet library with the following command:
```
    make -j $(nproc)
```

Executing this command creates a file called `libmxnet.so` in the mxnet/lib directory.

**Step 2** Install MXNet Python Bindings

To install Python bindings run the following commands in the MXNet directory:

```
    cd python
    pip install --upgrade pip
    pip install -e .
```

Note that the `-e` flag is optional. It is equivalent to `--editable` and means that if you edit the source files, these changes will be reflected in the package installed.

Add the mxnet folder to the path:

```
    cd ..
    export MXNET_HOME=$(pwd)
    echo "export PYTHONPATH=$MXNET_HOME/python:$PYTHONPATH" >> ~/.rc
    source ~/.rc
```

You are now ready to run MXNet on your NVIDIA Jetson TX2 device.

</div> <!-- End of jetson -->
</div> <!-- End of devices -->


<!-- This # tag restarts the page and allows reuse
 of the div classes for validation sections, etc -->


<!-- Download -->
<hr>


# Source Download

<a href="download.html">Download</a> your required version of MXNet and <a href="build_from_source.html">build from source</a>.<|MERGE_RESOLUTION|>--- conflicted
+++ resolved
@@ -120,22 +120,17 @@
 <div class="pip">
 <div class="v1-4-1">
 
+MKL-DNN enabled pip packages are optimized for Intel hardware. You can find performance numbers in the <a href="../../faq/perf.md#intel-cpu">MXNet tuning guide</a>.
+
 ```
 $ pip install mxnet
 ```
 
-<<<<<<< HEAD
 </div> <!-- End of v1-4-1 -->
 <div class="v1-4-0">
 
 ```
 $ pip install mxnet==1.4.0
-=======
-MKL-DNN enabled pip packages are optimized for Intel hardware. You can find performance numbers in the <a href="../../faq/perf.md#intel-cpu">MXNet tuning guide</a>.
-
-```
-$ pip install mxnet-mkl==1.4.0
->>>>>>> 0e570a74
 ```
 
 </div> <!-- End of v1-4-0 -->
