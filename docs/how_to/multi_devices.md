# Run MXNet on Multiple CPU/GPUs with Data Parallelism

<<<<<<< HEAD
_MXNet_ supports training with multiple CPUs and GPUs, which may be located on different physical machines.

## Data Parallelism vs Model Parallelism

By default, _MXNet_ uses data parallelism to partition the workload over multiple
=======
`MXNet` supports training with multiple CPUs and GPUs, which may be located on different physical machines.

## Data Parallelism vs Model Parallelism

By default, `MXNet` uses data parallelism to partition the workload over multiple
>>>>>>> d8dbe422
devices.
Assume there are *n* devices.
Then each one will receive a copy of the complete model
and train it on *1/n* of the data.
The results such as the gradient and
updated model are communicated across these devices.

MXNet also supports model parallelism.
In this approach, each device holds onto only part of the model.
This proves useful when the model is too large to fit onto a single device.
As an example, see the following [ tutorial](./model_parallel_lstm.md)
which shows how to use model parallelism for training a multi-layer LSTM model.
For the duration of this tutorial, we'll focus on data parallelism.  

## Multiple GPUs within a Single Machine

### Workload Partitioning

<<<<<<< HEAD
By default, _MXNet_ partitions a data batch evenly among the available GPUs.
=======
By default, `MXNet` partitions a data batch evenly among the available GPUs.
>>>>>>> d8dbe422
Assume batch size *b* and *k* GPUs, then in one iteration
each GPU will perform forward and backward on *b/k* examples. The
gradients are then summed over all GPUs before updating the model.

### How to Use

> To use GPUs, we need to compiled MXNet with GPU support. For
> example, set `USE_CUDA=1` in `config.mk` before `make`. (see
> [MXNet installation guide](http://mxnet.io/get_started/setup.html) for more options).

If a machine has one or more than one GPU cards installed,
then each card is labeled by a number starting from 0.
To use a particular GPU, one can often either
specify the context `ctx` in codes
or pass `--gpus` in the command line.
For example, to use GPU 0 and 2 in python,
one can typically create a model with
```python
import mxnet as mx
model = mx.model.FeedForward(ctx=[mx.gpu(0), mx.gpu(2)], ...)
```
while if the program accepts a `--gpus` flag (as seen in
[example/image-classification](https://github.com/dmlc/mxnet/tree/master/example/image-classification)),
then we can try
```bash
python train_mnist.py --gpus 0,2 ...
```

### Advanced Usage
If the available GPUs are not equally powerful,
we can partition the workload accordingly.
For example, if GPU 0 is 3 times faster than GPU 2,
then we might use the workload option `work_load_list=[3, 1]`,
see [model.fit](../api/python/model.html#mxnet.model.FeedForward.fit)
for more details.

Training with multiple GPUs should yield the same results
as training on a single GPU if all other hyper-parameters are the same.
In practice, the results may exhibit small differences,
owing to the randomness of I/O (random order or other augmentations),
weight initialization with different seeds, and CUDNN.

We can control on which devices the gradient is aggregated
and on which device the model is updated via [`KVStore`](http://mxnet.io/api/python/kvstore.html),
<<<<<<< HEAD
the _MXNet_ module that supports data communication.
=======
the `MXNet` module that supports data communication.
>>>>>>> d8dbe422
One can either use `mx.kvstore.create(type)` to get an instance
or use the program flag `--kv-store type`.

There are two commonly used types,

- `local`: all gradients are copied to CPU memory and weights are updated there.
- `device`: both gradient aggregation and weight updates are run on GPUs.
With this setting, the `KVStore` also attempts to use GPU peer-to-peer communication,
potentially accelerating the communication.
Note that this option may result in higher GPU memory usage.

When using a large number of GPUs, e.g. >=4, we suggest using `device` for better performance.

## Distributed Training with Multiple Machines

`KVStore` also supports a number of types for running on multiple machines.

- `dist_sync` behaves similarly to `local` but exhibits one major difference.
  With `dist_sync`, `batch-size` now means the batch size used on each machine.
  So if there are *n* machines and we use batch size *b*,
  then `dist_sync` behaves like `local` with batch size *n\*b*.
- `dist_device_sync` is identical to `dist_sync`  with the difference similar to `device` vs `local`.  
- `dist_async`  performs asynchronous updates.
  The weight is updated whenever gradients are received from any machine.
  The update is atomic, i.e., no two updates happen on the same weight at the same time.
  However, the order is not guaranteed.

### How to Launch a Job

> To use distributed training, we need to compile with `USE_DIST_KVSTORE=1`
> (see [MXNet installation guide](http://mxnet.io/get_started/setup.html) for more options).

Launching a distributed job is a bit different from running on a single
machine. MXNet provides
[tools/launch.py](https://github.com/dmlc/mxnet/blob/master/tools/launch.py) to
start a job by using `ssh`, `mpi`, `sge`, or `yarn`.

Assume we are at the directory `mxnet/example/image-classification`
and want to train lenet to classify MNIST images, as demonstrated here:
[train_mnist.py](https://github.com/dmlc/mxnet/blob/master/example/image-classification/train_mnist.py).

On a single machine, we can run:

```bash
python train_mnist.py --network lenet
```

Now, say we are given two ssh-able machines and we want to train lenet on these two
machines.
First, we save the IPs (or hostname) of these two machines in file `hosts`, e.g.

```bash
$ cat hosts
172.30.0.172
172.30.0.171
```

Next, if the mxnet folder is accessible by both machines, e.g. on a
[network filesystem](https://help.ubuntu.com/lts/serverguide/network-file-system.html),
then we can run by

```bash
python ../../tools/launch.py -n 2 --launcher ssh -H hosts python train_mnist.py --network lenet --kv-store dist_sync
```

Note that here we

- use `launch.py` to submit the job
- provide launcher, `ssh` if all machines are ssh-able, `mpi` if `mpirun` is
  available, `sge` for Sun Grid Engine, and `yarn` for Apache Yarn.
- `-n` number of worker nodes to run
- `-H` the host file which is required by `ssh` and `mpi`
- `--kv-store` use either `dist_sync` or `dist_async`


### Synchronize Directory

Now consider if the mxnet folder is not accessible.
We can first copy the `MXNet` library to this folder by
```bash
cp -r ../../python/mxnet .
cp -r ../../lib/libmxnet.so mxnet
```

then ask `launch.py` to synchronize the current directory to all machines'
 `/tmp/mxnet` directory with `--sync-dst-dir`

```bash
python ../../tools/launch.py -n 2 -H hosts --sync-dst-dir /tmp/mxnet \
   python train_mnist.py --network lenet --kv-store dist_sync
```

### Use a Particular Network Interface

<<<<<<< HEAD
_MXNet_ often chooses the first available network interface.
=======
`MXNet` often chooses the first available network interface.
>>>>>>> d8dbe422
But for machines that have multiple interfaces,
we can specify which network interface to use for data
communication by the environment variable `DMLC_INTERFACE`.
For example, to use the interface `eth0`, we can

```
export DMLC_INTERFACE=eth0; python ../../tools/launch.py ...
```

### Debug Connection

Set`PS_VERBOSE=1` to see the debug logging, e.g
```
export PS_VERBOSE=1; python ../../tools/launch.py ...
```

### More

- See more launch options by `python ../../tools/launch.py -h`
- See more options of [ps-lite](http://ps-lite.readthedocs.org/en/latest/how_to.html)<|MERGE_RESOLUTION|>--- conflicted
+++ resolved
@@ -1,18 +1,11 @@
 # Run MXNet on Multiple CPU/GPUs with Data Parallelism
 
-<<<<<<< HEAD
 _MXNet_ supports training with multiple CPUs and GPUs, which may be located on different physical machines.
 
 ## Data Parallelism vs Model Parallelism
 
 By default, _MXNet_ uses data parallelism to partition the workload over multiple
-=======
-`MXNet` supports training with multiple CPUs and GPUs, which may be located on different physical machines.
 
-## Data Parallelism vs Model Parallelism
-
-By default, `MXNet` uses data parallelism to partition the workload over multiple
->>>>>>> d8dbe422
 devices.
 Assume there are *n* devices.
 Then each one will receive a copy of the complete model
@@ -31,11 +24,7 @@
 
 ### Workload Partitioning
 
-<<<<<<< HEAD
 By default, _MXNet_ partitions a data batch evenly among the available GPUs.
-=======
-By default, `MXNet` partitions a data batch evenly among the available GPUs.
->>>>>>> d8dbe422
 Assume batch size *b* and *k* GPUs, then in one iteration
 each GPU will perform forward and backward on *b/k* examples. The
 gradients are then summed over all GPUs before updating the model.
@@ -80,11 +69,7 @@
 
 We can control on which devices the gradient is aggregated
 and on which device the model is updated via [`KVStore`](http://mxnet.io/api/python/kvstore.html),
-<<<<<<< HEAD
 the _MXNet_ module that supports data communication.
-=======
-the `MXNet` module that supports data communication.
->>>>>>> d8dbe422
 One can either use `mx.kvstore.create(type)` to get an instance
 or use the program flag `--kv-store type`.
 
@@ -179,11 +164,7 @@
 
 ### Use a Particular Network Interface
 
-<<<<<<< HEAD
 _MXNet_ often chooses the first available network interface.
-=======
-`MXNet` often chooses the first available network interface.
->>>>>>> d8dbe422
 But for machines that have multiple interfaces,
 we can specify which network interface to use for data
 communication by the environment variable `DMLC_INTERFACE`.
