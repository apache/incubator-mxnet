--- conflicted
+++ resolved
@@ -22,7 +22,6 @@
 # It assumes you have already run build_all_version.sh for
 # the tags you want to update.
 
-<<<<<<< HEAD
 # Takes three required arguments:
 # * tag list (required) - semicolon delimited list of tags to display on site
 #     Example: "1.1.0;1.0.0;master"
@@ -36,26 +35,9 @@
 # ./update_all_version.sh "1.2.1;1.1.0;1.0.0;master" master  \
 #   http://mxnet.incubator.apache.org/
 
-=======
-# Takes three arguments:
-# * tag list - semicolon delimited list of tags to display on site; Example: "1.1.0;1.0.0;master"
-# * default tag - which version should the site default to; Example: 1.0.0
-# * root URL - for the versions dropdown to change to production or dev server; Example: http://mxnet.incubator.apache.org/
-
-# Example Usage:
-# ./update_all_version.sh "1.1.0;1.0.0;master" 1.0.0 http://mxnet.incubator.apache.org/
->>>>>>> 9b7351a6
-
 set -e
 set -x
 
-<<<<<<< HEAD
-=======
-MASTER_SOURCE_DIR="../../docs"
-STATIC_FILES_DIR="_static"
-MXNET_THEME_DIR="_static/mxnet-theme"
-
->>>>>>> 9b7351a6
 if [ -z "$1" ]
   then
     echo "Please provide a list of version tags you wish to run."
