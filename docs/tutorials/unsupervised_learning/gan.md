
# Generative Adversarial Network (GAN)

Generative Adversarial Networks (GANs) are a class of algorithms used in unsupervised learning - you don't need labels for your dataset in order to train a GAN.

The GAN framework is composed of two neural networks: a Generator network and a Discriminator network.

The Generator's job is to take a set of random numbers and produce the data (such as images or text).

The Discriminator then takes in that data as well as samples of that data from a dataset and tries to determine if it is "fake" (created by the Generator network) or "real" (from the original dataset).

During training, the two networks play a game against each other. The Generator tries to create realistic data, so that it can fool the Discriminator into thinking that the data it generated is from the original dataset. At the same time, the Discriminator tries to not be fooled - it learns to become better at determining if data is real or fake.

Since the two networks are fighting in this game, they can be seen as as adversaries, which is where the term "Generative Adversarial Network" comes from.

## Deep Convolutional Generative Adversarial Networks

This tutorial takes a look at Deep Convolutional Generative Adversarial Networks (DCGAN), which combines Convolutional Neural Networks (CNNs) and GANs.

We will create a DCGAN that is able to create images of handwritten digits from random numbers. The tutorial uses the neural net architecture and guidelines outlined in [this paper](https://arxiv.org/abs/1511.06434), and the MNIST dataset.

## How to Use This Tutorial
You can use this tutorial by executing each snippet of python code in order as it appears in the tutorial.


1. The first net is the "Generator" and creates images of handwritten digits from random numbers.
2. The second net is the "Discriminator" and determines if the image created by the Generator is real (a realistic looking image of handwritten digits) or fake (an image that does not look like it is from the original dataset).

Apart from creating a DCGAN, you'll also learn:

- How to manipulate and iterate through batches of image data that you can feed into your neural network.

- How to create a custom MXNet data iterator that generates random numbers from a normal distribution.

- How to create a custom training process in MXNet, using lower level functions from the MXNet Module API such as .bind() .forward() and .backward(). The training process for a DCGAN is more complex than many other neural networks, so we need to use these functions instead of using the higher level .fit() function.

- How to visualize images as they are going through the training process

## Prerequisites

This tutorial assumes you are familiar with the concepts of CNNs and have implemented one in MXNet. You should also be familiar with the concept of logistic regression. Having a basic understanding of MXNet data iterators helps, since we will create a custom data iterator to iterate though random numbers as inputs to the Generator network.

This example is designed to be trained on a single GPU. Training this network on CPU can be slow, so it's recommended that you use a GPU for training.

To complete this tutorial, you need:

- MXNet
- Python, and the following libraries for Python:
    - Numpy - for matrix math
    - OpenCV - for image manipulation
    - Matplotlib - to visualize the output

## The Data
We need two pieces of data to train the DCGAN:
    1. Images of handwritten digits from the MNIST dataset
    2. Random numbers from a normal distribution

The Generator network will use the random numbers as the input to produce the images of handwritten digits, and the Discriminator network will use images of handwritten digits from the MNIST dataset to determine if images produced by the Generator are realistic.

The MNIST dataset contains 70,000 images of handwritten digits. Each image is 28x28 pixels in size. To create random numbers, we're going to create a custom MXNet data iterator, which will returns random numbers from a normal distribution as we need then.

## Prepare the Data

### 1. Preparing the MNSIT dataset

Let us start by preparing the handwritten digits from the MNIST dataset.
```python
import mxnet as mx
import numpy as np

mnist_train = mx.gluon.data.vision.datasets.MNIST(train=True)
mnist_test = mx.gluon.data.vision.datasets.MNIST(train=False)
```

```python
# The downloaded data is of type `Dataset` which are
# Well suited to work with the new Gluon interface but less
# With the older symbol API, used in this tutorial.
# Therefore we convert them to numpy array first
X = np.zeros((70000, 28, 28))
for i, (data, label) in enumerate(mnist_train):
    X[i] = data.asnumpy()[:,:,0]
for i, (data, label) in enumerate(mnist_test):
    X[len(mnist_train)+i] = data.asnumpy()[:,:,0]
```

Next, we will randomize the handwritten digits by using numpy to create random permutations on the dataset on the rows (images). Every image in the dataset is arranged into a 28x28 grid, where each cell in the grid represents 1 pixel of the image.

```python
#Use a seed so that we get the same random permutation each time
np.random.seed(1)
p = np.random.permutation(X.shape[0])
X = X[p]
```
Since the DCGAN that we're creating takes in a 64x64 image as the input, we will use OpenCV to resize the each 28x28 image to 64x64 images:
```python
import cv2
X = np.asarray([cv2.resize(x, (64,64)) for x in X])
```
Each pixel in the 64x64 image is represented by a number between 0-255, that represents the intensity of the pixel. However, we want to input numbers between -1 and 1 into the DCGAN, as suggested by the [research paper](https://arxiv.org/abs/1511.06434). To rescale the pixel values, we will divide it by (255/2). This changes the scale to 0-2. We then subtract by 1 to get them in the range of -1 to 1.

```python
X = X.astype(np.float32, copy=False)/(255.0/2) - 1.0
```
Ultimately, images are fed into the neural net through a 70000x3x64x64 array but they are currently in a 70000x64x64 array. We need to add 3 channels to the images. Typically, when we are working with the images, the 3 channels represent the red, green, and blue (RGB) components of each image. Since the MNIST dataset is grayscale, we only need 1 channel to represent the dataset. We will pad the other channels with 0's:

```python
X = X.reshape((70000, 1, 64, 64))
X = np.tile(X, (1, 3, 1, 1))
```
Finally, we will put the images into MXNet's NDArrayIter, which will allow MXNet to easily iterate through the images during training. We will also split them up into batches of 64 images each. Every time we iterate, we will get a 4 dimensional array with size (64, 3, 64, 64), representing a batch of 64 images.
```python
import mxnet as mx
batch_size = 64
image_iter = mx.io.NDArrayIter(X, batch_size=batch_size)
```
### 2. Preparing Random Numbers

We need to input random numbers from a normal distribution to the Generator network, so we will create an MXNet DataIter that produces random numbers for each training batch. The DataIter is the base class of MXNet's Data Loading API. Below, we create a class called RandIter which is a subclass of DataIter. We use MXNet's built-in mx.random.normal function to return the random numbers from a normal distribution during the iteration.

```python
class RandIter(mx.io.DataIter):
    def __init__(self, batch_size, ndim):
        self.batch_size = batch_size
        self.ndim = ndim
        self.provide_data = [('rand', (batch_size, ndim, 1, 1))]
        self.provide_label = []

    def iter_next(self):
        return True

    def getdata(self):
        #Returns random numbers from a gaussian (normal) distribution
        #with mean=0 and standard deviation = 1
        return [mx.random.normal(0, 1.0, shape=(self.batch_size, self.ndim, 1, 1))]
```
When we initialize the RandIter, we need to provide two numbers: the batch size and how many random numbers we want in order to produce a single image from. This number is referred to as Z, and we will set this to 100. This value comes from the research paper on the topic. Every time we iterate and get a batch of random numbers, we will get a 4 dimensional array with shape: (batch_size, Z, 1, 1), which in the example is (64, 100, 1, 1).
```python
Z = 100
rand_iter = RandIter(batch_size, Z)
```
## Create the Model

The model has two networks that we will train together - the Generator network and the Discriminator network.

### The Generator

Let us start off by defining the Generator network, which uses Deconvolution layers (also called as fractionally strided layers) to generate an image form random numbers :
```python
no_bias = True
fix_gamma = True
epsilon = 1e-5 + 1e-12

rand = mx.sym.Variable('rand')

g1 = mx.sym.Deconvolution(rand, name='g1', kernel=(4,4), num_filter=1024, no_bias=no_bias)
gbn1 = mx.sym.BatchNorm(g1, name='gbn1', fix_gamma=fix_gamma, eps=epsilon)
gact1 = mx.sym.Activation(gbn1, name='gact1', act_type='relu')

g2 = mx.sym.Deconvolution(gact1, name='g2', kernel=(4,4), stride=(2,2), pad=(1,1), num_filter=512, no_bias=no_bias)
gbn2 = mx.sym.BatchNorm(g2, name='gbn2', fix_gamma=fix_gamma, eps=epsilon)
gact2 = mx.sym.Activation(gbn2, name='gact2', act_type='relu')

g3 = mx.sym.Deconvolution(gact2, name='g3', kernel=(4,4), stride=(2,2), pad=(1,1), num_filter=256, no_bias=no_bias)
gbn3 = mx.sym.BatchNorm(g3, name='gbn3', fix_gamma=fix_gamma, eps=epsilon)
gact3 = mx.sym.Activation(gbn3, name='gact3', act_type='relu')

g4 = mx.sym.Deconvolution(gact3, name='g4', kernel=(4,4), stride=(2,2), pad=(1,1), num_filter=128, no_bias=no_bias)
gbn4 = mx.sym.BatchNorm(g4, name='gbn4', fix_gamma=fix_gamma, eps=epsilon)
gact4 = mx.sym.Activation(gbn4, name='gact4', act_type='relu')

g5 = mx.sym.Deconvolution(gact4, name='g5', kernel=(4,4), stride=(2,2), pad=(1,1), num_filter=3, no_bias=no_bias)
generatorSymbol = mx.sym.Activation(g5, name='gact5', act_type='tanh')
```

The Generator image starts with random numbers that will be obtained from the RandIter we created earlier, so we created the rand variable for this input.
We then start creating the model starting with a Deconvolution layer (sometimes called 'fractionally strided layer'). We apply batch normalization and ReLU activation after the Deconvolution layer.

We repeat this process 4 times, applying a (2,2) stride and (1,1) pad at each Deconvolution layer, which doubles the size of the image at each layer. By creating these layers, the Generator network will have to learn to upsample the input vector of random numbers, Z at each layer, so that network output a final image. We also reduce by half the number of filters at each layer, reducing dimensionality at each layer. Ultimately, the output layer is a 64x64x3 layer, representing the size and channels of the image. We use tanh activation instead of relu on the last layer, as recommended by the research on DCGANs. The output of neurons in the final gout layer represent the pixels of generated image.

Notice we used 3 parameters to help us create the model: no_bias, fixed_gamma, and epsilon. Neurons in the network won't have a bias added to them, this seems to work better in practice for the DCGAN. In the batch norm layer, we set fixed_gamma=True, which means gamma=1 for all of the batch norm layers. epsilon is a small number that gets added to the batch norm so that we don't end up dividing by zero. By default, CuDNN requires that this number is greater than 1e-5, so we add a small number to this value, ensuring this values stays small.

### The Discriminator

Let us now create the Discriminator network, which will take in images of handwritten digits from the MNIST dataset and images created by the Generator network:
```python
data = mx.sym.Variable('data')

d1 = mx.sym.Convolution(data, name='d1', kernel=(4,4), stride=(2,2), pad=(1,1), num_filter=128, no_bias=no_bias)
dact1 = mx.sym.LeakyReLU(d1, name='dact1', act_type='leaky', slope=0.2)

d2 = mx.sym.Convolution(dact1, name='d2', kernel=(4,4), stride=(2,2), pad=(1,1), num_filter=256, no_bias=no_bias)
dbn2 = mx.sym.BatchNorm(d2, name='dbn2', fix_gamma=fix_gamma, eps=epsilon)
dact2 = mx.sym.LeakyReLU(dbn2, name='dact2', act_type='leaky', slope=0.2)

d3 = mx.sym.Convolution(dact2, name='d3', kernel=(4,4), stride=(2,2), pad=(1,1), num_filter=512, no_bias=no_bias)
dbn3 = mx.sym.BatchNorm(d3, name='dbn3', fix_gamma=fix_gamma, eps=epsilon)
dact3 = mx.sym.LeakyReLU(dbn3, name='dact3', act_type='leaky', slope=0.2)

d4 = mx.sym.Convolution(dact3, name='d4', kernel=(4,4), stride=(2,2), pad=(1,1), num_filter=1024, no_bias=no_bias)
dbn4 = mx.sym.BatchNorm(d4, name='dbn4', fix_gamma=fix_gamma, eps=epsilon)
dact4 = mx.sym.LeakyReLU(dbn4, name='dact4', act_type='leaky', slope=0.2)

d5 = mx.sym.Convolution(dact4, name='d5', kernel=(4,4), num_filter=1, no_bias=no_bias)
d5 = mx.sym.Flatten(d5)

label = mx.sym.Variable('label')
discriminatorSymbol = mx.sym.LogisticRegressionOutput(data=d5, label=label, name='dloss')
```

We start off by creating the data variable, which is used to hold the input images to the Discriminator.

The Discriminator then goes through a series of 5 convolutional layers, each with a 4x4 kernel, 2x2 stride, and 1x1 pad. These layers half the size of the image (which starts at 64x64) at each convolutional layer. The model also increases dimensionality at each layer by doubling the number of filters per convolutional layer, starting at 128 filters and ending at 1024 filters before we flatten the output.

At the final convolution, we flatten the neural net to get one number as the final output of Discriminator network. This number is the probability that the image is real, as determined by the Discriminator. We use logistic regression to determine this probability. When we pass in "real" images from the MNIST dataset, we can label these as 1 and we can label the "fake" images from the Generator net as 0 to perform logistic regression on the Discriminator network.

### Prepare the models using the Module API

So far we have defined a MXNet Symbol for both the Generator and the Discriminator network. Before we can train the model, we need to bind these symbols using the Module API, which creates the computation graph for the models. It also allows us to decide how we want to initialize the model and what type of optimizer we want to use. Let us set up the Module for both the networks:
```python
#Hyper-parameters
sigma = 0.02
lr = 0.0002
beta1 = 0.5
# Define the compute context, use GPU if available
ctx = mx.gpu() if mx.test_utils.list_gpus() else mx.cpu()

#=============Generator Module=============
generator = mx.mod.Module(symbol=generatorSymbol, data_names=('rand',), label_names=None, context=ctx)
generator.bind(data_shapes=rand_iter.provide_data)
generator.init_params(initializer=mx.init.Normal(sigma))
generator.init_optimizer(
    optimizer='adam',
    optimizer_params={
        'learning_rate': lr,
        'beta1': beta1,
    })
mods = [generator]

# =============Discriminator Module=============
discriminator = mx.mod.Module(symbol=discriminatorSymbol, data_names=('data',), label_names=('label',), context=ctx)
discriminator.bind(data_shapes=image_iter.provide_data,
          label_shapes=[('label', (batch_size,))],
          inputs_need_grad=True)
discriminator.init_params(initializer=mx.init.Normal(sigma))
discriminator.init_optimizer(
    optimizer='adam',
    optimizer_params={
        'learning_rate': lr,
        'beta1': beta1,
    })
mods.append(discriminator)
```
First, we create Modules for the networks and then bind the symbols that we've created in the previous steps to the modules.
We use rand_iter.provide_data as the  data_shape to bind the Generator network. This means that as we iterate though batches of the data on the Generator Module, the RandIter will provide us with random numbers to feed the Module using it's provide_data function.

Similarly, we bind the Discriminator Module to image_iter.provide_data, which gives us images from MNIST from the NDArrayIter we had set up earlier, called image_iter.

Notice that we are using the Normal Initialization, with the hyperparameter sigma=0.02. This means the weight initializations for the neurons in the networks will be random numbers from a Gaussian (normal) distribution with a mean of 0 and a standard deviation of 0.02.

We also use the Adam optimizer for gradient decent. We've set up two hyperparameters, lr and beta1 based on the values used in the DCGAN paper. We're using a single gpu, gpu(0) for training. Set the context to cpu() if you do not have a GPU on your machine.

### Visualizing The Training
Before we train the model, let us set up some helper functions that will help visualize what the Generator is producing, compared to what the real image is:
```python
from matplotlib import pyplot as plt

#Takes the images in the batch and arranges them in an array so that they can be
#Plotted using matplotlib
def fill_buf(buf, num_images, img, shape):
    width = buf.shape[0]/shape[1]
    height = buf.shape[1]/shape[0]
    img_width = int(num_images%width)*shape[0]
    img_hight = int(num_images/height)*shape[1]
    buf[img_hight:img_hight+shape[1], img_width:img_width+shape[0], :] = img

#Plots two images side by side using matplotlib
def visualize(fake, real):
    #64x3x64x64 to 64x64x64x3
    fake = fake.transpose((0, 2, 3, 1))
    #Pixel values from 0-255
    fake = np.clip((fake+1.0)*(255.0/2.0), 0, 255).astype(np.uint8)
    #Repeat for real image
    real = real.transpose((0, 2, 3, 1))
    real = np.clip((real+1.0)*(255.0/2.0), 0, 255).astype(np.uint8)

    #Create buffer array that will hold all the images in the batch
    #Fill the buffer so to arrange all images in the batch onto the buffer array
    n = np.ceil(np.sqrt(fake.shape[0]))
    fbuff = np.zeros((int(n*fake.shape[1]), int(n*fake.shape[2]), int(fake.shape[3])), dtype=np.uint8)
    for i, img in enumerate(fake):
        fill_buf(fbuff, i, img, fake.shape[1:3])
    rbuff = np.zeros((int(n*real.shape[1]), int(n*real.shape[2]), int(real.shape[3])), dtype=np.uint8)
    for i, img in enumerate(real):
        fill_buf(rbuff, i, img, real.shape[1:3])

    #Create a matplotlib figure with two subplots: one for the real and the other for the fake
    #fill each plot with the buffer array, which creates the image
    fig = plt.figure()
    ax1 = fig.add_subplot(2,2,1)
    ax1.imshow(fbuff)
    ax2 = fig.add_subplot(2,2,2)
    ax2.imshow(rbuff)
    plt.show()
```

## Fit the Model
Training the DCGAN is a complex process that requires multiple steps.
To fit the model, for every batch of data in the MNIST dataset:

1. Use the Z vector, which contains the random numbers to do a forward pass through the Generator network. This outputs the "fake" image, since it is created from the Generator.

2. Use the fake image as the input to do a forward and backward pass through the Discriminator network. We set the labels for logistic regression to 0 to represent that this is a fake image. This trains the Discriminator to learn what a fake image looks like. We save the gradient produced in backpropagation for the next step.

3. Do a forward and backward pass through the Discriminator using a real image from the MNIST dataset. The label for logistic regression will now be 1 to represent the real images, so the Discriminator can learn to recognize a real image.

4. Update the Discriminator by adding the result of the gradient generated during backpropagation on the fake image with the gradient from backpropagation on the real image.

5. Now that the Discriminator has been updated for the this data batch, we still need to update the Generator. First, do a forward and backwards pass with the same data batch on the updated Discriminator, to produce a new gradient. Use the new gradient to do a backwards pass

Here is the main training loop for the DCGAN:

```python
# =============train===============
print('Training...')
for epoch in range(1):
    image_iter.reset()
    for i, batch in enumerate(image_iter):
        #Get a batch of random numbers to generate an image from the generator
        rbatch = rand_iter.next()
        #Forward pass on training batch
        generator.forward(rbatch, is_train=True)
        #Output of training batch is the 64x64x3 image
        outG = generator.get_outputs()

        #Pass the generated (fake) image through the discriminator, and save the gradient
        #Label (for logistic regression) is an array of 0's since this image is fake
        label = mx.nd.zeros((batch_size,), ctx=ctx)
        #Forward pass on the output of the discriminator network
        discriminator.forward(mx.io.DataBatch(outG, [label]), is_train=True)
        #Do the backward pass and save the gradient
        discriminator.backward()
        gradD = [[grad.copyto(grad.context) for grad in grads] for grads in discriminator._exec_group.grad_arrays]

        #Pass a batch of real images from MNIST through the discriminator
        #Set the label to be an array of 1's because these are the real images
        label[:] = 1
        batch.label = [label]
        #Forward pass on a batch of MNIST images
        discriminator.forward(batch, is_train=True)
        #Do the backward pass and add the saved gradient from the fake images to the gradient
        #generated by this backwards pass on the real images
        discriminator.backward()
        for gradsr, gradsf in zip(discriminator._exec_group.grad_arrays, gradD):
            for gradr, gradf in zip(gradsr, gradsf):
                gradr += gradf
        #Update gradient on the discriminator
        discriminator.update()

        #Now that we've updated the discriminator, let's update the generator
        #First do a forward pass and backwards pass on the newly updated discriminator
        #With the current batch
        discriminator.forward(mx.io.DataBatch(outG, [label]), is_train=True)
        discriminator.backward()
        #Get the input gradient from the backwards pass on the discriminator,
        #and use it to do the backwards pass on the generator
        diffD = discriminator.get_input_grads()
        generator.backward(diffD)
        #Update the gradients on the generator
        generator.update()

        #Increment to the next batch, printing every 50 batches
        i += 1
        if i % 50 == 0:
            print('epoch:', epoch, 'iter:', i)
            print
            print("   From generator:        From MNIST:")

            visualize(outG[0].asnumpy(), batch.data[0].asnumpy())
```

This will train the GAN network and visualize the progress that we are making as the networks are trained. After every 25 iterations, we are calling the visualize function that we created earlier, which plots the intermediate results.

The plot on the left will represent what the Generator created (the fake image) in the most recent iteration. The plot on the right will represent the Original (real) image from the MNIST dataset that was inputted to the Discriminator on the same iteration.

As the training goes on, the Generator becomes better at generating realistic images. You can see this happening since the images on the left becomes closer to the original dataset with each iteration.

## Summary

We have now successfully used Apache MXNet to train a Deep Convolutional Generative Adversarial Neural Networks (DCGAN) using the MNIST dataset.

As a result, we have created two neural nets: a Generator, which is able to create images of handwritten digits from random numbers, and a Discriminator, which is able to take an image and determine if it is an image of handwritten digits.

Along the way, we have learned how to do the image manipulation and visualization that is associated with the training of deep neural nets. We have also learned how to use MXNet's Module APIs to perform advanced model training functionality to fit the model.

## Acknowledgements
<<<<<<< HEAD
This tutorial is based on [MXNet DCGAN codebase](https://github.com/apache/incubator-mxnet/blob/master/example/gluon/DCGAN/dcgan.py),
=======
This tutorial is based on [MXNet DCGAN codebase](https://github.com/apache/incubator-mxnet/blob/master/example/gluon/dc_gan/dcgan.py),
>>>>>>> 91c1f821
[The original paper on GANs](https://arxiv.org/abs/1406.2661), as well as [this paper on deep convolutional GANs](https://arxiv.org/abs/1511.06434).

<!-- INSERT SOURCE DOWNLOAD BUTTONS --><|MERGE_RESOLUTION|>--- conflicted
+++ resolved
@@ -394,11 +394,8 @@
 Along the way, we have learned how to do the image manipulation and visualization that is associated with the training of deep neural nets. We have also learned how to use MXNet's Module APIs to perform advanced model training functionality to fit the model.
 
 ## Acknowledgements
-<<<<<<< HEAD
-This tutorial is based on [MXNet DCGAN codebase](https://github.com/apache/incubator-mxnet/blob/master/example/gluon/DCGAN/dcgan.py),
-=======
+
 This tutorial is based on [MXNet DCGAN codebase](https://github.com/apache/incubator-mxnet/blob/master/example/gluon/dc_gan/dcgan.py),
->>>>>>> 91c1f821
 [The original paper on GANs](https://arxiv.org/abs/1406.2661), as well as [this paper on deep convolutional GANs](https://arxiv.org/abs/1511.06434).
 
 <!-- INSERT SOURCE DOWNLOAD BUTTONS -->