<<<<<<< HEAD
\n\nThis page is converted from [ndarray.ipynb](https://github.com/dmlc/mxnet-notebooks/python/basic/ndarray.ipynb).
=======
# NDArray: NumPy-style Tensor Computations on CPUs and GPUs

In MXNet, `NDArray` is the basic operational unit for matrix and tensor
computations. It is similar to `numpy.ndarray`, but it has two additional
features:

- Multiple device support: All operations can be run on various devices, including CPU and GPU cards.
- Automatic parallelization: All operations are automatically executed in parallel with each other.

## Creation and Initialization

We can create an `NDArray` on either a CPU or a GPU:

```python
    >>> import mxnet as mx
    >>> a = mx.nd.empty((2, 3)) # create a 2-by-3 matrix on cpu
    >>> b = mx.nd.empty((2, 3), mx.gpu()) # create a 2-by-3 matrix on gpu 0
    >>> c = mx.nd.empty((2, 3), mx.gpu(2)) # create a 2-by-3 matrix on gpu 2
    >>> c.shape # get shape
    (2L, 3L)
    >>> c.context # get device info
    gpu(2)
```

They can be initialized in various ways:

```python
    >>> a = mx.nd.zeros((2, 3)) # create a 2-by-3 matrix filled with 0
    >>> b = mx.nd.ones((2, 3))  # create a 2-by-3 matrix filled with 1
    >>> b[:] = 2 # set all elements of b to 2
```

We can copy the value from one `NDArray` to another, even if they are located on different devices:

```python
    >>> a = mx.nd.ones((2, 3))
    >>> b = mx.nd.zeros((2, 3), mx.gpu())
    >>> a.copyto(b) # copy data from cpu to gpu
```

We can also convert `NDArray` to `numpy.ndarray`:

```python
    >>> a = mx.nd.ones((2, 3))
    >>> b = a.asnumpy()
    >>> type(b)
    <type 'numpy.ndarray'>
    >>> print b
    [[ 1.  1.  1.]
    [ 1.  1.  1.]]
```

and vice versa:

```python
    >>> import numpy as np
    >>> a = mx.nd.empty((2, 3))
    >>> a[:] = np.random.uniform(-0.1, 0.1, a.shape)
    >>> print a.asnumpy()
    [[-0.06821112 -0.03704893  0.06688045]
     [ 0.09947646 -0.07700162  0.07681718]]
```

## Basic Element-wise Operations

By default, `NDArray` performs element-wise operations:

```python
    >>> a = mx.nd.ones((2, 3)) * 2
    >>> b = mx.nd.ones((2, 3)) * 4
    >>> print b.asnumpy()
    [[ 4.  4.  4.]
     [ 4.  4.  4.]]
    >>> c = a + b
    >>> print c.asnumpy()
    [[ 6.  6.  6.]
     [ 6.  6.  6.]]
    >>> d = a * b
    >>> print d.asnumpy()
    [[ 8.  8.  8.]
     [ 8.  8.  8.]]
```

If two `NDArray`s are located on different devices, we need to explicitly move them onto the same device. The following example performs computations on GPU 0:

```python
    >>> a = mx.nd.ones((2, 3)) * 2
    >>> b = mx.nd.ones((2, 3), mx.gpu()) * 3
    >>> c = a.copyto(mx.gpu()) * b
    >>> print c.asnumpy()
    [[ 6.  6.  6.]
     [ 6.  6.  6.]]
```

## Load and Save

There are two ways to save data to (or load it from) disks easily. The first way uses
`pickle`.  `NDArray` is pickle compatible, which means that you can simply pickle the
`NDArray` as you do with `numpy.ndarray`:

 ```python
    >>> import mxnet as mx
    >>> import pickle as pkl

    >>> a = mx.nd.ones((2, 3)) * 2
    >>> data = pkl.dumps(a)
    >>> b = pkl.loads(data)
    >>> print b.asnumpy()
    [[ 2.  2.  2.]
     [ 2.  2.  2.]]
 ```

The second way is to directly dump a list of `NDArray` to disk in binary format:

 ```python
    >>> a = mx.nd.ones((2,3))*2
    >>> b = mx.nd.ones((2,3))*3
    >>> mx.nd.save('mydata.bin', [a, b])
    >>> c = mx.nd.load('mydata.bin')
    >>> print c[0].asnumpy()
    [[ 2.  2.  2.]
     [ 2.  2.  2.]]
    >>> print c[1].asnumpy()
    [[ 3.  3.  3.]
     [ 3.  3.  3.]]
 ```

We can also dump a dict:

 ```python
    >>> mx.nd.save('mydata.bin', {'a':a, 'b':b})
    >>> c = mx.nd.load('mydata.bin')
    >>> print c['a'].asnumpy()
    [[ 2.  2.  2.]
     [ 2.  2.  2.]]
    >>> print c['b'].asnumpy()
    [[ 3.  3.  3.]
     [ 3.  3.  3.]]
 ```

In addition, if we have set up distributed file systems, such as Amazon S3 and HDFS, we
can directly save to and load from them. For example:

 ```python
    >>> mx.nd.save('s3://mybucket/mydata.bin', [a,b])
    >>> mx.nd.save('hdfs///users/myname/mydata.bin', [a,b])
 ```

## Automatic Parallelization
`NDArray` can automatically execute operations in parallel. This is desirable when you
use multiple resources, such as CPU and GPU cards, and CPU-to-GPU memory bandwidth.

For example, if we write `a += 1` followed by `b += 1`, and `a` is on a CPU card while
`b` is on a GPU card, then we will want to execute them in parallel to improve the
efficiency. Furthermore, data copies between CPU and GPU are expensive, so we
want to run them in parallel with other computations.

However, finding statements that can be executed in parallel by eye is hard. In the
following example, `a+=1` and `c*=3` can be executed in parallel, but `a+=1` and
`b*=3` have to be sequentially executed.

 ```python
    a = mx.nd.ones((2,3))
    b = a
    c = a.copyto(mx.cpu())
    a += 1
    b *= 3
    c *= 3
 ```

Luckily, MXNet can automatically resolve the dependencies and
execute operations in parallel with correctness guaranteed. In other words, we
can write a program as if it is using only a single thread, and MXNet will
automatically dispatch it to multiple devices, such as multiple GPU cards or multiple
computers.

MXNet achieves this by lazy evaluation. Any operation we write down is issued to a
internal engine, and then returned. For example, if we run `a += 1`, it
returns immediately after pushing the plus operation to the engine. This
asynchronism allows us to push more operations to the engine, so it can determine
the read and write dependency and find the best way to execute operations in
parallel.

The actual computations are finished when we copy the results someplace else, such as `print a.asnumpy()` or `mx.nd.save([a])`. Therefore, to write highly parallelized code, we only need to postpone asking for
the results.

##  Next Steps
* [Symbol](symbol.md)
* [KVStore](kvstore.md)
>>>>>>> 428da08f
<|MERGE_RESOLUTION|>--- conflicted
+++ resolved
@@ -1,6 +1,3 @@
-<<<<<<< HEAD
-\n\nThis page is converted from [ndarray.ipynb](https://github.com/dmlc/mxnet-notebooks/python/basic/ndarray.ipynb).
-=======
 # NDArray: NumPy-style Tensor Computations on CPUs and GPUs
 
 In MXNet, `NDArray` is the basic operational unit for matrix and tensor
@@ -189,5 +186,4 @@
 
 ##  Next Steps
 * [Symbol](symbol.md)
-* [KVStore](kvstore.md)
->>>>>>> 428da08f
+* [KVStore](kvstore.md)