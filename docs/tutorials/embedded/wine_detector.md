<<<<<<< HEAD
# Real-time Object Detection with MXNet On The Raspberry Pi
=======
<!--- Licensed to the Apache Software Foundation (ASF) under one -->
<!--- or more contributor license agreements.  See the NOTICE file -->
<!--- distributed with this work for additional information -->
<!--- regarding copyright ownership.  The ASF licenses this file -->
<!--- to you under the Apache License, Version 2.0 (the -->
<!--- "License"); you may not use this file except in compliance -->
<!--- with the License.  You may obtain a copy of the License at -->

<!---   http://www.apache.org/licenses/LICENSE-2.0 -->

<!--- Unless required by applicable law or agreed to in writing, -->
<!--- software distributed under the License is distributed on an -->
<!--- "AS IS" BASIS, WITHOUT WARRANTIES OR CONDITIONS OF ANY -->
<!--- KIND, either express or implied.  See the License for the -->
<!--- specific language governing permissions and limitations -->
<!--- under the License. -->

# Real-time Object Detection with MXNet On The Raspberry Pi  
>>>>>>> df5310b0

This tutorial shows developers who work with the Raspberry Pi or similar embedded ARM-based devices how to compile MXNet for those devices and run a pretrained deep network model. It also shows how to use AWS IoT to manage and monitor MXNet models running on your devices.

## What's In This Tutorial?

This tutorial shows how to:

1. Use MXNet to set up a real-time object classifier on a Raspberry Pi 3 device.

2. Connect the local Raspberry Pi model to the AWS Cloud with AWS IoT to get real-time updates from the device.

### Who's This Tutorial For?

It assumes that you are familiar with the Raspbian operating system and the [Raspberry Pi ecosystem](https://www.raspberrypi.org/) and are somewhat familiar with machine learning, MXNet, and [AWS IoT](https://aws.amazon.com/iot/). All code is written in Python 2.7.

### How to Use This Tutorial

To follow this tutorial, you must set up your Pi as instructed (preferably from a fresh Raspbian install), and then create the files and run the bash commands described below. All instructions described are can be executed on the Raspberry Pi directly or via SSH.

You will accomplish the following:

- Build and Install MXNet with Python bindings on your Raspbian Based Raspberry Pi
- Fetch and run a pre-trained MXNet model on your Pi
- Create a real-time video analysis application for the Pi
- Connect the application to the AWS IoT service

## Prerequisites

To complete this tutorial, you need:

* Raspbian Wheezy or later, which can be downloaded [here](https://www.raspberrypi.org/downloads/raspbian/), loaded onto a 8GB+ micro SD card (with at least 4GB+ free)
* A [Raspberry Pi 3](https://www.raspberrypi.org/blog/raspberry-pi-3-on-sale/) or equivalent Raspberry Pi with 1GB+ of RAM
* A [Raspberry Pi Camera Module](https://www.raspberrypi.org/products/camera-module/) [activated and running with the corresponding Python module](http://www.pyimagesearch.com/2015/02/23/install-opencv-and-python-on-your-raspberry-pi-2-and-b/) (for the real-time video analysis with the deep network model)
* An AWS account With AWS IoT enabled and the [AWS IoT Python SDK](https://github.com/aws/aws-iot-device-sdk-python) (for remote, real-time managing and monitoring of the model running on the Pi)
* The [cv2 Python library](http://www.pyimagesearch.com/2015/02/23/install-opencv-and-python-on-your-raspberry-pi-2-and-b/) for the Pi

## Building MXNet for The Pi

The first step is to get MXNet with the Python bindings running on your Raspberry Pi 3. There is a tutorial for that provided [here](http://mxnet.io/install/index.html). The linked tutorial walks you through downloading the dependencies, and building the full MXNet library for the Pi with the ARM specific compile flags. Be sure to build the library with open CV as we will be using a model that requires it to process images. Then you will register the Python bindings to MXNet. After this is done you should test that your installation works by opening a python REPL on your Pi and typing the following commands:


```bash
python
>>> import mxnet as mx
```

*Note: If you are getting memory allocation failed errors at this point (or at any point in this tutorial) it is likely because the full MXNet library takes up a large amount of RAM when loaded. You might want to kill the GUI and other processes that are occupying memory.*


## Running A Pre-Trained Inception Model on The Pi

We are now ready to load a pre-trained model and run inference on the Pi. We will be using a simple object recognition model trained on the ImageNet data set. The model is called batch normalized Inception network (or Inception_BN for short) and it is found in the MXNet model zoo.

### Getting the Model

The first step is to download, unzip, and set up the pre-trained deep network model files that we will be using to classify images. To do this run the following commands in your home directory:

```bash
curl --header 'Host: data.mxnet.io' --header 'User-Agent: Mozilla/5.0 (Macintosh; Intel Mac OS X 10.11; rv:45.0) Gecko/20100101 Firefox/45.0' --header 'Accept: text/html,application/xhtml+xml,application/xml;q=0.9,*/*;q=0.8' --header 'Accept-Language: en-US,en;q=0.5' --header 'Referer: http://data.mxnet.io/models/imagenet/' --header 'Connection: keep-alive' 'http://data.mxnet.io/models/imagenet/inception-bn.tar.gz' -o 'inception-bn.tar.gz' -L

tar -xvzf inception-bn.tar.gz

mv Inception_BN-0039.params Inception_BN-0000.params
```

### Running the Model

The next step is to create a python script to load the model, and run inference on local image files. To do this create a new file in your home directory called inception_predict.py and add the following code to it:


```python
# inception_predict.py

import mxnet as mx
import numpy as np
import time
import cv2, os, urllib
from collections import namedtuple
Batch = namedtuple('Batch', ['data'])

# Load the symbols for the networks
with open('synset.txt', 'r') as f:
    synsets = [l.rstrip() for l in f]

# Load the network parameters
sym, arg_params, aux_params = mx.model.load_checkpoint('Inception-BN', 126)


# Load the network into an MXNet module and bind the corresponding parameters
mod = mx.mod.Module(symbol=sym, context=mx.cpu())
mod.bind(for_training=False, data_shapes=[('data', (1,3,224,224))])
mod.set_params(arg_params, aux_params)

'''
Function to predict objects by giving the model a pointer to an image file and running a forward pass through the model.

inputs:
filename = jpeg file of image to classify objects in
mod = the module object representing the loaded model
synsets = the list of symbols representing the model
N = Optional parameter denoting how many predictions to return (default is top 5)

outputs:
python list of top N predicted objects and corresponding probabilities
'''
def predict(filename, mod, synsets, N=5):
    tic = time.time()
    img = cv2.cvtColor(cv2.imread(filename), cv2.COLOR_BGR2RGB)
    if img is None:
        return None
    img = cv2.resize(img, (224, 224))
    img = np.swapaxes(img, 0, 2)
    img = np.swapaxes(img, 1, 2)
    img = img[np.newaxis, :]
    print "pre-processed image in "+str(time.time()-tic)

    toc = time.time()
    mod.forward(Batch([mx.nd.array(img)]))
    prob = mod.get_outputs()[0].asnumpy()
    prob = np.squeeze(prob)
    print "forward pass in "+str(time.time()-toc)


    topN = []
    a = np.argsort(prob)[::-1]
    for i in a[0:N]:
        print('probability=%f, class=%s' %(prob[i], synsets[i]))
        topN.append((prob[i], synsets[i]))
    return topN


# Code to download an image from the internet and run a prediction on it
def predict_from_url(url, N=5):
    filename = url.split("/")[-1]
    urllib.urlretrieve(url, filename)
    img = cv2.imread(filename)
    if img is None:
        print "Failed to download"
    else:
        return predict(filename, mod, synsets, N)

# Code to predict on a local file
def predict_from_local_file(filename, N=5):
    return predict(filename, mod, synsets, N)
```

Now that we have defined inception_predict.py we can test that the model is running correctly. Open a Python REPL in your home directory and enter the following:

```bash
python
>>> from inception_predict import *
>>> predict_from_url("https://i.imgur.com/HzafyBA.jpg")
```

This should give a reasonable prediction for the fluffy cow in this [image](http://imgur.com/HzafyBA).

```
pre-processed image in 0.20366191864
forward pass in 63.2164611816
probability=0.718524, class=n02403003 ox
probability=0.176381, class=n02389026 sorrel
probability=0.095558, class=n03868242 oxcart
probability=0.002765, class=n02408429 water buffalo, water ox, Asiatic buffalo, Bubalus bubalis
probability=0.001262, class=n03935335 piggy bank, penny bank
[(0.71852392, 'n02403003 ox'), (0.17638102, 'n02389026 sorrel'), (0.09555836, 'n03868242 oxcart'),
(0.0027645244, 'n02408429 water buffalo, water ox, Asiatic buffalo, Bubalus bubalis'),
(0.0012616422, 'n03935335 piggy bank, penny bank')]
```


## Running an Inception on Real-Time Video From PiCamera

We can now move on to using this network for object detection in real-time video from the PiCamera.

Doing this requires sending the images that the camera is capturing to the prediction code that we created in the previous step. To do this, create a new file in your home directory called camera_test.py and add the following code to it:


```python
# camera_test.py

import picamera
import inception_predict

# Create camera interface
camera = picamera.PiCamera()
while True:
    # Take the jpg image from camera
    print "Capturing"
    filename = '/home/pi/cap.jpg'
    # Show quick preview of what's being captured
    camera.start_preview()
    camera.capture(filename)
    camera.stop_preview()

    # Run inception prediction on image
    print "Predicting"
    topn = inception_predict.predict_from_local_file(filename, N=5)

    # Print the top N most likely objects in image (default set to 5, change this in the function call above)
    print topn
```

You can then run this file by entering the following command:

```bash
python camera_test.py
```

If camera_test.py is working you should see a preview every few seconds of the image that is being captured and fed to the model, as well as predicted classes for objects in the image being written to the terminal.

Try pointing the PiCamera at a few different objects and see what predictions the network comes out with.

## Connecting Our Model To The AWS Cloud

We can now move on to adding the code to send the predictions that this real-time model is making locally to the AWS cloud if certain conditions are met.

The first step is to set up an AWS account if you don't have one yet. Then go to the [AWS IoT dashboard](https://us-west-2.console.aws.amazon.com/iotv2/home?region=us-west-2#/thinghub) and register a new device.

After the device is registered, download and copy the corresponding rootCA, Certificate, and Private key to your home directory. Note the unique endpoint of your device shadow on the AWS IoT Dashboard.

We will now build an application, based off the code in camera_test.py, which will send a message to the cloud whenever a wine bottle is detected in a frame by the PiCamera.

To do this create a new file in your home directory called wine_alerter.py and add the following code to it:


```python
# wine_alerter.py

import AWSIoTPythonSDK
from AWSIoTPythonSDK.MQTTLib import AWSIoTMQTTClient
import sys
import logging
import time
import getopt
import picamera
import inception_predict

# Custom MQTT message callback
def customCallback(client, userdata, message):
    print("Received a new message: ")
    print(message.payload)
    print("from topic: ")
    print(message.topic)
    print("--------------\n\n")

# Usage
usageInfo = """Usage:

Use certificate based mutual authentication:
python wine_alerter.py -e <endpoint> -r <rootCAFilePath> -c <certFilePath> -k <privateKeyFilePath>

Use MQTT over WebSocket:
python wine_alerter.py -e <endpoint> -r <rootCAFilePath> -w

Type "python wine_alerter.py -h" for available options.
"""

# Help info
helpInfo = """-e, --endpoint
    Your AWS IoT custom endpoint
-r, --rootCA
    Root CA file path
-c, --cert
    Certificate file path
-k, --key
    Private key file path
-w, --websocket
    Use MQTT over WebSocket
-h, --help
    Help information
"""

# Read in command-line parameters
useWebsocket = False
host = ""
rootCAPath = ""
certificatePath = ""
privateKeyPath = ""
try:
    opts, args = getopt.getopt(sys.argv[1:], "hwe:k:c:r:", ["help", "endpoint=", "key=","cert=","rootCA=", "websocket"])
    if len(opts) == 0:
        raise getopt.GetoptError("No input parameters!")
    for opt, arg in opts:
        if opt in ("-h", "--help"):
            print(helpInfo)
            exit(0)
        if opt in ("-e", "--endpoint"):
            host = arg
        if opt in ("-r", "--rootCA"):
            rootCAPath = arg
        if opt in ("-c", "--cert"):
            certificatePath = arg
        if opt in ("-k", "--key"):
            privateKeyPath = arg
        if opt in ("-w", "--websocket"):
            useWebsocket = True
except getopt.GetoptError:
    print(usageInfo)
    exit(1)

# Missing configuration notification
missingConfiguration = False
if not host:
    print("Missing '-e' or '--endpoint'")
    missingConfiguration = True
if not rootCAPath:
    print("Missing '-r' or '--rootCA'")
    missingConfiguration = True
if not useWebsocket:
    if not certificatePath:
        print("Missing '-c' or '--cert'")
        missingConfiguration = True
    if not privateKeyPath:
        print("Missing '-k' or '--key'")
        missingConfiguration = True
if missingConfiguration:
    exit(2)


# Configure logging
logger = logging.getLogger("AWSIoTPythonSDK.core")
logger.setLevel(logging.DEBUG)
streamHandler = logging.StreamHandler()
formatter = logging.Formatter('%(asctime)s - %(name)s - %(levelname)s - %(message)s')
streamHandler.setFormatter(formatter)
logger.addHandler(streamHandler)


# Init AWSIoTMQTTClient For Publish/Subscribe Communication With Server
myAWSIoTMQTTClient = None
if useWebsocket:
    myAWSIoTMQTTClient = AWSIoTMQTTClient("basicPubSub", useWebsocket=True)
    myAWSIoTMQTTClient.configureEndpoint(host, 443)
    myAWSIoTMQTTClient.configureCredentials(rootCAPath)
else:
    myAWSIoTMQTTClient = AWSIoTMQTTClient("basicPubSub")
    myAWSIoTMQTTClient.configureEndpoint(host, 8883)
    myAWSIoTMQTTClient.configureCredentials(rootCAPath, privateKeyPath, certificatePath)


# AWSIoTMQTTClient connection configuration
myAWSIoTMQTTClient.configureAutoReconnectBackoffTime(1, 32, 20)
myAWSIoTMQTTClient.configureOfflinePublishQueueing(-1)  # Infinite offline Publish queueing
myAWSIoTMQTTClient.configureDrainingFrequency(2)  # Draining: 2 Hz
myAWSIoTMQTTClient.configureConnectDisconnectTimeout(10)  # 10 sec
myAWSIoTMQTTClient.configureMQTTOperationTimeout(5)  # 5 sec


# Connect and subscribe to AWS IoT
myAWSIoTMQTTClient.connect()
myAWSIoTMQTTClient.subscribe("sdk/test/Python", 1, customCallback)
time.sleep(2)


# Start the Camera and tell the Server we are alive
print "Running camera"
myAWSIoTMQTTClient.publish("sdk/test/Python", "New Message: Starting Camera", 0)
camera = picamera.PiCamera()

# Capture forever (this is a modified version of camera_test.py)
while True:
    filename = '/home/pi/cap.jpg'
    camera.start_preview()
    camera.capture(filename)
    camera.stop_preview()
    topn = inception_predict.predict_from_local_file(filename, N=5)

    # Check if either of the top two predictions are wine related and publish a message if it is
    # you can change 'wine' here to anything you want to alert the server about detecting
    if 'wine' in topn[0][1] or 'wine' in topn[1][1]:
        myAWSIoTMQTTClient.publish("sdk/test/Python", "New Message: WINE DETECTED!", 0)
```

You can then run this file by entering the following command

```bash
python wine_alerter.py -e <endpointURL> -r <rootCAFilePath> -c <certFilePath> -k <privateKeyFilePath>
```

If this is working you should see the same kind of image preview you did with camera_test.py every few seconds, however the console will only print a message now when a wine bottle is detected in the shot (you can edit the bottom lines in the wine_alerter.py code to make this alert for any object label from the [ImageNet-11k dataset](http://image-net.org/index) that you specify).

You can open up the activity tab for the thing that you registered on the AWS IoT Dashboard and see the corresponding messages pushed to the server whenever a wine bottle is detected in a camera shot. Even if network connectivity periodically fails, AWS IoT will push updates out to the server when possible, allowing this system to reliably let you know when there is wine around.

## Summary
You now have a Raspberry Pi running a pre-trained MXNet model fully locally. This model is also linked to the cloud via AWS IoT and can reliably alert AWS whenever it sees a wine bottle.

You can now extend this demo to create more interesting applications, such as using AWS IoT to push model updates to your Pi, loading different pre-trained models from the MXNet Model Zoo onto the Pi, or even training full end-to-end models on the Pi.<|MERGE_RESOLUTION|>--- conflicted
+++ resolved
@@ -1,6 +1,3 @@
-<<<<<<< HEAD
-# Real-time Object Detection with MXNet On The Raspberry Pi
-=======
 <!--- Licensed to the Apache Software Foundation (ASF) under one -->
 <!--- or more contributor license agreements.  See the NOTICE file -->
 <!--- distributed with this work for additional information -->
@@ -19,7 +16,6 @@
 <!--- under the License. -->
 
 # Real-time Object Detection with MXNet On The Raspberry Pi  
->>>>>>> df5310b0
 
 This tutorial shows developers who work with the Raspberry Pi or similar embedded ARM-based devices how to compile MXNet for those devices and run a pretrained deep network model. It also shows how to use AWS IoT to manage and monitor MXNet models running on your devices.
 
