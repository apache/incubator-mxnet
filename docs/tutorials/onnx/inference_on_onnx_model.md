
# Running inference on MXNet/Gluon from an ONNX model

[Open Neural Network Exchange (ONNX)](https://github.com/onnx/onnx) provides an open source format for AI models. It defines an extensible computation graph model, as well as definitions of built-in operators and standard data types.

In this tutorial we will:
    
- learn how to load a pre-trained .onnx model file into MXNet/Gluon
- learn how to test this model using the sample input/output
- learn how to test the model on custom images

## Pre-requisite

To run the tutorial you will need to have installed the following python modules:
- [MXNet > 1.1.0](http://mxnet.incubator.apache.org/install/index.html)
- [onnx](https://github.com/onnx/onnx) (follow the install guide)
- matplotlib


```python
import numpy as np
import mxnet as mx
from mxnet.contrib import onnx as onnx_mxnet
from mxnet import gluon, nd
%matplotlib inline
import matplotlib.pyplot as plt
import tarfile, os
import json
import logging
logging.basicConfig(level=logging.INFO)
```

### Downloading supporting files
These are images and a vizualisation script


```python
image_folder = "images"
utils_file = "utils.py" # contain utils function to plot nice visualization
image_net_labels_file = "image_net_labels.json"
images = ['apron.jpg', 'hammerheadshark.jpg', 'dog.jpg', 'wrench.jpg', 'dolphin.jpg', 'lotus.jpg']
base_url = "https://raw.githubusercontent.com/dmlc/web-data/master/mxnet/doc/tutorials/onnx/{}?raw=true"

for image in images:
    mx.test_utils.download(base_url.format("{}/{}".format(image_folder, image)), fname=image,dirname=image_folder)
mx.test_utils.download(base_url.format(utils_file), fname=utils_file)
mx.test_utils.download(base_url.format(image_net_labels_file), fname=image_net_labels_file)

from utils import * 
```

## Downloading a model from the ONNX model zoo

We download a pre-trained model, in our case the [GoogleNet](https://arxiv.org/abs/1409.4842) model, trained on [ImageNet](http://www.image-net.org/) from the [ONNX model zoo](https://github.com/onnx/models). The model comes packaged in an archive `tar.gz` file containing an `model.onnx` model file.


```python
base_url = "https://s3.amazonaws.com/download.onnx/models/opset_3/" 
current_model = "bvlc_googlenet"
model_folder = "model"
archive = "{}.tar.gz".format(current_model)
archive_file = os.path.join(model_folder, archive)
url = "{}{}".format(base_url, archive)
```

Download and extract pre-trained model


```python
mx.test_utils.download(url, dirname = model_folder)
if not os.path.isdir(os.path.join(model_folder, current_model)):
    print('Extracting model...')
    tar = tarfile.open(archive_file, "r:gz")
    tar.extractall(model_folder)
    tar.close()
    print('Extracted')
```

The models have been pre-trained on ImageNet, let's load the label mapping of the 1000 classes.


```python
categories = json.load(open(image_net_labels_file, 'r'))
```

## Loading the model into MXNet Gluon


```python
onnx_path = os.path.join(model_folder, current_model, "model.onnx")
```

We get the symbol and parameter objects


```python
sym, arg_params, aux_params = onnx_mxnet.import_model(onnx_path)
```

We pick a context, CPU is fine for inference, switch to mx.gpu() if you want to use your GPU.


```python
ctx = mx.cpu()
```

We obtain the data names of the inputs to the model by using the model metadata API: 

```python
model_metadata = onnx_mxnet.get_model_metadata(onnx_path)
print(model_metadata)
```

```
{'output_tensor_data': [(u'gpu_0/softmax_1', (1L, 1000L))],
 'input_tensor_data': [(u'gpu_0/data_0', (1L, 3L, 224L, 224L))]}
```

<<<<<<< HEAD
```['data_0']``` <!--notebook-skip-line-->
=======
```python
data_names = [inputs[0] for inputs in model_metadata.get('input_tensor_data')]
print(data_names)
```
>>>>>>> 632f5140

```
[u'gpu_0/data_0']
```

And load them into a MXNet Gluon symbol block. 

```python
net = gluon.nn.SymbolBlock(outputs=sym, inputs=mx.sym.var('data_0'))
net_params = net.collect_params()
for param in arg_params:
    if param in net_params:
        net_params[param]._load_init(arg_params[param], ctx=ctx)
for param in aux_params:
    if param in net_params:
        net_params[param]._load_init(aux_params[param], ctx=ctx)
```

We can now cache the computational graph through [hybridization](https://mxnet.incubator.apache.org/tutorials/gluon/hybrid.html) to gain some performance



```python
net.hybridize()
```

We can visualize the network (requires graphviz installed)


```python
mx.visualization.plot_network(sym,  node_attrs={"shape":"oval","fixedsize":"false"})
```


![png](https://raw.githubusercontent.com/dmlc/web-data/master/mxnet/doc/tutorials/onnx/network2.png?raw=true)<!--notebook-skip-line-->



This is a helper function to run M batches of data of batch-size N through the net and collate the outputs into an array of shape (K, 1000) where K=MxN is the total number of examples (mumber of batches x batch-size) run through the network.


```python
def run_batch(net, data):
    results = []
    for batch in data:
        outputs = net(batch)
        results.extend([o for o in outputs.asnumpy()])
    return np.array(results)
```

## Test using real images


```python
TOP_P = 3 # How many top guesses we show in the visualization
```


Transform function to set the data into the format the network expects, (N, 3, 224, 224) where N is the batch size.


```python
def transform(img):
    return np.expand_dims(np.transpose(img, (2,0,1)),axis=0).astype(np.float32)
```


We load two sets of images in memory


```python
image_net_images = [plt.imread('{}/{}.jpg'.format(image_folder, path)) for path in ['apron', 'hammerheadshark','dog']]
caltech101_images = [plt.imread('{}/{}.jpg'.format(image_folder, path)) for path in ['wrench', 'dolphin','lotus']]
images = image_net_images + caltech101_images
```

And run them as a batch through the network to get the predictions

```python
batch = nd.array(np.concatenate([transform(img) for img in images], axis=0), ctx=ctx)
result = run_batch(net, [batch])
```


```python
plot_predictions(image_net_images, result[:3], categories, TOP_P)
```


![png](https://raw.githubusercontent.com/dmlc/web-data/master/mxnet/doc/tutorials/onnx/imagenet.png?raw=true)<!--notebook-skip-line-->


**Well done!** Looks like it is doing a pretty good job at classifying pictures when the category is a ImageNet label

Let's now see the results on the 3 other images


```python
plot_predictions(caltech101_images, result[3:7], categories, TOP_P)
```


![png](https://raw.githubusercontent.com/dmlc/web-data/master/mxnet/doc/tutorials/onnx/caltech101.png?raw=true)<!--notebook-skip-line-->


**Hmm, not so good...**  Even though predictions are close, they are not accurate, which is due to the fact that the ImageNet dataset does not contain `wrench`, `dolphin`, or `lotus` categories and our network has been trained on ImageNet.

Lucky for us, the [Caltech101 dataset](http://www.vision.caltech.edu/Image_Datasets/Caltech101/) has them, let's see how we can fine-tune our network to classify these categories correctly.

We show that in our next tutorial:

- [Fine-tuning an ONNX Model using the modern imperative MXNet/Gluon](http://mxnet.incubator.apache.org/tutorials/onnx/fine_tuning_gluon.html)
    
<!-- INSERT SOURCE DOWNLOAD BUTTONS --><|MERGE_RESOLUTION|>--- conflicted
+++ resolved
@@ -116,18 +116,13 @@
  'input_tensor_data': [(u'gpu_0/data_0', (1L, 3L, 224L, 224L))]}
 ```
 
-<<<<<<< HEAD
-```['data_0']``` <!--notebook-skip-line-->
-=======
 ```python
 data_names = [inputs[0] for inputs in model_metadata.get('input_tensor_data')]
 print(data_names)
 ```
->>>>>>> 632f5140
-
-```
-[u'gpu_0/data_0']
-```
+
+
+```[u'data_0']```<!--notebook-skip-line-->
 
 And load them into a MXNet Gluon symbol block. 
 
