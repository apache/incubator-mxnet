--- conflicted
+++ resolved
@@ -13,15 +13,9 @@
 
 ## Preliminary
 
-<<<<<<< HEAD
 In this tutorial we will demonstrate `module` usage by training a
-[Multilayer Perception](https://en.wikipedia.org/wiki/Multilayer_perceptron)(MLP)
+[Multilayer Perceptron](https://en.wikipedia.org/wiki/Multilayer_perceptron)(MLP)
 on the [UCI letter recognition](https://archive.ics.uci.edu/ml/datasets letter+recognition) dataset.
-=======
-In this tutorial, we will use train a multilayer perceptron on a
-[UCI letter recognition](https://archive.ics.uci.edu/ml/datasets/letter+recognition)
-dataset to demonstrate the usage of `Module`.
->>>>>>> bd7a05e2
 
 The following code downloads the dataset and creates an 80:20 train:test
 split. It also initializes a training data iterator to return a batch of 32
@@ -59,11 +53,7 @@
 ### Creating a Module
 
 Now we are ready to introduce module. The commonly used module class is
-<<<<<<< HEAD
 `Module`. We can construct a module by specifying the following parameters:
-=======
-`Module`. We can construct a module by specifying:
->>>>>>> bd7a05e2
 
 - `symbol`: the network definition
 - `context`: the device (or a list of devices) to use for execution
@@ -137,14 +127,8 @@
 Or if we just want to resume training from a saved checkpoint, instead of
 calling `set_params()`, we can directly call `fit()`, passing the loaded
 parameters, so that `fit()` knows to start from those parameters instead of
-<<<<<<< HEAD
-initializing from scratch. We also set the `begin_epoch` parameter so that
+initializing randomly from scratch. We also set the `begin_epoch` parameter so that
 `fit()` knows we are resuming from a previously saved epoch.
-=======
-initializing from random. We also set the `begin_epoch` so that `fit()`
-knows we are resuming from a previous saved epoch.
-
->>>>>>> bd7a05e2
 
 ```python
 mod = mx.mod.Module(symbol=sym)
@@ -157,18 +141,10 @@
 
 ## Intermediate-level Interface
 
-<<<<<<< HEAD
 We already saw how to use module for basic training and inference. Now we are
 going to see a more flexiable usage of module. Instead of calling
 the high-level `fit` and `predict` APIs, one can write a training program with the intermediate-level APIs
 `forward` and `backward`.
-=======
-We already seen how to use module for basic training and inference. Now we are going
-to show a more flexiable usage of module. Instead of calling the high-level
-`fit` and `predict`, we can write a training program with the intermediate-level
-interface such as `forward` and `backward`.
->>>>>>> bd7a05e2
-
 
 ```python
 # create module
