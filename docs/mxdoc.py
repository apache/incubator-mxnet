# Licensed to the Apache Software Foundation (ASF) under one
# or more contributor license agreements.  See the NOTICE file
# distributed with this work for additional information
# regarding copyright ownership.  The ASF licenses this file
# to you under the Apache License, Version 2.0 (the
# "License"); you may not use this file except in compliance
# with the License.  You may obtain a copy of the License at
#
#   http://www.apache.org/licenses/LICENSE-2.0
#
# Unless required by applicable law or agreed to in writing,
# software distributed under the License is distributed on an
# "AS IS" BASIS, WITHOUT WARRANTIES OR CONDITIONS OF ANY
# KIND, either express or implied.  See the License for the
# specific language governing permissions and limitations
# under the License.

"""A sphnix-doc plugin to build mxnet docs"""
import subprocess
import re
import os
import json
import sys
from recommonmark import transform
import pypandoc
import contextlib
# Use six for Python 2 / 3 compatibility
from six import StringIO
from six.moves import configparser

_BUILD_VER = os.getenv('BUILD_VER', 'default')
print("Building version {}".format(_BUILD_VER))
_DOC_SET = 'document_sets_' + _BUILD_VER

parser = configparser.SafeConfigParser()
parser.read('settings.ini')

if _DOC_SET not in parser.sections():
    _DOC_SET = 'document_sets_default'

for section in [ _DOC_SET ]:
    print("Document sets to generate:")
    for candidate in [ 'scala_docs', 'java_docs', 'clojure_docs', 'doxygen_docs', 'r_docs' ]:
        print('%-12s  : %s' % (candidate, parser.get(section, candidate)))

_MXNET_DOCS_BUILD_MXNET = parser.getboolean('mxnet', 'build_mxnet')
_SCALA_DOCS = parser.getboolean(_DOC_SET, 'scala_docs')
_JAVA_DOCS = parser.getboolean(_DOC_SET, 'java_docs')
_CLOJURE_DOCS = parser.getboolean(_DOC_SET, 'clojure_docs')
_DOXYGEN_DOCS = parser.getboolean(_DOC_SET,  'doxygen_docs')
_R_DOCS = parser.getboolean(_DOC_SET, 'r_docs')

# white list to evaluate the code block output, such as ['tutorials/gluon']
_EVAL_WHILTELIST = []

# start or end of a code block
_CODE_MARK = re.compile('^([ ]*)```([\w]*)')

# language names and the according file extensions and comment symbol
_LANGS = {'python' : ('py', '#'),
          'r' : ('R','#'),
          'scala' : ('scala', '//'),
          'java' : ('java', '//'),
          'julia' : ('jl', '#'),
          'perl' : ('pl', '#'),
          'cpp' : ('cc', '//'),
          'bash' : ('sh', '#')}
_LANG_SELECTION_MARK = 'INSERT SELECTION BUTTONS'
_SRC_DOWNLOAD_MARK = 'INSERT SOURCE DOWNLOAD BUTTONS'

def _run_cmd(cmds):
    """Run commands, raise exception if failed"""
    if not isinstance(cmds, str):
        cmds = "".join(cmds)
    print("Execute \"%s\"" % cmds)
    try:
        subprocess.check_call(cmds, shell=True)
    except subprocess.CalledProcessError as err:
        print(err)
        raise err

def generate_doxygen(app):
    """Run the doxygen make commands"""
    _run_cmd("cd %s/.. && make doxygen" % app.builder.srcdir)
    _run_cmd("cp -rf doxygen/html %s/doxygen" % app.builder.outdir)

def build_mxnet(app):
    """Build mxnet .so lib"""
    if not os.path.exists(os.path.join(app.builder.srcdir, '..', 'config.mk')):
        _run_cmd("cd %s/.. && cp make/config.mk config.mk && make -j$(nproc) DEBUG=1" %
                app.builder.srcdir)
    else:
        _run_cmd("cd %s/.. && make -j$(nproc) DEBUG=1" %
                app.builder.srcdir)

def build_r_docs(app):
    """build r pdf"""
    r_root = app.builder.srcdir + '/../R-package'
    pdf_path = app.builder.srcdir + '/api/r/mxnet-r-reference-manual.pdf'
    _run_cmd('cd ' + r_root +
             '; R -e "roxygen2::roxygenize()"; R CMD Rd2pdf . --no-preview -o ' + pdf_path)
    dest_path = app.builder.outdir + '/api/r/'
    _run_cmd('mkdir -p ' + dest_path + '; mv ' + pdf_path + ' ' + dest_path)

def build_scala(app):
    """build scala for scala docs, java docs, and clojure docs to use"""
    _run_cmd("cd %s/.. && make scalapkg" % app.builder.srcdir)
    _run_cmd("cd %s/.. && make scalainstall" % app.builder.srcdir)

def build_scala_docs(app):
    """build scala doc and then move the outdir"""
    scala_path = app.builder.srcdir + '/../scala-package'
<<<<<<< HEAD
    scala_doc_sources = 'find . -type f -name "*.scala" | egrep \"\.\/core|\.\/infer\" | egrep -v \"Suite\"'
    scala_doc_classpath = ':'.join([
        '`find native -name "*.jar" | grep "target/lib/" | tr "\\n" ":" `',
        '`find macros -name "*-SNAPSHOT.jar" | tr "\\n" ":" `'
    ])
    _run_cmd('cd {}; scaladoc `{}` -classpath {} -feature -deprecation'
             .format(scala_path, scala_doc_sources, scala_doc_classpath))
=======
    # scaldoc fails on some apis, so exit 0 to pass the check
    _run_cmd('cd ' + scala_path + '; scaladoc `find . -type f -name "*.scala" | egrep \"\/core|\/infer\" | egrep -v \"Suite|javaapi\"`; exit 0')
>>>>>>> f79bb18a
    dest_path = app.builder.outdir + '/api/scala/docs'
    _run_cmd('rm -rf ' + dest_path)
    _run_cmd('mkdir -p ' + dest_path)
    # 'index' and 'package.html' do not exist in later versions of scala; delete these after upgrading scala>2.12.x
    scaladocs = ['index', 'index.html', 'org', 'lib', 'index.js', 'package.html']
    for doc_file in scaladocs:
        _run_cmd('cd ' + scala_path + ' && mv -f ' + doc_file + ' ' + dest_path + '; exit 0')

def build_java_docs(app):
    """build java docs and then move the outdir"""
    java_path = app.builder.srcdir + '/../scala-package/core/src/main/scala/org/apache/mxnet/'
    # scaldoc fails on some apis, so exit 0 to pass the check
    _run_cmd('cd ' + java_path + '; scaladoc `find . -type f -name "*.scala" | egrep \"\/javaapi\" | egrep -v \"Suite\"`; exit 0')
    dest_path = app.builder.outdir + '/api/java/docs'
    _run_cmd('rm -rf ' + dest_path)
    _run_cmd('mkdir -p ' + dest_path)
    javadocs = ['index', 'index.html', 'org', 'lib', 'index.js', 'package.html']
    for doc_file in javadocs:
        _run_cmd('cd ' + java_path + ' && mv -f ' + doc_file + ' ' + dest_path + '; exit 0')

def build_clojure_docs(app):
    """build clojure doc and then move the outdir"""
    clojure_path = app.builder.srcdir + '/../contrib/clojure-package'
    _run_cmd('cd ' + clojure_path + '; lein codox')
    dest_path = app.builder.outdir + '/api/clojure/docs'
    _run_cmd('rm -rf ' + dest_path)
    _run_cmd('mkdir -p ' + dest_path)
    clojure_doc_path = app.builder.srcdir + '/../contrib/clojure-package/target/doc'
    _run_cmd('cd ' + clojure_doc_path + ' && cp -r *  ' + dest_path + '; exit 0')

def _convert_md_table_to_rst(table):
    """Convert a markdown table to rst format"""
    if len(table) < 3:
        return ''
    out = '```eval_rst\n.. list-table::\n   :header-rows: 1\n\n'
    for i,l in enumerate(table):
        cols = l.split('|')[1:-1]
        if i == 0:
            ncol = len(cols)
        else:
            if len(cols) != ncol:
                return ''
        if i == 1:
            for c in cols:
                if len(c) is not 0 and '---' not in c:
                    return ''
        else:
            for j,c in enumerate(cols):
                out += '   * - ' if j == 0 else '     - '
                out += pypandoc.convert_text(
                    c, 'rst', format='md').replace('\n', ' ').replace('\r', '') + '\n'
    out += '```\n'
    return out


def convert_table(app, docname, source):
    """Find tables in a markdown and then convert them into the rst format"""
    num_tables = 0
    for i,j in enumerate(source):
        table = []
        output = ''
        in_table = False
        for l in j.split('\n'):
            r = l.strip()
            if r.startswith('|'):
                table.append(r)
                in_table = True
            else:
                if in_table is True:
                    converted = _convert_md_table_to_rst(table)
                    if converted is '':
                        print("Failed to convert the markdown table")
                        print(table)
                    else:
                        num_tables += 1
                    output += converted
                    in_table = False
                    table = []
                output += l + '\n'
        source[i] = output
    if num_tables > 0:
        print('Converted %d tables in %s' % (num_tables, docname))

def _parse_code_lines(lines):
    """A iterator that returns if a line is within a code block

    Returns
    -------
    iterator of (str, bool, str, int)
        - line: the line
        - in_code: if this line is in a code block
        - lang: the code block langunage
        - indent: the code indent
    """
    in_code = False
    lang = None
    indent = None
    for l in lines:
        m = _CODE_MARK.match(l)
        if m is not None:
            if not in_code:
                if m.groups()[1].lower() in _LANGS:
                    lang = m.groups()[1].lower()
                    indent = len(m.groups()[0])
                    in_code = True
                yield (l, in_code, lang, indent)
            else:
                yield (l, in_code, lang, indent)
                lang = None
                indent = None
                in_code = False
        else:
            yield (l, in_code, lang, indent)

def _get_lang_selection_btn(langs):
    active = True
    btngroup = '<div class="text-center">\n<div class="btn-group opt-group" role="group">'
    for l in langs:
        btngroup += '<button type="button" class="btn btn-default opt %s">%s</button>\n' % (
            'active' if active else '', l[0].upper()+l[1:].lower())
        active = False
        btngroup += '</div>\n</div> <script type="text/javascript" src="../../_static/js/options.js"></script>'
    return btngroup

def _get_blocks(lines):
    """split lines into code and non-code blocks

    Returns
    -------
    iterator of (bool, str, list of str)
      - if it is a code block
      - source language
      - lines of source
    """
    cur_block = []
    pre_lang = None
    pre_in_code = None
    for (l, in_code, cur_lang, _) in _parse_code_lines(lines):
        if in_code != pre_in_code:
            if pre_in_code and len(cur_block) >= 2:
                cur_block = cur_block[1:-1] # remove ```
            # remove empty lines at head
            while len(cur_block) > 0:
                if len(cur_block[0]) == 0:
                    cur_block.pop(0)
                else:
                    break
            # remove empty lines at tail
            while len(cur_block) > 0:
                if len(cur_block[-1]) == 0:
                    cur_block.pop()
                else:
                    break
            if len(cur_block):
                yield (pre_in_code, pre_lang, cur_block)
            cur_block = []
        cur_block.append(l)
        pre_lang = cur_lang
        pre_in_code = in_code
    if len(cur_block):
        yield (pre_in_code, pre_lang, cur_block)

def _get_mk_code_block(src, lang):
    """Return a markdown code block

    E.g.
    ```python
    import mxnet
    ````
    """
    if lang is None:
        lang = ''
    return '```'+lang+'\n'+src.rstrip()+'\n'+'```\n'

@contextlib.contextmanager
def _string_io():
    oldout = sys.stdout
    olderr = sys.stderr
    strio = StringIO.StringIO()
    sys.stdout = strio
    sys.stderr = strio
    yield strio
    sys.stdout = oldout
    sys.stderr = olderr

def _get_python_block_output(src, global_dict, local_dict):
    """Evaluate python source codes

    Returns
    (bool, str):
      - True if success
      - output
    """
    src = '\n'.join([l for l in src.split('\n')
                     if not l.startswith('%') and not 'plt.show()' in l])
    ret_status = True
    err = ''
    with _string_io() as s:
        try:
            exec(src, global_dict, global_dict)
        except Exception as e:
            err = str(e)
            ret_status = False
    return (ret_status, s.getvalue()+err)

def _get_jupyter_notebook(lang, all_lines):
    cells = []
    # Exclude lines containing <!--notebook-skip-line-->
    filtered_lines = [line for line in all_lines if "<!--notebook-skip-line-->" not in line]
    for in_code, blk_lang, lines in _get_blocks(filtered_lines):
        if blk_lang != lang:
            in_code = False
        src = '\n'.join(lines)
        cell = {
            "cell_type": "code" if in_code else "markdown",
            "metadata": {},
            "source":  src
        }
        if in_code:
             cell.update({
                 "outputs": [],
                 "execution_count": None,
             })
        cells.append(cell)
    ipynb = {"nbformat" : 4,
             "nbformat_minor" : 2,
             "metadata" : {"language":lang, "display_name":'', "name":''},
             "cells" : cells}
    return ipynb

def _get_source(lang, lines):
    cmt = _LANGS[lang][1] + ' '
    out = []
    for in_code, lines in _get_blocks(lang, lines):
        if in_code:
            out.append('')
        for l in lines:
            if in_code:
                if '%matplotlib' not in l:
                    out.append(l)
            else:
                if ('<div>' in l or '</div>' in l or
                    '<script>' in l or '</script>' in l or
                    '<!--' in l or '-->' in l or
                    '%matplotlib' in l ):
                    continue
                out.append(cmt+l)
        if in_code:
            out.append('')

    return out

def _get_src_download_btn(out_prefix, langs, lines):
    btn = '<div class="btn-group" role="group">\n'
    for lang in langs:
        ipynb = out_prefix
        if lang == 'python':
            ipynb += '.ipynb'
        else:
            ipynb += '_' + lang + '.ipynb'
        with open(ipynb, 'w') as f:
            json.dump(_get_jupyter_notebook(lang, lines), f)
        f = ipynb.split('/')[-1]
        btn += '<div class="download-btn"><a href="%s" download="%s">' \
               '<span class="glyphicon glyphicon-download-alt"></span> %s</a></div>' % (f, f, f)
    btn += '</div>\n'
    return btn

def add_buttons(app, docname, source):
    out_prefix = app.builder.outdir + '/' + docname
    dirname = os.path.dirname(out_prefix)
    if not os.path.exists(dirname):
        os.makedirs(dirname)

    for i,j in enumerate(source):
        local_dict = {}
        global_dict = {}
        lines = j.split('\n')
        langs = set([l for (_, _, l, _) in _parse_code_lines(lines)
                     if l is not None and l in _LANGS])
        # first convert
        for k,l in enumerate(lines):
            if _SRC_DOWNLOAD_MARK in l:
                lines[k] = _get_src_download_btn(
                    out_prefix, langs, lines)
        # # then add lang buttons
        # for k,l in enumerate(lines):
        #     if _LANG_SELECTION_MARK in l:
        #         lines[k] = _get_lang_selection_btn(langs)

        output = ''
        for in_code, lang, lines in _get_blocks(lines):
            src = '\n'.join(lines)+'\n'
            if in_code:
                output += _get_mk_code_block(src, lang)
                if lang == 'python' and any([w in docname for w in _EVAL_WHILTELIST]):
                    status, blk_out = _get_python_block_output(src, global_dict, local_dict)
                    if len(blk_out):
                        output += '<div class=\"cell-results-header\">Output:</div>\n\n'
                        output += _get_mk_code_block(blk_out, 'results')
            else:
                output += src
        source[i] = output

        # source[i] = '\n'.join(lines)

def setup(app):
    # If MXNET_DOCS_BUILD_MXNET is set something different than 1
    # Skip the build step
    if os.getenv('MXNET_DOCS_BUILD_MXNET', '1') == '1' or _MXNET_DOCS_BUILD_MXNET:
        print("Building MXNet!")
        app.connect("builder-inited", build_mxnet)
    if _DOXYGEN_DOCS:
        print("Building Doxygen!")
        app.connect("builder-inited", generate_doxygen)
    if _SCALA_DOCS or _CLOJURE_DOCS:
        print("Building Scala!")
        app.connect("builder-inited", build_scala)
    if _SCALA_DOCS:
        print("Building Scala Docs!")
        app.connect("builder-inited", build_scala_docs)
    if _JAVA_DOCS:
        print("Building Java Docs!")
        app.connect("builder-inited", build_java_docs)
    if _CLOJURE_DOCS:
        print("Building Clojure Docs!")
        app.connect("builder-inited", build_clojure_docs)
    if _R_DOCS:
        print("Building R Docs!")
        app.connect("builder-inited", build_r_docs)
    app.connect('source-read', convert_table)
    app.connect('source-read', add_buttons)
    app.add_config_value('recommonmark_config', {
        'url_resolver': lambda url: 'http://mxnet.io/' + url,
        'enable_eval_rst': True,
    }, True)
    app.add_transform(transform.AutoStructify)<|MERGE_RESOLUTION|>--- conflicted
+++ resolved
@@ -110,7 +110,6 @@
 def build_scala_docs(app):
     """build scala doc and then move the outdir"""
     scala_path = app.builder.srcdir + '/../scala-package'
-<<<<<<< HEAD
     scala_doc_sources = 'find . -type f -name "*.scala" | egrep \"\.\/core|\.\/infer\" | egrep -v \"Suite\"'
     scala_doc_classpath = ':'.join([
         '`find native -name "*.jar" | grep "target/lib/" | tr "\\n" ":" `',
@@ -118,10 +117,6 @@
     ])
     _run_cmd('cd {}; scaladoc `{}` -classpath {} -feature -deprecation'
              .format(scala_path, scala_doc_sources, scala_doc_classpath))
-=======
-    # scaldoc fails on some apis, so exit 0 to pass the check
-    _run_cmd('cd ' + scala_path + '; scaladoc `find . -type f -name "*.scala" | egrep \"\/core|\/infer\" | egrep -v \"Suite|javaapi\"`; exit 0')
->>>>>>> f79bb18a
     dest_path = app.builder.outdir + '/api/scala/docs'
     _run_cmd('rm -rf ' + dest_path)
     _run_cmd('mkdir -p ' + dest_path)
