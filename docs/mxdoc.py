--- conflicted
+++ resolved
@@ -24,23 +24,17 @@
 from recommonmark import transform
 import pypandoc
 import contextlib
-<<<<<<< HEAD
-from ConfigParser import SafeConfigParser
-=======
+
 # Use six for Python 2 / 3 compatibility
 from six import StringIO
 from six.moves import configparser
->>>>>>> 1d31776f
 
 _BUILD_VER = os.getenv('BUILD_VER', 'default')
 print("Building version {}".format(_BUILD_VER))
 _DOC_SET = 'document_sets_' + _BUILD_VER
 
-<<<<<<< HEAD
-parser = SafeConfigParser()
-=======
 parser = configparser.SafeConfigParser()
->>>>>>> 1d31776f
+
 parser.read('settings.ini')
 
 if _DOC_SET not in parser.sections():
@@ -49,12 +43,8 @@
 for section in [ _DOC_SET ]:
     print("Document sets to generate:")
     for candidate in [ 'scala_docs', 'clojure_docs', 'doxygen_docs', 'r_docs' ]:
-<<<<<<< HEAD
-        print '%-12s  : %s' % (candidate, parser.get(section, candidate))
-    print
-=======
+
         print('%-12s  : %s' % (candidate, parser.get(section, candidate)))
->>>>>>> 1d31776f
 
 _MXNET_DOCS_BUILD_MXNET = parser.getboolean('mxnet', 'build_mxnet')
 _SCALA_DOCS = parser.getboolean(_DOC_SET, 'scala_docs')
