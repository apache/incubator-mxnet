--- conflicted
+++ resolved
@@ -55,11 +55,7 @@
 # In order to trigger an error, you must have a rule defined both in checks and in this section.
 WarningsAsErrors: >
     cppcoreguidelines-no-malloc, modernize-use-nullptr, performance-unnecessary-copy-initialization,
-<<<<<<< HEAD
-    performance-move-const-arg
-=======
-    modernize-use-emplace
->>>>>>> 811618a7
+    modernize-use-emplace, performance-move-const-arg
 
 # Todo: define a better regex match that includes most project headers, but excludes third party
 # code.
