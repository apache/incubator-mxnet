--- conflicted
+++ resolved
@@ -83,7 +83,7 @@
   checkout scm
   utils = load('ci/Jenkinsfile_utils.groovy')
 }
-utils.assign_node_labels(linux_cpu: 'mxnetlinux-cpu', linux_gpu: 'mxnetlinux-gpu', linux_cpu_p3: 'mxnetlinux-gpu-p3', windows_cpu: 'mxnetwindows-cpu', windows_gpu: 'mxnetwindows-gpu')
+utils.assign_node_labels(linux_cpu: 'mxnetlinux-cpu', linux_gpu: 'mxnetlinux-gpu', linux_gpu_p3: 'mxnetlinux-gpu-p3', windows_cpu: 'mxnetwindows-cpu', windows_gpu: 'mxnetwindows-gpu')
 
 utils.main_wrapper(
 handler: {
@@ -152,12 +152,12 @@
       }
     },
     'CPU: Openblas, debug': {
-      node('mxnetlinux-cpu') {
+      node(NODE_LINUX_CPU) {
         ws('workspace/build-cpu-openblas') {
           timeout(time: max_time, unit: 'MINUTES') {
-            init_git()
-            docker_run('ubuntu_cpu', 'build_ubuntu_cpu_cmake_debug', false)
-            pack_lib('cpu_debug', mx_cmake_lib_debug)
+            utils.init_git()
+            utils.docker_run('ubuntu_cpu', 'build_ubuntu_cpu_cmake_debug', false)
+            utils.pack_lib('cpu_debug', mx_cmake_lib_debug)
           }
         }
       }
@@ -306,35 +306,9 @@
         timeout(time: max_time, unit: 'MINUTES') {
           ws('workspace/build-cpu') {
             withEnv(['OpenBLAS_HOME=C:\\mxnet\\openblas', 'OpenCV_DIR=C:\\mxnet\\opencv_vc14', 'CUDA_PATH=C:\\CUDA\\v8.0']) {
-<<<<<<< HEAD
               utils.init_git_win()
-              bat """mkdir build_vc14_cpu
-                call "C:\\Program Files (x86)\\Microsoft Visual Studio 14.0\\VC\\bin\\x86_amd64\\vcvarsx86_amd64.bat"
-                cd build_vc14_cpu
-                cmake -G \"Visual Studio 14 2015 Win64\" -DUSE_CUDA=0 -DUSE_CUDNN=0 -DUSE_NVRTC=0 -DUSE_OPENCV=1 -DUSE_OPENMP=1 -DUSE_PROFILER=1 -DUSE_BLAS=open -DUSE_LAPACK=1 -DUSE_DIST_KVSTORE=0 -DUSE_MKL_IF_AVAILABLE=0 ${env.WORKSPACE}"""
-              bat 'C:\\mxnet\\build_vc14_cpu.bat'
-
-              bat '''rmdir /s/q pkg_vc14_cpu
-                mkdir pkg_vc14_cpu\\lib
-                mkdir pkg_vc14_cpu\\python
-                mkdir pkg_vc14_cpu\\include
-                mkdir pkg_vc14_cpu\\build
-                copy build_vc14_cpu\\Release\\libmxnet.lib pkg_vc14_cpu\\lib
-                copy build_vc14_cpu\\Release\\libmxnet.dll pkg_vc14_cpu\\build
-                xcopy python pkg_vc14_cpu\\python /E /I /Y
-                xcopy include pkg_vc14_cpu\\include /E /I /Y
-                xcopy 3rdparty\\dmlc-core\\include pkg_vc14_cpu\\include /E /I /Y
-                xcopy 3rdparty\\mshadow\\mshadow pkg_vc14_cpu\\include\\mshadow /E /I /Y
-                xcopy 3rdparty\\nnvm\\include pkg_vc14_cpu\\nnvm\\include /E /I /Y
-                del /Q *.7z
-                7z.exe a vc14_cpu.7z pkg_vc14_cpu\\
-                '''
-              stash includes: 'vc14_cpu.7z', name: 'vc14_cpu'
-=======
-              init_git_win()
               powershell 'python ci/build_windows.py -f WIN_CPU'
               stash includes: 'windows_package.7z', name: 'windows_package_cpu'
->>>>>>> 1fa04f2c
             }
           }
         }
@@ -346,34 +320,9 @@
         timeout(time: max_time, unit: 'MINUTES') {
           ws('workspace/build-gpu') {
             withEnv(['OpenBLAS_HOME=C:\\mxnet\\openblas', 'OpenCV_DIR=C:\\mxnet\\opencv_vc14', 'CUDA_PATH=C:\\CUDA\\v8.0']) {
-<<<<<<< HEAD
-            utils.init_git_win()
-            bat """mkdir build_vc14_gpu
-              call "C:\\Program Files (x86)\\Microsoft Visual Studio 14.0\\VC\\bin\\x86_amd64\\vcvarsx86_amd64.bat"
-              cd build_vc14_gpu
-              cmake -G \"NMake Makefiles JOM\" -DUSE_CUDA=1 -DUSE_CUDNN=1 -DUSE_NVRTC=1 -DUSE_OPENCV=1 -DUSE_OPENMP=1 -DUSE_PROFILER=1 -DUSE_BLAS=open -DUSE_LAPACK=1 -DUSE_DIST_KVSTORE=0 -DCUDA_ARCH_NAME=Manual -DCUDA_ARCH_BIN=52 -DCUDA_ARCH_PTX=52 -DCMAKE_CXX_FLAGS_RELEASE="/FS /MD /O2 /Ob2 /DNDEBUG" -DCMAKE_BUILD_TYPE=Release -DUSE_MKL_IF_AVAILABLE=0 ${env.WORKSPACE}"""
-            bat 'C:\\mxnet\\build_vc14_gpu.bat'
-            bat '''rmdir /s/q pkg_vc14_gpu
-              mkdir pkg_vc14_gpu\\lib
-              mkdir pkg_vc14_gpu\\python
-              mkdir pkg_vc14_gpu\\include
-              mkdir pkg_vc14_gpu\\build
-              copy build_vc14_gpu\\libmxnet.lib pkg_vc14_gpu\\lib
-              copy build_vc14_gpu\\libmxnet.dll pkg_vc14_gpu\\build
-              xcopy python pkg_vc14_gpu\\python /E /I /Y
-              xcopy include pkg_vc14_gpu\\include /E /I /Y
-              xcopy 3rdparty\\dmlc-core\\include pkg_vc14_gpu\\include /E /I /Y
-              xcopy 3rdparty\\mshadow\\mshadow pkg_vc14_gpu\\include\\mshadow /E /I /Y
-              xcopy 3rdparty\\nnvm\\include pkg_vc14_gpu\\nnvm\\include /E /I /Y
-              del /Q *.7z
-              7z.exe a vc14_gpu.7z pkg_vc14_gpu\\
-              '''
-            stash includes: 'vc14_gpu.7z', name: 'vc14_gpu'
-=======
-              init_git_win()
+              utils.init_git_win()
               powershell 'python ci/build_windows.py -f WIN_GPU'
               stash includes: 'windows_package.7z', name: 'windows_package_gpu'
->>>>>>> 1fa04f2c
             }
           }
         }
@@ -384,43 +333,9 @@
         timeout(time: max_time, unit: 'MINUTES') {
           ws('workspace/build-gpu') {
             withEnv(['OpenBLAS_HOME=C:\\mxnet\\openblas', 'OpenCV_DIR=C:\\mxnet\\opencv_vc14', 'CUDA_PATH=C:\\CUDA\\v8.0','BUILD_NAME=vc14_gpu_mkldnn']) {
-<<<<<<< HEAD
-            utils.init_git_win()
-            bat """mkdir build_%BUILD_NAME%
-              call "C:\\Program Files (x86)\\Microsoft Visual Studio 14.0\\VC\\bin\\x86_amd64\\vcvarsx86_amd64.bat"
-              cd build_%BUILD_NAME%
-              copy ${env.WORKSPACE}\\3rdparty\\mkldnn\\config_template.vcxproj.user ${env.WORKSPACE}\\config_template.vcxproj.user /y
-              cmake -G \"NMake Makefiles JOM\" -DUSE_CUDA=1 -DUSE_CUDNN=1 -DUSE_NVRTC=1 -DUSE_OPENCV=1 -DUSE_OPENMP=1 -DUSE_PROFILER=1 -DUSE_BLAS=open -DUSE_LAPACK=1 -DUSE_DIST_KVSTORE=0 -DCUDA_ARCH_NAME=Manual -DCUDA_ARCH_BIN=52 -DCUDA_ARCH_PTX=52 -DUSE_MKLDNN=1 -DCMAKE_CXX_FLAGS_RELEASE="/FS /MD /O2 /Ob2 /DNDEBUG" -DCMAKE_BUILD_TYPE=Release ${env.WORKSPACE}"""
-            bat '''
-                call "C:\\Program Files (x86)\\Microsoft Visual Studio 14.0\\VC\\bin\\x86_amd64\\vcvarsx86_amd64.bat"
-                cd build_%BUILD_NAME%
-                set /a cores=%NUMBER_OF_PROCESSORS% * 2
-                jom -j %cores%
-                '''
-            bat '''rmdir /s/q pkg_%BUILD_NAME%
-              mkdir pkg_%BUILD_NAME%\\lib
-              mkdir pkg_%BUILD_NAME%\\python
-              mkdir pkg_%BUILD_NAME%\\include
-              mkdir pkg_%BUILD_NAME%\\build
-              copy build_%BUILD_NAME%\\libmxnet.lib pkg_%BUILD_NAME%\\lib
-              copy build_%BUILD_NAME%\\libmxnet.dll pkg_%BUILD_NAME%\\build
-              copy build_%BUILD_NAME%\\3rdparty\\mkldnn\\src\\mkldnn.dll pkg_%BUILD_NAME%\\build
-              copy build_%BUILD_NAME%\\libiomp5md.dll pkg_%BUILD_NAME%\\build
-              copy build_%BUILD_NAME%\\mklml.dll pkg_%BUILD_NAME%\\build
-              xcopy python pkg_%BUILD_NAME%\\python /E /I /Y
-              xcopy include pkg_%BUILD_NAME%\\include /E /I /Y
-              xcopy 3rdparty\\dmlc-core\\include pkg_%BUILD_NAME%\\include /E /I /Y
-              xcopy 3rdparty\\mshadow\\mshadow pkg_%BUILD_NAME%\\include\\mshadow /E /I /Y
-              xcopy 3rdparty\\nnvm\\include pkg_%BUILD_NAME%\\nnvm\\include /E /I /Y
-              del /Q *.7z
-              7z.exe a %BUILD_NAME%.7z pkg_%BUILD_NAME%\\
-              '''
-            stash includes: 'vc14_gpu_mkldnn.7z', name: 'vc14_gpu_mkldnn'
-=======
-              init_git_win()
+              utils.init_git_win()
               powershell 'python ci/build_windows.py -f WIN_GPU_MKLDNN'
               stash includes: 'windows_package.7z', name: 'windows_package_gpu_mkldnn'
->>>>>>> 1fa04f2c
             }
           }
         }
@@ -522,15 +437,15 @@
       }
     },
     'Python3: CPU debug': {
-      node('mxnetlinux-cpu') {
+      node(NODE_LINUX_CPU) {
         ws('workspace/ut-python3-cpu-debug') {
           try {
-            init_git()
-            unpack_lib('cpu_debug', mx_cmake_lib_debug)
+            utils.init_git()
+            utils.unpack_lib('cpu_debug', mx_cmake_lib_debug)
             python3_ut('ubuntu_cpu')
           } finally {
-            collect_test_results_unix('nosetests_unittest.xml', 'nosetests_python3_cpu_debug_unittest.xml')
-            collect_test_results_unix('nosetests_quantization.xml', 'nosetests_python3_cpu_debug_quantization.xml')
+            utils.collect_test_results_unix('nosetests_unittest.xml', 'nosetests_python3_cpu_debug_unittest.xml')
+            utils.collect_test_results_unix('nosetests_quantization.xml', 'nosetests_python3_cpu_debug_quantization.xml')
           }
         }
       }
@@ -803,23 +718,9 @@
         timeout(time: max_time, unit: 'MINUTES') {
           ws('workspace/ut-python-cpu') {
             try {
-<<<<<<< HEAD
               utils.init_git_win()
-              unstash 'vc14_cpu'
-              bat '''rmdir /s/q pkg_vc14_cpu
-                7z x -y vc14_cpu.7z'''
-              bat """xcopy C:\\mxnet\\data data /E /I /Y
-                xcopy C:\\mxnet\\model model /E /I /Y
-                call activate py2
-                pip install mock
-                set PYTHONPATH=${env.WORKSPACE}\\pkg_vc14_cpu\\python
-                del /S /Q ${env.WORKSPACE}\\pkg_vc14_cpu\\python\\*.pyc
-                C:\\mxnet\\test_cpu.bat"""
-=======
-              init_git_win()
               unstash 'windows_package_cpu'
               powershell 'ci/windows/test_py2_cpu.ps1'
->>>>>>> 1fa04f2c
             } finally {
               utils.collect_test_results_windows('nosetests_unittest.xml', 'nosetests_unittest_windows_python2_cpu.xml')
             }
@@ -832,22 +733,9 @@
         timeout(time: max_time, unit: 'MINUTES') {
           ws('workspace/ut-python-cpu') {
             try {
-<<<<<<< HEAD
               utils.init_git_win()
-              unstash 'vc14_cpu'
-              bat '''rmdir /s/q pkg_vc14_cpu
-                7z x -y vc14_cpu.7z'''
-              bat """xcopy C:\\mxnet\\data data /E /I /Y
-                xcopy C:\\mxnet\\model model /E /I /Y
-                call activate py3
-                set PYTHONPATH=${env.WORKSPACE}\\pkg_vc14_cpu\\python
-                del /S /Q ${env.WORKSPACE}\\pkg_vc14_cpu\\python\\*.pyc
-                C:\\mxnet\\test_cpu.bat"""
-=======
-              init_git_win()
               unstash 'windows_package_cpu'
               powershell 'ci/windows/test_py3_cpu.ps1'
->>>>>>> 1fa04f2c
             } finally {
               utils.collect_test_results_windows('nosetests_unittest.xml', 'nosetests_unittest_windows_python3_cpu.xml')
             }
@@ -860,29 +748,12 @@
         timeout(time: max_time, unit: 'MINUTES') {
           ws('workspace/ut-python-gpu') {
             try {
-<<<<<<< HEAD
               utils.init_git_win()
-              unstash 'vc14_gpu'
-              bat '''rmdir /s/q pkg_vc14_gpu
-                7z x -y vc14_gpu.7z'''
-              bat """xcopy C:\\mxnet\\data data /E /I /Y
-                xcopy C:\\mxnet\\model model /E /I /Y
-                call activate py2
-                pip install mock
-                set PYTHONPATH=${env.WORKSPACE}\\pkg_vc14_gpu\\python
-                del /S /Q ${env.WORKSPACE}\\pkg_vc14_gpu\\python\\*.pyc
-                C:\\mxnet\\test_gpu.bat"""
-            } finally {
-              utils.collect_test_results_windows('nosetests_gpu_forward.xml', 'nosetests_gpu_forward_windows_python2_gpu.xml')
-              utils.collect_test_results_windows('nosetests_gpu_operator.xml', 'nosetests_gpu_operator_windows_python2_gpu.xml')
-=======
-              init_git_win()
               unstash 'windows_package_gpu'
               powershell 'ci/windows/test_py2_gpu.ps1'
             } finally {
-              collect_test_results_windows('nosetests_forward.xml', 'nosetests_gpu_forward_windows_python2_gpu.xml')
-              collect_test_results_windows('nosetests_operator.xml', 'nosetests_gpu_operator_windows_python2_gpu.xml')
->>>>>>> 1fa04f2c
+              utils.collect_test_results_windows('nosetests_forward.xml', 'nosetests_gpu_forward_windows_python2_gpu.xml')
+              utils.collect_test_results_windows('nosetests_operator.xml', 'nosetests_gpu_operator_windows_python2_gpu.xml')
             }
           }
         }
@@ -893,28 +764,12 @@
         timeout(time: max_time, unit: 'MINUTES') {
           ws('workspace/ut-python-gpu') {
             try {
-<<<<<<< HEAD
               utils.init_git_win()
-              unstash 'vc14_gpu'
-              bat '''rmdir /s/q pkg_vc14_gpu
-                7z x -y vc14_gpu.7z'''
-              bat """xcopy C:\\mxnet\\data data /E /I /Y
-                xcopy C:\\mxnet\\model model /E /I /Y
-                call activate py3
-                set PYTHONPATH=${env.WORKSPACE}\\pkg_vc14_gpu\\python
-                del /S /Q ${env.WORKSPACE}\\pkg_vc14_gpu\\python\\*.pyc
-                C:\\mxnet\\test_gpu.bat"""
-            } finally {
-              utils.collect_test_results_windows('nosetests_gpu_forward.xml', 'nosetests_gpu_forward_windows_python3_gpu.xml')
-              utils.collect_test_results_windows('nosetests_gpu_operator.xml', 'nosetests_gpu_operator_windows_python3_gpu.xml')
-=======
-              init_git_win()
               unstash 'windows_package_gpu'
               powershell 'ci/windows/test_py3_gpu.ps1'
             } finally {
-              collect_test_results_windows('nosetests_forward.xml', 'nosetests_gpu_forward_windows_python3_gpu.xml')
-              collect_test_results_windows('nosetests_operator.xml', 'nosetests_gpu_operator_windows_python3_gpu.xml')
->>>>>>> 1fa04f2c
+              utils.collect_test_results_windows('nosetests_forward.xml', 'nosetests_gpu_forward_windows_python3_gpu.xml')
+              utils.collect_test_results_windows('nosetests_operator.xml', 'nosetests_gpu_operator_windows_python3_gpu.xml')
             }
           }
         }
@@ -925,28 +780,12 @@
         timeout(time: max_time, unit: 'MINUTES') {
           ws('workspace/ut-python-gpu') {
             try {
-<<<<<<< HEAD
               utils.init_git_win()
-              unstash 'vc14_gpu_mkldnn'
-              bat '''rmdir /s/q pkg_vc14_gpu_mkldnn
-                7z x -y vc14_gpu_mkldnn.7z'''
-              bat """xcopy C:\\mxnet\\data data /E /I /Y
-                xcopy C:\\mxnet\\model model /E /I /Y
-                call activate py3
-                set PYTHONPATH=${env.WORKSPACE}\\pkg_vc14_gpu_mkldnn\\python
-                del /S /Q ${env.WORKSPACE}\\pkg_vc14_gpu_mkldnn\\python\\*.pyc
-                C:\\mxnet\\test_gpu.bat"""
-            } finally {
-              utils.collect_test_results_windows('nosetests_gpu_forward.xml', 'nosetests_gpu_forward_windows_python3_gpu_mkldnn.xml')
-              utils.collect_test_results_windows('nosetests_gpu_operator.xml', 'nosetests_gpu_operator_windows_python3_gpu_mkldnn.xml')
-=======
-              init_git_win()
               unstash 'windows_package_gpu_mkldnn'
               powershell 'ci/windows/test_py3_gpu.ps1'
             } finally {
-              collect_test_results_windows('nosetests_forward.xml', 'nosetests_gpu_forward_windows_python3_gpu_mkldnn.xml')
-              collect_test_results_windows('nosetests_operator.xml', 'nosetests_gpu_operator_windows_python3_gpu_mkldnn.xml')
->>>>>>> 1fa04f2c
+              utils.collect_test_results_windows('nosetests_forward.xml', 'nosetests_gpu_forward_windows_python3_gpu_mkldnn.xml')
+              utils.collect_test_results_windows('nosetests_operator.xml', 'nosetests_gpu_operator_windows_python3_gpu_mkldnn.xml')
             }
           }
         }
