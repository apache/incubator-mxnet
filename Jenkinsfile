// -*- mode: groovy -*-
// Jenkins pipeline
// See documents at https://jenkins.io/doc/book/pipeline/jenkinsfile/

// mxnet libraries
mx_lib = 'lib/libmxnet.so, lib/libmxnet.a, dmlc-core/libdmlc.a, nnvm/lib/libnnvm.a'
// command to start a docker container
docker_run = 'tests/ci_build/ci_build.sh'
// timeout in minutes
max_time = 60
// assign any caught errors here
err = null
// set build status to success by default
currentBuild.result = "SUCCESS"

// initialize source codes
def init_git() {
  retry(5) {
    try {
      timeout(time: 2, unit: 'MINUTES') {
        checkout scm
        sh 'git submodule update --init'
      }
    } catch (exc) {
      deleteDir()
      error "Failed to fetch source codes"
    }
  }
}

def init_git_win() {
  retry(5) {
    try {
      timeout(time: 2, unit: 'MINUTES') {
        checkout scm
        bat 'git submodule update --init'
      }
    } catch (exc) {
      deleteDir()
      error "Failed to fetch source codes"
    }
  }
}

// Run make. First try to do an incremental make from a previous workspace in hope to
// accelerate the compilation. If something wrong, clean the workspace and then
// build from scratch.
def make(docker_type, make_flag) {
  timeout(time: max_time, unit: 'MINUTES') {
    try {
      sh "${docker_run} ${docker_type} make ${make_flag}"
    } catch (exc) {
      echo 'Incremental compilation failed. Fall back to build from scratch'
      sh "${docker_run} ${docker_type} sudo make clean"
      sh "${docker_run} ${docker_type} make ${make_flag}"
    }
  }
}

// pack libraries for later use
def pack_lib(name, libs=mx_lib) {
  sh """
echo "Packing ${libs} into ${name}"
echo ${libs} | sed -e 's/,/ /g' | xargs md5sum
"""
  stash includes: libs, name: name
}


// unpack libraries saved before
def unpack_lib(name, libs=mx_lib) {
  unstash name
  sh """
echo "Unpacked ${libs} from ${name}"
echo ${libs} | sed -e 's/,/ /g' | xargs md5sum
"""
}

// Python unittest for CPU
def python_ut(docker_type) {
  timeout(time: max_time, unit: 'MINUTES') {
    sh "${docker_run} ${docker_type} find . -name '*.pyc' -type f -delete"
    sh "${docker_run} ${docker_type} PYTHONPATH=./python/ nosetests --with-timer --verbose tests/python/unittest"
    sh "${docker_run} ${docker_type} PYTHONPATH=./python/ nosetests --with-timer --verbose tests/python/train"
    sh "${docker_run} ${docker_type} find . -name '*.pyc' -type f -delete"
    sh "${docker_run} ${docker_type} PYTHONPATH=./python/ nosetests-3.4 --with-timer --verbose tests/python/unittest"
  }
}

// GPU test has two parts. 1) run unittest on GPU, 2) compare the results on
// both CPU and GPU
def python_gpu_ut(docker_type) {
  timeout(time: max_time, unit: 'MINUTES') {
    sh "${docker_run} ${docker_type} find . -name '*.pyc' -type f -delete"
    sh "${docker_run} ${docker_type} PYTHONPATH=./python/ nosetests --with-timer --verbose tests/python/gpu"
    sh "${docker_run} ${docker_type} find . -name '*.pyc' -type f -delete"
    sh "${docker_run} ${docker_type} PYTHONPATH=./python/ nosetests-3.4 --with-timer --verbose tests/python/gpu"
  }
}

try {
    stage("Sanity Check") {
      timeout(time: max_time, unit: 'MINUTES') {
        node('mxnetlinux') {
          ws('workspace/sanity') {
            init_git()
            make('lint', 'cpplint rcpplint jnilint')
            make('lint', 'pylint')
          }
        }
      }
    }
<<<<<<< HEAD
  },
  'Perl: CPU': {
    node('mxnetlinux') {
      ws('workspace/ut-perl-cpu') {
        init_git()
        unpack_lib('cpu')
        timeout(time: max_time, unit: 'MINUTES') {
          sh "${docker_run} cpu ./perl-package/test.sh /workspace /workspace/ut-perl-cpu"
        }
      }
    }
  },
  'Perl: GPU': {
    node('mxnetlinux') {
      ws('workspace/ut-perl-gpu') {
        init_git()
        unpack_lib('gpu')
        timeout(time: max_time, unit: 'MINUTES') {
          sh "${docker_run} gpu ./perl-package/test.sh /workspace /workspace/ut-perl-gpu"
        }
      }
    }
  },
  'R: CPU': {
    node('mxnetlinux') {
      ws('workspace/ut-r-cpu') {
        init_git()
        unpack_lib('cpu')
        timeout(time: max_time, unit: 'MINUTES') {
          sh "${docker_run} cpu rm -rf .Renviron"
          sh "${docker_run} cpu mkdir -p /workspace/ut-r-cpu/site-library"
          sh "${docker_run} cpu make rpkg USE_BLAS=openblas R_LIBS=/workspace/ut-r-cpu/site-library"
          sh "${docker_run} cpu R CMD INSTALL --library=/workspace/ut-r-cpu/site-library mxnet_current_r.tar.gz"
          sh "${docker_run} cpu make rpkgtest R_LIBS=/workspace/ut-r-cpu/site-library"
=======

    stage('Build') {
      parallel 'CPU: Openblas': {
        node('mxnetlinux') {
          ws('workspace/build-cpu') {
            init_git()
            def flag = """ \
    DEV=1                         \
    USE_PROFILER=1                \
    USE_CPP_PACKAGE=1             \
    USE_BLAS=openblas             \
    -j\$(nproc)
    """
            make("cpu", flag)
            pack_lib('cpu')
          }
>>>>>>> 66df7c81
        }
      },
      'GPU: CUDA7.5+cuDNN5': {
        node('mxnetlinux') {
          ws('workspace/build-gpu') {
            init_git()
            def flag = """ \
    DEV=1                         \
    USE_PROFILER=1                \
    USE_BLAS=openblas             \
    USE_CUDA=1                    \
    USE_CUDA_PATH=/usr/local/cuda \
    USE_CUDNN=1                   \
    USE_CPP_PACKAGE=1             \
    -j\$(nproc)
    """
            make('gpu', flag)
            pack_lib('gpu')
            stash includes: 'build/cpp-package/example/test_score', name: 'cpp_test_score'
          }
        }
      },
      'Amalgamation': {
        node('mxnetlinux') {
          ws('workspace/amalgamation') {
            init_git()
            make('cpu', '-C amalgamation/ USE_BLAS=openblas MIN=1')
          }
        }
      },
      'GPU: MKLML': {
        node('mxnetlinux') {
          ws('workspace/build-mklml') {
            init_git()
            def flag = """ \
    DEV=1                         \
    USE_PROFILER=1                \
    USE_BLAS=openblas             \
    USE_MKL2017=1                 \
    USE_MKL2017_EXPERIMENTAL=1    \
    USE_CUDA=1                    \
    USE_CUDA_PATH=/usr/local/cuda \
    USE_CUDNN=1                   \
    USE_CPP_PACKAGE=1             \
    -j\$(nproc)
    """
            make('mklml_gpu', flag)
            pack_lib('mklml')
          }
        }
      },
      'CPU windows':{
        node('mxnetwindows') {
          ws('workspace/build-cpu') {
            withEnv(['OpenBLAS_HOME=C:\\mxnet\\openblas', 'OpenCV_DIR=C:\\mxnet\\opencv_vc14', 'CUDA_PATH=C:\\CUDA\\v8.0']) {
              init_git_win()
              bat """mkdir build_vc14_cpu
    cd build_vc14_cpu
    cmake -G \"Visual Studio 14 2015 Win64\" -DUSE_CUDA=0 -DUSE_CUDNN=0 -DUSE_NVRTC=0 -DUSE_OPENCV=1 -DUSE_OPENMP=1 -DUSE_PROFILER=1 -DUSE_BLAS=open -DUSE_LAPACK=1 -DUSE_DIST_KVSTORE=0 ${env.WORKSPACE}"""
              bat 'C:\\mxnet\\build_vc14_cpu.bat'

              bat '''rmdir /s/q pkg_vc14_cpu
    mkdir pkg_vc14_cpu\\lib
    mkdir pkg_vc14_cpu\\python
    mkdir pkg_vc14_cpu\\include
    mkdir pkg_vc14_cpu\\build
    copy build_vc14_cpu\\Release\\libmxnet.lib pkg_vc14_cpu\\lib
    copy build_vc14_cpu\\Release\\libmxnet.dll pkg_vc14_cpu\\build
    xcopy python pkg_vc14_cpu\\python /E /I /Y
    xcopy include pkg_vc14_cpu\\include /E /I /Y
    xcopy dmlc-core\\include pkg_vc14_cpu\\include /E /I /Y
    xcopy mshadow\\mshadow pkg_vc14_cpu\\include\\mshadow /E /I /Y
    xcopy nnvm\\include pkg_vc14_cpu\\nnvm\\include /E /I /Y
    del /Q *.7z
    7z.exe a vc14_cpu.7z pkg_vc14_cpu\\
    '''
              stash includes: 'vc14_cpu.7z', name: 'vc14_cpu'
             }
            }
           }
         },
         'GPU windows':{
           node('mxnetwindows') {
             ws('workspace/build-gpu') {
               withEnv(['OpenBLAS_HOME=C:\\mxnet\\openblas', 'OpenCV_DIR=C:\\mxnet\\opencv_vc14', 'CUDA_PATH=C:\\CUDA\\v8.0']) {
                 init_git_win()
                 bat """mkdir build_vc14_gpu
    call "C:\\Program Files (x86)\\Microsoft Visual Studio 14.0\\VC\\bin\\x86_amd64\\vcvarsx86_amd64.bat"
    cd build_vc14_gpu
    cmake -G \"NMake Makefiles JOM\" -DUSE_CUDA=1 -DUSE_CUDNN=1 -DUSE_NVRTC=1 -DUSE_OPENCV=1 -DUSE_OPENMP=1 -DUSE_PROFILER=1 -DUSE_BLAS=open -DUSE_LAPACK=1 -DUSE_DIST_KVSTORE=0 -DCUDA_ARCH_NAME=All -DCMAKE_CXX_FLAGS_RELEASE="/FS /MD /O2 /Ob2 /DNDEBUG" -DCMAKE_BUILD_TYPE=Release ${env.WORKSPACE}"""
                 bat 'C:\\mxnet\\build_vc14_gpu.bat'
                 bat '''rmdir /s/q pkg_vc14_gpu
    mkdir pkg_vc14_gpu\\lib
    mkdir pkg_vc14_gpu\\python
    mkdir pkg_vc14_gpu\\include
    mkdir pkg_vc14_gpu\\build
    copy build_vc14_gpu\\libmxnet.lib pkg_vc14_gpu\\lib
    copy build_vc14_gpu\\libmxnet.dll pkg_vc14_gpu\\build
    xcopy python pkg_vc14_gpu\\python /E /I /Y
    xcopy include pkg_vc14_gpu\\include /E /I /Y
    xcopy dmlc-core\\include pkg_vc14_gpu\\include /E /I /Y
    xcopy mshadow\\mshadow pkg_vc14_gpu\\include\\mshadow /E /I /Y
    xcopy nnvm\\include pkg_vc14_gpu\\nnvm\\include /E /I /Y
    del /Q *.7z
    7z.exe a vc14_gpu.7z pkg_vc14_gpu\\
    '''
                 stash includes: 'vc14_gpu.7z', name: 'vc14_gpu'
               }
             }
           }
      }
    }

    stage('Unit Test') {
      parallel 'Python2/3: CPU': {
        node('mxnetlinux') {
          ws('workspace/ut-python-cpu') {
            init_git()
            unpack_lib('cpu')
            python_ut('cpu')
          }
        }
      },
      'Python2/3: GPU': {
        node('mxnetlinux') {
          ws('workspace/ut-python-gpu') {
            init_git()
            unpack_lib('gpu', mx_lib)
            python_gpu_ut('gpu')
          }
        }
      },
      'Python2/3: MKLML': {
        node('mxnetlinux') {
          ws('workspace/ut-python-mklml') {
            init_git()
            unpack_lib('mklml')
            python_ut('mklml_gpu')
            python_gpu_ut('mklml_gpu')
          }
        }
      },
      'Scala: CPU': {
        node('mxnetlinux') {
          ws('workspace/ut-scala-cpu') {
            init_git()
            unpack_lib('cpu')
            timeout(time: max_time, unit: 'MINUTES') {
              sh "${docker_run} cpu make scalapkg USE_BLAS=openblas"
              sh "${docker_run} cpu make scalatest USE_BLAS=openblas"
            }
          }
        }
      },
      'R: CPU': {
        node('mxnetlinux') {
          ws('workspace/ut-r-cpu') {
            init_git()
            unpack_lib('cpu')
            timeout(time: max_time, unit: 'MINUTES') {
              sh "${docker_run} cpu rm -rf .Renviron"
              sh "${docker_run} cpu mkdir -p /workspace/ut-r-cpu/site-library"
              sh "${docker_run} cpu make rpkg USE_BLAS=openblas R_LIBS=/workspace/ut-r-cpu/site-library"
              sh "${docker_run} cpu R CMD INSTALL --library=/workspace/ut-r-cpu/site-library mxnet_current_r.tar.gz"
              sh "${docker_run} cpu make rpkgtest R_LIBS=/workspace/ut-r-cpu/site-library"
            }
          }
        }
      },
      'R: GPU': {
        node('mxnetlinux') {
          ws('workspace/ut-r-gpu') {
            init_git()
            unpack_lib('gpu')
            timeout(time: max_time, unit: 'MINUTES') {
              sh "${docker_run} cpu rm -rf .Renviron"
              sh "${docker_run} gpu mkdir -p /workspace/ut-r-gpu/site-library"
              sh "${docker_run} gpu make rpkg USE_BLAS=openblas R_LIBS=/workspace/ut-r-gpu/site-library"
              sh "${docker_run} gpu R CMD INSTALL --library=/workspace/ut-r-gpu/site-library mxnet_current_r.tar.gz"
              sh "${docker_run} gpu make rpkgtest R_LIBS=/workspace/ut-r-gpu/site-library"
            }
          }
        }
      },
      'Python2/3: CPU Win':{
        node('mxnetwindows') {
          ws('workspace/ut-python-cpu') {
            init_git_win()
            unstash 'vc14_cpu'
            bat '''rmdir /s/q pkg_vc14_cpu
    7z x -y vc14_cpu.7z'''
            bat """xcopy C:\\mxnet\\data data /E /I /Y
    xcopy C:\\mxnet\\model model /E /I /Y
    call activate py3
    set PYTHONPATH=${env.WORKSPACE}\\pkg_vc14_cpu\\python
    del /S /Q ${env.WORKSPACE}\\pkg_vc14_cpu\\python\\*.pyc
    C:\\mxnet\\test_cpu.bat"""
                            bat """xcopy C:\\mxnet\\data data /E /I /Y
    xcopy C:\\mxnet\\model model /E /I /Y
    call activate py2
    set PYTHONPATH=${env.WORKSPACE}\\pkg_vc14_cpu\\python
    del /S /Q ${env.WORKSPACE}\\pkg_vc14_cpu\\python\\*.pyc
    C:\\mxnet\\test_cpu.bat"""
          }
         }
       },
       'Python2/3: GPU Win':{
         node('mxnetwindows') {
           ws('workspace/ut-python-gpu') {
             init_git_win()
             unstash 'vc14_gpu'
             bat '''rmdir /s/q pkg_vc14_gpu
    7z x -y vc14_gpu.7z'''
             bat """xcopy C:\\mxnet\\data data /E /I /Y
    xcopy C:\\mxnet\\model model /E /I /Y
    call activate py3
    set PYTHONPATH=${env.WORKSPACE}\\pkg_vc14_gpu\\python
    del /S /Q ${env.WORKSPACE}\\pkg_vc14_gpu\\python\\*.pyc
    C:\\mxnet\\test_gpu.bat"""
             bat """xcopy C:\\mxnet\\data data /E /I /Y
    xcopy C:\\mxnet\\model model /E /I /Y
    call activate py2
    set PYTHONPATH=${env.WORKSPACE}\\pkg_vc14_gpu\\python
    del /S /Q ${env.WORKSPACE}\\pkg_vc14_gpu\\python\\*.pyc
    C:\\mxnet\\test_gpu.bat"""
           }
         }
       }
    }

    stage('Integration Test') {
      parallel 'Python': {
        node('mxnetlinux') {
          ws('workspace/it-python-gpu') {
            init_git()
            unpack_lib('gpu')
            timeout(time: max_time, unit: 'MINUTES') {
              sh "${docker_run} gpu PYTHONPATH=./python/ python example/image-classification/test_score.py"
            }
          }
        }
      },
      'Caffe': {
        node('mxnetlinux') {
          ws('workspace/it-caffe') {
            init_git()
            unpack_lib('gpu')
            timeout(time: max_time, unit: 'MINUTES') {
              sh "${docker_run} caffe_gpu PYTHONPATH=/caffe/python:./python python tools/caffe_converter/test_converter.py"
            }
          }
        }
      },
      'cpp-package': {
        node('mxnetlinux') {
          ws('workspace/it-cpp-package') {
            init_git()
            unpack_lib('gpu')
            unstash 'cpp_test_score'
            timeout(time: max_time, unit: 'MINUTES') {
              sh "${docker_run} gpu cpp-package/tests/ci_test.sh"
            }
          }
        }
      }
    }

    stage('Deploy') {
      node('mxnetlinux') {
        ws('workspace/docs') {
          if (env.BRANCH_NAME == "master") {
            init_git()
            sh "make docs"
          }
        }
      }
    }
} catch (caughtError) {
    node("mxnetlinux") {
        sh "echo caught error"
        err = caughtError
        currentBuild.result = "FAILURE"
    }
} finally {
    node("mxnetlinux") {
        // Only send email if master failed
        if (currentBuild.result == "FAILURE" && env.BRANCH_NAME == "master") {
            emailext body: 'Build for MXNet branch ${BRANCH_NAME} has broken. Please view the build at ${BUILD_URL}', replyTo: '${EMAIL}', subject: '[BUILD FAILED] Branch ${BRANCH_NAME} build ${BUILD_NUMBER}', to: '${EMAIL}'
        }
        // Remember to rethrow so the build is marked as failing
        if (err) {
            throw err
        }
    }
}<|MERGE_RESOLUTION|>--- conflicted
+++ resolved
@@ -110,42 +110,6 @@
         }
       }
     }
-<<<<<<< HEAD
-  },
-  'Perl: CPU': {
-    node('mxnetlinux') {
-      ws('workspace/ut-perl-cpu') {
-        init_git()
-        unpack_lib('cpu')
-        timeout(time: max_time, unit: 'MINUTES') {
-          sh "${docker_run} cpu ./perl-package/test.sh /workspace /workspace/ut-perl-cpu"
-        }
-      }
-    }
-  },
-  'Perl: GPU': {
-    node('mxnetlinux') {
-      ws('workspace/ut-perl-gpu') {
-        init_git()
-        unpack_lib('gpu')
-        timeout(time: max_time, unit: 'MINUTES') {
-          sh "${docker_run} gpu ./perl-package/test.sh /workspace /workspace/ut-perl-gpu"
-        }
-      }
-    }
-  },
-  'R: CPU': {
-    node('mxnetlinux') {
-      ws('workspace/ut-r-cpu') {
-        init_git()
-        unpack_lib('cpu')
-        timeout(time: max_time, unit: 'MINUTES') {
-          sh "${docker_run} cpu rm -rf .Renviron"
-          sh "${docker_run} cpu mkdir -p /workspace/ut-r-cpu/site-library"
-          sh "${docker_run} cpu make rpkg USE_BLAS=openblas R_LIBS=/workspace/ut-r-cpu/site-library"
-          sh "${docker_run} cpu R CMD INSTALL --library=/workspace/ut-r-cpu/site-library mxnet_current_r.tar.gz"
-          sh "${docker_run} cpu make rpkgtest R_LIBS=/workspace/ut-r-cpu/site-library"
-=======
 
     stage('Build') {
       parallel 'CPU: Openblas': {
@@ -162,7 +126,6 @@
             make("cpu", flag)
             pack_lib('cpu')
           }
->>>>>>> 66df7c81
         }
       },
       'GPU: CUDA7.5+cuDNN5': {
@@ -317,6 +280,28 @@
           }
         }
       },
+      'Perl: CPU': {
+            node('mxnetlinux') {
+                ws('workspace/ut-perl-cpu') {
+                    init_git()
+                    unpack_lib('cpu')
+                    timeout(time: max_time, unit: 'MINUTES') {
+                        sh "${docker_run} cpu ./perl-package/test.sh /workspace /workspace/ut-perl-cpu"
+                    }
+                }
+            }
+      },
+      'Perl: GPU': {
+            node('mxnetlinux') {
+                ws('workspace/ut-perl-gpu') {
+                    init_git()
+                    unpack_lib('gpu')
+                    timeout(time: max_time, unit: 'MINUTES') {
+                        sh "${docker_run} gpu ./perl-package/test.sh /workspace /workspace/ut-perl-gpu"
+                    }
+                }
+            }
+      },
       'R: CPU': {
         node('mxnetlinux') {
           ws('workspace/ut-r-cpu') {
