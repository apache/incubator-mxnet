// -*- mode: groovy -*-

// Licensed to the Apache Software Foundation (ASF) under one
// or more contributor license agreements.  See the NOTICE file
// distributed with this work for additional information
// regarding copyright ownership.  The ASF licenses this file
// to you under the Apache License, Version 2.0 (the
// "License"); you may not use this file except in compliance
// with the License.  You may obtain a copy of the License at
//
//   http://www.apache.org/licenses/LICENSE-2.0
//
// Unless required by applicable law or agreed to in writing,
// software distributed under the License is distributed on an
// "AS IS" BASIS, WITHOUT WARRANTIES OR CONDITIONS OF ANY
// KIND, either express or implied.  See the License for the
// specific language governing permissions and limitations
// under the License.

// Jenkins pipeline
// See documents at https://jenkins.io/doc/book/pipeline/jenkinsfile/

// mxnet libraries
mx_lib = 'lib/libmxnet.so, lib/libmxnet.a, 3rdparty/dmlc-core/libdmlc.a, 3rdparty/nnvm/lib/libnnvm.a'
// for scala build, need to pass extra libs when run with dist_kvstore
mx_dist_lib = 'lib/libmxnet.so, lib/libmxnet.a, 3rdparty/dmlc-core/libdmlc.a, 3rdparty/nnvm/lib/libnnvm.a, 3rdparty/ps-lite/build/libps.a, deps/lib/libprotobuf-lite.a, deps/lib/libzmq.a'
// mxnet cmake libraries, in cmake builds we do not produce a libnvvm static library by default.
mx_cmake_lib = 'build/libmxnet.so, build/libmxnet.a, build/3rdparty/dmlc-core/libdmlc.a, build/tests/mxnet_unit_tests, build/3rdparty/openmp/runtime/src/libomp.so'
mx_cmake_mkldnn_lib = 'build/libmxnet.so, build/libmxnet.a, build/3rdparty/dmlc-core/libdmlc.a, build/tests/mxnet_unit_tests, build/3rdparty/openmp/runtime/src/libomp.so, build/libmkldnn.so.0'
mx_mkldnn_lib = 'lib/libmxnet.so, lib/libmxnet.a, lib/libiomp5.so, lib/libmkldnn.so.0, lib/libmklml_intel.so, 3rdparty/dmlc-core/libdmlc.a, 3rdparty/nnvm/lib/libnnvm.a'
// command to start a docker container
docker_run = 'tests/ci_build/ci_build.sh'
// timeout in minutes
max_time = 120
// assign any caught errors here
err = null

// initialize source codes
def init_git() {
  deleteDir()
  retry(5) {
    try {
      // Make sure wait long enough for api.github.com request quota. Important: Don't increase the amount of
      // retries as this will increase the amount of requests and worsen the throttling
      timeout(time: 15, unit: 'MINUTES') {
        checkout scm
        sh 'git submodule update --init --recursive'
        sh 'git clean -d -f'
      }
    } catch (exc) {
      deleteDir()
      error "Failed to fetch source codes with ${exc}"
      sleep 2
    }
  }
}

def init_git_win() {
  deleteDir()
  retry(5) {
    try {
      // Make sure wait long enough for api.github.com request quota. Important: Don't increase the amount of
      // retries as this will increase the amount of requests and worsen the throttling
      timeout(time: 15, unit: 'MINUTES') {
        checkout scm
        bat 'git submodule update --init --recursive'
        bat 'git clean -d -f'
      }
    } catch (exc) {
      deleteDir()
      error "Failed to fetch source codes with ${exc}"
      sleep 2
    }
  }
}

// pack libraries for later use
def pack_lib(name, libs=mx_lib) {
  sh """
echo "Packing ${libs} into ${name}"
echo ${libs} | sed -e 's/,/ /g' | xargs md5sum
"""
  stash includes: libs, name: name
}

// unpack libraries saved before
def unpack_lib(name, libs=mx_lib) {
  unstash name
  sh """
echo "Unpacked ${libs} from ${name}"
echo ${libs} | sed -e 's/,/ /g' | xargs md5sum
"""
}

// Python unittest for CPU
// Python 2
def python2_ut(docker_container_name) {
  timeout(time: max_time, unit: 'MINUTES') {
    sh "ci/build.py --platform ${docker_container_name} /work/runtime_functions.sh unittest_ubuntu_python2_cpu"
  }
}

// Python 3
def python3_ut(docker_container_name) {
  timeout(time: max_time, unit: 'MINUTES') {
    sh "ci/build.py --platform ${docker_container_name} /work/runtime_functions.sh unittest_ubuntu_python3_cpu"
  }
}

<<<<<<< HEAD
// Python 2 quantization
def python2_quantization(docker_container_name) {
  timeout(time: max_time, unit: 'MINUTES') {
    sh "ci/build.py --platform ${docker_container_name} /work/runtime_functions.sh unittest_ubuntu_python2_quantization_cpu"
  }
}

// Python 3 quantization
def python3_quantization(docker_container_name) {
  timeout(time: max_time, unit: 'MINUTES') {
    sh "ci/build.py --platform ${docker_container_name} /work/runtime_functions.sh unittest_ubuntu_python3_quantization_cpu"
=======
def python3_ut_mkldnn(docker_container_name) {
  timeout(time: max_time, unit: 'MINUTES') {
    sh "ci/build.py --build --platform ${docker_container_name} /work/runtime_functions.sh unittest_ubuntu_python3_cpu_mkldnn"
>>>>>>> 1d33fc79
  }
}

// GPU test has two parts. 1) run unittest on GPU, 2) compare the results on
// both CPU and GPU
// Python 2
def python2_gpu_ut(docker_container_name) {
  timeout(time: max_time, unit: 'MINUTES') {
    sh "ci/build.py --nvidiadocker --platform ${docker_container_name} /work/runtime_functions.sh unittest_ubuntu_python2_gpu"
  }
}

// Python 3
def python3_gpu_ut(docker_container_name) {
  timeout(time: max_time, unit: 'MINUTES') {
    sh "ci/build.py --nvidiadocker --platform ${docker_container_name} /work/runtime_functions.sh unittest_ubuntu_python3_gpu"
  }
}

try {
  stage("Sanity Check") {
    node('mxnetlinux-cpu') {
      ws('workspace/sanity') {
        init_git()
        sh "ci/build.py --platform ubuntu_cpu /work/runtime_functions.sh sanity_check"
      }
    }
  }

  stage('Build') {
    parallel 'CPU: CentOS 7': {
      node('mxnetlinux-cpu') {
        ws('workspace/build-centos7-cpu') {
          timeout(time: max_time, unit: 'MINUTES') {
            init_git()
            sh "ci/build.py --platform centos7_cpu /work/runtime_functions.sh build_centos7_cpu"
            pack_lib('centos7_cpu')
          }
        }
      }
    },
    'CPU: CentOS 7 MKLDNN': {
      node('mxnetlinux-cpu') {
        ws('workspace/build-centos7-mkldnn') {
          timeout(time: max_time, unit: 'MINUTES') {
            init_git()
            sh "ci/build.py --platform centos7_cpu /work/runtime_functions.sh build_centos7_mkldnn"
            pack_lib('centos7_mkldnn')
          }
        }
      }
    },
    'GPU: CentOS 7': {
      node('mxnetlinux-cpu') {
        ws('workspace/build-centos7-gpu') {
          timeout(time: max_time, unit: 'MINUTES') { 
            init_git()
            sh "ci/build.py --platform centos7_gpu /work/runtime_functions.sh build_centos7_gpu"
            pack_lib('centos7_gpu')
          }
        }
      }
    },
    'CPU: Openblas': {
      node('mxnetlinux-cpu') {
        ws('workspace/build-cpu-openblas') {
          timeout(time: max_time, unit: 'MINUTES') { 
            init_git()
            sh "ci/build.py --platform ubuntu_cpu /work/runtime_functions.sh build_ubuntu_cpu_openblas"
            pack_lib('cpu', mx_dist_lib)
          }
        }
      }
    },
    'CPU: Clang 3.9': {
      node('mxnetlinux-cpu') {
        ws('workspace/build-cpu-clang39') {
          timeout(time: max_time, unit: 'MINUTES') {
            init_git()
            sh "ci/build.py --platform ubuntu_cpu /work/runtime_functions.sh build_ubuntu_cpu_clang39"
          }
        }
      }
    },
    'CPU: Clang 5': {
      node('mxnetlinux-cpu') {
        ws('workspace/build-cpu-clang50') {
          timeout(time: max_time, unit: 'MINUTES') {
            init_git()
            sh "ci/build.py --platform ubuntu_cpu /work/runtime_functions.sh build_ubuntu_cpu_clang50"
          }
        }
      }
    },
    'CPU: Clang 3.9 MKLDNN': {
      node('mxnetlinux-cpu') {
        ws('workspace/build-cpu-mkldnn-clang39') {
          timeout(time: max_time, unit: 'MINUTES') {
            init_git()
            sh "ci/build.py --platform ubuntu_cpu /work/runtime_functions.sh build_ubuntu_cpu_clang39_mkldnn"
            pack_lib('mkldnn_cpu_clang3', mx_mkldnn_lib)
          }
        }
      }
    },
    'CPU: Clang 5 MKLDNN': {
      node('mxnetlinux-cpu') {
        ws('workspace/build-cpu-mkldnn-clang50') {
          timeout(time: max_time, unit: 'MINUTES') { 
            init_git()
            sh "ci/build.py --platform ubuntu_cpu /work/runtime_functions.sh build_ubuntu_cpu_clang50_mkldnn"
            pack_lib('mkldnn_cpu_clang5', mx_mkldnn_lib)
          }
        }
      }
    },
    'CPU: MKLDNN': {
      node('mxnetlinux-cpu') {
        ws('workspace/build-mkldnn-cpu') {
          timeout(time: max_time, unit: 'MINUTES') {
            init_git()
            sh "ci/build.py --platform ubuntu_cpu /work/runtime_functions.sh build_ubuntu_cpu_mkldnn"
            pack_lib('mkldnn_cpu', mx_mkldnn_lib)
          }
        }
      }
    },
    'GPU: MKLDNN': {
      node('mxnetlinux-cpu') {
        ws('workspace/build-mkldnn-gpu') {
          timeout(time: max_time, unit: 'MINUTES') {
            init_git()
            sh "ci/build.py --platform ubuntu_build_cuda /work/runtime_functions.sh build_ubuntu_gpu_mkldnn"
            pack_lib('mkldnn_gpu', mx_mkldnn_lib)
          }  
        }
      }
    },
    'GPU: CUDA9.1+cuDNN7': {
      node('mxnetlinux-cpu') {
        ws('workspace/build-gpu') {
          timeout(time: max_time, unit: 'MINUTES') {
            init_git()
            sh "ci/build.py --platform ubuntu_build_cuda /work/runtime_functions.sh build_ubuntu_gpu_cuda91_cudnn7"
            pack_lib('gpu', mx_dist_lib)
            stash includes: 'build/cpp-package/example/test_score', name: 'cpp_test_score'
            stash includes: 'build/cpp-package/example/test_optimizer', name: 'cpp_test_optimizer'
          }
        }
      }
    },
    'Amalgamation MIN': {
      node('mxnetlinux-cpu') {
        ws('workspace/amalgamationmin') {
          timeout(time: max_time, unit: 'MINUTES') {
            init_git()
            sh "ci/build.py --platform ubuntu_cpu /work/runtime_functions.sh build_ubuntu_amalgamation_min"
          }
        }
      }
    },
    'Amalgamation': {
      node('mxnetlinux-cpu') {
        ws('workspace/amalgamation') {
          timeout(time: max_time, unit: 'MINUTES') {
            init_git()
            sh "ci/build.py --platform ubuntu_cpu /work/runtime_functions.sh build_ubuntu_amalgamation"
          }
        }
      }
    },

    'GPU: CMake MKLDNN': {
      node('mxnetlinux-cpu') {
        ws('workspace/build-cmake-mkldnn-gpu') {
          timeout(time: max_time, unit: 'MINUTES') {
            init_git()
            sh "ci/build.py --platform ubuntu_gpu /work/runtime_functions.sh build_ubuntu_gpu_cmake_mkldnn" //build_cuda
            sh "cp build/3rdparty/mkldnn/src/libmkldnn.so.0 build/"
            pack_lib('cmake_mkldnn_gpu', mx_cmake_mkldnn_lib)
          }
        }
      }
    },
    'GPU: CMake': {
      node('mxnetlinux-cpu') {
        ws('workspace/build-cmake-gpu') {
          timeout(time: max_time, unit: 'MINUTES') {
            init_git()
            sh "ci/build.py --platform ubuntu_gpu /work/runtime_functions.sh build_ubuntu_gpu_cmake" //build_cuda
            pack_lib('cmake_gpu', mx_cmake_lib)
          }
        }
      }
    },
    'Build CPU windows':{
      node('mxnetwindows-cpu') {
        timeout(time: max_time, unit: 'MINUTES') {
          ws('workspace/build-cpu') {
            withEnv(['OpenBLAS_HOME=C:\\mxnet\\openblas', 'OpenCV_DIR=C:\\mxnet\\opencv_vc14', 'CUDA_PATH=C:\\CUDA\\v8.0']) {
              init_git_win()
              bat """mkdir build_vc14_cpu
                call "C:\\Program Files (x86)\\Microsoft Visual Studio 14.0\\VC\\bin\\x86_amd64\\vcvarsx86_amd64.bat"
                cd build_vc14_cpu
                cmake -G \"Visual Studio 14 2015 Win64\" -DUSE_CUDA=0 -DUSE_CUDNN=0 -DUSE_NVRTC=0 -DUSE_OPENCV=1 -DUSE_OPENMP=1 -DUSE_PROFILER=1 -DUSE_BLAS=open -DUSE_LAPACK=1 -DUSE_DIST_KVSTORE=0 ${env.WORKSPACE}"""
              bat 'C:\\mxnet\\build_vc14_cpu.bat'

              bat '''rmdir /s/q pkg_vc14_cpu
                mkdir pkg_vc14_cpu\\lib
                mkdir pkg_vc14_cpu\\python
                mkdir pkg_vc14_cpu\\include
                mkdir pkg_vc14_cpu\\build
                copy build_vc14_cpu\\Release\\libmxnet.lib pkg_vc14_cpu\\lib
                copy build_vc14_cpu\\Release\\libmxnet.dll pkg_vc14_cpu\\build
                xcopy python pkg_vc14_cpu\\python /E /I /Y
                xcopy include pkg_vc14_cpu\\include /E /I /Y
                xcopy 3rdparty\\dmlc-core\\include pkg_vc14_cpu\\include /E /I /Y
                xcopy 3rdparty\\mshadow\\mshadow pkg_vc14_cpu\\include\\mshadow /E /I /Y
                xcopy 3rdparty\\nnvm\\include pkg_vc14_cpu\\nnvm\\include /E /I /Y
                del /Q *.7z
                7z.exe a vc14_cpu.7z pkg_vc14_cpu\\
                '''
              stash includes: 'vc14_cpu.7z', name: 'vc14_cpu'
            }
          }
        }
      }
    },
    //Todo: Set specific CUDA_ARCh for windows builds in cmake
    'Build GPU windows':{
      node('mxnetwindows-cpu') {
        timeout(time: max_time, unit: 'MINUTES') {
          ws('workspace/build-gpu') {
            withEnv(['OpenBLAS_HOME=C:\\mxnet\\openblas', 'OpenCV_DIR=C:\\mxnet\\opencv_vc14', 'CUDA_PATH=C:\\CUDA\\v8.0']) {
            init_git_win()
            bat """mkdir build_vc14_gpu
              call "C:\\Program Files (x86)\\Microsoft Visual Studio 14.0\\VC\\bin\\x86_amd64\\vcvarsx86_amd64.bat"
              cd build_vc14_gpu
              cmake -G \"NMake Makefiles JOM\" -DUSE_CUDA=1 -DUSE_CUDNN=1 -DUSE_NVRTC=1 -DUSE_OPENCV=1 -DUSE_OPENMP=1 -DUSE_PROFILER=1 -DUSE_BLAS=open -DUSE_LAPACK=1 -DUSE_DIST_KVSTORE=0 -DCUDA_ARCH_NAME=All -DCMAKE_CXX_FLAGS_RELEASE="/FS /MD /O2 /Ob2 /DNDEBUG" -DCMAKE_BUILD_TYPE=Release ${env.WORKSPACE}"""
            bat 'C:\\mxnet\\build_vc14_gpu.bat'
            bat '''rmdir /s/q pkg_vc14_gpu
              mkdir pkg_vc14_gpu\\lib
              mkdir pkg_vc14_gpu\\python
              mkdir pkg_vc14_gpu\\include
              mkdir pkg_vc14_gpu\\build
              copy build_vc14_gpu\\libmxnet.lib pkg_vc14_gpu\\lib
              copy build_vc14_gpu\\libmxnet.dll pkg_vc14_gpu\\build
              xcopy python pkg_vc14_gpu\\python /E /I /Y
              xcopy include pkg_vc14_gpu\\include /E /I /Y
              xcopy 3rdparty\\dmlc-core\\include pkg_vc14_gpu\\include /E /I /Y
              xcopy 3rdparty\\mshadow\\mshadow pkg_vc14_gpu\\include\\mshadow /E /I /Y
              xcopy 3rdparty\\nnvm\\include pkg_vc14_gpu\\nnvm\\include /E /I /Y
              del /Q *.7z
              7z.exe a vc14_gpu.7z pkg_vc14_gpu\\
              '''
            stash includes: 'vc14_gpu.7z', name: 'vc14_gpu'
            }
          }
        }
      }
    },
    'NVidia Jetson / ARMv8':{
      node('mxnetlinux-cpu') {
        ws('workspace/build-jetson-armv8') {
          timeout(time: max_time, unit: 'MINUTES') {
            init_git()
            sh "ci/build.py --platform jetson /work/runtime_functions.sh build_jetson"
          }
        }
      }
    },
    'Raspberry / ARMv7':{
      node('mxnetlinux-cpu') {
        ws('workspace/build-raspberry-armv7') {
          timeout(time: max_time, unit: 'MINUTES') {
            init_git()
            sh "ci/build.py --platform armv7 /work/runtime_functions.sh build_armv7"
          }
        }
      }
    },
    'Raspberry / ARMv6l':{
      node('mxnetlinux-cpu') {
        ws('workspace/build-raspberry-armv6') {
          timeout(time: max_time, unit: 'MINUTES') {
            init_git()
            sh "ci/build.py --platform armv6 /work/runtime_functions.sh build_armv6"
          }
        }
      }
    }
  } // End of stage('Build')

  stage('Unit Test') {
    parallel 'Python2: CPU': {
      node('mxnetlinux-cpu') {
        ws('workspace/ut-python2-cpu') {
          init_git()
          unpack_lib('cpu')
          python2_ut('ubuntu_cpu')
        }
      }
    },
    'Python3: CPU': {
      node('mxnetlinux-cpu') {
        ws('workspace/ut-python3-cpu') {
          init_git()
          unpack_lib('cpu')
          python3_ut('ubuntu_cpu')
        }
      }
    },
    'Python2: GPU': {
      node('mxnetlinux-gpu') {
        ws('workspace/ut-python2-gpu') {
          init_git()
          unpack_lib('gpu', mx_lib)
          python2_gpu_ut('ubuntu_gpu')
        }
      }
    },
    'Python3: GPU': {
      node('mxnetlinux-gpu') {
        ws('workspace/ut-python3-gpu') {
          init_git()
          unpack_lib('gpu', mx_lib)
          python3_gpu_ut('ubuntu_gpu')
        }
      }
    },
    'Python2: Quantize GPU': {
      node('mxnetlinux-gpu-p3') {
        ws('workspace/ut-python2-quantize-gpu') {
          timeout(time: max_time, unit: 'MINUTES') {
            init_git()
            unpack_lib('gpu', mx_lib)
            sh "ci/build.py --nvidiadocker --platform ubuntu_gpu /work/runtime_functions.sh unittest_ubuntu_python2_quantization_gpu"
          }
        }
      }
    },
    'Python3: Quantize GPU': {
      node('mxnetlinux-gpu-p3') {
        ws('workspace/ut-python3-quantize-gpu') {
          timeout(time: max_time, unit: 'MINUTES') {
            init_git()
            unpack_lib('gpu', mx_lib)
            sh "ci/build.py --nvidiadocker --platform ubuntu_gpu /work/runtime_functions.sh unittest_ubuntu_python3_quantization_gpu"
          }
        }
      }
    },
    'Python2: Quantize CPU': {
      node('mxnetlinux-cpu') {
        ws('workspace/ut-python2-quantize-cpu') {
          timeout(time: max_time, unit: 'MINUTES') {
            init_git()
            unpack_lib('mkldnn_cpu', mx_mkldnn_lib)
            python2_quantization('ubuntu_cpu')
          }
        }
      }
    },
    'Python3: Quantize CPU': {
      node('mxnetlinux-cpu') {
        ws('workspace/ut-python3-quantize-cpu') {
          timeout(time: max_time, unit: 'MINUTES') {
            init_git()
            unpack_lib('mkldnn_cpu', mx_mkldnn_lib)
            python3_quantization('ubuntu_cpu')
          }
        }
      }
    },
    'Python2: MKLDNN-CPU': {
      node('mxnetlinux-cpu') {
        ws('workspace/ut-python2-mkldnn-cpu') {
          init_git()
          unpack_lib('mkldnn_cpu', mx_mkldnn_lib)
          python2_ut('ubuntu_cpu')
        }
      }
    },
    'Python2: MKLDNN-GPU': {
      node('mxnetlinux-gpu') {
        ws('workspace/ut-python2-mkldnn-gpu') {
          init_git()
          unpack_lib('mkldnn_gpu', mx_mkldnn_lib)
          python2_gpu_ut('ubuntu_gpu')
        }
      }
    },
    'Python3: MKLDNN-CPU': {
      node('mxnetlinux-cpu') {
        ws('workspace/ut-python3-mkldnn-cpu') {
          init_git()
          unpack_lib('mkldnn_cpu', mx_mkldnn_lib)
          python3_ut_mkldnn('ubuntu_cpu')
        }
      }
    },
    'Python3: MKLDNN-GPU': {
      node('mxnetlinux-gpu') {
        ws('workspace/ut-python3-mkldnn-gpu') {
          init_git()
          unpack_lib('mkldnn_gpu', mx_mkldnn_lib)
          python3_gpu_ut('ubuntu_gpu')
        }
      }
    },
    'Python3: CentOS 7 CPU': {
      node('mxnetlinux-cpu') {
        ws('workspace/build-centos7-cpu') {
          timeout(time: max_time, unit: 'MINUTES') {
            init_git()
            unpack_lib('centos7_cpu')
            sh "ci/build.py --platform centos7_cpu /work/runtime_functions.sh unittest_centos7_cpu"
          }
        }
      }
    },
    'Python3: CentOS 7 GPU': {
      node('mxnetlinux-gpu') {
        ws('workspace/build-centos7-gpu') {
          timeout(time: max_time, unit: 'MINUTES') {
            init_git()
            unpack_lib('centos7_gpu')
            sh "ci/build.py --nvidiadocker --platform centos7_gpu /work/runtime_functions.sh unittest_centos7_gpu"
          }
        }
      }
    },
    'Scala: CPU': {
      node('mxnetlinux-cpu') {
        ws('workspace/ut-scala-cpu') {
          timeout(time: max_time, unit: 'MINUTES') {
            init_git()
            unpack_lib('cpu', mx_dist_lib)
            sh "ci/build.py --platform ubuntu_cpu /work/runtime_functions.sh unittest_ubuntu_cpu_scala"
          }
        }
      }
    },
    'Scala: GPU': {
      node('mxnetlinux-gpu') {
        ws('workspace/ut-scala-gpu') {
          timeout(time: max_time, unit: 'MINUTES') {
            init_git()
            unpack_lib('gpu', mx_dist_lib)
            sh "ci/build.py --nvidiadocker --platform ubuntu_gpu /work/runtime_functions.sh unittest_ubuntu_gpu_scala"
          }
        }
      }
    },
    'Perl: CPU': {
      node('mxnetlinux-cpu') {
        ws('workspace/ut-perl-cpu') {
          timeout(time: max_time, unit: 'MINUTES') {
            init_git()
            unpack_lib('cpu')
            sh "ci/build.py --platform ubuntu_cpu /work/runtime_functions.sh unittest_ubuntu_cpugpu_perl"
          }
        }
      }
    },
    'Perl: GPU': {
      node('mxnetlinux-gpu') {
        ws('workspace/ut-perl-gpu') {
          timeout(time: max_time, unit: 'MINUTES') {
            init_git()
            unpack_lib('gpu')
            sh "ci/build.py --nvidiadocker --platform ubuntu_gpu /work/runtime_functions.sh unittest_ubuntu_cpugpu_perl"
          }
        }
      }
    },
    'Cpp: GPU': {
      node('mxnetlinux-gpu') {
        ws('workspace/ut-cpp-gpu') {
          timeout(time: max_time, unit: 'MINUTES') {
            init_git()
            unpack_lib('cmake_mkldnn_gpu', mx_cmake_mkldnn_lib)
            sh "ci/build.py --nvidiadocker --platform ubuntu_gpu /work/runtime_functions.sh unittest_ubuntu_gpu_cpp"
          }
        }
      }
    },
    'R: CPU': {
      node('mxnetlinux-cpu') {
        ws('workspace/ut-r-cpu') {
          timeout(time: max_time, unit: 'MINUTES') {
            init_git()
            unpack_lib('cpu')
            sh "ci/build.py --platform ubuntu_cpu /work/runtime_functions.sh unittest_ubuntu_cpu_R"
          }
        }
      }
    },
    'R: GPU': {
      node('mxnetlinux-gpu') {
        ws('workspace/ut-r-gpu') {
          timeout(time: max_time, unit: 'MINUTES') {
            init_git()
            unpack_lib('gpu')
            sh "ci/build.py --nvidiadocker --platform ubuntu_gpu /work/runtime_functions.sh unittest_ubuntu_gpu_R"
          }
        }
      }
    },

    'Python 2: CPU Win':{
      node('mxnetwindows-cpu') {
        timeout(time: max_time, unit: 'MINUTES') {
          ws('workspace/ut-python-cpu') {
            init_git_win()
            unstash 'vc14_cpu'
            bat '''rmdir /s/q pkg_vc14_cpu
              7z x -y vc14_cpu.7z'''
            bat """xcopy C:\\mxnet\\data data /E /I /Y
              xcopy C:\\mxnet\\model model /E /I /Y
              call activate py2
              set PYTHONPATH=${env.WORKSPACE}\\pkg_vc14_cpu\\python
              del /S /Q ${env.WORKSPACE}\\pkg_vc14_cpu\\python\\*.pyc
              C:\\mxnet\\test_cpu.bat"""
          }
        }
      }
    },
    'Python 3: CPU Win': {
      node('mxnetwindows-cpu') {
        timeout(time: max_time, unit: 'MINUTES') {
          ws('workspace/ut-python-cpu') {
            init_git_win()
            unstash 'vc14_cpu'
            bat '''rmdir /s/q pkg_vc14_cpu
              7z x -y vc14_cpu.7z'''
            bat """xcopy C:\\mxnet\\data data /E /I /Y
              xcopy C:\\mxnet\\model model /E /I /Y
              call activate py3
              set PYTHONPATH=${env.WORKSPACE}\\pkg_vc14_cpu\\python
              del /S /Q ${env.WORKSPACE}\\pkg_vc14_cpu\\python\\*.pyc
              C:\\mxnet\\test_cpu.bat"""
          }
        }
      }
    },
    'Python 2: GPU Win':{
      node('mxnetwindows-gpu') {
        timeout(time: max_time, unit: 'MINUTES') {
          ws('workspace/ut-python-gpu') {
            init_git_win()
            unstash 'vc14_gpu'
            bat '''rmdir /s/q pkg_vc14_gpu
              7z x -y vc14_gpu.7z'''
            bat """xcopy C:\\mxnet\\data data /E /I /Y
              xcopy C:\\mxnet\\model model /E /I /Y
              call activate py2
              set PYTHONPATH=${env.WORKSPACE}\\pkg_vc14_gpu\\python
              del /S /Q ${env.WORKSPACE}\\pkg_vc14_gpu\\python\\*.pyc
              C:\\mxnet\\test_gpu.bat"""
          }
        }
      }
    },
    'Python 3: GPU Win':{
      node('mxnetwindows-gpu') {
        timeout(time: max_time, unit: 'MINUTES') {
          ws('workspace/ut-python-gpu') {
          init_git_win()
          unstash 'vc14_gpu'
          bat '''rmdir /s/q pkg_vc14_gpu
            7z x -y vc14_gpu.7z'''
          bat """xcopy C:\\mxnet\\data data /E /I /Y
            xcopy C:\\mxnet\\model model /E /I /Y
            call activate py3
            set PYTHONPATH=${env.WORKSPACE}\\pkg_vc14_gpu\\python
            del /S /Q ${env.WORKSPACE}\\pkg_vc14_gpu\\python\\*.pyc
            C:\\mxnet\\test_gpu.bat"""
          }
        }
      }
    }
  }

  stage('Integration Test') {
    parallel 'Onnx CPU': {
      node('mxnetlinux-cpu') {
        ws('workspace/it-onnx-cpu') {
          timeout(time: max_time, unit: 'MINUTES') {
            init_git()
            unpack_lib('cpu')
            sh "ci/build.py --platform ubuntu_cpu /work/runtime_functions.sh integrationtest_ubuntu_cpu_onnx"
          }
        }
      }
    },
    'Python GPU': {
      node('mxnetlinux-gpu') {
        ws('workspace/it-python-gpu') {
          timeout(time: max_time, unit: 'MINUTES') {
            init_git()
            unpack_lib('gpu')
            sh "ci/build.py --nvidiadocker --platform ubuntu_gpu /work/runtime_functions.sh integrationtest_ubuntu_gpu_python"
          }
        }
      }
    },
    'Caffe GPU': {
      node('mxnetlinux-gpu') {
        ws('workspace/it-caffe') {
          timeout(time: max_time, unit: 'MINUTES') {
            init_git()
            unpack_lib('gpu')
            sh "ci/build.py --nvidiadocker --platform ubuntu_gpu /work/runtime_functions.sh integrationtest_ubuntu_gpu_caffe"
          }
        }
      }
    },
    'cpp-package GPU': {
      node('mxnetlinux-gpu') {
        ws('workspace/it-cpp-package') {
          timeout(time: max_time, unit: 'MINUTES') {
            init_git()
            unpack_lib('gpu')
            unstash 'cpp_test_score'
            unstash 'cpp_test_optimizer'
            sh "ci/build.py --nvidiadocker --platform ubuntu_gpu /work/runtime_functions.sh integrationtest_ubuntu_gpu_cpp_package"
          }
        }
      }
    },
    'dist-kvstore tests GPU': {
      node('mxnetlinux-gpu') {
        ws('workspace/it-dist-kvstore') {
          timeout(time: max_time, unit: 'MINUTES') {
            init_git()
            unpack_lib('gpu')
            sh "ci/build.py --nvidiadocker --platform ubuntu_gpu /work/runtime_functions.sh integrationtest_ubuntu_gpu_dist_kvstore"
          }
        }
      }
    },
    'tutorial tests Python 2 GPU': {
      node('mxnetlinux-gpu') {
        ws('workspace/it-tutorials-py2') {
          timeout(time: max_time, unit: 'MINUTES') {
            init_git()
            unpack_lib('gpu')
            sh "ci/build.py --shm-size=3g --nvidiadocker --platform ubuntu_gpu /work/runtime_functions.sh tutorialtest_ubuntu_python2_gpu"
          }
        }
      }
    },
    'tutorial tests Python 3 GPU': {
      node('mxnetlinux-gpu') {
        ws('workspace/it-tutorials-py3') {
          timeout(time: max_time, unit: 'MINUTES') {
            init_git()
            unpack_lib('gpu')
            sh "ci/build.py --shm-size=3g --nvidiadocker --platform ubuntu_gpu /work/runtime_functions.sh tutorialtest_ubuntu_python3_gpu"
          }
        }
      }
    }
  }

  stage('Deploy') {
    node('mxnetlinux-cpu') {
      ws('workspace/docs') {
        timeout(time: max_time, unit: 'MINUTES') {
          init_git()
          sh "ci/build.py --platform ubuntu_cpu /work/runtime_functions.sh deploy_docs"
          sh "tests/ci_build/deploy/ci_deploy_doc.sh ${env.BRANCH_NAME} ${env.BUILD_NUMBER}"
        }        
      }
    }
  }

  // set build status to success at the end
  currentBuild.result = "SUCCESS"
} catch (caughtError) {
  node("mxnetlinux-cpu") {
    sh "echo caught ${caughtError}"
    err = caughtError
    currentBuild.result = "FAILURE"
  }
} finally {
  node("mxnetlinux-cpu") {
    // Only send email if master failed
    if (currentBuild.result == "FAILURE" && env.BRANCH_NAME == "master") {
      emailext body: 'Build for MXNet branch ${BRANCH_NAME} has broken. Please view the build at ${BUILD_URL}', replyTo: '${EMAIL}', subject: '[BUILD FAILED] Branch ${BRANCH_NAME} build ${BUILD_NUMBER}', to: '${EMAIL}'
    }
    // Remember to rethrow so the build is marked as failing
    if (err) {
      throw err
    }
  }
}<|MERGE_RESOLUTION|>--- conflicted
+++ resolved
@@ -107,7 +107,6 @@
   }
 }
 
-<<<<<<< HEAD
 // Python 2 quantization
 def python2_quantization(docker_container_name) {
   timeout(time: max_time, unit: 'MINUTES') {
@@ -119,11 +118,12 @@
 def python3_quantization(docker_container_name) {
   timeout(time: max_time, unit: 'MINUTES') {
     sh "ci/build.py --platform ${docker_container_name} /work/runtime_functions.sh unittest_ubuntu_python3_quantization_cpu"
-=======
+  }
+}
+
 def python3_ut_mkldnn(docker_container_name) {
   timeout(time: max_time, unit: 'MINUTES') {
     sh "ci/build.py --build --platform ${docker_container_name} /work/runtime_functions.sh unittest_ubuntu_python3_cpu_mkldnn"
->>>>>>> 1d33fc79
   }
 }
 
