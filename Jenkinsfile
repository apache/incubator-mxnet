--- conflicted
+++ resolved
@@ -254,8 +254,6 @@
           timeout(time: max_time, unit: 'MINUTES') {
             utils.init_git()
             utils.docker_run('ubuntu_cpu', 'build_ubuntu_cpu_clang60', false)
-<<<<<<< HEAD
-=======
           }
         }
       }
@@ -266,7 +264,6 @@
           timeout(time: max_time, unit: 'MINUTES') {
             utils.init_git()
             utils.docker_run('ubuntu_cpu', 'build_ubuntu_cpu_clang_tidy', false)
->>>>>>> a03d59ed
           }
         }
       }
@@ -288,11 +285,7 @@
           timeout(time: max_time, unit: 'MINUTES') {
             utils.init_git()
             utils.docker_run('ubuntu_cpu', 'build_ubuntu_cpu_clang60_mkldnn', false)
-<<<<<<< HEAD
-            utils.pack_lib('mkldnn_cpu_clang6', mx_mkldnn_lib)
-=======
             utils.pack_lib('mkldnn_cpu_clang6', mx_mkldnn_lib, true)
->>>>>>> a03d59ed
           }
         }
       }
@@ -451,10 +444,7 @@
           timeout(time: max_time, unit: 'MINUTES') {
             utils.init_git()
             utils.docker_run('armv7', 'build_armv7', false)
-<<<<<<< HEAD
-=======
             utils.pack_lib('armv7', mx_pip)
->>>>>>> a03d59ed
           }
         }
       }
