/*
* Licensed to the Apache Software Foundation (ASF) under one
* or more contributor license agreements.  See the NOTICE file
* distributed with this work for additional information
* regarding copyright ownership.  The ASF licenses this file
* to you under the Apache License, Version 2.0 (the
* "License"); you may not use this file except in compliance
* with the License.  You may obtain a copy of the License at
*
*   http://www.apache.org/licenses/LICENSE-2.0
*
* Unless required by applicable law or agreed to in writing,
* software distributed under the License is distributed on an
* "AS IS" BASIS, WITHOUT WARRANTIES OR CONDITIONS OF ANY
* KIND, either express or implied.  See the License for the
* specific language governing permissions and limitations
* under the License.
*/

#if MXNET_USE_MKLDNN == 1

#include <utility>
#include <vector>
#include <string>
#include "../common.h"
#include "../../nn/mkldnn/mkldnn_base-inl.h"
#include "../../nn/mkldnn/mkldnn_ops-inl.h"
#include "../../quantization/quantization_utils.h"
#include "mkldnn_conv-inl.h"
#include "../../nn/mkldnn/mkldnn_act-inl.h"
#include "../../tensor/matrix_op-inl.h"

namespace mxnet {
namespace op {

using red::limits::MaxValue;
using red::limits::MinValue;

template <typename DType>
static void UpdateConvWeightBias(NDArray *weight, NDArray *bias, bool no_bias,
                                 const NDArray &gamma, const NDArray &beta,
                                 const NDArray &mean, const NDArray &variance,
                                 const BatchNormParam *param) {
  // TODO(Zhennan): Handle the case weight is not in dims 4.
  NDArray update_weight = NDArray(weight->storage_type(), weight->shape(),
                                  weight->ctx(), true, weight->dtype());
  NDArray update_bias = NDArray(beta.storage_type(), beta.shape(), beta.ctx(),
                                true, beta.dtype());
  const DType *weight_ptr = weight->data().dptr<DType>();
  const DType *bias_ptr = no_bias ? nullptr : bias->data().dptr<DType>();
  const DType *gamma_ptr = gamma.data().dptr<DType>();
  const DType *beta_ptr = beta.data().dptr<DType>();
  const DType *mean_ptr = mean.data().dptr<DType>();
  const DType *var_ptr = variance.data().dptr<DType>();
  DType *update_weight_ptr = update_weight.data().dptr<DType>();
  DType *update_bias_ptr = update_bias.data().dptr<DType>();
  size_t channel = gamma.shape()[0];
  size_t offset = weight->shape()[1] * weight->shape()[2] * weight->shape()[3];
#pragma omp parallel for num_threads(engine::OpenMP::Get()->GetRecommendedOMPThreadCount())
  for (int c = 0; c < static_cast<int>(channel); ++c) {
    const DType *p1 = weight_ptr + c * offset;
    DType *p2 = update_weight_ptr + c * offset;
    DType alpha = (param->fix_gamma ? static_cast<DType>(1.0f) : gamma_ptr[c]) /
                  sqrt(var_ptr[c] + param->eps);

    if (bias_ptr)
      update_bias_ptr[c] = beta_ptr[c] + alpha * (bias_ptr[c] - mean_ptr[c]);
    else
      update_bias_ptr[c] = beta_ptr[c] - alpha * mean_ptr[c];

    for (size_t k = 0; k < offset; ++k) {
      p2[k] = p1[k] * alpha;
    }
  }
  *weight = update_weight;
  *bias = update_bias;
}

static inline size_t GetInSumIndex(const MKLDNNConvFusionParam &param) {
  return 2 + (param.full_conv_param.conv_param.no_bias ? 0 : 1) +
         (param.full_conv_param.mkldnn_param.with_bn ? 4 : 0);
}

template <typename DType>
static std::vector<float> GetWeightScales(const NDArray &weight, bool weight_channelwise_scale) {
  std::vector<float> weight_scales;
  const DType *weight_ptr = weight.data().dptr<DType>();
  size_t channel = weight.shape()[0];

  // TODO(Zhennan): Handle the case weight is not in dims 4.
  size_t offset = weight.shape()[1] * weight.shape()[2] * weight.shape()[3];
  std::vector<DType> weight_c_min(channel, MaxValue<DType>());
  std::vector<DType> weight_c_max(channel, MinValue<DType>());
  for (int c = 0; c < static_cast<int>(channel); ++c) {
    const DType *p1 = weight_ptr + c * offset;
    for (size_t k = 0; k < offset; ++k) {
      if (weight_c_min[c] > p1[k])
        weight_c_min[c] = p1[k];
      if (weight_c_max[c] < p1[k])
        weight_c_max[c] = p1[k];
    }
  }

  if (weight_channelwise_scale) {
    weight_scales.resize(channel);
    for (int c = 0; c < static_cast<int>(channel); ++c) {
      DType weight_range = MaxAbs(weight_c_min[c], weight_c_max[c]);
      weight_scales[c] = kInt8Range / weight_range;
    }
  } else {
    DType total_min = weight_c_min[0];
    DType total_max = weight_c_max[0];
    for (size_t c = 0; c < channel; ++c) {
      if (total_min > weight_c_min[c]) total_min = weight_c_min[c];
      if (total_max < weight_c_max[c]) total_max = weight_c_max[c];
    }
    weight_scales.resize(3);
    DType weight_range = MaxAbs(total_min, total_max);
    weight_scales[0] = kInt8Range / weight_range;
    weight_scales[1] = total_min;
    weight_scales[2] = total_max;
  }
  return weight_scales;
}

static void ConvertWeightBias2MKLDNN(const MKLDNNConvFullParam &param,
                                     mkldnn::convolution_forward::primitive_desc fwd_pd,
                                     NDArray *weight, NDArray *bias, bool has_bias,
                                     float data_scale, const std::vector<float> &weight_scales) {
  MKLDNNStream *stream = MKLDNNStream::Get();
  const auto new_weight = NDArray(fwd_pd.weights_primitive_desc());
  const auto conv_weights_memory = new_weight.GetMKLDNNData();
  primitive_attr weight_attr;
  if (weight_scales.size()) {
    const int weight_mask = (weight_scales.size()) == 1 ? 0 : 1;
    weight_attr.set_int_output_round_mode(round_mode::round_nearest);
    weight_attr.set_output_scales(weight_mask, weight_scales);
  }
  auto default_weights_memory = GetWeights(*weight, param.conv_param.num_group);
  if (default_weights_memory == nullptr) default_weights_memory = weight->GetMKLDNNData();
  const auto weight_reorder_pd =
      mkldnn::reorder::primitive_desc(default_weights_memory->get_primitive_desc(),
                                      conv_weights_memory->get_primitive_desc(), weight_attr);
  stream->RegisterPrim(
      mkldnn::reorder(weight_reorder_pd, *default_weights_memory, *conv_weights_memory));

  NDArray new_bias;
  if (has_bias && data_scale) {
    std::vector<float> bias_scales(weight_scales.size());
    for (size_t c = 0; c < weight_scales.size(); ++c) {
      bias_scales[c] = weight_scales[c] * data_scale;
    }
    new_bias = NDArray(fwd_pd.bias_primitive_desc());
    const auto conv_bias_memory = new_bias.GetMKLDNNData();
    const int bias_mask = (bias_scales.size()) == 1 ? 0 : 1;
    primitive_attr bias_attr;
    bias_attr.set_int_output_round_mode(round_mode::round_nearest);
    bias_attr.set_output_scales(bias_mask, bias_scales);
    auto bias_weights_memory = bias->GetMKLDNNData();
    auto bias_reorder_pd =
        mkldnn::reorder::primitive_desc(bias_weights_memory->get_primitive_desc(),
                                        conv_bias_memory->get_primitive_desc(), bias_attr);
    stream->RegisterPrim(
        mkldnn::reorder(bias_reorder_pd, *bias_weights_memory, *conv_bias_memory));
  }
  stream->Submit();
  *weight = new_weight;
  if (has_bias && data_scale) *bias = new_bias;
}

class SgMKLDNNConvOperator {
 public:
  explicit SgMKLDNNConvOperator(const nnvm::NodeAttrs &attrs)
      : subgraph_sym_(*attrs.subgraphs[0]),
        param_(nnvm::get<MKLDNNConvFusionParam>(attrs.parsed)) {}

  void Forward(const OpContext &ctx,
               const std::vector<NDArray> &inputs,
               const std::vector<OpReqType> &req,
               const std::vector<NDArray> &outputs);

 private:
  bool initialized_{false};
  bool inplace_{false};
  bool post_requantize_{false};
  nnvm::Symbol subgraph_sym_;
  MKLDNNConvFusionParam param_;
  std::shared_ptr<MKLDNNConvForward> fwd_;
  NDArray cached_weight_;
  NDArray cached_bias_;
  float cached_data_min_;
  float cached_data_max_;
  float cached_sum_min_;
  float cached_sum_max_;
  float cached_output_min_;
  float cached_output_max_;
  size_t weight_ver_;
  size_t bias_ver_;
  float data_scale_{0.0f};
  std::vector<float> weight_scales_;
};

void SgMKLDNNConvOperator::Forward(const OpContext &ctx,
                                   const std::vector<NDArray> &inputs,
                                   const std::vector<OpReqType> &req,
                                   const std::vector<NDArray> &outputs) {
  auto &full_conv_param = param_.full_conv_param;
  auto &mkldnn_param = param_.full_conv_param.mkldnn_param;
  auto &conv_param = param_.full_conv_param.conv_param;
  auto bn_param = param_.bn_param.get();
  size_t input_size =
      2 + (conv_param.no_bias ? 0 : 1) + (mkldnn_param.with_bn ? 4 : 0) +
      (mkldnn_param.with_sum ? 1 : 0) +
      (mkldnn_param.quantized ? 2 + (full_conv_param.mkldnn_param.with_sum ? 2 : 0) : 0);
  CHECK_EQ(inputs.size(), input_size);
  size_t idx = 0;

  auto in_data = idx++;
  auto in_weight = idx++;
  auto in_bias = conv_param.no_bias ? 0 : (idx++);
  auto in_gamma = mkldnn_param.with_bn ? (idx++) : 0;
  auto in_beta = mkldnn_param.with_bn ? (idx++) : 0;
  auto in_mean = mkldnn_param.with_bn ? (idx++) : 0;
  auto in_var = mkldnn_param.with_bn ? (idx++) : 0;
  auto in_sum = mkldnn_param.with_sum ? (idx++) : 0;
  float data_min =
      mkldnn_param.quantized ? inputs[idx++].data().dptr<float>()[0] : 0.0;
  float data_max =
      mkldnn_param.quantized ? inputs[idx++].data().dptr<float>()[0] : 0.0;
  float sum_min = (mkldnn_param.with_sum && mkldnn_param.quantized)
                      ? inputs[idx++].data().dptr<float>()[0]
                      : 0.0;
  float sum_max = (mkldnn_param.with_sum && mkldnn_param.quantized)
                      ? inputs[idx++].data().dptr<float>()[0]
                      : 0.0;
  CHECK_EQ(input_size, idx);
  bool has_bias = mkldnn_param.with_bn || !conv_param.no_bias;
  NDArray data = inputs[in_data];
  NDArray output = mkldnn_param.with_sum ? inputs[in_sum] : outputs[kOut];

  // Copy inputs[in_sum] into outputs[kOut] in case inplace optimization failed.
  if (mkldnn_param.with_sum) {
    if (!initialized_) {
      // TODO(zhennan): Currently, mkldnn fallback mechanism will break inplace option,
      // which make check (req[kOut] == kWriteInplace) useless.
      auto in_mkl_mem = inputs[in_sum].GetMKLDNNData();
      auto out_mkl_mem = outputs[kOut].GetMKLDNNData();
      if (in_mkl_mem->get_data_handle() == out_mkl_mem->get_data_handle()) {
        inplace_ = true;
      }
    }
    if (!inplace_) {
      auto in_mkl_mem = inputs[in_sum].GetMKLDNNData();
      auto out_mkl_mem = outputs[kOut].GetMKLDNNData();
<<<<<<< HEAD
=======
      if (outputs[kOut].dtype() == mshadow::kInt32) {
        auto mem_desc = in_mkl_mem->get_primitive_desc().desc();
        auto this_dtype = get_mkldnn_type(mshadow::kInt32);
        mkldnn::memory::desc omd(
            mkldnn::memory::dims(mem_desc.data.dims, mem_desc.data.dims + mem_desc.data.ndims),
            this_dtype, static_cast<mkldnn::memory::format>(mem_desc.data.format));
        mkldnn::memory::primitive_desc opd(omd, CpuEngine::Get()->get_engine());
        mkldnn_mem_ptr tmp_mem(new mkldnn::memory(opd, out_mkl_mem->get_data_handle()));
        MKLDNNStream::Get()->RegisterMem(tmp_mem);
        MKLDNNStream::Get()->RegisterPrim(mkldnn::reorder(*in_mkl_mem, *tmp_mem));
        output = NDArray(tmp_mem);
      } else {
>>>>>>> 75a9e187
      mkldnn_mem_ptr tmp_mem(
          new mkldnn::memory(in_mkl_mem->get_primitive_desc(), out_mkl_mem->get_data_handle()));
      MKLDNNStream::Get()->RegisterMem(tmp_mem);
      mxnet::MKLDNNCopy(*in_mkl_mem, tmp_mem.get());
      output = NDArray(tmp_mem);
<<<<<<< HEAD
=======
      }
>>>>>>> 75a9e187
    }
  }

  // Check input change
  // TODO(zhennan): Only update cached_* changed.
  if (initialized_) {
    if (mkldnn_param.with_bn) {
      if (weight_ver_ != inputs[in_weight].version() ||
          ((!conv_param.no_bias) && bias_ver_ != inputs[in_bias].version())) {
        initialized_ = false;
      }
    }
    if (initialized_ && mkldnn_param.quantized) {
      if (cached_data_min_ != data_min || cached_data_max_ != data_max ||
          cached_sum_min_ != sum_min || cached_sum_max_ != sum_max ||
          weight_ver_ != inputs[in_weight].version() ||
          ((!conv_param.no_bias) && bias_ver_ != inputs[in_bias].version())) {
        initialized_ = false;
      }
    }
  }
  if (!initialized_) {
    cached_data_min_ = data_min;
    cached_data_max_ = data_max;
    cached_sum_min_ = sum_min;
    cached_sum_max_ = sum_max;
    cached_weight_ = inputs[in_weight].Reorder2Default();
    weight_ver_ = inputs[in_weight].version();
    if (!conv_param.no_bias) {
      cached_bias_ = inputs[in_bias];
      bias_ver_ = inputs[in_bias].version();
    } else {
      cached_bias_ = NDArray();
    }

    // Update weight and bias after bn fusion.
    if (mkldnn_param.with_bn) {
      CHECK_EQ(inputs[in_weight].dtype(), inputs[in_gamma].dtype());
      CHECK_EQ(inputs[in_weight].dtype(), inputs[in_beta].dtype());
      CHECK_EQ(inputs[in_weight].dtype(), inputs[in_var].dtype());
      MSHADOW_REAL_TYPE_SWITCH(inputs[in_weight].dtype(), DType, {
        UpdateConvWeightBias<DType>(&cached_weight_, &cached_bias_,
                                    conv_param.no_bias, inputs[in_gamma],
                                    inputs[in_beta], inputs[in_mean],
                                    inputs[in_var], bn_param);
      });
    }
    // Quantize weight and bias.
    if (mkldnn_param.quantized) {
      CHECK(data.dtype() == mshadow::kInt8 || data.dtype() == mshadow::kUint8);
      if (cached_data_min_ < 0.0f) {
        CHECK_EQ(data.dtype(), mshadow::kInt8)
            << "Expect int8 when data_min < 0.0, consider quantize model with int8.";
      }
      auto weight_channelwise_scale = false;
      if (mkldnn_param.min_calib_range.has_value() && mkldnn_param.max_calib_range.has_value()) {
        cached_output_min_ = mkldnn_param.min_calib_range.value();
        cached_output_max_ = mkldnn_param.max_calib_range.value();
        post_requantize_ = true;
        weight_channelwise_scale = true;
      }
      auto data_range = (data.dtype() == mshadow::kInt8) ? kInt8Range : kUint8Range;
      data_scale_ = data_range / MaxAbs(cached_data_min_, cached_data_max_);
      MSHADOW_REAL_TYPE_SWITCH(cached_weight_.dtype(), DType, {
        weight_scales_ =
            GetWeightScales<DType>(cached_weight_, weight_channelwise_scale);
      });
      // Collect scale.
      size_t channel = cached_weight_.shape()[0];
      float sum_in_scale = 1.0;
      float out_range;
      float quantized_out_range;
      float output_scale;
      if (mkldnn_param.with_sum) {
        auto quantized_sum_range =
            (inputs[in_sum].dtype() == mshadow::kInt8) ? kInt8Range : kUint8Range;
        sum_in_scale = quantized_sum_range / MaxAbs(cached_sum_min_, cached_sum_max_);
      }
      if (post_requantize_) {
        quantized_out_range = IsOutputUInt8(param_) ? kUint8Range : kInt8Range;
        out_range = MaxAbs(cached_output_min_, cached_output_max_);
        output_scale = quantized_out_range / out_range;
        full_conv_param.requantize_scales.resize(weight_channelwise_scale ? channel : 1);
        for (size_t c = 0; c < full_conv_param.requantize_scales.size(); c++) {
          full_conv_param.requantize_scales[c] = output_scale / data_scale_ / weight_scales_[c];
        }
      } else {
        Stream<cpu> *s = ctx.get_stream<cpu>();
        if (data.dtype() == mshadow::kInt8) {
          mxnet_op::Kernel<QuantizationRangeForS8S8MultiplicationStruct, cpu>::Launch(
              s, 1, &cached_output_min_, &cached_output_max_, &weight_scales_[1],
              &weight_scales_[2], &cached_data_min_, &cached_data_max_);
        } else {
          mxnet_op::Kernel<QuantizationRangeForS8U8MultiplicationStruct, cpu>::Launch(
              s, 1, &cached_output_min_, &cached_output_max_, &weight_scales_[1],
              &weight_scales_[2], &cached_data_min_, &cached_data_max_);
        }
        weight_scales_.resize(1);
        output_scale = data_scale_ * weight_scales_[0];
        full_conv_param.requantize_scales.resize(0);
      }
      if (mkldnn_param.with_sum) {
        full_conv_param.sum_scale = output_scale / sum_in_scale;
      }
      if (mkldnn_param.with_act &&
          full_conv_param.act_param.alg == mkldnn::algorithm::eltwise_bounded_relu) {
        if (mkldnn_param.with_sum) {
          LOG(ERROR) << "mkldnn doesn't support conv + relu + sum fusion yet.";
          full_conv_param.act_param.alpha *= output_scale;
        } else {
          // For conv+relu6 without sum, we don't need post_ops as output_scale can do the cut off.
          mkldnn_param.with_act = false;
        }
      }
      if (mkldnn_param.with_postsum_act) {
        CHECK(full_conv_param.postsum_act_param.alg == mkldnn::algorithm::eltwise_relu);
      }
    }
    fwd_.reset(new MKLDNNConvForward(
        full_conv_param, ctx.is_train, data, cached_weight_,
        has_bias ? &cached_bias_ : nullptr, output));
    ConvertWeightBias2MKLDNN(full_conv_param, fwd_->fwd_pd, &cached_weight_, &cached_bias_,
                             has_bias, data_scale_, weight_scales_);
    fwd_->SetNewMem(*data.GetMKLDNNData(), *cached_weight_.GetMKLDNNData(),
                    has_bias ? cached_bias_.GetMKLDNNData() : nullptr,
                    *output.GetMKLDNNData());
    initialized_ = true;
  }

  if (mkldnn_param.with_sum) {
    const auto output_mem = output.GetMKLDNNData();
    const auto out_mem_desc = output_mem->get_primitive_desc().desc();
    const auto dst_format = fwd_->fwd_pd.dst_primitive_desc().desc().data.format;
    if (out_mem_desc.data.format != dst_format) {
      auto tmp_out_mem = output.GetMKLDNNDataReorder(fwd_->fwd_pd.dst_primitive_desc());
      mkldnn::memory::desc data_md(
          mkldnn::memory::dims(out_mem_desc.data.dims,
                               out_mem_desc.data.dims + out_mem_desc.data.ndims),
          static_cast<mkldnn::memory::data_type>(out_mem_desc.data.data_type),
          static_cast<memory::format>(dst_format));
      mkldnn::memory::primitive_desc pd(data_md, CpuEngine::Get()->get_engine());
      mkldnn_mem_ptr new_out_mem(new mkldnn::memory(pd, output_mem->get_data_handle()));
      MKLDNNStream::Get()->RegisterMem(new_out_mem);
      mxnet::MKLDNNCopy(*tmp_out_mem, new_out_mem.get());
      output = NDArray(new_out_mem);
    }
  }

  if (mkldnn_param.quantized) {
    auto data_mem = data.GetMKLDNNDataReorder(fwd_->fwd_pd.src_primitive_desc());
    mkldnn::memory *mem = output.CreateMKLDNNData(fwd_->fwd_pd.dst_primitive_desc());
    fwd_->SetNewMem(*data_mem, *mem);
    MKLDNNStream::Get()->RegisterPrim(fwd_->GetFwd());
    MKLDNNStream::Get()->Submit();
  } else {
    std::vector<NDArray> new_inputs;
    std::vector<OpReqType> new_req;
    if (has_bias) {
      new_inputs = {data, cached_weight_, cached_bias_};
      new_req = {req[in_data], req[in_weight], req[in_bias]};
    } else {
      new_inputs = {data, cached_weight_};
      new_req = {req[in_data], req[in_weight]};
    }
    MKLDNNConvolutionForwardFullFeature(full_conv_param, ctx, fwd_.get(), new_inputs, new_req,
                                        {output});
  }

  if (mkldnn_param.quantized) {
    *outputs[kMin].data().dptr<float>() = cached_output_min_;
    *outputs[kMax].data().dptr<float>() = cached_output_max_;
  }
  if (mkldnn_param.with_sum) {
    auto out = const_cast<NDArray &>(outputs[kOut]);
    auto format = static_cast<mkldnn::memory::format>(
        fwd_->fwd_pd.dst_primitive_desc().desc().data.format);
    out.UpdateMKLDNNMemDesc(format);
  }
}

static void SgMKLDNNConvOpForward(const OpStatePtr &state_ptr,
                                  const OpContext &ctx,
                                  const std::vector<NDArray> &inputs,
                                  const std::vector<OpReqType> &req,
                                  const std::vector<NDArray> &outputs) {
  SgMKLDNNConvOperator &op = state_ptr.get_state<SgMKLDNNConvOperator>();
  op.Forward(ctx, inputs, req, outputs);
}

static uint32_t SgMKLDNNConvNumInputs(const NodeAttrs &attrs) {
  auto const &param = nnvm::get<MKLDNNConvFusionParam>(attrs.parsed);
  auto num_input = DefaultSubgraphOpNumInputs(attrs);
  if (param.full_conv_param.mkldnn_param.quantized)
    return num_input + 2 + (param.full_conv_param.mkldnn_param.with_sum ? 2 : 0);
  else
    return num_input;
}

static void SgMKLDNNConvParamParser(nnvm::NodeAttrs *attrs) {
  MKLDNNConvFusionParam param_;

  // For back-compatible, rename
  // with_relu -> with_act
  // with_postsum_relu -> with_postsum_act

  auto old = attrs->dict.find("with_relu");
  if (old != attrs->dict.end()) {
    attrs->dict["with_act"] = old->second;
    attrs->dict.erase(old);
  }

  old = attrs->dict.find("with_postsum_relu");
  if (old != attrs->dict.end()) {
    attrs->dict["with_postsum_act"] = old->second;
    attrs->dict.erase(old);
  }

  try {
    param_.full_conv_param.mkldnn_param.Init(attrs->dict);
  } catch (const dmlc::ParamError &e) {
    std::ostringstream os;
    os << e.what();
    os << ", in operator " << attrs->op->name << "("
       << "name=\"" << attrs->name << "\"";
    for (const auto &k : attrs->dict) {
      os << ", " << k.first << "=\"" << k.second << "\"";
    }
    os << ")";
    throw dmlc::ParamError(os.str());
  }
  CHECK_EQ(attrs->subgraphs.size(), 1);
  auto subgraph_sym = attrs->subgraphs[0];
  bool with_act = false;
  DFSVisit(subgraph_sym->outputs, [&](const nnvm::NodePtr &node) {
    if (node->is_variable()) return;
    auto &node_name = node->op()->name;
    if (node_name == "BatchNorm") {
      CHECK_EQ(param_.full_conv_param.mkldnn_param.with_bn, true);
      CHECK(param_.bn_param.get() == nullptr);
      param_.bn_param = std::make_shared<BatchNormParam>(
          nnvm::get<BatchNormParam>(node->attrs.parsed));
    } else if (node_name == "Convolution") {
      param_.full_conv_param.conv_param =
          nnvm::get<ConvolutionParam>(node->attrs.parsed);
    } else if (node_name == "Activation" || node_name == "clip") {
      auto &post_act_param =
          (param_.full_conv_param.mkldnn_param.with_act && !with_act)
              ? param_.full_conv_param.act_param
              : param_.full_conv_param.postsum_act_param;
      with_act = true;
      if (node_name == "Activation") {
        const auto act_param = nnvm::get<ActivationParam>(node->attrs.parsed);
        post_act_param.alg = GetMKLDNNActAlgo(act_param);
      } else {
        const auto clip_param = nnvm::get<ClipParam>(node->attrs.parsed);
        post_act_param.alg = mkldnn::algorithm::eltwise_bounded_relu;
        post_act_param.alpha = clip_param.a_max;
      }
    }
  });
  attrs->parsed = std::move(param_);
}

static std::vector<std::string> SgMKLDNNConvListInputNames(const NodeAttrs &attrs) {
  auto const &param = nnvm::get<MKLDNNConvFusionParam>(attrs.parsed);
  std::vector<std::string> input_names;
  input_names.emplace_back("data");
  input_names.emplace_back("weight");
  if (!param.full_conv_param.conv_param.no_bias) {
    input_names.emplace_back("bias");
  }
  if (param.full_conv_param.mkldnn_param.with_bn) {
    input_names.emplace_back("gamma");
    input_names.emplace_back("beta");
    input_names.emplace_back("mean");
    input_names.emplace_back("var");
  }
  if (param.full_conv_param.mkldnn_param.with_sum) {
    input_names.emplace_back("sum");
  }
  if (param.full_conv_param.mkldnn_param.quantized) {
    input_names.emplace_back("data_min");
    input_names.emplace_back("data_max");
    if (param.full_conv_param.mkldnn_param.with_sum) {
      input_names.emplace_back("sum_min");
      input_names.emplace_back("sum_max");
    }
  }
  CHECK_EQ(input_names.size(), SgMKLDNNConvNumInputs(attrs));
  return input_names;
}

static std::vector<std::string> SgMKLDNNConvListOutputNames(
    const NodeAttrs &attrs) {
  auto const &param = nnvm::get<MKLDNNConvFusionParam>(attrs.parsed);
  if (param.full_conv_param.mkldnn_param.quantized)
    return std::vector<std::string>{"output", "output_min", "output_max"};
  else
    return std::vector<std::string>{"output"};
}

static OpStatePtr CreateSgMKLDNNConvState(const nnvm::NodeAttrs &attrs,
                                          Context ctx,
                                          const mxnet::ShapeVector &in_shapes,
                                          const std::vector<int> &in_types) {
  return OpStatePtr::Create<SgMKLDNNConvOperator>(attrs);
}

template <typename DType>
static void FilterMinMaxIndice(const MKLDNNConvParam &mkldnn_param,
                               std::vector<DType> *in_shapes,
                               std::vector<DType> *out_shapes,
                               std::vector<DType> *base_in_shapes,
                               std::vector<DType> *base_out_shapes,
                               std::unordered_set<size_t> *minmax_indice) {
  base_out_shapes->push_back(out_shapes->at(0));
  size_t last = in_shapes->size() - 1;
  if (mkldnn_param.with_sum) {
    minmax_indice->insert(last);
    minmax_indice->insert(last - 1);
    minmax_indice->insert(last - 2);
    minmax_indice->insert(last - 3);
    *base_in_shapes =
        std::vector<DType>(in_shapes->begin(), in_shapes->end() - 4);
  } else {
    minmax_indice->insert(last);
    minmax_indice->insert(last - 1);
    *base_in_shapes =
        std::vector<DType>(in_shapes->begin(), in_shapes->end() - 2);
  }
}

static bool SgMKLDNNConvInferShape(const nnvm::NodeAttrs &attrs,
                                   mxnet::ShapeVector *in_shapes,
                                   mxnet::ShapeVector *out_shapes) {
  auto const &param = nnvm::get<MKLDNNConvFusionParam>(attrs.parsed);
  if (param.full_conv_param.mkldnn_param.quantized) {
    std::unordered_set<size_t> minmax_indice;
    mxnet::ShapeVector base_in_shapes;
    mxnet::ShapeVector base_out_shapes;

    FilterMinMaxIndice<mxnet::TShape>(param.full_conv_param.mkldnn_param, in_shapes,
                               out_shapes, &base_in_shapes, &base_out_shapes,
                               &minmax_indice);
    bool result =
        DefaultSubgraphOpShape(attrs, &base_in_shapes, &base_out_shapes);
    size_t base_idx = 0;
    for (size_t i = 0; i < in_shapes->size(); ++i) {
      if (minmax_indice.count(i)) {
        SHAPE_ASSIGN_CHECK(*in_shapes, i, Shape1(1));
      } else {
        in_shapes->at(i) = base_in_shapes[base_idx++];
      }
    }
    out_shapes->at(0) = base_out_shapes[0];
    SHAPE_ASSIGN_CHECK(*out_shapes, 1, Shape1(1));
    SHAPE_ASSIGN_CHECK(*out_shapes, 2, Shape1(1));
    return result;
  } else {
    return DefaultSubgraphOpShape(attrs, in_shapes, out_shapes);
  }
}

static bool SgMKLDNNConvInferType(const nnvm::NodeAttrs &attrs,
                                  std::vector<int> *in_types,
                                  std::vector<int> *out_types) {
  auto const &param = nnvm::get<MKLDNNConvFusionParam>(attrs.parsed);
  if (param.full_conv_param.mkldnn_param.quantized) {
    std::unordered_set<size_t> minmax_indice;
    std::vector<int> base_in_types;
    std::vector<int> base_out_types;
    FilterMinMaxIndice<int>(param.full_conv_param.mkldnn_param, in_types,
                            out_types, &base_in_types, &base_out_types,
                            &minmax_indice);
    // Override data type to fp32 for default infer type as bn doesn't support
    // uint8.
    int orig_data = base_in_types[0];
    base_in_types[0] = mshadow::kFloat32;
    int orig_sum = base_in_types[0];
    if (param.full_conv_param.mkldnn_param.with_sum) {
      auto sum_index = GetInSumIndex(param);
      orig_sum = base_in_types[sum_index];
      base_in_types[sum_index] = mshadow::kFloat32;
    }
    bool result = DefaultSubgraphOpType(attrs, &base_in_types, &base_out_types);
    base_in_types[0] = orig_data;
    if (param.full_conv_param.mkldnn_param.with_sum) {
      auto sum_index = GetInSumIndex(param);
      base_in_types[sum_index] = orig_sum;
    }
    size_t base_idx = 0;
    for (size_t i = 0; i < in_types->size(); ++i) {
      if (minmax_indice.count(i)) {
        TYPE_ASSIGN_CHECK(*in_types, i, mshadow::kFloat32);
      } else {
        in_types->at(i) = base_in_types[base_idx++];
      }
    }
    if (param.full_conv_param.mkldnn_param.min_calib_range.has_value() &&
        param.full_conv_param.mkldnn_param.max_calib_range.has_value()) {
      if (IsOutputUInt8(param)) {
        TYPE_ASSIGN_CHECK(*out_types, 0, mshadow::kUint8);
      } else {
        TYPE_ASSIGN_CHECK(*out_types, 0, mshadow::kInt8);
      }
    } else {
      TYPE_ASSIGN_CHECK(*out_types, 0, mshadow::kInt32);
    }

    TYPE_ASSIGN_CHECK(*out_types, 1, mshadow::kFloat32);
    TYPE_ASSIGN_CHECK(*out_types, 2, mshadow::kFloat32);
    return result;
  } else {
    return DefaultSubgraphOpType(attrs, in_types, out_types);
  }
}

static bool SgMKLDNNConvOpStorageType(const nnvm::NodeAttrs &attrs,
                                      const int dev_mask,
                                      DispatchMode *dispatch_mode,
                                      std::vector<int> *in_stypes,
                                      std::vector<int> *out_stypes) {
  auto const &param = nnvm::get<MKLDNNConvFusionParam>(attrs.parsed);
  if (param.full_conv_param.mkldnn_param.quantized) {
    std::unordered_set<size_t> minmax_indice;
    std::vector<int> base_in_stypes;
    std::vector<int> base_out_stypes;
    FilterMinMaxIndice<int>(param.full_conv_param.mkldnn_param, in_stypes,
                            out_stypes, &base_in_stypes, &base_out_stypes,
                            &minmax_indice);
    bool result = DefaultSubgraphOpStorageType(
        attrs, dev_mask, dispatch_mode, &base_in_stypes, &base_out_stypes);
    size_t base_idx = 0;
    for (size_t i = 0; i < in_stypes->size(); ++i) {
      if (minmax_indice.count(i)) {
        type_assign(&in_stypes->at(i), mxnet::kDefaultStorage);
      } else {
        in_stypes->at(i) = base_in_stypes[base_idx++];
      }
    }
    out_stypes->at(0) = base_out_stypes[0];
    type_assign(&out_stypes->at(1), mxnet::kDefaultStorage);
    type_assign(&out_stypes->at(2), mxnet::kDefaultStorage);
    return result;
  } else {
    return DefaultSubgraphOpStorageType(attrs, dev_mask, dispatch_mode,
                                        in_stypes, out_stypes);
  }
}

std::vector<std::pair<int, int>> SgMKLDNNConvInplaceOption(
    const NodeAttrs &attrs) {
  auto const &param = nnvm::get<MKLDNNConvFusionParam>(attrs.parsed);
  if (param.full_conv_param.mkldnn_param.with_sum) {
    return std::vector<std::pair<int, int>>{{GetInSumIndex(param), 0}};
  } else {
    return std::vector<std::pair<int, int>>();
  }
}

nnvm::NodePtr SgMKLDNNConvQuantizedOp(const NodeAttrs& attrs) {
  auto const &param = nnvm::get<MKLDNNConvFusionParam>(attrs.parsed);
  nnvm::NodePtr node = nnvm::Node::Create();
  node->attrs.op = Op::Get("_sg_mkldnn_conv");
  CHECK_EQ(param.full_conv_param.conv_param.kernel.ndim(), 2U)
      << "Quantized Convolution of MKL-DNN only supports 2D kernel currently."
      <<  "Please exclude this layer from the quantized model.";
  node->attrs.name = "quantized_" + attrs.name;
  node->attrs.dict = attrs.dict;
  node->attrs.dict["quantized"] = "true";
  node->attrs.subgraphs.reserve(attrs.subgraphs.size());
  for (auto sub : attrs.subgraphs) {
    node->attrs.subgraphs.push_back(sub);
  }
  node->op()->attr_parser(&(node->attrs));
  return node;
}

bool SgMKLDNNAvoidQuantizeInput(const NodeAttrs &attrs, size_t index) {
  auto const &param = nnvm::get<MKLDNNConvFusionParam>(attrs.parsed);
  std::unordered_set<size_t> avoid_indice;
  size_t idx = 0;
  idx++;                         // data
  avoid_indice.insert(idx++);    // weight
  if (!param.full_conv_param.conv_param.no_bias) {
    avoid_indice.insert(idx++);  // bias
  }
  if (param.full_conv_param.mkldnn_param.with_bn) {
    avoid_indice.insert(idx++);  // gamma
    avoid_indice.insert(idx++);  // beta
    avoid_indice.insert(idx++);  // mean
    avoid_indice.insert(idx++);  // var
  }
  return avoid_indice.count(index);
}

NNVM_REGISTER_OP(_sg_mkldnn_conv)
.describe(R"code(_sg_mkldnn_conv)code" ADD_FILELINE)
.set_num_inputs(SgMKLDNNConvNumInputs)
.set_num_outputs([](const NodeAttrs& attrs) {
  auto const &param = nnvm::get<MKLDNNConvFusionParam>(attrs.parsed);
  return param.full_conv_param.mkldnn_param.quantized ? 3 : 1;
})
.set_attr_parser(SgMKLDNNConvParamParser)
.set_attr<nnvm::FListInputNames>("FListInputNames", SgMKLDNNConvListInputNames)
.set_attr<nnvm::FListOutputNames>("FListOutputNames", SgMKLDNNConvListOutputNames)
.set_attr<FCreateOpState>("FCreateOpState", CreateSgMKLDNNConvState)
.set_attr<mxnet::FInferShape>("FInferShape", SgMKLDNNConvInferShape)
.set_attr<nnvm::FInferType>("FInferType", SgMKLDNNConvInferType)
.set_attr<FInferStorageType>("FInferStorageType", SgMKLDNNConvOpStorageType)
.set_attr<FStatefulComputeEx>("FStatefulComputeEx<cpu>", SgMKLDNNConvOpForward)
.set_attr<bool>("TIsMKLDNN", true)
// TODO(Xinyu): a temp solution to enable GluonCV INT8 flow,
// will be reverted after the improvement of CachedOP is done.
.set_attr<nnvm::FGradient>("FGradient", MakeZeroGradNodes)
.set_attr<FResourceRequest>("FResourceRequest", [](const NodeAttrs& n) {
  return std::vector<ResourceRequest>{ResourceRequest::kTempSpace};
})
.set_attr<nnvm::FMutateInputs>("FMutateInputs",
                                DefaultSubgraphOpMutableInputs)
.set_attr<std::string>("key_var_num_args", "num_args")
.set_attr<nnvm::FInplaceOption>("FInplaceOption", SgMKLDNNConvInplaceOption)
.set_attr<FQuantizedOp>("FQuantizedOp", SgMKLDNNConvQuantizedOp)
.set_attr<FNeedRequantize>("FNeedRequantize", [](const NodeAttrs& attrs) { return true; })
.set_attr<FAvoidQuantizeInput>("FAvoidQuantizeInput", SgMKLDNNAvoidQuantizeInput);

}  // namespace op
}  // namespace mxnet

#endif  // if MXNET_USE_MKLDNN == 1<|MERGE_RESOLUTION|>--- conflicted
+++ resolved
@@ -252,8 +252,6 @@
     if (!inplace_) {
       auto in_mkl_mem = inputs[in_sum].GetMKLDNNData();
       auto out_mkl_mem = outputs[kOut].GetMKLDNNData();
-<<<<<<< HEAD
-=======
       if (outputs[kOut].dtype() == mshadow::kInt32) {
         auto mem_desc = in_mkl_mem->get_primitive_desc().desc();
         auto this_dtype = get_mkldnn_type(mshadow::kInt32);
@@ -266,16 +264,12 @@
         MKLDNNStream::Get()->RegisterPrim(mkldnn::reorder(*in_mkl_mem, *tmp_mem));
         output = NDArray(tmp_mem);
       } else {
->>>>>>> 75a9e187
       mkldnn_mem_ptr tmp_mem(
           new mkldnn::memory(in_mkl_mem->get_primitive_desc(), out_mkl_mem->get_data_handle()));
       MKLDNNStream::Get()->RegisterMem(tmp_mem);
       mxnet::MKLDNNCopy(*in_mkl_mem, tmp_mem.get());
       output = NDArray(tmp_mem);
-<<<<<<< HEAD
-=======
-      }
->>>>>>> 75a9e187
+      }
     }
   }
 
