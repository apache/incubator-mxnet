--- conflicted
+++ resolved
@@ -14,12 +14,6 @@
 
 #include <mshadow/cuda/tensor_gpu-inl.cuh>
 #include "../common/cuda_utils.h"
-<<<<<<< HEAD
-
-namespace mxnet {
-namespace op {
-namespace cuda {
-=======
 
 /*! \brief inverse standard deviation <-> variance */
 #define VARIANCE_TO_INVSTD(__var$,    __eps$)   (1.0/sqrt((__var$) + DType(__eps$)))
@@ -28,7 +22,6 @@
 namespace mxnet {
 namespace op {
 namespace batchnorm_cuda {
->>>>>>> 6fad551d
 
 static const unsigned WARP_SIZE = 32;
 
@@ -420,19 +413,6 @@
 #define DeviceTensor1 DeviceTensor<DType, 1>
 #define DeviceTensor3 DeviceTensor<DType, 3>
 
-<<<<<<< HEAD
-template <typename DType, typename accreal>
-static void BatchNormalizationUpdateOutput(mshadow::Stream<gpu> *s,
-                                            const OpContext &ctx,
-                                            const std::vector<TBlob> &in_data,
-                                            const std::vector<OpReqType> &req,
-                                            const std::vector<TBlob> &out_data,
-                                            const std::vector<TBlob> &aux_states,
-                                            bool train,
-                                            const bool fix_gamma,
-                                            double momentum,
-                                            double eps) {
-=======
 //typedef DeviceTensor<DType, 1> DeviceTensor1;
 //typedef DeviceTensor<DType, 3> DeviceTensor3;
 
@@ -447,7 +427,6 @@
                                            const bool fix_gamma,
                                            double momentum,
                                            double eps) {
->>>>>>> 6fad551d
   DeviceTensor3 input = devicetensor<DType, 3>(in_data[batchnorm::kData]);
   DeviceTensor3 output = devicetensor<DType, 3>(out_data[batchnorm::kOut]);
   DeviceTensor1 weight = fix_gamma ? DeviceTensor1(nullptr, nullptr)
@@ -479,7 +458,6 @@
 
 template<typename DType, typename accreal>
 static void BatchNormalizationBackward(mshadow::Stream<gpu> *s,
-<<<<<<< HEAD
                                         const OpContext &ctx,
                                         const std::vector<TBlob> &out_grad,
                                         const std::vector<TBlob> &in_data,
@@ -492,20 +470,6 @@
                                         const DType scale,
                                         double momentum,
                                         double eps) {
-=======
-                                       const OpContext &ctx,
-                                       const std::vector<TBlob> &out_grad,
-                                       const std::vector<TBlob> &in_data,
-                                       const std::vector<TBlob> &out_data,
-                                       const std::vector<OpReqType> &req,
-                                       const std::vector<TBlob> &in_grad,
-                                       const std::vector<TBlob> &aux_states,
-                                       const bool train,
-                                       const bool fix_gamma,
-                                       const DType scale,
-                                       double momentum,
-                                       double eps) {
->>>>>>> 6fad551d
   DeviceTensor3 input = devicetensor<DType, 3>(in_data[batchnorm::kData]);
   DeviceTensor3 gradOutput = devicetensor<DType, 3>(out_grad[batchnorm::kOut]);
   DeviceTensor3 gradInput = devicetensor<DType, 3>(in_grad[batchnorm::kData]);
@@ -539,18 +503,6 @@
                                                  const std::vector<OpReqType> &req,
                                                  const std::vector<TBlob> &out_data,
                                                  const std::vector<TBlob> &aux_states) {
-<<<<<<< HEAD
-  cuda::BatchNormalizationUpdateOutput<DType, AccReal>(stream,
-                                                        ctx,
-                                                        in_data,
-                                                        req,
-                                                        out_data,
-                                                        aux_states,
-                                                        ctx.is_train && !param_.use_global_stats,
-                                                        param_.fix_gamma,
-                                                        param_.momentum,
-                                                        param_.eps);
-=======
   batchnorm_cuda::BatchNormalizationUpdateOutput<DType, AccReal>(
     stream,
     ctx,
@@ -563,7 +515,6 @@
     param_.fix_gamma,
     param_.momentum,
     param_.eps);
->>>>>>> 6fad551d
   MSHADOW_CUDA_POST_KERNEL_CHECK(BatchNormOp_doForward_gpu);
 }
 
@@ -577,21 +528,6 @@
                                                   const std::vector<OpReqType> &req,
                                                   const std::vector<TBlob> &in_grad,
                                                   const std::vector<TBlob> &aux_states) {
-<<<<<<< HEAD
-  cuda::BatchNormalizationBackward<DType, AccReal>(stream,
-                                                    ctx,
-                                                    out_grad,
-                                                    in_data,
-                                                    out_data,
-                                                    req,
-                                                    in_grad,
-                                                    aux_states,
-                                                    ctx.is_train,
-                                                    param_.fix_gamma,
-                                                    1.0,
-                                                    param_.momentum,
-                                                    param_.eps);
-=======
   batchnorm_cuda::BatchNormalizationBackward<DType, AccReal>(
     stream,
     ctx,
@@ -606,7 +542,6 @@
     1.0,
     param_.momentum,
     param_.eps);
->>>>>>> 6fad551d
   MSHADOW_CUDA_POST_KERNEL_CHECK(BatchNormOp_doBackward_gpu);
 }
 
