--- conflicted
+++ resolved
@@ -22,7 +22,6 @@
 namespace mxnet {
 namespace op {
 
-<<<<<<< HEAD
 class NNPACKInitialize {
  public:
   pthreadpool_t threadpool;
@@ -47,8 +46,6 @@
 
 static NNPACKInitialize nnpackinitialize;
 
-=======
->>>>>>> 2d211798
 template <typename xpu, typename DType>
 class NNPACKConvolutionOp : public ConvolutionOp<xpu, DType> {
  private:
