/*
 * Licensed to the Apache Software Foundation (ASF) under one
 * or more contributor license agreements.  See the NOTICE file
 * distributed with this work for additional information
 * regarding copyright ownership.  The ASF licenses this file
 * to you under the Apache License, Version 2.0 (the
 * "License"); you may not use this file except in compliance
 * with the License.  You may obtain a copy of the License at
 *
 *   http://www.apache.org/licenses/LICENSE-2.0
 *
 * Unless required by applicable law or agreed to in writing,
 * software distributed under the License is distributed on an
 * "AS IS" BASIS, WITHOUT WARRANTIES OR CONDITIONS OF ANY
 * KIND, either express or implied.  See the License for the
 * specific language governing permissions and limitations
 * under the License.
 */

/*!
 * Copyright (c) 2016 by Contributors
 * \file multibox_detection.cc
 * \brief MultiBoxDetection op
 * \author Joshua Zhang
*/
#include "./multibox_detection-inl.h"
#include <algorithm>

namespace mshadow {
template<typename DType>
struct SortElemDescend {
  DType value;
  int index;

  SortElemDescend(DType v, int i) {
    value = v;
    index = i;
  }

  bool operator<(const SortElemDescend &other) const {
    return value > other.value;
  }
};

template<typename DType>
inline void TransformLocations(DType *out, const DType *anchors,
                               const DType *loc_pred, const bool clip,
                               const float vx, const float vy,
                               const float vw, const float vh) {
  // transform predictions to detection results
  DType al = anchors[0];
  DType at = anchors[1];
  DType ar = anchors[2];
  DType ab = anchors[3];
  DType aw = ar - al;
  DType ah = ab - at;
  DType ax = (al + ar) / 2.f;
  DType ay = (at + ab) / 2.f;
  DType px = loc_pred[0];
  DType py = loc_pred[1];
  DType pw = loc_pred[2];
  DType ph = loc_pred[3];
  DType ox = px * vx * aw + ax;
  DType oy = py * vy * ah + ay;
  DType ow = std::exp(pw * vw) * aw / 2;
  DType oh = std::exp(ph * vh) * ah / 2;
  out[0] = clip ? std::max(DType(0), std::min(DType(1), ox - ow)) : (ox - ow);
  out[1] = clip ? std::max(DType(0), std::min(DType(1), oy - oh)) : (oy - oh);
  out[2] = clip ? std::max(DType(0), std::min(DType(1), ox + ow)) : (ox + ow);
  out[3] = clip ? std::max(DType(0), std::min(DType(1), oy + oh)) : (oy + oh);
}

template<typename DType>
inline DType CalculateOverlap(const DType *a, const DType *b) {
  DType w = std::max(DType(0), std::min(a[2], b[2]) - std::max(a[0], b[0]));
  DType h = std::max(DType(0), std::min(a[3], b[3]) - std::max(a[1], b[1]));
  DType i = w * h;
  DType u = (a[2] - a[0]) * (a[3] - a[1]) + (b[2] - b[0]) * (b[3] - b[1]) - i;
  return u <= 0.f ? static_cast<DType>(0) : static_cast<DType>(i / u);
}

template<typename DType>
inline void MultiBoxDetectionForward(const Tensor<cpu, 3, DType> &out,
                                     const Tensor<cpu, 3, DType> &cls_prob,
                                     const Tensor<cpu, 2, DType> &loc_pred,
                                     const Tensor<cpu, 2, DType> &anchors,
                                     const Tensor<cpu, 3, DType> &temp_space,
                                     const float threshold,
                                     const bool clip,
                                     const mxnet::Tuple<float> &variances,
                                     const float nms_threshold,
                                     const bool force_suppress,
                                     const int nms_topk) {
  CHECK_EQ(variances.ndim(), 4) << "Variance size must be 4";
  const int num_classes = cls_prob.size(1);
  const int num_anchors = cls_prob.size(2);
  const int num_batches = cls_prob.size(0);
  const DType *p_anchor = anchors.dptr_;

<<<<<<< HEAD
  const int DMLC_ATTRIBUTE_UNUSED omp_threads =
     mxnet::engine::OpenMP::Get()->GetRecommendedOMPThreadCount();
  std::vector<DType> outputs;
  outputs.reserve(num_anchors * 6);
=======
  const int omp_threads = mxnet::engine::OpenMP::Get()->GetRecommendedOMPThreadCount();
  std::vector<DType> outputs(num_anchors * 6);
>>>>>>> 4d07d78e
  for (int nbatch = 0; nbatch < num_batches; ++nbatch) {
    const DType *p_cls_prob = cls_prob.dptr_ + nbatch * num_classes * num_anchors;
    const DType *p_loc_pred = loc_pred.dptr_ + nbatch * num_anchors * 4;
    DType *p_out = out.dptr_ + nbatch * num_anchors * 6;

#pragma omp parallel for num_threads(omp_threads)
    for (int i = 0; i < num_anchors; ++i) {
      // find the predicted class id and probability
      DType score = -1;
      int id = 0;
      for (int j = 1; j < num_classes; ++j) {
        DType temp = p_cls_prob[j * num_anchors + i];
        if (temp > score) {
          score = temp;
          id = j;
        }
      }

      if (id > 0 && score < threshold) {
        id = 0;
      }

      // [id, prob, xmin, ymin, xmax, ymax]
      outputs[i * 6] = id - 1;
      outputs[i * 6 + 1] = score;
      int offset = i * 4;
      TransformLocations(outputs.data() + i * 6 + 2, p_anchor + offset, p_loc_pred + offset, clip,
                         variances[0], variances[1], variances[2], variances[3]);
    }

    int valid_count = 0;
    for (int i = 0; i < num_anchors; ++i) {
      int offset1 = valid_count * 6;
      int offset2 = i * 6;
      if (outputs[offset2] >= 0) {
        p_out[offset1]     = outputs[offset2];
        p_out[offset1 + 1] = outputs[offset2 + 1];
        p_out[offset1 + 2] = outputs[offset2 + 2];
        p_out[offset1 + 3] = outputs[offset2 + 3];
        p_out[offset1 + 4] = outputs[offset2 + 4];
        p_out[offset1 + 5] = outputs[offset2 + 5];
        ++valid_count;
      }
    }

    if (valid_count < 1 || nms_threshold <= 0 || nms_threshold > 1) continue;

    // sort and apply NMS
    Copy(temp_space[nbatch], out[nbatch], out.stream_);
    // sort confidence in descend order
    std::vector<SortElemDescend<DType>> sorter;
    sorter.reserve(valid_count);
    for (int i = 0; i < valid_count; ++i) {
      sorter.push_back(SortElemDescend<DType>(p_out[i * 6 + 1], i));
    }
    std::stable_sort(sorter.begin(), sorter.end());

    // re-order output
    DType *ptemp = temp_space.dptr_ + nbatch * num_anchors * 6;
    int nkeep = static_cast<int>(sorter.size());
    if (nms_topk > 0 && nms_topk < nkeep) {
      // keep topk detections
      nkeep = nms_topk;
      for (int i = nkeep; i < valid_count; ++i) {
        p_out[i * 6] = -1;
      }
    }
    for (int i = 0; i < nkeep; ++i) {
      for (int j = 0; j < 6; ++j) {
        p_out[i * 6 + j] = ptemp[sorter[i].index * 6 + j];
      }
    }

    // apply nms
    for (int i = 0; i < nkeep; ++i) {
      int offset_i = i * 6;
      if (p_out[offset_i] < 0) continue;  // skip eliminated
      for (int j = i + 1; j < nkeep; ++j) {
        int offset_j = j * 6;
        if (p_out[offset_j] < 0) continue;  // skip eliminated
        if (force_suppress || (p_out[offset_i] == p_out[offset_j])) {
          // when foce_suppress == true or class_id equals
          DType iou = CalculateOverlap(p_out + offset_i + 2, p_out + offset_j + 2);
          if (iou >= nms_threshold) {
            p_out[offset_j] = -1;
          }
        }
      }
    }
  }  // end iter batch
}
}  // namespace mshadow

namespace mxnet {
namespace op {
template<>
Operator *CreateOp<cpu>(MultiBoxDetectionParam param, int dtype) {
  Operator *op = nullptr;
  MSHADOW_REAL_TYPE_SWITCH(dtype, DType, {
    op = new MultiBoxDetectionOp<cpu, DType>(param);
  });
  return op;
}

Operator* MultiBoxDetectionProp::CreateOperatorEx(Context ctx,
                                                  mxnet::ShapeVector *in_shape,
                                                  std::vector<int> *in_type) const {
  mxnet::ShapeVector out_shape, aux_shape;
  std::vector<int> out_type, aux_type;
  CHECK(InferShape(in_shape, &out_shape, &aux_shape));
  CHECK(InferType(in_type, &out_type, &aux_type));
  DO_BIND_DISPATCH(CreateOp, param_, in_type->at(0));
}

DMLC_REGISTER_PARAMETER(MultiBoxDetectionParam);
MXNET_REGISTER_OP_PROPERTY(_contrib_MultiBoxDetection, MultiBoxDetectionProp)
.describe("Convert multibox detection predictions.")
.add_argument("cls_prob", "NDArray-or-Symbol", "Class probabilities.")
.add_argument("loc_pred", "NDArray-or-Symbol", "Location regression predictions.")
.add_argument("anchor", "NDArray-or-Symbol", "Multibox prior anchor boxes")
.add_arguments(MultiBoxDetectionParam::__FIELDS__());
}  // namespace op
}  // namespace mxnet<|MERGE_RESOLUTION|>--- conflicted
+++ resolved
@@ -97,15 +97,9 @@
   const int num_batches = cls_prob.size(0);
   const DType *p_anchor = anchors.dptr_;
 
-<<<<<<< HEAD
   const int DMLC_ATTRIBUTE_UNUSED omp_threads =
      mxnet::engine::OpenMP::Get()->GetRecommendedOMPThreadCount();
-  std::vector<DType> outputs;
-  outputs.reserve(num_anchors * 6);
-=======
-  const int omp_threads = mxnet::engine::OpenMP::Get()->GetRecommendedOMPThreadCount();
   std::vector<DType> outputs(num_anchors * 6);
->>>>>>> 4d07d78e
   for (int nbatch = 0; nbatch < num_batches; ++nbatch) {
     const DType *p_cls_prob = cls_prob.dptr_ + nbatch * num_classes * num_anchors;
     const DType *p_loc_pred = loc_pred.dptr_ + nbatch * num_anchors * 4;
