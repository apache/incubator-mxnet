/*!
 * Copyright (c) 2017 by Contributors
 * \file batch_norm-inl.h
 * \brief
 * \author Bing Xu, Chris Olivier
 */
#ifndef MXNET_OPERATOR_BATCH_NORM_INL_H_
#define MXNET_OPERATOR_BATCH_NORM_INL_H_

#include <dmlc/logging.h>
#include <dmlc/parameter.h>
#include <mxnet/operator.h>
#include <map>
#include <vector>
#include <string>
#include <utility>
#include "./mshadow_op.h"
#include "./operator_common.h"
#include "mxnet_op.h"

namespace mxnet {
namespace op {

namespace batchnorm {
enum BatchNormOpInputs {kData, kGamma, kBeta};  // kGamma: weights, kBeta: biases
enum BatchNormOpOutputs {kOut, kMean, kVar};  // req, out_data
enum BatchNormOpAuxiliary {kMovingMean, kMovingVar};  // aux_states
enum BatchNormBackResource {kTempSpace};
}  // namespace batchnorm

/*! \brief Parameters for BatchNoram operator */
struct BatchNormParam : public dmlc::Parameter<BatchNormParam> {
  float eps;
  float momentum;
  bool fix_gamma;
  bool use_global_stats;
  bool output_mean_var;
  int channel_position;
  bool cudnn_off;
  DMLC_DECLARE_PARAMETER(BatchNormParam) {
    DMLC_DECLARE_FIELD(eps).set_default(1e-3f)
    .describe("Epsilon to prevent div 0. "
              "Must be bigger than CUDNN_BN_MIN_EPSILON "
              "defined in cudnn.h when using cudnn (usually 1e-5)");
    DMLC_DECLARE_FIELD(momentum).set_default(0.9f)
    .describe("Momentum for moving average");
    DMLC_DECLARE_FIELD(fix_gamma).set_default(true)
    .describe("Fix gamma while training");
    DMLC_DECLARE_FIELD(use_global_stats).set_default(false)
    .describe("Whether use global moving statistics instead of local batch-norm. "
              "This will force change batch-norm into a scale shift operator.");
    DMLC_DECLARE_FIELD(output_mean_var).set_default(false)
    .describe("Output All,normal mean and var");
    DMLC_DECLARE_FIELD(channel_position).set_default(1)
      .describe("Position of the channel field in the shape array");
    DMLC_DECLARE_FIELD(cudnn_off).set_default(false)
      .describe("Do not select CUDNN operator, if available");
  }
};

/*! \brief Batch normalization operator */
<<<<<<< HEAD
template<typename xpu, typename DType, typename AccType>
class BatchNormOp : public Operator
                  , public Callbacker<Operator> {
  typedef ::nnvm::TShape TShape;
  typedef ::mxnet::TBlob TBlob;

  /*! \brief offset, given indices such as bn, channel, depth, row, column */
  static inline index_t offset(const TShape& shape,
                               const size_t *indices,
                               const size_t indicesSize) {
    const size_t dim = shape.ndim();
    size_t offset = 0;
    for (size_t i = 0; i < dim; ++i) {
      offset *= shape[i];
      if (indicesSize > i) {
        offset += indices[i];
      }
    }
    return offset;
  }

  /*! \brief Fast-foreach when you don't care about the position other than channel */
  template<typename Shape, typename OnData>
  static inline void forEachFast(DType *in_data, const Shape& shape,
                                 const size_t channel, OnData onData) {
    const size_t dim = shape.ndim();
    const size_t num = shape[0];
    const size_t channels = dim > 1 ? shape[1] : 1;
    const size_t matrixSize = shape.Size() / (channels * num);

    size_t indices[2] = {0, channel};

    for (size_t batchItem = 0; batchItem < num; ++batchItem) {
      indices[0] = batchItem;
      DType *data = in_data + offset(shape, &indices[0], sizeof(indices)/sizeof(indices[0]));
      for (size_t i = 0; i < matrixSize; ++i) {
        onData(data++);
      }
    }
  }

  /*! \brief Fast-foreach when you don't care about the position other than channel */
  template<typename Shape, typename OnData>
  static inline void forEachFast(const DType *in_data, DType *out_data,
                                 const Shape& shape, const size_t channel, OnData onData) {
    const size_t dim = shape.ndim();
    const size_t num = shape[0];
    const size_t channels = dim > 1 ? shape[1] : 1;
    const size_t matrixSize = shape.Size() / (channels * num);

    size_t indices[2] = {0, channel};

    for (size_t batchItem = 0; batchItem < num; ++batchItem) {
      indices[0] = batchItem;
      const size_t off = offset(shape, &indices[0], sizeof(indices)/sizeof(indices[0]));
      const DType *data = in_data + off;
      DType *odata = out_data + off;
      for (size_t i = 0; i < matrixSize; ++i) {
        onData(data++, odata++);
      }
    }
  }

  /*! \brief Fast-foreach when you don't care about the position other than channel */
  template<typename Shape, typename OnData>
  static inline void forEachFast(const DType *in_data, const Shape& shape, OnData onData) {
    const size_t dim = shape.ndim();
    const size_t num = shape[0];
    const size_t channels = dim > 1 ? shape[1] : 1;
    const size_t matrixSize = shape.Size() / (channels * num);

    for (size_t batchItem = 0; batchItem < num; ++batchItem) {
      #pragma openmp for
      for (size_t channel = 0; channel < channels; ++channel) {
        size_t indices[2] = { batchItem, channel };
        const size_t off = offset(shape, &indices[0], sizeof(indices)/sizeof(indices[0]));
        const DType *inData = in_data + off;
        for (size_t i = 0; i < matrixSize; ++i) {
          onData(channel, inData++);
        }
      }
    }
  }

  /*! \brief Fast-foreach when you don't care about the position other than channel */
  template<typename Shape, typename OnData>
  static inline void forEachFast(const DType *in_data, DType *out_data,
                                 const Shape& shape, OnData onData) {
    const size_t dim = shape.ndim();
    const size_t num = shape[0];
    const size_t channels = dim > 1 ? shape[1] : 1;
    const size_t matrixSize = shape.Size() / (channels * num);

    for (size_t batchItem = 0; batchItem < num; ++batchItem) {
      #pragma omp parallel for
      for (size_t channel = 0; channel < channels; ++channel) {
        size_t indices[2] = { batchItem, channel };
        const size_t off = offset(shape, &indices[0], sizeof(indices)/sizeof(indices[0]));
        const DType *inData = in_data + off;
        DType *outData = out_data + off;
        for (size_t i = 0; i < matrixSize; ++i) {
          onData(channel, inData++, outData++);
        }
      }
    }
  }

  /*! \brief Compute the mean of each input channel */
  template<typename Shape>
  static inline void computeMean(const DType *in_data,
                                 const Shape &ishape,
                                 const Shape &stride,
                                 const Shape &oshape,
                                 DType *save_mean) {
    const size_t channelCount = ishape[1];

    for (size_t i = 0, n = oshape.Size(); i < n; ++i) {
      save_mean[i] = 0;
    }

    forEachFast(in_data, ishape,
                [&save_mean](const size_t channel, const DType *in_data){
                  save_mean[channel] += *in_data;
                });

    const size_t itemCount = ishape.Size() / channelCount;
    for (size_t i = 0, n = channelCount; i < n; ++i) {
      save_mean[i] /= itemCount;
    }
  }

  static inline bool isWriting(const OpReqType ort) {
    return ort == kWriteTo || ort == kWriteInplace;
  }

  /*! \brief inverse standard deviation <-> variance */
  #define VARIANCE_TO_INVSTD(__var$,    __eps$)   (1.0/sqrt((__var$) + DType(__eps$)))
  #define INVSTD_TO_VARIANCE(__invstd$, __eps$)   ((1.0 / ((__invstd$) * (__invstd$))) - (__eps$))

  /*! \brief Compute the variance of each input channel, as well as update moving mean/variants */
  template<typename  Shape>
  inline void computeVariance(const DType *in_data,
                              const Shape &ishape,
                              const Shape &stride,
                              const DType *mean_data,
                              const DType eps,
                              const DType momentum,
                              const Shape &oshape,
                              DType *save_std) {
    for (size_t i = 0, n = oshape.Size(); i < n; ++i) {
      save_std[i] = 0;
    }
    const size_t channelCount = ishape[1];
    CHECK(oshape.Size() == channelCount);

    forEachFast(in_data, ishape,
                [&save_std, &mean_data](const index_t channel, const DType *current_in_data) {
                  const DType mean = mean_data[channel];
                  save_std[channel] += (*current_in_data - mean) * (*current_in_data - mean);
                });

    const size_t itemCount = ishape.Size() / channelCount;
    #pragma omp parallel for
    for (size_t channel = 0; channel < channelCount; ++channel) {
      const DType sum = save_std[channel];

      DType invstd;
      if (sum == 0 && eps == 0.0) {
        // Nobody likes to divide by zero
        invstd = 0;
      } else {
        const DType variance = sum/itemCount;
        invstd = VARIANCE_TO_INVSTD(variance, eps);
      }
      save_std[channel] = invstd;
    }
  }
=======
template <typename xpu, typename DType, typename AccReal>
class BatchNormOp : public Operator {
>>>>>>> 6fad551d

 public:
  explicit BatchNormOp(BatchNormParam param) {
    this->param_ = param;
  }

  /*!
   * \brief perform a forward operation of Operator, save the output to TBlob.
   * \param ctx runtime context available to this call
   * \param in_data array of input data, it is const
   * \param req the request types of saving operation, can only be kWriteTo or kWriteInplace.
   * \param out_data array of output data, pointer is used to indicate that this is holder
   *        the space of TBlob in out_data must be pre-allocated with InferShape
   * \param aux_states Auxiliary states of operator. Normally operator doesn't
   *        need, epecial case like Batch Norm requires.
   * \sa OpReqType, OpContext
   */
<<<<<<< HEAD
#if MXNET_USE_CUDA
  void DoForward(mshadow::Stream<gpu> *stream,
                 const OpContext &ctx,
                 const std::vector<TBlob> &in_data,
                 const std::vector<OpReqType> &req,
                 const std::vector<TBlob> &out_data,
                 const std::vector<TBlob> &aux_states);
#endif  // MXNET_USE_CUDA

  /*! \brief Forward CPU */
  void DoForward(mshadow::Stream<cpu> *stream,
                 const OpContext &ctx,
                 const std::vector<TBlob> &in_data,
                 const std::vector<OpReqType> &req,
                 const std::vector<TBlob> &out_data,
                 const std::vector<TBlob> &aux_states) {
    // Input
    const TBlob &inputData       = in_data[batchnorm::kData];
    const TBlob &weights         = in_data[batchnorm::kGamma];
    const TBlob &bias            = in_data[batchnorm::kBeta];

    // Aux (Moving)
    const TBlob &runningMean     = aux_states[batchnorm::kMovingMean];
    const TBlob &runningVariance = aux_states[batchnorm::kMovingVar];

    // Output
    const TBlob &outputData      = out_data[batchnorm::kOut];
    const TBlob &meanVector      = out_data[batchnorm::kMean];
    const TBlob &varianceVector  = out_data[batchnorm::kVar];

    if (ctx.is_train && !param_.use_global_stats) {
      const TShape stride(2);

      // compute mean per input
      computeMean(inputData.dptr<DType>(), inputData.shape_, stride, meanVector.shape_,
                  meanVector.dptr<DType>());

      // compute variance per input
      computeVariance(inputData.dptr<DType>(),
                      inputData.shape_,
                      stride,
                      meanVector.dptr<DType>(),
                      param_.eps,
                      param_.momentum,
                      varianceVector.shape_,
                      varianceVector.dptr<DType>());
    } else {
      DType *m = meanVector.dptr<DType>();
      DType *v = varianceVector.dptr<DType>();
      const DType *rm = runningMean.dptr<DType>();
      const DType *rv = runningVariance.dptr<DType>();

      for (size_t i = 0, n = inputData.shape_[1]; i < n; ++i) {
        m[i] = rm[i];
        v[i] = rv[i];
      }
    }

    // compute output
    DType          *w = weights.dptr<DType>();
    const DType    *b = bias.dptr<DType>();
    const DType *mean = meanVector.dptr<DType>();
    DType  *var = varianceVector.dptr<DType>();

    // optionally, keep weights fixed at 1
    if (param_.fix_gamma) {
      for (size_t i =0, n = weights.Size(); i < n; ++i) {
        w[i] = DType(1);
      }
    }

    if (req[batchnorm::kData] == kWriteTo || req[batchnorm::kData] == kWriteInplace) {
      forEachFast(inputData.dptr<DType>(), outputData.dptr<DType>(), inputData.shape_,
                  [w, b, mean, var](const size_t channel, const DType *in_data, DType *out_data) {
                    *out_data = static_cast<DType>(
                      ((*in_data - mean[channel]) * var[channel]) * w[channel] + b[channel]);});
    }

    // Convert back to "real" variance in order to be consistent
    // with the original operator
    if (ctx.is_train && !param_.use_global_stats) {
      for (size_t i = 0, n = inputData.shape_[1]; i < n; ++i) {
        var[i] = INVSTD_TO_VARIANCE(var[i], param_.eps);
      }
    }
  }

  /*! \brief Forward pass */
=======
>>>>>>> 6fad551d
  virtual void Forward(const OpContext &ctx,
                       const std::vector<TBlob> &in_data,
                       const std::vector<OpReqType> &req,
                       const std::vector<TBlob> &out_data,
                       const std::vector<TBlob> &aux_states) {
    using namespace mshadow;
    using namespace mshadow::expr;

    CHECK_EQ(in_data.size(), 3U);
    CHECK_EQ(aux_states.size(), 2U);
    if (ctx.is_train) {
      CHECK_EQ(out_data.size(), 3U);
      CHECK_EQ(req.size(), 3U);
    } else {
      CHECK_GE(out_data.size(), 1U);
      CHECK_GE(req.size(), 1U);
      CHECK_EQ(req[batchnorm::kOut], kWriteTo);
    }
    Stream<xpu> *s = ctx.get_stream<xpu>();
    DoForward(s, ctx, in_data, req, out_data, aux_states);
<<<<<<< HEAD
  }

  /*!
   * \brief Perform a Backward Operation, write gradient to the in_grad.
   *
   * \note
   * Convention:
   *   out_grad.size() == OperatorProperty.NumVisibleOutputs()
   *   out_data.size() == OperatorProperty.NumOutputs()
   * out_data can contain additional invisible returns that remembers the
   * state carried from the Forward pass. For example mask in the dropout.
   * The gradients are passed from visible returns in this function.
   *
   * \par
   * Not all the TBlobs in the arguments will be available
   * if you override the DeclareBackwardDependency of corresponding OperatorProperty class.
   * Only the dependencies you declared will be available at corresponding position,
   * the rest of the parameters are simply dummy where you will get a nullptr.
   * You will be safe if you use the default DeclareBackwardDependency.
   * But only declare what you need will give engine more chance for optimization.
   *
   * \param ctx runtime context available to this call
   * \param out_grad the gradient value we get from of the Operator.
   * \param in_data the array of input data.
   * \param out_data the array of output data.
   * \param req request types of the saving operation, can be all types.
   * \param in_grad the array of gradient we need to write to.
   * \param aux_states Auxiliary states of operator. Normally operator doesn't need
   * \sa OperatorProperty, OpReqType, OpContext
   */
#if MXNET_USE_CUDA
  void DoBackward(mshadow::Stream<gpu> *stream,
                  const OpContext &ctx,
                  const std::vector<TBlob> &out_grad,
                  const std::vector<TBlob> &in_data,
                  const std::vector<TBlob> &out_data,
                  const std::vector<OpReqType> &req,
                  const std::vector<TBlob> &in_grad,
                  const std::vector<TBlob> &aux_states);
#endif  // MXNET_USE_CUDA

  void DoBackward(mshadow::Stream<cpu> *stream,
                  const OpContext &ctx,
                  const std::vector<TBlob> &out_grad,
                  const std::vector<TBlob> &in_data,
                  const std::vector<TBlob> &out_data,
                  const std::vector<OpReqType> &req,
                  const std::vector<TBlob> &in_grad,
                  const std::vector<TBlob> &aux_states) {
    // Input Data
    const TBlob &inputData = in_data[batchnorm::kData];
    const TBlob &weights   = in_data[batchnorm::kGamma];

    // Input Grad
    const TBlob &gradIn     = in_grad[batchnorm::kData];
    const TBlob &gradWeight = in_grad[batchnorm::kGamma];
    const TBlob &gradBias   = in_grad[batchnorm::kBeta];

    // Aux (Moving)
    const TBlob &runningMean = aux_states[batchnorm::kMovingMean];
    const TBlob &runningVariance = aux_states[batchnorm::kMovingVar];

    // Output
    const TBlob &gradOut  = out_grad[batchnorm::kOut];
    const TBlob &saveMean = out_data[batchnorm::kMean];
    const TBlob &saveStd  = out_data[batchnorm::kVar];

    const size_t channelCount = inputData.shape_[1];
    const size_t itemCount    = inputData.Size() / channelCount;

    // Avoid multiple dptr() call within the channel loop
    DType *inputDataPtr = inputData.dptr<DType>();
    DType *gradOutDataPtr = gradOut.dptr<DType>();
    DType *runningMeanDataPtr = runningMean.dptr<DType>();
    DType *runningVarDataPtr  = runningVariance.dptr<DType>();
    DType *saveMeanDataPtr = saveMean.dptr<DType>();
    DType *saveVarianceDataPtr = saveStd.dptr<DType>();
    DType *gradInDataPtr = gradIn.dptr<DType>();
    DType *gradWeightData = gradWeight.dptr<DType>();
    DType *gradBiasData = gradBias.dptr<DType>();

    #pragma omp parallel for
    for (size_t channel = 0; channel < channelCount; ++channel) {
      DType *weight = weights.dptr<DType>();
      const DType w = weight ? weight[channel] : DType(1);
      DType mean, invstd;
      if (ctx.is_train) {
        mean = saveMeanDataPtr[channel];
        const DType variance = saveVarianceDataPtr[channel];
        invstd = VARIANCE_TO_INVSTD(variance, param_.eps);

        // update running averages
        runningMeanDataPtr[channel] = runningMeanDataPtr[channel] * param_.momentum
                                      + mean * (DType(1) - param_.momentum);

        runningVarDataPtr[channel] = runningVarDataPtr[channel] * param_.momentum
                                     + variance * (DType(1) - param_.momentum);

      } else {
        mean = runningMeanDataPtr[channel];
        invstd = VARIANCE_TO_INVSTD(runningVarDataPtr[channel], param_.eps);
      }

      // sumGradOut over all gradOutput in feature plane
      DType sumGradOut = 0;
      forEachFast(gradOutDataPtr, gradOut.shape_, channel,
                  [&sumGradOut](const DType *gradOut_data) {
                    sumGradOut += *gradOut_data;
                  });

      // dot product of the Q(X) and gradOuput
      DType dotp = 0;
      forEachFast(inputDataPtr, gradOutDataPtr, gradOut.shape_, channel,
                  [&dotp, mean](const DType *thisInputData, const DType *gradOut_data) {
                    dotp += (*thisInputData - mean) * (*gradOut_data);
                  });

      if (gradIn.shape_.ndim()) {  // if there's a grad input
        if (ctx.is_train) {
          // when in training mode
          // Q(X) = X - E[x] ; i.e. input centered to zero mean
          // Y = Q(X) / σ    ; i.e. BN output before weight and bias
          // dL/dX = (Q(dL/dY) - dot(Y, dL/dY) * Y) / σ * w

          // projection of gradOutput on to output scaled by std
          const DType k = dotp * invstd * invstd / itemCount;
          forEachFast(inputDataPtr, gradInDataPtr, gradOut.shape_, channel,
                      [&mean, &k](const DType *in_data, DType *gradIn_data) {
                        *gradIn_data = (*in_data - mean) * k;
                      });

          const DType iw = invstd * w;
          const DType gradMean = sumGradOut / itemCount;
          forEachFast(gradOutDataPtr, gradInDataPtr, gradOut.shape_, channel,
                      [iw, gradMean](const DType *gradOut_data, DType *gradIn_data) {
                        *gradIn_data = (*gradOut_data - gradMean - *gradIn_data) * iw;
                      });
        } else {
          // when in evaluation mode
          // Q(X) = X - running_mean  ; i.e. input centered to zero mean
          // Y = Q(X) / running_std    ; i.e. BN output before weight and bias
          // dL/dX = w / running_std
          const DType iw = invstd * w;
          forEachFast(gradOutDataPtr, gradInDataPtr, gradOut.shape_, channel,
                      [iw](const DType *gradOut_data, DType *gradIn_data) {
                        *gradIn_data = *gradOut_data  * iw;
                      });
        }
      }

      // May want to make this a param eventually
      const DType scale = 1.0;

      if (isWriting(req[batchnorm::kGamma])) {
        if (!param_.fix_gamma) {
          gradWeightData[channel] = gradWeightData[channel] + scale * dotp * invstd;
        } else {
          gradWeightData[channel] = DType(0);
        }
      }

      if (isWriting(req[batchnorm::kBeta])) {
        gradBiasData[channel] = gradBiasData[channel] + scale * sumGradOut;
      }
    }
=======
>>>>>>> 6fad551d
  }

  /*!
   * \brief Perform a Backward Operation, write gradient to the in_grad.
   *
   * \note
   * Convention:
   *   out_grad.size() == OperatorProperty.NumVisibleOutputs()
   *   out_data.size() == OperatorProperty.NumOutputs()
   * out_data can contain additional invisible returns that remembers the
   * state carried from the Forward pass. For example mask in the dropout.
   * The gradients are passed from visible returns in this function.
   *
   * \par
   * Not all the TBlobs in the arguments will be available
   * if you override the DeclareBackwardDependency of corresponding OperatorProperty class.
   * Only the dependencies you declared will be available at corresponding position,
   * the rest of the parameters are simply dummy where you will get a nullptr.
   * You will be safe if you use the default DeclareBackwardDependency.
   * But only declare what you need will give engine more chance for optimization.
   *
   * \param ctx runtime context available to this call
   * \param out_grad the gradient value we get from of the Operator.
   * \param in_data the array of input data.
   * \param out_data the array of output data.
   * \param req request types of the saving operation, can be all types.
   * \param in_grad the array of gradient we need to write to.
   * \param aux_states Auxiliary states of operator. Normally operator doesn't need
   * \sa OperatorProperty, OpReqType, OpContext
   */
  virtual void Backward(const OpContext &ctx,
                        const std::vector<TBlob> &out_grad,
                        const std::vector<TBlob> &in_data,
                        const std::vector<TBlob> &out_data,
                        const std::vector<OpReqType> &req,
                        const std::vector<TBlob> &in_grad,
                        const std::vector<TBlob> &aux_states) {
    CHECK_EQ(out_grad.size(), param_.output_mean_var ? 3U : 1U);
    CHECK_EQ(in_data.size(), 3U);
    CHECK_EQ(out_data.size(), 3U);
    CHECK_EQ(in_grad.size(), 3U);
    mshadow::Stream<xpu> *s = ctx.get_stream<xpu>();
    DoBackward(s, ctx, out_grad, in_data,
               out_data, req, in_grad, aux_states);
  }

 private:
<<<<<<< HEAD
=======

  void DoForward(mshadow::Stream<cpu> *stream,
                 const OpContext &ctx,
                 const std::vector<TBlob> &in_data,
                 const std::vector<OpReqType> &req,
                 const std::vector<TBlob> &out_data,
                 const std::vector<TBlob> &aux_states);

  void DoBackward(mshadow::Stream<cpu> *stream,
                  const OpContext &ctx,
                  const std::vector<TBlob> &out_grad,
                  const std::vector<TBlob> &in_data,
                  const std::vector<TBlob> &out_data,
                  const std::vector<OpReqType> &req,
                  const std::vector<TBlob> &in_grad,
                  const std::vector<TBlob> &aux_states);

#if MXNET_USE_CUDA
  void DoForward(mshadow::Stream<gpu> *stream,
                 const OpContext &ctx,
                 const std::vector<TBlob> &in_data,
                 const std::vector<OpReqType> &req,
                 const std::vector<TBlob> &out_data,
                 const std::vector<TBlob> &aux_states);
  void DoBackward(mshadow::Stream<gpu> *stream,
                  const OpContext &ctx,
                  const std::vector<TBlob> &out_grad,
                  const std::vector<TBlob> &in_data,
                  const std::vector<TBlob> &out_data,
                  const std::vector<OpReqType> &req,
                  const std::vector<TBlob> &in_grad,
                  const std::vector<TBlob> &aux_states);
#endif  // MXNET_USE_CUDA

>>>>>>> 6fad551d
  /*! \brief Batch normalization operator parameters */
  BatchNormParam param_;
};  // class BatchNormOp

template<typename xpu>
Operator *CreateOp(BatchNormParam param, int dtype);

#if DMLC_USE_CXX11
class BatchNormProp : public OperatorProperty {
 public:
  void Init(const std::vector<std::pair<std::string, std::string> >& kwargs) override {
    param_.Init(kwargs);
  }

  std::map<std::string, std::string> GetParams() const override {
    return param_.__DICT__();
  }

  bool InferShape(std::vector<TShape> *in_shape,
                  std::vector<TShape> *out_shape,
                  std::vector<TShape> *aux_shape) const override {
    using namespace mshadow;
    CHECK_EQ(in_shape->size(), 3U) << "Input:[data, gamma, beta]";
    const TShape &dshape = in_shape->at(0);

    if (dshape.ndim() == 0) {
      return false;
    }

<<<<<<< HEAD
    in_shape->at(1) = TShape(Shape1(dshape[1]));
    in_shape->at(2) = TShape(Shape1(dshape[1]));

    out_shape->clear();
    out_shape->push_back(dshape);             // kOut
    out_shape->push_back(Shape1(dshape[1]));  // kMean
    out_shape->push_back(Shape1(dshape[1]));  // kVar

    aux_shape->clear();
    aux_shape->push_back(Shape1(dshape[1]));  // kMovingMean
    aux_shape->push_back(Shape1(dshape[1]));  // kMovingVar
=======
    CHECK_LT(param_.channel_position, dshape.ndim())
      << "Invalid channel position " << param_.channel_position
      << " for a " << dshape.ndim() << "-dimensional shape";

    in_shape->at(1) = TShape(Shape1(dshape[param_.channel_position]));
    in_shape->at(2) = TShape(Shape1(dshape[param_.channel_position]));

    out_shape->clear();
    out_shape->push_back(dshape);             // kOut
    out_shape->push_back(Shape1(dshape[param_.channel_position]));  // kMean
    out_shape->push_back(Shape1(dshape[param_.channel_position]));  // kVar

    aux_shape->clear();
    aux_shape->push_back(Shape1(dshape[param_.channel_position]));  // kMovingMean
    aux_shape->push_back(Shape1(dshape[param_.channel_position]));  // kMovingVar
>>>>>>> 6fad551d
    return true;
  }

  bool InferType(std::vector<int> *in_type,
                 std::vector<int> *out_type,
                 std::vector<int> *aux_type) const override {
    using namespace mshadow;
    CHECK_GE(in_type->size(), 1U);
    const int dtype = (*in_type)[0];
    CHECK_NE(dtype, -1) << "First input must have specified type";
    // For float16 input type beta, gamma, mean, and average are stored in float32.
    // For other input types, these parameters have the same type as input
    // NOTE: This requirement is from cuDNN (v. 4 and 5)
    int dtype_param = (dtype == kFloat16) ? kFloat32 : dtype;
    for (index_t i = 1; i < in_type->size(); ++i) {
      if ((*in_type)[i] == -1) {
        (*in_type)[i] = dtype_param;
      } else {
        CHECK_EQ((*in_type)[i], dtype_param) << "This layer requires uniform type. "
                                             << "Expected " << dtype_param << " v.s. given "
                                             << (*in_type)[i] << " at " << ListArguments()[i];
      }
    }
    for (index_t i = 0; i < aux_type->size(); ++i) {
      if ((*aux_type)[i] != -1) {
        CHECK_EQ((*aux_type)[i], dtype_param) << "This layer requires uniform type. "
                                              << "Expected " << dtype_param << " v.s. given "
                                              << (*aux_type)[i] << " at " << ListArguments()[i];
      }
    }
    const size_t n_aux = this->ListAuxiliaryStates().size();
    aux_type->clear();
    for (size_t i = 0; i < n_aux; ++i) {
      aux_type->push_back(dtype_param);
    }
    const size_t n_out = this->ListOutputs().size();
    out_type->clear();
    out_type->push_back(dtype);
    for (size_t i = 1; i < n_out; ++i) {
      out_type->push_back(dtype_param);
    }
    return true;
  }

  OperatorProperty* Copy() const override {
    auto ptr = new BatchNormProp();
    ptr->param_ = param_;
    return ptr;
  }

  std::string TypeString() const override {
    return "BatchNorm";
  }

  std::vector<int> DeclareBackwardDependency(
    const std::vector<int> &out_grad,
    const std::vector<int> &in_data,
    const std::vector<int> &out_data) const override {
    return {out_grad[batchnorm::kOut],
            out_data[batchnorm::kMean],
            out_data[batchnorm::kVar],
            in_data[batchnorm::kData],
            in_data[batchnorm::kGamma]
           };
  }

  int NumVisibleOutputs() const override {
    if (param_.output_mean_var) {
      return 3;
    }
    return 1;
  }

  int NumOutputs() const override {
    return 3;
  }

  std::vector<std::string> ListArguments() const override {
    return {"data", "gamma", "beta"};
  }

  std::vector<std::string> ListOutputs() const override {
    return {"output", "mean", "var"};
  }

  std::vector<std::string> ListAuxiliaryStates() const override {
    return {"moving_mean", "moving_var"};
  }

  Operator* CreateOperator(Context ctx) const override {
      LOG(FATAL) << "Not Implemented.";
      return NULL;
  }

  Operator* CreateOperatorEx(Context ctx, std::vector<TShape> *in_shape,
      std::vector<int> *in_type) const override;

  inline const BatchNormParam& getParam() const {
    return param_;
  }

 private:
  BatchNormParam param_;
};  // class BatchNormProp

#endif  // DMLC_USE_CXX11
}  // namespace op
}  // namespace mxnet
#endif  // MXNET_OPERATOR_BATCH_NORM_INL_H_
<|MERGE_RESOLUTION|>--- conflicted
+++ resolved
@@ -59,188 +59,8 @@
 };
 
 /*! \brief Batch normalization operator */
-<<<<<<< HEAD
-template<typename xpu, typename DType, typename AccType>
-class BatchNormOp : public Operator
-                  , public Callbacker<Operator> {
-  typedef ::nnvm::TShape TShape;
-  typedef ::mxnet::TBlob TBlob;
-
-  /*! \brief offset, given indices such as bn, channel, depth, row, column */
-  static inline index_t offset(const TShape& shape,
-                               const size_t *indices,
-                               const size_t indicesSize) {
-    const size_t dim = shape.ndim();
-    size_t offset = 0;
-    for (size_t i = 0; i < dim; ++i) {
-      offset *= shape[i];
-      if (indicesSize > i) {
-        offset += indices[i];
-      }
-    }
-    return offset;
-  }
-
-  /*! \brief Fast-foreach when you don't care about the position other than channel */
-  template<typename Shape, typename OnData>
-  static inline void forEachFast(DType *in_data, const Shape& shape,
-                                 const size_t channel, OnData onData) {
-    const size_t dim = shape.ndim();
-    const size_t num = shape[0];
-    const size_t channels = dim > 1 ? shape[1] : 1;
-    const size_t matrixSize = shape.Size() / (channels * num);
-
-    size_t indices[2] = {0, channel};
-
-    for (size_t batchItem = 0; batchItem < num; ++batchItem) {
-      indices[0] = batchItem;
-      DType *data = in_data + offset(shape, &indices[0], sizeof(indices)/sizeof(indices[0]));
-      for (size_t i = 0; i < matrixSize; ++i) {
-        onData(data++);
-      }
-    }
-  }
-
-  /*! \brief Fast-foreach when you don't care about the position other than channel */
-  template<typename Shape, typename OnData>
-  static inline void forEachFast(const DType *in_data, DType *out_data,
-                                 const Shape& shape, const size_t channel, OnData onData) {
-    const size_t dim = shape.ndim();
-    const size_t num = shape[0];
-    const size_t channels = dim > 1 ? shape[1] : 1;
-    const size_t matrixSize = shape.Size() / (channels * num);
-
-    size_t indices[2] = {0, channel};
-
-    for (size_t batchItem = 0; batchItem < num; ++batchItem) {
-      indices[0] = batchItem;
-      const size_t off = offset(shape, &indices[0], sizeof(indices)/sizeof(indices[0]));
-      const DType *data = in_data + off;
-      DType *odata = out_data + off;
-      for (size_t i = 0; i < matrixSize; ++i) {
-        onData(data++, odata++);
-      }
-    }
-  }
-
-  /*! \brief Fast-foreach when you don't care about the position other than channel */
-  template<typename Shape, typename OnData>
-  static inline void forEachFast(const DType *in_data, const Shape& shape, OnData onData) {
-    const size_t dim = shape.ndim();
-    const size_t num = shape[0];
-    const size_t channels = dim > 1 ? shape[1] : 1;
-    const size_t matrixSize = shape.Size() / (channels * num);
-
-    for (size_t batchItem = 0; batchItem < num; ++batchItem) {
-      #pragma openmp for
-      for (size_t channel = 0; channel < channels; ++channel) {
-        size_t indices[2] = { batchItem, channel };
-        const size_t off = offset(shape, &indices[0], sizeof(indices)/sizeof(indices[0]));
-        const DType *inData = in_data + off;
-        for (size_t i = 0; i < matrixSize; ++i) {
-          onData(channel, inData++);
-        }
-      }
-    }
-  }
-
-  /*! \brief Fast-foreach when you don't care about the position other than channel */
-  template<typename Shape, typename OnData>
-  static inline void forEachFast(const DType *in_data, DType *out_data,
-                                 const Shape& shape, OnData onData) {
-    const size_t dim = shape.ndim();
-    const size_t num = shape[0];
-    const size_t channels = dim > 1 ? shape[1] : 1;
-    const size_t matrixSize = shape.Size() / (channels * num);
-
-    for (size_t batchItem = 0; batchItem < num; ++batchItem) {
-      #pragma omp parallel for
-      for (size_t channel = 0; channel < channels; ++channel) {
-        size_t indices[2] = { batchItem, channel };
-        const size_t off = offset(shape, &indices[0], sizeof(indices)/sizeof(indices[0]));
-        const DType *inData = in_data + off;
-        DType *outData = out_data + off;
-        for (size_t i = 0; i < matrixSize; ++i) {
-          onData(channel, inData++, outData++);
-        }
-      }
-    }
-  }
-
-  /*! \brief Compute the mean of each input channel */
-  template<typename Shape>
-  static inline void computeMean(const DType *in_data,
-                                 const Shape &ishape,
-                                 const Shape &stride,
-                                 const Shape &oshape,
-                                 DType *save_mean) {
-    const size_t channelCount = ishape[1];
-
-    for (size_t i = 0, n = oshape.Size(); i < n; ++i) {
-      save_mean[i] = 0;
-    }
-
-    forEachFast(in_data, ishape,
-                [&save_mean](const size_t channel, const DType *in_data){
-                  save_mean[channel] += *in_data;
-                });
-
-    const size_t itemCount = ishape.Size() / channelCount;
-    for (size_t i = 0, n = channelCount; i < n; ++i) {
-      save_mean[i] /= itemCount;
-    }
-  }
-
-  static inline bool isWriting(const OpReqType ort) {
-    return ort == kWriteTo || ort == kWriteInplace;
-  }
-
-  /*! \brief inverse standard deviation <-> variance */
-  #define VARIANCE_TO_INVSTD(__var$,    __eps$)   (1.0/sqrt((__var$) + DType(__eps$)))
-  #define INVSTD_TO_VARIANCE(__invstd$, __eps$)   ((1.0 / ((__invstd$) * (__invstd$))) - (__eps$))
-
-  /*! \brief Compute the variance of each input channel, as well as update moving mean/variants */
-  template<typename  Shape>
-  inline void computeVariance(const DType *in_data,
-                              const Shape &ishape,
-                              const Shape &stride,
-                              const DType *mean_data,
-                              const DType eps,
-                              const DType momentum,
-                              const Shape &oshape,
-                              DType *save_std) {
-    for (size_t i = 0, n = oshape.Size(); i < n; ++i) {
-      save_std[i] = 0;
-    }
-    const size_t channelCount = ishape[1];
-    CHECK(oshape.Size() == channelCount);
-
-    forEachFast(in_data, ishape,
-                [&save_std, &mean_data](const index_t channel, const DType *current_in_data) {
-                  const DType mean = mean_data[channel];
-                  save_std[channel] += (*current_in_data - mean) * (*current_in_data - mean);
-                });
-
-    const size_t itemCount = ishape.Size() / channelCount;
-    #pragma omp parallel for
-    for (size_t channel = 0; channel < channelCount; ++channel) {
-      const DType sum = save_std[channel];
-
-      DType invstd;
-      if (sum == 0 && eps == 0.0) {
-        // Nobody likes to divide by zero
-        invstd = 0;
-      } else {
-        const DType variance = sum/itemCount;
-        invstd = VARIANCE_TO_INVSTD(variance, eps);
-      }
-      save_std[channel] = invstd;
-    }
-  }
-=======
 template <typename xpu, typename DType, typename AccReal>
 class BatchNormOp : public Operator {
->>>>>>> 6fad551d
 
  public:
   explicit BatchNormOp(BatchNormParam param) {
@@ -258,97 +78,6 @@
    *        need, epecial case like Batch Norm requires.
    * \sa OpReqType, OpContext
    */
-<<<<<<< HEAD
-#if MXNET_USE_CUDA
-  void DoForward(mshadow::Stream<gpu> *stream,
-                 const OpContext &ctx,
-                 const std::vector<TBlob> &in_data,
-                 const std::vector<OpReqType> &req,
-                 const std::vector<TBlob> &out_data,
-                 const std::vector<TBlob> &aux_states);
-#endif  // MXNET_USE_CUDA
-
-  /*! \brief Forward CPU */
-  void DoForward(mshadow::Stream<cpu> *stream,
-                 const OpContext &ctx,
-                 const std::vector<TBlob> &in_data,
-                 const std::vector<OpReqType> &req,
-                 const std::vector<TBlob> &out_data,
-                 const std::vector<TBlob> &aux_states) {
-    // Input
-    const TBlob &inputData       = in_data[batchnorm::kData];
-    const TBlob &weights         = in_data[batchnorm::kGamma];
-    const TBlob &bias            = in_data[batchnorm::kBeta];
-
-    // Aux (Moving)
-    const TBlob &runningMean     = aux_states[batchnorm::kMovingMean];
-    const TBlob &runningVariance = aux_states[batchnorm::kMovingVar];
-
-    // Output
-    const TBlob &outputData      = out_data[batchnorm::kOut];
-    const TBlob &meanVector      = out_data[batchnorm::kMean];
-    const TBlob &varianceVector  = out_data[batchnorm::kVar];
-
-    if (ctx.is_train && !param_.use_global_stats) {
-      const TShape stride(2);
-
-      // compute mean per input
-      computeMean(inputData.dptr<DType>(), inputData.shape_, stride, meanVector.shape_,
-                  meanVector.dptr<DType>());
-
-      // compute variance per input
-      computeVariance(inputData.dptr<DType>(),
-                      inputData.shape_,
-                      stride,
-                      meanVector.dptr<DType>(),
-                      param_.eps,
-                      param_.momentum,
-                      varianceVector.shape_,
-                      varianceVector.dptr<DType>());
-    } else {
-      DType *m = meanVector.dptr<DType>();
-      DType *v = varianceVector.dptr<DType>();
-      const DType *rm = runningMean.dptr<DType>();
-      const DType *rv = runningVariance.dptr<DType>();
-
-      for (size_t i = 0, n = inputData.shape_[1]; i < n; ++i) {
-        m[i] = rm[i];
-        v[i] = rv[i];
-      }
-    }
-
-    // compute output
-    DType          *w = weights.dptr<DType>();
-    const DType    *b = bias.dptr<DType>();
-    const DType *mean = meanVector.dptr<DType>();
-    DType  *var = varianceVector.dptr<DType>();
-
-    // optionally, keep weights fixed at 1
-    if (param_.fix_gamma) {
-      for (size_t i =0, n = weights.Size(); i < n; ++i) {
-        w[i] = DType(1);
-      }
-    }
-
-    if (req[batchnorm::kData] == kWriteTo || req[batchnorm::kData] == kWriteInplace) {
-      forEachFast(inputData.dptr<DType>(), outputData.dptr<DType>(), inputData.shape_,
-                  [w, b, mean, var](const size_t channel, const DType *in_data, DType *out_data) {
-                    *out_data = static_cast<DType>(
-                      ((*in_data - mean[channel]) * var[channel]) * w[channel] + b[channel]);});
-    }
-
-    // Convert back to "real" variance in order to be consistent
-    // with the original operator
-    if (ctx.is_train && !param_.use_global_stats) {
-      for (size_t i = 0, n = inputData.shape_[1]; i < n; ++i) {
-        var[i] = INVSTD_TO_VARIANCE(var[i], param_.eps);
-      }
-    }
-  }
-
-  /*! \brief Forward pass */
-=======
->>>>>>> 6fad551d
   virtual void Forward(const OpContext &ctx,
                        const std::vector<TBlob> &in_data,
                        const std::vector<OpReqType> &req,
@@ -369,174 +98,6 @@
     }
     Stream<xpu> *s = ctx.get_stream<xpu>();
     DoForward(s, ctx, in_data, req, out_data, aux_states);
-<<<<<<< HEAD
-  }
-
-  /*!
-   * \brief Perform a Backward Operation, write gradient to the in_grad.
-   *
-   * \note
-   * Convention:
-   *   out_grad.size() == OperatorProperty.NumVisibleOutputs()
-   *   out_data.size() == OperatorProperty.NumOutputs()
-   * out_data can contain additional invisible returns that remembers the
-   * state carried from the Forward pass. For example mask in the dropout.
-   * The gradients are passed from visible returns in this function.
-   *
-   * \par
-   * Not all the TBlobs in the arguments will be available
-   * if you override the DeclareBackwardDependency of corresponding OperatorProperty class.
-   * Only the dependencies you declared will be available at corresponding position,
-   * the rest of the parameters are simply dummy where you will get a nullptr.
-   * You will be safe if you use the default DeclareBackwardDependency.
-   * But only declare what you need will give engine more chance for optimization.
-   *
-   * \param ctx runtime context available to this call
-   * \param out_grad the gradient value we get from of the Operator.
-   * \param in_data the array of input data.
-   * \param out_data the array of output data.
-   * \param req request types of the saving operation, can be all types.
-   * \param in_grad the array of gradient we need to write to.
-   * \param aux_states Auxiliary states of operator. Normally operator doesn't need
-   * \sa OperatorProperty, OpReqType, OpContext
-   */
-#if MXNET_USE_CUDA
-  void DoBackward(mshadow::Stream<gpu> *stream,
-                  const OpContext &ctx,
-                  const std::vector<TBlob> &out_grad,
-                  const std::vector<TBlob> &in_data,
-                  const std::vector<TBlob> &out_data,
-                  const std::vector<OpReqType> &req,
-                  const std::vector<TBlob> &in_grad,
-                  const std::vector<TBlob> &aux_states);
-#endif  // MXNET_USE_CUDA
-
-  void DoBackward(mshadow::Stream<cpu> *stream,
-                  const OpContext &ctx,
-                  const std::vector<TBlob> &out_grad,
-                  const std::vector<TBlob> &in_data,
-                  const std::vector<TBlob> &out_data,
-                  const std::vector<OpReqType> &req,
-                  const std::vector<TBlob> &in_grad,
-                  const std::vector<TBlob> &aux_states) {
-    // Input Data
-    const TBlob &inputData = in_data[batchnorm::kData];
-    const TBlob &weights   = in_data[batchnorm::kGamma];
-
-    // Input Grad
-    const TBlob &gradIn     = in_grad[batchnorm::kData];
-    const TBlob &gradWeight = in_grad[batchnorm::kGamma];
-    const TBlob &gradBias   = in_grad[batchnorm::kBeta];
-
-    // Aux (Moving)
-    const TBlob &runningMean = aux_states[batchnorm::kMovingMean];
-    const TBlob &runningVariance = aux_states[batchnorm::kMovingVar];
-
-    // Output
-    const TBlob &gradOut  = out_grad[batchnorm::kOut];
-    const TBlob &saveMean = out_data[batchnorm::kMean];
-    const TBlob &saveStd  = out_data[batchnorm::kVar];
-
-    const size_t channelCount = inputData.shape_[1];
-    const size_t itemCount    = inputData.Size() / channelCount;
-
-    // Avoid multiple dptr() call within the channel loop
-    DType *inputDataPtr = inputData.dptr<DType>();
-    DType *gradOutDataPtr = gradOut.dptr<DType>();
-    DType *runningMeanDataPtr = runningMean.dptr<DType>();
-    DType *runningVarDataPtr  = runningVariance.dptr<DType>();
-    DType *saveMeanDataPtr = saveMean.dptr<DType>();
-    DType *saveVarianceDataPtr = saveStd.dptr<DType>();
-    DType *gradInDataPtr = gradIn.dptr<DType>();
-    DType *gradWeightData = gradWeight.dptr<DType>();
-    DType *gradBiasData = gradBias.dptr<DType>();
-
-    #pragma omp parallel for
-    for (size_t channel = 0; channel < channelCount; ++channel) {
-      DType *weight = weights.dptr<DType>();
-      const DType w = weight ? weight[channel] : DType(1);
-      DType mean, invstd;
-      if (ctx.is_train) {
-        mean = saveMeanDataPtr[channel];
-        const DType variance = saveVarianceDataPtr[channel];
-        invstd = VARIANCE_TO_INVSTD(variance, param_.eps);
-
-        // update running averages
-        runningMeanDataPtr[channel] = runningMeanDataPtr[channel] * param_.momentum
-                                      + mean * (DType(1) - param_.momentum);
-
-        runningVarDataPtr[channel] = runningVarDataPtr[channel] * param_.momentum
-                                     + variance * (DType(1) - param_.momentum);
-
-      } else {
-        mean = runningMeanDataPtr[channel];
-        invstd = VARIANCE_TO_INVSTD(runningVarDataPtr[channel], param_.eps);
-      }
-
-      // sumGradOut over all gradOutput in feature plane
-      DType sumGradOut = 0;
-      forEachFast(gradOutDataPtr, gradOut.shape_, channel,
-                  [&sumGradOut](const DType *gradOut_data) {
-                    sumGradOut += *gradOut_data;
-                  });
-
-      // dot product of the Q(X) and gradOuput
-      DType dotp = 0;
-      forEachFast(inputDataPtr, gradOutDataPtr, gradOut.shape_, channel,
-                  [&dotp, mean](const DType *thisInputData, const DType *gradOut_data) {
-                    dotp += (*thisInputData - mean) * (*gradOut_data);
-                  });
-
-      if (gradIn.shape_.ndim()) {  // if there's a grad input
-        if (ctx.is_train) {
-          // when in training mode
-          // Q(X) = X - E[x] ; i.e. input centered to zero mean
-          // Y = Q(X) / σ    ; i.e. BN output before weight and bias
-          // dL/dX = (Q(dL/dY) - dot(Y, dL/dY) * Y) / σ * w
-
-          // projection of gradOutput on to output scaled by std
-          const DType k = dotp * invstd * invstd / itemCount;
-          forEachFast(inputDataPtr, gradInDataPtr, gradOut.shape_, channel,
-                      [&mean, &k](const DType *in_data, DType *gradIn_data) {
-                        *gradIn_data = (*in_data - mean) * k;
-                      });
-
-          const DType iw = invstd * w;
-          const DType gradMean = sumGradOut / itemCount;
-          forEachFast(gradOutDataPtr, gradInDataPtr, gradOut.shape_, channel,
-                      [iw, gradMean](const DType *gradOut_data, DType *gradIn_data) {
-                        *gradIn_data = (*gradOut_data - gradMean - *gradIn_data) * iw;
-                      });
-        } else {
-          // when in evaluation mode
-          // Q(X) = X - running_mean  ; i.e. input centered to zero mean
-          // Y = Q(X) / running_std    ; i.e. BN output before weight and bias
-          // dL/dX = w / running_std
-          const DType iw = invstd * w;
-          forEachFast(gradOutDataPtr, gradInDataPtr, gradOut.shape_, channel,
-                      [iw](const DType *gradOut_data, DType *gradIn_data) {
-                        *gradIn_data = *gradOut_data  * iw;
-                      });
-        }
-      }
-
-      // May want to make this a param eventually
-      const DType scale = 1.0;
-
-      if (isWriting(req[batchnorm::kGamma])) {
-        if (!param_.fix_gamma) {
-          gradWeightData[channel] = gradWeightData[channel] + scale * dotp * invstd;
-        } else {
-          gradWeightData[channel] = DType(0);
-        }
-      }
-
-      if (isWriting(req[batchnorm::kBeta])) {
-        gradBiasData[channel] = gradBiasData[channel] + scale * sumGradOut;
-      }
-    }
-=======
->>>>>>> 6fad551d
   }
 
   /*!
@@ -584,8 +145,6 @@
   }
 
  private:
-<<<<<<< HEAD
-=======
 
   void DoForward(mshadow::Stream<cpu> *stream,
                  const OpContext &ctx,
@@ -620,7 +179,6 @@
                   const std::vector<TBlob> &aux_states);
 #endif  // MXNET_USE_CUDA
 
->>>>>>> 6fad551d
   /*! \brief Batch normalization operator parameters */
   BatchNormParam param_;
 };  // class BatchNormOp
@@ -650,19 +208,6 @@
       return false;
     }
 
-<<<<<<< HEAD
-    in_shape->at(1) = TShape(Shape1(dshape[1]));
-    in_shape->at(2) = TShape(Shape1(dshape[1]));
-
-    out_shape->clear();
-    out_shape->push_back(dshape);             // kOut
-    out_shape->push_back(Shape1(dshape[1]));  // kMean
-    out_shape->push_back(Shape1(dshape[1]));  // kVar
-
-    aux_shape->clear();
-    aux_shape->push_back(Shape1(dshape[1]));  // kMovingMean
-    aux_shape->push_back(Shape1(dshape[1]));  // kMovingVar
-=======
     CHECK_LT(param_.channel_position, dshape.ndim())
       << "Invalid channel position " << param_.channel_position
       << " for a " << dshape.ndim() << "-dimensional shape";
@@ -678,7 +223,6 @@
     aux_shape->clear();
     aux_shape->push_back(Shape1(dshape[param_.channel_position]));  // kMovingMean
     aux_shape->push_back(Shape1(dshape[param_.channel_position]));  // kMovingVar
->>>>>>> 6fad551d
     return true;
   }
 
