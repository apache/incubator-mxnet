/*!
 * Copyright (c) 2015 by Contributors
 * \file batch_norm-inl.h
 * \brief
 * \author Bing Xu
*/
#ifndef MXNET_OPERATOR_BATCH_NORM_INL_H_
#define MXNET_OPERATOR_BATCH_NORM_INL_H_

#include <dmlc/logging.h>
#include <dmlc/parameter.h>
#include <mxnet/operator.h>
#include <map>
#include <vector>
#include <string>
#include <utility>
#include "./operator_common.h"
#include "./mshadow_op.h"

namespace mxnet {
namespace op {

namespace batchnorm {
enum BatchNormOpInputs {kData, kGamma, kBeta};
enum BatchNormOpOutputs {kOut, kMean, kVar};
enum BatchNormOpAuxiliary {kMovingMean, kMovingVar};
enum BatchNormBackResource {kTempSpace};
}  // namespace batchnorm

struct BatchNormParam : public dmlc::Parameter<BatchNormParam> {
  float eps;
  float momentum;
  bool fix_gamma;
  bool use_global_stats;
  bool output_mean_var;
  DMLC_DECLARE_PARAMETER(BatchNormParam) {
    DMLC_DECLARE_FIELD(eps).set_default(1e-3f)
    .describe("Epsilon to prevent div 0");
    DMLC_DECLARE_FIELD(momentum).set_default(0.9f)
    .describe("Momentum for moving average");
    DMLC_DECLARE_FIELD(fix_gamma).set_default(true)
    .describe("Fix gamma while training");
    DMLC_DECLARE_FIELD(use_global_stats).set_default(false)
    .describe("Whether use global moving statistics instead of local batch-norm. "
              "This will force change batch-norm into a scale shift operator.");
    DMLC_DECLARE_FIELD(output_mean_var).set_default(false)
    .describe("Output All,normal mean and var");
  }
};

template<typename xpu>
class BatchNormOp : public Operator {
 public:
  explicit BatchNormOp(BatchNormParam param) {
    this->param_ = param;
  }

  virtual void Forward(const OpContext &ctx,
                       const std::vector<TBlob> &in_data,
                       const std::vector<OpReqType> &req,
                       const std::vector<TBlob> &out_data,
                       const std::vector<TBlob> &aux_states) {
    using namespace mshadow;
    using namespace mshadow::expr;
    CHECK_EQ(in_data.size(), 3U);
    CHECK_EQ(aux_states.size(), 2U);
    if (ctx.is_train) {
      CHECK_EQ(out_data.size(), 3U);
      CHECK_EQ(req.size(), 3U);
    } else {
      CHECK_GE(out_data.size(), 1U);
      CHECK_GE(req.size(), 1U);
      CHECK_EQ(req[batchnorm::kOut], kWriteTo);
    }

    Stream<xpu> *s = ctx.get_stream<xpu>();
    const real_t scale = static_cast<real_t>(in_data[batchnorm::kData].shape_[1]) /
                         static_cast<real_t>(in_data[batchnorm::kData].shape_.Size());
    Tensor<xpu, 4> data;
    Tensor<xpu, 4> out;
    if (in_data[batchnorm::kData].ndim() == 2) {
      Shape<4> dshape = Shape4(in_data[batchnorm::kData].shape_[0],
                               in_data[batchnorm::kData].shape_[1], 1, 1);
      data = in_data[batchnorm::kData].get_with_shape<xpu, 4, real_t>(dshape, s);
      out = out_data[batchnorm::kOut].get_with_shape<xpu, 4, real_t>(dshape, s);
    } else {
      data = in_data[batchnorm::kData].get<xpu, 4, real_t>(s);
      out = out_data[batchnorm::kOut].get<xpu, 4, real_t>(s);
    }
    Tensor<xpu, 1> slope = in_data[batchnorm::kGamma].get<xpu, 1, real_t>(s);
    Tensor<xpu, 1> bias = in_data[batchnorm::kBeta].get<xpu, 1, real_t>(s);
    Tensor<xpu, 1> moving_mean = aux_states[batchnorm::kMovingMean].get<xpu, 1, real_t>(s);
    Tensor<xpu, 1> moving_var = aux_states[batchnorm::kMovingVar].get<xpu, 1, real_t>(s);

    if (param_.fix_gamma) slope = 1.f;

    // whether use global statistics
    if (ctx.is_train && !param_.use_global_stats) {
      Tensor<xpu, 1> mean = out_data[batchnorm::kMean].get<xpu, 1, real_t>(s);
      Tensor<xpu, 1> var = out_data[batchnorm::kVar].get<xpu, 1, real_t>(s);
      CHECK(req[batchnorm::kMean] == kNullOp || req[batchnorm::kMean] == kWriteTo);
      CHECK(req[batchnorm::kVar] == kNullOp || req[batchnorm::kVar] == kWriteTo);
      // The first three steps must be enforced.
      mean = scale * sumall_except_dim<1>(data);
      var = scale * sumall_except_dim<1>(F<mshadow_op::square>(
          data - broadcast<1>(mean, data.shape_)));
      Assign(out, req[batchnorm::kOut], broadcast<1>(slope, out.shape_) *
             (data - broadcast<1>(mean, data.shape_)) /
             F<mshadow_op::square_root>(broadcast<1>(var + param_.eps, data.shape_)) +
             broadcast<1>(bias, out.shape_));
    } else {
      Assign(out, req[batchnorm::kOut], broadcast<1>(slope /
                                          F<mshadow_op::square_root>(moving_var + param_.eps),
                                          data.shape_) * data +
             broadcast<1>(bias - (slope * moving_mean) /
                          F<mshadow_op::square_root>(moving_var + param_.eps), data.shape_));
    }
  }

  virtual void Backward(const OpContext &ctx,
                        const std::vector<TBlob> &out_grad,
                        const std::vector<TBlob> &in_data,
                        const std::vector<TBlob> &out_data,
                        const std::vector<OpReqType> &req,
                        const std::vector<TBlob> &in_grad,
                        const std::vector<TBlob> &aux_states) {
    using namespace mshadow;
    using namespace mshadow::expr;
<<<<<<< HEAD
    CHECK_EQ(out_grad.size(), 1U);
    CHECK_EQ(in_data.size(), 3U);
    CHECK_EQ(out_data.size(), 3U);
    CHECK_EQ(in_grad.size(), 3U);
=======
    CHECK_EQ(out_grad.size(), param_.output_mean_var ? 3 : 1);
    CHECK_EQ(in_data.size(), 3);
    CHECK_EQ(out_data.size(), 3);
    CHECK_EQ(in_grad.size(), 3);
>>>>>>> 0f6d5834
    Stream<xpu> *s = ctx.get_stream<xpu>();
    Tensor<xpu, 4> data, grad, grad_in;
    const real_t scale = static_cast<real_t>(out_grad[batchnorm::kOut].shape_[1]) /
                         static_cast<real_t>(out_grad[batchnorm::kOut].shape_.Size());
    if (in_data[batchnorm::kData].ndim() == 2) {
      Shape<4> dshape = Shape4(out_grad[batchnorm::kOut].shape_[0],
                               out_grad[batchnorm::kOut].shape_[1], 1, 1);
      data = in_data[batchnorm::kData].get_with_shape<xpu, 4, real_t>(dshape, s);
      grad = out_grad[batchnorm::kOut].get_with_shape<xpu, 4, real_t>(dshape, s);
      grad_in = in_grad[batchnorm::kData].get_with_shape<xpu, 4, real_t>(dshape, s);
    } else {
      data = in_data[batchnorm::kData].get<xpu, 4, real_t>(s);
      grad = out_grad[batchnorm::kOut].get<xpu, 4, real_t>(s);
      grad_in = in_grad[batchnorm::kData].get<xpu, 4, real_t>(s);
    }

    Tensor<xpu, 1> mean = out_data[batchnorm::kMean].get<xpu, 1, real_t>(s);
    Tensor<xpu, 1> var = out_data[batchnorm::kVar].get<xpu, 1, real_t>(s);
    Tensor<xpu, 1> slope = in_data[batchnorm::kGamma].get<xpu, 1, real_t>(s);
    // Tensor<xpu, 1> bias = in_data[kBeta].get<xpu, 1, real_t>(s);
    Tensor<xpu, 1> gslope = in_grad[batchnorm::kGamma].get<xpu, 1, real_t>(s);
    Tensor<xpu, 1> gbias = in_grad[batchnorm::kBeta].get<xpu, 1, real_t>(s);
    // update moving avg
    Tensor<xpu, 1> moving_mean = aux_states[batchnorm::kMovingMean].get<xpu, 1, real_t>(s);
    Tensor<xpu, 1> moving_var = aux_states[batchnorm::kMovingVar].get<xpu, 1, real_t>(s);

    if (param_.fix_gamma) slope = 1.f;

    if (ctx.is_train && !param_.use_global_stats) {
      // get requested temp space
      Tensor<xpu, 2> workspace = ctx.requested[batchnorm::kTempSpace].get_space<xpu>(
          mshadow::Shape2(3, mean.shape_[0]), s);
      Tensor<xpu, 1> gmean = workspace[0];
      Tensor<xpu, 1> gvar = workspace[1];
      Tensor<xpu, 1> tmp = workspace[2];

      moving_mean = moving_mean * param_.momentum + mean * (1 - param_.momentum);
      moving_var = moving_var * param_.momentum + var * (1 - param_.momentum);
      // cal
      gvar = sumall_except_dim<1>((grad * broadcast<1>(slope, data.shape_)) *
                                  (data - broadcast<1>(mean, data.shape_)) *
                                  -0.5f *
                                  F<mshadow_op::power>(broadcast<1>(var + param_.eps, data.shape_),
                                                       -1.5f));
      gmean = sumall_except_dim<1>(grad * broadcast<1>(slope, data.shape_));
      gmean *= -1.0f / F<mshadow_op::square_root>(var + param_.eps);
      tmp = scale * sumall_except_dim<1>(-2.0f * (data - broadcast<1>(mean, data.shape_)));
      tmp *= gvar;
      gmean += tmp;
      // assign
      if (!param_.fix_gamma) {
        Assign(gslope, req[batchnorm::kGamma],
               sumall_except_dim<1>(
                   grad * (data - broadcast<1>(mean, data.shape_)) /
                   F<mshadow_op::square_root>(broadcast<1>(var + param_.eps, data.shape_))));
      } else {
        Assign(gslope, req[batchnorm::kGamma], 0.0f);
      }
      Assign(grad_in, req[batchnorm::kData],
             (grad * broadcast<1>(slope, data.shape_)) *
             broadcast<1>(1.0f / F<mshadow_op::square_root>(var + param_.eps), data.shape_) +
             broadcast<1>(gvar, data.shape_) * scale * 2.0f * (data - broadcast<1>(mean,
                                                                                   data.shape_)) +
             broadcast<1>(gmean, data.shape_) * scale);
      Assign(gbias, req[batchnorm::kBeta], sumall_except_dim<1>(grad));
    } else {
      // use global statistics with freeze moving mean and var.
      if (!param_.fix_gamma) {
        Assign(gslope, req[batchnorm::kGamma],
               sumall_except_dim<1>(
                   grad * (data - broadcast<1>(moving_mean, data.shape_)) /
                   F<mshadow_op::square_root>(broadcast<1>(moving_var + param_.eps, data.shape_))));
      } else {
        Assign(gslope, req[batchnorm::kGamma], 0.0f);
      }
      Assign(gbias, req[batchnorm::kBeta], sumall_except_dim<1>(grad));
      Assign(grad_in, req[batchnorm::kData], (grad * broadcast<1>(slope, data.shape_)) *
             broadcast<1>(
                 1.0f / F<mshadow_op::square_root>(moving_var + param_.eps), data.shape_));
    }
  }

 private:
  BatchNormParam param_;
};  // class BatchNormOp

template<typename xpu>
Operator *CreateOp(BatchNormParam param, int dtype);


#if DMLC_USE_CXX11
class BatchNormProp : public OperatorProperty {
 public:
  void Init(const std::vector<std::pair<std::string, std::string> >& kwargs) override {
    param_.Init(kwargs);
  }

  std::map<std::string, std::string> GetParams() const override {
    return param_.__DICT__();
  }

  bool InferShape(std::vector<TShape> *in_shape,
                  std::vector<TShape> *out_shape,
                  std::vector<TShape> *aux_shape) const override {
    using namespace mshadow;
    CHECK_EQ(in_shape->size(), 3U) << "Input:[data, gamma, beta]";
    const TShape &dshape = in_shape->at(0);
    if (dshape.ndim() == 0) return false;
    in_shape->at(1) = TShape(Shape1(dshape[1]));
    in_shape->at(2) = TShape(Shape1(dshape[1]));
    out_shape->clear();
    out_shape->push_back(dshape);
    out_shape->push_back(Shape1(dshape[1]));
    out_shape->push_back(Shape1(dshape[1]));

    aux_shape->clear();
    aux_shape->push_back(Shape1(dshape[1]));
    aux_shape->push_back(Shape1(dshape[1]));
    return true;
  }

  OperatorProperty* Copy() const override {
    auto ptr = new BatchNormProp();
    ptr->param_ = param_;
    return ptr;
  }

  std::string TypeString() const override {
    return "BatchNorm";
  }

  std::vector<int> DeclareBackwardDependency(
    const std::vector<int> &out_grad,
    const std::vector<int> &in_data,
    const std::vector<int> &out_data) const override {
    return {out_grad[batchnorm::kOut],
            out_data[batchnorm::kMean],
            out_data[batchnorm::kVar],
            in_data[batchnorm::kData],
            in_data[batchnorm::kGamma]
           };
  }

  std::vector<ResourceRequest> BackwardResource(
      const std::vector<TShape> &in_shape) const override {
    return {ResourceRequest::kTempSpace};
  }

  int NumVisibleOutputs() const override {
    if (param_.output_mean_var) {
      return 3;
    }
    return 1;
  }

  int NumOutputs() const override {
    return 3;
  }

  std::vector<std::string> ListArguments() const override {
    return {"data", "gamma", "beta"};
  }

  std::vector<std::string> ListOutputs() const override {
    return {"output", "mean", "var"};
  }

  std::vector<std::string> ListAuxiliaryStates() const override {
    return {"moving_mean", "moving_var"};
  }

  Operator* CreateOperator(Context ctx) const override {
      LOG(FATAL) << "Not Implemented.";
      return NULL;
  }

  Operator* CreateOperatorEx(Context ctx, std::vector<TShape> *in_shape,
      std::vector<int> *in_type) const override;

 private:
  BatchNormParam param_;
};  // class BatchNormProp

#endif  // DMLC_USE_CXX11
}  // namespace op
}  // namespace mxnet
#endif  // MXNET_OPERATOR_BATCH_NORM_INL_H_<|MERGE_RESOLUTION|>--- conflicted
+++ resolved
@@ -126,17 +126,10 @@
                         const std::vector<TBlob> &aux_states) {
     using namespace mshadow;
     using namespace mshadow::expr;
-<<<<<<< HEAD
-    CHECK_EQ(out_grad.size(), 1U);
+    CHECK_EQ(out_grad.size(), param_.output_mean_var ? 3U : 1U);
     CHECK_EQ(in_data.size(), 3U);
     CHECK_EQ(out_data.size(), 3U);
     CHECK_EQ(in_grad.size(), 3U);
-=======
-    CHECK_EQ(out_grad.size(), param_.output_mean_var ? 3 : 1);
-    CHECK_EQ(in_data.size(), 3);
-    CHECK_EQ(out_data.size(), 3);
-    CHECK_EQ(in_grad.size(), 3);
->>>>>>> 0f6d5834
     Stream<xpu> *s = ctx.get_stream<xpu>();
     Tensor<xpu, 4> data, grad, grad_in;
     const real_t scale = static_cast<real_t>(out_grad[batchnorm::kOut].shape_[1]) /
