--- conflicted
+++ resolved
@@ -784,38 +784,6 @@
   }
   SplitOpBackwardImpl<xpu>(attrs, ctx, inputs, req, outputs, real_axis);
 }
-<<<<<<< HEAD
-
-struct NumpyXReshapeParam : public dmlc::Parameter<NumpyXReshapeParam> {
-  mxnet::Tuple<int> newshape;
-  std::string order;
-  DMLC_DECLARE_PARAMETER(NumpyXReshapeParam) {
-      DMLC_DECLARE_FIELD(newshape)
-          .set_default(mxnet::Tuple<int>())
-          .describe("The new shape should be compatible with the original shape."
-                    " If an integer, then the result will be a 1-D array of that length."
-                    " One shape dimension can be -1. In this case, the value is inferred"
-                    " from the length of the array and remaining dimensions."
-                    " -2 to -6 are used for data manipulation"
-                    " -2 copy this dimension from the input to the output shape"
-                    " -3 will skip current dimension if and only if the current dim size is one"
-                    " -4 copy all remain of the input dimensions to the output shape"
-                    " -5 use the product of two consecutive dimensions of the input"
-                    " shape as the output"
-                    " -6 split one dimension of the input into two dimensions passed"
-                    " subsequent to -6 in the new shape");
-      DMLC_DECLARE_FIELD(order)
-      .set_default("C")
-      .describe("Read the elements of a using this index order, and place the elements into"
-                " the reshaped array using this index order. 'C' means to read/write the elements"
-                " using C-like index order, with the last axis index changing fastest, back to the"
-                " first axis index changing slowest. Note that currently only C-like order is"
-                " supported");
-  }
-};
-
-=======
->>>>>>> 5aa74e06
 }  // namespace op
 }  // namespace mxnet
 
