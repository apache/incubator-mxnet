/*
 * Licensed to the Apache Software Foundation (ASF) under one
 * or more contributor license agreements.  See the NOTICE file
 * distributed with this work for additional information
 * regarding copyright ownership.  The ASF licenses this file
 * to you under the Apache License, Version 2.0 (the
 * "License"); you may not use this file except in compliance
 * with the License.  You may obtain a copy of the License at
 *
 *   http://www.apache.org/licenses/LICENSE-2.0
 *
 * Unless required by applicable law or agreed to in writing,
 * software distributed under the License is distributed on an
 * "AS IS" BASIS, WITHOUT WARRANTIES OR CONDITIONS OF ANY
 * KIND, either express or implied.  See the License for the
 * specific language governing permissions and limitations
 * under the License.
 */

/*!
 *  Copyright (c) 2019 by Contributors
 * \file np_true_divide.cc
 * \brief CPU Implementation of true_divide operator.
 */

#include "./np_true_divide-inl.h"

namespace mxnet {
namespace op {

int TrueDivideOutType(int ltype, int rtype) {
  if (common::is_float(ltype) && common::is_float(rtype)) {
    // If both inputs are float, return the one with the higher precision
<<<<<<< HEAD
    return common::more_precise_type(ltype, rtype);
=======
    return common::get_more_precise_type(ltype, rtype);
>>>>>>> 42d3182e
  } else if (common::is_float(ltype) || common::is_float(rtype)) {
    // If only one of the inputs is float, return that float type
    return (common::is_float(ltype)) ? ltype : rtype;
  }
  // If neither of the inputs is float, return the default float32 type
  return mshadow::kFloat32;
}

template <int num_inputs>
bool TrueDivideType(const nnvm::NodeAttrs& attrs,
                    std::vector<int>* in_attrs,
                    std::vector<int>* out_attrs) {
  CHECK_EQ(in_attrs->size(), static_cast<size_t>(num_inputs));
  CHECK_GT(in_attrs->size(), 0U);
  CHECK_EQ(out_attrs->size(), 1U);

  for (const int dtype : *in_attrs) {
    if (dtype == -1) return false;
  }

  const int lhs_dtype = in_attrs->at(0);
  const int rhs_dtype = (num_inputs == 2) ?
                        in_attrs->at(1) :
                        (common::is_float(lhs_dtype) ? lhs_dtype : mshadow::kFloat32);
  TYPE_ASSIGN_CHECK(*out_attrs, 0, TrueDivideOutType(lhs_dtype, rhs_dtype));
  return true;
}

NNVM_REGISTER_OP(_npi_true_divide)
.set_num_inputs(2)
.set_num_outputs(1)
.set_attr<nnvm::FListInputNames>("FListInputNames",
  [](const NodeAttrs& attrs) {
    return std::vector<std::string>{"lhs", "rhs"};
  })
.set_attr<mxnet::FInferShape>("FInferShape", BinaryBroadcastShape)
.set_attr<nnvm::FInferType>("FInferType", TrueDivideType<2>)
.set_attr<nnvm::FInplaceOption>("FInplaceOption",
  [](const NodeAttrs& attrs){
    return std::vector<std::pair<int, int> >{{0, 0}, {1, 0}};
  })
#ifdef _WIN32
.set_attr<FResourceRequest>("FResourceRequest",
  [](const NodeAttrs& attrs) {
    return std::vector<ResourceRequest>{ResourceRequest::kTempSpace};
  })
#endif
.set_attr<FCompute>("FCompute<cpu>", TrueDivideBroadcastCompute<cpu>)
.set_attr<nnvm::FGradient>("FGradient", ElemwiseGradUseIn{"_backward_broadcast_div"})
.add_argument("lhs", "NDArray-or-Symbol", "Dividend array")
.add_argument("rhs", "NDArray-or-Symbol", "Divisor array");

NNVM_REGISTER_OP(_npi_true_divide_scalar)
.set_num_inputs(1)
.set_num_outputs(1)
.set_attr_parser([](NodeAttrs* attrs) {
    attrs->parsed = std::stod(attrs->dict["scalar"]);
  })
.set_attr<mxnet::FInferShape>("FInferShape", ElemwiseShape<1, 1>)
.set_attr<nnvm::FInferType>("FInferType", TrueDivideType<1>)
.set_attr<nnvm::FInplaceOption>("FInplaceOption",
  [](const NodeAttrs& attrs) {
    return std::vector<std::pair<int, int> >{{0, 0}};
  })
#ifdef _WIN32
.set_attr<FResourceRequest>("FResourceRequest",
  [](const NodeAttrs& attrs) {
    return std::vector<ResourceRequest>{ResourceRequest::kTempSpace};
  })
#endif
.set_attr<FCompute>("FCompute<cpu>", TrueDivideScalarCompute<cpu, op::mshadow_op::true_divide>)
.set_attr<nnvm::FGradient>("FGradient", ElemwiseGradUseNone{"_backward_div_scalar"})
.add_argument("data", "NDArray-or-Symbol", "source input")
.add_argument("scalar", "float", "scalar input");

NNVM_REGISTER_OP(_npi_rtrue_divide_scalar)
.set_num_inputs(1)
.set_num_outputs(1)
.set_attr_parser([](NodeAttrs* attrs) {
  attrs->parsed = std::stod(attrs->dict["scalar"]);
  })
.set_attr<mxnet::FInferShape>("FInferShape", ElemwiseShape<1, 1>)
.set_attr<nnvm::FInferType>("FInferType", TrueDivideType<1>)
.set_attr<nnvm::FInplaceOption>("FInplaceOption",
  [](const NodeAttrs& attrs) {
    return std::vector<std::pair<int, int> >{{0, 0}};
  })
#ifdef _WIN32
.set_attr<FResourceRequest>("FResourceRequest",
  [](const NodeAttrs& attrs) {
    return std::vector<ResourceRequest>{ResourceRequest::kTempSpace};
  })
#endif
.set_attr<FCompute>("FCompute<cpu>", TrueDivideScalarCompute<cpu, mshadow_op::rtrue_divide>)
.set_attr<nnvm::FGradient>("FGradient", ElemwiseGradUseIn{"_backward_rdiv_scalar"})
.add_argument("data", "NDArray-or-Symbol", "source input")
.add_argument("scalar", "float", "scalar input");

}  // namespace op
}  // namespace mxnet<|MERGE_RESOLUTION|>--- conflicted
+++ resolved
@@ -31,11 +31,7 @@
 int TrueDivideOutType(int ltype, int rtype) {
   if (common::is_float(ltype) && common::is_float(rtype)) {
     // If both inputs are float, return the one with the higher precision
-<<<<<<< HEAD
-    return common::more_precise_type(ltype, rtype);
-=======
     return common::get_more_precise_type(ltype, rtype);
->>>>>>> 42d3182e
   } else if (common::is_float(ltype) || common::is_float(rtype)) {
     // If only one of the inputs is float, return that float type
     return (common::is_float(ltype)) ? ltype : rtype;
