/*
 * Licensed to the Apache Software Foundation (ASF) under one
 * or more contributor license agreements.  See the NOTICE file
 * distributed with this work for additional information
 * regarding copyright ownership.  The ASF licenses this file
 * to you under the Apache License, Version 2.0 (the
 * "License"); you may not use this file except in compliance
 * with the License.  You may obtain a copy of the License at
 *
 *   http://www.apache.org/licenses/LICENSE-2.0
 *
 * Unless required by applicable law or agreed to in writing,
 * software distributed under the License is distributed on an
 * "AS IS" BASIS, WITHOUT WARRANTIES OR CONDITIONS OF ANY
 * KIND, either express or implied.  See the License for the
 * specific language governing permissions and limitations
 * under the License.
 */

/*!
 * Copyright (c) 2015 by Contributors
 * \file rnn-inl.h
 * \brief
 * \author Sebastian Bodenstein, Shu Zhang
*/
#ifndef MXNET_OPERATOR_RNN_INL_H_
#define MXNET_OPERATOR_RNN_INL_H_

#include <dmlc/logging.h>
#include <dmlc/parameter.h>
#include <mxnet/operator.h>
#include <mxnet/storage.h>
#include <algorithm>
#include <map>
#include <vector>
#include <string>
#include <utility>
#include <cstdint>

#include "./math.h"
#include "./math_functions-inl.h"
#include "./operator_common.h"
#include "./rnn_impl.h"

#if MXNET_USE_CUDNN == 1
STATIC_ASSERT_CUDNN_VERSION_GE(7000);
#endif
#define MXNET_USE_CUDNN_GE_7200 MXNET_USE_CUDNN == 1 && CUDNN_VERSION >= 7200

namespace mxnet {
namespace op {

namespace rnn_enum {
  enum RNNOpInputs {kData, kParams, kState, kStateCell, kSequenceLength};
  enum RNNOpOutputs {kOut, kStateOut, kStateCellOut};
  enum RNNModeType {kRnnRelu, kRnnTanh, kLstm, kGru};
  enum RNNOpResource {kTempSpace, kCuDNNDropoutDescSpace};
}

struct RNNParam : public dmlc::Parameter<RNNParam> {
  uint32_t state_size;
  uint32_t num_layers;
  bool bidirectional, state_outputs;
  int mode;
  float p;
  int seq_length_, batch_size_, input_size_;

  bool use_sequence_length;
  dmlc::optional<int> projection_size;
  dmlc::optional<double> lstm_state_clip_min, lstm_state_clip_max;
  bool lstm_state_clip_nan;

  DMLC_DECLARE_PARAMETER(RNNParam) {
    DMLC_DECLARE_FIELD(state_size)
    .describe("size of the state for each layer");

    DMLC_DECLARE_FIELD(num_layers)
    .describe("number of stacked layers");

    DMLC_DECLARE_FIELD(bidirectional).set_default(false)
    .describe("whether to use bidirectional recurrent layers");

    DMLC_DECLARE_FIELD(mode)
    .add_enum("rnn_relu", rnn_enum::kRnnRelu)
    .add_enum("rnn_tanh", rnn_enum::kRnnTanh)
    .add_enum("lstm", rnn_enum::kLstm)
    .add_enum("gru", rnn_enum::kGru)
    .describe("the type of RNN to compute");

    DMLC_DECLARE_FIELD(p).set_default(0.)
    .set_range(0, 1)
    .describe("drop rate of the dropout on the outputs of each RNN layer, except the last layer.");

    DMLC_DECLARE_FIELD(state_outputs).set_default(false)
    .describe("Whether to have the states as symbol outputs.");

    DMLC_DECLARE_FIELD(projection_size)
    .set_default(dmlc::optional<int>())
    .describe("size of project size");

    DMLC_DECLARE_FIELD(lstm_state_clip_min)
    .set_default(dmlc::optional<double>())
    .describe("Minimum clip value of LSTM states. This option must be used together with "
              "lstm_state_clip_max.");

    DMLC_DECLARE_FIELD(lstm_state_clip_max)
    .set_default(dmlc::optional<double>())
    .describe("Maximum clip value of LSTM states. This option must be used together with "
              "lstm_state_clip_min.");

    DMLC_DECLARE_FIELD(lstm_state_clip_nan)
    .set_default(false)
    .describe("Whether to stop NaN from propagating in state by clipping it to min/max. "
              "If clipping range is not specified, this option is ignored.");

    DMLC_DECLARE_FIELD(use_sequence_length)
    .set_default(false)
    .describe(
        "If set to true, this layer takes in an extra input parameter "
        "`sequence_length` "
        "to specify variable length sequence");
  }
};

inline int GetRnnParamSize(int num_layer,
                           int input_size,
                           int state_size,
                           int direction,
                           int mode,
                           const dmlc::optional<int>& projection_size) {
  int size = state_size * direction;
  switch (mode) {
    case rnn_enum::kRnnRelu:
    case rnn_enum::kRnnTanh:
      break;
    case rnn_enum::kLstm:
      size *= 4;
      break;
    case rnn_enum::kGru:
      size *= 3;
      break;
  }
  int size1 = (input_size + state_size + 2) * size;  // first layer size
  int size2 = (state_size * direction + state_size + 2) * size;  // other layers size
  if (projection_size.has_value()) {
    int proj_size = projection_size.value();
    size1 = (input_size + proj_size + 2) * size;
    size2 = (proj_size * direction + proj_size + 2) * size;
  }
  int param_size = size1 + (num_layer - 1) * size2;
  if (projection_size.has_value()) {
    param_size += projection_size.value() * state_size * num_layer * direction;
  }
  return param_size;
}

inline int GetRnnBiasSize(int num_layer,
                          int state_size,
                          int direction,
                          int mode) {
  int size = 2 * state_size * direction * num_layer;
  switch (mode) {
    case rnn_enum::kRnnRelu:
    case rnn_enum::kRnnTanh:
      break;
    case rnn_enum::kLstm:
      size *= 4;
      break;
    case rnn_enum::kGru:
      size *= 3;
      break;
  }
  return size;
}

/*
 * Calculate the space size of the intermediate results for RNN inference.
 * The inference procedure of a fusion RNN operator calculates the outputs
 * layer by layer. In one layer calculation, the steps are:
 *  - wx[1...Ngates] * x[1...T] among all time stamp(sz: TxNxHxNgates)
 *  - wh[1...Ngates] * h[t] time by time(sz: NxHxNgates)
 *  - output -> h[t](, c[t] additionally with Lstm) time by time(sz: NxH(x2))
 *  - intermediate y[1...T] as next layer's inputs(sz: TxNxHxD)
 */ 
inline size_t GetRNNWorkspaceSize(int seq_length,
                                  int batch_size,
                                  int hidden_size,
                                  int direction,
                                  int mode) {
  size_t size = 0;
  switch (mode) {
    case rnn_enum::kLstm:
      size = seq_length * batch_size * hidden_size * (4 + direction) +  // wx*x + inter-y
          batch_size * hidden_size * 6 +                                // wh*h + h + c
          seq_length * hidden_size * 8;                    // Used in Backward, Δbx, Δbh
      break;
    case rnn_enum::kGru:
      // Differs with Lstm, the outputs of three gates are also held in memory
      size = seq_length * batch_size * hidden_size * direction * (3 + 1) +  // wx*x + inter-y
          batch_size * hidden_size * (6 + direction);                       // wh*h + h + Ngates
      break;
    case rnn_enum::kRnnRelu:
    case rnn_enum::kRnnTanh:
      size = seq_length * batch_size * hidden_size * direction * 2 +  // wx*x + inter-y
          batch_size * hidden_size * (1 + direction);                 // h + Ngates
      break;
    default:
      LOG(FATAL) << "unknown RNN mode " << mode;
      break;
  }
  return size;
}

inline size_t GetRNNReserveSpaceSize(int num_layer,
                                     int direction,
                                     int seq_length,
                                     int batch_size,
                                     int hidden_size,
                                     int mode) {
  size_t size = 0;
  switch (mode) {
    case rnn_enum::kLstm:
      size = direction * seq_length * batch_size * hidden_size * (num_layer * 7 - 1);
      break;
    case rnn_enum::kGru:
      size = seq_length * batch_size * hidden_size * direction * (num_layer * 9 - 1) +
          batch_size * hidden_size * direction * 9 + hidden_size * seq_length * 6 +
          seq_length * batch_size * 7 * hidden_size * direction;
      break;
    case rnn_enum::kRnnRelu:
    case rnn_enum::kRnnTanh:
      size = seq_length * batch_size * hidden_size * direction * (num_layer * 6 - 1) +
          batch_size * hidden_size * direction * 3 + hidden_size * seq_length * 2 +
          seq_length * batch_size * 2 * hidden_size * direction;
      break;
    default:
      LOG(FATAL) << "unknown RNN mode " << mode;
      break;
  }
  return size;
}

inline size_t GetNumInputArguments(RNNParam param_) {
  size_t num_inputs = (param_.mode == rnn_enum::kLstm) ? 4U : 3U;
  if (param_.use_sequence_length) num_inputs += 1U;
  return num_inputs;
}

/**
 * @params: ws: Temp workspace for gemm's output storage.
 *          rs: Reserve space of forward intermediate data used for training.
 *          num_layers: The number of recurrent layers.
 *          direction: direction is 2 if use bidirectional recurrent layers, else is 1;
 *          seq_length: The number of iterations to unroll over.
 *          batch_size: size of batch.
 *          input_size: The number of expected input features.
 *          state_size: The number of hidden state features.
 *          x_ptr: Pointer of tensor x containing the features of the input sequence.
 *                 x's shape is [seq_length, batch_size, input_size]
 *          hx_ptr: Pointer of tensor hx containing the initial hidden state.
 *                  hx's shape is [num_layers, batch_size, state_size]
 *          cx_ptr: Only used in lstm mode. pointer of tensor cx containing the initial cell state.
 *                  cx's shape is [num_layers, batch_size, state_size]
 *          w_ptr: Pointer of tensor w containing weights.
 *          b_ptr: Pointer of tensor w containing bias.
 *          y_ptr: Pointer of tensor y containing the features of the output features from the
 *                 last layers of the RNN. y's shape is [seq_length, batch_size, state_size]
 *          hy_ptr: Pointer of tensor hy containing the hidden state for t=seq_length.
 *                  hy's shape is [num_layers, batch_size, state_size]
 *          cy_ptr: Only used in lstm mode. pointer of tensor cy  containing the cell state
 *                  for t=seq_length. cy' shape is [num_layers, batch_size, state_size]
 *          dropout: should be 0 <= dropout < 1
 *          mode: Specifies the type of RNN to compute.
 */
template <typename DType>
void RNNForwardTraining(DType* ws,
                        DType* rs,
                        bool state_outputs,
                        const int num_layers,
                        const int direction,
                        const int seq_length,
                        const int batch_size,
                        const int input_size,
                        const int state_size,
                        DType* x_ptr,
                        DType* hx_ptr,
                        DType* cx_ptr,
                        DType* w_ptr,
                        DType* b_ptr,
                        DType* y_ptr,
                        DType* hy_ptr,
                        DType* cy_ptr,
                        const float dropout,
                        int mode) {
  switch (mode) {
    case rnn_enum::kLstm:
      LstmForwardTraining<DType>(ws, rs, state_outputs, num_layers, direction, seq_length,
                                 batch_size, input_size, state_size, x_ptr, hx_ptr, cx_ptr,
                                 w_ptr, b_ptr, y_ptr, hy_ptr, cy_ptr, dropout);
      break;
    case rnn_enum::kGru:
      GruForwardTraining<DType>(ws, rs, state_outputs, num_layers, direction, seq_length,
                                batch_size, input_size, state_size, x_ptr, hx_ptr,
                                w_ptr, y_ptr, hy_ptr, dropout);
      break;
    case rnn_enum::kRnnTanh:
    case rnn_enum::kRnnRelu:
      VanillaRNNForwardTraining<DType>(ws, rs, state_outputs, num_layers, direction, seq_length,
                                       batch_size, input_size, state_size, x_ptr, hx_ptr,
                                       w_ptr, y_ptr, hy_ptr, dropout, mode);
      break;
    default:
      LOG(FATAL) << "unknown RNN mode " << mode;
      break;
  }
}

template <typename DType>
void RNNForwardInference(DType* ws,
                         bool state_outputs,
                         const int num_layers,
                         const int direction,
                         const int seq_length,
                         const int batch_size,
                         const int input_size,
                         const int state_size,
                         DType* x_ptr,
                         DType* hx_ptr,
                         DType* cx_ptr,
                         DType* w_ptr,
                         DType* b_ptr,
                         DType* y_ptr,
                         DType* hy_ptr,
                         DType* cy_ptr,
                         int mode) {
  switch (mode) {
    case rnn_enum::kLstm:
      LstmForwardInference<DType>(ws, state_outputs, num_layers, direction, seq_length,
                                  batch_size, input_size, state_size, x_ptr, hx_ptr, cx_ptr,
                                  w_ptr, b_ptr, y_ptr, hy_ptr, cy_ptr);
      break;
    case rnn_enum::kGru:
      GruForwardInference<DType>(ws, state_outputs, num_layers, direction, seq_length,
                                 batch_size, input_size, state_size, x_ptr, hx_ptr,
                                 w_ptr, y_ptr, hy_ptr);
      break;
    case rnn_enum::kRnnTanh:
    case rnn_enum::kRnnRelu:
      VanillaRNNForwardInference<DType>(ws, state_outputs, num_layers, direction, seq_length,
                                        batch_size, input_size, state_size, x_ptr, hx_ptr,
                                        w_ptr, y_ptr, hy_ptr, mode);
      break;
    default:
      LOG(FATAL) << "unknown RNN mode" << mode;
      break;
  }
}

template <typename DType>
void RNNBackward(DType* ws,
                 DType* rs,
                 const int num_layers,
                 const int direction,
                 const int seq_length,
                 const int batch_size,
                 const int input_size,
                 const int state_size,
                 DType* x_ptr,
                 DType* hx_ptr,
                 DType* cx_ptr,
                 DType* w_ptr,
                 DType* y_ptr,
                 DType* dy_ptr,
                 DType* dhy_ptr,
                 DType* dcy_ptr,
                 DType* dx_ptr,
                 DType* dhx_ptr,
                 DType* dcx_ptr,
                 DType* dw_ptr,
                 DType* db_ptr,
                 int req_data,
                 int req_params,
                 int req_state,
                 int req_statecell,
                 const float dropout,
                 int mode) {
  switch (mode) {
    case rnn_enum::kLstm:
      LstmBackward<DType>(ws, rs, num_layers, direction, seq_length, batch_size,
                          input_size, state_size, x_ptr, hx_ptr, cx_ptr, w_ptr, y_ptr,
                          dy_ptr, dhy_ptr, dcy_ptr, dx_ptr, dhx_ptr, dcx_ptr, dw_ptr, db_ptr,
                          req_data, req_params, req_state, req_statecell, dropout);
      break;
    case rnn_enum::kGru:
      GruBackward<DType>(ws, rs, num_layers, direction, seq_length, batch_size,
                         input_size, state_size, x_ptr, hx_ptr, w_ptr,
                         dy_ptr, dhy_ptr, dx_ptr, dhx_ptr, dw_ptr,
                         req_data, req_params, req_state, dropout);
      break;
    case rnn_enum::kRnnTanh:
    case rnn_enum::kRnnRelu:
      VanillaRNNBackward<DType>(ws, rs, num_layers, direction, seq_length, batch_size,
                                input_size, state_size, x_ptr, hx_ptr, w_ptr,
                                dy_ptr, dhy_ptr, dx_ptr, dhx_ptr, dw_ptr,
                                req_data, req_params, req_state, dropout, mode);
      break;
    default:
      LOG(FATAL) << "unknown RNN mode" << mode;
      break;
  }
}

template<typename xpu, typename DType, typename IType>
class RNNOp {
 public:
  RNNParam param_;
  Context ctx_;

  explicit RNNOp(RNNParam param, Context ctx) {
    this->param_ = param;
    this->ctx_ = ctx;
<<<<<<< HEAD

=======
#if MXNET_USE_MKLDNN == 1
    init_mem_ = false;
    reserve_mem_size_ = 0;
#endif

    if (ctx_.dev_type == kGPU) {
>>>>>>> 11dff51f
#if MXNET_USE_CUDNN == 1
    init_cudnn_ = false;
    dtype_ = mshadow::DataType<DType>::kCudnnFlag;
    // TensorCore algos only allowed on fp16-I/O convolutions if permitted by the global policy.
    // No tests in place for fp16 RNNs, so leave TensorCore disabled for now.
    cudnn_tensor_core_ = false;
    // When fp16 RNN tests are introduced, we can enable TensorCore as follows:
    // cudnn_tensor_core =
    //     mshadow::DataType<DType>::kFlag == mshadow::kFloat16 && GetEnvAllowTensorCore();
    // Defaults
    input_mode_ = CUDNN_LINEAR_INPUT;  // Don't support this yet
    // RNN Mode
    switch (param_.mode) {
      case rnn_enum::kRnnRelu:
        mode_ = CUDNN_RNN_RELU;
        break;
      case rnn_enum::kRnnTanh:
        mode_ = CUDNN_RNN_TANH;
        break;
      case rnn_enum::kLstm:
        mode_ = CUDNN_LSTM;
        break;
      case rnn_enum::kGru:
        mode_ = CUDNN_GRU;
        break;
      default:
        LOG(FATAL) << "Not implmented";
    }
#if MXNET_USE_CUDNN_GE_7200
    if (param_.projection_size.has_value()) {
      CHECK_EQ(param_.mode, rnn_enum::kLstm)
        << "Projection is only supported for LSTM.";
      CHECK_GE(param_.state_size, param_.projection_size.value())
        << "State size must be larger than projection size.";
    }
#else
    CHECK(!param_.projection_size.has_value())
      << "Projection is only supported for LSTM with CuDNN version later than 7.1.1.";
#endif  // MXNET_USE_CUDNN_GE_7200
#if MXNET_USE_CUDNN_GE_7200
    if (param_.lstm_state_clip_min.has_value()
        || param_.lstm_state_clip_max.has_value()) {
      CHECK_EQ(param_.mode, rnn_enum::kLstm)
        << "State clipping is only supported for LSTM.";
      CHECK(param_.lstm_state_clip_min.has_value() && param_.lstm_state_clip_max.has_value())
        << "lstm_state_clip_min and lstm_state_clip_max must be specified together.";
      CHECK_GE(param_.lstm_state_clip_max.value(), param_.lstm_state_clip_min.value())
        << "lstm_state_clip_max must be greater or equal to lstm_state_clip_min";
    }
#else
    CHECK(!param_.lstm_state_clip_min.has_value()
          && !param_.lstm_state_clip_max.has_value())
      << "State clipping is only supported for LSTM with CuDNN version later than 7.2.1.";
#endif  // MXNET_USE_CUDNN_GE_7200
    // RNN Direction
    direction_ = param_.bidirectional ? CUDNN_BIDIRECTIONAL : CUDNN_UNIDIRECTIONAL;
    // Create descriptors
    CUDNN_CALL(cudnnCreateTensorDescriptor(&hx_desc_));
    CUDNN_CALL(cudnnCreateTensorDescriptor(&cx_desc_));
    CUDNN_CALL(cudnnCreateTensorDescriptor(&hy_desc_));
    CUDNN_CALL(cudnnCreateTensorDescriptor(&cy_desc_));
    CUDNN_CALL(cudnnCreateTensorDescriptor(&dhx_desc_));
    CUDNN_CALL(cudnnCreateTensorDescriptor(&dcx_desc_));
    CUDNN_CALL(cudnnCreateTensorDescriptor(&dhy_desc_));
    CUDNN_CALL(cudnnCreateTensorDescriptor(&dcy_desc_));

    CUDNN_CALL(cudnnCreateFilterDescriptor(&w_desc_));
    CUDNN_CALL(cudnnCreateFilterDescriptor(&dw_desc_));

    CUDNN_CALL(cudnnCreateRNNDescriptor(&rnn_desc_));
    CUDNN_CALL(cudnnCreateDropoutDescriptor(&dropout_desc_));

#if MXNET_USE_CUDNN_GE_7200
    CUDNN_CALL(cudnnCreateRNNDataDescriptor(&x_data_desc_));
    CUDNN_CALL(cudnnCreateRNNDataDescriptor(&y_data_desc_));
    CUDNN_CALL(cudnnCreateRNNDataDescriptor(&dx_data_desc_));
    CUDNN_CALL(cudnnCreateRNNDataDescriptor(&dy_data_desc_));
#endif  // MXNET_USE_CUDNN_GE_7200
#else
    if (ctx_.dev_type == kGPU) {
      LOG(FATAL) << "RNN on GPU is only available for cuDNN at the moment.";
    }
#endif  // MXNET_USE_CUDNN == 1
    }

    if (ctx_.dev_type == kCPU) {
      this->init_space_ = false;
      this->temp_init_space_ = false;
      this->reserve_cpu_space_size_ = 0;
      this->temp_cpu_space_size_ = 0;
      if (param_.projection_size.has_value()) {
        LOG(FATAL) <<
            "hidden layer projection is only supported for GPU with CuDNN later than 7.1.1";
      }
      if (param_.lstm_state_clip_min.has_value()
          || param_.lstm_state_clip_max.has_value()) {
        LOG(FATAL) << "LSTM state clipping is only supported for GPU with CuDNN later than 7.2.1";
      }
    }
  }

  ~RNNOp() {
    if (ctx_.dev_type == kGPU) {
#if MXNET_USE_CUDNN == 1
    CUDNN_CALL(cudnnDestroyTensorDescriptor(hx_desc_));
    CUDNN_CALL(cudnnDestroyTensorDescriptor(cx_desc_));
    CUDNN_CALL(cudnnDestroyTensorDescriptor(hy_desc_));
    CUDNN_CALL(cudnnDestroyTensorDescriptor(cy_desc_));
    CUDNN_CALL(cudnnDestroyTensorDescriptor(dhx_desc_));
    CUDNN_CALL(cudnnDestroyTensorDescriptor(dcx_desc_));
    CUDNN_CALL(cudnnDestroyTensorDescriptor(dhy_desc_));
    CUDNN_CALL(cudnnDestroyTensorDescriptor(dcy_desc_));

    CUDNN_CALL(cudnnDestroyFilterDescriptor(w_desc_));
    CUDNN_CALL(cudnnDestroyFilterDescriptor(dw_desc_));
    CUDNN_CALL(cudnnDestroyRNNDescriptor(rnn_desc_));
    CUDNN_CALL(cudnnDestroyDropoutDescriptor(dropout_desc_));
    if (dgrad_sync_event_created_)
      CUDA_CALL(cudaEventDestroy(dgrad_sync_event_));

    if (init_cudnn_) {
      for (size_t i = 0; i < x_desc_vec_.size(); ++i) {
        CUDNN_CALL(cudnnDestroyTensorDescriptor(x_desc_vec_[i]));
        CUDNN_CALL(cudnnDestroyTensorDescriptor(y_desc_vec_[i]));
        CUDNN_CALL(cudnnDestroyTensorDescriptor(dx_desc_vec_[i]));
        CUDNN_CALL(cudnnDestroyTensorDescriptor(dy_desc_vec_[i]));
      }
      init_cudnn_ = false;
      Storage::Get()->Free(reserve_space_);
    }
#if MXNET_USE_CUDNN_GE_7200
    CUDNN_CALL(cudnnDestroyRNNDataDescriptor(x_data_desc_));
    CUDNN_CALL(cudnnDestroyRNNDataDescriptor(y_data_desc_));
    CUDNN_CALL(cudnnDestroyRNNDataDescriptor(dx_data_desc_));
    CUDNN_CALL(cudnnDestroyRNNDataDescriptor(dy_data_desc_));
#endif  // MXNET_USE_CUDNN_GE_7200
#endif  // MXNET_USE_CUDNN
    }
  }

  void Forward(const OpContext &ctx, const std::vector<TBlob> &in_data,
               const std::vector<OpReqType> &req,
               const std::vector<TBlob> &out_data) {
    using namespace mshadow;
    using namespace mshadow::expr;
    CHECK(param_.p >= 0.0f && param_.p < 1.0f)
      << "unsupported dropout value, should be 0 <= dropout < 1";
    size_t num_inputs = GetNumInputArguments(param_);

    //  kOut
    size_t num_outputs = 1;
    if (param_.state_outputs) {
      // kOut, kStateOut, kStateCellOut
      num_outputs = (param_.mode == rnn_enum::kLstm) ? 3 : 2;
    }

    CHECK_EQ(in_data.size(), num_inputs);
    CHECK_EQ(out_data.size(), num_outputs);
    Stream<xpu> *s = ctx.get_stream<xpu>();

    // get input + output tensors
    Tensor<xpu, 3, DType> x = in_data[rnn_enum::kData].get<xpu, 3, DType>(s);
    Tensor<xpu, 1, DType> w = in_data[rnn_enum::kParams].get<xpu, 1, DType>(s);
    Tensor<xpu, 3, DType> hx = in_data[rnn_enum::kState].get<xpu, 3, DType>(s);
    Tensor<xpu, 3, DType> y = out_data[rnn_enum::kOut].get<xpu, 3, DType>(s);

    param_.seq_length_ = x.shape_[0];
    param_.batch_size_ = x.shape_[1];
    param_.input_size_ = x.shape_[2];

    const int direction = param_.bidirectional ? 2 : 1;
    const int bsize = GetRnnBiasSize(param_.num_layers, param_.state_size, direction, param_.mode);
    DType* b_ptr = w.dptr_ + w.shape_[0] - bsize;

    DType* hy_ptr = NULL;
    if (param_.state_outputs) {
      hy_ptr = out_data[rnn_enum::kStateOut].dptr<DType>();
    }


#if MXNET_USE_CUDNN_GE_7200
    Tensor<cpu, 1, char> host_workspace;
    int *sequence_length_cpu_int = NULL;
    IType *sequence_length_cpu_itype = NULL;

    if (ctx_.dev_type == kGPU) {
      int host_workspace_bytes =
        param_.batch_size_ * sizeof(IType) + param_.batch_size_ * sizeof(int);

      host_workspace =
        ctx.requested[rnn_enum::kTempSpace].get_host_space_typed<1, char>(
            Shape1(host_workspace_bytes));

      sequence_length_cpu_int = reinterpret_cast<int*>(host_workspace.dptr_);
      sequence_length_cpu_itype =
        reinterpret_cast<IType*>(host_workspace.dptr_ + sizeof(int) * param_.batch_size_);

      (void)sequence_length_cpu_int;
      (void)sequence_length_cpu_itype;
    }
#endif


    if (param_.use_sequence_length) {
#if MXNET_USE_CUDNN_GE_7200
      if (ctx_.dev_type == kCPU) {
        LOG(FATAL) << "RNN use_sequence_length option is only available for cuDNN at the moment."
                   << " Not supported on CPU";
      }

      // We can assume we are on GPU for now
      size_t seq_len_input_idx = rnn_enum::kSequenceLength;
      if  (param_.mode != rnn_enum::kLstm) {
        seq_len_input_idx -= 1;
      }
      IType *sequence_length_ptr_gpu = (in_data[seq_len_input_idx].get<xpu, 1, IType>(s)).dptr_;

      // Need to copy from GPU -> CPU, becuase cuDNN API requires this array on CPU memory.
      // TODO(stephenrawls): In future, allow users to pass this array on the CPU so we don't have
      //   to do this copy For now however it is required as several places in backend assume that
      //   all data arrays share the same context.
      CUDA_CALL(cudaMemcpy(sequence_length_cpu_itype,  sequence_length_ptr_gpu,
                           sizeof(IType) * param_.batch_size_, cudaMemcpyDeviceToHost));
#else
      LOG(FATAL) << "RNN use_sequence_length option is only available for cuDNN version >= 7.2";
#endif
    }
    DType* cx_ptr = NULL;
    DType* cy_ptr = NULL;
    if (param_.mode == rnn_enum::kLstm) {
      cx_ptr = (in_data[rnn_enum::kStateCell].get<xpu, 3, DType>(s)).dptr_;
    }
    if (param_.mode == rnn_enum::kLstm && param_.state_outputs) {
      cy_ptr = (out_data[rnn_enum::kStateCellOut].get<xpu, 3, DType>(s)).dptr_;
    }
    CHECK_EQ(x.CheckContiguous(), true);
    CHECK_EQ(w.CheckContiguous(), true);
    CHECK_EQ(hx.CheckContiguous(), true);
    CHECK_EQ(y.CheckContiguous(), true);

#if MXNET_USE_CUDNN == 1 && defined(__CUDACC__)
    if (!init_cudnn_) {
      Init(ctx, s, in_data, out_data);
    }

    // Get temp space
    int temp_size = workspace_size_;
    Tensor<gpu, 1, DType> temp_space =
        ctx.requested[rnn_enum::kTempSpace].get_space_typed<gpu, 1, DType>(
            mshadow::Shape1(temp_size), s);

#if MXNET_USE_CUDNN_GE_7200

    cudnnRNNDataLayout_t layout_t;

    if (param_.use_sequence_length) {
      // Note: Can't mempcy, sequence_length_ptr_cpu is of type Itype, not nescesarily int
      for (int i = 0; i < param_.batch_size_; ++i) {
        sequence_length_cpu_int[i] = sequence_length_cpu_itype[i];
      }
      layout_t = CUDNN_RNN_DATA_LAYOUT_SEQ_MAJOR_UNPACKED;
    } else {
      for (int i = 0; i < param_.batch_size_; ++i) {
        sequence_length_cpu_int[i] = param_.seq_length_;
      }
      layout_t = CUDNN_RNN_DATA_LAYOUT_SEQ_MAJOR_PACKED;
    }

    CUDNN_CALL(cudnnSetRNNDataDescriptor(x_data_desc_,
                                         dtype_,
                                         layout_t,
                                         param_.seq_length_,
                                         param_.batch_size_,
                                         param_.input_size_,
                                         sequence_length_cpu_int,
                                         reinterpret_cast<void*>(&padding_fill_)));
    int out_size =
      (param_.projection_size.has_value()) ? param_.projection_size.value() : param_.state_size;
    out_size = (param_.bidirectional) ? (out_size * 2) : out_size;
    CUDNN_CALL(cudnnSetRNNDataDescriptor(y_data_desc_,
                                         dtype_,
                                         layout_t,
                                         param_.seq_length_,
                                         param_.batch_size_,
                                         out_size,
                                         sequence_length_cpu_int,
                                         reinterpret_cast<void*>(&padding_fill_)));
    if (ctx.is_train) {
      CUDNN_CALL(cudnnSetRNNDataDescriptor(dx_data_desc_,
                                           dtype_,
                                           layout_t,
                                           param_.seq_length_,
                                           param_.batch_size_,
                                           param_.input_size_,
                                           sequence_length_cpu_int,
                                           reinterpret_cast<void*>(&padding_fill_)));
      CUDNN_CALL(cudnnSetRNNDataDescriptor(dy_data_desc_,
                                           dtype_,
                                           layout_t,
                                           param_.seq_length_,
                                           param_.batch_size_,
                                           out_size,
                                           sequence_length_cpu_int,
                                           reinterpret_cast<void*>(&padding_fill_)));
    }

    bool clip_state = param_.lstm_state_clip_min.has_value();
    bool clip_nan = param_.lstm_state_clip_nan;
    CUDNN_CALL(cudnnRNNSetClip(s->dnn_handle_,
                               rnn_desc_,
                               clip_state ? CUDNN_RNN_CLIP_MINMAX : CUDNN_RNN_CLIP_NONE,
                               clip_nan ? CUDNN_NOT_PROPAGATE_NAN : CUDNN_PROPAGATE_NAN,
                               clip_state ? param_.lstm_state_clip_min.value() : 0.0,
                               clip_state ? param_.lstm_state_clip_max.value() : 0.0));
#endif  // MXNET_USE_CUDNN_GE_7200

    if (ctx.is_train) {
#if MXNET_USE_CUDNN_GE_7200
      CUDNN_CALL(cudnnRNNForwardTrainingEx(s->dnn_handle_,
                                           rnn_desc_,
                                           x_data_desc_,
                                           x.dptr_,
                                           hx_desc_,
                                           hx.dptr_,
                                           cx_desc_,
                                           cx_ptr,
                                           w_desc_,
                                           w.dptr_,
                                           y_data_desc_,
                                           y.dptr_,
                                           hy_desc_,
                                           hy_ptr,
                                           cy_desc_,
                                           cy_ptr,
                                           nullptr,
                                           nullptr,
                                           nullptr,
                                           nullptr,
                                           nullptr,
                                           nullptr,
                                           nullptr,
                                           nullptr,
                                           temp_space.dptr_,
                                           workspace_byte_,
                                           reserve_space_.dptr,
                                           reserve_space_byte_));
#else
      CUDNN_CALL(cudnnRNNForwardTraining(s->dnn_handle_,
                                         rnn_desc_,
                                         param_.seq_length_,
                                         x_desc_vec_.data(),
                                         x.dptr_,
                                         hx_desc_,
                                         hx.dptr_,
                                         cx_desc_,
                                         cx_ptr,
                                         w_desc_,
                                         w.dptr_,
                                         y_desc_vec_.data(),
                                         y.dptr_,
                                         hy_desc_,
                                         hy_ptr,
                                         cy_desc_,
                                         cy_ptr,
                                         temp_space.dptr_,
                                         workspace_byte_,
                                         reserve_space_.dptr,
                                         reserve_space_byte_));
#endif  // MXNET_USE_CUDNN_GE_7200
    } else {
#if MXNET_USE_CUDNN_GE_7200
      CUDNN_CALL(cudnnRNNForwardInferenceEx(s->dnn_handle_,
                                            rnn_desc_,
                                            x_data_desc_,
                                            x.dptr_,
                                            hx_desc_,
                                            hx.dptr_,
                                            cx_desc_,
                                            cx_ptr,
                                            w_desc_,
                                            w.dptr_,
                                            y_data_desc_,
                                            y.dptr_,
                                            hy_desc_,
                                            hy_ptr,
                                            cy_desc_,
                                            cy_ptr,
                                            nullptr,
                                            nullptr,
                                            nullptr,
                                            nullptr,
                                            nullptr,
                                            nullptr,
                                            nullptr,
                                            nullptr,
                                            temp_space.dptr_,
                                            workspace_byte_));
#else
      CUDNN_CALL(cudnnRNNForwardInference(s->dnn_handle_,
                                          rnn_desc_,
                                          param_.seq_length_,
                                          x_desc_vec_.data(),
                                          x.dptr_,
                                          hx_desc_,
                                          hx.dptr_,
                                          cx_desc_,
                                          cx_ptr,
                                          w_desc_,
                                          w.dptr_,
                                          y_desc_vec_.data(),
                                          y.dptr_,
                                          hy_desc_,
                                          hy_ptr,
                                          cy_desc_,
                                          cy_ptr,
                                          temp_space.dptr_,
                                          workspace_byte_));
#endif  // MXNET_USE_CUDNN_GE_7200
    }
#endif  // MXNET_USE_CUDNN == 1 && defined(__CUDACC__)

    if (ctx_.dev_type == kCPU) {
      // allocate temp space
      const size_t work_cpu_space_size = GetRNNWorkspaceSize(param_.seq_length_, param_.batch_size_,
          param_.state_size, direction, param_.mode);
      if (!temp_init_space_ || temp_cpu_space_size_ < work_cpu_space_size) {
        temp_cpu_space_size_ = work_cpu_space_size;
        temp_cpu_space_ = NDArray(TShape({static_cast<dim_t>(temp_cpu_space_size_)}), ctx_,
            false, in_data[rnn_enum::kData].type_flag_);
        temp_init_space_ = true;
      }
      DType* work_cpu_space = static_cast<DType*>(temp_cpu_space_.data().dptr_);

      if (ctx.is_train) {
        // allocate reserve space

        const size_t r_size = GetRNNReserveSpaceSize(param_.num_layers, direction,
                                                     param_.seq_length_, param_.batch_size_,
                                                     param_.state_size, param_.mode);
        if (!init_space_ || reserve_cpu_space_size_ < r_size) {
          reserve_cpu_space_size_ = r_size;
          reserve_cpu_space_ = NDArray(TShape({static_cast<dim_t>(reserve_cpu_space_size_)}), ctx_,
              false, in_data[rnn_enum::kData].type_flag_);
          init_space_ = true;
        }
        DType* reserve_space_ptr = static_cast<DType*>(reserve_cpu_space_.data().dptr_);

        RNNForwardTraining<DType>(work_cpu_space,
                                  reserve_space_ptr,
                                  param_.state_outputs,
                                  param_.num_layers,
                                  direction,
                                  param_.seq_length_,
                                  param_.batch_size_,
                                  param_.input_size_,
                                  param_.state_size,
                                  x.dptr_,
                                  hx.dptr_,
                                  cx_ptr,
                                  w.dptr_,
                                  b_ptr,
                                  y.dptr_,
                                  hy_ptr,
                                  cy_ptr,
                                  param_.p,
                                  param_.mode);
      } else {
        RNNForwardInference<DType>(work_cpu_space,
                                   param_.state_outputs,
                                   param_.num_layers,
                                   direction,
                                   param_.seq_length_,
                                   param_.batch_size_,
                                   param_.input_size_,
                                   param_.state_size,
                                   x.dptr_,
                                   hx.dptr_,
                                   cx_ptr,
                                   w.dptr_,
                                   b_ptr,
                                   y.dptr_,
                                   hy_ptr,
                                   cy_ptr,
                                   param_.mode);
      }
    }
  }

  void Backward(const OpContext &ctx,
                const std::vector<TBlob> &out_grad,
                const std::vector<TBlob> &in_data,
                const std::vector<TBlob> &out_data,
                const std::vector<OpReqType> &req,
                const std::vector<TBlob> &in_grad) {
    using namespace mshadow;
    using namespace mshadow::expr;
    CHECK(param_.p >= 0.0f && param_.p < 1.0f)
        << "unsupported dropout value, should be 0 <= dropout < 1";

    size_t num_inputs = GetNumInputArguments(param_);

    //  kOut
    size_t num_outputs = 1;
    if (param_.state_outputs) {
      // kOut, kStateOut, kStateCellOut
      num_outputs = (param_.mode == rnn_enum::kLstm) ? 3 : 2;
    }

    CHECK_EQ(in_data.size(), num_inputs);
    CHECK_EQ(out_data.size(), num_outputs);
    CHECK_EQ(in_grad.size(), num_inputs);
    CHECK_EQ(out_grad.size(), num_outputs);
    CHECK_EQ(req.size(), num_inputs);
    CHECK_NE(req[rnn_enum::kData], kAddTo) << "AddTo is not supported for data";
    CHECK_NE(req[rnn_enum::kState], kAddTo) << "AddTo is not supported for state";
    Stream<xpu> *s = ctx.get_stream<xpu>();
    // get input + output tensors
    Tensor<xpu, 3, DType> x = in_data[rnn_enum::kData].get<xpu, 3, DType>(s);
    Tensor<xpu, 3, DType> dx = in_grad[rnn_enum::kData].get<xpu, 3, DType>(s);
    Tensor<xpu, 1, DType> w = in_data[rnn_enum::kParams].get<xpu, 1, DType>(s);
    Tensor<xpu, 1, DType> dw = in_grad[rnn_enum::kParams].get<xpu, 1, DType>(s);
    Tensor<xpu, 3, DType> hx = in_data[rnn_enum::kState].get<xpu, 3, DType>(s);
    Tensor<xpu, 3, DType> dhx = in_grad[rnn_enum::kState].get<xpu, 3, DType>(s);
    Tensor<xpu, 3, DType> y = out_data[rnn_enum::kOut].get<xpu, 3, DType>(s);
    Tensor<xpu, 3, DType> dy = out_grad[rnn_enum::kOut].get<xpu, 3, DType>(s);

    CHECK_EQ(x.CheckContiguous(), true);
    CHECK_EQ(w.CheckContiguous(), true);
    CHECK_EQ(dw.CheckContiguous(), true);
    CHECK_EQ(hx.CheckContiguous(), true);
    CHECK_EQ(dhx.CheckContiguous(), true);
    CHECK_EQ(y.CheckContiguous(), true);
    CHECK_EQ(dy.CheckContiguous(), true);
    CHECK_EQ(dx.CheckContiguous(), true);

    if (req[rnn_enum::kParams] != kAddTo) {
      dw = mshadow::expr::ScalarExp<DType>(0.0f);
    }

    param_.seq_length_ = x.shape_[0];
    param_.batch_size_ = x.shape_[1];
    param_.input_size_ = x.shape_[2];

    const int direction = param_.bidirectional ? 2 : 1;
    const int bsize = GetRnnBiasSize(param_.num_layers, param_.state_size, direction, param_.mode);

    DType* db_ptr = dw.dptr_ + w.shape_[0] - bsize;

    DType * dhy_ptr = NULL;
    if (param_.state_outputs) {
      dhy_ptr = out_grad[rnn_enum::kStateOut].dptr<DType>();
    }

    DType* dcx_ptr = NULL;
    DType* dcy_ptr = NULL;
    DType* cx_ptr = NULL;

    if (param_.mode == rnn_enum::kLstm) {
      CHECK_NE(req[rnn_enum::kStateCell], kAddTo) << "AddTo is not supported for state cell";
      cx_ptr = (in_data[rnn_enum::kStateCell].get<xpu, 3, DType>(s)).dptr_;
      dcx_ptr = (in_grad[rnn_enum::kStateCell].get<xpu, 3, DType>(s)).dptr_;
    }
    if ((param_.mode == rnn_enum::kLstm) && param_.state_outputs) {
        dcy_ptr = (out_grad[rnn_enum::kStateCellOut].get<xpu, 3, DType>(s)).dptr_;
    }

#if MXNET_USE_CUDNN == 1 && defined(__CUDACC__)
    if (!init_cudnn_) {
      Init(ctx, s, in_data, out_data);
    }

    // Get temp space
    int temp_size = workspace_size_;
    Tensor<gpu, 1, DType> temp_space =
        ctx.requested[rnn_enum::kTempSpace].get_space_typed<gpu, 1, DType>(
            mshadow::Shape1(temp_size), s);

#if MXNET_USE_CUDNN_GE_7200
    CUDNN_CALL(cudnnRNNBackwardDataEx(s->dnn_handle_,
                                      rnn_desc_,
                                      y_data_desc_,
                                      y.dptr_,
                                      dy_data_desc_,
                                      dy.dptr_,
                                      nullptr,
                                      nullptr,
                                      dhy_desc_,
                                      dhy_ptr,
                                      dcy_desc_,
                                      dcy_ptr,
                                      w_desc_,
                                      w.dptr_,
                                      hx_desc_,
                                      hx.dptr_,
                                      cx_desc_,
                                      cx_ptr,
                                      dx_data_desc_,
                                      dx.dptr_,
                                      dhx_desc_,
                                      dhx.dptr_,
                                      dcx_desc_,
                                      dcx_ptr,
                                      nullptr,
                                      nullptr,
                                      temp_space.dptr_,
                                      workspace_byte_,
                                      reserve_space_.dptr,
                                      reserve_space_byte_));
    SyncDgrad();
    if (req[rnn_enum::kParams] != kNullOp) {
      CUDNN_CALL(cudnnRNNBackwardWeightsEx(s->dnn_handle_,
                                           rnn_desc_,
                                           x_data_desc_,
                                           x.dptr_,
                                           hx_desc_,
                                           hx.dptr_,
                                           y_data_desc_,
                                           y.dptr_,
                                           temp_space.dptr_,
                                           workspace_byte_,
                                           dw_desc_,
                                           dw.dptr_,
                                           reserve_space_.dptr,
                                           reserve_space_byte_));
    }
#else
    CUDNN_CALL(cudnnRNNBackwardData(s->dnn_handle_,
                                    rnn_desc_,
                                    param_.seq_length_,
                                    y_desc_vec_.data(),
                                    y.dptr_,
                                    dy_desc_vec_.data(),
                                    dy.dptr_,
                                    dhy_desc_,
                                    dhy_ptr,
                                    dcy_desc_,
                                    dcy_ptr,
                                    w_desc_,
                                    w.dptr_,
                                    hx_desc_,
                                    hx.dptr_,
                                    cx_desc_,
                                    cx_ptr,
                                    dx_desc_vec_.data(),
                                    dx.dptr_,
                                    dhx_desc_,
                                    dhx.dptr_,
                                    dcx_desc_,
                                    dcx_ptr,
                                    temp_space.dptr_,
                                    workspace_byte_,
                                    reserve_space_.dptr,
                                    reserve_space_byte_));
    SyncDgrad();
    if (req[rnn_enum::kParams] != kNullOp) {
      CUDNN_CALL(cudnnRNNBackwardWeights(s->dnn_handle_,
                                         rnn_desc_,
                                         param_.seq_length_,
                                         x_desc_vec_.data(),
                                         x.dptr_,
                                         hx_desc_,
                                         hx.dptr_,
                                         y_desc_vec_.data(),
                                         y.dptr_,
                                         temp_space.dptr_,
                                         workspace_byte_,
                                         dw_desc_,
                                         dw.dptr_,
                                         reserve_space_.dptr,
                                         reserve_space_byte_));
    }
#endif  // MXNET_USE_CUDNN_GE_7200
#endif  // MXNET_USE_CUDNN == 1 && defined(__CUDACC__)

    if (ctx_.dev_type == kCPU) {
      // allocate temp space
      const size_t work_cpu_space_size =
          GetRNNWorkspaceSize(param_.seq_length_, param_.batch_size_,
                              param_.state_size, direction, param_.mode);
      if (!temp_init_space_ || temp_cpu_space_size_ != work_cpu_space_size) {
        LOG(FATAL) << "Check temp init error";
      }
      DType* work_cpu_space = static_cast<DType*>(temp_cpu_space_.data().dptr_);
      size_t r_size = GetRNNReserveSpaceSize(param_.num_layers, direction,
                                             param_.seq_length_, param_.batch_size_,
                                             param_.state_size, param_.mode);

      if (!init_space_ || reserve_cpu_space_size_ != r_size) {
        LOG(FATAL) << "Check forward init error";
      }

      DType* reserve_space_ptr = static_cast<DType*>(reserve_cpu_space_.data().dptr_);
      RNNBackward<DType>(work_cpu_space,
                         reserve_space_ptr,
                         param_.num_layers,
                         direction,
                         param_.seq_length_,
                         param_.batch_size_,
                         param_.input_size_,
                         param_.state_size,
                         x.dptr_,
                         hx.dptr_,
                         cx_ptr,
                         w.dptr_,
                         y.dptr_,
                         dy.dptr_,
                         dhy_ptr,
                         dcy_ptr,
                         dx.dptr_,
                         dhx.dptr_,
                         dcx_ptr,
                         dw.dptr_,
                         db_ptr,
                         req[rnn_enum::kData],
                         req[rnn_enum::kParams],
                         req[rnn_enum::kState],
                         // State cell should be present for LSTMs, but is absent for other RNNs.
                         param_.mode == rnn_enum::kLstm ? req[rnn_enum::kStateCell] : kNullOp,
                         param_.p,
                         param_.mode);
    }
  }

 private:
  inline void Init(const OpContext &ctx,
                   mshadow::Stream<xpu> *s,
                   const std::vector<TBlob> &in_data,
                   const std::vector<TBlob> &out_data) {
    using namespace mshadow;

    size_t num_inputs = GetNumInputArguments(param_);
    //  kOut
    size_t num_outputs = 1;
    if (param_.state_outputs) {
      // kOut, kStateOut, kStateCellOut
      num_outputs = (param_.mode == rnn_enum::kLstm) ? 3U : 2U;
    }

    CHECK_EQ(in_data.size(), num_inputs);
    CHECK_EQ(out_data.size(), num_outputs);

#if MXNET_USE_CUDNN == 1 && defined(__CUDACC__)
    format_ = CUDNN_TENSOR_NCHW;

    if (!init_cudnn_) {
      init_cudnn_ = true;
      // get input + output tensors
      Tensor<xpu, 3, DType> x = in_data[rnn_enum::kData].get<xpu, 3, DType>(s);
      Tensor<xpu, 1, DType> w = in_data[rnn_enum::kParams].get<xpu, 1, DType>(s);
      param_.seq_length_ = x.shape_[0];
      param_.batch_size_ = x.shape_[1];
      param_.input_size_ = x.shape_[2];

      // Tensor Descriptors
      std::vector<cudnnTensorDescriptor_t> x_vec(param_.seq_length_);
      std::vector<cudnnTensorDescriptor_t> y_vec(param_.seq_length_);
      std::vector<cudnnTensorDescriptor_t> dx_vec(param_.seq_length_);
      std::vector<cudnnTensorDescriptor_t> dy_vec(param_.seq_length_);
      int dimA[3];
      int strideA[3];
      for (int i = 0; i < param_.seq_length_; i++) {
        CUDNN_CALL(cudnnCreateTensorDescriptor(&x_vec[i]));
        CUDNN_CALL(cudnnCreateTensorDescriptor(&y_vec[i]));
        CUDNN_CALL(cudnnCreateTensorDescriptor(&dx_vec[i]));
        CUDNN_CALL(cudnnCreateTensorDescriptor(&dy_vec[i]));

        dimA[0] = param_.batch_size_;
        dimA[1] = param_.input_size_;
        dimA[2] = 1;
        strideA[0] = dimA[2] * dimA[1];
        strideA[1] = dimA[2];
        strideA[2] = 1;

        CUDNN_CALL(cudnnSetTensorNdDescriptor(x_vec[i],
                                              dtype_,
                                              3,
                                              dimA,
                                              strideA));
        CUDNN_CALL(cudnnSetTensorNdDescriptor(dx_vec[i],
                                              dtype_,
                                              3,
                                              dimA,
                                              strideA));
        dimA[0] = param_.batch_size_;
        dimA[1] = param_.bidirectional ? param_.state_size * 2 : param_.state_size;
        dimA[2] = 1;
        strideA[0] = dimA[2] * dimA[1];
        strideA[1] = dimA[2];
        strideA[2] = 1;

        CUDNN_CALL(cudnnSetTensorNdDescriptor(y_vec[i],
                                              dtype_,
                                              3,
                                              dimA,
                                              strideA));
        CUDNN_CALL(cudnnSetTensorNdDescriptor(dy_vec[i],
                                              dtype_,
                                              3,
                                              dimA,
                                              strideA));
      }
      x_desc_vec_ = x_vec;
      y_desc_vec_ = y_vec;
      dx_desc_vec_ = dx_vec;
      dy_desc_vec_ = dy_vec;

      // set the state tensors
      dimA[0] = param_.num_layers * (param_.bidirectional ? 2 : 1);
      dimA[1] = param_.batch_size_;
      dimA[2] = param_.state_size;
      strideA[0] = dimA[2] * dimA[1];
      strideA[1] = dimA[2];
      strideA[2] = 1;
#if MXNET_USE_CUDNN_GE_7200
      int dimB[3];
      int strideB[3];
      dimB[0] = param_.num_layers * (param_.bidirectional ? 2 : 1);
      dimB[1] = param_.batch_size_;
      dimB[2] = param_.projection_size.has_value() ?
                param_.projection_size.value() : param_.state_size;
      strideB[0] = dimB[2] * dimB[1];
      strideB[1] = dimB[2];
      strideB[2] = 1;
#endif  // MXNET_USE_CUDNN_GE_7200
#if MXNET_USE_CUDNN_GE_7200
      CUDNN_CALL(cudnnSetTensorNdDescriptor(hx_desc_,
                                            dtype_,
                                            3,
                                            dimB,
                                            strideB));
#else
      CUDNN_CALL(cudnnSetTensorNdDescriptor(hx_desc_,
                                            dtype_,
                                            3,
                                            dimA,
                                            strideA));
#endif  // MXNET_USE_CUDNN_GE_7200
      CUDNN_CALL(cudnnSetTensorNdDescriptor(cx_desc_,
                                            dtype_,
                                            3,
                                            dimA,
                                            strideA));
#if MXNET_USE_CUDNN_GE_7200
      CUDNN_CALL(cudnnSetTensorNdDescriptor(hy_desc_,
                                            dtype_,
                                            3,
                                            dimB,
                                            strideB));
#else
      CUDNN_CALL(cudnnSetTensorNdDescriptor(hy_desc_,
                                            dtype_,
                                            3,
                                            dimA,
                                            strideA));
#endif  // MXNET_USE_CUDNN_GE_7200
      CUDNN_CALL(cudnnSetTensorNdDescriptor(cy_desc_,
                                            dtype_,
                                            3,
                                            dimA,
                                            strideA));
#if MXNET_USE_CUDNN_GE_7200
      CUDNN_CALL(cudnnSetTensorNdDescriptor(dhx_desc_,
                                            dtype_,
                                            3,
                                            dimB,
                                            strideB));
#else
      CUDNN_CALL(cudnnSetTensorNdDescriptor(dhx_desc_,
                                            dtype_,
                                            3,
                                            dimA,
                                            strideA));
#endif  // MXNET_USE_CUDNN_GE_7200
      CUDNN_CALL(cudnnSetTensorNdDescriptor(dcx_desc_,
                                            dtype_,
                                            3,
                                            dimA,
                                            strideA));
#if MXNET_USE_CUDNN_GE_7200
      CUDNN_CALL(cudnnSetTensorNdDescriptor(dhy_desc_,
                                            dtype_,
                                            3,
                                            dimB,
                                            strideB));
#else
      CUDNN_CALL(cudnnSetTensorNdDescriptor(dhy_desc_,
                                            dtype_,
                                            3,
                                            dimA,
                                            strideA));
#endif  // MXNET_USE_CUDNN_GE_7200
      CUDNN_CALL(cudnnSetTensorNdDescriptor(dcy_desc_,
                                            dtype_,
                                            3,
                                            dimA,
                                            strideA));

      // Create Dropout descriptors
      if (param_.p > 0) {
         ctx.requested[rnn_enum::kCuDNNDropoutDescSpace].get_cudnn_dropout_desc
            (&dropout_desc_, s, 1.0f - param_.p, seed_);
      }
      // Only update the probability by passing in a null dropout_states ptr
      DType* dropout_states = NULL;
      size_t dropout_bytes = 0;
      CUDNN_CALL(cudnnSetDropoutDescriptor(dropout_desc_, s->dnn_handle_,
                                           param_.p,  // discard probability
                                           dropout_states, dropout_bytes,
                                           seed_));

      // RNN descriptors
      cudnnDataType_t dtype_with_fallback_;
      cudnnRNNAlgo_t rnn_algo = CUDNN_RNN_ALGO_STANDARD;
      dgrad_sync_needed_ = (rnn_algo == CUDNN_RNN_ALGO_STANDARD) && param_.bidirectional;
      // On arch's 50 and 52(Maxwell), the gpu doesn't support native fp16 compute.
      // Before cuDNN 7.5.0, when running fp16, cuDNN fallback to fp32 under the hood on Maxwell.
      // That's not the case begining from 7.5.0. Thereby adding fallback explicitly here.
#if __CUDA_ARCH__ < 530 && CUDNN_VERSION >= 7500
      if (dtype_ == CUDNN_DATA_HALF) {
        dtype_with_fallback_ = CUDNN_DATA_FLOAT;
      } else {
        dtype_with_fallback_ = dtype_;
      }
#else
        dtype_with_fallback_ = dtype_;
#endif
      CUDNN_CALL(cudnnSetRNNDescriptor_v6(s->dnn_handle_,
                                          rnn_desc_,
                                          param_.state_size,
                                          param_.num_layers,
                                          dropout_desc_,
                                          input_mode_,
                                          direction_,
                                          mode_,
                                          rnn_algo,
                                          dtype_with_fallback_));
      cudnnMathType_t math_type = CUDNN_DEFAULT_MATH;
      if (cudnn_tensor_core_ && rnn_algo == CUDNN_RNN_ALGO_STANDARD) {
        math_type = CUDNN_TENSOR_OP_MATH;
      }
#if CUDNN_VERSION >= 7200
      if (GetEnvAllowTensorCore() && GetEnvAllowTensorCoreConversion() &&
          (DataType<DType>::kFlag != kFloat16)) {
        math_type = CUDNN_TENSOR_OP_MATH_ALLOW_CONVERSION;
      }
#endif
      CUDNN_CALL(cudnnSetRNNMatrixMathType(rnn_desc_, math_type));
#if MXNET_USE_CUDNN_GE_7200
      if (param_.projection_size.has_value()) {
        CUDNN_CALL(cudnnSetRNNProjectionLayers(s->dnn_handle_,
                                               rnn_desc_,
                                               param_.projection_size.value(),
                                               0));
      }
      if (param_.use_sequence_length) {
        CUDNN_CALL(cudnnSetRNNPaddingMode(rnn_desc_, CUDNN_RNN_PADDED_IO_ENABLED));
      }
#endif  // MXNET_USE_CUDNN_GE_7200

      // Get temp space sizes
      CUDNN_CALL(cudnnGetRNNWorkspaceSize(s->dnn_handle_,
                                          rnn_desc_,
                                          param_.seq_length_,
                                          x_desc_vec_.data(),
                                          &workspace_byte_));
      CUDNN_CALL(cudnnGetRNNTrainingReserveSize(s->dnn_handle_,
                                                rnn_desc_,
                                                param_.seq_length_,
                                                x_desc_vec_.data(),
                                                &reserve_space_byte_));
      workspace_size_ = workspace_byte_ / sizeof(DType);
      // Allocate the reserve space
      reserve_space_ = Storage::Get()->Alloc(reserve_space_byte_, Context::GPU(s->dev_id));
      // Check that number of params are correct
      size_t cudnn_param_size;
      CUDNN_CALL(cudnnGetRNNParamsSize(s->dnn_handle_,
                                       rnn_desc_,
                                       x_desc_vec_[0],
                                       &cudnn_param_size,
                                       dtype_));
      CHECK_EQ(w.shape_[0] * sizeof(DType), cudnn_param_size);
      // Set param descriptors
      int dim_w[3] = {1, 1, 1};
      dim_w[0] = w.shape_[0];
      CUDNN_CALL(cudnnSetFilterNdDescriptor(w_desc_,
                                            dtype_,
                                            format_,
                                            3,
                                            dim_w));
      CUDNN_CALL(cudnnSetFilterNdDescriptor(dw_desc_,
                                            dtype_,
                                            format_,
                                            3,
                                            dim_w));

      // Query weight layout
      // cudnnFilterDescriptor_t m_desc;
      // CHECK_EQ(cudnnCreateFilterDescriptor(&m_desc), CUDNN_STATUS_SUCCESS);
      // DType *p;
      // int n = 2;
      // int64_t last = 0;
      // if (param_.mode == rnn_enum::kLstm) n = 8;
      // else if (param_.mode == rnn_enum::kGru) n = 6;

      // for (int i = 0; i < param_.num_layers*(param_.bidirectional?2:1); ++i) {
      //   for (int j = 0; j < n; ++j) {
      //     CHECK_EQ(cudnnGetRNNLinLayerMatrixParams(s->dnn_handle_, rnn_desc_,
      //       i, x_desc_vec_[0], w_desc_, 0, j, m_desc, (void**)&p), CUDNN_STATUS_SUCCESS);
      //     LOG(INFO) << ((int64_t)(p - NULL))/sizeof(DType) - last;
      //     last = ((int64_t)(p - NULL))/sizeof(DType);
      //     cudnnDataType_t t;
      //     cudnnTensorFormat_t f;
      //     int ndim = 5;
      //     int dims[5] = {0, 0, 0, 0, 0};
      //     CHECK_EQ(cudnnGetFilterNdDescriptor(m_desc, ndim, &t, &f, &ndim, &dims[0]),
      //       CUDNN_STATUS_SUCCESS);
      //     LOG(INFO) << "w: " <<  i << " " << j << " " << ((int64_t)(p - NULL))/sizeof(DType);
      //     for (int i = 0; i < ndim; ++i) LOG(INFO) << dims[i];
      //   }
      // }

      // for (int i = 0; i < param_.num_layers*(param_.bidirectional?2:1); ++i) {
      //   for (int j = 0; j < n; ++j) {
      //     CHECK_EQ(cudnnGetRNNLinLayerBiasParams(s->dnn_handle_, rnn_desc_, i, x_desc_vec_[0],
      //       w_desc_, 0, j, m_desc, (void**)&p), CUDNN_STATUS_SUCCESS);
      //     LOG(INFO) << ((int64_t)(p - NULL))/sizeof(DType) - last;
      //     last = ((int64_t)(p - NULL))/sizeof(DType);
      //     LOG(INFO) << "b: " << i << " " << j << " " << ((int64_t)(p - NULL))/sizeof(DType);
      //   }
      // }
    }
#endif  // MXNET_USE_CUDNN == 1 && defined(__CUDACC__)
  }
  // naive private variables used in CPU Context
  bool init_space_, temp_init_space_;
  size_t reserve_cpu_space_size_, temp_cpu_space_size_;
  NDArray reserve_cpu_space_, temp_cpu_space_;

#if MXNET_USE_CUDNN == 1 && defined(__CUDACC__)
  // cuDNN versions up to and including v7.6.4 did not sync a last dgrad kernel back to the main
  // cudnn handle's stream (non-persistant algo, bidirectional only).  This could result in silent
  // non-determinstic failures with very low probability, seen more often when wgrad is bypassed.
  inline void SyncDgrad() {
    if (CUDNN_VERSION <= 7604 && dgrad_sync_needed_) {
      // Without blocking the CPU, create a synchronization point of all current GPU activity.  No
      // need to call cudaStreamWaitEvent- cudaEventRecord on the legacy default stream suffices.
      if (!dgrad_sync_event_created_) {
        CUDA_CALL(cudaEventCreateWithFlags(&dgrad_sync_event_, cudaEventDisableTiming));
        dgrad_sync_event_created_ = true;
      }
      CUDA_CALL(cudaEventRecord(dgrad_sync_event_, cudaStreamLegacy));
    }
  }
#endif  // MXNET_USE_CUDNN == 1 && defined(__CUDACC__)

#if MXNET_USE_CUDNN == 1
  cudnnDataType_t dtype_;
  bool init_cudnn_;
  cudnnRNNDescriptor_t rnn_desc_;
  cudnnRNNMode_t mode_;
  cudnnDirectionMode_t direction_;
  cudnnRNNInputMode_t input_mode_;
  cudnnDropoutDescriptor_t dropout_desc_;
  Storage::Handle reserve_space_;
  uint64_t seed_ = 17 + rand() % 4096;  // NOLINT(runtime/threadsafe_fn)
  size_t workspace_byte_, reserve_space_byte_;
  int workspace_size_;
  std::vector<cudnnTensorDescriptor_t> x_desc_vec_, y_desc_vec_, dx_desc_vec_, dy_desc_vec_;
#if MXNET_USE_CUDNN_GE_7200
  cudnnRNNDataDescriptor_t x_data_desc_, y_data_desc_, dx_data_desc_, dy_data_desc_;
  DType padding_fill_ = 0;
#endif  // MXNET_USE_CUDNN_GE_7200
  cudnnTensorDescriptor_t hx_desc_, cx_desc_;
  cudnnTensorDescriptor_t hy_desc_, cy_desc_;
  cudnnTensorDescriptor_t dhx_desc_, dcx_desc_;
  cudnnTensorDescriptor_t dhy_desc_, dcy_desc_;

  cudnnFilterDescriptor_t w_desc_, dw_desc_;
  // Allow TensorCore algo policy
  bool cudnn_tensor_core_;

  cudnnTensorFormat_t format_;
  cudaEvent_t dgrad_sync_event_;
  bool dgrad_sync_event_created_ = false;
  bool dgrad_sync_needed_ = false;
#endif  // MXNET_USE_CUDNN
};  //  class RNNOp

template<typename xpu>
void RNNStatefulCompute(const OpStatePtr& state,
                        const OpContext& ctx,
                        const std::vector<TBlob>& inputs,
                        const std::vector<OpReqType>& req,
                        const std::vector<TBlob>& outputs) {
  int dtype = inputs[rnn_enum::kData].type_flag_;

  // Hacky. This relies on fact that seq-len type is either the last input,
  // or we aren't using seq-len input and this type should be same as dtype.
  // Would prefer direct access to RNNParam object here but not sure how to get.
  int itype = inputs[inputs.size() - 1].type_flag_;

  MSHADOW_REAL_TYPE_SWITCH(dtype, DType, {
    MSHADOW_TYPE_SWITCH(itype, IType, {
      RNNOp<xpu, DType, IType>& op = state.get_state<RNNOp<xpu, DType, IType>>();
      op.Forward(ctx, inputs, req, outputs);
    });
  });
}

/*
index description
0: x
1: w
2: hx
3: y
4: dy
5: hy
6: dhy
7: cx
8: cy
9: dcy
*/
template<typename xpu>
void RNNStatefulGradCompute(const OpStatePtr& state,
                            const OpContext& ctx,
                            const std::vector<TBlob>& inputs,
                            const std::vector<OpReqType>& req,
                            const std::vector<TBlob>& outputs) {
  std::vector<TBlob> in_data(inputs.begin(), inputs.begin() + 3);
  std::vector<TBlob> out_data{inputs[3]};
  std::vector<TBlob> out_grad{inputs[4]};
  const std::vector<TBlob> &in_grad = outputs;

  int dtype = inputs[rnn_enum::kData].type_flag_;

  // Hacky. This relies on fact that seq-len type is either the last input,
  // or we aren't using seq-len input and this type should be same as dtype.
  // Would prefer direct access to RNNParam object here but not sure how to get.
  int itype = outputs[outputs.size() - 1].type_flag_;

  MSHADOW_REAL_TYPE_SWITCH(dtype, DType, {
    MSHADOW_TYPE_SWITCH(itype, IType, {
      RNNOp<xpu, DType, IType>& op = state.get_state<RNNOp<xpu, DType, IType>>();
      const RNNParam& param = op.param_;
      int index = 5;
      if (param.state_outputs) {
        out_data.push_back(inputs[index++]);
        out_grad.push_back(inputs[index++]);
      }

      if (param.mode == rnn_enum::kLstm) {
        in_data.push_back(inputs[index++]);
        if (param.state_outputs) {
          out_data.push_back(inputs[index++]);
          out_grad.push_back(inputs[index]);
        }
      }


      if (param.use_sequence_length) {
        size_t seq_len_input_idx = rnn_enum::kSequenceLength;
        if  (param.mode != rnn_enum::kLstm) {
          seq_len_input_idx -= 1;
        }
        in_data.push_back(outputs[seq_len_input_idx]);
      }

      op.Backward(ctx, out_grad, in_data, out_data, req, in_grad);
    });
  });
}

}  // namespace op
}  // namespace mxnet

#endif  // MXNET_OPERATOR_RNN_INL_H_<|MERGE_RESOLUTION|>--- conflicted
+++ resolved
@@ -181,7 +181,7 @@
  *  - wh[1...Ngates] * h[t] time by time(sz: NxHxNgates)
  *  - output -> h[t](, c[t] additionally with Lstm) time by time(sz: NxH(x2))
  *  - intermediate y[1...T] as next layer's inputs(sz: TxNxHxD)
- */ 
+ */
 inline size_t GetRNNWorkspaceSize(int seq_length,
                                   int batch_size,
                                   int hidden_size,
@@ -419,16 +419,8 @@
   explicit RNNOp(RNNParam param, Context ctx) {
     this->param_ = param;
     this->ctx_ = ctx;
-<<<<<<< HEAD
-
-=======
-#if MXNET_USE_MKLDNN == 1
-    init_mem_ = false;
-    reserve_mem_size_ = 0;
-#endif
 
     if (ctx_.dev_type == kGPU) {
->>>>>>> 11dff51f
 #if MXNET_USE_CUDNN == 1
     init_cudnn_ = false;
     dtype_ = mshadow::DataType<DType>::kCudnnFlag;
