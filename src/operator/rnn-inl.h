--- conflicted
+++ resolved
@@ -398,7 +398,6 @@
  public:
   RNNParam param_;
   Context ctx_;
-<<<<<<< HEAD
 
   #if MXNET_USE_MKLDNN == 1
   bool has_cache;
@@ -409,24 +408,6 @@
   std::vector<primitive> rnn_forward_prim;
   #endif
 
-=======
-#if MXNET_USE_MKLDNN == 1
-  std::vector<mkldnn::memory> concat_weight_memory;
-  std::vector<mkldnn::memory> concat_iter_memory;
-  std::vector<primitive> rnn_forward_prim;
-  std::vector<mkldnn::memory> x_memory;
-  std::vector<mkldnn::memory> hcx_memory;
-  std::vector<mkldnn::memory> wx_memory;
-  std::vector<mkldnn::memory> wh_memory;
-  std::vector<mkldnn::memory> bias_memory;
-  std::vector<mkldnn::memory> y_memory;
-  std::vector<mkldnn::memory> hcy_memory;
-  bool has_cache;
-  bool init_mem_;
-  size_t reserve_mem_size_;
-  Storage::Handle mem_space_;
-#endif
->>>>>>> 24a5cf06
   explicit RNNOp(RNNParam param, Context ctx) {
     this->param_ = param;
     this->ctx_ = ctx;
@@ -919,15 +900,8 @@
                                   param_.p,
                                   param_.mode);
       } else {
-<<<<<<< HEAD
         #if MXNET_USE_MKLDNN == 1
         if (dmlc::GetEnv("MXNET_USE_MKLDNN_RNN", 1)) {
-=======
-#if MXNET_USE_MKLDNN == 1
-        if (dmlc::GetEnv("MXNET_USE_MKLDNN_RNN", 1) && param_.mode != rnn_enum::kGru) {
-          // TODO(zixuanweeei): MKLDNN GRU has precision issue. A stable one
-          //   will be added to MXNet when we figure out the issue.
->>>>>>> 24a5cf06
           int dtype = in_data[rnn_enum::kData].type_flag_;
           MKLDNNRNNForwardInference<DType>(param_.state_outputs,
                                            param_.num_layers,
@@ -951,13 +925,7 @@
                                            ctx.is_train,
                                            param_.mode);
         } else {
-<<<<<<< HEAD
         #endif
-=======
-#endif  // MXNET_USE_MKLDNN == 1
-          //  Before integrating MKLDNN GRU fp32 inference
-          //  using below code for keep func being OK
->>>>>>> 24a5cf06
           const size_t work_cpu_space_size =
               GetRNNWorkspaceSize(param_.seq_length_, param_.batch_size_,
                                   param_.state_size, direction, param_.mode);
@@ -1569,40 +1537,6 @@
     }
 #endif  // MXNET_USE_CUDNN == 1 && defined(__CUDACC__)
   }
-<<<<<<< HEAD
-=======
-#if MXNET_USE_CUDNN == 1
-  cudnnDataType_t dtype_;
-  bool init_cudnn_;
-  cudnnRNNDescriptor_t rnn_desc_;
-  cudnnRNNMode_t mode_;
-  cudnnDirectionMode_t direction_;
-  cudnnRNNInputMode_t input_mode_;
-  cudnnDropoutDescriptor_t dropout_desc_;
-  Storage::Handle reserve_space_;
-  uint64_t seed_ = 17 + rand() % 4096;  // NOLINT(runtime/threadsafe_fn)
-  size_t workspace_byte_, reserve_space_byte_;
-  int workspace_size_;
-  std::vector<cudnnTensorDescriptor_t> x_desc_vec_, y_desc_vec_, dx_desc_vec_, dy_desc_vec_;
-#if MXNET_USE_CUDNN_GE_7200
-  cudnnRNNDataDescriptor_t x_data_desc_, y_data_desc_, dx_data_desc_, dy_data_desc_;
-  DType padding_fill_ = 0;
-#endif  // MXNET_USE_CUDNN_GE_7200
-  cudnnTensorDescriptor_t hx_desc_, cx_desc_;
-  cudnnTensorDescriptor_t hy_desc_, cy_desc_;
-  cudnnTensorDescriptor_t dhx_desc_, dcx_desc_;
-  cudnnTensorDescriptor_t dhy_desc_, dcy_desc_;
-
-  cudnnFilterDescriptor_t w_desc_, dw_desc_;
-  // Allow TensorCore algo policy
-  bool cudnn_tensor_core_;
-
-  cudnnTensorFormat_t format_;
-#endif  // MXNET_USE_CUDNN
-  bool init_space_, temp_init_space_;
-  size_t reserve_cpu_space_size_, temp_cpu_space_size_;
-  Storage::Handle reserve_cpu_space_, temp_cpu_space_;
->>>>>>> 24a5cf06
 };  //  class RNNOp
 
 static OpStatePtr CreateRNNState(const nnvm::NodeAttrs &attrs,
