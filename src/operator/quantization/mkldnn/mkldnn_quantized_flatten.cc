--- conflicted
+++ resolved
@@ -23,13 +23,8 @@
  * \brief
  */
 
-<<<<<<< HEAD
 #if MXNET_USE_MKLDNN == 100
-#include "../../nn/mkldnn/mkldnn_flatten-inl.h"
-=======
-#if MXNET_USE_MKLDNN == 1
 #include "../../nn/mkldnn/mkldnn_ops-inl.h"
->>>>>>> 6d6e46b7
 #include "../quantization_utils.h"
 
 namespace mxnet {
