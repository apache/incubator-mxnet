--- conflicted
+++ resolved
@@ -332,8 +332,8 @@
 }
 
 static inline bool SoftmaxGradOpShape(const nnvm::NodeAttrs& attrs,
-                                      std::vector<TShape> *in_attrs,
-                                      std::vector<TShape> *out_attrs) {
+                                      mxnet::ShapeVector *in_attrs,
+                                      mxnet::ShapeVector *out_attrs) {
   if (softmax_has_dtype_override(attrs)) {
     return ElemwiseShape<3, 1>(attrs, in_attrs, out_attrs);
   } else {
@@ -409,20 +409,7 @@
   int axis = CheckAxis(param.axis, inputs[0].ndim());
   const double temperature = param.temperature.has_value() ?
     param.temperature.value() : 1.0;
-<<<<<<< HEAD
   mxnet::TShape shape = AxisShapeCompact(inputs[0].shape_, &axis, true);
-  MSHADOW_REAL_TYPE_SWITCH(inputs[0].type_flag_, DType, {
-    if (shape.ndim() == 2) {
-      Softmax<OP, negate>(ctx.get_stream<xpu>(), inputs[0].dptr<DType>(),
-                          outputs[0].dptr<DType>(), shape.get<2>(), axis,
-                          static_cast<DType>(temperature));
-    } else {
-      Softmax<OP, negate>(ctx.get_stream<xpu>(), inputs[0].dptr<DType>(),
-                          outputs[0].dptr<DType>(), shape.get<3>(), axis,
-                          static_cast<DType>(temperature));
-    }
-=======
-  TShape shape = AxisShapeCompact(inputs[0].shape_, &axis, true);
   MXNET_REAL_ACC_TYPE_SWITCH(inputs[0].type_flag_, DType, AType, {
     MSHADOW_REAL_TYPE_SWITCH(outputs[0].type_flag_, OType, {
       if (shape.ndim() == 2) {
@@ -437,7 +424,6 @@
             static_cast<DType>(temperature));
       }
     });
->>>>>>> 0eed3da4
   });
 }
 
@@ -454,21 +440,7 @@
   int axis = CheckAxis(param.axis, inputs[0].ndim());
   const double temperature = param.temperature.has_value() ?
     param.temperature.value() : 1.0;
-<<<<<<< HEAD
   mxnet::TShape shape = AxisShapeCompact(inputs[0].shape_, &axis, true);
-  MSHADOW_REAL_TYPE_SWITCH(inputs[0].type_flag_, DType, {
-    MXNET_ASSIGN_REQ_SWITCH(req[0], Req, {
-      if (shape.ndim() == 2) {
-        SoftmaxGrad<OP1, OP2, Req, negate>(ctx.get_stream<xpu>(), inputs[1].dptr<DType>(),
-                                           inputs[0].dptr<DType>(), outputs[0].dptr<DType>(),
-                                           shape.get<2>(), axis, static_cast<DType>(temperature));
-      } else {
-        SoftmaxGrad<OP1, OP2, Req, negate>(ctx.get_stream<xpu>(), inputs[1].dptr<DType>(),
-                                           inputs[0].dptr<DType>(), outputs[0].dptr<DType>(),
-                                           shape.get<3>(), axis, static_cast<DType>(temperature));
-      }
-=======
-  TShape shape = AxisShapeCompact(inputs[0].shape_, &axis, true);
 
   int out_idx = softmax_has_dtype_override(attrs) ? 2 : 1;
 
@@ -487,7 +459,6 @@
               shape.get<3>(), axis, static_cast<DType>(temperature));
         }
       });
->>>>>>> 0eed3da4
     });
   });
 }
