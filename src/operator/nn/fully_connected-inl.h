--- conflicted
+++ resolved
@@ -99,15 +99,8 @@
   //   out = dot(data, wmat.T());
   linalg_gemm(data, wmat, out, false, true, s);
   if (!param.no_bias) {
-<<<<<<< HEAD
-    // TODO(haibin) add back bias
-    // in_data[fullc::kBias].shape_ = mshadow::Shape1(oshape[1]);
-    // TBlob bias2(in_data[fullc::kBias].dptr_, mshadow::Shape1(oshape[1]), cpu::kDevMask, in_data[fullc::kBias].type_flag_);
-    // Tensor<xpu, 1, DType> bias = bias2.get<xpu, 1, DType>(s);
     Tensor<xpu, 1, DType> bias = in_data[fullc::kBias].reshape(Shape1(in_data[fullc::kBias].shape_[0])).get<xpu, 1, DType>(s);
-=======
-    Tensor<xpu, 1, DType> bias = in_data[fullc::kBias].get<xpu, 1, DType>(s);
->>>>>>> c3e3a832
+    //Tensor<xpu, 1, DType> bias = in_data[fullc::kBias].get<xpu, 1, DType>(s);
     out += repmat(bias, data.size(0));
   }
 }
@@ -155,11 +148,8 @@
   linalg_gemm(grad, data, gwmat, true, false, s, req[fullc::kWeight]);
   // gradient of bias
   if (!param.no_bias) {
-<<<<<<< HEAD
     Tensor<xpu, 1, DType> gbias = in_grad[fullc::kBias].reshape(Shape1(in_grad[fullc::kBias].shape_[0])).get<xpu, 1, DType>(s);
-=======
-    Tensor<xpu, 1, DType> gbias = in_grad[fullc::kBias].get<xpu, 1, DType>(s);
->>>>>>> c3e3a832
+    //Tensor<xpu, 1, DType> gbias = in_grad[fullc::kBias].get<xpu, 1, DType>(s);
     Assign(gbias, req[fullc::kBias], sum_rows(grad));
   }
   // gradient of data
