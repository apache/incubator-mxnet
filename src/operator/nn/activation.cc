--- conflicted
+++ resolved
@@ -115,14 +115,8 @@
                                 const std::vector<OpReqType>& req,
                                 const std::vector<NDArray>& outputs) {
   const ActivationParam& param = nnvm::get<ActivationParam>(attrs.parsed);
-<<<<<<< HEAD
-  bool relu = param.act_type == activation::kReLU;
-  CHECK_EQ(inputs.size(), relu ? 2U : 3U);
+  CHECK_EQ(inputs.size(), activation::GradNumInputs(param.act_type));
   if (SupportMKLDNNAct(param, inputs[0])) {
-=======
-  CHECK_EQ(inputs.size(), activation::GradNumInputs(param.act_type));
-  if (SupportMKLDNN(inputs[0])) {
->>>>>>> a3eca5f5
     MKLDNN_OPCHECK_INIT(true, outputs.size(), inputs, outputs);
     // XXX: for y = relu(x), y is passed as "in_data" to Backward()
     const bool relu = param.act_type == activation::kReLU;
