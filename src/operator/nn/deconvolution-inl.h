--- conflicted
+++ resolved
@@ -119,11 +119,7 @@
   }
 
   template<size_t ndim>
-<<<<<<< HEAD
   void InferPad(const TShape &input, index_t (&o_pad)[ndim], index_t (&o_adj)[ndim]) const {
-=======
-  void InferPad(mxnet::TShape input, index_t (&o_pad)[ndim], index_t (&o_adj)[ndim] ) const {
->>>>>>> 226212b4
     // Modified by Li.bs
     // Use tag to control the calculation of pad
     bool bCal = false;
@@ -257,18 +253,12 @@
     } else {
       param_.InferPad({in_data_shape[2]}, o_pad, o_adj);
     }
-<<<<<<< HEAD
 
     auto stride = param_.kernel.ndim() == 2 ? param_.stride : TShape({1, param_.stride[0]});
     auto dilate = param_.kernel.ndim() == 2 ? param_.dilate : TShape({1, param_.dilate[0]});
     auto padding = param_.kernel.ndim() == 2 ?
       TShape({o_pad[0], o_pad[1]}) : TShape({0, o_pad[0]});
     auto kernel = param_.kernel.ndim() == 2 ? param_.kernel : TShape({1, param_.kernel[0]});
-=======
-    auto stride = param_.kernel.ndim() == 2 ? param_.stride : mxnet::TShape({1, param_.stride[0]});
-    auto dilate = param_.kernel.ndim() == 2 ? param_.dilate : mxnet::TShape({1, param_.dilate[0]});
-    auto kernel = param_.kernel.ndim() == 2 ? param_.kernel : mxnet::TShape({1, param_.kernel[0]});
->>>>>>> 226212b4
     auto kernel_size = kernel.Size();
 
     Shape<3> wmat_shape =
@@ -379,19 +369,13 @@
     } else {
       param_.InferPad({in_data_shape[2]}, o_pad, o_adj);
     }
-<<<<<<< HEAD
     auto stride = param_.kernel.ndim() == 2 ? param_.stride : TShape({1, param_.stride[0]});
     auto dilate = param_.kernel.ndim() == 2 ? param_.dilate : TShape({1, param_.dilate[0]});
     auto padding = param_.kernel.ndim() == 2 ?
       TShape({o_pad[0], o_pad[1]}) : TShape({0, o_pad[0]});
     auto kernel = param_.kernel.ndim() == 2 ? param_.kernel : TShape({1, param_.kernel[0]});
-=======
-    auto stride = param_.kernel.ndim() == 2 ? param_.stride : mxnet::TShape({1, param_.stride[0]});
-    auto dilate = param_.kernel.ndim() == 2 ? param_.dilate : mxnet::TShape({1, param_.dilate[0]});
-    auto kernel = param_.kernel.ndim() == 2 ? param_.kernel : mxnet::TShape({1, param_.kernel[0]});
->>>>>>> 226212b4
     auto kernel_size = kernel.Size();
-
+  
     Shape<3> wmat_shape =
         Shape3(param_.num_group,
                data.shape_[1] / param_.num_group,
