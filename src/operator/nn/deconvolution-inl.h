/*
 * Licensed to the Apache Software Foundation (ASF) under one
 * or more contributor license agreements.  See the NOTICE file
 * distributed with this work for additional information
 * regarding copyright ownership.  The ASF licenses this file
 * to you under the Apache License, Version 2.0 (the
 * "License"); you may not use this file except in compliance
 * with the License.  You may obtain a copy of the License at
 *
 *   http://www.apache.org/licenses/LICENSE-2.0
 *
 * Unless required by applicable law or agreed to in writing,
 * software distributed under the License is distributed on an
 * "AS IS" BASIS, WITHOUT WARRANTIES OR CONDITIONS OF ANY
 * KIND, either express or implied.  See the License for the
 * specific language governing permissions and limitations
 * under the License.
 */

/*!
 * Copyright (c) 2015 by Contributors
 * \file deconvolution-inl.h
 * \brief
 * \author Wei Wu, Da Zheng
*/
#ifndef MXNET_OPERATOR_NN_DECONVOLUTION_INL_H_
#define MXNET_OPERATOR_NN_DECONVOLUTION_INL_H_

#include <dmlc/logging.h>
#include <dmlc/parameter.h>
#include <mxnet/operator.h>
#include <algorithm>
#include <map>
#include <vector>
#include <string>
#include <utility>
#include "../operator_common.h"
#include "../linalg.h"
#include "./im2col.h"


namespace mxnet {
namespace op {

namespace deconv {
  enum DeconvolutionOpInputs {kData, kWeight, kBias};
  enum DeconvolutionOpOutputs {kOut};
  enum DeconvolutionOpResource {kTempSpace};
  enum DeconvolutionOpCudnnTune {kOff, kLimited, kFastest};
}

struct DeconvolutionParam : public dmlc::Parameter<DeconvolutionParam> {
  mxnet::TShape kernel;
  mxnet::TShape stride;
  mxnet::TShape dilate;
  mxnet::TShape pad;
  mxnet::TShape adj;
  mxnet::TShape target_shape;
  uint32_t num_filter;
  uint32_t num_group;
  uint64_t workspace;
  bool no_bias;
  dmlc::optional<int> cudnn_tune;
  bool cudnn_off;
  dmlc::optional<int> layout;
  DMLC_DECLARE_PARAMETER(DeconvolutionParam) {
    DMLC_DECLARE_FIELD(kernel).describe("Deconvolution kernel size: (w,), (h, w) or (d, h, w). "
                  "This is same as the kernel size used for the corresponding convolution");
    DMLC_DECLARE_FIELD(stride).set_default(mxnet::TShape(0, 0))
        .describe("The stride used for the corresponding convolution: (w,), (h, w) or (d, h, w). "
                  "Defaults to 1 for each dimension.");
    DMLC_DECLARE_FIELD(dilate).set_default(mxnet::TShape(0, 0))
        .describe("Dilation factor for each dimension of the input: (w,), (h, w) or (d, h, w). "
                  "Defaults to 1 for each dimension.");
    DMLC_DECLARE_FIELD(pad).set_default(mxnet::TShape(0, 0))
        .describe("The amount of implicit zero padding added during convolution for each "
                  "dimension of the input: "
                  "(w,), (h, w) or (d, h, w). "
                  "``(kernel-1)/2`` is usually a good choice. "
                  "If `target_shape` is set, "
                  "`pad` will be ignored and a padding that will generate the target shape "
                  "will be used. Defaults to no padding.");
    DMLC_DECLARE_FIELD(adj).set_default(mxnet::TShape(0, 0))
        .describe("Adjustment for output shape: (w,), (h, w) or (d, h, w). "
                  "If `target_shape` is set, "
                  "`adj` will be ignored and computed accordingly.");
    DMLC_DECLARE_FIELD(target_shape).set_default(mxnet::TShape(0, 0))
        .describe("Shape of the output tensor: (w,), (h, w) or (d, h, w).");
    DMLC_DECLARE_FIELD(num_filter).set_range(1, 100000)
        .describe("Number of output filters.");
    DMLC_DECLARE_FIELD(num_group).set_default(1)
        .describe("Number of groups partition.");
    DMLC_DECLARE_FIELD(workspace).set_default(512).set_range(0, 8192)
        .describe("Maximum temporary workspace allowed (MB) in deconvolution."
                  "This parameter has two usages. When CUDNN is not used, it determines the "
                  "effective batch size of the deconvolution kernel. When CUDNN is used, "
                  "it controls the maximum temporary storage used for tuning "
                  "the best CUDNN kernel when `limited_workspace` strategy is used.");
    DMLC_DECLARE_FIELD(no_bias).set_default(true)
        .describe("Whether to disable bias parameter.");
    DMLC_DECLARE_FIELD(cudnn_tune)
      .add_enum("off", deconv::kOff)
      .add_enum("limited_workspace", deconv::kLimited)
      .add_enum("fastest", deconv::kFastest)
      .set_default(dmlc::optional<int>())
      .describe("Whether to pick convolution algorithm by running performance test.");
    DMLC_DECLARE_FIELD(cudnn_off).set_default(false)
    .describe("Turn off cudnn for this layer.");
    DMLC_DECLARE_FIELD(layout)
      .add_enum("NCW", mshadow::kNCW)
      .add_enum("NCHW", mshadow::kNCHW)
      .add_enum("NCDHW", mshadow::kNCDHW)
      .add_enum("NHWC", mshadow::kNHWC)
      .add_enum("NDHWC", mshadow::kNDHWC)
      .set_default(dmlc::optional<int>())
      .describe("Set layout for input, output and weight. Empty for "
                "default layout, NCW for 1d, NCHW for 2d and NCDHW for 3d."
                "NHWC and NDHWC are only supported on GPU.");
  }

  template<size_t ndim>
  void InferPad(const TShape &input, index_t (&o_pad)[ndim], index_t (&o_adj)[ndim]) const {
    // Modified by Li.bs
    // Use tag to control the calculation of pad
    bool bCal = false;
    if (target_shape.ndim() != 0) {
      for (index_t i = 0; i < target_shape.ndim(); i++) {
        if (target_shape[i] != 0) bCal = true;
      }
    }

    if (bCal) {
      size_t input_ndim = input.ndim();

      for (size_t i = 0; i < ndim; i++) {
        // input.ndim() can be larger than ndim, in case that the complete input
        // shape was passed and not only the ndim last ones
        if (mxnet::dim_size_is_known(input, input_ndim - ndim + i)) {
          o_pad[i] = stride[i] * (input[(input_ndim - ndim) + i] - 1) + DilatedKernelSize(i);
          CHECK_GE(o_pad[i], target_shape[i]) << "too big target shape";
          o_pad[i] -= target_shape[i];
          o_adj[i] = o_pad[i] % 2;
          o_pad[i] = (o_pad[i] + 1) / 2;
        }
      }
    } else {
      for (int i = 0; i < static_cast<int>(ndim); i++) {
        o_pad[i] = i < pad.ndim() ? pad[i] : 0;
        o_adj[i] = i < adj.ndim() ? adj[i] : 0;
      }
    }
  }

  // Adjusts kernel size for effects of dilation in the dimension `dim`.
  index_t DilatedKernelSize(int dim) const {
    return 1 + (kernel[dim] - 1) * dilate[dim];
  }

  bool operator==(const DeconvolutionParam& other) const {
    return this->kernel == other.kernel &&
           this->stride == other.stride &&
           this->dilate == other.dilate &&
           this->pad == other.pad &&
           this->adj == other.adj &&
           this->target_shape == other.target_shape &&
           this->num_filter == other.num_filter &&
           this->num_group == other.num_group &&
           this->workspace == other.workspace &&
           this->no_bias == other.no_bias &&
           this->cudnn_tune == other.cudnn_tune &&
           this->cudnn_off == other.cudnn_off &&
           this->layout == other.layout;
  }
};

typedef ParamOpSign<DeconvolutionParam> DeconvSignature;

}  // namespace op
}  // namespace mxnet

namespace std {
template<>
struct hash<mxnet::op::DeconvolutionParam> {
  size_t operator()(const mxnet::op::DeconvolutionParam& val) {
    size_t ret = 0;
    ret = dmlc::HashCombine(ret, val.kernel);
    ret = dmlc::HashCombine(ret, val.stride);
    ret = dmlc::HashCombine(ret, val.dilate);
    ret = dmlc::HashCombine(ret, val.pad);
    ret = dmlc::HashCombine(ret, val.adj);
    ret = dmlc::HashCombine(ret, val.target_shape);
    ret = dmlc::HashCombine(ret, val.num_filter);
    ret = dmlc::HashCombine(ret, val.num_group);
    ret = dmlc::HashCombine(ret, val.workspace);
    ret = dmlc::HashCombine(ret, val.no_bias);
    ret = dmlc::HashCombine(ret, val.cudnn_tune);
    ret = dmlc::HashCombine(ret, val.cudnn_off);
    ret = dmlc::HashCombine(ret, val.layout);
    return ret;
  }
};
}  // namespace std

namespace mxnet {
namespace op {

template<typename xpu, typename DType>
class DeconvolutionOp {
 public:
  void Init(DeconvolutionParam p) {
    this->param_ = p;
    // convert MBytes first to Bytes and then to elements.
    param_.workspace = (param_.workspace << 20) / sizeof(DType);
  }

  void Forward(const OpContext &ctx,
               const std::vector<TBlob> &in_data,
               const std::vector<OpReqType> &req,
               const std::vector<TBlob> &out_data) {
    using namespace mshadow;
    using namespace mshadow::expr;

    if (param_.kernel.ndim() > 2) {
      LOG(FATAL) << "If not using CUDNN, only 1D or 2D Deconvolution is supported";
    }

    CHECK_EQ(req[deconv::kOut], kWriteTo);
    size_t expected = param_.no_bias ? 2 : 3;
    CHECK_EQ(in_data.size(), expected);
    CHECK_EQ(out_data.size(), 1U);
    Stream<xpu> *s = ctx.get_stream<xpu>();
#if defined(__CUDACC__)
    CHECK_EQ(s->blas_handle_ownership_, Stream<xpu>::OwnHandle)
        << "Must init CuBLAS handle in stream";
#endif
    auto in_data_shape = in_data[deconv::kData].shape_;
    // G: num of groups
    // N: num of batches
    // C: num of channels
    // IH: input height
    // IW: input width
    // KH: kernel height
    // KW: kernel width
    // OH: output width
    // OW: output height
    // OC: num of output channels

    // 2D case: data (N, C, IH, IW)
    // 2D case: out (N, OC, OH, OW)
    Tensor<xpu, 4, DType> data = TBlobTo4DTensor(in_data[deconv::kData], s);
    Tensor<xpu, 4, DType> out = TBlobTo4DTensor(out_data[deconv::kOut], s);
    index_t o_pad[2], o_adj[2];
    if (param_.kernel.ndim() == 2) {
      param_.InferPad(mxnet::TShape({in_data_shape[2], in_data_shape[3]}), o_pad, o_adj);
    } else {
      param_.InferPad({in_data_shape[2]}, o_pad, o_adj);
    }

    auto stride = param_.kernel.ndim() == 2 ? param_.stride : TShape({1, param_.stride[0]});
    auto dilate = param_.kernel.ndim() == 2 ? param_.dilate : TShape({1, param_.dilate[0]});
    auto padding = param_.kernel.ndim() == 2 ?
      TShape({o_pad[0], o_pad[1]}) : TShape({0, o_pad[0]});
    auto kernel = param_.kernel.ndim() == 2 ? param_.kernel : TShape({1, param_.kernel[0]});
    auto kernel_size = kernel.Size();

    Shape<3> wmat_shape =
        Shape3(param_.num_group,
               data.shape_[1] / param_.num_group,
               param_.num_filter / param_.num_group * kernel_size);
    // 2D: wmat (G, C/G, OC/G * KH * KW)
    Tensor<xpu, 3, DType> wmat =
        in_data[deconv::kWeight].get_with_shape<xpu, 3, DType>(wmat_shape, s);
    const index_t nbatch = data.size(0);

    // shape_colunit_ : (OC * KH * KW, IH * IW)
    shape_colunit_ = mshadow::Shape2(out.shape_[1] * kernel_size, data.shape_[2] * data.shape_[3]);
    // shape_dstunit_ : (G, C/G, IH * IW)
    shape_dstunit_ = mshadow::Shape3(
      param_.num_group,
      data.shape_[1] / param_.num_group,
      data.shape_[2] * data.shape_[3]);

    Tensor<xpu, 1, DType> workspace =
      ctx.requested[deconv::kTempSpace].get_space_typed<xpu, 1, DType>(
        Shape1(shape_colunit_.Size() + shape_dstunit_.Size()), s);
//    Tensor<xpu, 1, DType> workspace =
//        ctx.requested[deconv::kTempSpace].get_space_typed<xpu, 1, DType>(
//            Shape1(this->InitTemp(out.shape_, data.shape_)), s);
    for (index_t i = 0; i < nbatch; ++i) {
      // temp_col: (OC * KH * KW, IH * IW)
      Tensor<xpu, 2, DType> temp_col = Tensor<xpu, 2, DType>(
                                            workspace.dptr_,
                                            Shape2(shape_colunit_[0],
                                                   shape_colunit_[1]),
                                                   s);
      // temp_dst : (G, C/G, IH * IW)
      Tensor<xpu, 3, DType> temp_dst = Tensor<xpu, 3, DType>(
                                           workspace.dptr_ + temp_col.shape_.Size(),
                                           Shape3(shape_dstunit_[0],
                                                  shape_dstunit_[1],
                                                  shape_dstunit_[2]),
                                                  s);
      temp_dst = reshape(swapaxis<1, 0>(data.Slice(i, i + 1)), temp_dst.shape_);

      im2col(
        s,
        (out.Slice(i, i + 1)).dptr_,
        out.shape_,
        temp_col.shape_,
        kernel,
        padding,
        stride,
        dilate,
        temp_col.dptr_);

      const index_t gstride = temp_col.size(0) / param_.num_group;
      for (uint32_t gid = 0; gid < param_.num_group; ++gid) {
        Tensor<xpu, 2, DType> tmpc = temp_col.Slice(gstride * gid, gstride * (gid + 1));
        // Legacy approach shown here for comparison:
        // tmpc = dot(wmat[gid].T(), temp_dst[gid]);
        linalg_gemm(wmat[gid], temp_dst[gid], tmpc, true, false, s);
      }

      col2im(
        s,
        temp_col.dptr_,
        out.Slice(i, i + 1).shape_,
        temp_col.shape_,
        kernel,
        padding,
        stride,
        dilate,
        out.Slice(i, i + 1).dptr_,
        req[deconv::kOut]);
    }

    if (!param_.no_bias) {
      // add bias, broadcast bias to dim 1: channel
      Tensor<xpu, 1, DType> bias = in_data[deconv::kBias].get<xpu, 1, DType>(s);
      out += mshadow::expr::broadcast<1>(bias, out.shape_);
    }
  }

  void Backward(const OpContext &ctx,
                const std::vector<TBlob> &out_grad,
                const std::vector<TBlob> &in_data,
                const std::vector<OpReqType> &req,
                const std::vector<TBlob> &in_grad) {
    using namespace mshadow;
    using namespace mshadow::expr;
    // TODO(bing): check the BLAS Handle, be careful
    CHECK_EQ(out_grad.size(), 1U);
    size_t expected = param_.no_bias == 0 ? 3 : 2;
    CHECK_EQ(in_data.size(), expected);
    CHECK_EQ(in_grad.size(), expected);
    CHECK_EQ(req.size(), expected);
    CHECK_EQ(in_data[deconv::kWeight].CheckContiguous(), true);
    // get data
    Stream<xpu> *s = ctx.get_stream<xpu>();
#if defined(__CUDACC__)
    CHECK_EQ(s->blas_handle_ownership_, Stream<xpu>::OwnHandle)
        << "Must init CuBLAS handle in stream";
#endif
    auto in_data_shape = in_data[deconv::kData].shape_;
    Tensor<xpu, 4, DType> data = TBlobTo4DTensor(in_data[deconv::kData], s);
    Tensor<xpu, 4, DType> grad = TBlobTo4DTensor(out_grad[deconv::kOut], s);
    Tensor<xpu, 4, DType> gdata = TBlobTo4DTensor(in_grad[deconv::kData], s);
    index_t o_pad[2], o_adj[2];
    if (param_.kernel.ndim() == 2) {
      param_.InferPad(mxnet::TShape({in_data_shape[2], in_data_shape[3]}), o_pad, o_adj);
    } else {
      param_.InferPad({in_data_shape[2]}, o_pad, o_adj);
    }
    auto stride = param_.kernel.ndim() == 2 ? param_.stride : TShape({1, param_.stride[0]});
    auto dilate = param_.kernel.ndim() == 2 ? param_.dilate : TShape({1, param_.dilate[0]});
    auto padding = param_.kernel.ndim() == 2 ?
      TShape({o_pad[0], o_pad[1]}) : TShape({0, o_pad[0]});
    auto kernel = param_.kernel.ndim() == 2 ? param_.kernel : TShape({1, param_.kernel[0]});
    auto kernel_size = kernel.Size();

    Shape<3> wmat_shape =
        Shape3(param_.num_group,
               data.shape_[1] / param_.num_group,
               param_.num_filter / param_.num_group * kernel_size);
    Tensor<xpu, 3, DType> wmat =
        in_data[deconv::kWeight].get_with_shape<xpu, 3, DType>(wmat_shape, s);
    Tensor<xpu, 3, DType> gwmat =
        in_grad[deconv::kWeight].get_with_shape<xpu, 3, DType>(wmat_shape, s);

    const index_t nbatch = data.size(0);
    Tensor<xpu, 1, DType> workspace =
        ctx.requested[deconv::kTempSpace].get_space_typed<xpu, 1, DType>(
            Shape1(this->InitTemp(grad.shape_, data.shape_)), s);
    for (index_t i = 0; i < nbatch; ++i) {
      Tensor<xpu, 2, DType> temp_col = Tensor<xpu, 2, DType>(
                                           workspace.dptr_,
                                           Shape2(shape_colunit_[0], shape_colunit_[1]),
                                           s);
      Tensor<xpu, 3, DType> temp_dst = Tensor<xpu, 3, DType>(
                                           workspace.dptr_ + temp_col.shape_.Size(),
                                           Shape3(shape_dstunit_[0],
                                                  shape_dstunit_[1],
                                                  shape_dstunit_[2]),
                                           s);
      temp_dst = reshape(swapaxis<1, 0>(data.Slice(i, i + 1)), temp_dst.shape_);

      im2col(
        s,
        (grad.Slice(i, i + 1)).dptr_,
        grad.shape_,
        temp_col.shape_,
        kernel,
        padding,
        stride,
        dilate,
        temp_col.dptr_);

      const index_t gstride = temp_col.size(0) / param_.num_group;
      for (uint32_t gid = 0; gid < param_.num_group; ++gid) {
        Tensor<xpu, 2, DType> tmpc = temp_col.Slice(gstride * gid, gstride * (gid + 1));
        if (i == 0) {
          Tensor<xpu, 2, DType> tmp_gwmat = gwmat[gid];
          // Legacy approach shown here for comparison:
          // Assign(tmp_gwmat, req[deconv::kWeight], dot(temp_dst[gid], tmpc.T()));
          linalg_gemm(temp_dst[gid], tmpc, tmp_gwmat, false, true, s, req[deconv::kWeight]);
        } else {
          // Legacy approach shown here for comparison:
          // gwmat[gid] += dot(temp_dst[gid], tmpc.T());
          linalg_gemm(temp_dst[gid], tmpc, gwmat[gid], false, true, s, kAddTo);
        }
      }
      if (req[deconv::kData] == kWriteTo ||
          req[deconv::kData] == kWriteInplace ||
          req[deconv::kData] == kAddTo) {
        for (uint32_t gid = 0; gid < param_.num_group; ++gid) {
          Tensor<xpu, 2, DType> tmpc = temp_col.Slice(gstride * gid, gstride * (gid + 1));
          // Legacy approach shown here for comparison:
          // temp_dst[gid] = dot(wmat[gid], tmpc);
          linalg_gemm(wmat[gid], tmpc, temp_dst[gid], false, false, s);
        }
        Assign(gdata.Slice(i, i + 1),
               req[deconv::kData],
               (swapaxis<1, 0>(reshape(temp_dst,
                                       Shape4(gdata.shape_[1],
                                              1,
                                              gdata.size(2),
                                              gdata.size(3))))));
      }
    }
    if (!param_.no_bias) {
      Tensor<xpu, 1, DType> gbias = in_grad[deconv::kBias].get<xpu, 1, DType>(s);
      Assign(gbias, req[deconv::kBias], sumall_except_dim<1>(grad));
    }
  }

 private:
  inline index_t InitTemp(const mshadow::Shape<4> &ishape,
                          const mshadow::Shape<4> &oshape) {
    const int ksize = param_.kernel.Size();
    shape_colunit_ = mshadow::Shape2(ishape[1] * ksize,
                                     oshape[2] * oshape[3]);
    shape_dstunit_ = mshadow::Shape3(param_.num_group,
                                     oshape[1] / param_.num_group,
                                     oshape[2] * oshape[3]);
<<<<<<< HEAD
=======
    // See convolution for workspace calculations. nstep_ will be the effective batch size
    nstep_ = std::max<index_t>(
        std::min<index_t>(param_.workspace /
          (shape_colunit_.Size() + shape_dstunit_.Size()), ishape[0]),
      1);
>>>>>>> 0f63659b

    mshadow::Shape<2> scol = mshadow::Shape2(shape_colunit_[0],
                                             shape_colunit_[1]);
    mshadow::Shape<3> sdst = mshadow::Shape3(shape_dstunit_[0],
                                             shape_dstunit_[1],
                                             shape_dstunit_[2]);
    index_t required_size = scol.Size() + sdst.Size();
    return required_size;
  }

  inline Tensor<xpu, 4, DType> TBlobTo4DTensor(const TBlob &tb, Stream<xpu> *s) {
    using namespace mshadow;
    if (param_.kernel.ndim() == 2)
      return tb.get<xpu, 4, DType>(s);
    else
      return tb.get_with_shape<xpu, 4, DType>(
          Shape4(tb.shape_[0], tb.shape_[1], 1, tb.shape_[2]), s);
  }

  DeconvolutionParam param_;
  mshadow::Shape<2> shape_colunit_;
  mshadow::Shape<3> shape_dstunit_;
};  // class DeconvolutionOp

template<typename xpu>
void _DeconvolutionCompute(const DeconvolutionParam& param,
                           const OpContext& ctx, const std::vector<TBlob>& inputs,
                           const std::vector<OpReqType>& req,
                           const std::vector<TBlob>& outputs) {
  MSHADOW_REAL_TYPE_SWITCH(inputs[deconv::kData].type_flag_, DType, {
    DeconvolutionOp<xpu, DType> op;
    op.Init(param);
    op.Forward(ctx, inputs, req, outputs);
  });
}

template<typename xpu>
void DeconvolutionCompute(const nnvm::NodeAttrs& attrs,
                          const OpContext& ctx, const std::vector<TBlob>& inputs,
                          const std::vector<OpReqType>& req,
                          const std::vector<TBlob>& outputs) {
  const DeconvolutionParam& param = nnvm::get<DeconvolutionParam>(attrs.parsed);
  _DeconvolutionCompute<xpu>(param, ctx, inputs, req, outputs);
}

template<typename xpu>
void _DeconvolutionGradCompute(const DeconvolutionParam& param,
                               const OpContext& ctx, const std::vector<TBlob>& inputs,
                               const std::vector<OpReqType>& req,
                               const std::vector<TBlob>& outputs) {
  std::vector<TBlob> in_data(inputs.begin() + 1, inputs.end());
  const TBlob &out_grad = inputs[0];
  const std::vector<TBlob> &in_grad = outputs;

  MSHADOW_REAL_TYPE_SWITCH(out_grad.type_flag_, DType, {
    DeconvolutionOp<xpu, DType> op;
    op.Init(param);
    op.Backward(ctx, std::vector<TBlob>{out_grad}, in_data, req, in_grad);
  });
}


template<typename xpu>
void DeconvolutionGradCompute(const nnvm::NodeAttrs& attrs,
                              const OpContext& ctx, const std::vector<TBlob>& inputs,
                              const std::vector<OpReqType>& req,
                              const std::vector<TBlob>& outputs) {
  const DeconvolutionParam& param = nnvm::get<DeconvolutionParam>(attrs.parsed);
  _DeconvolutionGradCompute<xpu>(param, ctx, inputs, req, outputs);
}

}  // namespace op
}  // namespace mxnet
#endif  // MXNET_OPERATOR_NN_DECONVOLUTION_INL_H_<|MERGE_RESOLUTION|>--- conflicted
+++ resolved
@@ -462,15 +462,6 @@
     shape_dstunit_ = mshadow::Shape3(param_.num_group,
                                      oshape[1] / param_.num_group,
                                      oshape[2] * oshape[3]);
-<<<<<<< HEAD
-=======
-    // See convolution for workspace calculations. nstep_ will be the effective batch size
-    nstep_ = std::max<index_t>(
-        std::min<index_t>(param_.workspace /
-          (shape_colunit_.Size() + shape_dstunit_.Size()), ishape[0]),
-      1);
->>>>>>> 0f63659b
-
     mshadow::Shape<2> scol = mshadow::Shape2(shape_colunit_[0],
                                              shape_colunit_[1]);
     mshadow::Shape<3> sdst = mshadow::Shape3(shape_dstunit_[0],
