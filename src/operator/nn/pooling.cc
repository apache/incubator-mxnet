/*
 * Licensed to the Apache Software Foundation (ASF) under one
 * or more contributor license agreements.  See the NOTICE file
 * distributed with this work for additional information
 * regarding copyright ownership.  The ASF licenses this file
 * to you under the Apache License, Version 2.0 (the
 * "License"); you may not use this file except in compliance
 * with the License.  You may obtain a copy of the License at
 *
 *   http://www.apache.org/licenses/LICENSE-2.0
 *
 * Unless required by applicable law or agreed to in writing,
 * software distributed under the License is distributed on an
 * "AS IS" BASIS, WITHOUT WARRANTIES OR CONDITIONS OF ANY
 * KIND, either express or implied.  See the License for the
 * specific language governing permissions and limitations
 * under the License.
 */

/*!
 * Copyright (c) 2017 by Contributors
 * \file pooling.cc
 * \brief
 * \author Bing Xu, Jun Wu, Da Zheng
*/
#include "../elemwise_op_common.h"
#include "./pooling-inl.h"
#if MXNET_USE_NNPACK == 1
#include "../nnpack/nnpack_pooling-inl.h"
#endif  // MXNET_USE_NNPACK
#if MXNET_USE_MKLDNN == 1
#include "./mkldnn/mkldnn_pooling-inl.h"
#include "./mkldnn/mkldnn_base-inl.h"
#endif  // MXNET_USE_MKLDNN
namespace mxnet {
namespace op {

void PoolingParamParser(nnvm::NodeAttrs *attrs) {
  using namespace mshadow;
  PoolingParam param;
  param.Init(attrs->dict);
  if (param.kernel.ndim() == 1) {
    if (param.stride.ndim() == 0) param.stride = Shape1(1);
    if (param.pad.ndim() == 0) param.pad = Shape1(0);
  } else if (param.kernel.ndim() == 2) {
    if (param.stride.ndim() == 0) param.stride = Shape2(1, 1);
    if (param.pad.ndim() == 0) param.pad = Shape2(0, 0);
  } else {
      // ignore kernel size only if global_pool not assigned false
      if (param.global_pool == false) {
        CHECK_EQ(param.kernel.ndim(), 3U) << param.kernel.ndim()
            << "D pooling not supported";
      }
    if (param.stride.ndim() == 0) param.stride = Shape3(1, 1, 1);
    if (param.pad.ndim() == 0) param.pad = Shape3(0, 0, 0);
  }
  attrs->parsed = std::move(param);
}

int GetNumOutputs(const PoolingParam &param) {
#if MXNET_USE_MKLDNN == 1
  return MKLDNNRequireWorkspace(param) && SupportMKLDNNPooling(param) ? 2 : 1;
#else
  return 1;
#endif
}

int GetNumBackInputs(const PoolingParam &param) {
#if MXNET_USE_MKLDNN == 1
  return MKLDNNRequireWorkspace(param) && SupportMKLDNNPooling(param) ? 5 : 3;
#else
  return 3;
#endif
}

static bool PoolingType(const nnvm::NodeAttrs& attrs,
                        std::vector<int> *in_attrs,
                        std::vector<int> *out_attrs) {
  out_attrs->at(0) = in_attrs->at(0);
#if MXNET_USE_MKLDNN == 1
  const PoolingParam &param = nnvm::get<PoolingParam>(attrs.parsed);
  if (MKLDNNRequireWorkspace(param) && SupportMKLDNNPooling(param)) {
    CHECK_GT(out_attrs->size(), 1U);
    out_attrs->at(1) = mshadow::kInt32;
  }
#endif
  return true;
}

static bool PoolingShape(const nnvm::NodeAttrs &attrs,
                         std::vector<TShape> *in_shape,
                         std::vector<TShape> *out_shape) {
  const PoolingParam &param = nnvm::get<PoolingParam>(attrs.parsed);
  CHECK_EQ(in_shape->size(), 1U);
  if (param.pool_type == pool_enum::kLpPooling) {
    CHECK(param.p_value.has_value());
  }
  const TShape &dshape = (*in_shape)[0];
  CHECK_GE(dshape.ndim(), 3U)
      << "Pooling: Input data should be  3D in (batch, channel, x)"
      << " Or 4D in (batch, channel, y, x) "
      << " Or 5D in (batch, channel, d, y, x)";
  CHECK_LE(dshape.ndim(), 5U)
      << "Pooling: Input data should be  3D in (batch, channel, x)"
      << " Or 4D in (batch, channel, y, x) "
      << " Or 5D in (batch, channel, d, y, x)";
  TShape oshape = dshape;
  if (dshape.ndim() == 0) return false;
  if (param.global_pool) {
      for (size_t i{2}; i < dshape.ndim(); i++)
          oshape[i] = 1;
      out_shape->clear();
      out_shape->push_back(oshape);  // save output shape
#if MXNET_USE_MKLDNN == 1
      if (MKLDNNRequireWorkspace(param) && SupportMKLDNNPooling(param))
        out_shape->push_back(oshape);   // for workspace
#endif
  } else if (param.kernel.ndim() == 1) {
    CHECK_EQ(dshape.ndim(), 3U)
        << "Pooling: Input data should be 3D in (batch, channel, x)";
    CHECK(param.kernel[0] <= dshape[2] + 2 * param.pad[0])
        << "kernel size (" << param.kernel[0] << ") exceeds input ("
        << dshape[2] << " padded to " << (dshape[2] + 2 * param.pad[0])
        << ")";
    if (param.pooling_convention == pool_enum::kValid) {
      oshape[2] = 1 +
                  (dshape[2] + 2 * param.pad[0] - param.kernel[0]) /
                      param.stride[0];
    } else {
      oshape[2] = 1 + static_cast<int>(ceil(
                          static_cast<float>(dshape[2] + 2 * param.pad[0] -
                                             param.kernel[0]) /
                          param.stride[0]));
    }
    out_shape->clear();
    out_shape->push_back(oshape);  // save output shape
#if MXNET_USE_MKLDNN == 1
    if (MKLDNNRequireWorkspace(param) && SupportMKLDNNPooling(param))
      out_shape->push_back(oshape);   // for workspace
#endif
  } else if (param.kernel.ndim() == 2) {
    CHECK_EQ(dshape.ndim(), 4U)
        << "Pooling: Input data should be 4D in (batch, channel, y, x)";
    CHECK(param.kernel[0] <= dshape[2] + 2 * param.pad[0])
        << "kernel size (" << param.kernel[0] << ") exceeds input ("
        << dshape[2] << " padded to " << (dshape[2] + 2 * param.pad[0])
        << ")";
    CHECK(param.kernel[1] <= dshape[3] + 2 * param.pad[1])
        << "kernel size (" << param.kernel[1] << ") exceeds input ("
        << dshape[3] << " padded to " << (dshape[3] + 2 * param.pad[1])
        << ")";
    if (param.pooling_convention == pool_enum::kValid) {
      oshape[2] = 1 +
                  (dshape[2] + 2 * param.pad[0] - param.kernel[0]) /
                      param.stride[0];
      oshape[3] = 1 +
                  (dshape[3] + 2 * param.pad[1] - param.kernel[1]) /
                      param.stride[1];
    } else {
      oshape[2] = 1 + static_cast<int>(ceil(
                          static_cast<float>(dshape[2] + 2 * param.pad[0] -
                                             param.kernel[0]) /
                          param.stride[0]));
      oshape[3] = 1 + static_cast<int>(ceil(
                          static_cast<float>(dshape[3] + 2 * param.pad[1] -
                                             param.kernel[1]) /
                          param.stride[1]));
    }
    out_shape->clear();
    out_shape->push_back(oshape);  // save output shape
#if MXNET_USE_MKLDNN == 1
    if (MKLDNNRequireWorkspace(param) && SupportMKLDNNPooling(param))
      out_shape->push_back(oshape);   // for workspace
#endif
  } else if (param.kernel.ndim() == 3) {
    CHECK_EQ(dshape.ndim(), 5U)
        << "Pooling: Input data should be 5D in (batch, channel, d, y, x)";
    CHECK_LE(param.kernel[0], dshape[2] + 2 * param.pad[0])
        << "kernel size exceeds input";
    CHECK_LE(param.kernel[1], dshape[3] + 2 * param.pad[1])
        << "kernel size exceeds input";
    CHECK_LE(param.kernel[2], dshape[4] + 2 * param.pad[2])
        << "kernel size exceeds input";
    if (param.pooling_convention == pool_enum::kValid) {
      oshape[2] = 1 +
                  (dshape[2] + 2 * param.pad[0] - param.kernel[0]) /
                      param.stride[0];
      oshape[3] = 1 +
                  (dshape[3] + 2 * param.pad[1] - param.kernel[1]) /
                      param.stride[1];
      oshape[4] = 1 +
                  (dshape[4] + 2 * param.pad[2] - param.kernel[2]) /
                      param.stride[2];
    } else {
      oshape[2] = 1 + static_cast<int>(ceil(
                          static_cast<float>(dshape[2] + 2 * param.pad[0] -
                                             param.kernel[0]) /
                          param.stride[0]));
      oshape[3] = 1 + static_cast<int>(ceil(
                          static_cast<float>(dshape[3] + 2 * param.pad[1] -
                                             param.kernel[1]) /
                          param.stride[1]));
      oshape[4] = 1 + static_cast<int>(ceil(
                          static_cast<float>(dshape[4] + 2 * param.pad[2] -
                                             param.kernel[2]) /
                          param.stride[2]));
    }

    out_shape->clear();
    out_shape->push_back(oshape);  // save output shape
#if MXNET_USE_MKLDNN == 1
    if (MKLDNNRequireWorkspace(param) && SupportMKLDNNPooling(param))
      out_shape->push_back(oshape);   // for workspace
#endif
  }
  return true;
}

#if MXNET_USE_MKLDNN == 1
void PoolingComputeExCPU(const nnvm::NodeAttrs &attrs, const OpContext &ctx,
                         const std::vector<NDArray> &inputs,
                         const std::vector<OpReqType> &req,
                         const std::vector<NDArray> &outputs) {
  const PoolingParam &param = nnvm::get<PoolingParam>(attrs.parsed);
  const NDArray *workspace = nullptr;

  // Pooling does not currently support working with views
  if (inputs[0].IsView() || outputs[0].IsView()) {
    FallBackCompute(PoolingCompute<cpu>, attrs, ctx, inputs, req, outputs);
    return;
  }


  if (SupportMKLDNN(inputs[0]) &&
      SupportMKLDNNPooling(param, inputs[0].shape())) {
    if (MKLDNNRequireWorkspace(param)) {
      CHECK_GT(outputs.size(), 1U);
      workspace = &outputs[1];
    }
    MKLDNN_OPCHECK_INIT(false, 1, inputs, outputs);
    MKLDNNPoolingCompute(ctx, param, inputs[0], req[0], outputs[0], workspace);
    MKLDNN_OPCHECK_RUN(PoolingCompute<cpu>, attrs, ctx, inputs, req, outputs);
    return;
  }
  FallBackCompute(PoolingCompute<cpu>, attrs, ctx, inputs, req, outputs);
}

void PoolingGradComputeExCPU(const nnvm::NodeAttrs &attrs, const OpContext &ctx,
                             const std::vector<NDArray> &inputs,
                             const std::vector<OpReqType> &req,
                             const std::vector<NDArray> &outputs) {
  const PoolingParam &param = nnvm::get<PoolingParam>(attrs.parsed);

  // Pooling does not currently support working with views
  if (inputs[0].IsView() || outputs[0].IsView()) {
    FallBackCompute(PoolingGradCompute<cpu>, attrs, ctx, inputs, req, outputs);
    return;
  }


  if (SupportMKLDNN(inputs[0])
      && SupportMKLDNNPooling(param, inputs[0].shape())) {
    const NDArray &out_grad = inputs[0];
    const NDArray *workspace = nullptr;
    const NDArray *in_data = nullptr;
    if (MKLDNNRequireWorkspace(param)) {
      // The first two elements are the gradient of the outputs in forward.
      // The third is the input of forward.
      // The fourth and the fifth are the outputs of forward.
      CHECK_EQ(inputs.size(), 5U);
      in_data = &inputs[2];
      workspace = &inputs[4];
    } else {
      CHECK_EQ(inputs.size(), 3U);
      in_data = &inputs[1];
    }
    const NDArray &in_grad = outputs[0];
    MKLDNN_OPCHECK_INIT(true, outputs.size(), inputs, outputs);
    MKLDNNPoolingGradCompute(ctx, param, out_grad, *in_data, workspace,
                             req[0], in_grad);
    MKLDNN_OPCHECK_RUN(PoolingGradCompute<cpu>, attrs, ctx, inputs, req,
                       outputs);
    return;
  }
  FallBackCompute(PoolingGradCompute<cpu>, attrs, ctx, inputs, req, outputs);
}

inline static bool PoolingStorageType(const nnvm::NodeAttrs &attrs,
                                      const int dev_mask,
                                      DispatchMode *dispatch_mode,
                                      std::vector<int> *in_attrs,
                                      std::vector<int> *out_attrs) {
  CHECK_EQ(in_attrs->size(), 1);
  const PoolingParam &param = nnvm::get<PoolingParam>(attrs.parsed);
<<<<<<< HEAD
  bool support_mkldnn_pool = SupportMKLDNNPooling(param);

  return MKLDNNStorageType(attrs, dev_mask, support_mkldnn_pool,
                           dispatch_mode, in_attrs, out_attrs);
=======
  if (dev_mask == mshadow::cpu::kDevMask && !MKLDNNEnvSet()) {
    return storage_type_assign(out_attrs, mxnet::kDefaultStorage,
                        dispatch_mode, DispatchMode::kFComputeFallback);
  } else if (dev_mask == mshadow::cpu::kDevMask && SupportMKLDNNPooling(param)) {
    return storage_type_assign(out_attrs, mxnet::kDefaultStorage,
                               dispatch_mode, DispatchMode::kFComputeEx);
  }
#else
  CHECK_EQ(out_attrs->size(), 1);
#endif
  return storage_type_assign(out_attrs, mxnet::kDefaultStorage,
                             dispatch_mode, DispatchMode::kFCompute);
>>>>>>> 67ba3c50
}

inline static bool BackwardPoolingStorageType(const nnvm::NodeAttrs &attrs,
                                              const int dev_mask,
                                              DispatchMode *dispatch_mode,
                                              std::vector<int> *in_attrs,
                                              std::vector<int> *out_attrs) {
  const PoolingParam &param = nnvm::get<PoolingParam>(attrs.parsed);
  CHECK_EQ(in_attrs->size(), GetNumBackInputs(param));
  CHECK_EQ(out_attrs->size(), 1);
  bool support_mkldnn_pool = SupportMKLDNNPooling(param);

<<<<<<< HEAD
  return MKLDNNStorageType(attrs, dev_mask, support_mkldnn_pool,
                           dispatch_mode, in_attrs, out_attrs);
=======
#if MXNET_USE_MKLDNN == 1
  if (dev_mask == mshadow::cpu::kDevMask && !MKLDNNEnvSet()) {
    return storage_type_assign(out_attrs, mxnet::kDefaultStorage,
                               dispatch_mode, DispatchMode::kFComputeFallback);
  } else if (dev_mask == mshadow::cpu::kDevMask && SupportMKLDNNPooling(param)) {
    return storage_type_assign(out_attrs, mxnet::kDefaultStorage,
                               dispatch_mode, DispatchMode::kFComputeEx);
  }
#else
  CHECK_EQ(in_attrs->size(), 3);
#endif
  return storage_type_assign(out_attrs, mxnet::kDefaultStorage,
                             dispatch_mode, DispatchMode::kFCompute);
>>>>>>> 67ba3c50
}
#endif

DMLC_REGISTER_PARAMETER(PoolingParam);

NNVM_REGISTER_OP(Pooling)
    .describe(R"code(Performs pooling on the input.

The shapes for 1-D pooling are

- **data**: *(batch_size, channel, width)*,
- **out**: *(batch_size, num_filter, out_width)*.

The shapes for 2-D pooling are

- **data**: *(batch_size, channel, height, width)*
- **out**: *(batch_size, num_filter, out_height, out_width)*, with::

    out_height = f(height, kernel[0], pad[0], stride[0])
    out_width = f(width, kernel[1], pad[1], stride[1])

The definition of *f* depends on ``pooling_convention``, which has two options:

- **valid** (default)::

    f(x, k, p, s) = floor((x+2*p-k)/s)+1

- **full**, which is compatible with Caffe::

    f(x, k, p, s) = ceil((x+2*p-k)/s)+1

But ``global_pool`` is set to be true, then do a global pooling, namely reset
``kernel=(height, width)``.

Three pooling options are supported by ``pool_type``:

- **avg**: average pooling
- **max**: max pooling
- **sum**: sum pooling
- **lp**: Lp pooling

For 3-D pooling, an additional *depth* dimension is added before
*height*. Namely the input data will have shape *(batch_size, channel, depth,
height, width)*.

Notes on Lp pooling:

Lp pooling was first introduced by this paper: https://arxiv.org/pdf/1204.3968.pdf.
L-1 pooling is simply sum pooling, while L-inf pooling is simply max pooling.
We can see that Lp pooling stands between those two, in practice the most common value for p is 2.

For each window ``X``, the mathematical expression for Lp pooling is:

:math:`f(X) = \sqrt[p]{\sum_{x}^{X} x^p}`

)code" ADD_FILELINE)
.set_num_inputs(1)
.set_num_outputs([](const NodeAttrs& attrs) {
  const PoolingParam &param = nnvm::get<PoolingParam>(attrs.parsed);
  return GetNumOutputs(param);
})
#if MXNET_USE_MKLDNN == 1
.set_attr<nnvm::FNumVisibleOutputs>("FNumVisibleOutputs",
                                    [](const NodeAttrs& attrs) { return 1; })
#endif
.set_attr<nnvm::FListInputNames>("FListInputNames",
    [](const NodeAttrs& attrs) {
  return std::vector<std::string>{"data"};
})
.set_attr<nnvm::FListOutputNames>("FListOutputNames",
    [](const NodeAttrs& attrs) {
  const PoolingParam &param = nnvm::get<PoolingParam>(attrs.parsed);
  if (GetNumOutputs(param) == 2)
    return std::vector<std::string>{"output", "workspace"};
  else
    return std::vector<std::string>{"output"};
})
.set_attr_parser(PoolingParamParser)
#if MXNET_USE_MKLDNN == 1
.set_attr<FInferStorageType>("FInferStorageType", PoolingStorageType)
#endif
.set_attr<nnvm::FInferType>("FInferType", PoolingType)
.set_attr<nnvm::FInferShape>("FInferShape", PoolingShape)
.set_attr<FCompute>("FCompute<cpu>", PoolingCompute<cpu>)
#if MXNET_USE_MKLDNN == 1
.set_attr<FComputeEx>("FComputeEx<cpu>", PoolingComputeExCPU)
#endif
.set_attr<nnvm::FGradient>("FGradient",
                           ElemwiseGradUseInOut{"_backward_Pooling"})
.add_argument("data", "NDArray-or-Symbol",
              "Input data to the pooling operator.")
.add_arguments(PoolingParam::__FIELDS__());

NNVM_REGISTER_OP(_backward_Pooling)
.set_num_outputs(1)
.set_attr<nnvm::TIsBackward>("TIsBackward", true)
.set_attr<nnvm::FInplaceOption>(
    "FInplaceOption",
    [](const NodeAttrs &attrs) {
#if MXNET_USE_CUDNN == 1
  return std::vector<std::pair<int, int> >();
#else
  return std::vector<std::pair<int, int> >{{1, 0}};
#endif
})
#if MXNET_USE_MKLDNN == 1
.set_attr<FResourceRequest>("FResourceRequest", [](const NodeAttrs& n) {
  return std::vector<ResourceRequest>{ResourceRequest::kTempSpace};
})
.set_attr<FInferStorageType>("FInferStorageType",
                             BackwardPoolingStorageType)
#endif
.set_attr_parser(PoolingParamParser)
#if MXNET_USE_MKLDNN == 1
.set_attr<FComputeEx>("FComputeEx<cpu>", PoolingGradComputeExCPU)
#endif
.set_attr<FCompute>("FCompute<cpu>", PoolingGradCompute<cpu>);

}  // namespace op
}  // namespace mxnet<|MERGE_RESOLUTION|>--- conflicted
+++ resolved
@@ -292,25 +292,10 @@
                                       std::vector<int> *out_attrs) {
   CHECK_EQ(in_attrs->size(), 1);
   const PoolingParam &param = nnvm::get<PoolingParam>(attrs.parsed);
-<<<<<<< HEAD
   bool support_mkldnn_pool = SupportMKLDNNPooling(param);
 
   return MKLDNNStorageType(attrs, dev_mask, support_mkldnn_pool,
                            dispatch_mode, in_attrs, out_attrs);
-=======
-  if (dev_mask == mshadow::cpu::kDevMask && !MKLDNNEnvSet()) {
-    return storage_type_assign(out_attrs, mxnet::kDefaultStorage,
-                        dispatch_mode, DispatchMode::kFComputeFallback);
-  } else if (dev_mask == mshadow::cpu::kDevMask && SupportMKLDNNPooling(param)) {
-    return storage_type_assign(out_attrs, mxnet::kDefaultStorage,
-                               dispatch_mode, DispatchMode::kFComputeEx);
-  }
-#else
-  CHECK_EQ(out_attrs->size(), 1);
-#endif
-  return storage_type_assign(out_attrs, mxnet::kDefaultStorage,
-                             dispatch_mode, DispatchMode::kFCompute);
->>>>>>> 67ba3c50
 }
 
 inline static bool BackwardPoolingStorageType(const nnvm::NodeAttrs &attrs,
@@ -323,24 +308,8 @@
   CHECK_EQ(out_attrs->size(), 1);
   bool support_mkldnn_pool = SupportMKLDNNPooling(param);
 
-<<<<<<< HEAD
   return MKLDNNStorageType(attrs, dev_mask, support_mkldnn_pool,
                            dispatch_mode, in_attrs, out_attrs);
-=======
-#if MXNET_USE_MKLDNN == 1
-  if (dev_mask == mshadow::cpu::kDevMask && !MKLDNNEnvSet()) {
-    return storage_type_assign(out_attrs, mxnet::kDefaultStorage,
-                               dispatch_mode, DispatchMode::kFComputeFallback);
-  } else if (dev_mask == mshadow::cpu::kDevMask && SupportMKLDNNPooling(param)) {
-    return storage_type_assign(out_attrs, mxnet::kDefaultStorage,
-                               dispatch_mode, DispatchMode::kFComputeEx);
-  }
-#else
-  CHECK_EQ(in_attrs->size(), 3);
-#endif
-  return storage_type_assign(out_attrs, mxnet::kDefaultStorage,
-                             dispatch_mode, DispatchMode::kFCompute);
->>>>>>> 67ba3c50
 }
 #endif
 
