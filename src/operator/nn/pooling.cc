--- conflicted
+++ resolved
@@ -126,13 +126,8 @@
       oshape[2] = 1 +
                   (dshape[2] + 2 * param.pad[0] - param.kernel[0]) /
                       param.stride[0];
-<<<<<<< HEAD
     } else if (param.pooling_convention == pool_enum::kFull) {
       oshape[2] = 1 + static_cast<int>(ceil(
-=======
-    } else {
-      oshape[2] = 1 + static_cast<int>(std::ceil(
->>>>>>> d8984e83
                           static_cast<float>(dshape[2] + 2 * param.pad[0] -
                                              param.kernel[0]) /
                           param.stride[0]));
