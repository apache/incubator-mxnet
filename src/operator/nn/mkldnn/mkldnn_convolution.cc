/*
 * Licensed to the Apache Software Foundation (ASF) under one
 * or more contributor license agreements.  See the NOTICE file
 * distributed with this work for additional information
 * regarding copyright ownership.  The ASF licenses this file
 * to you under the Apache License, Version 2.0 (the
 * "License"); you may not use this file except in compliance
 * with the License.  You may obtain a copy of the License at
 *
 *   http://www.apache.org/licenses/LICENSE-2.0
 *
 * Unless required by applicable law or agreed to in writing,
 * software distributed under the License is distributed on an
 * "AS IS" BASIS, WITHOUT WARRANTIES OR CONDITIONS OF ANY
 * KIND, either express or implied.  See the License for the
 * specific language governing permissions and limitations
 * under the License.
 */

/*!
 * \file mkldnn_convolution.cc
 * \brief
 * \author Da Zheng
*/


#if MXNET_USE_MKLDNN == 1

#include "../convolution-inl.h"
#include "./mkldnn_ops-inl.h"
#include "./mkldnn_base-inl.h"
#include "./mkldnn_convolution-inl.h"

namespace mxnet {
namespace op {

DMLC_REGISTER_PARAMETER(MKLDNNConvParam);

bool SupportMKLDNNConv(const ConvolutionParam& params, const NDArray &input) {
  if ((params.kernel.ndim() != 1) &&
      (params.kernel.ndim() != 2))
    return false;
  return SupportMKLDNNQuantize(input.dtype()) &&
         ((input.shape().ndim() == 3) ||
          (input.shape().ndim() == 4));
}

static mkldnn::convolution_forward::primitive_desc GetConvFwdImpl(
    const MKLDNNConvFullParam &param, const bool is_train, const mkldnn::memory::desc &data_md,
    const mkldnn::memory::desc &weight_md, const mkldnn::memory::desc *bias_md,
    const mkldnn::memory::desc &out_md) {
  auto engine = CpuEngine::Get()->get_engine();
<<<<<<< HEAD
  auto prop = is_train ? mkldnn::prop_kind::forward_training : mkldnn::prop_kind::forward_scoring;
  mkldnn::memory::dims strides{0, 0};
  strides[0] = param.conv_param.stride[0];
  strides[1] = param.conv_param.stride[1];
  mkldnn::memory::dims padding{0, 0};
  padding[0] = param.conv_param.pad[0];
  padding[1] = param.conv_param.pad[1];
=======
  mkldnn::memory::dims strides(param.conv_param.kernel.ndim());
  mkldnn::memory::dims padding(param.conv_param.kernel.ndim());
  if (param.conv_param.kernel.ndim() == 1) {
    CHECK_GE(param.conv_param.stride.ndim(), 1U);
    CHECK_GE(param.conv_param.pad.ndim(), 1U);
    CHECK_GE(param.conv_param.dilate.ndim(), 1U);
    strides[0] = param.conv_param.stride[0];
    padding[0] = param.conv_param.pad[0];
  } else if (param.conv_param.kernel.ndim() == 2) {
    CHECK_GE(param.conv_param.stride.ndim(), 2U);
    CHECK_GE(param.conv_param.pad.ndim(), 2U);
    CHECK_GE(param.conv_param.dilate.ndim(), 2U);
    strides[0] = param.conv_param.stride[0];
    strides[1] = param.conv_param.stride[1];
    padding[0] = param.conv_param.pad[0];
    padding[1] = param.conv_param.pad[1];
  } else {
    LOG(FATAL) << "Unexpected MKL-DNN Conv kernel size "
               << param.conv_param.kernel.ndim() << ", supporting only 1 or 2.";
  }
>>>>>>> d7f9a075
  mkldnn::primitive_attr attr;
  mkldnn::post_ops ops;
  if (param.mkldnn_param.with_relu) {
    float scale = 1.0f;  // for fp32, scale is 1.
    float alpha = 0.0f;  // negative slope for mkldnn_eltwise_relu.
    float beta = 1.0f;   // ignored for mkldnn_eltwise_relu.
    ops.append_eltwise(scale, eltwise_relu, alpha, beta);
  }
  if (param.mkldnn_param.with_sum) {
    ops.append_sum(param.sum_scale);
  }
  if (param.mkldnn_param.with_postsum_relu) {
    float scale = 1.0f;  // for fp32, scale is 1.
    float alpha = 0.0f;  // negative slope for mkldnn_eltwise_relu.
    float beta = 1.0f;   // ignored for mkldnn_eltwise_relu.
    ops.append_eltwise(scale, eltwise_relu, alpha, beta);
  }
  attr.set_post_ops(ops);

  if (param.mkldnn_param.quantized && param.requantize_scales.size()) {
    int mask = param.mkldnn_param.weight_channelwise_scale ? 2 : 0;
    attr.set_output_scales(mask, param.requantize_scales);
    attr.set_int_output_round_mode(round_nearest);
  }

  if (param.conv_param.dilate.ndim() == 0 && bias_md == nullptr) {
    mkldnn::convolution_forward::desc desc(prop, mkldnn::algorithm::convolution_direct, data_md,
                                           weight_md, out_md, strides, padding, padding,
                                           mkldnn::padding_kind::zero);
    return mkldnn::convolution_forward::primitive_desc(desc, attr, engine);
  } else if (param.conv_param.dilate.ndim() == 0) {
    mkldnn::convolution_forward::desc desc(prop, mkldnn::algorithm::convolution_direct, data_md,
                                           weight_md, *bias_md, out_md, strides, padding, padding,
                                           mkldnn::padding_kind::zero);
    return mkldnn::convolution_forward::primitive_desc(desc, attr, engine);
  } else {
<<<<<<< HEAD
    mkldnn::memory::dims dilates{0, 0};
    dilates[0] = param.conv_param.dilate[0] - 1;
    dilates[1] = param.conv_param.dilate[1] - 1;
    if (bias_md == nullptr) {
      mkldnn::convolution_forward::desc desc(prop, mkldnn::algorithm::convolution_direct, data_md,
                                             weight_md, out_md, strides, dilates, padding, padding,
=======
    mkldnn::memory::dims dilates(param.conv_param.kernel.ndim());
    if (param.conv_param.dilate.ndim() == 1) {
      dilates[0] = param.conv_param.dilate[0] - 1;
    } else if (param.conv_param.dilate.ndim() == 2) {
      dilates[0] = param.conv_param.dilate[0] - 1;
      dilates[1] = param.conv_param.dilate[1] - 1;
    } else {
      LOG(FATAL) << "Unexpected MKL-DNN Conv dilate size "
                 << param.conv_param.dilate.ndim()
                 << ", supporting only 1 or 2.";
    }
    if (bias == nullptr) {
      mkldnn::convolution_forward::desc desc(prop, mkldnn::algorithm::convolution_direct,
          data_md, weight_md, out_md, strides, dilates, padding, padding,
          mkldnn::padding_kind::zero);
      auto conv_pd =  mkldnn::convolution_forward::primitive_desc(desc, attr, engine);
      while (conv_pd.dst_primitive_desc().get_size() != GetArraySize(output) ||
             conv_pd.src_primitive_desc().get_size() != GetArraySize(data) ||
             conv_pd.weights_primitive_desc().get_size() != GetArraySize(weights)) {
        CHECK(conv_pd.next_impl()) << "No implementation";
      }
      return conv_pd;
    } else {
      auto bias_md = GetMemDesc(*bias);
      mkldnn::convolution_forward::desc desc(prop, mkldnn::algorithm::convolution_direct,
                                             data_md, weight_md, bias_md, out_md, strides,
                                             dilates, padding, padding,
>>>>>>> d7f9a075
                                             mkldnn::padding_kind::zero);
      return mkldnn::convolution_forward::primitive_desc(desc, attr, engine);
    } else {
      mkldnn::convolution_forward::desc desc(prop, mkldnn::algorithm::convolution_direct, data_md,
                                             weight_md, *bias_md, out_md, strides, dilates, padding,
                                             padding, mkldnn::padding_kind::zero);
      return mkldnn::convolution_forward::primitive_desc(desc, attr, engine);
    }
  }
}

mkldnn::convolution_forward::primitive_desc GetConvFwdImpl(const MKLDNNConvFullParam &param,
                                                           const bool is_train, const NDArray &data,
                                                           const NDArray &weights,
                                                           const NDArray *bias,
                                                           const NDArray &output) {
  CHECK_GE(param.conv_param.stride.ndim(), 2U);
  CHECK_GE(param.conv_param.pad.ndim(), 2U);
  CHECK_GE(param.conv_param.dilate.ndim(), 2U);
  auto data_md = GetMemDesc(data);
  auto weight_md = GetWeightDesc(weights, param.conv_param.num_group, param.mkldnn_param.quantized);
  auto out_md = GetMemDesc(output);
  auto bias_md =
      bias ? (param.mkldnn_param.quantized ? GetMemDesc(*bias, mshadow::kInt32) : GetMemDesc(*bias))
           : mkldnn::memory::desc{
             {}, mkldnn::memory::data_type::data_undef, mkldnn::memory::format::any};
  auto bias_md_ptr = bias ? &bias_md : nullptr;
  try {
    auto conv_pd = GetConvFwdImpl(param, is_train, data_md, weight_md, bias_md_ptr, out_md);
    while (conv_pd.dst_primitive_desc().get_size() != GetArraySize(output) ||
           conv_pd.src_primitive_desc().get_size() != GetArraySize(data) ||
           (!param.mkldnn_param.quantized &&
            conv_pd.weights_primitive_desc().get_size() != GetArraySize(weights))) {
      CHECK(conv_pd.next_impl()) << "No convolution implementation for this request.";
    }
    return conv_pd;
  } catch (mkldnn::error &e) {
    if (e.status == mkldnn_unimplemented && param.mkldnn_param.quantized) {
      LOG(ERROR) << "AVX512-BW support or Intel(R) MKL dependency is "
                    "required for int8 convolution";
    } else {
      LOG(ERROR) << e.message;
    }
    throw;
  }
}

static mkldnn::convolution_backward_data::primitive_desc GetConvBwdData(
    const ConvolutionParam& param, const NDArray &data, const NDArray &weights,
    const NDArray &output, const mkldnn::convolution_forward::primitive_desc &fwd_pd) {
  auto data_md = GetMemDesc(data);
  auto weight_md = GetWeightDesc(weights, param.num_group);
  auto out_md = GetMemDesc(output);
  auto engine = CpuEngine::Get()->get_engine();
  mkldnn::memory::dims strides(param.kernel.ndim());
  mkldnn::memory::dims padding(param.kernel.ndim());
  if (param.kernel.ndim() == 1) {
    CHECK_GE(param.stride.ndim(), 1U);
    CHECK_GE(param.pad.ndim(), 1U);
    CHECK_GE(param.dilate.ndim(), 1U);
    strides[0] = param.stride[0];
    padding[0] = param.pad[0];
  } else if (param.kernel.ndim() == 2) {
    CHECK_GE(param.stride.ndim(), 2U);
    CHECK_GE(param.pad.ndim(), 2U);
    CHECK_GE(param.dilate.ndim(), 2U);
    strides[0] = param.stride[0];
    strides[1] = param.stride[1];
    padding[0] = param.pad[0];
    padding[1] = param.pad[1];
  } else {
    LOG(FATAL) << "Unexpected MKL-DNN Conv kernel size " << param.kernel.ndim()
               << ", supporting only 1 or 2.";
  }

  // MKL-DNN introduced padded formats since 0.15 which require more memory
  // for computation compared with the actual tensor size. Currently, MKL-DNN
  // operators are still reusing those memory from memory planning and the
  // memory size may smaller than what MKL-DNN kernels require. So here we need
  // select suboptimal kernel for computation according to tensor sizes.
  if (param.dilate.ndim() == 0) {
    mkldnn::convolution_backward_data::desc desc(mkldnn::algorithm::convolution_direct,
        data_md, weight_md, out_md, strides, padding, padding, mkldnn::padding_kind::zero);
    auto conv_pd = mkldnn::convolution_backward_data::primitive_desc(desc, engine, fwd_pd);
    while (conv_pd.diff_dst_primitive_desc().get_size() != GetArraySize(output) ||
           conv_pd.diff_src_primitive_desc().get_size() != GetArraySize(data) ||
           conv_pd.weights_primitive_desc().get_size() != GetArraySize(weights)) {
      CHECK(conv_pd.next_impl()) << "No implementation";
    }
    return conv_pd;
  } else {
    mkldnn::memory::dims dilates(param.kernel.ndim());
    if (param.dilate.ndim() == 1) {
      dilates[0] = param.dilate[0] - 1;
    } else if (param.dilate.ndim() == 2) {
      dilates[0] = param.dilate[0] - 1;
      dilates[1] = param.dilate[1] - 1;
    } else {
      LOG(FATAL) << "Unexpected MKL-DNN Conv dilate size "
                 << param.dilate.ndim() << ", supporting only 1 or 2.";
    }
    mkldnn::convolution_backward_data::desc desc(mkldnn::algorithm::convolution_direct,
        data_md, weight_md, out_md, strides, dilates, padding, padding,
        mkldnn::padding_kind::zero);
    auto conv_pd = mkldnn::convolution_backward_data::primitive_desc(desc, engine, fwd_pd);
    while (conv_pd.diff_dst_primitive_desc().get_size() != GetArraySize(output) ||
           conv_pd.diff_src_primitive_desc().get_size() != GetArraySize(data) ||
           conv_pd.weights_primitive_desc().get_size() != GetArraySize(weights)) {
      CHECK(conv_pd.next_impl()) << "No implementation";
    }
    return conv_pd;
  }
}

static mkldnn::convolution_backward_weights::primitive_desc GetConvBwdWeights(
    const ConvolutionParam& param, const NDArray &data,
    const NDArray &weights, const NDArray *bias, const NDArray &output,
    const mkldnn::convolution_forward::primitive_desc &fwd_pd) {
  auto data_md = GetMemDesc(data);
  auto weight_md = GetWeightDesc(weights, param.num_group);
  auto out_md = GetMemDesc(output);
  auto engine = CpuEngine::Get()->get_engine();
  mkldnn::memory::dims strides(param.kernel.ndim());
  mkldnn::memory::dims padding(param.kernel.ndim());
  if (param.kernel.ndim() == 1) {
    CHECK_GE(param.stride.ndim(), 1U);
    CHECK_GE(param.pad.ndim(), 1U);
    CHECK_GE(param.dilate.ndim(), 1U);
    strides[0] = param.stride[0];
    padding[0] = param.pad[0];
  } else if (param.kernel.ndim() == 2) {
    CHECK_GE(param.stride.ndim(), 2U);
    CHECK_GE(param.pad.ndim(), 2U);
    CHECK_GE(param.dilate.ndim(), 2U);
    strides[0] = param.stride[0];
    strides[1] = param.stride[1];
    padding[0] = param.pad[0];
    padding[1] = param.pad[1];
  } else {
    LOG(FATAL) << "Unexpected MKL-DNN Conv kernel size " << param.kernel.ndim()
               << ", supporting only 1 or 2.";
  }

  // MKL-DNN introduced padded formats since 0.15 which require more memory
  // for computation compared with the actual tensor size. Currently, MKL-DNN
  // operators are still reusing those memory from memory planning and the
  // memory size may smaller than what MKL-DNN kernels require. So here we need
  // select suboptimal kernel for computation according to tensor sizes.
  if (param.dilate.ndim() == 0 && bias == nullptr) {
    mkldnn::convolution_backward_weights::desc desc(mkldnn::algorithm::convolution_direct,
        data_md, weight_md, out_md, strides, padding, padding, mkldnn::padding_kind::zero);
    auto conv_pd = mkldnn::convolution_backward_weights::primitive_desc(desc, engine, fwd_pd);
    while (conv_pd.diff_dst_primitive_desc().get_size() != GetArraySize(output) ||
           conv_pd.src_primitive_desc().get_size() != GetArraySize(data) ||
           conv_pd.diff_weights_primitive_desc().get_size() != GetArraySize(weights)) {
      CHECK(conv_pd.next_impl()) << "No implementation";
    }
    return conv_pd;
  } else if (param.dilate.ndim() == 0) {
    auto bias_md = GetMemDesc(*bias);
    mkldnn::convolution_backward_weights::desc desc(mkldnn::algorithm::convolution_direct,
        data_md, weight_md, bias_md, out_md, strides, padding, padding,
        mkldnn::padding_kind::zero);
    auto conv_pd = mkldnn::convolution_backward_weights::primitive_desc(desc, engine, fwd_pd);
    while (conv_pd.diff_dst_primitive_desc().get_size() != GetArraySize(output) ||
           conv_pd.src_primitive_desc().get_size() != GetArraySize(data) ||
           conv_pd.diff_weights_primitive_desc().get_size() != GetArraySize(weights)) {
      CHECK(conv_pd.next_impl()) << "No implementation";
    }
    return conv_pd;
  } else {
    mkldnn::memory::dims dilates(param.kernel.ndim());
    if (param.dilate.ndim() == 1) {
      dilates[0] = param.dilate[0] - 1;
    } else if (param.dilate.ndim() == 2) {
      dilates[0] = param.dilate[0] - 1;
      dilates[1] = param.dilate[1] - 1;
    } else {
      LOG(FATAL) << "Unexpected MKL-DNN Conv dilate size "
                 << param.dilate.ndim() << ", supporting only 1 or 2.";
    }
    if (bias == nullptr) {
      mkldnn::convolution_backward_weights::desc desc(mkldnn::algorithm::convolution_direct,
          data_md, weight_md, out_md, strides, dilates, padding, padding,
          mkldnn::padding_kind::zero);
      auto conv_pd = mkldnn::convolution_backward_weights::primitive_desc(desc, engine, fwd_pd);
      while (conv_pd.diff_dst_primitive_desc().get_size() != GetArraySize(output) ||
             conv_pd.src_primitive_desc().get_size() != GetArraySize(data) ||
             conv_pd.diff_weights_primitive_desc().get_size() != GetArraySize(weights)) {
        CHECK(conv_pd.next_impl()) << "No implementation";
      }
      return conv_pd;
    } else {
      auto bias_md = GetMemDesc(*bias);
      mkldnn::convolution_backward_weights::desc desc(mkldnn::algorithm::convolution_direct,
                                                      data_md, weight_md, bias_md, out_md,
                                                      strides, dilates, padding, padding,
                                                      mkldnn::padding_kind::zero);
      auto conv_pd = mkldnn::convolution_backward_weights::primitive_desc(desc, engine, fwd_pd);
      while (conv_pd.diff_dst_primitive_desc().get_size() != GetArraySize(output) ||
             conv_pd.src_primitive_desc().get_size() != GetArraySize(data) ||
             conv_pd.diff_weights_primitive_desc().get_size() != GetArraySize(weights)) {
        CHECK(conv_pd.next_impl()) << "No implementation";
      }
      return conv_pd;
    }
  }
}

MKLDNNConvForward::MKLDNNConvForward(const MKLDNNConvFullParam &param, const bool is_train,
                                     const NDArray &data, const NDArray &weights,
                                     const NDArray *bias, const NDArray &output)
    : fwd_pd(GetConvFwdImpl(param, is_train, data, weights, bias, output)) {
  data_ = std::make_shared<mkldnn::memory>(fwd_pd.src_primitive_desc(), nullptr);
  weight_ = std::make_shared<mkldnn::memory>(fwd_pd.weights_primitive_desc(), nullptr);
  out_ = std::make_shared<mkldnn::memory>(fwd_pd.dst_primitive_desc(), nullptr);
  if (bias) {
    bias_ = std::make_shared<mkldnn::memory>(fwd_pd.bias_primitive_desc(), nullptr);
    fwd_ = std::make_shared<mkldnn::convolution_forward>(fwd_pd, *this->data_, *this->weight_,
                                                         *this->bias_, *this->out_);
  } else {
    fwd_ = std::make_shared<mkldnn::convolution_forward>(fwd_pd, *this->data_, *this->weight_,
                                                         *this->out_);
  }
}

void MKLDNNConvForward::SetNewMem(const mkldnn::memory &data, const mkldnn::memory &weight,
                                  const mkldnn::memory *bias, const mkldnn::memory &output) {
  data_->set_data_handle(data.get_data_handle());
  weight_->set_data_handle(weight.get_data_handle());
  out_->set_data_handle(output.get_data_handle());
  if (bias != nullptr) bias_->set_data_handle(bias->get_data_handle());
}

MKLDNNConvForward &GetConvFwd(const ConvolutionParam &param,
                              const bool is_train, const NDArray &data,
                              const NDArray &weights, const NDArray *bias,
                              const NDArray &output) {
#if DMLC_CXX11_THREAD_LOCAL
  static thread_local std::unordered_map<MKLDNNConvSignature, MKLDNNConvForward, OpHash> fwds;
#else
  static MX_THREAD_LOCAL std::unordered_map<MKLDNNConvSignature, MKLDNNConvForward, OpHash> fwds;
#endif
  MKLDNNConvSignature key(param);
  key.AddSign(is_train);
  // Here we can sign the conv op with NDArray because conv primitive will
  // decide the right layout for the, so we only need to get the shape and the
  // data type of the arrays.
  key.AddSign(data);
  key.AddSign(weights);
  key.AddSign(output);
  if (bias)
    key.AddSign(*bias);

  auto it = fwds.find(key);
  if (it == fwds.end()) {
    MKLDNNConvFullParam full_param;
    full_param.conv_param = param;
    full_param.mkldnn_param.Init(std::unordered_map<std::string, std::string>());
    MKLDNNConvForward fwd(full_param, is_train, data, weights, bias, output);
    it = AddToCache(&fwds, key, fwd);
  }
  return it->second;
}

void MKLDNNConvolutionForwardFullFeature(const MKLDNNConvFullParam &param,
                                         const OpContext &ctx,
                                         MKLDNNConvForward *fwd,
                                         const std::vector<NDArray> &in_data,
                                         const std::vector<OpReqType> &req,
                                         const std::vector<NDArray> &out_data) {
  TmpMemMgr::Get()->Init(ctx.requested[conv::kTempSpace]);

  auto data = in_data[conv::kData];
  if (data.IsView() && data.IsMKLDNNData())
    data = data.Reorder2Default();

  auto weight = in_data[conv::kWeight];
  if (weight.IsView() && weight.IsMKLDNNData())
    weight = weight.Reorder2Default();

  bool no_bias = param.conv_param.no_bias && !param.mkldnn_param.with_bn;

  auto data_mem = data.GetMKLDNNDataReorder(
      fwd->fwd_pd.src_primitive_desc());
  const mkldnn::memory *weight_mem;
  if (ctx.is_train) {
    // TODO(zhengda) kvstore doesn't handle MKLDNN correctly. Let's reorder it
    // to the default format for now.
    if (weight.IsMKLDNNData())
      // This asks the engine to change the layout of the weight array after
      // it's used.
      weight.Reorder2DefaultAsync();
    weight_mem = GetWeights(weight, fwd->fwd_pd.weights_primitive_desc(),
                            param.conv_param.num_group);
  } else {
    // For inference, we want to reorder the weight array so we don't need to
    // reorder data every time.
    if (weight.IsDefaultData()) {
      weight_mem = GetWeights(weight, fwd->fwd_pd.weights_primitive_desc(),
                              param.conv_param.num_group);
      // We also need to modify the layout on the original weight array. The
      // data conversion happens after the weight array is used.
      weight.MKLDNNDataReorderAsync(fwd->fwd_pd.weights_primitive_desc());
    } else {
      weight_mem = weight.GetMKLDNNData();
      CHECK(weight_mem->get_primitive_desc() == fwd->fwd_pd.weights_primitive_desc());
    }
  }
  mkldnn_output_t out_mem;
  if (param.mkldnn_param.with_sum) {
    out_mem = mkldnn_output_t(
        OutDataOp::Noop,
        const_cast<mkldnn::memory *>(out_data[conv::kOut].GetMKLDNNData()));
  } else {
    out_mem = CreateMKLDNNMem(out_data[conv::kOut],
                              fwd->fwd_pd.dst_primitive_desc(), req[conv::kOut]);
  }

  const mkldnn::memory *bias_mem = nullptr;
  if (!no_bias) {
    bias_mem = in_data[conv::kBias].GetMKLDNNData();
  }
  fwd->SetNewMem(*data_mem, *weight_mem, bias_mem, *out_mem.second);
  MKLDNNStream::Get()->RegisterPrim(fwd->GetFwd());

  CommitOutput(out_data[conv::kOut], out_mem);
  MKLDNNStream::Get()->Submit();
}

void MKLDNNConvolutionForward(const nnvm::NodeAttrs &attrs,
                              const OpContext &ctx,
                              const std::vector<NDArray> &in_data,
                              const std::vector<OpReqType> &req,
                              const std::vector<NDArray> &out_data) {
  MKLDNNConvFullParam param;
  param.conv_param = nnvm::get<ConvolutionParam>(attrs.parsed);
  param.mkldnn_param.Init(std::unordered_map<std::string, std::string>());
  auto &fwd = GetConvFwd(
      param.conv_param, ctx.is_train, in_data[conv::kData], in_data[conv::kWeight],
      param.conv_param.no_bias ? nullptr : &in_data[conv::kBias],
      out_data[conv::kOut]);
  MKLDNNConvolutionForwardFullFeature(param, ctx, &fwd, in_data, req, out_data);
}

class MKLDNNConvBackward {
  std::shared_ptr<mkldnn::convolution_backward_data> bwd_data;
  std::shared_ptr<mkldnn::convolution_backward_weights> bwd_weight;
  // conv::kData
  std::shared_ptr<mkldnn::memory> out_grad;
  std::shared_ptr<mkldnn::memory> in_grad;
  std::shared_ptr<mkldnn::memory> weight;
  // conv::kWeight
  std::shared_ptr<mkldnn::memory> data;
  std::shared_ptr<mkldnn::memory> output;
  std::shared_ptr<mkldnn::memory> in_grad_weight;
  std::shared_ptr<mkldnn::memory> in_grad_bias;

 public:
  mkldnn::convolution_backward_data::primitive_desc bwdData_pd;
  mkldnn::convolution_backward_weights::primitive_desc bwdWeights_pd;

  MKLDNNConvBackward(
      const ConvolutionParam &param, const NDArray &data,
      const NDArray &weights, const NDArray *bias, const NDArray &output,
      const mkldnn::convolution_forward::primitive_desc &fwd_pd):
      bwdData_pd(GetConvBwdData(param, data, weights, output, fwd_pd)),
      bwdWeights_pd(GetConvBwdWeights(param, data, weights, bias, output, fwd_pd)) {
  }

  void SetDataNewMem(const mkldnn::memory &out_grad, const mkldnn::memory &weight,
                     const mkldnn::memory &in_grad) {
    if (this->out_grad == nullptr)
      this->out_grad = std::shared_ptr<mkldnn::memory>(new mkldnn::memory(
        bwdData_pd.diff_dst_primitive_desc(), out_grad.get_data_handle()));
    else
      this->out_grad->set_data_handle(out_grad.get_data_handle());
    if (this->in_grad == nullptr)
      this->in_grad = std::shared_ptr<mkldnn::memory>(new mkldnn::memory(
        bwdData_pd.diff_src_primitive_desc(), in_grad.get_data_handle()));
    else
      this->in_grad->set_data_handle(in_grad.get_data_handle());
    if (this->weight == nullptr)
      this->weight = std::shared_ptr<mkldnn::memory>(new mkldnn::memory(
         bwdData_pd.weights_primitive_desc(), weight.get_data_handle()));
    else
      this->weight->set_data_handle(weight.get_data_handle());
    if (this->bwd_data == nullptr)
      this->bwd_data = std::shared_ptr<mkldnn::convolution_backward_data>(
        new mkldnn::convolution_backward_data(
          this->bwdData_pd, mkldnn::primitive::at(*this->out_grad),
          mkldnn::primitive::at(*this->weight), *this->in_grad));
  }

void SetWeightNewMem(const mkldnn::memory &data,
                     const mkldnn::memory &out_grad,
                     const mkldnn::memory &in_grad_weight) {
    if (this->data == nullptr)
      this->data = std::shared_ptr<mkldnn::memory>(new mkldnn::memory(
          bwdWeights_pd.src_primitive_desc(), data.get_data_handle()));
    else
      this->data->set_data_handle(data.get_data_handle());
    if (this->output == nullptr)
      this->output = std::shared_ptr<mkldnn::memory>(new mkldnn::memory(
          bwdWeights_pd.diff_dst_primitive_desc(), out_grad.get_data_handle()));
    else
      this->output->set_data_handle(out_grad.get_data_handle());
    if (this->in_grad_weight == nullptr)
      this->in_grad_weight = std::shared_ptr<mkldnn::memory>(
          new mkldnn::memory(bwdWeights_pd.diff_weights_primitive_desc(),
                             in_grad_weight.get_data_handle()));
    else
      this->in_grad_weight->set_data_handle(in_grad_weight.get_data_handle());

    if (this->bwd_weight == nullptr)
      this->bwd_weight = std::shared_ptr<mkldnn::convolution_backward_weights>(
          new mkldnn::convolution_backward_weights(
              this->bwdWeights_pd, mkldnn::primitive::at(*this->data),
              mkldnn::primitive::at(*this->output), *this->in_grad_weight));
  }

  void SetWeightNewMem(const mkldnn::memory &data,
                       const mkldnn::memory &out_grad,
                       const mkldnn::memory &in_grad_weight,
                       const mkldnn::memory &in_grad_bias) {
    if (this->data == nullptr)
      this->data = std::shared_ptr<mkldnn::memory>(new mkldnn::memory(
          bwdWeights_pd.src_primitive_desc(), data.get_data_handle()));
    else
      this->data->set_data_handle(data.get_data_handle());
    if (this->output == nullptr)
      this->output = std::shared_ptr<mkldnn::memory>(new mkldnn::memory(
          bwdWeights_pd.diff_dst_primitive_desc(), out_grad.get_data_handle()));
    else
      this->output->set_data_handle(out_grad.get_data_handle());
    if (this->in_grad_weight == nullptr)
      this->in_grad_weight = std::shared_ptr<mkldnn::memory>(
          new mkldnn::memory(bwdWeights_pd.diff_weights_primitive_desc(),
                             in_grad_weight.get_data_handle()));
    else
      this->in_grad_weight->set_data_handle(in_grad_weight.get_data_handle());

    if (this->in_grad_bias == nullptr)
      this->in_grad_bias = std::shared_ptr<mkldnn::memory>(
          new mkldnn::memory(bwdWeights_pd.diff_bias_primitive_desc(),
                             in_grad_bias.get_data_handle()));
    else
      this->in_grad_bias->set_data_handle(in_grad_bias.get_data_handle());
    if (this->bwd_weight == nullptr)
      this->bwd_weight = std::shared_ptr<mkldnn::convolution_backward_weights>(
          new mkldnn::convolution_backward_weights(
              this->bwdWeights_pd, mkldnn::primitive::at(*this->data),
              mkldnn::primitive::at(*this->output), *this->in_grad_weight,
              *this->in_grad_bias));
  }

  const mkldnn::convolution_backward_data &GetBwdData() const {
    return *bwd_data;
  }

  const mkldnn::convolution_backward_weights &GetBwdWeights() const {
    return *bwd_weight;
  }
};

static inline MKLDNNConvBackward &GetConvBwd(
    const nnvm::NodeAttrs &attrs, const NDArray &data, const NDArray &weights,
    const NDArray *bias, const NDArray &output,
    const mkldnn::convolution_forward::primitive_desc &fwd_pd) {
#if DMLC_CXX11_THREAD_LOCAL
  static thread_local std::unordered_map<MKLDNNConvSignature, MKLDNNConvBackward, OpHash> bwds;
#else
  static MX_THREAD_LOCAL std::unordered_map<MKLDNNConvSignature, MKLDNNConvBackward, OpHash> bwds;
#endif
  const ConvolutionParam& param = nnvm::get<ConvolutionParam>(attrs.parsed);
  MKLDNNConvSignature key(param);
  // Here we can sign the conv op with NDArray because conv primitive will
  // decide the right layout for the, so we only need to get the shape and the
  // data type of the arrays.
  key.AddSign(data);
  key.AddSign(weights);
  key.AddSign(output);
  if (bias)
    key.AddSign(*bias);


  auto it = bwds.find(key);
  if (it == bwds.end()) {
    MKLDNNConvBackward bwd(param, data, weights, bias, output, fwd_pd);
    it = AddToCache(&bwds, key, bwd);
  }
  return it->second;
}

void MKLDNNConvolutionBackward(const nnvm::NodeAttrs& attrs, const OpContext &ctx,
                               const std::vector<NDArray>& inputs,
                               const std::vector<OpReqType>& req,
                               const std::vector<NDArray>& outputs) {
  TmpMemMgr::Get()->Init(ctx.requested[conv::kTempSpace]);
  const std::vector<NDArray> &in_grad = outputs;
  MKLDNNConvFullParam full_param;
  full_param.conv_param = nnvm::get<ConvolutionParam>(attrs.parsed);
  full_param.mkldnn_param.Init(std::unordered_map<std::string, std::string>());

  auto data = inputs[conv::kData + 1];
  if (data.IsView() && data.IsMKLDNNData())
    data = data.Reorder2Default();

  auto weight = inputs[conv::kWeight + 1];
  if (weight.IsView() && weight.IsMKLDNNData())
    weight = weight.Reorder2Default();

  const NDArray* bias = full_param.conv_param.no_bias ? nullptr : &inputs[conv::kBias + 1];

  auto out_grad = inputs[conv::kOut];
  if (out_grad.IsView() && out_grad.IsMKLDNNData())
    out_grad = out_grad.Reorder2Default();

  mkldnn::convolution_forward::primitive_desc fwd_pd = GetConvFwdImpl(
      full_param, ctx.is_train, data, weight, bias, out_grad);
  const ConvolutionParam &param = full_param.conv_param;

  CHECK_NE(req[conv::kWeight], kWriteInplace) << "cannot write weight inplace";
  MKLDNNConvBackward &convBwd = GetConvBwd(attrs, data,
      weight, bias, out_grad, fwd_pd);
  auto out_grad_mem = out_grad.GetMKLDNNDataReorder(
      convBwd.bwdData_pd.diff_dst_primitive_desc());
  if (req[conv::kData]) {
    auto weight_mem = GetWeights(weight,
        convBwd.bwdData_pd.weights_primitive_desc(), param.num_group);
    auto in_grad_mem = CreateMKLDNNMem(in_grad[conv::kData],
        convBwd.bwdData_pd.diff_src_primitive_desc(), req[conv::kData]);
    convBwd.SetDataNewMem(*out_grad_mem, *weight_mem, *in_grad_mem.second);
    MKLDNNStream::Get()->RegisterPrim(convBwd.GetBwdData());
    CommitOutput(in_grad[conv::kData], in_grad_mem);
  }
  if (req[conv::kWeight]) {
    MKLDNNConvBackward &convBwdWeight = GetConvBwd(attrs, data,
        weight, bias, out_grad, fwd_pd);
    if (convBwdWeight.bwdData_pd.diff_dst_primitive_desc() !=
        convBwdWeight.bwdWeights_pd.diff_dst_primitive_desc())
      out_grad_mem = out_grad.GetMKLDNNDataReorder(
          convBwdWeight.bwdWeights_pd.diff_dst_primitive_desc());
    auto data_mem = data.GetMKLDNNDataReorder(
        convBwdWeight.bwdWeights_pd.src_primitive_desc());
    auto in_grad_weight = CreateMKLDNNWeightGrad(
        in_grad[conv::kWeight],
        convBwdWeight.bwdWeights_pd.diff_weights_primitive_desc(),
        req[conv::kWeight]);
    mkldnn_output_t in_grad_bias;
    if (param.no_bias) {
      convBwdWeight.SetWeightNewMem(*data_mem, *out_grad_mem,
                              *in_grad_weight.second);
      MKLDNNStream::Get()->RegisterPrim(convBwdWeight.GetBwdWeights());
    } else {
      in_grad_bias = CreateMKLDNNMem(
          in_grad[conv::kBias],
          convBwdWeight.bwdWeights_pd.diff_bias_primitive_desc(), req[conv::kBias]);
      convBwdWeight.SetWeightNewMem(*data_mem, *out_grad_mem,
                              *in_grad_weight.second, *in_grad_bias.second);
      MKLDNNStream::Get()->RegisterPrim(convBwdWeight.GetBwdWeights());
      CommitOutput(in_grad[conv::kBias], in_grad_bias);
    }
    CommitOutput(in_grad[conv::kWeight], in_grad_weight);
  }
  MKLDNNStream::Get()->Submit();
}

}  // namespace op
}  // namespace mxnet
#endif  // MXNET_USE_MKLDNN == 1<|MERGE_RESOLUTION|>--- conflicted
+++ resolved
@@ -50,15 +50,7 @@
     const mkldnn::memory::desc &weight_md, const mkldnn::memory::desc *bias_md,
     const mkldnn::memory::desc &out_md) {
   auto engine = CpuEngine::Get()->get_engine();
-<<<<<<< HEAD
   auto prop = is_train ? mkldnn::prop_kind::forward_training : mkldnn::prop_kind::forward_scoring;
-  mkldnn::memory::dims strides{0, 0};
-  strides[0] = param.conv_param.stride[0];
-  strides[1] = param.conv_param.stride[1];
-  mkldnn::memory::dims padding{0, 0};
-  padding[0] = param.conv_param.pad[0];
-  padding[1] = param.conv_param.pad[1];
-=======
   mkldnn::memory::dims strides(param.conv_param.kernel.ndim());
   mkldnn::memory::dims padding(param.conv_param.kernel.ndim());
   if (param.conv_param.kernel.ndim() == 1) {
@@ -79,7 +71,6 @@
     LOG(FATAL) << "Unexpected MKL-DNN Conv kernel size "
                << param.conv_param.kernel.ndim() << ", supporting only 1 or 2.";
   }
->>>>>>> d7f9a075
   mkldnn::primitive_attr attr;
   mkldnn::post_ops ops;
   if (param.mkldnn_param.with_relu) {
@@ -116,14 +107,6 @@
                                            mkldnn::padding_kind::zero);
     return mkldnn::convolution_forward::primitive_desc(desc, attr, engine);
   } else {
-<<<<<<< HEAD
-    mkldnn::memory::dims dilates{0, 0};
-    dilates[0] = param.conv_param.dilate[0] - 1;
-    dilates[1] = param.conv_param.dilate[1] - 1;
-    if (bias_md == nullptr) {
-      mkldnn::convolution_forward::desc desc(prop, mkldnn::algorithm::convolution_direct, data_md,
-                                             weight_md, out_md, strides, dilates, padding, padding,
-=======
     mkldnn::memory::dims dilates(param.conv_param.kernel.ndim());
     if (param.conv_param.dilate.ndim() == 1) {
       dilates[0] = param.conv_param.dilate[0] - 1;
@@ -131,27 +114,12 @@
       dilates[0] = param.conv_param.dilate[0] - 1;
       dilates[1] = param.conv_param.dilate[1] - 1;
     } else {
-      LOG(FATAL) << "Unexpected MKL-DNN Conv dilate size "
-                 << param.conv_param.dilate.ndim()
+      LOG(FATAL) << "Unexpected MKL-DNN Conv dilate size " << param.conv_param.dilate.ndim()
                  << ", supporting only 1 or 2.";
     }
-    if (bias == nullptr) {
-      mkldnn::convolution_forward::desc desc(prop, mkldnn::algorithm::convolution_direct,
-          data_md, weight_md, out_md, strides, dilates, padding, padding,
-          mkldnn::padding_kind::zero);
-      auto conv_pd =  mkldnn::convolution_forward::primitive_desc(desc, attr, engine);
-      while (conv_pd.dst_primitive_desc().get_size() != GetArraySize(output) ||
-             conv_pd.src_primitive_desc().get_size() != GetArraySize(data) ||
-             conv_pd.weights_primitive_desc().get_size() != GetArraySize(weights)) {
-        CHECK(conv_pd.next_impl()) << "No implementation";
-      }
-      return conv_pd;
-    } else {
-      auto bias_md = GetMemDesc(*bias);
-      mkldnn::convolution_forward::desc desc(prop, mkldnn::algorithm::convolution_direct,
-                                             data_md, weight_md, bias_md, out_md, strides,
-                                             dilates, padding, padding,
->>>>>>> d7f9a075
+    if (bias_md == nullptr) {
+      mkldnn::convolution_forward::desc desc(prop, mkldnn::algorithm::convolution_direct, data_md,
+                                             weight_md, out_md, strides, dilates, padding, padding,
                                              mkldnn::padding_kind::zero);
       return mkldnn::convolution_forward::primitive_desc(desc, attr, engine);
     } else {
