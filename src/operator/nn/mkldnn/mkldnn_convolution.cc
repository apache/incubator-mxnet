/*
 * Licensed to the Apache Software Foundation (ASF) under one
 * or more contributor license agreements.  See the NOTICE file
 * distributed with this work for additional information
 * regarding copyright ownership.  The ASF licenses this file
 * to you under the Apache License, Version 2.0 (the
 * "License"); you may not use this file except in compliance
 * with the License.  You may obtain a copy of the License at
 *
 *   http://www.apache.org/licenses/LICENSE-2.0
 *
 * Unless required by applicable law or agreed to in writing,
 * software distributed under the License is distributed on an
 * "AS IS" BASIS, WITHOUT WARRANTIES OR CONDITIONS OF ANY
 * KIND, either express or implied.  See the License for the
 * specific language governing permissions and limitations
 * under the License.
 */

/*!
 * \file mkldnn_convolution.cc
 * \brief
 * \author Da Zheng
*/


#if MXNET_USE_MKLDNN == 1

#include "../convolution-inl.h"
#include "./mkldnn_ops-inl.h"
#include "./mkldnn_base-inl.h"
#include "./mkldnn_convolution-inl.h"

namespace mxnet {
namespace op {

DMLC_REGISTER_PARAMETER(MKLDNNConvParam);

bool SupportMKLDNNConv(const ConvolutionParam& params, const NDArray &input) {
  if (params.kernel.ndim() != 2)
    return false;
  return SupportMKLDNNQuantize(input.dtype()) && input.shape().ndim() == 4;
}

mkldnn::convolution_forward::primitive_desc GetConvFwdImpl(
    const MKLDNNConvFullParam &param, const bool is_train,
    const NDArray &data, const NDArray &weights, const NDArray *bias,
    const NDArray &output) {
  auto prop = is_train ? mkldnn::prop_kind::forward_training : mkldnn::prop_kind::forward_scoring;
  auto data_md = GetMemDesc(data);
  auto weight_md = GetWeightDesc(weights, param.conv_param.num_group);
  auto out_md = GetMemDesc(output);
  auto engine = CpuEngine::Get()->get_engine();
  CHECK_GE(param.conv_param.stride.ndim(), 2U);
  CHECK_GE(param.conv_param.pad.ndim(), 2U);
  CHECK_GE(param.conv_param.dilate.ndim(), 2U);
  mkldnn::memory::dims strides{0, 0};
  strides[0] = param.conv_param.stride[0];
  strides[1] = param.conv_param.stride[1];
  mkldnn::memory::dims padding{0, 0};
  padding[0] = param.conv_param.pad[0];
  padding[1] = param.conv_param.pad[1];
  mkldnn::primitive_attr attr;
  mkldnn::post_ops ops;
  if (param.mkldnn_param.with_relu) {
    float scale = 1.0f;            // for fp32, scale is 1.
    float alpha = 0.0f;            // negative slope for mkldnn_eltwise_relu.
    float beta = 1.0f;             // ignored for mkldnn_eltwise_relu.
    ops.append_eltwise(scale, eltwise_relu, alpha, beta);
  }
  if (param.mkldnn_param.with_sum) {
    ops.append_sum(param.sum_scale);
  }
  if (param.mkldnn_param.with_postsum_relu) {
    float scale = 1.0f;            // for fp32, scale is 1.
    float alpha = 0.0f;            // negative slope for mkldnn_eltwise_relu.
    float beta = 1.0f;             // ignored for mkldnn_eltwise_relu.
    ops.append_eltwise(scale, eltwise_relu, alpha, beta);
  }
  attr.set_post_ops(ops);

  if (param.mkldnn_param.quantized && param.requantize_scales.size()) {
    int mask = param.mkldnn_param.weight_channelwise_scale ? 2 : 0;
    attr.set_output_scales(mask, param.requantize_scales);
    attr.set_int_output_round_mode(round_nearest);
  }

  if (param.conv_param.dilate.ndim() == 0 && bias == nullptr) {
    mkldnn::convolution_forward::desc desc(prop, mkldnn::algorithm::convolution_direct,
        data_md, weight_md, out_md, strides, padding, padding, mkldnn::padding_kind::zero);
    return mkldnn::convolution_forward::primitive_desc(desc, attr, engine);
  } else if (param.conv_param.dilate.ndim() == 0) {
    auto bias_md = GetMemDesc(*bias);
    mkldnn::convolution_forward::desc desc(prop, mkldnn::algorithm::convolution_direct,
        data_md, weight_md, bias_md, out_md, strides, padding, padding,
        mkldnn::padding_kind::zero);
    return mkldnn::convolution_forward::primitive_desc(desc, attr, engine);
  } else {
    mkldnn::memory::dims dilates{0, 0};
    dilates[0] = param.conv_param.dilate[0] - 1;
    dilates[1] = param.conv_param.dilate[1] - 1;
    if (bias == nullptr) {
      mkldnn::convolution_forward::desc desc(prop, mkldnn::algorithm::convolution_direct,
          data_md, weight_md, out_md, strides, dilates, padding, padding,
          mkldnn::padding_kind::zero);
      return mkldnn::convolution_forward::primitive_desc(desc, attr, engine);
    } else {
      auto bias_md = GetMemDesc(*bias);
      mkldnn::convolution_forward::desc desc(prop, mkldnn::algorithm::convolution_direct,
                                             data_md, weight_md, bias_md, out_md, strides,
                                             dilates, padding, padding,
                                             mkldnn::padding_kind::zero);
      return mkldnn::convolution_forward::primitive_desc(desc, attr, engine);
    }
  }
}

static mkldnn::convolution_backward_data::primitive_desc GetConvBwdData(
    const ConvolutionParam& param, const NDArray &data, const NDArray &weights,
    const NDArray &output, const mkldnn::convolution_forward::primitive_desc &fwd_pd) {
  auto data_md = GetMemDesc(data);
  auto weight_md = GetWeightDesc(weights, param.num_group);
  auto out_md = GetMemDesc(output);
  auto engine = CpuEngine::Get()->get_engine();
  CHECK_GE(param.stride.ndim(), 2U);
  CHECK_GE(param.pad.ndim(), 2U);
  CHECK_GE(param.dilate.ndim(), 2U);
  mkldnn::memory::dims strides{0, 0};
  strides[0] = param.stride[0];
  strides[1] = param.stride[1];
  mkldnn::memory::dims padding{0, 0};
  padding[0] = param.pad[0];
  padding[1] = param.pad[1];
  if (param.dilate.ndim() == 0) {
    mkldnn::convolution_backward_data::desc desc(mkldnn::algorithm::convolution_direct,
        data_md, weight_md, out_md, strides, padding, padding, mkldnn::padding_kind::zero);
    return mkldnn::convolution_backward_data::primitive_desc(desc, engine, fwd_pd);
  } else {
    mkldnn::memory::dims dilates{0, 0};
    dilates[0] = param.dilate[0] - 1;
    dilates[1] = param.dilate[1] - 1;
    mkldnn::convolution_backward_data::desc desc(mkldnn::algorithm::convolution_direct,
        data_md, weight_md, out_md, strides, dilates, padding, padding,
        mkldnn::padding_kind::zero);
    return mkldnn::convolution_backward_data::primitive_desc(desc, engine, fwd_pd);
  }
}

static mkldnn::convolution_backward_weights::primitive_desc GetConvBwdWeights(
    const ConvolutionParam& param, const NDArray &data,
    const NDArray &weights, const NDArray *bias, const NDArray &output,
    const mkldnn::convolution_forward::primitive_desc &fwd_pd) {
  auto data_md = GetMemDesc(data);
  auto weight_md = GetWeightDesc(weights, param.num_group);
  auto out_md = GetMemDesc(output);
  auto engine = CpuEngine::Get()->get_engine();
  CHECK_GE(param.stride.ndim(), 2U);
  CHECK_GE(param.pad.ndim(), 2U);
  CHECK_GE(param.dilate.ndim(), 2U);
  mkldnn::memory::dims strides{0, 0};
  strides[0] = param.stride[0];
  strides[1] = param.stride[1];
  mkldnn::memory::dims padding{0, 0};
  padding[0] = param.pad[0];
  padding[1] = param.pad[1];
  if (param.dilate.ndim() == 0 && bias == nullptr) {
    mkldnn::convolution_backward_weights::desc desc(mkldnn::algorithm::convolution_direct,
        data_md, weight_md, out_md, strides, padding, padding, mkldnn::padding_kind::zero);
    return mkldnn::convolution_backward_weights::primitive_desc(desc, engine, fwd_pd);
  } else if (param.dilate.ndim() == 0) {
    auto bias_md = GetMemDesc(*bias);
    mkldnn::convolution_backward_weights::desc desc(mkldnn::algorithm::convolution_direct,
        data_md, weight_md, bias_md, out_md, strides, padding, padding,
        mkldnn::padding_kind::zero);
    return mkldnn::convolution_backward_weights::primitive_desc(desc, engine, fwd_pd);
  } else {
    mkldnn::memory::dims dilates{0, 0};
    dilates[0] = param.dilate[0] - 1;
    dilates[1] = param.dilate[1] - 1;
    if (bias == nullptr) {
      mkldnn::convolution_backward_weights::desc desc(mkldnn::algorithm::convolution_direct,
          data_md, weight_md, out_md, strides, dilates, padding, padding,
          mkldnn::padding_kind::zero);
      return mkldnn::convolution_backward_weights::primitive_desc(desc, engine, fwd_pd);
    } else {
      auto bias_md = GetMemDesc(*bias);
      mkldnn::convolution_backward_weights::desc desc(mkldnn::algorithm::convolution_direct,
                                                      data_md, weight_md, bias_md, out_md,
                                                      strides, dilates, padding, padding,
                                                      mkldnn::padding_kind::zero);
      return mkldnn::convolution_backward_weights::primitive_desc(desc, engine, fwd_pd);
    }
  }
}

void MKLDNNConvForward::SetNewMem(const mkldnn::memory &data,
                                  const mkldnn::memory &weight,
                                  const mkldnn::memory *bias,
                                  const mkldnn::memory &output) {
  if (this->data_ == nullptr)
    this->data_ = std::shared_ptr<mkldnn::memory>(new mkldnn::memory(
            fwd_pd.src_primitive_desc(), data.get_data_handle()));
  else
    this->data_->set_data_handle(data.get_data_handle());

  if (this->weight_ == nullptr)
    this->weight_ = std::shared_ptr<mkldnn::memory>(new mkldnn::memory(
            fwd_pd.weights_primitive_desc(), weight.get_data_handle()));
  else
    this->weight_->set_data_handle(weight.get_data_handle());

  if (this->out_ == nullptr)
    this->out_ = std::shared_ptr<mkldnn::memory>(new mkldnn::memory(
            fwd_pd.dst_primitive_desc(), output.get_data_handle()));
  else
    this->out_->set_data_handle(output.get_data_handle());

  if (bias != nullptr) {
    if (this->bias_ == nullptr)
      this->bias_ = std::shared_ptr<mkldnn::memory>(new mkldnn::memory(
              fwd_pd.bias_primitive_desc(), bias->get_data_handle()));
    else
      this->bias_->set_data_handle(bias->get_data_handle());
    if (this->fwd_ == nullptr)
      this->fwd_ = std::shared_ptr<mkldnn::convolution_forward>(
          new mkldnn::convolution_forward(fwd_pd, mkldnn::primitive::at(*this->data_),
                                          mkldnn::primitive::at(*this->weight_),
                                          mkldnn::primitive::at(*this->bias_),
                                          *this->out_));
  } else if (this->fwd_ == nullptr) {
    this->fwd_ = std::shared_ptr<mkldnn::convolution_forward>(
        new mkldnn::convolution_forward(fwd_pd, mkldnn::primitive::at(*this->data_),
                                        mkldnn::primitive::at(*this->weight_),
                                        *this->out_));
  }
}

MKLDNNConvForward &GetConvFwd(const ConvolutionParam &param,
                              const bool is_train, const NDArray &data,
                              const NDArray &weights, const NDArray *bias,
                              const NDArray &output) {
#if DMLC_CXX11_THREAD_LOCAL
  static thread_local std::unordered_map<MKLDNNConvSignature, MKLDNNConvForward, OpHash> fwds;
#else
  static MX_THREAD_LOCAL std::unordered_map<MKLDNNConvSignature, MKLDNNConvForward, OpHash> fwds;
#endif
  MKLDNNConvSignature key(param);
  key.AddSign(is_train);
  // Here we can sign the conv op with NDArray because conv primitive will
  // decide the right layout for the, so we only need to get the shape and the
  // data type of the arrays.
  key.AddSign(data);
  key.AddSign(weights);
  key.AddSign(output);
  if (bias)
    key.AddSign(*bias);

  auto it = fwds.find(key);
  if (it == fwds.end()) {
<<<<<<< HEAD
    MKLDNNConvForward fwd(param, is_train, data, weights, bias, output);
    if (!MKLDNNCacheSet())
      return fwd;
=======
    MKLDNNConvFullParam full_param;
    full_param.conv_param = param;
    full_param.mkldnn_param.Init(std::unordered_map<std::string, std::string>());
    MKLDNNConvForward fwd(full_param, is_train, data, weights, bias, output);
>>>>>>> 49689007
    auto ins_ret = fwds.insert(
      std::pair<MKLDNNConvSignature, MKLDNNConvForward>(key, fwd));
    CHECK(ins_ret.second);
    it = ins_ret.first;
  }
  return it->second;
}

void MKLDNNConvolutionForwardFullFeature(const MKLDNNConvFullParam &param,
                                         const OpContext &ctx,
                                         MKLDNNConvForward *fwd,
                                         const std::vector<NDArray> &in_data,
                                         const std::vector<OpReqType> &req,
                                         const std::vector<NDArray> &out_data) {
  TmpMemMgr::Get()->Init(ctx.requested[conv::kTempSpace]);
  NDArray weight = in_data[conv::kWeight];
  bool no_bias = param.conv_param.no_bias && !param.mkldnn_param.with_bn;
  auto data_mem = in_data[conv::kData].GetMKLDNNDataReorder(
      fwd->fwd_pd.src_primitive_desc());
  const mkldnn::memory *weight_mem;
  if (ctx.is_train) {
    // TODO(zhengda) kvstore doesn't handle MKLDNN correctly. Let's reorder it
    // to the default format for now.
    if (weight.IsMKLDNNData())
      // This asks the engine to change the layout of the weight array after
      // it's used.
      weight.Reorder2DefaultAsync();
    weight_mem = GetWeights(weight, fwd->fwd_pd.weights_primitive_desc(),
                            param.conv_param.num_group);
  } else {
    // For inference, we want to reorder the weight array so we don't need to
    // reorder data every time.
    if (weight.IsDefaultData()) {
      weight_mem = GetWeights(weight, fwd->fwd_pd.weights_primitive_desc(),
                              param.conv_param.num_group);
      // We also need to modify the layout on the original weight array. The
      // data conversion happens after the weight array is used.
      weight.MKLDNNDataReorderAsync(fwd->fwd_pd.weights_primitive_desc());
    } else {
      weight_mem = weight.GetMKLDNNData();
      CHECK(weight_mem->get_primitive_desc() == fwd->fwd_pd.weights_primitive_desc());
    }
  }
  mkldnn_output_t out_mem;
  if (param.mkldnn_param.with_sum) {
    out_mem = mkldnn_output_t(
        OutDataOp::Noop,
        const_cast<mkldnn::memory *>(out_data[conv::kOut].GetMKLDNNData()));
  } else {
    out_mem = CreateMKLDNNMem(out_data[conv::kOut],
                              fwd->fwd_pd.dst_primitive_desc(), req[conv::kOut]);
  }

  const mkldnn::memory *bias_mem = nullptr;
  if (!no_bias) {
    bias_mem = in_data[conv::kBias].GetMKLDNNData();
  }
  fwd->SetNewMem(*data_mem, *weight_mem, bias_mem, *out_mem.second);
  MKLDNNStream::Get()->RegisterPrim(fwd->GetFwd());

  CommitOutput(out_data[conv::kOut], out_mem);
  MKLDNNStream::Get()->Submit();
}

void MKLDNNConvolutionForward(const nnvm::NodeAttrs &attrs,
                              const OpContext &ctx,
                              const std::vector<NDArray> &in_data,
                              const std::vector<OpReqType> &req,
                              const std::vector<NDArray> &out_data) {
  MKLDNNConvFullParam param;
  param.conv_param = nnvm::get<ConvolutionParam>(attrs.parsed);
  param.mkldnn_param.Init(std::unordered_map<std::string, std::string>());
  auto &fwd = GetConvFwd(
      param.conv_param, ctx.is_train, in_data[conv::kData], in_data[conv::kWeight],
      param.conv_param.no_bias ? nullptr : &in_data[conv::kBias],
      out_data[conv::kOut]);
  MKLDNNConvolutionForwardFullFeature(param, ctx, &fwd, in_data, req, out_data);
}

class MKLDNNConvBackward {
  std::shared_ptr<mkldnn::convolution_backward_data> bwd_data;
  std::shared_ptr<mkldnn::convolution_backward_weights> bwd_weight;
  // conv::kData
  std::shared_ptr<mkldnn::memory> out_grad;
  std::shared_ptr<mkldnn::memory> in_grad;
  std::shared_ptr<mkldnn::memory> weight;
  // conv::kWeight
  std::shared_ptr<mkldnn::memory> data;
  std::shared_ptr<mkldnn::memory> output;
  std::shared_ptr<mkldnn::memory> in_grad_weight;
  std::shared_ptr<mkldnn::memory> in_grad_bias;

 public:
  mkldnn::convolution_backward_data::primitive_desc bwdData_pd;
  mkldnn::convolution_backward_weights::primitive_desc bwdWeights_pd;

  MKLDNNConvBackward(
      const ConvolutionParam &param, const NDArray &data,
      const NDArray &weights, const NDArray *bias, const NDArray &output,
      const mkldnn::convolution_forward::primitive_desc &fwd_pd):
      bwdData_pd(GetConvBwdData(param, data, weights, output, fwd_pd)),
      bwdWeights_pd(GetConvBwdWeights(param, data, weights, bias, output, fwd_pd)) {
  }

  void SetDataNewMem(const mkldnn::memory &out_grad, const mkldnn::memory &weight,
                     const mkldnn::memory &in_grad) {
    if (this->out_grad == nullptr)
      this->out_grad = std::shared_ptr<mkldnn::memory>(new mkldnn::memory(
        bwdData_pd.diff_dst_primitive_desc(), out_grad.get_data_handle()));
    else
      this->out_grad->set_data_handle(out_grad.get_data_handle());
    if (this->in_grad == nullptr)
      this->in_grad = std::shared_ptr<mkldnn::memory>(new mkldnn::memory(
        bwdData_pd.diff_src_primitive_desc(), in_grad.get_data_handle()));
    else
      this->in_grad->set_data_handle(in_grad.get_data_handle());
    if (this->weight == nullptr)
      this->weight = std::shared_ptr<mkldnn::memory>(new mkldnn::memory(
         bwdData_pd.weights_primitive_desc(), weight.get_data_handle()));
    else
      this->weight->set_data_handle(weight.get_data_handle());
    if (this->bwd_data == nullptr)
      this->bwd_data = std::shared_ptr<mkldnn::convolution_backward_data>(
        new mkldnn::convolution_backward_data(
          this->bwdData_pd, mkldnn::primitive::at(*this->out_grad),
          mkldnn::primitive::at(*this->weight), *this->in_grad));
  }

void SetWeightNewMem(const mkldnn::memory &data,
                     const mkldnn::memory &out_grad,
                     const mkldnn::memory &in_grad_weight) {
    if (this->data == nullptr)
      this->data = std::shared_ptr<mkldnn::memory>(new mkldnn::memory(
          bwdWeights_pd.src_primitive_desc(), data.get_data_handle()));
    else
      this->data->set_data_handle(data.get_data_handle());
    if (this->output == nullptr)
      this->output = std::shared_ptr<mkldnn::memory>(new mkldnn::memory(
          bwdWeights_pd.diff_dst_primitive_desc(), out_grad.get_data_handle()));
    else
      this->output->set_data_handle(out_grad.get_data_handle());
    if (this->in_grad_weight == nullptr)
      this->in_grad_weight = std::shared_ptr<mkldnn::memory>(
          new mkldnn::memory(bwdWeights_pd.diff_weights_primitive_desc(),
                             in_grad_weight.get_data_handle()));
    else
      this->in_grad_weight->set_data_handle(in_grad_weight.get_data_handle());

    if (this->bwd_weight == nullptr)
      this->bwd_weight = std::shared_ptr<mkldnn::convolution_backward_weights>(
          new mkldnn::convolution_backward_weights(
              this->bwdWeights_pd, mkldnn::primitive::at(*this->data),
              mkldnn::primitive::at(*this->output), *this->in_grad_weight));
  }

  void SetWeightNewMem(const mkldnn::memory &data,
                       const mkldnn::memory &out_grad,
                       const mkldnn::memory &in_grad_weight,
                       const mkldnn::memory &in_grad_bias) {
    if (this->data == nullptr)
      this->data = std::shared_ptr<mkldnn::memory>(new mkldnn::memory(
          bwdWeights_pd.src_primitive_desc(), data.get_data_handle()));
    else
      this->data->set_data_handle(data.get_data_handle());
    if (this->output == nullptr)
      this->output = std::shared_ptr<mkldnn::memory>(new mkldnn::memory(
          bwdWeights_pd.diff_dst_primitive_desc(), out_grad.get_data_handle()));
    else
      this->output->set_data_handle(out_grad.get_data_handle());
    if (this->in_grad_weight == nullptr)
      this->in_grad_weight = std::shared_ptr<mkldnn::memory>(
          new mkldnn::memory(bwdWeights_pd.diff_weights_primitive_desc(),
                             in_grad_weight.get_data_handle()));
    else
      this->in_grad_weight->set_data_handle(in_grad_weight.get_data_handle());

    if (this->in_grad_bias == nullptr)
      this->in_grad_bias = std::shared_ptr<mkldnn::memory>(
          new mkldnn::memory(bwdWeights_pd.diff_bias_primitive_desc(),
                             in_grad_bias.get_data_handle()));
    else
      this->in_grad_bias->set_data_handle(in_grad_bias.get_data_handle());
    if (this->bwd_weight == nullptr)
      this->bwd_weight = std::shared_ptr<mkldnn::convolution_backward_weights>(
          new mkldnn::convolution_backward_weights(
              this->bwdWeights_pd, mkldnn::primitive::at(*this->data),
              mkldnn::primitive::at(*this->output), *this->in_grad_weight,
              *this->in_grad_bias));
  }

  const mkldnn::convolution_backward_data &GetBwdData() const {
    return *bwd_data;
  }

  const mkldnn::convolution_backward_weights &GetBwdWeights() const {
    return *bwd_weight;
  }
};

static inline MKLDNNConvBackward &GetConvBwd(
    const nnvm::NodeAttrs &attrs, const NDArray &data, const NDArray &weights,
    const NDArray *bias, const NDArray &output,
    const mkldnn::convolution_forward::primitive_desc &fwd_pd) {
#if DMLC_CXX11_THREAD_LOCAL
  static thread_local std::unordered_map<MKLDNNConvSignature, MKLDNNConvBackward, OpHash> bwds;
#else
  static MX_THREAD_LOCAL std::unordered_map<MKLDNNConvSignature, MKLDNNConvBackward, OpHash> bwds;
#endif
  const ConvolutionParam& param = nnvm::get<ConvolutionParam>(attrs.parsed);
  MKLDNNConvSignature key(param);
  // Here we can sign the conv op with NDArray because conv primitive will
  // decide the right layout for the, so we only need to get the shape and the
  // data type of the arrays.
  key.AddSign(data);
  key.AddSign(weights);
  key.AddSign(output);
  if (bias)
    key.AddSign(*bias);


  auto it = bwds.find(key);
  if (it == bwds.end()) {
    MKLDNNConvBackward bwd(param, data, weights, bias, output, fwd_pd);
    if (!MKLDNNCacheSet())
      return bwd;
    auto ins_ret = bwds.insert(
        std::pair<MKLDNNConvSignature, MKLDNNConvBackward>(key, bwd));
    CHECK(ins_ret.second);
    it = ins_ret.first;
  }
  return it->second;
}

void MKLDNNConvolutionBackward(const nnvm::NodeAttrs& attrs, const OpContext &ctx,
                               const std::vector<NDArray>& inputs,
                               const std::vector<OpReqType>& req,
                               const std::vector<NDArray>& outputs) {
  TmpMemMgr::Get()->Init(ctx.requested[conv::kTempSpace]);
  const std::vector<NDArray> &in_grad = outputs;
  MKLDNNConvFullParam full_param;
  full_param.conv_param = nnvm::get<ConvolutionParam>(attrs.parsed);
  full_param.mkldnn_param.Init(std::unordered_map<std::string, std::string>());
  mkldnn::convolution_forward::primitive_desc fwd_pd = GetConvFwdImpl(
      full_param, ctx.is_train, inputs[conv::kData + 1], inputs[conv::kWeight + 1],
      full_param.conv_param.no_bias ? nullptr : &inputs[conv::kBias + 1],
      inputs[conv::kOut]);
  const ConvolutionParam &param = full_param.conv_param;

  CHECK_NE(req[conv::kWeight], kWriteInplace) << "cannot write weight inplace";
  MKLDNNConvBackward &convBwd = GetConvBwd(attrs, inputs[conv::kData + 1],
             inputs[conv::kWeight + 1], nullptr, inputs[conv::kOut], fwd_pd);
  auto out_grad_mem = inputs[conv::kOut].GetMKLDNNDataReorder(
      convBwd.bwdData_pd.diff_dst_primitive_desc());
  if (req[conv::kData]) {
    auto weight_mem = GetWeights(inputs[conv::kWeight + 1],
        convBwd.bwdData_pd.weights_primitive_desc(), param.num_group);
    auto in_grad_mem = CreateMKLDNNMem(in_grad[conv::kData],
        convBwd.bwdData_pd.diff_src_primitive_desc(), req[conv::kData]);
    convBwd.SetDataNewMem(*out_grad_mem, *weight_mem, *in_grad_mem.second);
    MKLDNNStream::Get()->RegisterPrim(convBwd.GetBwdData());
    CommitOutput(in_grad[conv::kData], in_grad_mem);
  }
  if (req[conv::kWeight]) {
    MKLDNNConvBackward &convBwdWeight = GetConvBwd(attrs, inputs[conv::kData + 1],
             inputs[conv::kWeight + 1], param.no_bias ? nullptr : &inputs[conv::kBias + 1],
             inputs[conv::kOut], fwd_pd);
    if (convBwdWeight.bwdData_pd.diff_dst_primitive_desc() !=
        convBwdWeight.bwdWeights_pd.diff_dst_primitive_desc())
      out_grad_mem = inputs[conv::kOut].GetMKLDNNDataReorder(
          convBwdWeight.bwdWeights_pd.diff_dst_primitive_desc());
    auto data_mem = inputs[conv::kData + 1].GetMKLDNNDataReorder(
        convBwdWeight.bwdWeights_pd.src_primitive_desc());
    auto in_grad_weight = CreateMKLDNNWeightGrad(
        in_grad[conv::kWeight],
        convBwdWeight.bwdWeights_pd.diff_weights_primitive_desc(),
        req[conv::kWeight]);
    mkldnn_output_t in_grad_bias;
    if (param.no_bias) {
      convBwdWeight.SetWeightNewMem(*data_mem, *out_grad_mem,
                              *in_grad_weight.second);
      MKLDNNStream::Get()->RegisterPrim(convBwdWeight.GetBwdWeights());
    } else {
      in_grad_bias = CreateMKLDNNMem(
          in_grad[conv::kBias],
          convBwdWeight.bwdWeights_pd.diff_bias_primitive_desc(), req[conv::kBias]);
      convBwdWeight.SetWeightNewMem(*data_mem, *out_grad_mem,
                              *in_grad_weight.second, *in_grad_bias.second);
      MKLDNNStream::Get()->RegisterPrim(convBwdWeight.GetBwdWeights());
      CommitOutput(in_grad[conv::kBias], in_grad_bias);
    }
    CommitOutput(in_grad[conv::kWeight], in_grad_weight);
  }
  MKLDNNStream::Get()->Submit();
}

}  // namespace op
}  // namespace mxnet
#endif  // MXNET_USE_MKLDNN == 1<|MERGE_RESOLUTION|>--- conflicted
+++ resolved
@@ -257,16 +257,12 @@
 
   auto it = fwds.find(key);
   if (it == fwds.end()) {
-<<<<<<< HEAD
-    MKLDNNConvForward fwd(param, is_train, data, weights, bias, output);
-    if (!MKLDNNCacheSet())
-      return fwd;
-=======
     MKLDNNConvFullParam full_param;
     full_param.conv_param = param;
     full_param.mkldnn_param.Init(std::unordered_map<std::string, std::string>());
     MKLDNNConvForward fwd(full_param, is_train, data, weights, bias, output);
->>>>>>> 49689007
+    if (!MKLDNNCacheSet())
+      return fwd;
     auto ins_ret = fwds.insert(
       std::pair<MKLDNNConvSignature, MKLDNNConvForward>(key, fwd));
     CHECK(ins_ret.second);
