/*
 * Licensed to the Apache Software Foundation (ASF) under one
 * or more contributor license agreements.  See the NOTICE file
 * distributed with this work for additional information
 * regarding copyright ownership.  The ASF licenses this file
 * to you under the Apache License, Version 2.0 (the
 * "License"); you may not use this file except in compliance
 * with the License.  You may obtain a copy of the License at
 *
 *   http://www.apache.org/licenses/LICENSE-2.0
 *
 * Unless required by applicable law or agreed to in writing,
 * software distributed under the License is distributed on an
 * "AS IS" BASIS, WITHOUT WARRANTIES OR CONDITIONS OF ANY
 * KIND, either express or implied.  See the License for the
 * specific language governing permissions and limitations
 * under the License.
 */

/*!
 *  Copyright (c) 2016 by Contributors
 * \file optimizer_op-inl.h
 * \brief Optimizer operators
 * \author Junyuan Xie
 */
#ifndef MXNET_OPERATOR_OPTIMIZER_OP_INL_H_
#define MXNET_OPERATOR_OPTIMIZER_OP_INL_H_
#include <dmlc/parameter.h>
#include <mxnet/operator.h>
#include <mxnet/operator_util.h>
#include <mxnet/op_attr_types.h>
#include <mshadow/base.h>
#include <nnvm/op.h>
#include <nnvm/op_attr_types.h>
#include <vector>
#include "./operator_common.h"
#include "./mshadow_op.h"
#include "./elemwise_op_common.h"
#include "mxnet_op.h"
#include "./tensor/init_op.h"
#include "./tensor/util/tensor_util-inl.h"
<<<<<<< HEAD

=======
>>>>>>> 171d717c

namespace mxnet {
namespace op {
struct SGDParam : public dmlc::Parameter<SGDParam> {
  float lr;
  float wd;
  float rescale_grad;
  float clip_gradient;
  DMLC_DECLARE_PARAMETER(SGDParam) {
    DMLC_DECLARE_FIELD(lr)
    .describe("Learning rate");
    DMLC_DECLARE_FIELD(wd)
    .set_default(0.0f)
    .describe("Weight decay augments the objective function with a "
              "regularization term that penalizes large weights. "
              "The penalty scales with the square of the magnitude of each weight.");
    DMLC_DECLARE_FIELD(rescale_grad)
    .set_default(1.0f)
    .describe("Rescale gradient to grad = rescale_grad*grad.");
    DMLC_DECLARE_FIELD(clip_gradient)
    .set_default(-1.0f)
    .describe("Clip gradient to the range of [-clip_gradient, clip_gradient] "
              "If clip_gradient <= 0, gradient clipping is turned off. "
              "grad = max(min(grad, clip_gradient), -clip_gradient).");
  }
};


struct SGDKernel {
  template<typename DType>
  MSHADOW_XINLINE static void Map(int i, DType* out_data, const DType* weight_data,
    const DType* grad_data, const DType param_clip_gradient,
    const DType param_lr, const DType param_wd, const DType param_rescale_grad,
    const OpReqType req) {
    if (param_clip_gradient >= 0.0f) {
      KERNEL_ASSIGN(out_data[i], req,
             (1.f-param_lr*param_wd)*weight_data[i]
               - (param_lr)
                 * mshadow_op::clip::Map(param_rescale_grad*grad_data[i], param_clip_gradient));
    } else {
      KERNEL_ASSIGN(out_data[i], req,
             (1.f-param_lr*param_wd)*weight_data[i]
               - (param_lr*param_rescale_grad)*grad_data[i]);
    }
  }
};

template<typename xpu>
inline void SGDUpdate(const nnvm::NodeAttrs& attrs,
                      const OpContext &ctx,
                      const std::vector<TBlob> &inputs,
                      const std::vector<OpReqType> &req,
                      const std::vector<TBlob> &outputs) {
  using namespace mxnet_op;
  const SGDParam& param = nnvm::get<SGDParam>(attrs.parsed);
  Stream<xpu>* s = ctx.get_stream<xpu>();
  MSHADOW_REAL_TYPE_SWITCH(inputs[0].type_flag_, DType, {
    Tensor<xpu, 2, DType> weight = inputs[0].FlatTo2D<xpu, DType>(s);
    Tensor<xpu, 2, DType> grad = inputs[1].FlatTo2D<xpu, DType>(s);
    Tensor<xpu, 2, DType> out = outputs[0].FlatTo2D<xpu, DType>(s);
    Kernel<SGDKernel, xpu>::Launch(s, weight.shape_.Size(), out.dptr_, weight.dptr_,
      grad.dptr_, static_cast<DType>(param.clip_gradient),
      static_cast<DType>(param.lr), static_cast<DType>(param.wd),
      static_cast<DType>(param.rescale_grad), req[0]);
  });
}

/*! \brief kernel for sparse sgd
 */
template<int req>
struct SGDDnsRspKernel {
  // DType is the output data type
  // IType is row sparse idx type
  // i is the ith row in row sparse gradient
  template<typename DType, typename IType>
  MSHADOW_XINLINE static void Map(int i, const index_t row_length, DType* out, const DType* weight,
                                  const IType* grad_idx, const DType *grad_val,
                                  const DType clip_gradient, const DType lr,
                                  const DType wd, const DType rescale_grad) {
    for (index_t j = 0; j < row_length; j++) {
      index_t data_i = grad_idx[i] * row_length + j;
      index_t grad_i = i * row_length + j;
      if (clip_gradient >= 0.0f) {
        KERNEL_ASSIGN(out[data_i], req, (1.f - lr * wd) * weight[data_i] -
                     (lr) * mshadow_op::clip::Map(rescale_grad * grad_val[grad_i], clip_gradient));
      } else {
        KERNEL_ASSIGN(out[data_i], req, (1.f - lr * wd) * weight[data_i] -
                      (lr * rescale_grad) * grad_val[grad_i]);
      }
    }
  }
};

template<typename xpu>
inline void SGDUpdateDnsRspImpl(const SGDParam& param,
                                const OpContext &ctx,
                                const TBlob& weight,
                                const NDArray& grad,
                                const OpReqType& req,
                                TBlob *out) {
  using namespace mshadow;
  using namespace mshadow::expr;
  using namespace mshadow_op;
  using namespace mxnet_op;
  Stream<xpu>* s = ctx.get_stream<xpu>();
  CHECK_EQ(grad.storage_type(), kRowSparseStorage);
  // if gradients are zeros, no weights are updated
  if (!grad.storage_initialized() || req == kNullOp) return;
  CHECK_EQ(req, kWriteInplace) << "kWriteInplace is expected for sparse sgd_mom_update";
  CHECK_GT(weight.shape_.Size(), 0);

  MSHADOW_REAL_TYPE_SWITCH(weight.type_flag_, DType, {
    MSHADOW_IDX_TYPE_SWITCH(grad.aux_type(rowsparse::kIdx), IType, {
      MXNET_ASSIGN_REQ_SWITCH(req, req_type, {
        DType* weight_data = weight.dptr<DType>();
        IType* grad_idx = grad.aux_data(rowsparse::kIdx).dptr<IType>();
        DType* grad_val = grad.data().dptr<DType>();
        index_t num_rows = grad.aux_shape(rowsparse::kIdx)[0];
        auto row_length = weight.shape_.ProdShape(1, weight.ndim());
        Kernel<SGDDnsRspKernel<req_type>, xpu>::Launch(s, num_rows, row_length,
          out->dptr<DType>(), weight_data, grad_idx, grad_val,
          static_cast<DType>(param.clip_gradient),
          static_cast<DType>(param.lr), static_cast<DType>(param.wd),
          static_cast<DType>(param.rescale_grad));
      });
    });
  });
}

template<typename xpu>
inline void SGDUpdateRspRspImpl(const SGDParam& param,
                                const OpContext& ctx,
                                const NDArray& weight,
                                const NDArray& grad,
                                const OpReqType& req,
                                NDArray *out) {
  CHECK_RSP_ALL_ROWS_NON_ZERO(weight, "SGDUpdate", "weights");
  // reuse dns rsp implementation when storage_shape == shape
  TBlob out_blob = out->data();
  SGDUpdateDnsRspImpl<xpu>(param, ctx, weight.data(), grad, req, &out_blob);
}

template<typename xpu>
inline void SGDUpdateEx(const nnvm::NodeAttrs& attrs,
                        const OpContext &ctx,
                        const std::vector<NDArray> &inputs,
                        const std::vector<OpReqType> &req,
                        const std::vector<NDArray> &outputs) {
  using namespace mshadow;
  using namespace mshadow::expr;
  using namespace mshadow_op;
  const SGDParam& param = nnvm::get<SGDParam>(attrs.parsed);
  auto out_stype = outputs[0].storage_type();
  if (common::ContainsOnlyStorage(inputs, kRowSparseStorage) &&
      out_stype == kRowSparseStorage) {
    NDArray out = outputs[0];
    SGDUpdateRspRspImpl<xpu>(param, ctx, inputs[0], inputs[1], req[0], &out);
  } else {
    LOG(FATAL) << "Not implemented: " << operator_string(attrs, ctx, inputs, req, outputs);
  }
}

struct SGDMomParam : public dmlc::Parameter<SGDMomParam> {
  float lr;
  float momentum;
  float wd;
  float rescale_grad;
  float clip_gradient;
  DMLC_DECLARE_PARAMETER(SGDMomParam) {
    DMLC_DECLARE_FIELD(lr)
    .describe("Learning rate");
    DMLC_DECLARE_FIELD(momentum)
    .set_default(0.0f)
    .describe("The decay rate of momentum estimates at each epoch.");
    DMLC_DECLARE_FIELD(wd)
    .set_default(0.0f)
    .describe("Weight decay augments the objective function with a "
              "regularization term that penalizes large weights. "
              "The penalty scales with the square of the magnitude of each weight.");
    DMLC_DECLARE_FIELD(rescale_grad)
    .set_default(1.0f)
    .describe("Rescale gradient to grad = rescale_grad*grad.");
    DMLC_DECLARE_FIELD(clip_gradient)
    .set_default(-1.0f)
    .describe("Clip gradient to the range of [-clip_gradient, clip_gradient] "
              "If clip_gradient <= 0, gradient clipping is turned off. "
              "grad = max(min(grad, clip_gradient), -clip_gradient).");
  }
};


struct SGDMomKernel {
  template<typename DType>
  MSHADOW_XINLINE static void Map(int i, DType* out_data, DType* mom_data, const DType* weight_data,
    const DType* grad_data, const DType param_clip_gradient, const DType param_momentum,
    const DType param_lr, const DType param_wd, const DType param_rescale_grad,
    const OpReqType req) {
    if (param_clip_gradient >= 0.0f) {
      mom_data[i] = param_momentum*mom_data[i]
              - param_lr*param_wd*weight_data[i]
              - param_lr
              *mshadow_op::clip::Map(param_rescale_grad*grad_data[i], param_clip_gradient);
    } else {
      mom_data[i] = param_momentum*mom_data[i]
                - param_lr*param_wd*weight_data[i]
                - param_lr*param_rescale_grad*grad_data[i];
    }
    KERNEL_ASSIGN(out_data[i], req, weight_data[i] + mom_data[i]);
  }
};

template<typename xpu>
inline void SGDMomUpdate(const nnvm::NodeAttrs& attrs,
                         const OpContext &ctx,
                         const std::vector<TBlob> &inputs,
                         const std::vector<OpReqType> &req,
                         const std::vector<TBlob> &outputs) {
  using namespace mxnet_op;
  SGDMomParam param = nnvm::get<SGDMomParam>(attrs.parsed);
  Stream<xpu>* s = ctx.get_stream<xpu>();
  MSHADOW_REAL_TYPE_SWITCH(inputs[0].type_flag_, DType, {
    Tensor<xpu, 2, DType> weight = inputs[0].FlatTo2D<xpu, DType>(s);
    Tensor<xpu, 2, DType> grad = inputs[1].FlatTo2D<xpu, DType>(s);
    Tensor<xpu, 2, DType> mom = inputs[2].FlatTo2D<xpu, DType>(s);
    Tensor<xpu, 2, DType> out = outputs[0].FlatTo2D<xpu, DType>(s);
    Kernel<SGDMomKernel, xpu>::Launch(s, weight.shape_.Size(), out.dptr_, mom.dptr_, weight.dptr_,
      grad.dptr_, static_cast<DType>(param.clip_gradient), static_cast<DType>(param.momentum),
      static_cast<DType>(param.lr), static_cast<DType>(param.wd),
      static_cast<DType>(param.rescale_grad), req[0]);
    });
}

template<int n_in, int n_out, int total_in>
inline bool MP_SGD_InferType(const nnvm::NodeAttrs& attrs,
                             std::vector<int> *in_attrs,
                             std::vector<int> *out_attrs) {
  CHECK_EQ(in_attrs->size(), static_cast<size_t>(total_in)) << " in operator " << attrs.name;
  CHECK_EQ(out_attrs->size(), static_cast<size_t>(n_out)) << " in operator " << attrs.name;
  for (int i = n_in; i < total_in; ++i) {
    TYPE_ASSIGN_CHECK(*in_attrs, i, mshadow::kFloat32);
  }
  return ElemwiseAttr<int, type_is_none, type_assign, true, type_string, n_in, n_out>(
      attrs, in_attrs, out_attrs, -1);
}

struct MP_SGDKernel {
  template<typename DType>
  MSHADOW_XINLINE static void Map(int i, DType* out_data, const DType* weight_data,
    const DType* grad_data, float* weight32, const float param_clip_gradient,
    const float param_lr, const float param_wd, const float param_rescale_grad,
    const OpReqType req) {
    if (param_clip_gradient >= 0.0f) {
      float w = weight32[i];
      w = (1.f - param_lr*param_wd)*w -
          (param_lr) * mshadow_op::clip::Map(param_rescale_grad*static_cast<float>(grad_data[i]),
                                             param_clip_gradient);
      weight32[i] = w;
      KERNEL_ASSIGN(out_data[i], req, (DType)w);
    } else {
      float w = weight32[i];
      w = (1.f-param_lr*param_wd)*w
               - (param_lr*param_rescale_grad)*static_cast<float>(grad_data[i]);
      weight32[i] = w;
      KERNEL_ASSIGN(out_data[i], req, (DType)w);
    }
  }
};

template<typename xpu>
inline void MP_SGDUpdate(const nnvm::NodeAttrs& attrs,
                      const OpContext &ctx,
                      const std::vector<TBlob> &inputs,
                      const std::vector<OpReqType> &req,
                      const std::vector<TBlob> &outputs) {
  using namespace mxnet_op;
  const SGDParam& param = nnvm::get<SGDParam>(attrs.parsed);
  Stream<xpu>* s = ctx.get_stream<xpu>();
  MSHADOW_REAL_TYPE_SWITCH(inputs[0].type_flag_, DType, {
    Tensor<xpu, 2, DType> weight = inputs[0].FlatTo2D<xpu, DType>(s);
    Tensor<xpu, 2, DType> grad = inputs[1].FlatTo2D<xpu, DType>(s);
    Tensor<xpu, 2, float> weight32 = inputs[2].FlatTo2D<xpu, float>(s);
    Tensor<xpu, 2, DType> out = outputs[0].FlatTo2D<xpu, DType>(s);
    Kernel<MP_SGDKernel, xpu>::Launch(s, weight.shape_.Size(), out.dptr_, weight.dptr_,
      grad.dptr_, weight32.dptr_, param.clip_gradient,
      param.lr, param.wd,
      param.rescale_grad, req[0]);
  });
}

struct MP_SGDMomKernel {
  template<typename DType>
  MSHADOW_XINLINE static void Map(int i, DType* out_data, float* mom_data,
    const DType* weight_data, const DType* grad_data, float* weight32,
    const float param_clip_gradient, const float param_momentum, const float param_lr,
    const float param_wd, const float param_rescale_grad, const OpReqType req) {
    float w = weight32[i];
    float mom = mom_data[i];
    if (param_clip_gradient >= 0.0f) {
      mom = param_momentum*mom
              - param_lr*param_wd*w
              - param_lr
              *mshadow_op::clip::Map(param_rescale_grad*static_cast<float>(grad_data[i]),
                                     param_clip_gradient);
    } else {
      mom = param_momentum*mom
                - param_lr*param_wd*w
                - param_lr*param_rescale_grad*static_cast<float>(grad_data[i]);
    }
    mom_data[i] = mom;
    w = w + mom;
    weight32[i] = w;
    KERNEL_ASSIGN(out_data[i], req, w);
  }
};

template<typename xpu>
inline void MP_SGDMomUpdate(const nnvm::NodeAttrs& attrs,
                         const OpContext &ctx,
                         const std::vector<TBlob> &inputs,
                         const std::vector<OpReqType> &req,
                         const std::vector<TBlob> &outputs) {
  using namespace mxnet_op;
  SGDMomParam param = nnvm::get<SGDMomParam>(attrs.parsed);
  Stream<xpu>* s = ctx.get_stream<xpu>();
  MSHADOW_REAL_TYPE_SWITCH(inputs[0].type_flag_, DType, {
    Tensor<xpu, 2, DType> weight = inputs[0].FlatTo2D<xpu, DType>(s);
    Tensor<xpu, 2, DType> grad = inputs[1].FlatTo2D<xpu, DType>(s);
    Tensor<xpu, 2, float> mom = inputs[2].FlatTo2D<xpu, float>(s);
    Tensor<xpu, 2, float> weight32 = inputs[3].FlatTo2D<xpu, float>(s);
    Tensor<xpu, 2, DType> out = outputs[0].FlatTo2D<xpu, DType>(s);
    Kernel<MP_SGDMomKernel, xpu>::Launch(s, weight.shape_.Size(), out.dptr_, mom.dptr_,
      weight.dptr_, grad.dptr_, weight32.dptr_, param.clip_gradient, param.momentum,
      param.lr, param.wd, param.rescale_grad, req[0]);
  });
}

template<int req>
struct SGDMomDnsRspDnsKernel {
  template<typename DType, typename IType>
  MSHADOW_XINLINE static void Map(int i, index_t row_length, DType* out_data,
    DType* mom_data, const DType* weight_data, const IType* grad_idx,
    const DType* grad_data, const DType clip_gradient, const DType momentum,
    const DType lr, const DType wd, const DType rescale_grad) {
    const DType rate = lr * wd;
    for (index_t j = 0; j < row_length; j++) {
      index_t data_i = grad_idx[i] * row_length + j;
      index_t grad_i = i * row_length + j;
      if (clip_gradient >= 0.0f) {
        mom_data[data_i] = momentum * mom_data[data_i]
                - rate * weight_data[data_i]
                - lr *
                mshadow_op::clip::Map(rescale_grad * grad_data[grad_i],
                                      clip_gradient);
      } else {
        mom_data[data_i] = momentum * mom_data[data_i]
                  - rate * weight_data[data_i]
                  - lr * rescale_grad * grad_data[grad_i];
      }
      KERNEL_ASSIGN(out_data[data_i], req, weight_data[data_i] + mom_data[data_i]);
    }
  }
};

template<typename xpu>
inline void SGDMomUpdateDnsRspDnsImpl(const SGDMomParam& param,
                                      const OpContext& ctx,
                                      const TBlob& weight,
                                      const NDArray& grad,
                                      const TBlob& mom,
                                      const OpReqType& req,
                                      TBlob *out) {
  using namespace mxnet_op;
  using namespace rowsparse;
  Stream<xpu>* s = ctx.get_stream<xpu>();
  if (!grad.storage_initialized() || req == kNullOp) return;
  CHECK_EQ(req, kWriteInplace) << "kWriteInplace is expected for sparse sgd_mom_update";
  CHECK_GT(weight.shape_.Size(), 0);
  CHECK_GT(mom.shape_.Size(), 0);

  MSHADOW_REAL_TYPE_SWITCH(weight.type_flag_, DType, {
    MSHADOW_IDX_TYPE_SWITCH(grad.aux_type(kIdx), IType, {
      MXNET_ASSIGN_REQ_SWITCH(req, req_type, {
        DType* weight_data = weight.dptr<DType>();
        IType* grad_idx = grad.aux_data(kIdx).dptr<IType>();
        DType* grad_val = grad.data().dptr<DType>();
        DType* mom_data = mom.dptr<DType>();
        DType* out_data = out->dptr<DType>();
        index_t num_rows = grad.aux_shape(kIdx)[0];
        auto row_length = weight.shape_.ProdShape(1, weight.ndim());
        Kernel<SGDMomDnsRspDnsKernel<req_type>, xpu>::Launch(s, num_rows, row_length,
          out_data, mom_data, weight_data, grad_idx, grad_val,
          static_cast<DType>(param.clip_gradient), static_cast<DType>(param.momentum),
          static_cast<DType>(param.lr), static_cast<DType>(param.wd),
          static_cast<DType>(param.rescale_grad));
      });
    });
  });
}

template<typename xpu>
inline void SGDMomUpdateRspRspRspImpl(const SGDMomParam& param,
                                      const OpContext& ctx,
                                      const NDArray& weight,
                                      const NDArray& grad,
                                      const NDArray& mom,
                                      const OpReqType& req,
                                      NDArray *out) {
  using namespace mshadow;
  using namespace mshadow::expr;
  using namespace mxnet_op;
  using namespace rowsparse;
  CHECK_RSP_ALL_ROWS_NON_ZERO(weight, "SGDMomUpdate", "weights");
  Stream<xpu>* s = ctx.get_stream<xpu>();
  // fill mom with zero values in order to reuse the sgd mom dns impl
  if (!mom.storage_initialized()) {
    NDArray mom_zeros = mom;
    FillDnsZerosRspImpl(s, &mom_zeros);
  }
  TBlob out_blob = out->data();
  // reuse dns rsp implementation when storage_shape == shape
  SGDMomUpdateDnsRspDnsImpl<xpu>(param, ctx, weight.data(), grad,
                                 mom.data(), req, &out_blob);
}

/*! 
 * \brief Storge type inference function in optimizer.
 * \param n_rsp     The number of inputs that should be of row_sparse storage type
 *                  if kFComputeEx is dispatched
 * \param n_rsp_dns The number of inputs that should be of row_sparse or default storage type
 *                  if kFComputeEx is dispatched
 */
template<int n_rsp, int n_rsp_dns>
inline bool StdOptStorageType(const nnvm::NodeAttrs& attrs,
                              const int dev_mask,
                              DispatchMode* dispatch_mode,
                              std::vector<int>* in_attrs,
                              std::vector<int>* out_attrs) {
  CHECK_EQ(in_attrs->size(), static_cast<size_t>(n_rsp + n_rsp_dns));
  CHECK_EQ(out_attrs->size(), 1U);
  bool dispatched = false;

  if (!dispatched && common::ContainsOnlyStorage(*in_attrs, kDefaultStorage)) {
    // dns, ... -> dns
    dispatched = storage_type_assign(out_attrs, kDefaultStorage,
                                     dispatch_mode, DispatchMode::kFCompute);
  }
  const std::vector<int> rsp_stypes(in_attrs->begin(), in_attrs->begin() + n_rsp);
  const std::vector<int> rsp_dns_stypes(in_attrs->begin() + n_rsp, in_attrs->end());
  if (!dispatched && common::ContainsOnlyStorage(rsp_stypes, kRowSparseStorage) &&
      (common::ContainsOnlyStorage(rsp_dns_stypes, kRowSparseStorage) ||
       common::ContainsOnlyStorage(rsp_dns_stypes, kDefaultStorage))) {
    // rsp, ..., rsp/dns, ... -> rsp
    dispatched = storage_type_assign(out_attrs, kRowSparseStorage,
                                     dispatch_mode, DispatchMode::kFComputeEx);
  }

  if (!dispatched) {
    dispatch_fallback(out_attrs, dispatch_mode);
    LogStorageFallback(attrs, dev_mask, in_attrs, out_attrs);
  }
  return true;
}

template<int req>
struct SGDMomStdDnsRspDnsKernel {
  template<typename DType, typename IType, typename RType>
  MSHADOW_XINLINE static void Map(int i, index_t row_length, DType* out_data,
    DType* mom_data, const DType* weight_data, const IType* grad_idx,
    const DType* grad_data, const RType* prefix_sum, const DType clip_gradient,
    const DType momentum, const DType lr, const DType wd, const DType rescale_grad) {
    const DType rate = lr * wd;
    const bool non_zero = (i == 0) ? prefix_sum[0] > 0
                                   : prefix_sum[i] > prefix_sum[i-1];

    const index_t row_i = i * row_length;
    const RType grad_i = (prefix_sum[i]-1) * row_length;
    for (index_t j = 0; j < row_length; j++) {
      const index_t data_i = row_i + j;
      const DType grad = non_zero ? grad_data[grad_i + j]
                                  : static_cast<DType>(0);
      if (clip_gradient >= 0.0f) {
        mom_data[data_i] = momentum * mom_data[data_i]
                - rate * weight_data[data_i]
                - lr *
                mshadow_op::clip::Map(rescale_grad * grad,
                                      clip_gradient);
      } else {
        mom_data[data_i] = momentum * mom_data[data_i]
                  - rate * weight_data[data_i]
                  - lr * rescale_grad * grad;
      }
      KERNEL_ASSIGN(out_data[data_i], req, weight_data[data_i] + mom_data[data_i]);
    }
  }
};

template<typename xpu>
void SGDMomStdUpdateDnsRspDnsImpl(const SGDMomParam& param,
                                  const OpContext& ctx,
                                  const TBlob& weight,
                                  const NDArray& grad,
                                  const TBlob& mom,
                                  const OpReqType& req,
                                  TBlob *out);

template<typename xpu>
inline void SGDMomStdUpdateRspRspDnsImpl(const SGDMomParam& param,
                                         const OpContext& ctx,
                                         const NDArray& weight,
                                         const NDArray& grad,
                                         const NDArray& mom,
                                         const OpReqType& req,
                                         NDArray *out) {
  using namespace mshadow;
  using namespace mshadow::expr;
  using namespace mxnet_op;
  using namespace rowsparse;
  CHECK_RSP_ALL_ROWS_NON_ZERO(weight, "SGDMomUpdate", "weights");
  Stream<xpu>* s = ctx.get_stream<xpu>();
  TBlob out_blob = out->data();
  SGDMomStdUpdateDnsRspDnsImpl<xpu>(param, ctx, weight.data(), grad,
                                    mom.data(), req, &out_blob);
}

template<typename xpu>
inline void SGDMomUpdateEx(const nnvm::NodeAttrs& attrs,
                           const OpContext &ctx,
                           const std::vector<NDArray> &inputs,
                           const std::vector<OpReqType> &req,
                           const std::vector<NDArray> &outputs) {
  using namespace mxnet_op;
  const SGDMomParam& param = nnvm::get<SGDMomParam>(attrs.parsed);
  auto &weight = inputs[0];
  auto &grad = inputs[1];
  auto &mom = inputs[2];
  const auto weight_stype = weight.storage_type();
  const auto mom_stype = mom.storage_type();
  const auto out_stype = outputs[0].storage_type();
  NDArray out = outputs[0];
  if (common::ContainsOnlyStorage(inputs, kRowSparseStorage) &&
      out_stype == kRowSparseStorage) {
    SGDMomUpdateRspRspRspImpl<xpu>(param, ctx, weight, grad, mom, req[0], &out);
  } else if (weight.storage_type() == kRowSparseStorage &&
             grad.storage_type() == kRowSparseStorage &&
             mom.storage_type() == kDefaultStorage &&
             out_stype == kRowSparseStorage) {
    SGDMomStdUpdateRspRspDnsImpl<xpu>(param, ctx, weight, grad, mom, req[0], &out);
  } else {
    LOG(FATAL) << "Not implemented: " << operator_string(attrs, ctx, inputs, req, outputs);
  }
}


struct FTMLParam : public dmlc::Parameter<FTMLParam> {
  float lr;
  float beta1;
  float beta2;
  double epsilon;
  int t;
  float wd;
  float rescale_grad;
  float clip_grad;
  DMLC_DECLARE_PARAMETER(FTMLParam) {
    DMLC_DECLARE_FIELD(lr)
    .describe("Learning rate.");
    DMLC_DECLARE_FIELD(beta1)
    .set_default(0.6f)
    .set_range(0.0f, 1.0f)
    .describe("Generally close to 0.5.");
    DMLC_DECLARE_FIELD(beta2)
    .set_default(0.999f)
    .set_range(0.0f, 1.0f)
    .describe("Generally close to 1.");
    DMLC_DECLARE_FIELD(epsilon)
    .set_default(1e-8f)
    .describe("Epsilon to prevent div 0.");
    DMLC_DECLARE_FIELD(t)
    .describe("Number of update.");
    DMLC_DECLARE_FIELD(wd)
    .set_default(0.0f)
    .describe("Weight decay augments the objective function with a "
              "regularization term that penalizes large weights. "
              "The penalty scales with the square of the magnitude of each weight.");
    DMLC_DECLARE_FIELD(rescale_grad)
    .set_default(1.0f)
    .describe("Rescale gradient to grad = rescale_grad*grad.");
    DMLC_DECLARE_FIELD(clip_grad)
    .set_default(-1.0f)
    .describe("Clip gradient to the range of [-clip_gradient, clip_gradient] "
              "If clip_gradient <= 0, gradient clipping is turned off. "
              "grad = max(min(grad, clip_gradient), -clip_gradient).");
  }
};


struct FTMLKernel {
  template<typename DType>
  MSHADOW_XINLINE static void Map(int i, DType* out, DType* weight, DType* grad,
    DType* d, DType* v, DType* z, const DType lr, const DType beta1,
    const DType beta2, const DType epsilon, const DType t,
    const DType wd, const DType rescale_grad, const DType clip_grad,
    const OpReqType req) {
    using namespace mshadow_op;
    const DType grad_i = clip_grad >= 0.0f
        ? clip::Map(rescale_grad * grad[i] + wd * weight[i], clip_grad)
        : (rescale_grad * grad[i] + wd * weight[i]);
    v[i] = beta2 * v[i] + (1 - beta2) * square::Map(grad_i);
    const DType d_t = (1 - power::Map(beta1, t)) / lr *
        (square_root::Map(v[i] / (1 - power::Map(beta2, t))) + epsilon);
    z[i] = beta1 * z[i] + (1 - beta1) * grad_i - (d_t - beta1 * d[i]) * weight[i];
    d[i] = d_t;
    KERNEL_ASSIGN(out[i], req, - z[i] / d_t);
  }
};


template<typename xpu>
inline void FTMLUpdate(const nnvm::NodeAttrs& attrs,
                       const OpContext &ctx,
                       const std::vector<TBlob> &inputs,
                       const std::vector<OpReqType> &req,
                       const std::vector<TBlob> &outputs) {
  using namespace mxnet_op;
  FTMLParam param = nnvm::get<FTMLParam>(attrs.parsed);
  Stream<xpu>* s = ctx.get_stream<xpu>();
  MSHADOW_REAL_TYPE_SWITCH(inputs[0].type_flag_, DType, {
    DType* weight_data = inputs[0].dptr<DType>();
    DType* grad_data = inputs[1].dptr<DType>();
    DType* d_data = inputs[2].dptr<DType>();
    DType* v_data = inputs[3].dptr<DType>();
    DType* z_data = inputs[4].dptr<DType>();
    DType* out_data = outputs[0].dptr<DType>();
    Kernel<FTMLKernel, xpu>::Launch(s, inputs[0].shape_.Size(), out_data,
      weight_data, grad_data, d_data, v_data, z_data, static_cast<DType>(param.lr),
      static_cast<DType>(param.beta1), static_cast<DType>(param.beta2),
      static_cast<DType>(param.epsilon), static_cast<DType>(param.t), static_cast<DType>(param.wd),
      static_cast<DType>(param.rescale_grad), static_cast<DType>(param.clip_grad),
      req[0]);
  });
}

struct AdamParam : public dmlc::Parameter<AdamParam> {
  float lr;
  float beta1;
  float beta2;
  float epsilon;
  float wd;
  float rescale_grad;
  float clip_gradient;
  DMLC_DECLARE_PARAMETER(AdamParam) {
    DMLC_DECLARE_FIELD(lr)
    .describe("Learning rate");
    DMLC_DECLARE_FIELD(beta1)
    .set_default(0.9f)
    .describe("The decay rate for the 1st moment estimates.");
    DMLC_DECLARE_FIELD(beta2)
    .set_default(0.999f)
    .describe("The decay rate for the 2nd moment estimates.");
    DMLC_DECLARE_FIELD(epsilon)
    .set_default(1e-8f)
    .describe("A small constant for numerical stability.");
    DMLC_DECLARE_FIELD(wd)
    .set_default(0.0f)
    .describe("Weight decay augments the objective function with a "
              "regularization term that penalizes large weights. "
              "The penalty scales with the square of the magnitude of each weight.");
    DMLC_DECLARE_FIELD(rescale_grad)
    .set_default(1.0f)
    .describe("Rescale gradient to grad = rescale_grad*grad.");
    DMLC_DECLARE_FIELD(clip_gradient)
    .set_default(-1.0f)
    .describe("Clip gradient to the range of [-clip_gradient, clip_gradient] "
              "If clip_gradient <= 0, gradient clipping is turned off. "
              "grad = max(min(grad, clip_gradient), -clip_gradient).");
  }
};

template<typename xpu>
inline void AdamUpdate(const nnvm::NodeAttrs& attrs,
                       const OpContext &ctx,
                       const std::vector<TBlob> &inputs,
                       const std::vector<OpReqType> &req,
                       const std::vector<TBlob> &outputs) {
  using namespace mshadow;
  using namespace mshadow::expr;
  using namespace mshadow_op;
  const AdamParam& param = nnvm::get<AdamParam>(attrs.parsed);
  Stream<xpu>* s = ctx.get_stream<xpu>();
  MSHADOW_REAL_TYPE_SWITCH(inputs[0].type_flag_, DType, {
    Tensor<xpu, 2, DType> weight = inputs[0].FlatTo2D<xpu, DType>(s);
    Tensor<xpu, 2, DType> grad = inputs[1].FlatTo2D<xpu, DType>(s);
    Tensor<xpu, 2, DType> mean = inputs[2].FlatTo2D<xpu, DType>(s);
    Tensor<xpu, 2, DType> var = inputs[3].FlatTo2D<xpu, DType>(s);
    Tensor<xpu, 2, DType> out = outputs[0].FlatTo2D<xpu, DType>(s);

    grad = scalar<DType>(param.rescale_grad) * grad +
      scalar<DType>(param.wd) * weight;

    if (param.clip_gradient >= 0.0f) {
      mean = scalar<DType>(param.beta1)*mean + scalar<DType>(1.f-param.beta1) *
          F<clip>(grad, DType(param.clip_gradient));
      var = scalar<DType>(param.beta2)*var + scalar<DType>(1.f-param.beta2)*F<square>(
          F<clip>(grad, DType(param.clip_gradient)));
    } else {
      mean = scalar<DType>(param.beta1)*mean + scalar<DType>(1.f-param.beta1) * grad;
      var = scalar<DType>(param.beta2)*var + scalar<DType>(1.f-param.beta2) * F<square>(grad);
    }
    Assign(out, req[0],
           weight -
           scalar<DType>(param.lr) * mean /
           (F<square_root>(var) + scalar<DType>(param.epsilon)));
  });
}

/*!
 * Note: this kernel performs sparse adam update. For each row-slice in row_sparse
 * gradient, it finds the corresponding elements in weight, mean and var and performs
 * the update.
 * The kernel assumes dense weight/mean/var, and row_sparse gradient
 */
template<int req>
struct AdamDnsRspDnsKernel {
  template<typename DType, typename IType>
  MSHADOW_XINLINE static void Map(int i, const nnvm::dim_t row_length, DType* out_data,
    DType* mean_data, DType* var_data, const DType* weight_data, const IType* grad_idx,
    const DType* grad_data, const DType clip_gradient, const DType beta1, const DType beta2,
    const DType lr, const DType wd, const DType epsilon, const DType rescale_grad) {
    using nnvm::dim_t;
    using namespace mshadow_op;
    const dim_t row_offset = grad_idx[i] * row_length;
    for (dim_t j = 0; j < row_length; j++) {
      // index in data/mean/var
      const dim_t data_i = row_offset + j;
      // index in grad
      const dim_t grad_i = i * row_length + j;
      const DType grad_rescaled = grad_data[grad_i] * rescale_grad + weight_data[data_i] * wd;
      if (clip_gradient >= 0.0f) {
        mean_data[data_i] = beta1 * mean_data[data_i] + (1.f - beta1) *
                            clip::Map(grad_rescaled, clip_gradient);
        var_data[data_i] =  beta2 * var_data[data_i] + (1.f - beta2) * square::Map(
                            clip::Map(grad_rescaled, clip_gradient));
      } else {
        mean_data[data_i] = beta1 * mean_data[data_i] + (1.f - beta1) * grad_rescaled;
        var_data[data_i] = beta2 * var_data[data_i] +
                           (1.f - beta2) * grad_rescaled * grad_rescaled;
      }
      KERNEL_ASSIGN(out_data[data_i], req, weight_data[data_i] - lr * mean_data[data_i] /
                    (square_root::Map(var_data[data_i]) + epsilon));
    }
  }
};


template<typename xpu>
inline void AdamUpdateDnsRspDnsImpl(const AdamParam& param,
                                    const OpContext& ctx,
                                    const TBlob& weight,
                                    const NDArray& grad,
                                    const TBlob& mean,
                                    const TBlob& var,
                                    const OpReqType& req,
                                    TBlob *out) {
  using namespace mxnet_op;
  using namespace rowsparse;
  Stream<xpu>* s = ctx.get_stream<xpu>();
  if (!grad.storage_initialized() || req == kNullOp) return;
  CHECK_EQ(req, kWriteInplace) << "kWriteInplace is expected for sparse adam_update";
  CHECK_GT(weight.shape_.Size(), 0);
  CHECK_GT(mean.shape_.Size(), 0);
  CHECK_GT(var.shape_.Size(), 0);

  MSHADOW_REAL_TYPE_SWITCH(weight.type_flag_, DType, {
    MSHADOW_IDX_TYPE_SWITCH(grad.aux_type(kIdx), IType, {
      MXNET_ASSIGN_REQ_SWITCH(req, req_type, {
        const DType* weight_data = weight.dptr<DType>();
        const IType* grad_idx = grad.aux_data(kIdx).dptr<IType>();
        const DType* grad_val = grad.data().dptr<DType>();
        DType* mean_data = mean.dptr<DType>();
        DType* var_data = var.dptr<DType>();
        DType* out_data = out->dptr<DType>();
        nnvm::dim_t num_rows = grad.aux_shape(kIdx)[0];
        const auto row_length = weight.shape_.ProdShape(1, weight.ndim());
        Kernel<AdamDnsRspDnsKernel<req_type>, xpu>::Launch(s, num_rows, row_length,
          out_data, mean_data, var_data, weight_data, grad_idx, grad_val,
          static_cast<DType>(param.clip_gradient), static_cast<DType>(param.beta1),
          static_cast<DType>(param.beta2), static_cast<DType>(param.lr),
          static_cast<DType>(param.wd), static_cast<DType>(param.epsilon),
          static_cast<DType>(param.rescale_grad));
      });
    });
  });
}

template<typename xpu>
inline void AdamUpdateRspRspRspImpl(const AdamParam& param,
                                    const OpContext& ctx,
                                    const NDArray& weight,
                                    const NDArray& grad,
                                    const NDArray& mean,
                                    const NDArray& var,
                                    const OpReqType& req,
                                    NDArray *out) {
  using namespace mshadow;
  using namespace mshadow::expr;
  using namespace mxnet_op;
  using namespace rowsparse;
  CHECK_RSP_ALL_ROWS_NON_ZERO(weight, "AdamUpdate", "weights");
  Stream<xpu>* s = ctx.get_stream<xpu>();
  // fill mean and variance with zero values in order to reuse the sgd mom dns impl
  if (!mean.storage_initialized()) {
    NDArray mean_zeros = mean;
    FillDnsZerosRspImpl(s, &mean_zeros);
  }
  if (!var.storage_initialized()) {
    NDArray var_zeros = var;
    FillDnsZerosRspImpl(s, &var_zeros);
  }
  TBlob out_blob = out->data();
  // reuse dns rsp implementation when storage_shape == shape
  AdamUpdateDnsRspDnsImpl<xpu>(param, ctx, weight.data(), grad, mean.data(),
                               var.data(), req, &out_blob);
}


template<typename xpu>
inline void AdamUpdateEx(const nnvm::NodeAttrs& attrs,
                         const OpContext &ctx,
                         const std::vector<NDArray> &inputs,
                         const std::vector<OpReqType> &req,
                         const std::vector<NDArray> &outputs) {
  const AdamParam& param = nnvm::get<AdamParam>(attrs.parsed);
  const auto weight_stype = inputs[0].storage_type();
  const auto mean_stype = inputs[2].storage_type();
  const auto var_stype = inputs[3].storage_type();
  const auto out_stype = outputs[0].storage_type();
  CHECK_EQ(mean_stype, weight_stype) << "Inconsistent storage type detected between "
           << " mean.stype = " << mean_stype << " and weight.stype = " << weight_stype;
  CHECK_EQ(var_stype, weight_stype) << "Inconsistent storage type detected between "
           << " var.stype = " << var_stype << " and weight.stype = " << weight_stype;
  if (common::ContainsOnlyStorage(inputs, kRowSparseStorage) &&
      out_stype == kRowSparseStorage) {
     NDArray out = outputs[0];
     AdamUpdateRspRspRspImpl<xpu>(param, ctx, inputs[0], inputs[1], inputs[2],
                                  inputs[3], req[0], &out);
  } else {
    LOG(FATAL) << "Not implemented: " << operator_string(attrs, ctx, inputs, req, outputs);
  }
}

// This RMSProp code follows the version in
// http://arxiv.org/pdf/1308.0850v5.pdf Eq(38) - Eq(45)
// by Alex Graves, 2013.
struct RMSPropAlexParam : public dmlc::Parameter<RMSPropAlexParam> {
  float lr;
  float gamma1;
  float gamma2;
  float epsilon;
  float wd;
  float rescale_grad;
  float clip_gradient;
  float clip_weights;
  DMLC_DECLARE_PARAMETER(RMSPropAlexParam) {
    DMLC_DECLARE_FIELD(lr)
    .describe("Learning rate");
    DMLC_DECLARE_FIELD(gamma1).set_default(0.95f)
    .describe("Decay rate.");
    DMLC_DECLARE_FIELD(gamma2).set_default(0.9f)
    .describe("Decay rate.");
    DMLC_DECLARE_FIELD(epsilon).set_default(1e-8f)
    .describe("A small constant for numerical stability.");
    DMLC_DECLARE_FIELD(wd).set_default(0.0f)
    .describe("Weight decay augments the objective function with a "
              "regularization term that penalizes large weights. "
              "The penalty scales with the square of the magnitude of each weight.");
    DMLC_DECLARE_FIELD(rescale_grad)
    .set_default(1.0f)
    .describe("Rescale gradient to grad = rescale_grad*grad.");
    DMLC_DECLARE_FIELD(clip_gradient)
    .set_default(-1.0f)
    .describe("Clip gradient to the range of [-clip_gradient, clip_gradient] "
              "If clip_gradient <= 0, gradient clipping is turned off. "
              "grad = max(min(grad, clip_gradient), -clip_gradient).");
    DMLC_DECLARE_FIELD(clip_weights)
    .set_default(-1.0f)
    .describe("Clip weights to the range of [-clip_weights, clip_weights] "
              "If clip_weights <= 0, weight clipping is turned off. "
              "weights = max(min(weights, clip_weights), -clip_weights).");
  }
};

template <typename xpu>
inline void RMSPropAlexUpdate(const nnvm::NodeAttrs &attrs,
                              const OpContext &ctx,
                              const std::vector<TBlob> &inputs,
                              const std::vector<OpReqType> &req,
                              const std::vector<TBlob> &outputs) {
  using namespace mshadow;
  using namespace mshadow::expr;
  using namespace mshadow_op;
  const RMSPropAlexParam &param = nnvm::get<RMSPropAlexParam>(attrs.parsed);
  Stream<xpu> *s = ctx.get_stream<xpu>();
  MSHADOW_REAL_TYPE_SWITCH(inputs[0].type_flag_, DType, {
    Tensor<xpu, 2, DType> weight = inputs[0].FlatTo2D<xpu, DType>(s);
    Tensor<xpu, 2, DType> grad = inputs[1].FlatTo2D<xpu, DType>(s);
    Tensor<xpu, 2, DType> state_n = inputs[2].FlatTo2D<xpu, DType>(s);
    Tensor<xpu, 2, DType> state_g = inputs[3].FlatTo2D<xpu, DType>(s);
    Tensor<xpu, 2, DType> delta = inputs[4].FlatTo2D<xpu, DType>(s);
    Tensor<xpu, 2, DType> out = outputs[0].FlatTo2D<xpu, DType>(s);

    grad = scalar<DType>(param.rescale_grad) * grad +
           scalar<DType>(param.wd) * weight;

    if (param.clip_gradient >= 0.0f) {
      state_n = scalar<DType>(1.f - param.gamma1) *
                    F<clip>(grad, DType(param.clip_gradient)) *
                    F<clip>(grad, DType(param.clip_gradient)) +
                scalar<DType>(param.gamma1) * state_n;
      state_g = scalar<DType>(1.f - param.gamma1) *
                    F<clip>(grad, DType(param.clip_gradient)) +
                scalar<DType>(param.gamma1) * state_g;
      delta = scalar<DType>(param.gamma2) * delta -
              scalar<DType>(param.lr) *
                  (F<clip>(grad, DType(param.clip_gradient)) /
                   (F<square_root>(state_n - state_g * state_g +
                                   scalar<DType>(param.epsilon))));
    } else {
      state_n = scalar<DType>(1.f - param.gamma1) * (grad * grad) +
                scalar<DType>(param.gamma1) * state_n;
      state_g = scalar<DType>(1.f - param.gamma1) * grad +
                scalar<DType>(param.gamma1) * state_g;
      delta = scalar<DType>(param.gamma2) * delta -
              scalar<DType>(param.lr) *
                  (grad / (F<square_root>(state_n - state_g * state_g +
                                          scalar<DType>(param.epsilon))));
    }

    if (param.clip_weights >= 0.0f) {
      Assign(out, req[0], F<clip>(weight + delta, DType(param.clip_weights)));
    } else {
      Assign(out, req[0], weight + delta);
    }
  });
}

// This RMSProp code follows the version in
// http://www.cs.toronto.edu/~tijmen/csc321/slides/lecture_slides_lec6.pdf
// by Tieleman & Hinton, 2012
struct RMSPropParam : public dmlc::Parameter<RMSPropParam> {
  float lr;
  float gamma1;
  float epsilon;
  float wd;
  float rescale_grad;
  float clip_gradient;
  float clip_weights;
  DMLC_DECLARE_PARAMETER(RMSPropParam) {
    DMLC_DECLARE_FIELD(lr)
    .describe("Learning rate");
    DMLC_DECLARE_FIELD(gamma1).set_default(0.95f)
    .describe("The decay rate of momentum estimates.");
    DMLC_DECLARE_FIELD(epsilon).set_default(1e-8f)
    .describe("A small constant for numerical stability.");
    DMLC_DECLARE_FIELD(wd).set_default(0.0f)
    .describe("Weight decay augments the objective function with a "
              "regularization term that penalizes large weights. "
              "The penalty scales with the square of the magnitude of each weight.");
    DMLC_DECLARE_FIELD(rescale_grad)
    .set_default(1.0f)
    .describe("Rescale gradient to grad = rescale_grad*grad.");
    DMLC_DECLARE_FIELD(clip_gradient)
    .set_default(-1.0f)
    .describe("Clip gradient to the range of [-clip_gradient, clip_gradient] "
              "If clip_gradient <= 0, gradient clipping is turned off. "
              "grad = max(min(grad, clip_gradient), -clip_gradient).");
    DMLC_DECLARE_FIELD(clip_weights)
    .set_default(-1.0f)
    .describe("Clip weights to the range of [-clip_weights, clip_weights] "
              "If clip_weights <= 0, weight clipping is turned off. "
              "weights = max(min(weights, clip_weights), -clip_weights).");
  }
};

template <typename xpu>
inline void RMSPropUpdate(const nnvm::NodeAttrs &attrs, const OpContext &ctx,
                          const std::vector<TBlob> &inputs,
                          const std::vector<OpReqType> &req,
                          const std::vector<TBlob> &outputs) {
  using namespace mshadow;
  using namespace mshadow::expr;
  using namespace mshadow_op;
  const RMSPropParam &param = nnvm::get<RMSPropParam>(attrs.parsed);
  Stream<xpu> *s = ctx.get_stream<xpu>();
  MSHADOW_REAL_TYPE_SWITCH(inputs[0].type_flag_, DType, {
    Tensor<xpu, 2, DType> weight = inputs[0].FlatTo2D<xpu, DType>(s);
    Tensor<xpu, 2, DType> grad = inputs[1].FlatTo2D<xpu, DType>(s);
    Tensor<xpu, 2, DType> state_n = inputs[2].FlatTo2D<xpu, DType>(s);
    Tensor<xpu, 2, DType> out = outputs[0].FlatTo2D<xpu, DType>(s);

    grad = scalar<DType>(param.rescale_grad) * grad +
           scalar<DType>(param.wd) * weight;

    if (param.clip_gradient >= 0.0f) {
      state_n = scalar<DType>(1.f - param.gamma1) *
                    F<clip>(grad, DType(param.clip_gradient)) *
                    F<clip>(grad, DType(param.clip_gradient)) +
                scalar<DType>(param.gamma1) * state_n;
      if (param.clip_weights >= 0.0f) {
        Assign(out, req[0],
               F<clip>(weight -
                       scalar<DType>(param.lr) *
                           (F<clip>(grad, DType(param.clip_gradient)) /
                            (F<square_root>(state_n +
                                            scalar<DType>(param.epsilon)))),
                       DType(param.clip_weights)));
      } else {
        Assign(out, req[0], weight -
                            scalar<DType>(param.lr) *
                              (F<clip>(grad, DType(param.clip_gradient)) /
                               (F<square_root>(state_n +
                                               scalar<DType>(param.epsilon)))));
      }
    } else {
      state_n = scalar<DType>(1.f - param.gamma1) * (grad * grad) +
                scalar<DType>(param.gamma1) * state_n;
      if (param.clip_weights >= 0.0f) {
        Assign(out, req[0],
               F<clip>(weight -
                       scalar<DType>(param.lr) *
                           (grad /
                            (F<square_root>(state_n +
                                            scalar<DType>(param.epsilon)))),
                       DType(param.clip_weights)));
      } else {
        Assign(out, req[0], weight -
                            scalar<DType>(param.lr) *
                              (grad /
                               (F<square_root>(state_n +
                                               scalar<DType>(param.epsilon)))));
      }
    }
  });
}

struct FtrlParam : public dmlc::Parameter<FtrlParam> {
  float lr;
  float lamda1;
  float beta;
  float wd;
  float rescale_grad;
  float clip_gradient;
  DMLC_DECLARE_PARAMETER(FtrlParam) {
    DMLC_DECLARE_FIELD(lr)
    .describe("Learning rate");
    DMLC_DECLARE_FIELD(lamda1)
    .set_default(0.01f)
    .describe("The L1 regularization coefficient.");
    DMLC_DECLARE_FIELD(beta)
    .set_default(1.0f)
    .describe("Per-Coordinate Learning Rate beta.");
    DMLC_DECLARE_FIELD(wd)
    .set_default(0.0f)
    .describe("Weight decay augments the objective function with a "
              "regularization term that penalizes large weights. "
              "The penalty scales with the square of the magnitude of each weight.");
    DMLC_DECLARE_FIELD(rescale_grad)
    .set_default(1.0f)
    .describe("Rescale gradient to grad = rescale_grad*grad.");
    DMLC_DECLARE_FIELD(clip_gradient)
    .set_default(-1.0f)
    .describe("Clip gradient to the range of [-clip_gradient, clip_gradient] "
              "If clip_gradient <= 0, gradient clipping is turned off. "
              "grad = max(min(grad, clip_gradient), -clip_gradient).");
  }
};

template<typename xpu>
inline void FtrlUpdate(const nnvm::NodeAttrs& attrs,
                       const OpContext &ctx,
                       const std::vector<TBlob> &inputs,
                       const std::vector<OpReqType> &req,
                       const std::vector<TBlob> &outputs) {
  using namespace mshadow;
  using namespace mshadow::expr;
  using namespace mshadow_op;
  const FtrlParam& param = nnvm::get<FtrlParam>(attrs.parsed);
  Stream<xpu>* s = ctx.get_stream<xpu>();
  MSHADOW_REAL_TYPE_SWITCH(inputs[0].type_flag_, DType, {
    Tensor<xpu, 2, DType> weight = inputs[0].FlatTo2D<xpu, DType>(s);
    Tensor<xpu, 2, DType> grad = inputs[1].FlatTo2D<xpu, DType>(s);
    Tensor<xpu, 2, DType> z = inputs[2].FlatTo2D<xpu, DType>(s);
    Tensor<xpu, 2, DType> n = inputs[3].FlatTo2D<xpu, DType>(s);
    Tensor<xpu, 2, DType> out = outputs[0].FlatTo2D<xpu, DType>(s);

    grad = scalar<DType>(param.rescale_grad) * grad;

    if (param.clip_gradient >= 0.0f) {
      z += F<clip>(grad, DType(param.clip_gradient)) - (F<square_root>(n +
           F<square>(F<clip>(grad, DType(param.clip_gradient)))) - F<square_root>(n)) *
           weight / scalar<DType>(param.lr);
      n += F<square>(F<clip>(grad, DType(param.clip_gradient)));
    } else {
      z += grad - (F<square_root>(n + F<square>(grad)) - F<square_root>(n)) *
           weight / scalar<DType>(param.lr);
      n += F<square>(grad);
    }
    Assign(out, req[0],
           (F<sign>(z) * scalar<DType>(param.lamda1) - z) /
           ((scalar<DType>(param.beta) + F<square_root>(n)) /
           scalar<DType>(param.lr) + scalar<DType>(param.wd)) *
           F<gt>(F<abs>(z), scalar<DType>(param.lamda1)));
  });
}

template<int req>
struct FtrlDnsRspDnsKernel {
  template<typename DType, typename IType>
  MSHADOW_XINLINE static void Map(int i, const nnvm::dim_t row_length, DType* out_data,
    DType* z_data, DType* n_data, const DType* weight_data, const IType* grad_idx,
    const DType* grad_data, const DType clip_gradient, const DType lamda1, const DType beta,
    const DType lr, const DType wd, const DType rescale_grad) {
    using nnvm::dim_t;
    using namespace mshadow_op;
    const dim_t row_offset = grad_idx[i] * row_length;
    for (dim_t j = 0; j < row_length; j++) {
      // index in data/z/n
      const dim_t data_i = row_offset + j;
      // index in grad
      const dim_t grad_i = i * row_length + j;
      const DType grad_rescaled = grad_data[grad_i] * rescale_grad;
      if (clip_gradient >= 0.0f) {
        z_data[data_i] += clip::Map(grad_rescaled, clip_gradient) -
                          (square_root::Map(n_data[data_i] +
                          square::Map(clip::Map(grad_rescaled, clip_gradient))) -
                          square_root::Map(n_data[data_i])) * weight_data[data_i] / lr;
        n_data[data_i] += square::Map(clip::Map(grad_rescaled, clip_gradient));
      } else {
        z_data[data_i] += grad_rescaled - (square_root::Map(n_data[data_i] +
                          square::Map(grad_rescaled)) - square_root::Map(n_data[data_i])) *
                          weight_data[data_i] / lr;
        n_data[data_i] += square::Map(grad_rescaled);
      }
      KERNEL_ASSIGN(out_data[data_i], req,
                    (sign::Map(z_data[data_i]) * lamda1 - z_data[data_i]) /
                    ((beta + square_root::Map(n_data[data_i])) / lr + wd) *
                    gt::Map(abs::Map(z_data[data_i]), lamda1));
    }
  }
};


template<typename xpu>
inline void FtrlUpdateDnsRspDnsImpl(const FtrlParam& param,
                                    const OpContext& ctx,
                                    const TBlob& weight,
                                    const NDArray& grad,
                                    const TBlob& z,
                                    const TBlob& n,
                                    const OpReqType& req,
                                    TBlob *out) {
  using namespace mxnet_op;
  using namespace rowsparse;
  Stream<xpu>* s = ctx.get_stream<xpu>();
  if (!grad.storage_initialized() || req == kNullOp) return;
  CHECK_EQ(req, kWriteInplace) << "kWriteInplace is expected for sparse ftrl_update";
  CHECK_GT(weight.shape_.Size(), 0);
  CHECK_GT(z.shape_.Size(), 0);
  CHECK_GT(n.shape_.Size(), 0);

  MSHADOW_REAL_TYPE_SWITCH(weight.type_flag_, DType, {
    MSHADOW_IDX_TYPE_SWITCH(grad.aux_type(kIdx), IType, {
      MXNET_ASSIGN_REQ_SWITCH(req, req_type, {
        const DType* weight_data = weight.dptr<DType>();
        const IType* grad_idx = grad.aux_data(kIdx).dptr<IType>();
        const DType* grad_val = grad.data().dptr<DType>();
        DType* z_data = z.dptr<DType>();
        DType* n_data = n.dptr<DType>();
        DType* out_data = out->dptr<DType>();
        nnvm::dim_t num_rows = grad.aux_shape(kIdx)[0];
        const auto row_length = weight.shape_.ProdShape(1, weight.ndim());
        Kernel<FtrlDnsRspDnsKernel<req_type>, xpu>::Launch(s, num_rows, row_length,
          out_data, z_data, n_data, weight_data, grad_idx, grad_val,
          static_cast<DType>(param.clip_gradient), static_cast<DType>(param.lamda1),
          static_cast<DType>(param.beta), static_cast<DType>(param.lr),
          static_cast<DType>(param.wd), static_cast<DType>(param.rescale_grad));
      });
    });
  });
}

template<typename xpu>
inline void FtrlUpdateRspRspRspImpl(const FtrlParam& param,
                                    const OpContext& ctx,
                                    const NDArray& weight,
                                    const NDArray& grad,
                                    const NDArray& z,
                                    const NDArray& n,
                                    const OpReqType& req,
                                    NDArray *out) {
  using namespace mshadow;
  using namespace mshadow::expr;
  using namespace mxnet_op;
  using namespace rowsparse;
  CHECK_RSP_ALL_ROWS_NON_ZERO(weight, "FtrlUpdate", "weights");
  Stream<xpu>* s = ctx.get_stream<xpu>();
  // fill z and n with zero values in order to reuse the sgd mom dns impl
  if (!z.storage_initialized()) {
    NDArray z_zeros = z;
    FillDnsZerosRspImpl(s, &z_zeros);
  }
  if (!n.storage_initialized()) {
    NDArray n_zeros = n;
    FillDnsZerosRspImpl(s, &n_zeros);
  }
  TBlob out_blob = out->data();
  // reuse dns rsp implementation when storage_shape == shape
  FtrlUpdateDnsRspDnsImpl<xpu>(param, ctx, weight.data(), grad, z.data(),
                               n.data(), req, &out_blob);
}

template<typename xpu>
inline void FtrlUpdateEx(const nnvm::NodeAttrs& attrs,
                         const OpContext &ctx,
                         const std::vector<NDArray> &inputs,
                         const std::vector<OpReqType> &req,
                         const std::vector<NDArray> &outputs) {
  const FtrlParam& param = nnvm::get<FtrlParam>(attrs.parsed);
  const auto weight_stype = inputs[0].storage_type();
  const auto z_stype = inputs[2].storage_type();
  const auto n_stype = inputs[3].storage_type();

  const auto out_stype = outputs[0].storage_type();
  CHECK_EQ(z_stype, weight_stype) << "Inconsistent storage type detected between "
           << " z.stype = " << z_stype << " and weight.stype = " << weight_stype;
  CHECK_EQ(n_stype, weight_stype) << "Inconsistent storage type detected between "
           << " n.stype = " << n_stype << " and weight.stype = " << weight_stype;
  if (common::ContainsOnlyStorage(inputs, kRowSparseStorage) && out_stype == kRowSparseStorage) {
     NDArray out = outputs[0];
     FtrlUpdateRspRspRspImpl<xpu>(param, ctx, inputs[0], inputs[1], inputs[2],
                                  inputs[3], req[0], &out);
  } else {
    LOG(FATAL) << "Not implemented: " << operator_string(attrs, ctx, inputs, req, outputs);
  }
}


<<<<<<< HEAD
struct AdagradParam : public dmlc::Parameter<AdagradParam> {
  float lr;
  float eps;
  float rescale_grad;
  float clip_gradient;
  float wd;
  DMLC_DECLARE_PARAMETER(AdagradParam) {
    DMLC_DECLARE_FIELD(lr)
    .describe("Learning rate");
    DMLC_DECLARE_FIELD(eps)
    .set_default(1.0e-7)
    .describe("eps");
    DMLC_DECLARE_FIELD(wd)
    .set_default(0.0f)
    .describe("wd");
=======
// Implementation for signSGD and Signum

struct SignSGDParam : public dmlc::Parameter<SignSGDParam> {
  float lr;
  float wd;
  float rescale_grad;
  float clip_gradient;
  DMLC_DECLARE_PARAMETER(SignSGDParam) {
    DMLC_DECLARE_FIELD(lr)
    .describe("Learning rate");
    DMLC_DECLARE_FIELD(wd)
    .set_default(0.0f)
    .describe("Weight decay augments the objective function with a "
              "regularization term that penalizes large weights. "
              "The penalty scales with the square of the magnitude of each weight.");
>>>>>>> 171d717c
    DMLC_DECLARE_FIELD(rescale_grad)
    .set_default(1.0f)
    .describe("Rescale gradient to grad = rescale_grad*grad.");
    DMLC_DECLARE_FIELD(clip_gradient)
    .set_default(-1.0f)
    .describe("Clip gradient to the range of [-clip_gradient, clip_gradient] "
              "If clip_gradient <= 0, gradient clipping is turned off. "
              "grad = max(min(grad, clip_gradient), -clip_gradient).");
  }
};

<<<<<<< HEAD
inline bool AdagradStorageType(const nnvm::NodeAttrs& attrs,
                               const int dev_mask,
                               DispatchMode* dispatch_mode,
                               std::vector<int>* in_attrs,
                               std::vector<int>* out_attrs) {
  CHECK_EQ(in_attrs->size(), 3U);
  CHECK_EQ(out_attrs->size(), 1U);
  const AdagradParam& param = nnvm::get<AdagradParam>(attrs.parsed);
  bool dispatched = false;
  if (!dispatched && common::ContainsOnlyStorage(*in_attrs, kDefaultStorage)) {
    // dns, dns, dns -> dns
    // dispatched = storage_type_assign(out_attrs, kDefaultStorage,
    //                                 dispatch_mode, DispatchMode::kFCompute);
    LOG(FATAL) << "NOT IMPLEMENTED YET";
  }
  if (!dispatched && common::ContainsOnlyStorage(*in_attrs, kRowSparseStorage) &&
      common::ContainsOnlyStorage(*in_attrs, kRowSparseStorage) &&
      param.wd == 0.0f) {
    // rsp, rsp, rsp -> rsp with wd = 0.0
    dispatched = storage_type_assign(out_attrs, kRowSparseStorage,
                                     dispatch_mode, DispatchMode::kFComputeEx);
  }
  // TODO no need to log storage fallback
  if (!dispatched) {
    dispatch_fallback(out_attrs, dispatch_mode);
    LogStorageFallback(attrs, dev_mask, in_attrs, out_attrs);
  }
  return true;
}

template<int req>
struct AdagradStdDnsRspDnsKernel {
  template<typename DType, typename IType, typename RType>
  MSHADOW_XINLINE static void Map(int i, index_t row_length, DType* out_data,
    DType* state_data, const DType* weight_data, const IType* grad_idx,
    const DType* grad_data, const RType* prefix_sum, const DType clip_gradient,
    const DType eps, const DType lr, const DType wd, const DType rescale_grad) {
    using namespace mshadow;
    using namespace mxnet::op::mshadow_op;
    using namespace mshadow::expr;
    //const DType rate = lr * wd;
    const bool non_zero = (i == 0) ? prefix_sum[0] > 0
                                   : prefix_sum[i] > prefix_sum[i-1];
    static bool sparse_update = dmlc::GetEnv("MXNET_SP_ADAGRAD", 0);
    static bool pytorch_eps = dmlc::GetEnv("MXNET_PY_EPS", 0);
    if (!non_zero && sparse_update) return;
    for (index_t j = 0; j < row_length; j++) {
      const index_t data_i = i * row_length + j;
      // already rescaled
      DType grad = non_zero ? grad_data[(prefix_sum[i]-1) * row_length + j] * rescale_grad
                                  : static_cast<DType>(0);
      grad += wd * weight_data[data_i];
      // TODO(haibin) clip_grad
      const DType grad_squared = grad * grad;
      {
        state_data[data_i] = state_data[data_i] + grad_squared;
      }
      DType div = 0;
      if (pytorch_eps) {
        div = grad / (math::sqrt(state_data[data_i]) + eps);
      } else {
        div = grad / (math::sqrt(state_data[data_i] + eps));
      }
      const DType delta = div * -lr;
      KERNEL_ASSIGN(out_data[data_i], req, weight_data[data_i] + delta);
    }
  }
};

struct AdagradDnsRspDnsKernel {
  template<typename DType, typename IType>
  MSHADOW_XINLINE static void Map(int i, index_t row_length, DType* out_data,
    DType* state_data, const DType* weight_data, const IType* grad_idx,
    const DType* grad_data, const DType clip_gradient, const DType epsilon,
    const DType lr, const DType rescale_grad) {
    using nnvm::dim_t;
    dim_t data_i = grad_idx[i] * row_length;
    dim_t grad_i = i * row_length;
    for (dim_t j = 0; j < row_length; j++) {
      const dim_t data_j = data_i + j;
      const dim_t grad_j = grad_i + j;
      DType grad_rescaled = grad_data[grad_j] * rescale_grad;
      if (clip_gradient >= 0.0f) {
        grad_rescaled = mshadow_op::clip::Map(grad_rescaled, clip_gradient);
      }
      const DType grad_squared = grad_rescaled * grad_rescaled;
      state_data[data_j] += grad_squared;
      // TODO  replace math::sqrt?
      const DType div = grad_rescaled / math::sqrt(state_data[data_j] + epsilon);
      // No need to use KERNEL_ASSIGN, as we already checked req is kWriteInplace
      out_data[data_j] = weight_data[data_j] + div * -lr;
    }
=======

struct SignSGDKernel {
  template<typename DType>
  MSHADOW_XINLINE static void Map(int i, DType* out_data, const DType* weight_data,
    const DType* grad_data, const DType param_clip_gradient,
    const DType param_lr, const DType param_wd, const DType param_rescale_grad,
    const OpReqType req) {

    // param_clip_gradient has no effect for SignSGD
    KERNEL_ASSIGN(out_data[i], req,
             (1.f-param_lr*param_wd)*weight_data[i]
               - (param_lr)*((grad_data[i] > 0) - (grad_data[i] < 0)));
  }
};

template<typename xpu>
inline void SignSGDUpdate(const nnvm::NodeAttrs& attrs,
                      const OpContext &ctx,
                      const std::vector<TBlob> &inputs,
                      const std::vector<OpReqType> &req,
                      const std::vector<TBlob> &outputs) {
  using namespace mxnet_op;
  const SignSGDParam& param = nnvm::get<SignSGDParam>(attrs.parsed);
  Stream<xpu>* s = ctx.get_stream<xpu>();
  MSHADOW_REAL_TYPE_SWITCH(inputs[0].type_flag_, DType, {
    Tensor<xpu, 2, DType> weight = inputs[0].FlatTo2D<xpu, DType>(s);
    Tensor<xpu, 2, DType> grad = inputs[1].FlatTo2D<xpu, DType>(s);
    Tensor<xpu, 2, DType> out = outputs[0].FlatTo2D<xpu, DType>(s);
    Kernel<SignSGDKernel, xpu>::Launch(s, weight.shape_.Size(), out.dptr_, weight.dptr_,
      grad.dptr_, static_cast<DType>(param.clip_gradient),
      static_cast<DType>(param.lr), static_cast<DType>(param.wd),
      static_cast<DType>(param.rescale_grad), req[0]);
  });
}


struct SignumParam : public dmlc::Parameter<SignumParam> {
  float lr;
  float momentum;
  float wd;
  float rescale_grad;
  float clip_gradient;
  float wd_lh;  // the amount of algorithmic weight decay by Loshchilov and Frank Hutter
  DMLC_DECLARE_PARAMETER(SignumParam) {
    DMLC_DECLARE_FIELD(lr)
    .describe("Learning rate");
    DMLC_DECLARE_FIELD(momentum)
    .set_default(0.0f)
    .describe("The decay rate of momentum estimates at each epoch.");
    DMLC_DECLARE_FIELD(wd)
    .set_default(0.0f)
    .describe("Weight decay augments the objective function with a "
              "regularization term that penalizes large weights. "
              "The penalty scales with the square of the magnitude of each weight.");
    DMLC_DECLARE_FIELD(rescale_grad)
    .set_default(1.0f)
    .describe("Rescale gradient to grad = rescale_grad*grad.");
    DMLC_DECLARE_FIELD(clip_gradient)
    .set_default(-1.0f)
    .describe("Clip gradient to the range of [-clip_gradient, clip_gradient] "
              "If clip_gradient <= 0, gradient clipping is turned off. "
              "grad = max(min(grad, clip_gradient), -clip_gradient).");
    DMLC_DECLARE_FIELD(wd_lh)
    .set_default(0.0f)
    .describe("The amount of weight decay that does not go into gradient/momentum calculations"
              "otherwise do weight decay algorithmically only.");
  }
};

struct SignumKernel {
  template<typename DType>
  MSHADOW_XINLINE static void Map(int i, DType* out_data, DType* mom_data, const DType* weight_data,
    const DType* grad_data, const DType param_clip_gradient, const DType param_momentum,
    const DType param_lr, const DType param_wd, const DType param_rescale_grad,
    const DType param_wd_lh, const OpReqType req) {
    if (param_clip_gradient >= 0.0f) {
      mom_data[i] = param_momentum*mom_data[i]
              - (1-param_momentum)*param_wd*weight_data[i]
              - (1-param_momentum)
              *mshadow_op::clip::Map(param_rescale_grad*grad_data[i], param_clip_gradient);
    } else {
      mom_data[i] = param_momentum*mom_data[i]
                - (1-param_momentum)*param_wd*weight_data[i]
                - (1-param_momentum)*param_rescale_grad*grad_data[i];
    }
    KERNEL_ASSIGN(out_data[i], req, (1.f-param_lr*param_wd_lh)*weight_data[i]
      + (param_lr)*((mom_data[i] > 0) - (mom_data[i] < 0)));
>>>>>>> 171d717c
  }
};

template<typename xpu>
<<<<<<< HEAD
void AdagradUpdateDnsRspDnsImpl(const AdagradParam& param,
                                const OpContext& ctx,
                                const TBlob& weight,
                                const NDArray& grad,
                                const TBlob& state,
                                const OpReqType& req,
                                TBlob *out) {
  using namespace mxnet_op;
  using namespace rowsparse;
  using namespace mshadow;
  Stream<xpu>* s = ctx.get_stream<xpu>();
  CHECK_EQ(param.wd, 0.0f)
    << "sparse adagrad_update does not support wd.";
  if (req == kNullOp || !grad.storage_initialized()) return;
  CHECK_EQ(req, kWriteInplace) << "kWriteInplace is expected for sparse adagrad_update";
  CHECK_GT(weight.shape_.Size(), 0);
  CHECK_GT(state.shape_.Size(), 0);
  MSHADOW_REAL_TYPE_SWITCH(weight.type_flag_, DType, {
    MSHADOW_IDX_TYPE_SWITCH(grad.aux_type(kIdx), IType, {
      const DType* weight_data = weight.dptr<DType>();
      const IType* grad_idx = grad.aux_data(kIdx).dptr<IType>();
      const DType* grad_val = grad.data().dptr<DType>();
      DType* state_data = state.dptr<DType>();
      DType* out_data = out->dptr<DType>();
      const nnvm::dim_t nnr = grad.storage_shape()[0];
      const auto row_length = weight.shape_.ProdShape(1, weight.ndim());
      Kernel<AdagradDnsRspDnsKernel, xpu>::Launch(s, nnr, row_length,
        out_data, state_data, weight_data, grad_idx, grad_val,
        static_cast<DType>(param.clip_gradient), static_cast<DType>(param.eps),
        static_cast<DType>(param.lr), static_cast<DType>(param.rescale_grad));
    });
  });
}

template<typename xpu>
inline void AdagradUpdateRspRspRspImpl(const AdagradParam& param,
                                       const OpContext& ctx,
                                       const NDArray& weight,
                                       const NDArray& grad,
                                       const NDArray& hst,
                                       const OpReqType& req,
                                       NDArray *out) {
  using namespace mshadow;
  using namespace mxnet_op;
  using namespace rowsparse;
  CHECK_RSP_ALL_ROWS_NON_ZERO(weight, "AdagradUpdate", "weights");
  Stream<xpu>* s = ctx.get_stream<xpu>();
  // fill history with zero values
  if (!hst.storage_initialized()) {
    NDArray hst_zeros = hst;
    FillDnsZerosRspImpl(s, &hst_zeros);
  }
  TBlob out_blob = out->data();
  // reuse dns rsp implementation when storage_shape == shape
  AdagradUpdateDnsRspDnsImpl<xpu>(param, ctx, weight.data(), grad,
                                 hst.data(), req, &out_blob);
}

template<typename xpu>
inline void AdagradUpdateEx(const nnvm::NodeAttrs& attrs,
                            const OpContext &ctx,
                            const std::vector<NDArray> &inputs,
                            const std::vector<OpReqType> &req,
                            const std::vector<NDArray> &outputs) {
  using namespace mxnet_op;
  const AdagradParam& param = nnvm::get<AdagradParam>(attrs.parsed);
  if (common::ContainsOnlyStorage(inputs, kRowSparseStorage) &&
      common::ContainsOnlyStorage(outputs, kRowSparseStorage)) {
    NDArray out = outputs[0];
    AdagradUpdateRspRspRspImpl<xpu>(param, ctx, inputs[0], inputs[1], inputs[2], req[0], &out);
  } else {
    // TODO use LogUnimplementedOp()
    LOG(FATAL) << "Not implemented: " << operator_string(attrs, ctx, inputs, req, outputs);
  }
}
=======
inline void SignumUpdate(const nnvm::NodeAttrs& attrs,
                         const OpContext &ctx,
                         const std::vector<TBlob> &inputs,
                         const std::vector<OpReqType> &req,
                         const std::vector<TBlob> &outputs) {
  using namespace mxnet_op;
  SignumParam param = nnvm::get<SignumParam>(attrs.parsed);
  Stream<xpu>* s = ctx.get_stream<xpu>();
  MSHADOW_REAL_TYPE_SWITCH(inputs[0].type_flag_, DType, {
    Tensor<xpu, 2, DType> weight = inputs[0].FlatTo2D<xpu, DType>(s);
    Tensor<xpu, 2, DType> grad = inputs[1].FlatTo2D<xpu, DType>(s);
    Tensor<xpu, 2, DType> mom = inputs[2].FlatTo2D<xpu, DType>(s);
    Tensor<xpu, 2, DType> out = outputs[0].FlatTo2D<xpu, DType>(s);
    Kernel<SignumKernel, xpu>::Launch(s, weight.shape_.Size(), out.dptr_, mom.dptr_, weight.dptr_,
      grad.dptr_, static_cast<DType>(param.clip_gradient), static_cast<DType>(param.momentum),
      static_cast<DType>(param.lr), static_cast<DType>(param.wd),
      static_cast<DType>(param.rescale_grad), static_cast<DType>(param.wd_lh), req[0]);
    });
}


>>>>>>> 171d717c

}  // namespace op
}  // namespace mxnet


#endif  // MXNET_OPERATOR_OPTIMIZER_OP_INL_H_<|MERGE_RESOLUTION|>--- conflicted
+++ resolved
@@ -39,10 +39,6 @@
 #include "mxnet_op.h"
 #include "./tensor/init_op.h"
 #include "./tensor/util/tensor_util-inl.h"
-<<<<<<< HEAD
-
-=======
->>>>>>> 171d717c
 
 namespace mxnet {
 namespace op {
@@ -1287,8 +1283,141 @@
   }
 }
 
-
-<<<<<<< HEAD
+// Implementation for signSGD and Signum
+struct SignSGDParam : public dmlc::Parameter<SignSGDParam> {
+  float lr;
+  float wd;
+  float rescale_grad;
+  float clip_gradient;
+  DMLC_DECLARE_PARAMETER(SignSGDParam) {
+    DMLC_DECLARE_FIELD(lr)
+    .describe("Learning rate");
+    DMLC_DECLARE_FIELD(wd)
+    .set_default(0.0f)
+    .describe("Weight decay augments the objective function with a "
+              "regularization term that penalizes large weights. "
+              "The penalty scales with the square of the magnitude of each weight.");
+    DMLC_DECLARE_FIELD(rescale_grad)
+    .set_default(1.0f)
+    .describe("Rescale gradient to grad = rescale_grad*grad.");
+    DMLC_DECLARE_FIELD(clip_gradient)
+    .set_default(-1.0f)
+    .describe("Clip gradient to the range of [-clip_gradient, clip_gradient] "
+              "If clip_gradient <= 0, gradient clipping is turned off. "
+              "grad = max(min(grad, clip_gradient), -clip_gradient).");
+  }
+};
+
+struct SignSGDKernel {
+  template<typename DType>
+  MSHADOW_XINLINE static void Map(int i, DType* out_data, const DType* weight_data,
+    const DType* grad_data, const DType param_clip_gradient,
+    const DType param_lr, const DType param_wd, const DType param_rescale_grad,
+    const OpReqType req) {
+
+    // param_clip_gradient has no effect for SignSGD
+    KERNEL_ASSIGN(out_data[i], req,
+             (1.f-param_lr*param_wd)*weight_data[i]
+               - (param_lr)*((grad_data[i] > 0) - (grad_data[i] < 0)));
+  }
+};
+
+template<typename xpu>
+inline void SignSGDUpdate(const nnvm::NodeAttrs& attrs,
+                      const OpContext &ctx,
+                      const std::vector<TBlob> &inputs,
+                      const std::vector<OpReqType> &req,
+                      const std::vector<TBlob> &outputs) {
+  using namespace mxnet_op;
+  const SignSGDParam& param = nnvm::get<SignSGDParam>(attrs.parsed);
+  Stream<xpu>* s = ctx.get_stream<xpu>();
+  MSHADOW_REAL_TYPE_SWITCH(inputs[0].type_flag_, DType, {
+    Tensor<xpu, 2, DType> weight = inputs[0].FlatTo2D<xpu, DType>(s);
+    Tensor<xpu, 2, DType> grad = inputs[1].FlatTo2D<xpu, DType>(s);
+    Tensor<xpu, 2, DType> out = outputs[0].FlatTo2D<xpu, DType>(s);
+    Kernel<SignSGDKernel, xpu>::Launch(s, weight.shape_.Size(), out.dptr_, weight.dptr_,
+      grad.dptr_, static_cast<DType>(param.clip_gradient),
+      static_cast<DType>(param.lr), static_cast<DType>(param.wd),
+      static_cast<DType>(param.rescale_grad), req[0]);
+  });
+}
+
+
+struct SignumParam : public dmlc::Parameter<SignumParam> {
+  float lr;
+  float momentum;
+  float wd;
+  float rescale_grad;
+  float clip_gradient;
+  float wd_lh;  // the amount of algorithmic weight decay by Loshchilov and Frank Hutter
+  DMLC_DECLARE_PARAMETER(SignumParam) {
+    DMLC_DECLARE_FIELD(lr)
+    .describe("Learning rate");
+    DMLC_DECLARE_FIELD(momentum)
+    .set_default(0.0f)
+    .describe("The decay rate of momentum estimates at each epoch.");
+    DMLC_DECLARE_FIELD(wd)
+    .set_default(0.0f)
+    .describe("Weight decay augments the objective function with a "
+              "regularization term that penalizes large weights. "
+              "The penalty scales with the square of the magnitude of each weight.");
+    DMLC_DECLARE_FIELD(rescale_grad)
+    .set_default(1.0f)
+    .describe("Rescale gradient to grad = rescale_grad*grad.");
+    DMLC_DECLARE_FIELD(clip_gradient)
+    .set_default(-1.0f)
+    .describe("Clip gradient to the range of [-clip_gradient, clip_gradient] "
+              "If clip_gradient <= 0, gradient clipping is turned off. "
+              "grad = max(min(grad, clip_gradient), -clip_gradient).");
+    DMLC_DECLARE_FIELD(wd_lh)
+    .set_default(0.0f)
+    .describe("The amount of weight decay that does not go into gradient/momentum calculations"
+              "otherwise do weight decay algorithmically only.");
+  }
+};
+
+struct SignumKernel {
+  template<typename DType>
+  MSHADOW_XINLINE static void Map(int i, DType* out_data, DType* mom_data, const DType* weight_data,
+    const DType* grad_data, const DType param_clip_gradient, const DType param_momentum,
+    const DType param_lr, const DType param_wd, const DType param_rescale_grad,
+    const DType param_wd_lh, const OpReqType req) {
+    if (param_clip_gradient >= 0.0f) {
+      mom_data[i] = param_momentum*mom_data[i]
+              - (1-param_momentum)*param_wd*weight_data[i]
+              - (1-param_momentum)
+              *mshadow_op::clip::Map(param_rescale_grad*grad_data[i], param_clip_gradient);
+    } else {
+      mom_data[i] = param_momentum*mom_data[i]
+                - (1-param_momentum)*param_wd*weight_data[i]
+                - (1-param_momentum)*param_rescale_grad*grad_data[i];
+    }
+    KERNEL_ASSIGN(out_data[i], req, (1.f-param_lr*param_wd_lh)*weight_data[i]
+      + (param_lr)*((mom_data[i] > 0) - (mom_data[i] < 0)));
+  }
+};
+
+template<typename xpu>
+inline void SignumUpdate(const nnvm::NodeAttrs& attrs,
+                         const OpContext &ctx,
+                         const std::vector<TBlob> &inputs,
+                         const std::vector<OpReqType> &req,
+                         const std::vector<TBlob> &outputs) {
+  using namespace mxnet_op;
+  SignumParam param = nnvm::get<SignumParam>(attrs.parsed);
+  Stream<xpu>* s = ctx.get_stream<xpu>();
+  MSHADOW_REAL_TYPE_SWITCH(inputs[0].type_flag_, DType, {
+    Tensor<xpu, 2, DType> weight = inputs[0].FlatTo2D<xpu, DType>(s);
+    Tensor<xpu, 2, DType> grad = inputs[1].FlatTo2D<xpu, DType>(s);
+    Tensor<xpu, 2, DType> mom = inputs[2].FlatTo2D<xpu, DType>(s);
+    Tensor<xpu, 2, DType> out = outputs[0].FlatTo2D<xpu, DType>(s);
+    Kernel<SignumKernel, xpu>::Launch(s, weight.shape_.Size(), out.dptr_, mom.dptr_, weight.dptr_,
+      grad.dptr_, static_cast<DType>(param.clip_gradient), static_cast<DType>(param.momentum),
+      static_cast<DType>(param.lr), static_cast<DType>(param.wd),
+      static_cast<DType>(param.rescale_grad), static_cast<DType>(param.wd_lh), req[0]);
+    });
+}
+
 struct AdagradParam : public dmlc::Parameter<AdagradParam> {
   float lr;
   float eps;
@@ -1304,23 +1433,6 @@
     DMLC_DECLARE_FIELD(wd)
     .set_default(0.0f)
     .describe("wd");
-=======
-// Implementation for signSGD and Signum
-
-struct SignSGDParam : public dmlc::Parameter<SignSGDParam> {
-  float lr;
-  float wd;
-  float rescale_grad;
-  float clip_gradient;
-  DMLC_DECLARE_PARAMETER(SignSGDParam) {
-    DMLC_DECLARE_FIELD(lr)
-    .describe("Learning rate");
-    DMLC_DECLARE_FIELD(wd)
-    .set_default(0.0f)
-    .describe("Weight decay augments the objective function with a "
-              "regularization term that penalizes large weights. "
-              "The penalty scales with the square of the magnitude of each weight.");
->>>>>>> 171d717c
     DMLC_DECLARE_FIELD(rescale_grad)
     .set_default(1.0f)
     .describe("Rescale gradient to grad = rescale_grad*grad.");
@@ -1332,7 +1444,6 @@
   }
 };
 
-<<<<<<< HEAD
 inline bool AdagradStorageType(const nnvm::NodeAttrs& attrs,
                                const int dev_mask,
                                DispatchMode* dispatch_mode,
@@ -1425,100 +1536,10 @@
       // No need to use KERNEL_ASSIGN, as we already checked req is kWriteInplace
       out_data[data_j] = weight_data[data_j] + div * -lr;
     }
-=======
-
-struct SignSGDKernel {
-  template<typename DType>
-  MSHADOW_XINLINE static void Map(int i, DType* out_data, const DType* weight_data,
-    const DType* grad_data, const DType param_clip_gradient,
-    const DType param_lr, const DType param_wd, const DType param_rescale_grad,
-    const OpReqType req) {
-
-    // param_clip_gradient has no effect for SignSGD
-    KERNEL_ASSIGN(out_data[i], req,
-             (1.f-param_lr*param_wd)*weight_data[i]
-               - (param_lr)*((grad_data[i] > 0) - (grad_data[i] < 0)));
-  }
-};
-
-template<typename xpu>
-inline void SignSGDUpdate(const nnvm::NodeAttrs& attrs,
-                      const OpContext &ctx,
-                      const std::vector<TBlob> &inputs,
-                      const std::vector<OpReqType> &req,
-                      const std::vector<TBlob> &outputs) {
-  using namespace mxnet_op;
-  const SignSGDParam& param = nnvm::get<SignSGDParam>(attrs.parsed);
-  Stream<xpu>* s = ctx.get_stream<xpu>();
-  MSHADOW_REAL_TYPE_SWITCH(inputs[0].type_flag_, DType, {
-    Tensor<xpu, 2, DType> weight = inputs[0].FlatTo2D<xpu, DType>(s);
-    Tensor<xpu, 2, DType> grad = inputs[1].FlatTo2D<xpu, DType>(s);
-    Tensor<xpu, 2, DType> out = outputs[0].FlatTo2D<xpu, DType>(s);
-    Kernel<SignSGDKernel, xpu>::Launch(s, weight.shape_.Size(), out.dptr_, weight.dptr_,
-      grad.dptr_, static_cast<DType>(param.clip_gradient),
-      static_cast<DType>(param.lr), static_cast<DType>(param.wd),
-      static_cast<DType>(param.rescale_grad), req[0]);
-  });
-}
-
-
-struct SignumParam : public dmlc::Parameter<SignumParam> {
-  float lr;
-  float momentum;
-  float wd;
-  float rescale_grad;
-  float clip_gradient;
-  float wd_lh;  // the amount of algorithmic weight decay by Loshchilov and Frank Hutter
-  DMLC_DECLARE_PARAMETER(SignumParam) {
-    DMLC_DECLARE_FIELD(lr)
-    .describe("Learning rate");
-    DMLC_DECLARE_FIELD(momentum)
-    .set_default(0.0f)
-    .describe("The decay rate of momentum estimates at each epoch.");
-    DMLC_DECLARE_FIELD(wd)
-    .set_default(0.0f)
-    .describe("Weight decay augments the objective function with a "
-              "regularization term that penalizes large weights. "
-              "The penalty scales with the square of the magnitude of each weight.");
-    DMLC_DECLARE_FIELD(rescale_grad)
-    .set_default(1.0f)
-    .describe("Rescale gradient to grad = rescale_grad*grad.");
-    DMLC_DECLARE_FIELD(clip_gradient)
-    .set_default(-1.0f)
-    .describe("Clip gradient to the range of [-clip_gradient, clip_gradient] "
-              "If clip_gradient <= 0, gradient clipping is turned off. "
-              "grad = max(min(grad, clip_gradient), -clip_gradient).");
-    DMLC_DECLARE_FIELD(wd_lh)
-    .set_default(0.0f)
-    .describe("The amount of weight decay that does not go into gradient/momentum calculations"
-              "otherwise do weight decay algorithmically only.");
-  }
-};
-
-struct SignumKernel {
-  template<typename DType>
-  MSHADOW_XINLINE static void Map(int i, DType* out_data, DType* mom_data, const DType* weight_data,
-    const DType* grad_data, const DType param_clip_gradient, const DType param_momentum,
-    const DType param_lr, const DType param_wd, const DType param_rescale_grad,
-    const DType param_wd_lh, const OpReqType req) {
-    if (param_clip_gradient >= 0.0f) {
-      mom_data[i] = param_momentum*mom_data[i]
-              - (1-param_momentum)*param_wd*weight_data[i]
-              - (1-param_momentum)
-              *mshadow_op::clip::Map(param_rescale_grad*grad_data[i], param_clip_gradient);
-    } else {
-      mom_data[i] = param_momentum*mom_data[i]
-                - (1-param_momentum)*param_wd*weight_data[i]
-                - (1-param_momentum)*param_rescale_grad*grad_data[i];
-    }
-    KERNEL_ASSIGN(out_data[i], req, (1.f-param_lr*param_wd_lh)*weight_data[i]
-      + (param_lr)*((mom_data[i] > 0) - (mom_data[i] < 0)));
->>>>>>> 171d717c
-  }
-};
-
-template<typename xpu>
-<<<<<<< HEAD
+  }
+};
+
+template<typename xpu>
 void AdagradUpdateDnsRspDnsImpl(const AdagradParam& param,
                                 const OpContext& ctx,
                                 const TBlob& weight,
@@ -1594,29 +1615,6 @@
     LOG(FATAL) << "Not implemented: " << operator_string(attrs, ctx, inputs, req, outputs);
   }
 }
-=======
-inline void SignumUpdate(const nnvm::NodeAttrs& attrs,
-                         const OpContext &ctx,
-                         const std::vector<TBlob> &inputs,
-                         const std::vector<OpReqType> &req,
-                         const std::vector<TBlob> &outputs) {
-  using namespace mxnet_op;
-  SignumParam param = nnvm::get<SignumParam>(attrs.parsed);
-  Stream<xpu>* s = ctx.get_stream<xpu>();
-  MSHADOW_REAL_TYPE_SWITCH(inputs[0].type_flag_, DType, {
-    Tensor<xpu, 2, DType> weight = inputs[0].FlatTo2D<xpu, DType>(s);
-    Tensor<xpu, 2, DType> grad = inputs[1].FlatTo2D<xpu, DType>(s);
-    Tensor<xpu, 2, DType> mom = inputs[2].FlatTo2D<xpu, DType>(s);
-    Tensor<xpu, 2, DType> out = outputs[0].FlatTo2D<xpu, DType>(s);
-    Kernel<SignumKernel, xpu>::Launch(s, weight.shape_.Size(), out.dptr_, mom.dptr_, weight.dptr_,
-      grad.dptr_, static_cast<DType>(param.clip_gradient), static_cast<DType>(param.momentum),
-      static_cast<DType>(param.lr), static_cast<DType>(param.wd),
-      static_cast<DType>(param.rescale_grad), static_cast<DType>(param.wd_lh), req[0]);
-    });
-}
-
-
->>>>>>> 171d717c
 
 }  // namespace op
 }  // namespace mxnet
