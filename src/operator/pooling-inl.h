--- conflicted
+++ resolved
@@ -236,13 +236,8 @@
       out_shape->clear();
       out_shape->push_back(oshape);
     } else if (param_.kernel.ndim() == 3) {
-<<<<<<< HEAD
       CHECK_EQ(dshape.ndim(), 5U) << "Pooling: Input data should be 5D in (batch, channel, d, y, x)";
-      CHECK_LT(param_.kernel[0], dshape[2] + 2 * param_.pad[0]) << "kernel size exceeds input";
-=======
-      CHECK_EQ(dshape.ndim(), 5) << "Pooling: Input data should be 5D in (batch, channel, d, y, x)";
       CHECK_LE(param_.kernel[0], dshape[2] + 2 * param_.pad[0]) << "kernel size exceeds input";
->>>>>>> 8d0a3d1c
       CHECK_LE(param_.kernel[1], dshape[3] + 2 * param_.pad[1]) << "kernel size exceeds input";
       CHECK_LE(param_.kernel[2], dshape[4] + 2 * param_.pad[2]) << "kernel size exceeds input";
       if (param_.global_pool) {
