--- conflicted
+++ resolved
@@ -167,11 +167,7 @@
     return !mxnet::ndim_is_known(x);
   } else {
     for (int i = 0; i < y->ndim(); ++i) {
-<<<<<<< HEAD
-      if ((*y)[i] == 0) {
-=======
       if (!mxnet::dim_size_is_known(*y, i)) {
->>>>>>> 3f3ba92a
         (*y)[i] = x[i];
       } else if ((*y)[i] != x[i] && x[i] >= 0) {
         return false;
