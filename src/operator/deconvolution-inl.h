/*!
 * Copyright (c) 2015 by Contributors
 * \file deconvolution-inl.h
 * \brief
 * \author Wei Wu
*/
#ifndef MXNET_OPERATOR_DECONVOLUTION_INL_H_
#define MXNET_OPERATOR_DECONVOLUTION_INL_H_

#include <dmlc/logging.h>
#include <dmlc/parameter.h>
#include <mxnet/operator.h>
#include <algorithm>
#include <map>
#include <vector>
#include <string>
#include <utility>
#include "./operator_common.h"


namespace mxnet {
namespace op {

namespace deconv {
  enum DeconvolutionOpInputs {kData, kWeight, kBias};
  enum DeconvolutionOpOutputs {kOut};
  enum DeconvolutionOpResource {kTempSpace};
  enum DeconvolutionOpCudnnTune {kOff, kLimited, kFastest};
}

struct DeconvolutionParam : public dmlc::Parameter<DeconvolutionParam> {
  TShape kernel;
  TShape stride;
  TShape dilate;
  TShape pad;
  TShape adj;
  TShape target_shape;
  uint32_t num_filter;
  uint32_t num_group;
  uint64_t workspace;
  bool no_bias;
  dmlc::optional<int> cudnn_tune;
<<<<<<< HEAD
  bool cudnn_off;
=======
>>>>>>> ff5897d6
  dmlc::optional<int> layout;
  DMLC_DECLARE_PARAMETER(DeconvolutionParam) {
    DMLC_DECLARE_FIELD(kernel).describe("deconvolution kernel size: (h, w) or (d, h, w)");
    DMLC_DECLARE_FIELD(stride).set_default(TShape())
        .describe("deconvolution stride: (h, w) or (d, h, w)");
<<<<<<< HEAD
    DMLC_DECLARE_FIELD(dilate).set_default(TShape())
    .describe("deconvolution dilate: (h, w) or (d, h, w)");
=======
>>>>>>> ff5897d6
    DMLC_DECLARE_FIELD(pad).set_default(TShape())
        .describe("pad for deconvolution: (h, w) or (d, h, w). "
                  "A good number is : (kernel-1)/2. "
                  "If target_shape is set, "
                  "pad will be ignored and computed accordingly");
    DMLC_DECLARE_FIELD(adj).set_default(TShape())
        .describe("adjustment for output shape: (h, w) or (d, h, w). "
                  "If target_shape is set, "
                  "ad will be ignored and computed accordingly");
    DMLC_DECLARE_FIELD(target_shape).set_default(TShape())
        .describe("output shape with target shape : (h, w) or (d, h, w)");
    DMLC_DECLARE_FIELD(num_filter).set_range(1, 100000)
        .describe("deconvolution filter(channel) number");
    DMLC_DECLARE_FIELD(num_group).set_default(1)
        .describe("number of groups partition");
    DMLC_DECLARE_FIELD(workspace).set_default(512).set_range(0, 8192)
      .describe("Maximum temporal workspace allowed for deconvolution (MB).");
    DMLC_DECLARE_FIELD(no_bias).set_default(true)
        .describe("Whether to disable bias parameter.");
    DMLC_DECLARE_FIELD(cudnn_tune)
      .add_enum("off", deconv::kOff)
      .add_enum("limited_workspace", deconv::kLimited)
      .add_enum("fastest", deconv::kFastest)
      .set_default(dmlc::optional<int>())
      .describe("Whether to pick convolution algo by running performance test.");
<<<<<<< HEAD
    DMLC_DECLARE_FIELD(cudnn_off).set_default(false)
    .describe("Turn off cudnn for this layer.");
=======
>>>>>>> ff5897d6
    DMLC_DECLARE_FIELD(layout)
      .add_enum("NCW", mshadow::kNCW)
      .add_enum("NCHW", mshadow::kNCHW)
      .add_enum("NCDHW", mshadow::kNCDHW)
      .add_enum("NHWC", mshadow::kNHWC)
      .add_enum("NDHWC", mshadow::kNDHWC)
      .set_default(dmlc::optional<int>())
      .describe("Set layout for input, output and weight. Empty for\n    "
                "default layout: NCW for 1d, NCHW for 2d and NCDHW for 3d.");
  }

  template<size_t ndim>
  void InferPad(TShape input, index_t (&o_pad)[ndim], index_t (&o_adj)[ndim] ) const {
    if (target_shape.ndim() != 0) {
      size_t input_ndim = input.ndim();

      for (unsigned int i = 0; i < ndim; i++) {
        // input.ndim() can be larger than ndim, in case that the complete input
        // shape was passed and not only the ndim last ones
<<<<<<< HEAD
        o_pad[i] = stride[i] * (input[(input_ndim - ndim) + i] - 1) + DilatedKernelSize(i);
=======
        o_pad[i] = stride[i] * (input[(input_ndim - ndim) + i] - 1) + kernel[i];
>>>>>>> ff5897d6

        CHECK_GE(o_pad[i], target_shape[i])
          << "too big target shape";

        o_pad[i] -= target_shape[i];
<<<<<<< HEAD
        o_adj[i] = o_pad[i] % 2;
        o_pad[i] = (o_pad[i] + 1) / 2;
=======
        o_adj[i] = o_pad[i] % 2; o_pad[i] = (o_pad[i] + 1) / 2;
>>>>>>> ff5897d6
      }
    } else {
      for (unsigned int i = 0; i < ndim; i++) {
        o_pad[i] = pad[i];
        o_adj[i] = adj[i];
      }
    }
  }

  // Adjusts kernel size for effects of dilation in the dimension `dim`.
  index_t DilatedKernelSize(int dim) const {
    return 1 + (kernel[dim] - 1) * dilate[dim];
  }
};

template<typename xpu, typename DType>
class DeconvolutionOp : public Operator {
 public:
  explicit DeconvolutionOp(DeconvolutionParam p) {
    this->param_ = p;
    // convert MBytes first to Bytes and then to elements.
    param_.workspace = (param_.workspace << 20) / sizeof(real_t);
  }

  virtual void Forward(const OpContext &ctx,
                       const std::vector<TBlob> &in_data,
                       const std::vector<OpReqType> &req,
                       const std::vector<TBlob> &out_data,
                       const std::vector<TBlob> &aux_args) {
    using namespace mshadow;
    using namespace mshadow::expr;

    if (param_.kernel.ndim() != 2) {
      LOG(FATAL) << "If not using CUDNN only 2D-Deconvolution is supported";
    }

    CHECK_EQ(req[deconv::kOut], kWriteTo);
    size_t expected = param_.no_bias ? 2 : 3;
    CHECK_EQ(in_data.size(), expected);
    CHECK_EQ(out_data.size(), 1U);
    Stream<xpu> *s = ctx.get_stream<xpu>();
    Tensor<xpu, 4, DType> data = in_data[deconv::kData].get<xpu, 4, DType>(s);
    Tensor<xpu, 4, DType> out = out_data[deconv::kOut].get<xpu, 4, DType>(s);

    index_t o_pad[2], o_adj[2];
    TShape dshape = {data.size(2), data.size(3)};
    param_.InferPad(dshape, o_pad, o_adj);

    Shape<3> wmat_shape =
        Shape3(param_.num_group,
               data.shape_[1] / param_.num_group,
               param_.num_filter / param_.num_group * param_.kernel[0] * param_.kernel[1]);
    Tensor<xpu, 3, DType> wmat =
        in_data[deconv::kWeight].get_with_shape<xpu, 3, DType>(wmat_shape, s);
#if defined(__CUDACC__)
    CHECK_EQ(s->blas_handle_ownership_, Stream<xpu>::OwnHandle)
        << "Must init CuBLAS handle in stream";
#endif
    const index_t nbatch = data.size(0);
    Tensor<xpu, 1, DType> workspace =
        ctx.requested[deconv::kTempSpace].get_space_typed<xpu, 1, DType>(
            Shape1(this->InitTemp(out.shape_, data.shape_)), s);
    for (index_t i = 0; i < nbatch; i += nstep_) {
      const index_t step = std::min(nstep_, nbatch - i);
      Tensor<xpu, 2, DType> temp_col = Tensor<xpu, 2, DType>(
                                            workspace.dptr_,
                                            Shape2(shape_colunit_[0],
                                            shape_colunit_[1] * step), s);
      Tensor<xpu, 3, DType> temp_dst = Tensor<xpu, 3, DType>(
                                           workspace.dptr_ + temp_col.shape_.Size(),
                                           Shape3(shape_dstunit_[0],
                                           shape_dstunit_[1],
                                           shape_dstunit_[2] * step), s);
      temp_dst = reshape(swapaxis<1, 0>(data.Slice(i, i + step)), temp_dst.shape_);
      if (o_pad[0] == 0 && o_pad[1] == 0) {
        temp_col = unpack_patch2col(out.Slice(i, i + step),
                                    param_.kernel[0],
                                    param_.kernel[1],
                                    param_.stride[0],
                                    param_.stride[1],
                                    param_.dilate[0],
                                    param_.dilate[1]);
      } else {
        temp_col = unpack_patch2col(pad(out.Slice(i, i + step),
                                        o_pad[0], o_pad[1]),
                                    param_.kernel[0],
                                    param_.kernel[1],
                                    param_.stride[0],
                                    param_.stride[1],
                                    param_.dilate[0],
                                    param_.dilate[1]);
      }
      const index_t gstride = temp_col.size(0) / param_.num_group;
      for (uint32_t gid = 0; gid < param_.num_group; ++gid) {
        mshadow::Tensor<xpu, 2, DType> tmpc = temp_col.Slice(gstride * gid,
                                              gstride * (gid + 1));
        tmpc = dot(wmat[gid].T(), temp_dst[gid]);
      }
      if (o_pad[0] == 0 && o_pad[1] == 0) {
        out.Slice(i, i + step) = pack_col2patch(temp_col,
                                   out.Slice(i, i + step).shape_,
                                   param_.kernel[0],
                                   param_.kernel[1],
                                   param_.stride[0],
                                   param_.stride[1],
                                   param_.dilate[0],
                                   param_.dilate[1]);
      } else {
        Shape<4> pshape = out.Slice(i, i + step).shape_;
        pshape[2] += 2 * o_pad[0];
        pshape[3] += 2 * o_pad[1];
        out.Slice(i, i + step) = crop(pack_col2patch(temp_col,
                                        pshape,
                                        param_.kernel[0],
                                        param_.kernel[1],
                                        param_.stride[0],
                                        param_.stride[1],
                                        param_.dilate[0],
                                        param_.dilate[1]),
                                        out[i][0].shape_);
      }
    }
    if (!param_.no_bias) {
      // add bias, broadcast bias to dim 1: channel
      Tensor<xpu, 1, DType> bias = in_data[deconv::kBias].get<xpu, 1, DType>(s);
      out += broadcast<1>(bias, out.shape_);
    }
  }

  virtual void Backward(const OpContext &ctx,
                        const std::vector<TBlob> &out_grad,
                        const std::vector<TBlob> &in_data,
                        const std::vector<TBlob> &out_data,
                        const std::vector<OpReqType> &req,
                        const std::vector<TBlob> &in_grad,
                        const std::vector<TBlob> &aux_args) {
    using namespace mshadow;
    using namespace mshadow::expr;
    // TODO(bing): check the BLAS Handle, be careful
    CHECK_EQ(out_grad.size(), 1U);
    size_t expected = param_.no_bias == 0 ? 3 : 2;
    CHECK(in_data.size() == expected && in_grad.size() == expected);
    CHECK_EQ(req.size(), expected);
    CHECK_EQ(in_data[deconv::kWeight].CheckContiguous(), true);
    // get data
    Stream<xpu> *s = ctx.get_stream<xpu>();
    Tensor<xpu, 4, DType> data = in_data[deconv::kData].get<xpu, 4, DType>(s);
    Tensor<xpu, 4, DType> grad = out_grad[deconv::kOut].get<xpu, 4, DType>(s);
    Tensor<xpu, 4, DType> gdata = in_grad[deconv::kData].get<xpu, 4, DType>(s);
    Shape<3> wmat_shape =
        Shape3(param_.num_group,
               data.shape_[1] / param_.num_group,
               param_.num_filter / param_.num_group * param_.kernel[0] * param_.kernel[1]);
    Tensor<xpu, 3, DType> wmat =
        in_data[deconv::kWeight].get_with_shape<xpu, 3, DType>(wmat_shape, s);
    Tensor<xpu, 3, DType> gwmat =
        in_grad[deconv::kWeight].get_with_shape<xpu, 3, DType>(wmat_shape, s);
#if defined(__CUDACC__)
    CHECK_EQ(s->blas_handle_ownership_, Stream<xpu>::OwnHandle)
        << "Must init CuBLAS handle in stream";
#endif
    index_t o_pad[2], o_adj[2];
    TShape dshape = {data.size(2), data.size(3)};
    param_.InferPad(dshape, o_pad, o_adj);

    const index_t nbatch = data.size(0);
    Tensor<xpu, 1, DType> workspace =
        ctx.requested[deconv::kTempSpace].get_space_typed<xpu, 1, DType>(
            Shape1(this->InitTemp(grad.shape_, data.shape_)), s);
    for (index_t i = 0; i < nbatch; i += nstep_) {
      const index_t step = std::min(nstep_, nbatch - i);
      Tensor<xpu, 2, DType> temp_col = Tensor<xpu, 2, DType>(
                                           workspace.dptr_,
                                           Shape2(shape_colunit_[0],
                                           shape_colunit_[1] * step), s);
      Tensor<xpu, 3, DType> temp_dst = Tensor<xpu, 3, DType>(
                                           workspace.dptr_ + temp_col.shape_.Size(),
                                           Shape3(shape_dstunit_[0],
                                           shape_dstunit_[1],
                                           shape_dstunit_[2] * step), s);
      temp_dst = reshape(swapaxis<1, 0>(data.Slice(i, i + step)), temp_dst.shape_);
      if (o_pad[0] == 0 && o_pad[1] == 0) {
        temp_col = unpack_patch2col(grad.Slice(i, i + step),
                                     param_.kernel[0],
                                     param_.kernel[1],
                                     param_.stride[0],
                                     param_.stride[1],
                                     param_.dilate[0],
                                     param_.dilate[1]);
      } else {
        temp_col = unpack_patch2col(pad(grad.Slice(i, i + step), o_pad[0], o_pad[1]),
                                     param_.kernel[0],
                                     param_.kernel[1],
                                     param_.stride[0],
                                     param_.stride[1],
                                     param_.dilate[0],
                                     param_.dilate[1]);
      }
      const index_t gstride = temp_col.size(0) / param_.num_group;
      for (uint32_t gid = 0; gid < param_.num_group; ++gid) {
        Tensor<xpu, 2, DType> tmpc = temp_col.Slice(gstride * gid, gstride * (gid + 1));
        if (i == 0) {
          Tensor<xpu, 2, DType> tmp_gwmat = gwmat[gid];
          Assign(tmp_gwmat, req[deconv::kWeight], dot(temp_dst[gid], tmpc.T()));
        } else {
          gwmat[gid] += dot(temp_dst[gid], tmpc.T());
        }
      }
      if (req[deconv::kData] == kWriteTo || req[deconv::kData] == kWriteInplace
                                         || req[deconv::kData] == kAddTo) {
        for (uint32_t gid = 0; gid < param_.num_group; ++gid) {
          Tensor<xpu, 2, DType> tmpc = temp_col.Slice(gstride * gid, gstride * (gid + 1));
          temp_dst[gid] = dot(wmat[gid], tmpc);
        }
        Assign(gdata.Slice(i, i + step),
               req[deconv::kData],
               (swapaxis<1, 0>(reshape(temp_dst,
                                      mshadow::Shape4(gdata.shape_[1],
                                                      step,
                                                      gdata.size(2),
                                                      gdata.size(3))))));
      }
    }
    if (!param_.no_bias) {
      Tensor<xpu, 1, DType> gbias = in_grad[deconv::kBias].get<xpu, 1, DType>(s);
      Assign(gbias, req[deconv::kBias], sumall_except_dim<1>(grad));
    }
  }

 private:
  inline index_t InitTemp(const mshadow::Shape<4> &ishape,
                          const mshadow::Shape<4> &oshape) {
    const int ksize_y = param_.kernel[0];
    const int ksize_x = param_.kernel[1];
    shape_colunit_ = mshadow::Shape2(ishape[1] * ksize_y * ksize_x,
                                     oshape[2] * oshape[3]);
    shape_dstunit_ = mshadow::Shape3(param_.num_group,
                                     oshape[1] / param_.num_group,
                                     oshape[2] * oshape[3]);
    // See convolution for workspace calculations
    nstep_ = std::max(
        std::min(
            static_cast<index_t>(
                param_.workspace / (shape_colunit_.Size() + shape_dstunit_.Size())),
            ishape[0]),
        1U);

    mshadow::Shape<2> scol = mshadow::Shape2(shape_colunit_[0],
                                             shape_colunit_[1] * nstep_);
    mshadow::Shape<3> sdst = mshadow::Shape3(shape_dstunit_[0],
                                             shape_dstunit_[1],
                                             shape_dstunit_[2] * nstep_);
    index_t required_size = scol.Size() + sdst.Size();
    CHECK_GE(param_.workspace, required_size)
      << "\nMinimum workspace size: " << required_size * sizeof(DType) << " Bytes\n"
      << "Given: " << param_.workspace * sizeof(DType);
    return required_size;
  }

  DeconvolutionParam param_;
  mshadow::Shape<2> shape_colunit_;
  mshadow::Shape<3> shape_dstunit_;
  index_t nstep_;
};  // class DeconvolutionOp

template<typename xpu>
Operator* CreateOp(DeconvolutionParam param, int dtype,
                   std::vector<TShape> *in_shape,
                   std::vector<TShape> *out_shape,
                   Context ctx);

#if DMLC_USE_CXX11
class DeconvolutionProp : public OperatorProperty {
 public:
  std::vector<std::string> ListArguments() const override {
    if (!param_.no_bias) {
      return {"data", "weight", "bias"};
    } else {
      return {"data", "weight"};
    }
  }

  void Init(const std::vector<std::pair<std::string, std::string> >& kwargs) override {
    using namespace mshadow;
    param_.Init(kwargs);
    if (param_.kernel.ndim() == 1) {
      param_.layout = param_.layout? param_.layout.value() : mshadow::kNCW;
      if (param_.stride.ndim() == 0) param_.stride = Shape1(1);
<<<<<<< HEAD
      if (param_.dilate.ndim() == 0) param_.dilate = Shape1(1);
=======
>>>>>>> ff5897d6
      if (param_.pad.ndim() == 0) param_.pad = Shape1(0);
      if (param_.adj.ndim() == 0) param_.adj = Shape1(0);
    } else if (param_.kernel.ndim() == 2) {
      param_.layout = param_.layout ? param_.layout.value() : mshadow::kNCHW;
      if (param_.stride.ndim() == 0) param_.stride = Shape2(1, 1);
<<<<<<< HEAD
      if (param_.dilate.ndim() == 0) param_.dilate = Shape2(1, 1);
=======
>>>>>>> ff5897d6
      if (param_.pad.ndim() == 0) param_.pad = Shape2(0, 0);
      if (param_.adj.ndim() == 0) param_.adj = Shape2(0, 0);
    } else {
      CHECK_EQ(param_.kernel.ndim(), 3U) << param_.kernel.ndim() << "D deconvolution not supported";
      param_.layout = param_.layout ? param_.layout.value(): mshadow::kNCDHW;
      if (param_.stride.ndim() == 0) param_.stride = Shape3(1, 1, 1);
<<<<<<< HEAD
      if (param_.dilate.ndim() == 0) param_.dilate = Shape3(1, 1, 1);
=======
>>>>>>> ff5897d6
      if (param_.pad.ndim() == 0) param_.pad = Shape3(0, 0, 0);
      if (param_.adj.ndim() == 0) param_.adj = Shape3(0, 0, 0);
    }
  }

  std::map<std::string, std::string> GetParams() const override {
    return param_.__DICT__();
  }

  bool InferShape(std::vector<TShape> *in_shape,
                  std::vector<TShape> *out_shape,
                  std::vector<TShape> *aux_shape) const override {
#if MXNET_USE_CUDNN == 0
    if (param_.kernel.ndim() != 2) {
      LOG(FATAL) << "If not using CUDNN only 2D-Deconvolution is supported";
      return false;
    }
#endif  // CUDNN

    using namespace mshadow;
    if (!param_.no_bias) {
      CHECK_EQ(in_shape->size(), 3U) << "Input:[data, weight, bias]";
    } else {
      CHECK_EQ(in_shape->size(), 2U) << "Input:[data, weight]";
    }
    out_shape->resize(1, TShape());
    const TShape &dshape = (*in_shape)[deconv::kData];
    if (dshape.ndim() ==  0) return false;

    if (param_.kernel.ndim() == 1) {
<<<<<<< HEAD
      // 1d conv
      CHECK_EQ(dshape.ndim(), 3U) << "Input data should be 3D in batch-num_filter-x";
=======
      CHECK_EQ(dshape.ndim(), 3) \
        << "Input data should be 3D in batch-num_filter-x";
>>>>>>> ff5897d6
      Shape<3> dshape_ncw = ConvertLayout(dshape.get<3>(), param_.layout.value(), kNCW);
      Shape<3> wshape = Shape3(dshape_ncw[1], param_.num_filter / param_.num_group,
                               param_.kernel[0]);
      wshape = ConvertLayout(wshape, kNCW, param_.layout.value());
      SHAPE_ASSIGN_CHECK(*in_shape, deconv::kWeight, wshape);
      if (!param_.no_bias) {
        SHAPE_ASSIGN_CHECK(*in_shape, deconv::kBias, Shape1(param_.num_filter));
      }

<<<<<<< HEAD
      const index_t dilated_ksize_x = param_.DilatedKernelSize(0);
=======
      const index_t ksize_x = static_cast<index_t>(param_.kernel[0]);
>>>>>>> ff5897d6

      index_t o_pad[1];
      index_t o_adj[1];
      param_.InferPad(dshape_ncw, o_pad, o_adj);

      CHECK_EQ(dshape_ncw[1] % param_.num_group, 0U) \
        << "input num_filter must divide group size";
      CHECK_EQ(param_.num_filter % param_.num_group, 0U) \
        << "output num_filter must divide group size";
      CHECK_GT(param_.kernel.Size(), 0U) \
        << "incorrect kernel size: " << param_.kernel;
      CHECK_GT(param_.stride.Size(), 0U) \
        << "incorrect stride size: " << param_.stride;
<<<<<<< HEAD
      CHECK_GT(param_.dilate.Size(), 0U) \
        << "incorrect dilate size: " << param_.dilate;

      CHECK_GE(param_.stride[0]-1, o_adj[0]) << "adj(x) must be samller than stride[0]";
=======

      CHECK_GE(ksize_x-1, o_adj[0]) << "adj(x) must be samller than kernel(w)";
>>>>>>> ff5897d6

      Shape<3> oshape;
      oshape[0] = dshape_ncw[0];
      oshape[1] = param_.num_filter;
<<<<<<< HEAD
      oshape[2] = param_.stride[0] * (dshape_ncw[2] - 1) +
        dilated_ksize_x - 2 * o_pad[0] + o_adj[0];

      if (param_.target_shape[0] > 0) {
        CHECK_EQ(param_.target_shape[0], oshape[2]) \
          << "param_.target_shape[0] was not reasonable, please set it carefully";
=======
      oshape[2] = param_.stride[0] * (dshape_ncw[2] - 1) + ksize_x - 2 * o_pad[0] + o_adj[0];

      if (param_.target_shape[0] > 0) {
        CHECK_EQ(param_.target_shape[0], oshape[2]) \
          << "param_.target_shape[0] was not reasonable, please it carefully";
>>>>>>> ff5897d6
      }

      SHAPE_ASSIGN_CHECK(*out_shape, 0, ConvertLayout(oshape, kNCW, param_.layout.value()));

      return true;
    } else if (param_.kernel.ndim() == 2) {
<<<<<<< HEAD
      // 2d conv
      CHECK_EQ(dshape.ndim(), 4U) \
        << "Input data should be 4D in batch-num_filter-y-x";
      Shape<4> dshape_nchw = ConvertLayout(dshape.get<4>(), param_.layout.value(), kNCHW);
      Shape<4> wshape = Shape4(dshape_nchw[1],
                               param_.num_filter / param_.num_group,
=======
      CHECK_EQ(dshape.ndim(), 4U) \
        << "Input data should be 4D in batch-num_filter-y-x";
      Shape<4> dshape_nchw = ConvertLayout(dshape.get<4>(), param_.layout.value(), kNCHW);
      Shape<4> wshape = Shape4(dshape_nchw[1], param_.num_filter / param_.num_group,
>>>>>>> ff5897d6
                               param_.kernel[0], param_.kernel[1]);
      wshape = ConvertLayout(wshape, kNCHW, param_.layout.value());
      SHAPE_ASSIGN_CHECK(*in_shape, deconv::kWeight, wshape);
      if (!param_.no_bias) {
        SHAPE_ASSIGN_CHECK(*in_shape, deconv::kBias, Shape1(param_.num_filter));
      }

<<<<<<< HEAD
      const index_t dilated_ksize_y = param_.DilatedKernelSize(0);
      const index_t dilated_ksize_x = param_.DilatedKernelSize(1);
=======
      const index_t ksize_y = static_cast<index_t>(param_.kernel[0]);
      const index_t ksize_x = static_cast<index_t>(param_.kernel[1]);
>>>>>>> ff5897d6

      index_t o_pad[2];
      index_t o_adj[2];
      param_.InferPad(dshape_nchw, o_pad, o_adj);

      CHECK_EQ(dshape_nchw[1] % param_.num_group, 0U) \
<<<<<<< HEAD
        << "input num_filter must divide group size";
      CHECK_EQ(param_.num_filter % param_.num_group, 0U) \
        << "output num_filter must divide group size";
      CHECK_GT(param_.kernel.Size(), 0U) \
        << "incorrect kernel size: " << param_.kernel;
      CHECK_GT(param_.stride.Size(), 0U) \
        << "incorrect stride size: " << param_.stride;
      CHECK_GT(param_.dilate.Size(), 0U) \
          << "incorrect dilate size: " << param_.dilate;

      CHECK_GE(param_.stride[0]-1, o_adj[0]) << "adj(y) must be samller than stride[0]";
      CHECK_GE(param_.stride[1]-1, o_adj[1]) << "adj(x) must be samller than stride[1]";

      Shape<4> oshape;
      oshape[0] = dshape_nchw[0];
      oshape[1] = param_.num_filter;
      oshape[2] = param_.stride[0] * (dshape_nchw[2] - 1) +
        dilated_ksize_y - 2 * o_pad[0] + o_adj[0];
      oshape[3] = param_.stride[1] * (dshape_nchw[3] - 1) +
        dilated_ksize_x - 2 * o_pad[1] + o_adj[1];

      if (param_.target_shape[0] > 0) {
        CHECK_EQ(param_.target_shape[0], oshape[2]) \
          << "param_.target_shape[0] was not reasonable, please set it carefully";
      }
      if (param_.target_shape[1] > 0) {
        CHECK_EQ(param_.target_shape[1], oshape[3]) \
          << "param_.target_shape[1] was not reasonable, please set it carefully";
      }

      SHAPE_ASSIGN_CHECK(*out_shape, 0, ConvertLayout(oshape, kNCHW, param_.layout.value()));

      return true;
    } else if (param_.kernel.ndim() == 3) {
      // 3d conv
      CHECK_EQ(dshape.ndim(), 5U) \
        << "Input data should be 5D in batch-num_filter-depth-y-x";
      Shape<5> dshape_ncdhw = ConvertLayout(dshape.get<5>(), param_.layout.value(), kNCDHW);
      Shape<5> wshape = Shape5(dshape_ncdhw[1], param_.num_filter / param_.num_group,
                               param_.kernel[0], param_.kernel[1], param_.kernel[2]);
      wshape = ConvertLayout(wshape, kNCDHW, param_.layout.value());
      SHAPE_ASSIGN_CHECK(*in_shape, deconv::kWeight, wshape);
      if (!param_.no_bias) {
        SHAPE_ASSIGN_CHECK(*in_shape, deconv::kBias, Shape1(param_.num_filter));
      }

      // Note: 3D dilation currently not supported.
      // Calculations below done to preserve symmetry with 1D/2D code.
      const index_t dilated_ksize_d = param_.DilatedKernelSize(0);
      const index_t dilated_ksize_y = param_.DilatedKernelSize(1);
      const index_t dilated_ksize_x = param_.DilatedKernelSize(2);

      index_t o_pad[3];
      index_t o_adj[3];
      param_.InferPad(dshape_ncdhw, o_pad, o_adj);

      CHECK_EQ(dshape_ncdhw[1] % param_.num_group, 0U) \
=======
>>>>>>> ff5897d6
        << "input num_filter must divide group size";
      CHECK_EQ(param_.num_filter % param_.num_group, 0U) \
        << "output num_filter must divide group size";
      CHECK_GT(param_.kernel.Size(), 0U) \
        << "incorrect kernel size: " << param_.kernel;
      CHECK_GT(param_.stride.Size(), 0U) \
        << "incorrect stride size: " << param_.stride;
<<<<<<< HEAD
      CHECK_GT(param_.dilate.Size(), 0U) \
        << "incorrect dilate size: " << param_.dilate;
      CHECK_EQ(param_.dilate.Size(), 1U)
        << "Dilate is not supported in 3d deconvolution";

      CHECK_GE(param_.stride[0]-1, o_adj[0]) << "adj(d) must be samller than stride[0]";
      CHECK_GE(param_.stride[1]-1, o_adj[1]) << "adj(y) must be samller than stride[1]";
      CHECK_GE(param_.stride[2]-1, o_adj[2]) << "adj(x) must be samller than stride[2]";
=======

      CHECK_GE(ksize_y-1, o_adj[0]) << "adj(y) must be samller than kernel(h)";
      CHECK_GE(ksize_x-1, o_adj[1]) << "adj(x) must be samller than kernel(w)";

      Shape<4> oshape;
      oshape[0] = dshape_nchw[0];
      oshape[1] = param_.num_filter;
      oshape[2] = param_.stride[0] * (dshape_nchw[2] - 1) + ksize_y - 2 * o_pad[0] + o_adj[0];
      oshape[3] = param_.stride[1] * (dshape_nchw[3] - 1) + ksize_x - 2 * o_pad[1] + o_adj[1];

      if (param_.target_shape[0] > 0) {
        CHECK_EQ(param_.target_shape[0], oshape[2]) \
          << "param_.target_shape[0] was not reasonable, please it carefully";
      }
      if (param_.target_shape[1] > 0) {
        CHECK_EQ(param_.target_shape[1], oshape[3]) \
          << "param_.target_shape[1] was not reasonable, please set it carefully";
      }

      SHAPE_ASSIGN_CHECK(*out_shape, 0, ConvertLayout(oshape, kNCHW, param_.layout.value()));

      return true;
    } else if (param_.kernel.ndim() == 3) {
      CHECK_EQ(dshape.ndim(), 5U) \
        << "Input data should be 5D in batch-num_filter-depth-y-x";
      Shape<5> dshape_ncdhw = ConvertLayout(dshape.get<5>(), param_.layout.value(), kNCDHW);
      Shape<5> wshape = Shape5(dshape_ncdhw[1], param_.num_filter / param_.num_group,
                               param_.kernel[0], param_.kernel[1], param_.kernel[2]);
      wshape = ConvertLayout(wshape, kNCDHW, param_.layout.value());
      SHAPE_ASSIGN_CHECK(*in_shape, deconv::kWeight, wshape);
      if (!param_.no_bias) {
        SHAPE_ASSIGN_CHECK(*in_shape, deconv::kBias, Shape1(param_.num_filter));
      }

      const index_t ksize_d = static_cast<index_t>(param_.kernel[0]);
      const index_t ksize_y = static_cast<index_t>(param_.kernel[1]);
      const index_t ksize_x = static_cast<index_t>(param_.kernel[2]);

      index_t o_pad[3];
      index_t o_adj[3];
      param_.InferPad(dshape_ncdhw, o_pad, o_adj);

      CHECK_EQ(dshape_ncdhw[1] % param_.num_group, 0U) \
        << "input num_filter must divide group size";
      CHECK_EQ(param_.num_filter % param_.num_group, 0U) \
        << "output num_filter must divide group size";
      CHECK_GT(param_.kernel.Size(), 0U) \
        << "incorrect kernel size: " << param_.kernel;
      CHECK_GT(param_.stride.Size(), 0U) \
        << "incorrect stride size: " << param_.stride;

      CHECK_GE(ksize_d-1, o_adj[0]) << "adj(d) must be samller than kernel(d)";
      CHECK_GE(ksize_y-1, o_adj[1]) << "adj(y) must be samller than kernel(h)";
      CHECK_GE(ksize_x-1, o_adj[2]) << "adj(x) must be samller than kernel(w)";
>>>>>>> ff5897d6

      Shape<5> oshape;
      oshape[0] = dshape_ncdhw[0];
      oshape[1] = param_.num_filter;
<<<<<<< HEAD
      oshape[2] = param_.stride[0] * (dshape_ncdhw[2] - 1) +
        dilated_ksize_d - 2 * o_pad[0] + o_adj[0];
      oshape[3] = param_.stride[1] * (dshape_ncdhw[3] - 1) +
        dilated_ksize_y - 2 * o_pad[1] + o_adj[1];
      oshape[4] = param_.stride[2] * (dshape_ncdhw[4] - 1) +
        dilated_ksize_x - 2 * o_pad[2] + o_adj[2];
=======
      oshape[2] = param_.stride[0] * (dshape_ncdhw[2] - 1) + ksize_d - 2 * o_pad[0] + o_adj[0];
      oshape[3] = param_.stride[1] * (dshape_ncdhw[3] - 1) + ksize_y - 2 * o_pad[1] + o_adj[1];
      oshape[4] = param_.stride[2] * (dshape_ncdhw[4] - 1) + ksize_x - 2 * o_pad[2] + o_adj[2];
>>>>>>> ff5897d6

      if (param_.target_shape[0] > 0) {
        CHECK_EQ(param_.target_shape[0], oshape[2]) \
          << "param_.target_shape[0] was not reasonable, please it carefully";
      }
      if (param_.target_shape[1] > 0) {
        CHECK_EQ(param_.target_shape[1], oshape[3]) \
          << "param_.target_shape[1] was not reasonable, please set it carefully";
      }
      if (param_.target_shape[2] > 0) {
        CHECK_EQ(param_.target_shape[2], oshape[4]) \
          << "param_.target_shape[2] was not reasonable, please set it carefully";
      }

      SHAPE_ASSIGN_CHECK(*out_shape, 0, ConvertLayout(oshape, kNCDHW, param_.layout.value()));

      return true;
    } else {
      LOG(FATAL) << "Unknown convolution type";
      return false;
<<<<<<< HEAD
    }
    if (param_.target_shape[1] > 0) {
      CHECK_EQ(param_.target_shape[1], (*out_shape)[deconv::kOut][3]) \
          << "param_.target_shape[1] was not reasonable, pelase set it carefully";
=======
>>>>>>> ff5897d6
    }
  }

  bool InferType(std::vector<int> *in_type,
                 std::vector<int> *out_type,
                 std::vector<int> *aux_type) const override {
    CHECK_GE(in_type->size(), 1U);
    int dtype = (*in_type)[0];
    CHECK_NE(dtype, -1) << "First input must have specified type";
    for (index_t i = 0; i < in_type->size(); ++i) {
      if ((*in_type)[i] == -1) {
        (*in_type)[i] = dtype;
      } else {
        CHECK_EQ((*in_type)[i], dtype) << "This layer requires uniform type. "
                                       << "Expected " << dtype << " v.s. given "
                                       << (*in_type)[i] << " at " << ListArguments()[i];
      }
    }
    out_type->clear();
    out_type->push_back(dtype);
    return true;
  }

  OperatorProperty* Copy() const override {
    auto ptr = new DeconvolutionProp();
    ptr->param_ = param_;
    return ptr;
  }

  std::string TypeString() const override {
    return "Deconvolution";
  }

  std::vector<int> DeclareBackwardDependency(
    const std::vector<int> &out_grad,
    const std::vector<int> &in_data,
    const std::vector<int> &out_data) const override {
    return {out_grad[deconv::kOut], in_data[deconv::kData], in_data[deconv::kWeight]};
  }

  std::vector<ResourceRequest> ForwardResource(
      const std::vector<TShape> &in_shape) const override {
    return {ResourceRequest::kTempSpace};
  }

  std::vector<ResourceRequest> BackwardResource(
      const std::vector<TShape> &in_shape) const override {
    return {ResourceRequest::kTempSpace};
  }

  Operator* CreateOperator(Context ctx) const override {
    LOG(FATAL) << "Not Implemented";
    return NULL;
  }

  Operator* CreateOperatorEx(Context ctx, std::vector<TShape> *in_shape,
                             std::vector<int> *in_type) const override;

 private:
  DeconvolutionParam param_;
};  // class DeconvolutionProp
#endif  // DMLC_USE_CXX11
}  // namespace op
}  // namespace mxnet
#endif  // MXNET_OPERATOR_DECONVOLUTION_INL_H_<|MERGE_RESOLUTION|>--- conflicted
+++ resolved
@@ -40,20 +40,14 @@
   uint64_t workspace;
   bool no_bias;
   dmlc::optional<int> cudnn_tune;
-<<<<<<< HEAD
   bool cudnn_off;
-=======
->>>>>>> ff5897d6
   dmlc::optional<int> layout;
   DMLC_DECLARE_PARAMETER(DeconvolutionParam) {
     DMLC_DECLARE_FIELD(kernel).describe("deconvolution kernel size: (h, w) or (d, h, w)");
     DMLC_DECLARE_FIELD(stride).set_default(TShape())
         .describe("deconvolution stride: (h, w) or (d, h, w)");
-<<<<<<< HEAD
     DMLC_DECLARE_FIELD(dilate).set_default(TShape())
     .describe("deconvolution dilate: (h, w) or (d, h, w)");
-=======
->>>>>>> ff5897d6
     DMLC_DECLARE_FIELD(pad).set_default(TShape())
         .describe("pad for deconvolution: (h, w) or (d, h, w). "
                   "A good number is : (kernel-1)/2. "
@@ -79,11 +73,8 @@
       .add_enum("fastest", deconv::kFastest)
       .set_default(dmlc::optional<int>())
       .describe("Whether to pick convolution algo by running performance test.");
-<<<<<<< HEAD
     DMLC_DECLARE_FIELD(cudnn_off).set_default(false)
     .describe("Turn off cudnn for this layer.");
-=======
->>>>>>> ff5897d6
     DMLC_DECLARE_FIELD(layout)
       .add_enum("NCW", mshadow::kNCW)
       .add_enum("NCHW", mshadow::kNCHW)
@@ -103,22 +94,14 @@
       for (unsigned int i = 0; i < ndim; i++) {
         // input.ndim() can be larger than ndim, in case that the complete input
         // shape was passed and not only the ndim last ones
-<<<<<<< HEAD
         o_pad[i] = stride[i] * (input[(input_ndim - ndim) + i] - 1) + DilatedKernelSize(i);
-=======
-        o_pad[i] = stride[i] * (input[(input_ndim - ndim) + i] - 1) + kernel[i];
->>>>>>> ff5897d6
 
         CHECK_GE(o_pad[i], target_shape[i])
           << "too big target shape";
 
         o_pad[i] -= target_shape[i];
-<<<<<<< HEAD
         o_adj[i] = o_pad[i] % 2;
         o_pad[i] = (o_pad[i] + 1) / 2;
-=======
-        o_adj[i] = o_pad[i] % 2; o_pad[i] = (o_pad[i] + 1) / 2;
->>>>>>> ff5897d6
       }
     } else {
       for (unsigned int i = 0; i < ndim; i++) {
@@ -407,29 +390,20 @@
     if (param_.kernel.ndim() == 1) {
       param_.layout = param_.layout? param_.layout.value() : mshadow::kNCW;
       if (param_.stride.ndim() == 0) param_.stride = Shape1(1);
-<<<<<<< HEAD
       if (param_.dilate.ndim() == 0) param_.dilate = Shape1(1);
-=======
->>>>>>> ff5897d6
       if (param_.pad.ndim() == 0) param_.pad = Shape1(0);
       if (param_.adj.ndim() == 0) param_.adj = Shape1(0);
     } else if (param_.kernel.ndim() == 2) {
       param_.layout = param_.layout ? param_.layout.value() : mshadow::kNCHW;
       if (param_.stride.ndim() == 0) param_.stride = Shape2(1, 1);
-<<<<<<< HEAD
       if (param_.dilate.ndim() == 0) param_.dilate = Shape2(1, 1);
-=======
->>>>>>> ff5897d6
       if (param_.pad.ndim() == 0) param_.pad = Shape2(0, 0);
       if (param_.adj.ndim() == 0) param_.adj = Shape2(0, 0);
     } else {
       CHECK_EQ(param_.kernel.ndim(), 3U) << param_.kernel.ndim() << "D deconvolution not supported";
       param_.layout = param_.layout ? param_.layout.value(): mshadow::kNCDHW;
       if (param_.stride.ndim() == 0) param_.stride = Shape3(1, 1, 1);
-<<<<<<< HEAD
       if (param_.dilate.ndim() == 0) param_.dilate = Shape3(1, 1, 1);
-=======
->>>>>>> ff5897d6
       if (param_.pad.ndim() == 0) param_.pad = Shape3(0, 0, 0);
       if (param_.adj.ndim() == 0) param_.adj = Shape3(0, 0, 0);
     }
@@ -460,13 +434,8 @@
     if (dshape.ndim() ==  0) return false;
 
     if (param_.kernel.ndim() == 1) {
-<<<<<<< HEAD
       // 1d conv
       CHECK_EQ(dshape.ndim(), 3U) << "Input data should be 3D in batch-num_filter-x";
-=======
-      CHECK_EQ(dshape.ndim(), 3) \
-        << "Input data should be 3D in batch-num_filter-x";
->>>>>>> ff5897d6
       Shape<3> dshape_ncw = ConvertLayout(dshape.get<3>(), param_.layout.value(), kNCW);
       Shape<3> wshape = Shape3(dshape_ncw[1], param_.num_filter / param_.num_group,
                                param_.kernel[0]);
@@ -476,11 +445,7 @@
         SHAPE_ASSIGN_CHECK(*in_shape, deconv::kBias, Shape1(param_.num_filter));
       }
 
-<<<<<<< HEAD
       const index_t dilated_ksize_x = param_.DilatedKernelSize(0);
-=======
-      const index_t ksize_x = static_cast<index_t>(param_.kernel[0]);
->>>>>>> ff5897d6
 
       index_t o_pad[1];
       index_t o_adj[1];
@@ -494,52 +459,32 @@
         << "incorrect kernel size: " << param_.kernel;
       CHECK_GT(param_.stride.Size(), 0U) \
         << "incorrect stride size: " << param_.stride;
-<<<<<<< HEAD
       CHECK_GT(param_.dilate.Size(), 0U) \
         << "incorrect dilate size: " << param_.dilate;
 
       CHECK_GE(param_.stride[0]-1, o_adj[0]) << "adj(x) must be samller than stride[0]";
-=======
-
-      CHECK_GE(ksize_x-1, o_adj[0]) << "adj(x) must be samller than kernel(w)";
->>>>>>> ff5897d6
 
       Shape<3> oshape;
       oshape[0] = dshape_ncw[0];
       oshape[1] = param_.num_filter;
-<<<<<<< HEAD
       oshape[2] = param_.stride[0] * (dshape_ncw[2] - 1) +
         dilated_ksize_x - 2 * o_pad[0] + o_adj[0];
 
       if (param_.target_shape[0] > 0) {
         CHECK_EQ(param_.target_shape[0], oshape[2]) \
           << "param_.target_shape[0] was not reasonable, please set it carefully";
-=======
-      oshape[2] = param_.stride[0] * (dshape_ncw[2] - 1) + ksize_x - 2 * o_pad[0] + o_adj[0];
-
-      if (param_.target_shape[0] > 0) {
-        CHECK_EQ(param_.target_shape[0], oshape[2]) \
-          << "param_.target_shape[0] was not reasonable, please it carefully";
->>>>>>> ff5897d6
       }
 
       SHAPE_ASSIGN_CHECK(*out_shape, 0, ConvertLayout(oshape, kNCW, param_.layout.value()));
 
       return true;
     } else if (param_.kernel.ndim() == 2) {
-<<<<<<< HEAD
       // 2d conv
       CHECK_EQ(dshape.ndim(), 4U) \
         << "Input data should be 4D in batch-num_filter-y-x";
       Shape<4> dshape_nchw = ConvertLayout(dshape.get<4>(), param_.layout.value(), kNCHW);
       Shape<4> wshape = Shape4(dshape_nchw[1],
                                param_.num_filter / param_.num_group,
-=======
-      CHECK_EQ(dshape.ndim(), 4U) \
-        << "Input data should be 4D in batch-num_filter-y-x";
-      Shape<4> dshape_nchw = ConvertLayout(dshape.get<4>(), param_.layout.value(), kNCHW);
-      Shape<4> wshape = Shape4(dshape_nchw[1], param_.num_filter / param_.num_group,
->>>>>>> ff5897d6
                                param_.kernel[0], param_.kernel[1]);
       wshape = ConvertLayout(wshape, kNCHW, param_.layout.value());
       SHAPE_ASSIGN_CHECK(*in_shape, deconv::kWeight, wshape);
@@ -547,20 +492,14 @@
         SHAPE_ASSIGN_CHECK(*in_shape, deconv::kBias, Shape1(param_.num_filter));
       }
 
-<<<<<<< HEAD
       const index_t dilated_ksize_y = param_.DilatedKernelSize(0);
       const index_t dilated_ksize_x = param_.DilatedKernelSize(1);
-=======
-      const index_t ksize_y = static_cast<index_t>(param_.kernel[0]);
-      const index_t ksize_x = static_cast<index_t>(param_.kernel[1]);
->>>>>>> ff5897d6
 
       index_t o_pad[2];
       index_t o_adj[2];
       param_.InferPad(dshape_nchw, o_pad, o_adj);
 
       CHECK_EQ(dshape_nchw[1] % param_.num_group, 0U) \
-<<<<<<< HEAD
         << "input num_filter must divide group size";
       CHECK_EQ(param_.num_filter % param_.num_group, 0U) \
         << "output num_filter must divide group size";
@@ -618,8 +557,6 @@
       param_.InferPad(dshape_ncdhw, o_pad, o_adj);
 
       CHECK_EQ(dshape_ncdhw[1] % param_.num_group, 0U) \
-=======
->>>>>>> ff5897d6
         << "input num_filter must divide group size";
       CHECK_EQ(param_.num_filter % param_.num_group, 0U) \
         << "output num_filter must divide group size";
@@ -627,7 +564,6 @@
         << "incorrect kernel size: " << param_.kernel;
       CHECK_GT(param_.stride.Size(), 0U) \
         << "incorrect stride size: " << param_.stride;
-<<<<<<< HEAD
       CHECK_GT(param_.dilate.Size(), 0U) \
         << "incorrect dilate size: " << param_.dilate;
       CHECK_EQ(param_.dilate.Size(), 1U)
@@ -636,78 +572,16 @@
       CHECK_GE(param_.stride[0]-1, o_adj[0]) << "adj(d) must be samller than stride[0]";
       CHECK_GE(param_.stride[1]-1, o_adj[1]) << "adj(y) must be samller than stride[1]";
       CHECK_GE(param_.stride[2]-1, o_adj[2]) << "adj(x) must be samller than stride[2]";
-=======
-
-      CHECK_GE(ksize_y-1, o_adj[0]) << "adj(y) must be samller than kernel(h)";
-      CHECK_GE(ksize_x-1, o_adj[1]) << "adj(x) must be samller than kernel(w)";
-
-      Shape<4> oshape;
-      oshape[0] = dshape_nchw[0];
-      oshape[1] = param_.num_filter;
-      oshape[2] = param_.stride[0] * (dshape_nchw[2] - 1) + ksize_y - 2 * o_pad[0] + o_adj[0];
-      oshape[3] = param_.stride[1] * (dshape_nchw[3] - 1) + ksize_x - 2 * o_pad[1] + o_adj[1];
-
-      if (param_.target_shape[0] > 0) {
-        CHECK_EQ(param_.target_shape[0], oshape[2]) \
-          << "param_.target_shape[0] was not reasonable, please it carefully";
-      }
-      if (param_.target_shape[1] > 0) {
-        CHECK_EQ(param_.target_shape[1], oshape[3]) \
-          << "param_.target_shape[1] was not reasonable, please set it carefully";
-      }
-
-      SHAPE_ASSIGN_CHECK(*out_shape, 0, ConvertLayout(oshape, kNCHW, param_.layout.value()));
-
-      return true;
-    } else if (param_.kernel.ndim() == 3) {
-      CHECK_EQ(dshape.ndim(), 5U) \
-        << "Input data should be 5D in batch-num_filter-depth-y-x";
-      Shape<5> dshape_ncdhw = ConvertLayout(dshape.get<5>(), param_.layout.value(), kNCDHW);
-      Shape<5> wshape = Shape5(dshape_ncdhw[1], param_.num_filter / param_.num_group,
-                               param_.kernel[0], param_.kernel[1], param_.kernel[2]);
-      wshape = ConvertLayout(wshape, kNCDHW, param_.layout.value());
-      SHAPE_ASSIGN_CHECK(*in_shape, deconv::kWeight, wshape);
-      if (!param_.no_bias) {
-        SHAPE_ASSIGN_CHECK(*in_shape, deconv::kBias, Shape1(param_.num_filter));
-      }
-
-      const index_t ksize_d = static_cast<index_t>(param_.kernel[0]);
-      const index_t ksize_y = static_cast<index_t>(param_.kernel[1]);
-      const index_t ksize_x = static_cast<index_t>(param_.kernel[2]);
-
-      index_t o_pad[3];
-      index_t o_adj[3];
-      param_.InferPad(dshape_ncdhw, o_pad, o_adj);
-
-      CHECK_EQ(dshape_ncdhw[1] % param_.num_group, 0U) \
-        << "input num_filter must divide group size";
-      CHECK_EQ(param_.num_filter % param_.num_group, 0U) \
-        << "output num_filter must divide group size";
-      CHECK_GT(param_.kernel.Size(), 0U) \
-        << "incorrect kernel size: " << param_.kernel;
-      CHECK_GT(param_.stride.Size(), 0U) \
-        << "incorrect stride size: " << param_.stride;
-
-      CHECK_GE(ksize_d-1, o_adj[0]) << "adj(d) must be samller than kernel(d)";
-      CHECK_GE(ksize_y-1, o_adj[1]) << "adj(y) must be samller than kernel(h)";
-      CHECK_GE(ksize_x-1, o_adj[2]) << "adj(x) must be samller than kernel(w)";
->>>>>>> ff5897d6
 
       Shape<5> oshape;
       oshape[0] = dshape_ncdhw[0];
       oshape[1] = param_.num_filter;
-<<<<<<< HEAD
       oshape[2] = param_.stride[0] * (dshape_ncdhw[2] - 1) +
         dilated_ksize_d - 2 * o_pad[0] + o_adj[0];
       oshape[3] = param_.stride[1] * (dshape_ncdhw[3] - 1) +
         dilated_ksize_y - 2 * o_pad[1] + o_adj[1];
       oshape[4] = param_.stride[2] * (dshape_ncdhw[4] - 1) +
         dilated_ksize_x - 2 * o_pad[2] + o_adj[2];
-=======
-      oshape[2] = param_.stride[0] * (dshape_ncdhw[2] - 1) + ksize_d - 2 * o_pad[0] + o_adj[0];
-      oshape[3] = param_.stride[1] * (dshape_ncdhw[3] - 1) + ksize_y - 2 * o_pad[1] + o_adj[1];
-      oshape[4] = param_.stride[2] * (dshape_ncdhw[4] - 1) + ksize_x - 2 * o_pad[2] + o_adj[2];
->>>>>>> ff5897d6
 
       if (param_.target_shape[0] > 0) {
         CHECK_EQ(param_.target_shape[0], oshape[2]) \
@@ -728,13 +602,10 @@
     } else {
       LOG(FATAL) << "Unknown convolution type";
       return false;
-<<<<<<< HEAD
     }
     if (param_.target_shape[1] > 0) {
       CHECK_EQ(param_.target_shape[1], (*out_shape)[deconv::kOut][3]) \
           << "param_.target_shape[1] was not reasonable, pelase set it carefully";
-=======
->>>>>>> ff5897d6
     }
   }
 
