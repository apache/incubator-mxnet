--- conflicted
+++ resolved
@@ -43,6 +43,7 @@
 namespace mshadow_op {
 
 using mshadow::isnan_typed::IsNan;
+using mshadow::isnan_typed::IsInf;
 
 #ifdef __CUDA_ARCH__
 __constant__ const float PI = 3.14159265358979323846;
@@ -54,11 +55,6 @@
 const float SELU_ALPHA = 1.6732632423543772848170429916717;
 const float SELU_LAMBDA = 1.0507009873554804934193349852946;
 const float SQRT_2 = 1.4142135623730950488016887242096;
-<<<<<<< HEAD
-=======
-using std::isnan;
-using std::isinf;
->>>>>>> 27672b99
 #endif
 using std::enable_if;
 using std::is_unsigned;
@@ -1007,59 +1003,7 @@
   }
 };
 
-<<<<<<< HEAD
 MXNET_UNARY_MATH_OP_NC(relu, IsNan(a) || (a > DType(0)) ? a : DType(0));
-=======
-namespace isnan_typed {
-  template<typename DType>
-  MSHADOW_XINLINE bool IsNan(volatile DType val) {
-    return false;
-  }
-  template<>
-  MSHADOW_XINLINE bool IsNan(volatile float val) {
-    return isnan(val);
-  }
-  template<>
-  MSHADOW_XINLINE bool IsNan(volatile double val) {
-    return isnan(val);
-  }
-  template<>
-  MSHADOW_XINLINE bool IsNan(volatile long double val) {
-    return isnan(val);
-  }
-
-  template<>
-  MSHADOW_XINLINE bool IsNan(volatile mshadow::half::half_t val) {
-    return (val.half_ & 0x7fff) > 0x7c00;
-  }
-};  // namespace isnan_typed
-
-namespace isinf_typed {
-  template<typename DType>
-  MSHADOW_XINLINE bool IsInf(volatile DType val) {
-    return false;
-  }
-  template<>
-  MSHADOW_XINLINE bool IsInf(volatile float val) {
-    return isinf(val);
-  }
-  template<>
-  MSHADOW_XINLINE bool IsInf(volatile double val) {
-    return isinf(val);
-  }
-  template<>
-  MSHADOW_XINLINE bool IsInf(volatile long double val) {
-    return isinf(val);
-  }
-
-  template<>
-  MSHADOW_XINLINE bool IsInf(volatile mshadow::half::half_t val) {
-    return (val.half_ & 0x7fff) >= 0x7c00;
-  }
-};  // namespace isinf_typed
-
-MXNET_UNARY_MATH_OP_NC(relu, isnan_typed::IsNan(a) || (a > DType(0)) ? a : DType(0));
->>>>>>> 27672b99
 
 /*! \brief used for computing gradient of relu operator */
 struct relu_grad : public mxnet_op::tunable {
