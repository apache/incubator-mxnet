--- conflicted
+++ resolved
@@ -580,25 +580,6 @@
   return true;
 }
 
-<<<<<<< HEAD
-inline bool RangeLikeShape(const nnvm::NodeAttrs& attrs,
-                           mxnet::ShapeVector *in_attrs,
-                           mxnet::ShapeVector *out_attrs) {
-  const RangeLikeParam& param = nnvm::get<RangeLikeParam>(attrs.parsed);
-  CHECK_EQ(in_attrs->size(), 1U);
-  CHECK_EQ(out_attrs->size(), 1U);
-  int real_axis = -1;
-  if (param.axis.has_value()) {
-    real_axis = param.axis.value() < 0 ? (param.axis.value() + (*in_attrs)[0].ndim()) : param.axis.value();
-    CHECK(real_axis >=0 && real_axis < (*in_attrs)[0].ndim()) << "cannot handle param.axis " << param.axis.value() << ".";
-  }
-  if (real_axis == -1) {
-    SHAPE_ASSIGN_CHECK(*out_attrs, 0, (*in_attrs)[0]);
-  } else {
-    const index_t out_size = (*in_attrs)[0][real_axis];
-    SHAPE_ASSIGN_CHECK(*out_attrs, 0, mxnet::TShape({static_cast<nnvm::dim_t>(out_size)}));
-  }
-=======
 struct linspace_fwd {
   template<typename DType>
   MSHADOW_XINLINE static void Map(index_t i, double start, double stop, double step,
@@ -638,7 +619,26 @@
   CHECK_GE(param.num, 0)
     << "Number of sequence should be non-negative, received " << param.num;
   SHAPE_ASSIGN_CHECK(*out_attrs, 0, mxnet::TShape({static_cast<nnvm::dim_t>(param.num)}));
->>>>>>> cd19367d
+  return true;
+}
+
+inline bool RangeLikeShape(const nnvm::NodeAttrs& attrs,
+                           mxnet::ShapeVector *in_attrs,
+                           mxnet::ShapeVector *out_attrs) {
+  const RangeLikeParam& param = nnvm::get<RangeLikeParam>(attrs.parsed);
+  CHECK_EQ(in_attrs->size(), 1U);
+  CHECK_EQ(out_attrs->size(), 1U);
+  int real_axis = -1;
+  if (param.axis.has_value()) {
+    real_axis = param.axis.value() < 0 ? (param.axis.value() + (*in_attrs)[0].ndim()) : param.axis.value();
+    CHECK(real_axis >=0 && real_axis < (*in_attrs)[0].ndim()) << "cannot handle param.axis " << param.axis.value() << ".";
+  }
+  if (real_axis == -1) {
+    SHAPE_ASSIGN_CHECK(*out_attrs, 0, (*in_attrs)[0]);
+  } else {
+    const index_t out_size = (*in_attrs)[0][real_axis];
+    SHAPE_ASSIGN_CHECK(*out_attrs, 0, mxnet::TShape({static_cast<nnvm::dim_t>(out_size)}));
+  }
   return true;
 }
 
