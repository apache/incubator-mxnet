/*
 * Licensed to the Apache Software Foundation (ASF) under one
 * or more contributor license agreements.  See the NOTICE file
 * distributed with this work for additional information
 * regarding copyright ownership.  The ASF licenses this file
 * to you under the Apache License, Version 2.0 (the
 * "License"); you may not use this file except in compliance
 * with the License.  You may obtain a copy of the License at
 *
 *   http://www.apache.org/licenses/LICENSE-2.0
 *
 * Unless required by applicable law or agreed to in writing,
 * software distributed under the License is distributed on an
 * "AS IS" BASIS, WITHOUT WARRANTIES OR CONDITIONS OF ANY
 * KIND, either express or implied.  See the License for the
 * specific language governing permissions and limitations
 * under the License.
 */

/*!
 * \file init_op.h
 * \brief Function definition of initialization op
 */
#ifndef MXNET_OPERATOR_TENSOR_INIT_OP_H_
#define MXNET_OPERATOR_TENSOR_INIT_OP_H_

#include <mxnet/base.h>
#include <mxnet/operator_util.h>
#include <mxnet/op_attr_types.h>
#include <dmlc/parameter.h>
#include <dmlc/optional.h>
#include <vector>
#include <string>
#include <limits>
#include "../elemwise_op_common.h"
#include "../mxnet_op.h"
#include "../mshadow_op.h"

namespace mxnet {
namespace op {

struct InitOpParam : public dmlc::Parameter<InitOpParam> {
  TShape shape;
  std::string ctx;
  int dtype;
  DMLC_DECLARE_PARAMETER(InitOpParam) {
    DMLC_DECLARE_FIELD(shape)
    .set_default(TShape())
    .describe("The shape of the output");
    DMLC_DECLARE_FIELD(ctx)
    .set_default("")
    .describe("Context of output, in format [cpu|gpu|cpu_pinned](n)."
              "Only used for imperative calls.");
    DMLC_DECLARE_FIELD(dtype).set_default(mshadow::kFloat32)
    .add_enum("float32", mshadow::kFloat32)
    .add_enum("float64", mshadow::kFloat64)
    .add_enum("float16", mshadow::kFloat16)
    .add_enum("uint8", mshadow::kUint8)
    .add_enum("int32", mshadow::kInt32)
    .describe("Target data type.");
  }
};

struct RangeParam : public dmlc::Parameter<RangeParam> {
  double start;
  dmlc::optional<double> stop;
  double step;
  int repeat;
  std::string ctx;
  int dtype;
  DMLC_DECLARE_PARAMETER(RangeParam) {
    DMLC_DECLARE_FIELD(start)
    .describe("Start of interval. The interval includes this value. The default start value is 0.");
    DMLC_DECLARE_FIELD(stop)
    .set_default(dmlc::optional<double>())
    .describe("End of interval. The interval does not include this value,"
              " except in some cases where step is not an integer and"
              " floating point round-off affects the length of out.");
    DMLC_DECLARE_FIELD(step)
    .set_default(1)
    .describe("Spacing between values.");
    DMLC_DECLARE_FIELD(repeat)
    .set_default(1)
    .describe("The repeating time of all elements."
              " E.g repeat=3, the element a will be repeated three times --> a, a, a.");
    DMLC_DECLARE_FIELD(ctx)
    .set_default("")
    .describe("Context of output, in format [cpu|gpu|cpu_pinned](n)."
              "Only used for imperative calls.");
    DMLC_DECLARE_FIELD(dtype).set_default(mshadow::kFloat32)
    .add_enum("float32", mshadow::kFloat32)
    .add_enum("float64", mshadow::kFloat64)
    .add_enum("float16", mshadow::kFloat16)
    .add_enum("uint8", mshadow::kUint8)
    .add_enum("int32", mshadow::kInt32)
    .add_enum("int64", mshadow::kInt64)
    .describe("Target data type.");
  }
};

/*! \brief Initialize and fill output with an arbitrary value */
struct InitOpWithScalarParam : dmlc::Parameter<InitOpWithScalarParam> {
  TShape shape;
  std::string ctx;
  int dtype;
  double value;
  DMLC_DECLARE_PARAMETER(InitOpWithScalarParam) {
    DMLC_DECLARE_FIELD(shape)
      .set_default(TShape())
      .describe("The shape of the output");
    DMLC_DECLARE_FIELD(ctx)
      .set_default("")
      .describe("Context of output, in format [cpu|gpu|cpu_pinned](n)."
                  "Only used for imperative calls.");
    DMLC_DECLARE_FIELD(dtype).set_default(mshadow::kFloat32)
      .add_enum("float32", mshadow::kFloat32)
      .add_enum("float64", mshadow::kFloat64)
      .add_enum("float16", mshadow::kFloat16)
      .add_enum("uint8", mshadow::kUint8)
      .add_enum("int32", mshadow::kInt32)
      .describe("Target data type.");
    DMLC_DECLARE_FIELD(value)
      .describe("Value with which to fill newly created tensor");
  }
};

/*! \brief Parse keyword arguments as PType arguments and save to parsed */
inline void RangeParamParser(nnvm::NodeAttrs* attrs) {
  RangeParam param;
  param.Init(attrs->dict);
  if (!static_cast<bool>(param.stop)) {
    param.stop = param.start;
    param.start = 0;
  }
  attrs->parsed = std::move(param);
}

template<typename ParamType>
inline bool InitShape(const nnvm::NodeAttrs& attrs,
                      std::vector<TShape> *in_attrs,
                      std::vector<TShape> *out_attrs) {
  const ParamType& param = nnvm::get<ParamType>(attrs.parsed);
  CHECK_EQ(in_attrs->size(), 0U);
  CHECK_EQ(out_attrs->size(), 1U);
  if ((*out_attrs)[0].ndim() != 0 && param.shape.ndim() == 0) return true;
  SHAPE_ASSIGN_CHECK(*out_attrs, 0, param.shape);
  return true;
}

template<typename ParamType>
inline bool InitType(const nnvm::NodeAttrs& attrs,
                       std::vector<int> *in_attrs,
                       std::vector<int> *out_attrs) {
  const ParamType& param = nnvm::get<ParamType>(attrs.parsed);
  CHECK_EQ(in_attrs->size(), 0U);
  CHECK_EQ(out_attrs->size(), 1U);
  TYPE_ASSIGN_CHECK(*out_attrs, 0, param.dtype);
  return true;
}

template<typename ParamType, bool rsp, bool csr>
inline bool InitStorageType(const nnvm::NodeAttrs& attrs,
                            const int dev_mask,
                            DispatchMode* dispatch_mode,
                            std::vector<int> *in_attrs,
                            std::vector<int> *out_attrs) {
  CHECK_EQ(in_attrs->size(), 0U);
  CHECK_EQ(out_attrs->size(), 1U);
  auto &out_stype = out_attrs->at(0);
  bool dispatched = false;
  type_assign(&out_stype, kDefaultStorage);
  if (!dispatched && out_stype == kDefaultStorage) {
    // default
    dispatched = storage_type_assign(out_attrs, kDefaultStorage,
                                     dispatch_mode, DispatchMode::kFCompute);
  }
  if (!dispatched && rsp && out_stype == kRowSparseStorage) {
    // rsp
    dispatched = storage_type_assign(out_attrs, kRowSparseStorage,
                                     dispatch_mode, DispatchMode::kFComputeEx);
  }
  if (!dispatched && csr && out_stype == kCSRStorage) {
    // csr
    dispatched = storage_type_assign(out_attrs, kCSRStorage,
                                     dispatch_mode, DispatchMode::kFComputeEx);
  }
  if (!dispatched) {
    dispatch_fallback(out_attrs, dispatch_mode);
    LogStorageFallback(attrs, dev_mask, in_attrs, out_attrs);
  }
  return true;
}

/*!
 * \brief General-purpose blob value-filling function
 * \tparam xpu cpu or gpu
 * \tparam ValueType Data type of supplied value
 * \tparam is_integer Whether to optimize for an integer value
 * \param s Stream
 * \param b The blob to fill with a value
 * \param req Request type (kNullOp, kWriteTo, etc)
 * \param val The value to use for the filling operation
 */
template <bool is_integer = false, typename ValueType, typename xpu>
void Fill(mshadow::Stream<xpu> *s, const TBlob& b, const OpReqType req, ValueType val) {
  if (req != kNullOp) {
    const size_t size = b.Size();
    if (val == 0) {
      if (req != kAddTo) {
        if (b.dev_mask() == cpu::kDevMask) {
          MSHADOW_TYPE_SWITCH(b.type_flag_, DType, {
            memset(b.dptr_, 0, size * sizeof(DType));
          });
        } else {
          // Optimize common use-case of filling with ones
          MSHADOW_TYPE_SWITCH(b.type_flag_, DType, {
            MXNET_ASSIGN_REQ_SWITCH(req, Req, {
              mxnet_op::Kernel<mxnet_op::op_with_req<mxnet_op::set_to_int<0>, Req>, xpu>::Launch(
                s, b.Size(), b.dptr<DType>());
            });
          });
        }
      }
    } else if (is_integer && val == 1) {
      // Optimize common use-case of filling with ones
      MSHADOW_TYPE_SWITCH(b.type_flag_, DType, {
        MXNET_ASSIGN_REQ_SWITCH(req, Req, {
          mxnet_op::Kernel<mxnet_op::op_with_req<mxnet_op::set_to_int<1>, Req>, xpu>::Launch(
            s, b.Size(), b.dptr<DType>());
        });
      });
    } else {
      // Generic fill kernel from variable
      MSHADOW_TYPE_SWITCH(b.type_flag_, DType, {
        MXNET_ASSIGN_REQ_SWITCH(req, Req, {
          mxnet_op::Kernel<mxnet_op::op_with_req<mshadow_op::identity, Req>, xpu>::Launch(
            s, b.Size(), b.dptr<DType>(), static_cast<DType>(val));
        });
      });
    }
  }
}

/*! \brief Fill output with a scalar integer value */
template<typename xpu, int value>
void FillCompute(const nnvm::NodeAttrs& attrs,
                 const OpContext& ctx,
                 const std::vector<TBlob>& inputs,
                 const std::vector<OpReqType>& req,
                 const std::vector<TBlob>& outputs) {
  Fill<true>(ctx.get_stream<xpu>(), outputs[0], req[0], value);
}

/*! \brief Fill output with an arbitrary value */
template<typename xpu>
void InitFillWithScalarCompute(const nnvm::NodeAttrs &attrs,
                               const OpContext &ctx,
                               const std::vector<TBlob> &inputs,
                               const std::vector<OpReqType> &req,
                               const std::vector<TBlob> &outputs) {
  CHECK_EQ(inputs.size(), 0);
  CHECK_EQ(outputs.size(), 1U);
  const auto& param = nnvm::get<InitOpWithScalarParam>(attrs.parsed);
  Fill<true>(ctx.get_stream<xpu>(), outputs[0], req[0], param.value);
}

struct PopulateFullIdxRspKernel {
  template<typename IType>
  MSHADOW_XINLINE static void Map(int i, IType* out) {
    KERNEL_ASSIGN(out[i], kWriteTo, i);
  }
};

// Fill in the indices and values of a RowSparse NDArray to represent a zeros NDArray,
// instead of the usual compact representation.
template<typename xpu>
inline void FillDnsZerosRspImpl(mshadow::Stream<xpu> *s, NDArray *dst) {
  using namespace rowsparse;
  using namespace mshadow::expr;
  using namespace mshadow;
  using namespace mxnet_op;
  CHECK_EQ(dst->storage_type(), kRowSparseStorage);
<<<<<<< HEAD
  MSHADOW_IDX_TYPE_SWITCH(dst->aux_type(kIdx), IType, {
    const index_t num_rows = dst->shape()[0];
    dst->CheckAndAlloc({Shape1(num_rows)});
    Fill<true>(s, dst->data(), kWriteTo, 0);
    auto idx = dst->aux_data(kIdx).FlatTo1D<xpu, IType>(s);
    ASSIGN_DISPATCH(idx, kWriteTo, range<IType>(0, num_rows, 1, 1));
=======
  MSHADOW_REAL_TYPE_SWITCH(dst->dtype(), DType, {
    MSHADOW_IDX_TYPE_SWITCH(dst->aux_type(kIdx), IType, {
      auto num_rows = dst->shape()[0];
      dst->CheckAndAlloc({Shape1(num_rows)});
      auto idx = dst->aux_data(kIdx);
      auto val = dst->data();
      Kernel<set_zero, xpu>::Launch(s, val.Size(), val.dptr<DType>());
      Kernel<PopulateFullIdxRspKernel, xpu>::Launch(s, num_rows, idx.dptr<IType>());
    });
>>>>>>> 725a5425
  });
}

// Fill full indices NDArray with zeros by updating the aux shape.
template<typename xpu>
void PopulateFullIdxRspImpl(mshadow::Stream<xpu> *s, NDArray *dst) {
  using namespace rowsparse;
  CHECK_EQ(dst->storage_type(), kRowSparseStorage);
  nnvm::dim_t nnr = dst->shape()[0];
  dst->CheckAndAllocAuxData(kIdx, mshadow::Shape1(nnr));
  MSHADOW_IDX_TYPE_SWITCH(dst->aux_type(kIdx), IType, {
    IType* idx = dst->aux_data(kIdx).dptr<IType>();
    mxnet_op::Kernel<PopulateFullIdxRspKernel, xpu>::Launch(s, nnr, idx);
  });
}

/*!
 * \brief Fill a rsp NDArray with zeros by updating the aux shape.
 * \tparam xpu - cpu or gpu
 * \param s - The device stream
 * \param dst - NDArray which is to be set to "all zeroes"
 */
template<typename xpu>
void FillZerosRspImpl(mshadow::Stream<xpu> *, const NDArray& dst) {
  if (dst.storage_initialized()) {
    // reset the shapes if it's not zeros (set_aux_shape() will set storage_shape to zero as well)
    dst.set_aux_shape(rowsparse::kIdx, TShape(mshadow::Shape1(0)));
  }
}

/*!
 * \brief Fill a CSR NDArray with zeros by updating the aux shape
 * \param s - The device stream
 * \param dst - NDArray which is to be set to "all zeroes"
 */
inline void FillZerosCsrImpl(mshadow::Stream<mshadow::cpu> *s, const NDArray& dst) {
  dst.set_aux_shape(csr::kIdx, mshadow::Shape1(0));
  dst.CheckAndAllocAuxData(csr::kIndPtr, mshadow::Shape1(dst.shape()[0] + 1));
  TBlob indptr_data = dst.aux_data(csr::kIndPtr);
  Fill<true>(s, dst.aux_data(csr::kIndPtr), kWriteTo, 0);
}
void FillZerosCsrImpl(mshadow::Stream<mshadow::gpu> *s, const NDArray& dst);

/*!
 * \brief Fill an NDArray with zeros
 * \tparam xpu - cpu or gpu
 * \param attrs  - node attributes (unused)
 * \param ctx - Device context
 * \param inputs - NDArray inputs (unused)
 * \param req - Request type (i.e. kWrite, kNullOp, etc.)
 * \param outputs - Array which contains at position zero (0) the array to be set to zeros
 */
template<typename xpu>
void FillComputeZerosEx(const nnvm::NodeAttrs& attrs,
                        const OpContext& ctx,
                        const std::vector<NDArray>& inputs,
                        const std::vector<OpReqType>& req,
                        const std::vector<NDArray>& outputs) {
  using namespace mshadow;
  using namespace mshadow::expr;
  Stream<xpu> *s = ctx.get_stream<xpu>();
  CHECK_EQ(outputs.size(), 1);
  auto stype = outputs[0].storage_type();
  if (req[0] == kNullOp) return;
  CHECK_EQ(req[0], kWriteTo) << "kWriteTo is expected for FillComputeZerosEx";
  if (stype == kRowSparseStorage) {
    FillZerosRspImpl(s, outputs[0]);
  } else if (stype == kCSRStorage) {
    FillZerosCsrImpl(s, outputs[0]);
  } else {
    LOG(FATAL) << "Not implemented: " << operator_string(attrs, ctx, inputs, req, outputs);
  }
}

struct range_fwd {
  template<typename DType>
  MSHADOW_XINLINE static void Map(int i, int repeat, DType start, DType step,
                                  int req, DType* out) {
    KERNEL_ASSIGN(out[i], req, start + (i/repeat) * step);
  }
};

template<typename xpu>
void RangeCompute(const nnvm::NodeAttrs& attrs,
                  const OpContext& ctx,
                  const std::vector<TBlob>& inputs,
                  const std::vector<OpReqType>& req,
                  const std::vector<TBlob>& outputs) {
  using namespace mxnet_op;
  Stream<xpu> *s = ctx.get_stream<xpu>();
  const RangeParam& param = nnvm::get<RangeParam>(attrs.parsed);
  MSHADOW_TYPE_SWITCH(outputs[0].type_flag_, DType, {
    Kernel<range_fwd, xpu>::Launch(s, outputs[0].Size(),
        static_cast<int>(param.repeat), static_cast<DType>(param.start),
        static_cast<DType>(param.step), req[0], outputs[0].dptr<DType>());
  });
}


inline bool RangeShape(const nnvm::NodeAttrs& attrs,
                       std::vector<TShape> *in_attrs,
                       std::vector<TShape> *out_attrs) {
  const RangeParam& param = nnvm::get<RangeParam>(attrs.parsed);
  CHECK_EQ(in_attrs->size(), 0U);
  CHECK_EQ(out_attrs->size(), 1U);
  CHECK_NE(param.step, 0)
    << "Range does not support step=0, received " << param.step;
  CHECK(param.repeat > 0)
    << "Range only supports repeat > 0, received " << param.repeat;
  if (param.step > 0) {
    CHECK(param.start < param.stop.value())
      << "Invalid range (start, stop, step) = "
      << "(" << param.start << "," << param.stop.value() << "," << param.step << ")";
  } else {
    CHECK(param.start > param.stop.value())
      << "Invalid range (start, stop, step)= "
      << "(" << param.start << "," << param.stop.value() << "," << param.step << ")";
  }
  const double out_size = std::ceil((param.stop.value() - param.start) / param.step)
                          * param.repeat;
  SHAPE_ASSIGN_CHECK(*out_attrs, 0, TShape({static_cast<nnvm::dim_t>(out_size)}));
  return true;
}

}  // namespace op
}  // namespace mxnet

#endif  // MXNET_OPERATOR_TENSOR_INIT_OP_H_<|MERGE_RESOLUTION|>--- conflicted
+++ resolved
@@ -280,24 +280,12 @@
   using namespace mshadow;
   using namespace mxnet_op;
   CHECK_EQ(dst->storage_type(), kRowSparseStorage);
-<<<<<<< HEAD
   MSHADOW_IDX_TYPE_SWITCH(dst->aux_type(kIdx), IType, {
     const index_t num_rows = dst->shape()[0];
     dst->CheckAndAlloc({Shape1(num_rows)});
     Fill<true>(s, dst->data(), kWriteTo, 0);
     auto idx = dst->aux_data(kIdx).FlatTo1D<xpu, IType>(s);
-    ASSIGN_DISPATCH(idx, kWriteTo, range<IType>(0, num_rows, 1, 1));
-=======
-  MSHADOW_REAL_TYPE_SWITCH(dst->dtype(), DType, {
-    MSHADOW_IDX_TYPE_SWITCH(dst->aux_type(kIdx), IType, {
-      auto num_rows = dst->shape()[0];
-      dst->CheckAndAlloc({Shape1(num_rows)});
-      auto idx = dst->aux_data(kIdx);
-      auto val = dst->data();
-      Kernel<set_zero, xpu>::Launch(s, val.Size(), val.dptr<DType>());
-      Kernel<PopulateFullIdxRspKernel, xpu>::Launch(s, num_rows, idx.dptr<IType>());
-    });
->>>>>>> 725a5425
+    Kernel<PopulateFullIdxRspKernel, xpu>::Launch(s, num_rows, idx.dptr<IType>());
   });
 }
 
