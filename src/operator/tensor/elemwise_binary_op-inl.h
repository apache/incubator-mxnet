/*
 * Licensed to the Apache Software Foundation (ASF) under one
 * or more contributor license agreements.  See the NOTICE file
 * distributed with this work for additional information
 * regarding copyright ownership.  The ASF licenses this file
 * to you under the Apache License, Version 2.0 (the
 * "License"); you may not use this file except in compliance
 * with the License.  You may obtain a copy of the License at
 *
 *   http://www.apache.org/licenses/LICENSE-2.0
 *
 * Unless required by applicable law or agreed to in writing,
 * software distributed under the License is distributed on an
 * "AS IS" BASIS, WITHOUT WARRANTIES OR CONDITIONS OF ANY
 * KIND, either express or implied.  See the License for the
 * specific language governing permissions and limitations
 * under the License.
 */

/*!
 * \file elemwise_binary_op.h
 * \brief Function definition of elementwise binary operators
 */
#ifndef MXNET_OPERATOR_TENSOR_ELEMWISE_BINARY_OP_INL_H_
#define MXNET_OPERATOR_TENSOR_ELEMWISE_BINARY_OP_INL_H_

#include <vector>
#include <algorithm>
#include "./elemwise_binary_op.h"

namespace mxnet {
namespace op {

/*! \brief binary op handling for the following row sparse inputs/outputs
  rsp, rsp -> rsp,
  dns, rsp -> rsp,
  rsp, dns -> rsp,
  dns, rsp -> dns,
  rsp, dns -> dns,
*/
template<typename DType, typename IType, typename OP>
void ElemwiseBinaryOp::RspRspOp(mshadow::Stream<cpu> *s,
                                const nnvm::NodeAttrs &attrs,
                                const OpContext &ctx,
                                const NDArray &lhs,
                                const NDArray &rhs,
                                const OpReqType req,
                                const NDArray &output,
                                const bool lhs_may_be_dense,
                                const bool rhs_may_be_dense,
                                const bool allow_inplace,
                                const bool scatter) {
  using namespace mshadow;
  using namespace mshadow::expr;

  const bool is_dense_result = output.storage_type() == kDefaultStorage;
  const bool lhs_is_dense = lhs.storage_type() == kDefaultStorage;
  const bool rhs_is_dense = rhs.storage_type() == kDefaultStorage;
  CHECK(!lhs_is_dense || lhs_may_be_dense) << "rvalue cannot be dense";
  CHECK(!rhs_is_dense || rhs_may_be_dense) << "rvalue cannot be dense";
  CHECK(!lhs_is_dense || !rhs_is_dense);
  // Only one item at most may be dense (lhs, rhs or result)
  if (rhs_is_dense) {
    // For right-side dense, in order to have sparse output, lhs input zero should
    // always output zero
    CHECK(fabs(static_cast<float>(OP::Map(DType(0), DType(99)))) < 1e-4f);
    CHECK(!is_dense_result);  // Currently not handled
  }
  if (lhs_is_dense) {
    // For left-side dense, in order to have sparse output, lhs input zero should
    // always output zero
    CHECK(fabs(static_cast<float>(OP::Map(DType(99), DType(0)))) < 1e-4f);
    CHECK(!is_dense_result);  // Currently not handled
  }

  // Memory Estimation: This is (roughly) the number of result rows. We may still
  // need to subtract the number of common rows
  bool lhs_in_place = false, rhs_in_place = false;
  const size_t num_rows_l = lhs_is_dense ? lhs.shape()[0] : lhs.aux_shape(rowsparse::kIdx).Size();
  const size_t num_rows_r = rhs_is_dense ? rhs.shape()[0] : rhs.aux_shape(rowsparse::kIdx).Size();
  if (is_dense_result) {
    output.CheckAndAlloc();
  } else {
    if (rhs_is_dense || scatter) {
      output.CheckAndAlloc({mshadow::Shape1(num_rows_l)});
    } else if (lhs_is_dense) {
      output.CheckAndAlloc({mshadow::Shape1(num_rows_r)});
    } else {
      lhs_in_place = IsSameArray(lhs, output);
      rhs_in_place = IsSameArray(rhs, output);
      if (!lhs_in_place && !rhs_in_place) {
        output.CheckAndAlloc({mshadow::Shape1(num_rows_l + num_rows_r)});
      } else {
        CHECK_EQ(allow_inplace, true);
        CHECK_EQ(is_dense_result, false);
        if (lhs_in_place) {
          // For in-place, zero L-value must always be zero output
          DCHECK(fabs(static_cast<float>(OP::Map(DType(0), DType(99)))) < DType(1e-3));
        } else {
          // For in-place, zero R-value must always be zero output
          DCHECK(fabs(static_cast<float>(OP::Map(DType(99), DType(0)))) < DType(1e-3));
        }
      }
    }
  }

  // Indices
  const Tensor<cpu, 1, IType> indices_l = lhs_is_dense
                                          ? Tensor<cpu, 1, IType>()
                                          : lhs.aux_data(rowsparse::kIdx).FlatTo1D<cpu, IType>(s);
  const Tensor<cpu, 1, IType> indices_r = rhs_is_dense
                                          ? Tensor<cpu, 1, IType>()
                                          : rhs.aux_data(rowsparse::kIdx).FlatTo1D<cpu, IType>(s);
  Tensor<cpu, 1, IType> indices_out = is_dense_result
                                      ? Tensor<cpu, 1, IType>()
                                      : output.aux_data(rowsparse::kIdx).FlatTo1D<cpu, IType>(s);

  // Data
  // TODO(cjolivier01): Change to get_with_shape() calls
  const Tensor<cpu, 2, DType> data_l = AsRowise2D<DType>(s, lhs.data());
  const Tensor<cpu, 2, DType> data_r = AsRowise2D<DType>(s, rhs.data());
  Tensor<cpu, 2, DType> out = AsRowise2D<DType>(s, output.data());

  size_t iter_l = 0;
  size_t iter_r = 0;
  size_t iter_out = 0;
  int32_t num_common_rows = 0;

  if (is_dense_result) {
    if (!num_rows_l && !num_rows_r) {
      const size_t all_rows = static_cast<size_t>(lhs.shape()[0]);
      iter_out = FillDense<cpu, DType, OP>(s, all_rows, all_rows, req, &out, iter_out);
    }
  }

  while (iter_l < num_rows_l && iter_r < num_rows_r) {
    IType idx_l = lhs_is_dense ? indices_r[iter_r] : indices_l[iter_l];
    IType idx_r = rhs_is_dense ? idx_l : indices_r[iter_r];
    if (lhs_in_place) {
      while (idx_r < idx_l && ++iter_r < num_rows_r) {
        idx_r = indices_r[iter_r];
      }
      if (iter_r >= num_rows_r) {
        break;
      }
    } else if (rhs_in_place) {
      while (idx_l < idx_r && ++iter_l < num_rows_l) {
        idx_l = indices_l[iter_l];
      }
      if (iter_l >= num_rows_l) {
        break;
      }
    }
    if (is_dense_result) {
      iter_out = FillDense<cpu, DType, OP>(s, idx_l, idx_r, req, &out, iter_out);
      DCHECK_EQ(iter_out, static_cast<size_t>(std::min(idx_l, idx_r)));
    }
    if (idx_l == idx_r) {
      // Same row
      if (!is_dense_result) {
        indices_out[iter_out] = idx_l;
      }
      Tensor<cpu, 1, DType> lvalue = !lhs_is_dense ? data_l[iter_l++] : data_l[idx_l];
      Tensor<cpu, 1, DType> rvalue = !rhs_is_dense ? data_r[iter_r++] : data_r[idx_r];
      DCHECK_EQ(lvalue.shape_.Size(), rvalue.shape_.Size());
      MXNET_ASSIGN_REQ_SWITCH(req, Req, {
        mxnet_op::Kernel<mxnet_op::op_with_req<OP, Req>, cpu>::Launch(
          s, lvalue.shape_.Size(), out[iter_out].dptr_, lvalue.dptr_, rvalue.dptr_);
      });
      num_common_rows++;
    } else if (idx_l < idx_r) {
      // Left only
      if (!is_dense_result) {
        indices_out[iter_out] = idx_l;
      }
      Tensor<cpu, 1, DType> lvalue = !lhs_is_dense ? data_l[iter_l++] : data_l[idx_l];
      MXNET_ASSIGN_REQ_SWITCH(req, Req, {
        mxnet_op::Kernel<MissingRValueOp<OP, Req>, cpu>::Launch(
          s, lvalue.shape_.Size(), out[iter_out].dptr_, lvalue.dptr_);
      });
    } else {
      // Right only
      if (scatter) {
        ++iter_r;
        continue;  // skip '++iter_out' below
      }
      if (!is_dense_result) {
        indices_out[iter_out] = idx_r;
      }
      Tensor<cpu, 1, DType> rvalue = !rhs_is_dense ? data_r[iter_r++] : data_r[idx_r];
      MXNET_ASSIGN_REQ_SWITCH(req, Req, {
        mxnet_op::Kernel<MissingLValueOp<OP, Req>, cpu>::Launch(
          s, rvalue.shape_.Size(), out[iter_out].dptr_, rvalue.dptr_);
      });
    }
    ++iter_out;
  }
  // Evaluate the remaining rows beyond the l and r value row intersetion
  while (iter_l < num_rows_l && !lhs_is_dense && !rhs_in_place) {
    if (!is_dense_result) {
      indices_out[iter_out] = indices_l[iter_l];
    } else {
      const IType idx_l = indices_l[iter_l];
      iter_out = FillDense<cpu, DType, OP>(s, lhs.shape()[0], idx_l, req, &out, iter_out);
    }
    Tensor<cpu, 1, DType> lvalue = data_l[iter_l++];
    MXNET_ASSIGN_REQ_SWITCH(req, Req, {
      mxnet_op::Kernel<MissingRValueOp<OP, Req>, cpu>::Launch(
        s, lvalue.shape_.Size(), out[iter_out++].dptr_, lvalue.dptr_);
    });
  }
  while (iter_r < num_rows_r && !rhs_is_dense && !lhs_in_place && !scatter) {
    if (!is_dense_result) {
      indices_out[iter_out] = indices_r[iter_r];
    } else {
      const IType idx_r = indices_r[iter_r];
      iter_out = FillDense<cpu, DType, OP>(s, lhs.shape()[0], idx_r, req, &out, iter_out);
    }
    Tensor<cpu, 1, DType> rvalue = data_r[iter_r++];
    MXNET_ASSIGN_REQ_SWITCH(req, Req, {
      mxnet_op::Kernel<MissingLValueOp<OP, Req>, cpu>::Launch(
        s, rvalue.shape_.Size(), out[iter_out++].dptr_, rvalue.dptr_);
    });
  }
  if (is_dense_result) {
    const size_t all_rows = static_cast<size_t>(lhs.shape()[0]);
    iter_out = FillDense<cpu, DType, OP>(s, all_rows, all_rows, req, &out, iter_out);
  } else {
    if (lhs_in_place) {
      CHECK_LE(iter_out, num_rows_l);
    }
    if (rhs_in_place) {
      CHECK_LE(iter_out, num_rows_r);
    }
    DCHECK_LE(iter_out, num_rows_l + num_rows_r);  // Make sure that we didn't overrun
    nnvm::TShape new_shape = output.aux_shape(rowsparse::kIdx);
    CHECK_LE(iter_out, new_shape.Size());
    if (!rhs_is_dense && !lhs_is_dense && !lhs_in_place && !rhs_in_place && !scatter) {
      // Reduce the first-dimension size by the number of common rows
      new_shape[0] -= num_common_rows;
      output.set_aux_shape(rowsparse::kIdx, new_shape);
    }
  }
}

/*! \brief CSR -op- CSR binary operator for non-canonical NDArray */
template<typename DType, typename IType, typename CType, typename OP>
void ElemwiseBinaryOp::CsrCsrOp(mshadow::Stream<cpu> *s,
                                const nnvm::NodeAttrs &attrs,
                                const OpContext &ctx,
                                const NDArray &lhs,
                                const NDArray &rhs,
                                const OpReqType req,
                                const NDArray &output) {
  using namespace mshadow;
  using namespace mxnet_op;
  using namespace mshadow::expr;

  const auto nr_rows = static_cast<size_t>(lhs.shape()[0]);
  if (!nr_rows) {
    return;
  }
  CHECK_EQ(lhs.aux_shape(csr::kIndPtr).Size(), nr_rows + 1);
  const size_t nr_cols = lhs.shape().Size() / nr_rows;

  CHECK_EQ(lhs.shape().Size(), rhs.shape().Size());

  const bool same_lhs_rhs = IsSameArray<DType>(lhs, output);

  const size_t lhs_nnz = lhs.storage_shape().Size();
  const size_t rhs_nnz = rhs.storage_shape().Size();

<<<<<<< HEAD
  const size_t output_nnz_guess = IsSameArray(lhs, rhs) ? lhs_nnz : lhs_nnz + rhs_nnz;

  output.CheckAndAlloc({mshadow::Shape1(lhs.shape()[0] + 1),
                        mshadow::Shape1(std::min(output_nnz_guess, lhs.shape().Size()))});
  DCHECK_EQ(output.aux_shape(csr::kIndPtr), lhs.aux_shape(csr::kIndPtr));
=======
  const size_t max_nnz = same_lhs_rhs ? lhs_nnz : lhs_nnz + rhs_nnz;

  output.CheckAndAlloc({mshadow::Shape1(lhs.shape()[0] + 1),
                        mshadow::Shape1(std::min(max_nnz, lhs.shape().Size()))});

  // Input and output should have the same number of row pointer items (m + 1)
  CHECK_EQ(output.aux_shape(csr::kIndPtr), lhs.aux_shape(csr::kIndPtr));
  CHECK_EQ(output.aux_shape(csr::kIndPtr), rhs.aux_shape(csr::kIndPtr));
>>>>>>> d22373b1

  const size_t alloc_size = nr_cols * sizeof(IType) + 2 * nr_cols * sizeof(DType);

  Tensor<cpu, 1, uint8_t> workspace =
    ctx.requested[ResourceRequest::kTempSpace].get_space_typed<cpu, 1, uint8_t>(
      mshadow::Shape1(alloc_size), s);

  // Allocate temp space and partition into three tensors
  mshadow::Tensor<cpu, 1, IType> next(reinterpret_cast<IType *>(workspace.dptr_),
                                      Shape1(nr_cols));
  mshadow::Tensor<cpu, 1, DType> lhs_row(reinterpret_cast<DType *>(workspace.dptr_
                                                                   + nr_cols * sizeof(IType)),
                                         Shape1(nr_cols));
  mshadow::Tensor<cpu, 1, DType> rhs_row(lhs_row.dptr_ + nr_cols, Shape1(nr_cols));

  OpBase::FillDense<cpu, IType>(s, next.shape_.Size(), IType(-1), req, next.dptr_);
  OpBase::FillDense<cpu, DType>(s, lhs_row.shape_.Size(), DType(0),  req, lhs_row.dptr_);
  if (!same_lhs_rhs) {
    OpBase::FillDense<cpu, DType>(s, rhs_row.shape_.Size(), DType(0), req, rhs_row.dptr_);
  }

  // Column indices
  const Tensor<cpu, 1, IType> col_indices_l = lhs.aux_data(csr::kIdx).FlatTo1D<cpu, IType>(s);
  const Tensor<cpu, 1, IType> col_indices_r = rhs.aux_data(csr::kIdx).FlatTo1D<cpu, IType>(s);
  Tensor<cpu, 1, IType> col_indices_out = output.aux_data(csr::kIdx).FlatTo1D<cpu, IType>(s);

  // Row pointers
  const Tensor<cpu, 1, CType> row_ptr_l = lhs.aux_data(csr::kIndPtr).FlatTo1D<cpu, CType>(s);
  const Tensor<cpu, 1, CType> row_ptr_r = rhs.aux_data(csr::kIndPtr).FlatTo1D<cpu, CType>(s);
  Tensor<cpu, 1, CType> row_ptr_out = output.aux_data(csr::kIndPtr).FlatTo1D<cpu, CType>(s);

  Tensor<cpu, 1, DType>   data_l = lhs.data().FlatTo1D<cpu, DType>(s);
  Tensor<cpu, 1, DType>   data_r = rhs.data().FlatTo1D<cpu, DType>(s);
  Tensor<cpu, 1, DType> data_out = output.data().FlatTo1D<cpu, DType>(s);

  IType nnz = 0;
  row_ptr_out[0] = 0;

  for (IType i = 0; i < static_cast<IType>(nr_rows); i++) {
    IType head = -2;
    IType length = 0;

    // add a row of A to lhs_row
    const IType i_start_l = row_ptr_l[i];
    const IType i_end_l = row_ptr_l[i + 1];
    for (IType jj = i_start_l; jj < i_end_l; jj++) {
      IType col = col_indices_l[jj];
      lhs_row[col] += data_l[jj];

      if (next[col] == -1) {
        next[col] = head;
        head = col;
        ++length;
      }
    }

    // add a row of B to rhs_row
    const IType i_start_r = row_ptr_r[i];
    const IType i_end_r = row_ptr_r[i + 1];
    for (IType jj = i_start_r; jj < i_end_r; jj++) {
      const IType col = col_indices_r[jj];
      rhs_row[col] += data_r[jj];

      if (next[col] == -1) {
        next[col] = head;
        head = col;
        ++length;
      }
    }

    // scan through columns where A or B has
    // contributed a non-zero entry
    for (IType jj = 0; jj < length; jj++) {
      const DType result = OP::Map(lhs_row[head], rhs_row[head]);

      if (result != 0) {
        col_indices_out[nnz] = head;
        data_out[nnz] = result;
        ++nnz;
      }

      const IType temp = head;
      head = next[head];

      next[temp] = -1;
      lhs_row[temp] = 0;
      rhs_row[temp] = 0;
    }

    row_ptr_out[i + 1] = nnz;
  }
}

}  // namespace op
}  // namespace mxnet

#endif  // MXNET_OPERATOR_TENSOR_ELEMWISE_BINARY_OP_INL_H_<|MERGE_RESOLUTION|>--- conflicted
+++ resolved
@@ -270,22 +270,11 @@
   const size_t lhs_nnz = lhs.storage_shape().Size();
   const size_t rhs_nnz = rhs.storage_shape().Size();
 
-<<<<<<< HEAD
   const size_t output_nnz_guess = IsSameArray(lhs, rhs) ? lhs_nnz : lhs_nnz + rhs_nnz;
 
   output.CheckAndAlloc({mshadow::Shape1(lhs.shape()[0] + 1),
                         mshadow::Shape1(std::min(output_nnz_guess, lhs.shape().Size()))});
   DCHECK_EQ(output.aux_shape(csr::kIndPtr), lhs.aux_shape(csr::kIndPtr));
-=======
-  const size_t max_nnz = same_lhs_rhs ? lhs_nnz : lhs_nnz + rhs_nnz;
-
-  output.CheckAndAlloc({mshadow::Shape1(lhs.shape()[0] + 1),
-                        mshadow::Shape1(std::min(max_nnz, lhs.shape().Size()))});
-
-  // Input and output should have the same number of row pointer items (m + 1)
-  CHECK_EQ(output.aux_shape(csr::kIndPtr), lhs.aux_shape(csr::kIndPtr));
-  CHECK_EQ(output.aux_shape(csr::kIndPtr), rhs.aux_shape(csr::kIndPtr));
->>>>>>> d22373b1
 
   const size_t alloc_size = nr_cols * sizeof(IType) + 2 * nr_cols * sizeof(DType);
 
