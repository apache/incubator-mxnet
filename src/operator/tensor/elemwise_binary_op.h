--- conflicted
+++ resolved
@@ -183,8 +183,6 @@
     return a1.var() == a2.var();
   }
 
-<<<<<<< HEAD
-=======
   /*! \brief Binary op handling for lhr/rhs: RspDns, RspRsp, DnsRsp, or RspRsp->Dns result */
   template<typename DType, typename IType, typename OP>
   static void RspRspOp(mshadow::Stream<cpu> *s,
@@ -208,75 +206,11 @@
                               const OpReqType req,
                               const NDArray &output);
 
->>>>>>> 0013ca14
   /*! \brief Minimum of three */
   static MSHADOW_XINLINE size_t minthree(const size_t a, const size_t b, const size_t c) {
     return a < b ? (a < c ? a : c) : (b < c ? b : c);
   }
 
-<<<<<<< HEAD
-  /*! \brief Maximum of three */
-  static MSHADOW_XINLINE size_t maxthree(const size_t a, const size_t b, const size_t c) {
-    return a > b ? (a > c ? a : c) : (b > c ? b : c);
-  }
-
-  /*! \brief LaunchEx allowing dense lvalue and/or rvalue */
-  template<typename xpu, typename OP, typename DType,
-    bool lhs_may_be_dense, bool rhs_may_be_dense, typename BackupCompute>
-  static void ComputeExDenseLRValue_(const nnvm::NodeAttrs &attrs,
-                                     const OpContext &ctx,
-                                     const std::vector<NDArray> &inputs,
-                                     const std::vector<OpReqType> &req,
-                                     const std::vector<NDArray> &outputs,
-                                     BackupCompute backup_compute) {
-    using namespace mshadow;
-    using namespace mshadow::expr;
-    CHECK_EQ(inputs.size(), 2);
-    CHECK_EQ(outputs.size(), 1);
-    if (req[0] != kNullOp) {
-      const NDArray *sparse = &inputs[0];
-      if (sparse->storage_type() == kDefaultStorage) {
-        sparse = &inputs[1];
-        if (sparse->storage_type() == kDefaultStorage) {
-          // Do we need to worry about sparse result here?
-          CHECK_EQ(outputs[0].storage_type(), kDefaultStorage);
-          MapToFCompute<xpu>(attrs, ctx, inputs, req, outputs, Compute<xpu, OP>);
-          return;
-        }
-      }
-      bool allowed = false;
-      if (lhs_may_be_dense && rhs_may_be_dense) {
-        allowed = common::ContainsNonDefaultStorage(inputs);
-      } else if (lhs_may_be_dense) {
-        allowed = inputs[1].storage_type() != kDefaultStorage;
-      } else if (rhs_may_be_dense) {
-        allowed = inputs[0].storage_type() != kDefaultStorage;
-      } else {
-        allowed = !common::ContainsNonDefaultStorage(inputs);
-      }
-      if (allowed) {
-        allowed = !common::ContainsStorage(inputs, kCSRStorage);
-      }
-      // If any input or output is dense, fallback to FCompute
-      if (allowed) {
-        mshadow::Stream<xpu> *s = ctx.get_stream<xpu>();
-        MSHADOW_IDX_TYPE_SWITCH(sparse->aux_type(rowsparse::kIdx), IType, {
-          RspRspOp<DType, IType, OP>(
-            s, attrs, ctx, inputs[0], inputs[1],
-            req[0], outputs[0],
-            lhs_may_be_dense, rhs_may_be_dense, false, false);
-        });
-      } else {
-        // May be lhs=dense, rhs=sparse
-        FCompExFallback<xpu>(attrs, ctx, inputs, req, outputs,
-                             backup_compute,
-                             "ComputeExDenseLRValue_");
-      }
-    }
-  }
-
-=======
->>>>>>> 0013ca14
   template<typename xpu, typename LOP, typename ROP, typename DType>
   static void BackwardUseNone_(const nnvm::NodeAttrs &attrs,
                                const OpContext &ctx,
@@ -352,39 +286,6 @@
     mshadow::Stream<xpu> *s = ctx.get_stream<xpu>();
     // lhs grad
     if (req[0] != kNullOp) {
-<<<<<<< HEAD
-      // If any input is dense, fallback to FCompute
-      if (common::ContainsOnlyStorage(inputs, kRowSparseStorage)) {
-        mshadow::Stream<xpu> *s = ctx.get_stream<xpu>();
-        // ComputeRspRsp can handle dense outputs so long as OP(0, 0) == 0
-        MSHADOW_IDX_TYPE_SWITCH(inputs[0].aux_type(rowsparse::kIdx), IType, {
-          RspRspOp<DType, IType, LOP>(
-            s, attrs, ctx, inputs[1], inputs[2], req[0], outputs[0],
-            false, false, false, false);
-        });
-        // LHS in-place
-        MSHADOW_IDX_TYPE_SWITCH(inputs[0].aux_type(rowsparse::kIdx), IType, {
-          RspRspOp<DType, IType, mshadow::op::mul>(
-            s, attrs, ctx, outputs[0], inputs[0], req[0], outputs[0],
-            false, false, true, false);
-        });
-        MSHADOW_IDX_TYPE_SWITCH(inputs[0].aux_type(rowsparse::kIdx), IType, {
-          RspRspOp<DType, IType, ROP>(
-            s, attrs, ctx, inputs[1], inputs[2], req[1], outputs[1],
-            false, false, false, false);
-        });
-        // RHS in-place
-        MSHADOW_IDX_TYPE_SWITCH(inputs[0].aux_type(rowsparse::kIdx), IType, {
-          RspRspOp<DType, IType, mshadow::op::mul>(
-            s, attrs, ctx, inputs[0], outputs[1], req[1], outputs[1],
-            false, false, true, false);
-        });
-      } else {
-        FCompExFallback<xpu>(attrs, ctx, inputs, req, outputs,
-                             backup_compute,
-                             "BackwardUseInEx_");
-      }
-=======
       // RspRspOp can handle dense outputs so long as OP(0, 0) == 0
       MSHADOW_IDX_TYPE_SWITCH(inputs[0].aux_type(rowsparse::kIdx), IType, {
         RspRspOp<DType, IType, LOP>(
@@ -411,7 +312,6 @@
           s, attrs, ctx, inputs[0], outputs[1], req[1], outputs[1],
           false, false, true);
       });
->>>>>>> 0013ca14
     }
   }
 
@@ -492,9 +392,6 @@
                         const OpContext &ctx,
                         const std::vector<NDArray> &inputs,
                         const std::vector<OpReqType> &req,
-<<<<<<< HEAD
-                        const std::vector<NDArray> &outputs);
-=======
                         const std::vector<NDArray> &outputs) {
     CHECK_EQ(inputs.size(), 2);
     CHECK_EQ(outputs.size(), 1);
@@ -528,7 +425,6 @@
       LOG(FATAL) << "Not implemented: " << operator_string(attrs, ctx, inputs, req, outputs);
     }
   }
->>>>>>> 0013ca14
 
   /*! \brief ComputeEx allowing dense lvalue and/or rvalue */
   template<typename xpu, typename OP, bool lhs_may_be_dense, bool rhs_may_be_dense>
@@ -601,18 +497,9 @@
     const auto rhs_stype = outputs[1].storage_type();
     // lhs grad
     if (req[0] != kNullOp) {
-<<<<<<< HEAD
-      // If any input is dense, fallback to FCompute
-      if (common::ContainsOnlyStorage(inputs, kRowSparseStorage)) {
-        DCHECK_LT(fabs(static_cast<float>(LOP::Map(0))), 1e-5f);  // op requires 0-input
-                                                                  // returns 0-output
-        DCHECK_LT(fabs(static_cast<float>(ROP::Map(0))), 1e-5f);  // op requires 0-input
-                                                                  // returns 0-output
-=======
       if (in_stype == kRowSparseStorage && lhs_stype == kRowSparseStorage) {
         // rsp -> rsp, _. op requires 0-input returns 0-output
         DCHECK_LT(fabs(static_cast<float>(LOP::Map(0))), 1e-5f);
->>>>>>> 0013ca14
         MXNET_ASSIGN_REQ_SWITCH(req[0], Req, {
           UnaryOp::KernelComputeEx<xpu, BackwardUseNoneOp<LOP, Req>>(attrs, ctx, inputs,
                                                                      req, {outputs[0]});
