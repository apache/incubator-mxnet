/*!
 * Copyright (c) 2017 by Contributors
 * \file indexing_op.h
 * \brief
 * \author Bing Xu, Siyi Li, Chi Zhang
*/
#ifndef MXNET_OPERATOR_TENSOR_INDEXING_OP_H_
#define MXNET_OPERATOR_TENSOR_INDEXING_OP_H_

#include <dmlc/logging.h>
#include <dmlc/parameter.h>
#include <mxnet/operator.h>
#include <mxnet/operator_util.h>
#include <map>
#include <vector>
#include <string>
#include <utility>
#include <algorithm>
#include <type_traits>
#include "../operator_common.h"
#include "../mshadow_op.h"
#include "../elemwise_op_common.h"
#include "../mxnet_op.h"
#include "./sort_op.h"

namespace mxnet {
namespace op {

namespace embedding {
enum EmbeddingOpInputs {kData, kWeight};
enum EmbeddingOpOutputs {kOut};
enum EmbeddingOpResource {kTempSpace};
}  // namespace embedding

struct EmbeddingParam: public dmlc::Parameter<EmbeddingParam> {
  int input_dim;
  int output_dim;
  DMLC_DECLARE_PARAMETER(EmbeddingParam) {
    DMLC_DECLARE_FIELD(input_dim).set_lower_bound(1)
    .describe("vocabulary size of the input indices.");
    DMLC_DECLARE_FIELD(output_dim).set_lower_bound(1)
    .describe("dimension of the embedding vectors.");
  }
};

/*!
 * \brief CPU/GPU: Return the amount of temporary storage in bytes required by
                   AddTakeGradLargeBatch
 * \param num_items number of keys
 */
template <typename IndexType, typename xpu>
inline typename std::enable_if<std::is_same<xpu, cpu>::value, size_t>::type
AddTakeGradLargeBatchWorkspaceSize(size_t num_keys) {
  return 0;
}
/*!
 * \brief CPU/GPU: Return the amount of temporary storage in bytes required by
                   AddTakeGradLargeBatch
 * \param num_items number of keys
 */
template <typename IndexType, typename xpu>
inline typename std::enable_if<std::is_same<xpu, gpu>::value, size_t>::type
AddTakeGradLargeBatchWorkspaceSize(size_t num_keys);
/*!
 * \brief CPU/GPU: Gradient accumulate of embedding matrix.
                   dst[sorted[i]] += src[index[i]]
                   Called when the batchsize of src is larger than the featuredim
 * \param dst destination
 * \param sorted the sorted indices
 * \param index original index of the sorted indices
 * \param src source output
 * \param workspace (optional) temporary storage
 */
template<typename IndexType, typename DType>
inline void AddTakeGradLargeBatch(mshadow::Tensor<cpu, 2, DType> dst,
                                  const mshadow::Tensor<cpu, 1, IndexType>& sorted,
                                  const mshadow::Tensor<cpu, 1, IndexType>& index,
                                  const mshadow::Tensor<cpu, 2, DType> &src,
                                  mshadow::Tensor<cpu, 1, char>* workspace = NULL) {
  for (index_t y = 0; y < sorted.size(0); ++y) {
    dst[sorted[y]] += src[index[y]];
  }
}
/*!
 * \brief CPU/GPU: Gradient accumulate of embedding matrix.
                   dst[sorted[i]] += src[index[i]]
                   Called when the batchsize of src is larger than the featuredim
 * \param dst destination
 * \param sorted the sorted indices
 * \param index original index of the sorted indices
 * \param src source output
 * \param workspace (optional) temporary storage
 */
template<typename IndexType, typename DType>
inline void AddTakeGradLargeBatch(mshadow::Tensor<gpu, 2, DType> dst,
                                  const mshadow::Tensor<gpu, 1, IndexType>& sorted,
                                  const mshadow::Tensor<gpu, 1, IndexType>& index,
                                  const mshadow::Tensor<gpu, 2, DType> &src,
                                  mshadow::Tensor<gpu, 1, char>* workspace = NULL);

inline bool EmbeddingOpShape(const nnvm::NodeAttrs& attrs,
                             std::vector<TShape> *in_attrs,
                             std::vector<TShape> *out_attrs) {
  using namespace mshadow;
  const TShape &dshape = (*in_attrs)[embedding::kData];
  if (dshape.ndim() ==  0) return false;
  const EmbeddingParam& param = nnvm::get<EmbeddingParam>(attrs.parsed);
  SHAPE_ASSIGN_CHECK(*in_attrs, embedding::kWeight, Shape2(param.input_dim,
                                                           param.output_dim));
  out_attrs->clear();

  TShape oshape(dshape.ndim()+1);
  for (size_t i = 0; i < dshape.ndim(); ++i) {
    oshape[i] = dshape[i];
  }
  oshape[dshape.ndim()] = param.output_dim;

  out_attrs->push_back(oshape);
  return true;
}

inline bool EmbeddingOpType(const nnvm::NodeAttrs& attrs,
                            std::vector<int> *in_type,
                            std::vector<int> *out_type) {
  CHECK_GE(in_type->size(), 1U);
  int dtype = (*in_type)[0];
  CHECK_NE(dtype, -1) << "First input must have specified type";
  for (index_t i = 0; i < in_type->size(); ++i) {
    if ((*in_type)[i] == -1) {
      (*in_type)[i] = dtype;
    } else {
      CHECK_EQ((*in_type)[i], dtype) << "This layer requires uniform type. "
                                     << "Expected " << dtype << " v.s. given "
                                     << (*in_type)[i];
    }
  }
  out_type->clear();
  out_type->push_back(dtype);
  return true;
}

template<typename xpu>
void EmbeddingOpForward(const nnvm::NodeAttrs& attrs,
                        const OpContext& ctx,
                        const std::vector<TBlob>& inputs,
                        const std::vector<OpReqType>& req,
                        const std::vector<TBlob>& outputs) {
  using namespace mshadow;
  using namespace mshadow::expr;
  CHECK_EQ(req[embedding::kOut], kWriteTo);
  CHECK_EQ(inputs.size(), 2U);
  CHECK_EQ(outputs.size(), 1U);
  CHECK_EQ(inputs[embedding::kWeight].ndim(), 2U)
          << "Embedding layer expects its weight to be two-dimensional. "
          << inputs[embedding::kWeight].ndim()
          << " dimensional input is given instead";

  const TShape& ishape = inputs[embedding::kData].shape_;
  const TShape& oshape = outputs[embedding::kOut].shape_;

  Stream<xpu> *s = ctx.get_stream<xpu>();
  MSHADOW_TYPE_SWITCH(outputs[0].type_flag_, DType, {
    Tensor<xpu, 1, DType> data = inputs[embedding::kData].get_with_shape<xpu, 1, DType>(
      Shape1(ishape.ProdShape(0, ishape.ndim())), s);
    Tensor<xpu, 2, DType> wmat = inputs[embedding::kWeight].get<xpu, 2, DType>(s);
    Tensor<xpu, 2, DType> out = outputs[embedding::kOut].get_with_shape<xpu, 2, DType>(
      Shape2(oshape.ProdShape(0, oshape.ndim()-1), oshape[oshape.ndim()-1]), s);
    out = take(data, wmat);
  });
}

// Returns integer log2(a) rounded up
static int ilog2(unsigned int a) {
  int k = 1;
  while (a >>= 1) k++;
  return k;
}

template<typename xpu, typename IndexType, typename DType>
void AddTakeGradLargeBatchCaller(const OpContext& ctx, mshadow::Tensor<xpu, 2, DType> dst,
                                 const mshadow::Tensor<xpu, 1, IndexType>& index,
                                 const mshadow::Tensor<xpu, 2, DType> &src) {
  using namespace mshadow;
  using namespace mshadow::expr;

  Stream<xpu> *s = ctx.get_stream<xpu>();

  // Calculate amount of temporary storage
  size_t sort_workspace_size = mxnet::op::SortByKeyWorkspaceSize<int, int, xpu>
    (index.shape_.Size());
  size_t addtake_workspace_size = mxnet::op::AddTakeGradLargeBatchWorkspaceSize<int, xpu>
    (index.shape_.Size());
  size_t temp_storage_size = std::max(sort_workspace_size, addtake_workspace_size);
  size_t workspace_size = 2*(index.shape_.Size()*sizeof(int)) + temp_storage_size;

  // Request temporary storage
  Tensor<xpu, 1, char> workspace =
    ctx.requested[embedding::kTempSpace].get_space_typed<xpu, 1, char>(
      Shape1(workspace_size), s);

  // Create tensors
  size_t pos = 0;
  Tensor<xpu, 1, int> sorted_data(reinterpret_cast<int*>(&workspace[pos]),
    Shape1(index.shape_.Size()), s);
  pos += index.shape_.Size()*sizeof(int);
  Tensor<xpu, 1, int> original_index(reinterpret_cast<int*>(&workspace[pos]),
    Shape1(index.shape_.Size()), s);
  pos += index.shape_.Size()*sizeof(int);
  Tensor<xpu, 1, char> temp_storage(&workspace[pos], Shape1(temp_storage_size), s);
  sorted_data = tcast<int>(index);
  original_index = range<int>(0, index.shape_.Size());
  int num_bits = ilog2((dst.shape_[0] - 1));
  mxnet::op::SortByKey(sorted_data, original_index, true, &temp_storage, 0, num_bits);
  mxnet::op::AddTakeGradLargeBatch(dst, sorted_data, original_index, src, &temp_storage);
}

template<typename xpu>
void EmbeddingOpBackward(const nnvm::NodeAttrs& attrs,
                         const OpContext& ctx,
                         const std::vector<TBlob>& inputs,
                         const std::vector<OpReqType>& req,
                         const std::vector<TBlob>& outputs) {
  using namespace mshadow;
  using namespace mshadow::expr;
  CHECK_EQ(inputs.size(), 2U);
  CHECK_EQ(outputs.size(), 2U);
  CHECK_EQ(req[embedding::kData], kNullOp)
          << "Embedding layer doesn't support calculate data gradient";

  const TShape& ishape = inputs[1].shape_;
  const TShape& oshape = inputs[0].shape_;

  Stream<xpu> *s = ctx.get_stream<xpu>();
  MSHADOW_TYPE_SWITCH(outputs[0].type_flag_, DType, {
    Tensor < xpu, 1, DType > data = inputs[1].get_with_shape<xpu, 1, DType>(
      Shape1(ishape.ProdShape(0, ishape.ndim())), s);
    Tensor<xpu, 2, DType> grad_out = inputs[0].get_with_shape<xpu, 2, DType>(
    Shape2(oshape.ProdShape(0, oshape.ndim()-1), oshape[oshape.ndim()-1]), s);
    Tensor<xpu, 2, DType> grad_in = outputs[1].get<xpu, 2, DType>(s);


    if (req[embedding::kWeight] == kWriteTo || req[embedding::kWeight] == kAddTo) {
      if (req[embedding::kWeight] == kWriteTo) {
        grad_in = scalar<DType>(0.0f);
      }
      // shape_out_prod ~= the number of elements loaded in AddTakeGrad
      // shape_in_prod  ~= the number of elements stored in AddTakeGrad
      // When the number of elements processed is low, use AddTakeGrad.
      // The approximate cut-off value 16384 was found experimentally on Titan X Pascal
      uint64_t shape_in_prod =
        static_cast<uint64_t>(grad_in.shape_[0])*
        static_cast<uint64_t>(grad_in.shape_[1]);
      uint64_t shape_out_prod =
        static_cast<uint64_t>(grad_out.shape_[0])*
        static_cast<uint64_t>(grad_out.shape_[1]);
      if (shape_out_prod < (uint64_t)16384 && shape_in_prod < (uint64_t)16384) {
        AddTakeGrad(grad_in, data, grad_out);
      } else {
        AddTakeGradLargeBatchCaller(ctx, grad_in, data, grad_out);
      }
    } else {
      LOG(FATAL) << "wrong req";
    }
  });
}

namespace take_ {  // to avoid name conflict
enum TakeOpInputs {kArr, kIdx};
enum TakeOpOutputs {kOut};
enum TakeOpResource {kTempSpace};
enum TakeOpMode {kRaise, kWrap, kClip};
}  // namespace take_

// TODO(somebody): behaviors specified by params
struct TakeParam: public dmlc::Parameter<TakeParam> {
  int axis;
  int mode;
  DMLC_DECLARE_PARAMETER(TakeParam) {
    DMLC_DECLARE_FIELD(axis)
    .set_lower_bound(0)
    .set_default(0)
    .describe("the axis of data tensor to be taken.");
    DMLC_DECLARE_FIELD(mode)
    .add_enum("raise", take_::kRaise)
    .add_enum("wrap", take_::kWrap)
    .add_enum("clip", take_::kClip)
    .set_default(take_::kRaise)
    .describe("specify how out-of-bound indices bahave.");
  }
};

template<typename PType>
inline void TakeParamParser(nnvm::NodeAttrs *attrs) {
    PType param;
    param.Init(attrs->dict);
    if (param.axis != 0) {
        LOG(FATAL) << "Axis other than 0 currently not supported.";
    }
    if (param.mode != take_::kRaise) {
        LOG(FATAL) << "Mode other than raise currently not supported.";
    }
}

inline bool TakeOpShape(const nnvm::NodeAttrs& attrs,
                        std::vector<TShape> *in_attrs,
                        std::vector<TShape> *out_attrs) {
    using namespace mshadow;
    const TShape &arrshape = (*in_attrs)[take_::kArr];
    const TShape &idxshape = (*in_attrs)[take_::kIdx];
    if (idxshape.ndim() == 0) return false;

    out_attrs->clear();

    TShape oshape(idxshape.ndim() + arrshape.ndim() - 1);
    for (size_t i = 0; i < idxshape.ndim(); ++i) {
        oshape[i] = idxshape[i];
    }
    for (size_t i = 0; i < arrshape.ndim() - 1; i++) {
        oshape[i + idxshape.ndim()] = arrshape[i + 1];
    }
    out_attrs->push_back(oshape);
    return true;
}

inline bool TakeOpType(const nnvm::NodeAttrs& attrs,
                       std::vector<int> *in_type,
                       std::vector<int> *out_type) {
  // using single dtype ("float32") for safety reason
  CHECK_GE(in_type->size(), 2U);
  int dtype = (*in_type)[1];
  CHECK_NE(dtype, -1) << "idx must have specified type";
  for (index_t i = 0; i < in_type->size(); ++i) {
    if ((*in_type)[i] == -1) {
      (*in_type)[i] = dtype;
    } else {
      CHECK_EQ((*in_type)[i], dtype) << "This layer requires uniform type. "
                                     << "Expected " << dtype << " v.s. given "
                                     << (*in_type)[i];
    }
  }
  out_type->clear();
  out_type->push_back(dtype);
  return true;
}

template<typename xpu>
void TakeOpForward(const nnvm::NodeAttrs& attrs,
                   const OpContext& ctx,
                   const std::vector<TBlob>& inputs,
                   const std::vector<OpReqType>& req,
                   const std::vector<TBlob>& outputs) {
    using namespace mshadow;
    using namespace mshadow::expr;
    CHECK_EQ(req[take_::kOut], kWriteTo);
    CHECK_EQ(inputs.size(), 2U);
    CHECK_EQ(outputs.size(), 1U);
    CHECK_GE(inputs[take_::kArr].ndim(), 2U)
        << "take layer expects its array's size to be at least 2. "
        << inputs[take_::kArr].ndim()
        << " dimensional input is given instead";

    const TShape& idxshape = inputs[take_::kIdx].shape_;
    const TShape& arrshape = inputs[take_::kArr].shape_;
    const TShape& oshape = outputs[take_::kOut].shape_;

    int idxndim = idxshape.ndim();

    Stream<xpu> *s = ctx.get_stream<xpu>();
    MSHADOW_TYPE_SWITCH(outputs[0].type_flag_, DType, {
        Tensor<xpu, 1, DType> idx = inputs[take_::kIdx].get_with_shape<xpu, 1, DType>(
            Shape1(idxshape.ProdShape(0, idxndim)), s);
        Tensor<xpu, 2, DType> data = inputs[take_::kArr].get_with_shape<xpu, 2, DType>(
            Shape2(arrshape[0], arrshape.ProdShape(1, arrshape.ndim())), s);
        Tensor<xpu, 2, DType> out = outputs[take_::kOut].get_with_shape<xpu, 2, DType>(
            Shape2(oshape.ProdShape(0, idxndim), oshape.ProdShape(idxndim, oshape.ndim())), s);
        out = take(idx, data);
    });
}

template<typename xpu>
void TakeOpBackward(const nnvm::NodeAttrs& attrs,
                    const OpContext& ctx,
                    const std::vector<TBlob>& inputs,
                    const std::vector<OpReqType>& req,
                    const std::vector<TBlob>& outputs) {
    using namespace mshadow;
    using namespace mshadow::expr;
    CHECK_EQ(inputs.size(), 2U);
    CHECK_EQ(outputs.size(), 2U);
    CHECK_EQ(req[take_::kIdx], kNullOp)
        << "take layer doesn't support gradient into index";

    // inputs are specified in the .cc file, which are the gradients from
    // the upper layer and the input index
    // outputs are the gradients of inputs in the feed-forward pass
    const TShape& idxshape = inputs[1].shape_;
    const TShape& arrshape = outputs[0].shape_;
    const TShape& oshape = inputs[0].shape_;

    int idxndim = idxshape.ndim();

    // grad_out is the gradient of the outputs in the feed-forward
    // grad_in is the gradient of the inputs in the feed-forward
    Stream<xpu> *s = ctx.get_stream<xpu>();
    MSHADOW_TYPE_SWITCH(outputs[0].type_flag_, DType, {
        Tensor<xpu, 1, DType> idx = inputs[1].get_with_shape<xpu, 1, DType>(
            Shape1(idxshape.ProdShape(0, idxndim)), s);
        Tensor<xpu, 2, DType> grad_out = inputs[0].get_with_shape<xpu, 2, DType>(
            Shape2(oshape.ProdShape(0, idxndim), oshape.ProdShape(idxndim, oshape.ndim())), s);
        Tensor<xpu, 2, DType> grad_in = outputs[0].get_with_shape<xpu, 2, DType>(
            Shape2(arrshape[0], arrshape.ProdShape(1, arrshape.ndim())), s);

        if (req[take_::kArr] == kWriteTo || req[take_::kArr] == kAddTo) {
            if (req[take_::kArr] == kWriteTo) {
                grad_in = scalar<DType>(0.0f);
            }
            // shape_out_prod ~= the number of elements loaded in AddTakeGrad
            // shape_in_prod  ~= the number of elements stored in AddTakeGrad
            // When the number of elements processed is low, use AddTakeGrad.
            // The approximate cut-off value 16384 was found experimentally on Titan X Pascal
            uint64_t shape_in_prod =
              static_cast<uint64_t>(grad_in.shape_[0])*
              static_cast<uint64_t>(grad_in.shape_[1]);
            uint64_t shape_out_prod =
              static_cast<uint64_t>(grad_out.shape_[0])*
              static_cast<uint64_t>(grad_out.shape_[1]);
            if (shape_out_prod < (uint64_t)16384 && shape_in_prod < (uint64_t)16384) {
                AddTakeGrad(grad_in, idx, grad_out);
            } else {
                AddTakeGradLargeBatchCaller(ctx, grad_in, idx, grad_out);
            }
        } else {
            LOG(FATAL) << "wrong req";
        }
    });
}

inline bool BatchTakeOpShape(const nnvm::NodeAttrs& attrs,
                             std::vector<TShape> *in_attrs,
                             std::vector<TShape> *out_attrs) {
  CHECK_EQ(in_attrs->size(), 2U) << "BatchTake op requires two inputs";
  if ((*in_attrs)[1].ndim() != 0) {
    SHAPE_ASSIGN_CHECK(*out_attrs, 0, (*in_attrs)[1]);
  } else if ((*out_attrs)[0].ndim() != 0) {
    SHAPE_ASSIGN_CHECK(*in_attrs, 1, (*out_attrs)[0]);
  }
  if ((*in_attrs)[0].ndim() == 0) return false;
  CHECK_GE((*in_attrs)[0].ndim(), 2U) << "Data array must have at least 2 dimensional";
  if ((*out_attrs)[0].ndim() == 0) return false;
  CHECK_EQ((*in_attrs)[0].Size()/(*in_attrs)[0][(*in_attrs)[0].ndim()-1],
           (*out_attrs)[0].Size())
    << "Index array's size must be the same as data array's size excluding the first dimension";
  return true;
}

inline bool BatchTakeOpType(const nnvm::NodeAttrs& attrs,
                          std::vector<int> *in_attrs,
                          std::vector<int> *out_attrs) {
  CHECK_EQ(in_attrs->size(), 2U);
  if ((*in_attrs)[0] != -1) {
    TYPE_ASSIGN_CHECK(*out_attrs, 0, (*in_attrs)[0]);
  } else if ((*out_attrs)[0] != -1) {
    TYPE_ASSIGN_CHECK(*in_attrs, 0, (*out_attrs)[0]);
  }
  TYPE_ASSIGN_CHECK(*in_attrs, 1, mshadow::kInt32);
  return true;
}

/*! \brief take scalar value from 2d data array */
template<int req>
struct batch_take {
  template<typename DType>
  MSHADOW_XINLINE static void Map(int i, DType* out, const DType* a,
                                  const int *idx, int M) {
    int j = idx[i];
    if (j < 0) j = 0;
    else if (j >= M) j = M-1;
    KERNEL_ASSIGN(out[i], req, a[i*M+j]);
  }
};

template<typename xpu>
void BatchTakeOpForward(const nnvm::NodeAttrs& attrs,
                        const OpContext& ctx,
                        const std::vector<TBlob>& inputs,
                        const std::vector<OpReqType>& req,
                        const std::vector<TBlob>& outputs) {
  CHECK_EQ(inputs.size(), 2);
  CHECK_EQ(outputs.size(), 1);
  CHECK_EQ(req.size(), 1);
  using namespace mxnet_op;
  mshadow::Stream<xpu> *s = ctx.get_stream<xpu>();
  MSHADOW_TYPE_SWITCH(outputs[0].type_flag_, DType, {
    MXNET_ASSIGN_REQ_SWITCH(req[0], req_type, {
      Kernel<batch_take<req_type>, xpu>::Launch(s, outputs[0].Size(), outputs[0].dptr<DType>(),
                                                inputs[0].dptr<DType>(), inputs[1].dptr<int>(),
                                                inputs[0].Size()/inputs[0].shape_[0]);
    });
  });
}

/*!
 * \brief The parameters of the one_hot operator.
 */
struct OneHotParam : public dmlc::Parameter<OneHotParam> {
  int depth;
  double on_value;
  double off_value;
  int axis;
  int dtype;
  DMLC_DECLARE_PARAMETER(OneHotParam) {
    DMLC_DECLARE_FIELD(depth)
      .describe("The dimension size at dim = axis.");
    DMLC_DECLARE_FIELD(on_value)
      .set_default(1.0f)
      .describe("The value assigned to the locations represented by indices.");
    DMLC_DECLARE_FIELD(off_value)
      .set_default(0.0f)
      .describe("The value assigned to the locations not represented by indices.");
    DMLC_DECLARE_FIELD(dtype)
      .set_default(mshadow::kFloat32)
      .add_enum("float32", mshadow::kFloat32)
      .add_enum("float64", mshadow::kFloat64)
      .add_enum("float16", mshadow::kFloat16)
      .add_enum("uint8", mshadow::kUint8)
      .add_enum("int32", mshadow::kInt32)
      .describe("DType of the output");
  }
};

inline void GetOneHotParams(const OneHotParam& param, int* depth, double* on_value,
                            double* off_value, int* dtype) {
  *depth = param.depth;
  CHECK_GE(*depth, 0) << "Dimension size, depth, must be a non-negative integer";
  *on_value = param.on_value;
  *off_value = param.off_value;
  *dtype = param.dtype;
}

inline bool OneHotOpShape(const nnvm::NodeAttrs& attrs,
                          std::vector<TShape> *in_attrs,
                          std::vector<TShape> *out_attrs) {
  const OneHotParam& param = nnvm::get<OneHotParam>(attrs.parsed);
  CHECK_EQ(in_attrs->size(), 1U);
  CHECK_EQ(out_attrs->size(), 1U);
  // The shape of indices
  const TShape& ishape = (*in_attrs)[0];

  int depth = 0;
  double on_value = 1.0;
  double off_value = 0.0;
  int dtype = mshadow::kFloat32;
  GetOneHotParams(param, &depth, &on_value, &off_value, &dtype);

  TShape oshape(ishape.ndim() + 1);
  for (index_t i = 0; i < ishape.ndim(); ++i) {
    oshape[i] = ishape[i];
  }
  oshape[oshape.ndim()-1] = depth;
  SHAPE_ASSIGN_CHECK(*out_attrs, 0, oshape);
  return true;
}

inline bool OneHotOpType(const nnvm::NodeAttrs& attrs,
                         std::vector<int>* in_attrs,
                         std::vector<int>* out_attrs) {
  CHECK_EQ(in_attrs->size(), 1U);
  CHECK_EQ(out_attrs->size(), 1U);
  int depth = 0;
  double on_value = 1.0;
  double off_value = 0.0;
  int dtype = mshadow::kFloat32;
  const OneHotParam& param = nnvm::get<OneHotParam>(attrs.parsed);
  GetOneHotParams(param, &depth, &on_value, &off_value, &dtype);
  TYPE_ASSIGN_CHECK(*in_attrs, 0, mshadow::kInt32);
  TYPE_ASSIGN_CHECK(*out_attrs, 0, dtype);
  return true;
}

template<int req>
struct one_hot {
  template<typename DType>
  MSHADOW_XINLINE static void Map(int i, DType* out, const int* indices,
                                  int depth, DType on_value) {
    int offset = i * depth;
    int j = indices[i];
    if (j >= 0 && j < depth) {
      KERNEL_ASSIGN(out[offset+j], req, on_value);
    }
  }
};

template<typename xpu>
void OneHotOpForward(const nnvm::NodeAttrs& attrs,
                     const OpContext& ctx,
                     const std::vector<TBlob>& inputs,
                     const std::vector<OpReqType>& req,
                     const std::vector<TBlob>& outputs) {
<<<<<<< HEAD
  CHECK_EQ(inputs.size(), 1U);
  CHECK_EQ(outputs.size(), 1U);
=======
  CHECK_EQ(inputs.size(), 1);
  CHECK_EQ(outputs.size(), 1);
  CHECK_EQ(req.size(), 1);
>>>>>>> 8d0a3d1c
  // The following line is needed to guard the situation when
  // an output array is empty on GPU. In that case, out.dptr() = 0x0
  if (outputs[0].Size() == 0) return;
  int depth = 0;
  double on_value = 1.0;
  double off_value = 0.0;
  int dtype = mshadow::kFloat32;
  const OneHotParam& param = nnvm::get<OneHotParam>(attrs.parsed);
  GetOneHotParams(param, &depth, &on_value, &off_value, &dtype);
  using namespace mxnet_op;
  using namespace mshadow::expr;
  mshadow::Stream<xpu> *s = ctx.get_stream<xpu>();
  MSHADOW_TYPE_SWITCH(outputs[0].type_flag_, DType, {
    mshadow::Tensor<xpu, 1, DType> out = outputs[0].FlatTo1D<xpu, DType>(s);
    ASSIGN_DISPATCH(out, req[0], static_cast<DType>(off_value));
    MXNET_ASSIGN_REQ_SWITCH(req[0], req_type, {
      Kernel<one_hot<req_type>, xpu>::Launch(s, inputs[0].Size(), outputs[0].dptr<DType>(),
                                             inputs[0].dptr<int>(), depth,
                                             static_cast<DType>(on_value));
    });
  });
}

}  // namespace op
}  // namespace mxnet
#ifdef __CUDACC__
#include "./indexing_op-inl.cuh"
#endif
#endif  // MXNET_OPERATOR_TENSOR_INDEXING_OP_H_<|MERGE_RESOLUTION|>--- conflicted
+++ resolved
@@ -596,14 +596,9 @@
                      const std::vector<TBlob>& inputs,
                      const std::vector<OpReqType>& req,
                      const std::vector<TBlob>& outputs) {
-<<<<<<< HEAD
   CHECK_EQ(inputs.size(), 1U);
   CHECK_EQ(outputs.size(), 1U);
-=======
-  CHECK_EQ(inputs.size(), 1);
-  CHECK_EQ(outputs.size(), 1);
-  CHECK_EQ(req.size(), 1);
->>>>>>> 8d0a3d1c
+  CHECK_EQ(req.size(), 1U);
   // The following line is needed to guard the situation when
   // an output array is empty on GPU. In that case, out.dptr() = 0x0
   if (outputs[0].Size() == 0) return;
