/*
 * Licensed to the Apache Software Foundation (ASF) under one
 * or more contributor license agreements.  See the NOTICE file
 * distributed with this work for additional information
 * regarding copyright ownership.  The ASF licenses this file
 * to you under the Apache License, Version 2.0 (the
 * "License"); you may not use this file except in compliance
 * with the License.  You may obtain a copy of the License at
 *
 *   http://www.apache.org/licenses/LICENSE-2.0
 *
 * Unless required by applicable law or agreed to in writing,
 * software distributed under the License is distributed on an
 * "AS IS" BASIS, WITHOUT WARRANTIES OR CONDITIONS OF ANY
 * KIND, either express or implied.  See the License for the
 * specific language governing permissions and limitations
 * under the License.
 */

/**
 * @file   kvstore_dist.h
 * @brief  distributed implementation based on ps-lite
 */
#ifndef MXNET_KVSTORE_KVSTORE_DIST_H_
#define MXNET_KVSTORE_KVSTORE_DIST_H_
#include <string>
#include <vector>
#include <algorithm>
#include <utility>
#include "./kvstore_local.h"
#include "mxnet/engine.h"
#include "ps/ps.h"
#include "./kvstore_dist_server.h"
#if MKL_EXPERIMENTAL == 1
#include <mkl_memory.h>
#include "../operator/mkl/mkl_memory-inl.h"
#include "../operator/mkl/mkl_util-inl.h"
#endif
namespace mxnet {
namespace kvstore {

/**
 * \brief distributed kvstore
 *
 * for a worker node, it always guarantees that all push and pull issued from
 * this worker on the same key are serialized. namely push(3) and then pull(3),
 * then the data pulled is always containing the modification from the push(3).
 *
 * it's the server node's job to control the data consistency among all
 * workers. see details on \ref ServerHandle::Start
 */
class KVStoreDist : public KVStoreLocal {
 public:
  explicit KVStoreDist(bool use_device_comm)
      : KVStoreLocal(use_device_comm), ps_worker_(nullptr), server_(nullptr) {
    if (IsWorkerNode()) {
      ps_worker_ = new ps::KVWorker<real_t>(0);
      ps::StartAsync("mxnet\0");
      if (!ps::Postoffice::Get()->is_recovery()) {
        ps::Postoffice::Get()->Barrier(
          ps::kWorkerGroup + ps::kServerGroup + ps::kScheduler);
      }
    }
    bigarray_bound_ = dmlc::GetEnv("MXNET_KVSTORE_BIGARRAY_BOUND", 1000 * 1000);
    log_verbose_ = dmlc::GetEnv("MXNET_KVSTORE_DIST_ROW_SPARSE_VERBOSE", false);
  }

  virtual ~KVStoreDist() {
    Engine::Get()->WaitForAll();
    if (IsWorkerNode()) {
      if (barrier_before_exit_) {
        Barrier();
        if (get_rank() == 0) {
          // stop the executor at servers
          SendCommandToServers(kStopServer, "");
        }
      }
      ps::Finalize(barrier_before_exit_);
      delete ps_worker_;
    }
  }

  void Init(const std::vector<int>& keys,
            const std::vector<NDArray>& values) override {
    CheckUnique(keys);
    for (size_t i = 0; i < keys.size(); ++i) {
      comm_->Init(keys[i], values[i].storage_type(), values[i].shape(), values[i].dtype());
    }
    if (get_rank() == 0) {
      Push_(keys, values, 0, false);
      // wait until the push is finished
      for (const auto& v : values) {
        v.WaitToWrite();
      }
    } else {
      // do nothing
    }
    if (!ps::Postoffice::Get()->is_recovery()) {
      Barrier();
    }
  }

  void Push(const std::vector<int>& keys,
            const std::vector<NDArray>& values,
            int priority) override {
    Push_(keys, values, priority, true);
  }

  void Pull(const std::vector<int>& keys,
            const std::vector<NDArray*>& values,
            int priority) override {
    std::vector<int> uniq_keys;
    std::vector<std::vector<NDArray*> > grouped_vals;
    GroupKVPairs(keys, values, &uniq_keys, &grouped_vals);

    for (size_t i = 0; i < uniq_keys.size(); ++i) {
      int key = uniq_keys[i];
      // use the same array for merging to guarantee that pull always happens
      // after the previous push on this key
      auto& recv_buf = comm_buf_[key];
      const auto storage_type = grouped_vals[i][0]->storage_type();
      CHECK_EQ(storage_type, kDefaultStorage)
               << "Expected stype of value to be kDefaultStorage";
      if (recv_buf.is_none()) {
        // it may happen for the first time a no-rank-0 worker pull the weight.
<<<<<<< HEAD
        recv_buf = NDArray(grouped_vals[i][0]->shape(), pinned_ctx_,
                           true, grouped_vals[i][0]->dtype());
      }
#if MKL_EXPERIMENTAL == 1
      mkl_set_tblob_eager_mode(recv_buf.data());
#endif
      real_t* data = static_cast<real_t*>(recv_buf.data().dptr_);
      size_t size = recv_buf.shape().Size();
      auto pull_from_servers = [this, key, data, size](
=======
        recv_buf = NDArray(
          grouped_vals[i][0]->shape(), pinned_ctx_, true, grouped_vals[i][0]->dtype());
      }
      auto pull_from_servers = [this, key, recv_buf](
>>>>>>> c79d4e50
          RunContext rctx, Engine::CallbackOnComplete cb) {
        // convert to ps keys
        size_t size = recv_buf.shape().Size();
        PSKV& pskv = EncodeKey(key, size);
#if MKL_EXPERIMENTAL == 1
        mkl_set_tblob_eager_mode(recv_buf.data());
#endif
        real_t* data = static_cast<real_t*>(recv_buf.data().dptr_);
        // false means not to delete data when SArray is deleted
        auto vals = new ps::SArray<real_t>(data, size, false);
        // issue pull
        CHECK_NOTNULL(ps_worker_)->ZPull(
<<<<<<< HEAD
        pskv.keys, vals, &pskv.lens, kDefaultPushPull, [vals, cb](){ delete vals; cb(); });
=======
            pskv.keys, vals, &pskv.lens, 0, [vals, cb](){ delete vals; cb(); });
>>>>>>> c79d4e50
      };

      CHECK_NOTNULL(Engine::Get())->PushAsync(
          pull_from_servers,
          pinned_ctx_,
          {},
          {recv_buf.var()},
          FnProperty::kNormal,
          priority,
          PROFILER_MESSAGE("KVStoreDistDefaultPull"));

      comm_->Broadcast(key, recv_buf, grouped_vals[i], priority);
    }
  }

  void PullRowSparse(const std::vector<int>& keys,
                     const std::vector<std::pair<NDArray*, NDArray>>& val_rowids,
                     const int priority = 0) {
    std::vector<int> uniq_keys;
    std::vector<std::vector<std::pair<NDArray*, NDArray>>> grouped_val_rowids;
    GroupKVPairs(keys, val_rowids, &uniq_keys, &grouped_val_rowids);

    for (size_t i = 0; i < uniq_keys.size(); ++i) {
      int key = uniq_keys[i];
      // use the same array for merging to guarantee that pull always happens
      // after the previous push on this key
      auto& recv_buf = comm_buf_[key];
      auto& grouped_val_rowid = grouped_val_rowids[i];
      const auto storage_type = grouped_val_rowid[0].first->storage_type();
      CHECK_EQ(storage_type, kRowSparseStorage)
               << "expected kRowSparseStorage, but got " << storage_type;
      if (recv_buf.is_none()) {
        // it may happen for the first time a no-rank-0 worker pull the weight.
        recv_buf = NDArray(storage_type, grouped_val_rowid[0].first->shape(),
                           pinned_ctx_, true, grouped_val_rowid[0].first->dtype());
      }
      auto &target_val_rowids = grouped_val_rowids[i];
      const size_t num_vals = target_val_rowids.size();
      size_t num_rows = 0;
      // TODO(haibin) refactor this for loop
      for (size_t i = 0; i < num_vals; i++) {
        auto &row_id = target_val_rowids[i].second;
        NDArray indices = row_id.Copy(pinned_ctx_);
        Unique(&indices, priority);
        target_val_rowids[i].second = indices;
        num_rows += indices.shape().Size();
      }
      if (num_vals > 1) {
        // TODO(haibin) aggregate over all unique indices
        LOG(FATAL) << "RowSparsePull with multiple values is not implemented yet";
      } else {
        auto& indices = target_val_rowids[0].second;
        PullRowSparse_(key, &recv_buf, indices, priority);
        comm_->BroadcastRowSparse(key, recv_buf, grouped_val_rowid, num_vals == 1, priority);
      }
    }
  }

  void set_updater(const Updater& updater) override {
    CHECK(updater) << "invalid updater";
    if (IsServerNode()) {
      CHECK_NOTNULL(server_)->set_updater(updater);
    } else {
      updater_ = updater;
    }
  }

  void Barrier() override {
    ps::Postoffice::Get()->Barrier(ps::kWorkerGroup);
  }


  void SendCommandToServers(int cmd_id,
                            const std::string& cmd_body) override {
    CHECK_NOTNULL(ps_worker_);
    ps_worker_->Wait(ps_worker_->Request(cmd_id, cmd_body, ps::kServerGroup));
  }

  int get_group_size() const override { return ps::NumWorkers(); }

  int get_rank() const override { return ps::MyRank(); }

  int get_num_dead_node(int node_id, int timeout) const override {
    int number = 0;
    auto dead_nodes = ps::Postoffice::Get()->GetDeadNodes(timeout);
    const auto& watch_nodes = ps::Postoffice::Get()->GetNodeIDs(node_id);
    std::unordered_set<int> watch_set(watch_nodes.begin(), watch_nodes.end());
    for (int r : dead_nodes) {
      if (watch_set.find(r) != watch_set.end()) number++;
    }
    return number;
  }

  void RunServer(const Controller& controller) override {
    CHECK(!IsWorkerNode());
    if (IsServerNode()) {
      server_ = new KVStoreDistServer();
      server_->set_controller(controller);
    }

    ps::StartAsync("mxnet_server\0");
    if (!ps::Postoffice::Get()->is_recovery()) {
      ps::Postoffice::Get()->Barrier(
        ps::kWorkerGroup + ps::kServerGroup + ps::kScheduler);
    }
    if (server_) server_->Run();
    ps::Finalize();
    if (server_) {
      delete server_;
    }
    server_ = nullptr;
  }

 private:
  void Push_(const std::vector<int>& keys,
             const std::vector<NDArray>& values,
             int priority,
             bool do_merge)  {
    // first aggregate the values over keys
    std::vector<int> uniq_keys;
    std::vector<std::vector<NDArray> > grouped_vals;
    GroupKVPairs(keys, values, &uniq_keys, &grouped_vals);

    for (size_t i = 0; i < uniq_keys.size(); ++i) {
      // merge over devcies
      int key = uniq_keys[i];
      const auto& vals = grouped_vals[i];
      NDArray merged = do_merge ? comm_->Reduce(key, vals, priority) : vals[0];

      auto& send_buf = comm_buf_[key];
      const auto storage_type = merged.storage_type();
      if (merged.ctx().dev_mask() == cpu::kDevMask) {
        // make sure the previous push/pull is completed
        send_buf.WaitToWrite();
        send_buf = merged;  // avoid memory copy
      } else {
        if (send_buf.is_none()) {
<<<<<<< HEAD
          if (storage_type == kDefaultStorage) {
            send_buf = NDArray(merged.shape(), pinned_ctx_, false, merged.dtype());
          } else {
            send_buf = NDArray(storage_type, merged.shape(), pinned_ctx_, true, merged.dtype());
          }
=======
          send_buf = NDArray(merged.shape(), pinned_ctx_, true, merged.dtype());
>>>>>>> c79d4e50
        }
        CopyFromTo(merged, &send_buf);
      }

      // push to servers
<<<<<<< HEAD
      if (storage_type == kDefaultStorage) {
        send_buf.WaitToRead();
        size_t size = send_buf.shape().Size();
=======
      auto push_to_servers =
          [this, key, send_buf](RunContext rctx, Engine::CallbackOnComplete cb) {
        // convert to ps keys
        size_t size = send_buf.shape().Size();
        PSKV& pskv = EncodeKey(key, size);

>>>>>>> c79d4e50
#if MKL_EXPERIMENTAL == 1
        mkl_set_tblob_eager_mode(send_buf.data());
#endif
        real_t* data = static_cast<real_t*>(send_buf.data().dptr_);
<<<<<<< HEAD
        auto push_to_servers =
            [this, key, data, size](RunContext rctx, Engine::CallbackOnComplete cb) {
           // convert to ps keys
          PSKV& pskv = EncodeKey(key, size);
          // do push. false means no delete
          ps::SArray<real_t> vals(data, size, false);
          CHECK_NOTNULL(ps_worker_)->ZPush(
          pskv.keys, vals, pskv.lens, 0, [cb]() { cb(); });
        };
        Engine::Get()->PushAsync(
            push_to_servers,
            pinned_ctx_,
            {send_buf.var()},
            {},
            FnProperty::kNormal,
            priority,
            PROFILER_MESSAGE("KVStoreDistDefaultPush"));
      } else if (storage_type == kRowSparseStorage) {
        PushRowSparse(key, send_buf, priority);
      } else {
        LOG(FATAL) << "unknown storage type";
      }
    }
  }

  // pull row sparse weight into `recv_buf` based on indices given by `indices`
  void PullRowSparse_(int key, NDArray *recv_buf, const NDArray& indices, int priority) {
    using namespace rowsparse;
    auto pull_from_servers = [this, key, recv_buf, indices]
                             (RunContext rctx, Engine::CallbackOnComplete cb) {
      // allocate memory for the buffer
      size_t num_rows = indices.shape().Size();
      recv_buf->CheckAndAlloc({mshadow::Shape1(num_rows)});
#if MKL_EXPERIMENTAL == 1
      mkl_set_tblob_eager_mode(recv_buf->data());
#endif
      real_t* data = static_cast<real_t*>(recv_buf->data().dptr_);
      auto indices_data = indices.data();
      const auto offsets = indices_data.dptr<int64_t>();
      const auto unit_len = recv_buf->shape().ProdShape(1, recv_buf->shape().ndim());
      const int64_t size = num_rows * unit_len;
       // convert to ps keys in row sparse format
      PSKV& pskv = EncodeRowSparseKey(key, size, num_rows, offsets,
                                      unit_len, recv_buf->shape()[0]);
      if (this->log_verbose_) {
        LOG(INFO) << "worker " << get_rank() << " pull lens: " << pskv.lens << " keys: "
                  << pskv.keys << " size: " << size;
      }
      auto vals = new ps::SArray<real_t>(data, size, false);
      CHECK_NOTNULL(ps_worker_)->ZPull(pskv.keys, vals, &pskv.lens, kRowSparsePushPull,
        [vals, cb]() { delete vals; cb(); });
      // copy indices to recv_buf
      mshadow::Copy(recv_buf->aux_data(kIdx).FlatTo1D<cpu, int64_t>(),
                    indices_data.FlatTo1D<cpu, int64_t>());
    };
    CHECK_NOTNULL(Engine::Get())->PushAsync(
        pull_from_servers,
        pinned_ctx_,
        {indices.var()},
        {recv_buf->var()},
        FnProperty::kNormal,
        priority,
        PROFILER_MESSAGE("KVStoreDistRowSparsePull"));
  }

  // push row sparse gradient
  void PushRowSparse(int key, const NDArray &send_buf, int priority) {
    using namespace rowsparse;
    auto push_to_servers = [this, key, &send_buf]
                           (RunContext rctx, Engine::CallbackOnComplete cb) {
#if MKL_EXPERIMENTAL == 1
      mkl_set_tblob_eager_mode(send_buf.data());
#endif
      real_t* data = static_cast<real_t*>(send_buf.data().dptr_);
      bool init = send_buf.storage_initialized();
      const int64_t num_rows = init ? send_buf.aux_shape(kIdx)[0] : 0;
      const auto offsets = init ? send_buf.aux_data(kIdx).dptr<int64_t>() : nullptr;
      const auto unit_len = send_buf.shape().ProdShape(1, send_buf.shape().ndim());
      const int64_t size = num_rows * unit_len;

       // convert to ps keys in row sparse format
      PSKV& pskv = EncodeRowSparseKey(key, size, num_rows, offsets,
                                      unit_len, send_buf.shape()[0]);
      if (this->log_verbose_) {
        LOG(INFO) << "worker " << get_rank() << " push lens: " << pskv.lens << " keys: "
                  << pskv.keys << " size: " << size;
      }
      ps::SArray<real_t> vals(data, size, false);
      CHECK_NOTNULL(ps_worker_)->ZPush(pskv.keys, vals, pskv.lens, kRowSparsePushPull, [cb]() {
        cb();
      });
    };
    Engine::Get()->PushAsync(
        push_to_servers,
        pinned_ctx_,
        {send_buf.var()},
        {},
        FnProperty::kNormal,
        priority,
        PROFILER_MESSAGE("KVStoreDistRowSparsePush"));
=======
        // do push. false means no delete
        ps::SArray<real_t> vals(data, size, false);
        CHECK_NOTNULL(ps_worker_)->ZPush(
            pskv.keys, vals, pskv.lens, 0, [cb]() { cb(); });
      };
      Engine::Get()->PushAsync(
          push_to_servers,
          pinned_ctx_,
          {send_buf.var()},
          {},
          FnProperty::kNormal,
          priority,
          PROFILER_MESSAGE("KVStoreDistPush"));
    }
>>>>>>> c79d4e50
  }

  /**
   * \brief check if the keys are all unique
   */
  void CheckUnique(const std::vector<int>& keys) {
    auto keys_copy = keys;
    auto last = std::unique(keys_copy.begin(), keys_copy.end());
    CHECK_EQ(static_cast<size_t>(std::distance(keys_copy.begin(), last)),
             static_cast<size_t>(keys.size()));
  }

  /**
   * \brief struct for ps keys and lens
   */
  struct PSKV {
    ps::SArray<ps::Key> keys;  // n keys
    ps::SArray<int> lens;  // the length of the i-th value
    int size;
  };

  /**
   * \brief cache all key partitions
   */
  std::unordered_map<int, PSKV> ps_kv_;

  /**
   * \brief serizelize EncodeRowSparseKey and EncodeKey
   */
  std::mutex mu_;

  /**
   * \brief convert to keys in ps
   */
  inline PSKV& EncodeKey(int key, size_t size) {
    mu_.lock();
    PSKV& pskv = ps_kv_[key];
    mu_.unlock();

    if (!pskv.keys.empty()) {
      CHECK_EQ(static_cast<size_t>(pskv.size), size) << "The value size cannot be changed";
    } else {
      auto krs = ps::Postoffice::Get()->GetServerKeyRanges();
      int num_servers = krs.size();
      CHECK_GT(num_servers, 0);

      // a simple heuristic for load balance
      if (size < bigarray_bound_) {
        // send it to a single random picked server
        int server = (key * 9973) % num_servers;
        ps::Key ps_key = krs[server].begin() + key;
        CHECK_LT(ps_key, krs[server].end());
        pskv.keys.push_back(ps_key);
        pskv.lens.push_back(size);
        pskv.size = size;
      } else {
        // parition it to all servers
        pskv.size = 0;
        for (int i = 0; i < num_servers; ++i) {
          size_t part_size =
              static_cast<size_t>(round(static_cast<double>(size)/num_servers*(i+1))) -
              static_cast<size_t>(round(static_cast<double>(size)/num_servers*i));
          ps::Key ps_key = krs[i].begin() + key;
          CHECK_LT(ps_key, krs[i].end());
          pskv.keys.push_back(ps_key);
          pskv.lens.push_back(part_size);
          pskv.size += part_size;
        }
        CHECK_EQ(static_cast<size_t>(pskv.size), size);
      }
    }
    return pskv;
  }

  // TODO(haibin) this encoding method for row sparse keys doesn't allow cross-layer batching
  inline PSKV& EncodeRowSparseKey(const int key, const int64_t size, const int64_t num_rows,
                                  const int64_t *offsets, const size_t unit_len,
                                  const int64_t total_num_rows) {
    using namespace common;
    mu_.lock();
    PSKV& pskv = ps_kv_[key];
    mu_.unlock();
    pskv.keys.clear();
    pskv.lens.clear();
    // TODO(haibin) cache this information
    auto krs = ps::Postoffice::Get()->GetServerKeyRanges();
    int num_servers = krs.size();
    CHECK_GT(num_servers, 0);

    if (total_num_rows * unit_len >= bigarray_bound_) {
      pskv.size = 0;
      int64_t start_row = 0;
      // parition it to all servers
      for (int i = 0; i < num_servers; ++i) {
        // calculate partition ranges
        int64_t part_num_rows =
            llround(static_cast<double>(total_num_rows) / num_servers * (i + 1)) -
            llround(static_cast<double>(total_num_rows) / num_servers * i);
        auto end_row = start_row + part_num_rows;
        auto lb = std::lower_bound(offsets, offsets + num_rows, start_row);
        auto ub = std::upper_bound(offsets, offsets + num_rows, end_row - 1);
        ps::Key master_key = krs[i].begin() + key;
        pskv.keys.push_back(master_key);
        pskv.lens.push_back(0);
        for (auto offset = lb; offset < ub; offset++) {
          ps::Key ps_key = krs[i].begin() + key + (*offset - start_row);
          CHECK_LT(ps_key, krs[i].end());
          pskv.keys.push_back(ps_key);
          pskv.lens.push_back(unit_len);
          pskv.size += unit_len;
        }
        start_row = end_row;
      }
      CHECK_EQ(static_cast<size_t>(pskv.size), size);
    } else {
      // send it to a single random picked server
      int server = (key * 9973) % num_servers;
      ps::Key master_key = krs[server].begin() + key;
      pskv.keys.push_back(master_key);
      pskv.lens.push_back(0);
      for (int64_t i = 0; i < num_rows; i++) {
        ps::Key ps_key = krs[server].begin() + key + offsets[i];
        CHECK_LT(ps_key, krs[server].end());
        pskv.keys.push_back(ps_key);
        pskv.lens.push_back(unit_len);
      }
      pskv.size = size;
    }
    return pskv;
  }


  /**
   * \brief for worker to push and pull data
   */
  ps::KVWorker<real_t>* ps_worker_;
  /**
   * \brief the server handle
   */
  KVStoreDistServer* server_;
  /**
   * \brief threshold for partition
   */
  size_t bigarray_bound_;
  /// \brief send & recver buffer
  std::unordered_map<int, NDArray> comm_buf_;
  bool log_verbose_;
};

}  // namespace kvstore
}  // namespace mxnet


#endif  // MXNET_KVSTORE_KVSTORE_DIST_H_<|MERGE_RESOLUTION|>--- conflicted
+++ resolved
@@ -123,22 +123,10 @@
                << "Expected stype of value to be kDefaultStorage";
       if (recv_buf.is_none()) {
         // it may happen for the first time a no-rank-0 worker pull the weight.
-<<<<<<< HEAD
         recv_buf = NDArray(grouped_vals[i][0]->shape(), pinned_ctx_,
                            true, grouped_vals[i][0]->dtype());
       }
-#if MKL_EXPERIMENTAL == 1
-      mkl_set_tblob_eager_mode(recv_buf.data());
-#endif
-      real_t* data = static_cast<real_t*>(recv_buf.data().dptr_);
-      size_t size = recv_buf.shape().Size();
-      auto pull_from_servers = [this, key, data, size](
-=======
-        recv_buf = NDArray(
-          grouped_vals[i][0]->shape(), pinned_ctx_, true, grouped_vals[i][0]->dtype());
-      }
       auto pull_from_servers = [this, key, recv_buf](
->>>>>>> c79d4e50
           RunContext rctx, Engine::CallbackOnComplete cb) {
         // convert to ps keys
         size_t size = recv_buf.shape().Size();
@@ -151,11 +139,7 @@
         auto vals = new ps::SArray<real_t>(data, size, false);
         // issue pull
         CHECK_NOTNULL(ps_worker_)->ZPull(
-<<<<<<< HEAD
-        pskv.keys, vals, &pskv.lens, kDefaultPushPull, [vals, cb](){ delete vals; cb(); });
-=======
-            pskv.keys, vals, &pskv.lens, 0, [vals, cb](){ delete vals; cb(); });
->>>>>>> c79d4e50
+          pskv.keys, vals, &pskv.lens, kDefaultPushPull, [vals, cb](){ delete vals; cb(); });
       };
 
       CHECK_NOTNULL(Engine::Get())->PushAsync(
@@ -293,45 +277,31 @@
         send_buf = merged;  // avoid memory copy
       } else {
         if (send_buf.is_none()) {
-<<<<<<< HEAD
           if (storage_type == kDefaultStorage) {
-            send_buf = NDArray(merged.shape(), pinned_ctx_, false, merged.dtype());
+            send_buf = NDArray(merged.shape(), pinned_ctx_, true, merged.dtype());
           } else {
             send_buf = NDArray(storage_type, merged.shape(), pinned_ctx_, true, merged.dtype());
           }
-=======
-          send_buf = NDArray(merged.shape(), pinned_ctx_, true, merged.dtype());
->>>>>>> c79d4e50
         }
         CopyFromTo(merged, &send_buf);
       }
 
       // push to servers
-<<<<<<< HEAD
       if (storage_type == kDefaultStorage) {
-        send_buf.WaitToRead();
-        size_t size = send_buf.shape().Size();
-=======
       auto push_to_servers =
           [this, key, send_buf](RunContext rctx, Engine::CallbackOnComplete cb) {
-        // convert to ps keys
-        size_t size = send_buf.shape().Size();
-        PSKV& pskv = EncodeKey(key, size);
-
->>>>>>> c79d4e50
+          // convert to ps keys
+          size_t size = send_buf.shape().Size();
+          PSKV& pskv = EncodeKey(key, size);
+
 #if MKL_EXPERIMENTAL == 1
-        mkl_set_tblob_eager_mode(send_buf.data());
+          mkl_set_tblob_eager_mode(send_buf.data());
 #endif
-        real_t* data = static_cast<real_t*>(send_buf.data().dptr_);
-<<<<<<< HEAD
-        auto push_to_servers =
-            [this, key, data, size](RunContext rctx, Engine::CallbackOnComplete cb) {
-           // convert to ps keys
-          PSKV& pskv = EncodeKey(key, size);
+          real_t* data = static_cast<real_t*>(send_buf.data().dptr_);
           // do push. false means no delete
           ps::SArray<real_t> vals(data, size, false);
           CHECK_NOTNULL(ps_worker_)->ZPush(
-          pskv.keys, vals, pskv.lens, 0, [cb]() { cb(); });
+              pskv.keys, vals, pskv.lens, 0, [cb]() { cb(); });
         };
         Engine::Get()->PushAsync(
             push_to_servers,
@@ -424,22 +394,6 @@
         FnProperty::kNormal,
         priority,
         PROFILER_MESSAGE("KVStoreDistRowSparsePush"));
-=======
-        // do push. false means no delete
-        ps::SArray<real_t> vals(data, size, false);
-        CHECK_NOTNULL(ps_worker_)->ZPush(
-            pskv.keys, vals, pskv.lens, 0, [cb]() { cb(); });
-      };
-      Engine::Get()->PushAsync(
-          push_to_servers,
-          pinned_ctx_,
-          {send_buf.var()},
-          {},
-          FnProperty::kNormal,
-          priority,
-          PROFILER_MESSAGE("KVStoreDistPush"));
-    }
->>>>>>> c79d4e50
   }
 
   /**
