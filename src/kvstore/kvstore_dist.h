--- conflicted
+++ resolved
@@ -99,12 +99,8 @@
       auto& recv_buf = comm_buf_[key];
       if (recv_buf.is_none()) {
         // it may happen for the first time a no-rank-0 worker pull the weight.
-<<<<<<< HEAD
-        recv_buf = NDArray(grouped_vals[i][0].shape(), pinned_ctx_);
-=======
         recv_buf = NDArray(
-          grouped_vals[i][0]->shape(), pinned_ctx_, false, grouped_vals[i][0]->dtype());
->>>>>>> 2ba41bff
+          grouped_vals[i][0].shape(), pinned_ctx_, false, grouped_vals[i][0].dtype());
       }
 #if MKL_EXPERIMENTAL == 1
       mkl_set_tblob_eager_mode(recv_buf.data());
