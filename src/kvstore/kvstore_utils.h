--- conflicted
+++ resolved
@@ -35,19 +35,6 @@
 
 
 /*!
-<<<<<<< HEAD
- * \brief compute unique values and number of unique values
- * \param rsc Temp resource for computation
- * \param s   Stream
- * \param sized_array Input and output ndarray. The ndarray stores the number of
- *            unique elements as the first elements. The actual values are stored
- *            starting from the second elements.
- */
-template<typename xpu>
-void UniqueImpl(const Resource& rsc, mshadow::Stream<xpu> *s,
-                const NDArray &sized_array);
-
-=======
  * \brief compute unique and sorted values in a row_sparse ndarray.
  * \param rsc Temp resource for computation
  * \param s   Stream
@@ -57,7 +44,6 @@
 template<typename xpu>
 void UniqueImpl(const Resource& rsc, mshadow::Stream<xpu> *s,
                  const NDArray& out);
->>>>>>> 2d42f761
 }  // namespace kvstore
 }  // namespace mxnet
 
