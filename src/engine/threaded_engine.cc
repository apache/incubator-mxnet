--- conflicted
+++ resolved
@@ -417,15 +417,11 @@
   }
   // Mark complete for write variables.
   for (auto&& i : threaded_opr->mutable_vars) {
-<<<<<<< HEAD
     if (threaded_opr->ex_ptr) {
       i->ex_ptr = threaded_opr->ex_ptr;
       if (!global_ex_ptr) global_ex_ptr = i->ex_ptr;
     }
     bool debug_info = (engine_info_ && debug_wait_var_ == i);
-=======
-    const bool debug_info = (engine_info_ && debug_wait_var_ == i);
->>>>>>> 41395c51
     if (debug_info) {
       LOG(INFO) << "Complete write dep for " << i;
     }
