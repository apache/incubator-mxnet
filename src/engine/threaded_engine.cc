--- conflicted
+++ resolved
@@ -498,14 +498,11 @@
   return;
 }
 
-<<<<<<< HEAD
-=======
 void ThreadedEngine::Throw(VarHandle var) {
   ThreadedVar *threaded_var = ThreadedVar::CastFromBase(var);
   ThrowException(threaded_var);
 }
 
->>>>>>> 75a9e187
 void ThreadedEngine::OnCompleteStatic(Engine *engine, void *opr_block_,
                                       const dmlc::Error* error) {
   OprBlock *opr_block = static_cast<OprBlock*>(opr_block_);
