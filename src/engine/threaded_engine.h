/*
 * Licensed to the Apache Software Foundation (ASF) under one
 * or more contributor license agreements.  See the NOTICE file
 * distributed with this work for additional information
 * regarding copyright ownership.  The ASF licenses this file
 * to you under the Apache License, Version 2.0 (the
 * "License"); you may not use this file except in compliance
 * with the License.  You may obtain a copy of the License at
 *
 *   http://www.apache.org/licenses/LICENSE-2.0
 *
 * Unless required by applicable law or agreed to in writing,
 * software distributed under the License is distributed on an
 * "AS IS" BASIS, WITHOUT WARRANTIES OR CONDITIONS OF ANY
 * KIND, either express or implied.  See the License for the
 * specific language governing permissions and limitations
 * under the License.
 */

/*!
 * Copyright (c) 2015 by Contributors
 * \file threaded_engine.h
 * \brief Implements base class of threaded engine
 *    that tracks the dependency and pushes actions to execute.
 * \author Yutian Li
 */
#ifndef MXNET_ENGINE_THREADED_ENGINE_H_
#define MXNET_ENGINE_THREADED_ENGINE_H_

#include <dmlc/base.h>
#include <dmlc/logging.h>
#include <dmlc/omp.h>
#include <mxnet/storage.h>
#include <vector>
#include <functional>
#include <condition_variable>
#include <atomic>
#include <utility>
#include <mutex>
#include <string>
#include <thread>
#include "./engine_impl.h"
#include "../profiler/profiler.h"
#include "./openmp.h"
#include "../common/object_pool.h"

namespace mxnet {
namespace engine {

// Define helper macros for debug information.
#if ENGINE_DEBUG
#define DEFINE_ENGINE_DEBUG_INFO(Type)                          \
  static std::atomic<std::size_t> counter;                      \
  Type() { LOG(INFO) << __func__ << " " << ++counter; }         \
  ~Type() { LOG(INFO) << __func__ << " " << --counter; }
#else
#define DEFINE_ENGINE_DEBUG_INFO(Type)
#endif

// Forward declarations
struct ThreadedOpr;

/*! shared_ptr to exception_ptr, used for exception handling */
typedef std::shared_ptr<std::exception_ptr> ExceptionRef;

/*!
 * \brief Operation block in the scheduler.
 *  Each OprBlock corresponds to an operation pushed to the engine.
 */
struct OprBlock : public common::ObjectPoolAllocatable<OprBlock> {
  /*!
   * \brief wait number of pending tasks this OprBlock is waiting for.
   */
  std::atomic<int> wait{0};
  /*! \brief Pointer to information on performing real operation */
  ThreadedOpr* opr{nullptr};
  /*! \brief The context this operator */
  Context ctx;
  /*! \brief priority of the function */
  int priority;
  /*! \brief indicate whether to profile this operator */
  bool profiling{false};
  /*! \brief operator execution statistics */
  std::unique_ptr<profiler::ProfileOperator> opr_profile;
  // define possible debug information
  DEFINE_ENGINE_DEBUG_INFO(OprBlock);
  /*!
   * \brief call this function to decrease the wait counter.
   * \return the wait counter after the decreasement.
   */
  inline int decr_wait() {
    // check invariant, avoid over trigger
    const int ret = --wait;
    CHECK_GE(ret, 0);
    return ret;
  }
};  // struct OprBlock

/*!
 * \brief VersionedVarBlock that corresponding to a variable version.
 *  This is a basic unit of LinkedList in the ThreadedVar.
 */
struct VersionedVarBlock
    : public common::ObjectPoolAllocatable<VersionedVarBlock> {
  /*! \brief next block in the LinkedList */
  VersionedVarBlock* next{nullptr};
  /*! \brief the operation this block triggers */
  OprBlock* trigger{nullptr};
  /*! \brief whether this operation is a write(mutate) operation. */
  bool write{false};
  /*! \brief define possible debug information */
  DEFINE_ENGINE_DEBUG_INFO(VersionedVarBlock);
};  // struct VersionedVarBlock

/*!
 * \brief Variable implementation.
 *  Each ThreadedVar is a linked list(queue) of operations to be performed.
 */
class ThreadedVar final
    : public Var, public common::ObjectPoolAllocatable<ThreadedVar> {
 public:
  /*!
   * \brief constructor
   * \param head head block of the LinkedList,
   *             need to be initialized with next==nullptr and trigger=nullptr.
   */
  explicit ThreadedVar(VersionedVarBlock* head);
  /*!
   * \brief Schedule a read operation on this variable.
   *  If the opr_block can be runed right away,
   *  the wait counter of opr_block will be decreased.
   *  Otherwise, the opr_block will be added to waiting queue.
   * \param opr_block The operation to be scheduled.
   */
  inline void AppendReadDependency(OprBlock* opr_block);
  /*!
   * \brief Schedule a write operation on this variable.
   *  If the opr_block can be runed right away,
   *  the wait counter of opr_block will be decreased.
   *  Otherwise, the opr_block will be added to waiting queue.
   * \param opr_block The operation to be scheduled.
   */
  inline void AppendWriteDependency(OprBlock* opr_block);
  /*!
   * \brief A read operation is completed on this variable.
   *  This function may trigger subsequent waiting operations on this variable.
   *
   * \param dispatcher the function called to trigger the operation,
   *            when all of its dependencies are satiesfied.
   * \tparam Dispatcher the function called to trigger an operation.
   */
  template <typename Dispatcher>
  inline void CompleteReadDependency(Dispatcher dispatcher);
  /*!
   * \brief A write operation is completed on this variable.
   *  This function may trigger subsequent waiting operations on this variable.
   *
   * \param dispatcher the function called to trigger the operation,
   *            when all of its dependencies are satiesfied.
   * \tparam Dispatcher the function called to trigger an operation.
   * \return to_delete, whether this Variable can be deleted after this functin.
   */
  template <typename Dispatcher>
  inline bool CompleteWriteDependency(Dispatcher dispatcher);
  /*! \brief Mark this variable to be deleted. */
  inline void SetToDelete();
  /*! \return whether this variable is ready to read. */
  inline bool ready_to_read();
  inline size_t version() override;
  /*!
   * \brief Cast a Var pointer to ThreadedVar pointer
   * \param ptr pointer from base.
   * \return a casted pointer.
   */
  inline static ThreadedVar* CastFromBase(Var* ptr) {
    return ptr->Cast<ThreadedVar>();
  }
  // code for debug.
#if ENGINE_DEBUG
  static std::atomic<std::size_t> counter;
  ~ThreadedVar() { LOG(INFO) << __func__ << " " << --counter; }
#endif  // ENGINE_DEBUG
  /*!
   * \brief exception_ptr associated with the ThreadedOpr
   * cannot modify state of exception object since dereferencing
   * exception_ptr is undefined behavior. Using shared_ptr to hold
   * exception_ptr and overcome this limitation */
  ExceptionRef var_exception;

 private:
  // TODO(hotpxl) change this to spinlock for faster runtime
  // TODO(hotpxl) consider rename head
  /*! \brief internal mutex of the ThreadedVar */
  std::mutex mutex_;
  /*!
   * \brief number of pending reads operation in the variable.
   *  will be marked as -1 when there is a already triggered pending write.
   */
  int num_pending_reads_{0};
  /*!
   * \brief Points to the last VersionedVarBlock in the queue.
   *  head_ always points to a empty VersionedVarBlock.
   *  So when we want to append an operation to the queue:
   *    1) update head_->trigger to be new op
   *    2) update head_->next to be a new VersionedVarBlock
   *    3) move head to head->next.
   */
  VersionedVarBlock* head_{nullptr};
  /*!
   * \brief The pointer to next write to perform.
   *  This pointer will only be updated when the write completes.
   *  This is actually the head(oldest operation) in the queue.
   */
  VersionedVarBlock* pending_write_{nullptr};
  /*!
   * \brief If true, delete after operation completes.
   */
  bool to_delete_{false};
  /*! \brief special const on num_pending_reads_ to mark write being triggered */
  static constexpr int kWriteTriggered = -1;
  /*!
   * \brief derived invariant of ready to ready, without lock.
   * \return whether the current variable is ready to read.
   */
  inline bool is_ready_to_read() const {
    return pending_write_ == nullptr;
  }
};  // struct ThreadedVar

/*!
 * \brief Operator used in ThreadedEngine.
 */
struct ThreadedOpr final : public Opr,
                           public common::ObjectPoolAllocatable<ThreadedOpr> {
  /*! \brief The function to be invoked each time. */
  Engine::AsyncFn fn;
  /*! \brief The variable this operation will read from. */
  std::vector<ThreadedVar*> const_vars;
  /*! \brief The variable this operation will mutate. */
  std::vector<ThreadedVar*> mutable_vars;
  /*! \brief The property of the operator */
  FnProperty prop;
  /*! \brief The name of the operator */
  const char* opr_name{nullptr};
  /*!
   * \brief Whether this is an temporary operator
   *        that can be deleted right after the operation completed.
   */
  bool temporary{false};
  /*!
   * \brief Whether this is a WaitForVar operation
   */
  bool wait{false};
  /*!
   * \brief Cast a Opr pointer to ThreadedOpr pointer
   * \param ptr pointer from base.
   * \return a casted pointer.
   */
  inline static ThreadedOpr* CastFromBase(Opr* ptr) {
    return ptr->Cast<ThreadedOpr>();
  }
  // define possible debug information
  DEFINE_ENGINE_DEBUG_INFO(ThreadedOpr);
  /*!
   * \brief exception_ptr associated with the ThreadedOpr
   * cannot modify state of exception object since dereferencing
   * exception_ptr is undefined behavior. Using shared_ptr to hold
   * exception_ptr and overcome this limitation */
  ExceptionRef opr_exception;
};  // struct ThreadedOpr

/*!
 * \brief Base class of all ThreadedEngine.
 *  This class implements a thread safe version of engine.
 *  The engine tracks the dependencies, and will call PushToExecute
 *  to execute a specific task.
 *
 *  Subclass can implement PushToExecute to design specific
 *  execution policy for the tasks.
 */
class ThreadedEngine : public Engine {
 public:
  // implementing all the functions from Engine.
  ThreadedVar* NewVariable() override;
  ThreadedOpr* NewOperator(AsyncFn fn,
                           std::vector<VarHandle> const& const_vars,
                           std::vector<VarHandle> const& mutable_vars,
                           FnProperty prop = FnProperty::kNormal,
                           const char* opr_name = nullptr,
                           bool wait = false) override;
  void DeleteOperator(OprHandle op) override;
  void Push(OprHandle op, Context exec_ctx, int priority = 0, bool profiling = false) override;
  void PushAsync(AsyncFn exec_fun, Context exec_ctx,
                 std::vector<VarHandle> const& const_vars,
                 std::vector<VarHandle> const& mutable_vars,
                 FnProperty prop = FnProperty::kNormal,
                 int priority = 0,
                 const char* opr_name = nullptr,
                 bool wait = false) override;
  void PushSync(SyncFn exec_fn, Context exec_ctx,
                std::vector<VarHandle> const& const_vars,
                std::vector<VarHandle> const& mutable_vars,
                FnProperty prop = FnProperty::kNormal,
                int priority = 0,
                const char* opr_name = nullptr) override;
  void DeleteVariable(SyncFn delete_fn, Context exec_ctx, VarHandle var) override;
  void WaitForVar(VarHandle var) override;
  void WaitForAll() override;
  void Throw(VarHandle var) override;
  void NotifyShutdown() override {
    shutdown_phase_.store(true);
  }

  ThreadedEngine() {
    engine_info_ = dmlc::GetEnv("MXNET_ENGINE_INFO", false);

    objpool_opr_ref_    = common::ObjectPool<ThreadedOpr>::_GetSharedRef();
    objpool_blk_ref_    = common::ObjectPool<OprBlock>::_GetSharedRef();
    objpool_varblk_ref_ = common::ObjectPool<VersionedVarBlock>::_GetSharedRef();
    objpool_var_ref_    = common::ObjectPool<ThreadedVar>::_GetSharedRef();

    storage_ref_ = Storage::_GetSharedRef();

    // Get a ref to the profiler so that it doesn't get killed before us
    profiler::Profiler::Get(&profiler_);
  }
  ~ThreadedEngine() {
    {
      std::unique_lock<std::mutex> lock{finished_m_};
      kill_.store(true);
    }
    finished_cv_.notify_all();
  }

 protected:
  /*!
   * \brief Push the opr block to execution queue to be executed.
   *  This function is implemented by the corresponding subclass
   *  for specific policy.
   *
   * \param opr_block The operator block.
   * \param pusher_thread whether the caller is the thread that calls push
   */
  virtual void PushToExecute(OprBlock* opr_block, bool pusher_thread) = 0;
  /*!
   * \brief Call this function to actually execute an opr_block
   *  This function also deletes the opr_block after execution.
   * \param run_ctx runtime context used to execute the function.
   * \param opr_block the opr_block to be executed and deleted.
   */
  void ExecuteOprBlock(RunContext run_ctx, OprBlock* opr_block) {
    ThreadedOpr* threaded_opr = opr_block->opr;
    if (opr_block->profiling && threaded_opr->opr_name) {
      std::unique_ptr<profiler::ProfileOperator::Attributes> attrs;
      if (profiler_->AggregateEnabled()) {
        attrs.reset(new profiler::ProfileOperator::Attributes());
      }
      const Context& ctx = opr_block->ctx;
      opr_block->opr_profile.reset(new profiler::ProfileOperator(threaded_opr->opr_name,
                                                                 attrs.release()));
      opr_block->opr_profile->start(ctx.dev_type, ctx.dev_id);
    }
    CallbackOnComplete callback =
        this->CreateCallback(ThreadedEngine::OnCompleteStatic, opr_block);
    const bool debug_info = (engine_info_ && debug_push_opr_ == opr_block);
    if (debug_info) {
      LOG(INFO) << "ExecuteOprBlock " << opr_block
                << "shutdown_phase=" << shutdown_phase_;
    }
    // still run cleanup in shutdown_phase
    if (!shutdown_phase_ || threaded_opr->prop == FnProperty::kDeleteVar) {
      try {
        OnStart(threaded_opr);
        if (debug_info) {
          LOG(INFO) << "ExecuteOprFn ";
        }
        try {
          if ((!(threaded_opr->opr_exception && *threaded_opr->opr_exception) ||
              threaded_opr->prop == FnProperty::kNoSkip) || threaded_opr->wait) {
            threaded_opr->fn(run_ctx, callback);
          } else {
            callback();
          }
        } catch (const std::exception& e) {
          threaded_opr->opr_exception =
              std::make_shared<std::exception_ptr>(std::current_exception());
          callback();
        }
        if (debug_info) {
          LOG(INFO) << "Fin ExecuteOprFn ";
        }
      } catch (std::exception& e) {
        std::string what = e.what();
        if (what.find("driver shutting down") == std::string::npos &&
            !shutdown_phase_) {
          LOG(FATAL)
              << e.what() << "\n"
              << "A fatal error occurred in asynchronous engine operation. "
                 "If you do not know what caused this error, "
                 "you can try set environment variable MXNET_ENGINE_TYPE "
                 "to NaiveEngine and run with debugger (i.e. gdb). "
                 "This will force all operations to be synchronous and "
                 "backtrace will give you the series of calls that lead "
                 "to this error. Remember to set MXNET_ENGINE_TYPE back to "
                 "empty after debugging.";
        }
      }
    } else {
      callback();
    }
  }

  int bulk_size() const override {
    const profiler::Profiler *prof = profiler::Profiler::Get();
    return (prof && prof->AggregateRunning()) ? 0 :  BulkStatusStore::Get()->bulk_size;
  }

  int set_bulk_size(int bulk_size) override {
    BulkStatus& bulk_status = *BulkStatusStore::Get();
    std::swap(bulk_status.bulk_size, bulk_size);
    if (bulk_status.count >= bulk_status.bulk_size) BulkFlush();
    if (!bulk_status.functions) {
      bulk_status.functions.reset(new std::vector<SyncFn>());
    }
    bulk_status.functions->reserve(bulk_size);
    return bulk_size;
  }

 private:
  /*! \brief structure for holding bulk execution status */
  struct BulkStatus {
    /*! \brief maximum number of ops per bulk */
    int bulk_size = 0;
    /*! \brief current number of ops in bulk */
    int count = 0;
    /*! \brief context of current ops */
    Context ctx;
    /*! \brief current op functions */
    std::shared_ptr<std::vector<SyncFn>> functions;
    /*! \brief constant variables */
    std::vector<VarHandle> const_vars;
    /*! \brief mutable variables */
    std::vector<VarHandle> mutable_vars;
  };
  /*! thread local store for bulk */
  typedef dmlc::ThreadLocalStore<BulkStatus> BulkStatusStore;

  /*!
   * \brief check if thee is duplication in const_vars and mutable_vars.
   * \param const_vars the variables to read from.
   * \param mutable_vars the variables to mutate.
   */
  void CheckDuplicate(std::vector<VarHandle> const& const_vars,
                      std::vector<VarHandle> const& mutable_vars);
  /*!
   * \brief Callback on operation completion.
   *
   * On operation completion, this will trigger subsequent operations.
   */
  inline void OnComplete(ThreadedOpr* threaded_opr);
  /*!
   * \brief rethrow caught exception in WaitForVar
   * \param threaded_var the var that we are waiting to read
   */
  inline void ThrowException(ThreadedVar* threaded_var);
  /*!
   * \brief Mark exceptions before operation execution.
   *
   * Will mark the operator as a failure and associate exception_ptr
   * if any of the read dependencies have exception associated.
   */
  inline void OnStart(ThreadedOpr* threaded_opr) {
    for (auto&& i : threaded_opr->const_vars) {
      if (i->var_exception && *i->var_exception) {
        threaded_opr->opr_exception = i->var_exception;
        AddToGlobalExceptions(threaded_opr->opr_exception);
        break;
      }
    }
    if (!(threaded_opr->opr_exception && *threaded_opr->opr_exception)) {
      for (auto&& i : threaded_opr->mutable_vars) {
        if (i->var_exception && *i->var_exception) {
          threaded_opr->opr_exception = i->var_exception;
          AddToGlobalExceptions(threaded_opr->opr_exception);
          break;
        }
      }
    }
  }

  static void OnCompleteStatic(Engine *engine, void *threaded_opr,
                               const dmlc::Error* error);
<<<<<<< HEAD
=======
  /*!
   * \brief find exception in global_exception_refs and add it if missing
   * \param opr_exception the exception to be added to global_exception_refs
   */
  inline void AddToGlobalExceptions(const ExceptionRef& opr_exception) {
    auto it = std::find(global_exception_refs_.begin(),
                        global_exception_refs_.end(), opr_exception);
    if (it == global_exception_refs_.end()) {
      global_exception_refs_.push_back(opr_exception);
    }
    return;
  }
>>>>>>> 75a9e187
  /*! \brief append an operator to bulk */
  inline void BulkAppend(SyncFn exec_fn, Context exec_ctx,
                         std::vector<VarHandle> const& const_vars,
                         std::vector<VarHandle> const& mutable_vars) {
    BulkStatus& bulk_status = *BulkStatusStore::Get();
    if (!bulk_status.functions) {
      bulk_status.functions.reset(new std::vector<SyncFn>());
    }
    bulk_status.functions->push_back(exec_fn);
    if (!bulk_status.count) {
      bulk_status.ctx = exec_ctx;
    }

    ++bulk_status.count;
    bulk_status.const_vars.insert(
        bulk_status.const_vars.end(), const_vars.begin(), const_vars.end());
    bulk_status.mutable_vars.insert(
        bulk_status.mutable_vars.end(), mutable_vars.begin(), mutable_vars.end());

    if (bulk_status.count >= bulk_status.bulk_size) BulkFlush();
  }
  /*! \brief flush current bulk to execution */
  inline void BulkFlush() {
    BulkStatus& bulk_status = *BulkStatusStore::Get();
    if (!bulk_status.count) return;
    bulk_status.count = 0;
    DeduplicateVarHandle(&bulk_status.const_vars, &bulk_status.mutable_vars);
    auto functions = bulk_status.functions;
    this->PushAsync([functions](RunContext ctx, CallbackOnComplete on_complete) {
        ctx.is_bulk = true;
        for (auto& fn : *functions) {
          fn(ctx);
        }
        ctx.is_bulk = false;
        bool is_gpu = ctx.ctx.dev_mask() == gpu::kDevMask;
        if (is_gpu) {
          ctx.get_stream<gpu>()->Wait();
        }
        on_complete();
      }, bulk_status.ctx, bulk_status.const_vars, bulk_status.mutable_vars,
      FnProperty::kNormal, 0, "ImperativeBulk");

    bulk_status.functions.reset(new std::vector<SyncFn>());
    bulk_status.functions->reserve(bulk_status.bulk_size);
    bulk_status.const_vars.clear();
    bulk_status.mutable_vars.clear();
  }
  /*!
   * \brief Number of pending operations.
   */
  std::atomic<int> pending_{0};
  /*! \brief whether we want to kill the waiters */
  std::atomic<bool> kill_{false};
  /*! \brief whether it is during shutdown phase*/
  std::atomic<bool> shutdown_phase_{false};
  /*!\brief show more information from engine actions */
  bool engine_info_{false};
  /*! \brief debug information about wait for var. */
  std::atomic<ThreadedVar*> debug_wait_var_{nullptr};
  /*! \brief debug information about wait for var. */
  std::atomic<OprBlock*> debug_push_opr_{nullptr};
  /*!
   * \brief Mutex and condition_variable,
   *  used to Notify waits for single or all variables.
   */
  std::mutex finished_m_;
  std::condition_variable finished_cv_;
  /*! \brief global exception refs, which are rethrown when WaitForAll is called */
  std::vector<ExceptionRef> global_exception_refs_;

  /*!
   * \brief Holding a shared_ptr to the object pool to prevent it from being destructed too early
   * See also #309 (https://github.com/dmlc/mxnet/issues/309)
   */
  std::shared_ptr<common::ObjectPool<ThreadedOpr> >       objpool_opr_ref_;
  std::shared_ptr<common::ObjectPool<OprBlock> >          objpool_blk_ref_;
  std::shared_ptr<common::ObjectPool<VersionedVarBlock> > objpool_varblk_ref_;
  std::shared_ptr<common::ObjectPool<ThreadedVar> >       objpool_var_ref_;

  /*!
   * \brief Async destruction of some objects is relied on storage,
   *  prevent it from being destructed too early
   */
  std::shared_ptr<Storage> storage_ref_;

#if MXNET_USE_CUDA
  /*! \brief Number of GPU devices available */
  std::atomic<int> device_count_{-1};
#endif

  /*! \brief Hold a ref count ot the profiler */
  std::shared_ptr<profiler::Profiler> profiler_;

  /*!
   * \brief Disallow copy construction and assignment.
   * \note This must be last
   */
  DISALLOW_COPY_AND_ASSIGN(ThreadedEngine);
};  // class ThreadedEngine

}  // namespace engine
}  // namespace mxnet

#endif  // MXNET_ENGINE_THREADED_ENGINE_H_<|MERGE_RESOLUTION|>--- conflicted
+++ resolved
@@ -490,8 +490,6 @@
 
   static void OnCompleteStatic(Engine *engine, void *threaded_opr,
                                const dmlc::Error* error);
-<<<<<<< HEAD
-=======
   /*!
    * \brief find exception in global_exception_refs and add it if missing
    * \param opr_exception the exception to be added to global_exception_refs
@@ -504,7 +502,6 @@
     }
     return;
   }
->>>>>>> 75a9e187
   /*! \brief append an operator to bulk */
   inline void BulkAppend(SyncFn exec_fn, Context exec_ctx,
                          std::vector<VarHandle> const& const_vars,
