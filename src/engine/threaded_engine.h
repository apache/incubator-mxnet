--- conflicted
+++ resolved
@@ -312,19 +312,7 @@
                             omp_get_num_procs() : omp_get_num_threads();
     return max_threads;
 #else
-<<<<<<< HEAD
-<<<<<<< HEAD
-<<<<<<< HEAD
     return 1;
-=======
-    return 0;
->>>>>>> origin/master
-=======
-    return 1;
->>>>>>> omp_to_1
-=======
-    return 1;
->>>>>>> a98b8945
 #endif
   }
 
