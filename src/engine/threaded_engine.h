/*
 * Licensed to the Apache Software Foundation (ASF) under one
 * or more contributor license agreements.  See the NOTICE file
 * distributed with this work for additional information
 * regarding copyright ownership.  The ASF licenses this file
 * to you under the Apache License, Version 2.0 (the
 * "License"); you may not use this file except in compliance
 * with the License.  You may obtain a copy of the License at
 *
 *   http://www.apache.org/licenses/LICENSE-2.0
 *
 * Unless required by applicable law or agreed to in writing,
 * software distributed under the License is distributed on an
 * "AS IS" BASIS, WITHOUT WARRANTIES OR CONDITIONS OF ANY
 * KIND, either express or implied.  See the License for the
 * specific language governing permissions and limitations
 * under the License.
 */

/*!
 * Copyright (c) 2015 by Contributors
 * \file threaded_engine.h
 * \brief Implements base class of threaded engine
 *    that tracks the dependency and pushes actions to execute.
 * \author Yutian Li
 */
#ifndef MXNET_ENGINE_THREADED_ENGINE_H_
#define MXNET_ENGINE_THREADED_ENGINE_H_

#include <dmlc/base.h>
#include <dmlc/logging.h>
#include <dmlc/omp.h>
#include <vector>
#include <functional>
#include <condition_variable>
#include <atomic>
#include <utility>
#include <mutex>
#include <string>
#include <thread>
#include "./engine_impl.h"
#include "../profiler/profiler.h"
#include "./openmp.h"
#include "../common/object_pool.h"

namespace mxnet {
namespace engine {

// Define helper macros for debug information.
#if ENGINE_DEBUG
#define DEFINE_ENGINE_DEBUG_INFO(Type)                          \
  static std::atomic<std::size_t> counter;                      \
  Type() { LOG(INFO) << __func__ << " " << ++counter; }         \
  ~Type() { LOG(INFO) << __func__ << " " << --counter; }
#else
#define DEFINE_ENGINE_DEBUG_INFO(Type)
#endif

// Forward declarations
struct ThreadedOpr;

/*!
 * \brief Operation block in the scheduler.
 *  Each OprBlock corresponds to an operation pushed to the engine.
 */
struct OprBlock : public common::ObjectPoolAllocatable<OprBlock> {
  /*!
   * \brief wait number of pending tasks this OprBlock is waiting for.
   */
  std::atomic<int> wait{0};
  /*! \brief Pointer to information on performing real operation */
  ThreadedOpr* opr{nullptr};
  /*! \brief The context this operator */
  Context ctx;
  /*! \brief priority of the function */
  int priority;
  /*! \brief indicate whether to profile this operator */
  bool profiling{false};
  /*! \brief operator execution statistics */
  std::unique_ptr<profiler::ProfileOperator> opr_profile;
  // define possible debug information
  DEFINE_ENGINE_DEBUG_INFO(OprBlock);
  /*!
   * \brief call this function to decrease the wait counter.
   * \return the wait counter after the decreasement.
   */
  inline int decr_wait() {
    // check invariant, avoid over trigger
    const int ret = --wait;
    CHECK_GE(ret, 0);
    return ret;
  }
};  // struct OprBlock

/*!
 * \brief VersionedVarBlock that corresponding to a variable version.
 *  This is a basic unit of LinkedList in the ThreadedVar.
 */
struct VersionedVarBlock
    : public common::ObjectPoolAllocatable<VersionedVarBlock> {
  /*! \brief next block in the LinkedList */
  VersionedVarBlock* next{nullptr};
  /*! \brief the operation this block triggers */
  OprBlock* trigger{nullptr};
  /*! \brief whether this operation is a write(mutate) operation. */
  bool write{false};
  /*! \brief define possible debug information */
  DEFINE_ENGINE_DEBUG_INFO(VersionedVarBlock);
};  // struct VersionedVarBlock

/*!
 * \brief Variable implementation.
 *  Each ThreadedVar is a linked list(queue) of operations to be performed.
 */
class ThreadedVar final
    : public Var, public common::ObjectPoolAllocatable<ThreadedVar> {
 public:
  /*!
   * \brief constructor
   * \param head head block of the LinkedList,
   *             need to be initialized with next==nullptr and trigger=nullptr.
   */
  explicit ThreadedVar(VersionedVarBlock* head);
  /*!
   * \brief Schedule a read operation on this variable.
   *  If the opr_block can be runed right away,
   *  the wait counter of opr_block will be decreased.
   *  Otherwise, the opr_block will be added to waiting queue.
   * \param opr_block The operation to be scheduled.
   */
  inline void AppendReadDependency(OprBlock* opr_block);
  /*!
   * \brief Schedule a write operation on this variable.
   *  If the opr_block can be runed right away,
   *  the wait counter of opr_block will be decreased.
   *  Otherwise, the opr_block will be added to waiting queue.
   * \param opr_block The operation to be scheduled.
   */
  inline void AppendWriteDependency(OprBlock* opr_block);
  /*!
   * \brief A read operation is completed on this variable.
   *  This function may trigger subsequent waiting operations on this variable.
   *
   * \param dispatcher the function called to trigger the operation,
   *            when all of its dependencies are satiesfied.
   * \tparam Dispatcher the function called to trigger an operation.
   */
  template <typename Dispatcher>
  inline void CompleteReadDependency(Dispatcher dispatcher);
  /*!
   * \brief A write operation is completed on this variable.
   *  This function may trigger subsequent waiting operations on this variable.
   *
   * \param dispatcher the function called to trigger the operation,
   *            when all of its dependencies are satiesfied.
   * \tparam Dispatcher the function called to trigger an operation.
   * \return to_delete, whether this Variable can be deleted after this functin.
   */
  template <typename Dispatcher>
  inline bool CompleteWriteDependency(Dispatcher dispatcher);
  /*! \brief Mark this variable to be deleted. */
  inline void SetToDelete();
  /*! \return whether this variable is ready to read. */
  inline bool ready_to_read();
  /*!
   * \brief Cast a Var pointer to ThreadedVar pointer
   * \param ptr pointer from base.
   * \return a casted pointer.
   */
  inline static ThreadedVar* CastFromBase(Var* ptr) {
    return ptr->Cast<ThreadedVar>();
  }
  // code for debug.
#if ENGINE_DEBUG
  static std::atomic<std::size_t> counter;
  ~ThreadedVar() { LOG(INFO) << __func__ << " " << --counter; }
#endif  // ENGINE_DEBUG
  /*! \brief exception_ptr associated with the ThreadedVar */
  std::shared_ptr<std::exception_ptr> var_exception;

 private:
  // TODO(hotpxl) change this to spinlock for faster runtime
  // TODO(hotpxl) consider rename head
  /*! \brief inetrnal mutex of the ThreadedVar */
  std::mutex mutex_;
  /*!
   * \brief number of pending reads operation in the variable.
   *  will be marked as -1 when there is a already triggered pending write.
   */
  int num_pending_reads_{0};
  /*!
   * \brief Points to the last VersionedVarBlock in the queue.
   *  head_ always points to a empty VersionedVarBlock.
   *  So when we want to append an operation to the queue:
   *    1) update head_->trigger to be new op
   *    2) update head_->next to be a new VersionedVarBlock
   *    3) move head to head->next.
   */
  VersionedVarBlock* head_{nullptr};
  /*!
   * \brief The pointer to next write to perform.
   *  This pointer will only be updated when the write completes.
   *  This is actually the head(oldest operation) in the queue.
   */
  VersionedVarBlock* pending_write_{nullptr};
  /*!
   * \brief If true, delete after operation completes.
   */
  bool to_delete_{false};
  /*! \brief special const on num_pending_reads_ to mark write being triggered */
  static constexpr int kWriteTriggered = -1;
  /*!
   * \brief derived invariant of ready to ready, without lock.
   * \return whether the current variable is ready to read.
   */
  inline bool is_ready_to_read() const {
    return pending_write_ == nullptr;
  }
};  // struct ThreadedVar

/*!
 * \brief Operator used in ThreadedEngine.
 */
struct ThreadedOpr final : public Opr,
                           public common::ObjectPoolAllocatable<ThreadedOpr> {
  /*! \brief The function to be invoked each time. */
  Engine::AsyncFn fn;
  /*! \brief The variable this operation will read from. */
  std::vector<ThreadedVar*> const_vars;
  /*! \brief The variable this operation will mutate. */
  std::vector<ThreadedVar*> mutable_vars;
  /*! \brief The property of the operator */
  FnProperty prop;
  /*! \brief The name of the operator */
  const char* opr_name{nullptr};
  /*!
   * \brief Whether this is an temporary operator
   *        that can be deleted right after the operation completed.
   */
  bool temporary{false};
  /*!
   * \brief Whether this is a WaitForVar operation
   */
  bool wait{false};
  /*!
   * \brief Cast a Opr pointer to ThreadedOpr pointer
   * \param ptr pointer from base.
   * \return a casted pointer.
   */
  inline static ThreadedOpr* CastFromBase(Opr* ptr) {
    return ptr->Cast<ThreadedOpr>();
  }
  // define possible debug information
  DEFINE_ENGINE_DEBUG_INFO(ThreadedOpr);
  /*! \brief exception_ptr associated with the ThreadedOpr */
  std::shared_ptr<std::exception_ptr> opr_exception;
};  // struct ThreadedOpr

/*!
 * \brief Base class of all ThreadedEngine.
 *  This class implements a thread safe version of engine.
 *  The engine tracks the dependencies, and will call PushToExecute
 *  to execute a specific task.
 *
 *  Subclass can implement PushToExecute to design specific
 *  execution policy for the tasks.
 */
class ThreadedEngine : public Engine {
 public:
  // implementing all the functions from Engine.
  ThreadedVar* NewVariable() override;
  ThreadedOpr* NewOperator(AsyncFn fn,
                           std::vector<VarHandle> const& const_vars,
                           std::vector<VarHandle> const& mutable_vars,
                           FnProperty prop = FnProperty::kNormal,
                           const char* opr_name = nullptr,
                           bool wait = false) override;
  void DeleteOperator(OprHandle op) override;
  void Push(OprHandle op, Context exec_ctx, int priority = 0, bool profiling = false) override;
  void PushAsync(AsyncFn exec_fun, Context exec_ctx,
                 std::vector<VarHandle> const& const_vars,
                 std::vector<VarHandle> const& mutable_vars,
                 FnProperty prop = FnProperty::kNormal,
                 int priority = 0,
                 const char* opr_name = nullptr,
                 bool wait = false) override;
  void PushSync(SyncFn exec_fn, Context exec_ctx,
                std::vector<VarHandle> const& const_vars,
                std::vector<VarHandle> const& mutable_vars,
                FnProperty prop = FnProperty::kNormal,
                int priority = 0,
                const char* opr_name = nullptr) override;
  void DeleteVariable(SyncFn delete_fn, Context exec_ctx, VarHandle var) override;
  void WaitForVar(VarHandle var) override;
  void WaitForAll() override;
  void NotifyShutdown() override {
    shutdown_phase_.store(true);
  }

  ThreadedEngine() {
    engine_info_ = dmlc::GetEnv("MXNET_ENGINE_INFO", false);

    objpool_opr_ref_    = common::ObjectPool<ThreadedOpr>::_GetSharedRef();
    objpool_blk_ref_    = common::ObjectPool<OprBlock>::_GetSharedRef();
    objpool_varblk_ref_ = common::ObjectPool<VersionedVarBlock>::_GetSharedRef();
    objpool_var_ref_    = common::ObjectPool<ThreadedVar>::_GetSharedRef();

    // Get a ref to the profiler so that it doesn't get killed before us
    profiler::Profiler::Get(&profiler_);
  }
  ~ThreadedEngine() {
    {
      std::unique_lock<std::mutex> lock{finished_m_};
      kill_.store(true);
    }
    finished_cv_.notify_all();
  }

 protected:
  /*!
   * \brief Push the opr block to execution queue to be executed.
   *  This function is implemented by the corresponding subclass
   *  for specific policy.
   *
   * \param opr_block The operator block.
   * \param pusher_thread whether the caller is the thread that calls push
   */
  virtual void PushToExecute(OprBlock* opr_block, bool pusher_thread) = 0;
  /*!
   * \brief Call this function to actually execute an opr_block
   *  This function also deletes the opr_block after execution.
   * \param run_ctx runtime context used to execute the function.
   * \param opr_block the opr_block to be executed and deleted.
   */
  void ExecuteOprBlock(RunContext run_ctx, OprBlock* opr_block) {
    ThreadedOpr* threaded_opr = opr_block->opr;
    if (opr_block->profiling && threaded_opr->opr_name) {
      std::unique_ptr<profiler::ProfileOperator::Attributes> attrs;
      if (profiler_->AggregateEnabled()) {
        attrs.reset(new profiler::ProfileOperator::Attributes());
      }
      const Context& ctx = opr_block->ctx;
      opr_block->opr_profile.reset(new profiler::ProfileOperator(threaded_opr->opr_name,
                                                                 attrs.release()));
      opr_block->opr_profile->start(ctx.dev_type, ctx.dev_id);
    }
    CallbackOnComplete callback =
        this->CreateCallback(ThreadedEngine::OnCompleteStatic, opr_block);
    const bool debug_info = (engine_info_ && debug_push_opr_ == opr_block);
    if (debug_info) {
      LOG(INFO) << "ExecuteOprBlock " << opr_block
                << "shutdown_phase=" << shutdown_phase_;
    }
    if (!shutdown_phase_) {
      try {
        OnStart(threaded_opr);
        if (debug_info) {
          LOG(INFO) << "ExecuteOprFn ";
        }
        try {
          if (!(threaded_opr->opr_exception && *threaded_opr->opr_exception) ||
              threaded_opr->wait) {
            threaded_opr->fn(run_ctx, callback);
          } else {
            callback();
          }
        } catch (dmlc::Error& e) {
          threaded_opr->opr_exception =
              std::make_shared<std::exception_ptr>(std::current_exception());
          callback();
        }
        if (debug_info) {
          LOG(INFO) << "Fin ExecuteOprFn ";
        }
      } catch (std::exception& e) {
        std::string what = e.what();
        if (what.find("driver shutting down") == std::string::npos &&
            !shutdown_phase_) {
          LOG(FATAL)
              << e.what() << "\n"
              << "A fatal error occurred in asynchronous engine operation. "
                 "If you do not know what caused this error, "
                 "you can try set environment variable MXNET_ENGINE_TYPE "
                 "to NaiveEngine and run with debugger (i.e. gdb). "
                 "This will force all operations to be synchronous and "
                 "backtrace will give you the series of calls that lead "
                 "to this error. Remember to set MXNET_ENGINE_TYPE back to "
                 "empty after debugging.";
        }
      }
    } else {
      callback();
    }
  }

  int bulk_size() const override {
    const profiler::Profiler *prof = profiler::Profiler::Get();
    return (prof && prof->AggregateRunning()) ? 0 :  BulkStatusStore::Get()->bulk_size;
  }

  int set_bulk_size(int bulk_size) override {
    BulkStatus& bulk_status = *BulkStatusStore::Get();
    std::swap(bulk_status.bulk_size, bulk_size);
    if (bulk_status.count >= bulk_status.bulk_size) BulkFlush();
    return bulk_size;
  }

 private:
  /*! \brief structure for holding bulk execution status */
  struct BulkStatus {
    /*! \brief maximum number of ops per bulk */
    int bulk_size = 0;
    /*! \brief current number of ops in bulk */
    int count = 0;
    /*! \brief context of current ops */
    Context ctx;
    /*! \brief current op functions */
    SyncFn fn;
    /*! \brief constant variables */
    std::vector<VarHandle> const_vars;
    /*! \brief mutable variables */
    std::vector<VarHandle> mutable_vars;
  };
  /*! thread local store for bulk */
  typedef dmlc::ThreadLocalStore<BulkStatus> BulkStatusStore;
  /*!
   * \brief check if thee is duplication in const_vars and mutable_vars.
   * \param const_vars the variables to read from.
   * \param mutable_vars the variables to mutate.
   */
  void CheckDuplicate(std::vector<VarHandle> const& const_vars,
                      std::vector<VarHandle> const& mutable_vars);
  /*!
   * \brief Callback on operation completion.
   *
   * On operation completion, this will trigger subsequent operations.
   */
  inline void OnComplete(ThreadedOpr* threaded_opr);
  /*!
   * \brief rethrow caught exception in WaitForVar
   * \param threaded_var the var that we are waiting to read
   */
  inline void ThrowException(ThreadedVar* threaded_var);
  /*!
   * \brief Mark exceptions before operation execution.
   *
   * Will mark the operator as a failure and associate exception_ptr
   * if any of the read dependencies have exception associated.
   */
  inline void OnStart(ThreadedOpr* threaded_opr) {
    for (auto&& i : threaded_opr->const_vars) {
      if (i->var_exception && *i->var_exception) {
        threaded_opr->opr_exception = i->var_exception;
        break;
      }
    }
    if (!(threaded_opr->opr_exception && *threaded_opr->opr_exception)) {
      for (auto&& i : threaded_opr->mutable_vars) {
        if (i->var_exception && *i->var_exception) {
          threaded_opr->opr_exception = i->var_exception;
          break;
        }
      }
    }
  }

  static void OnCompleteStatic(Engine *engine, void *threaded_opr);
  /*! \brief append an operator to bulk */
  inline void BulkAppend(SyncFn exec_fn, Context exec_ctx,
                         std::vector<VarHandle> const& const_vars,
                         std::vector<VarHandle> const& mutable_vars) {
    BulkStatus& bulk_status = *BulkStatusStore::Get();
    if (!bulk_status.count) {
      bulk_status.ctx = exec_ctx;
      bulk_status.fn = std::move(exec_fn);
    } else {
      auto prev_fn = std::move(bulk_status.fn);
      bulk_status.fn = [exec_fn, prev_fn](RunContext rctx) {
          prev_fn(rctx);
          exec_fn(rctx);
        };
    }

    ++bulk_status.count;
    bulk_status.const_vars.insert(
        bulk_status.const_vars.end(), const_vars.begin(), const_vars.end());
    bulk_status.mutable_vars.insert(
        bulk_status.mutable_vars.end(), mutable_vars.begin(), mutable_vars.end());

    if (bulk_status.count >= bulk_status.bulk_size) BulkFlush();
  }
  /*! \brief flush current bulk to execution */
  inline void BulkFlush() {
    BulkStatus& bulk_status = *BulkStatusStore::Get();
    if (!bulk_status.count) return;
    bulk_status.count = 0;
    DeduplicateVarHandle(&bulk_status.const_vars, &bulk_status.mutable_vars);
    SyncFn fn = std::move(bulk_status.fn);
    this->PushAsync([fn](RunContext ctx, CallbackOnComplete on_complete) {
        fn(ctx);
        on_complete();
      }, bulk_status.ctx, bulk_status.const_vars, bulk_status.mutable_vars,
      FnProperty::kNormal, 0, "ImperativeBulk");

    bulk_status.const_vars.clear();
    bulk_status.mutable_vars.clear();
  }
  /*!
   * \brief Number of pending operations.
   */
  std::atomic<int> pending_{0};
  /*! \brief whether we want to kill the waiters */
  std::atomic<bool> kill_{false};
  /*! \brief whether it is during shutdown phase*/
  std::atomic<bool> shutdown_phase_{false};
  /*!\brief show more information from engine actions */
  bool engine_info_{false};
  /*! \brief debug information about wait for var. */
  std::atomic<ThreadedVar*> debug_wait_var_{nullptr};
  /*! \brief debug information about wait for var. */
  std::atomic<OprBlock*> debug_push_opr_{nullptr};
  /*!
   * \brief Mutex and condition_variable,
   *  used to Notify waits for single or all variables.
   */
  std::mutex finished_m_;
  std::condition_variable finished_cv_;

  /*!
   * \brief Holding a shared_ptr to the object pool to prevent it from being destructed too early
   * See also #309 (https://github.com/dmlc/mxnet/issues/309)
   */
  std::shared_ptr<common::ObjectPool<ThreadedOpr> >       objpool_opr_ref_;
  std::shared_ptr<common::ObjectPool<OprBlock> >          objpool_blk_ref_;
  std::shared_ptr<common::ObjectPool<VersionedVarBlock> > objpool_varblk_ref_;
  std::shared_ptr<common::ObjectPool<ThreadedVar> >       objpool_var_ref_;

<<<<<<< HEAD
#if MXNET_USE_CUDA
  /*! \brief Number of GPU devices available */
  std::atomic<int> device_count_{-1};
#endif

#if MXNET_USE_PROFILER
=======
>>>>>>> e0df25c0
  /*! \brief Hold a ref count ot the profiler */
  std::shared_ptr<profiler::Profiler> profiler_;

  /*!
   * \brief Disallow copy construction and assignment.
   * \note This must be last
   */
  DISALLOW_COPY_AND_ASSIGN(ThreadedEngine);
};  // class ThreadedEngine

}  // namespace engine
}  // namespace mxnet

#endif  // MXNET_ENGINE_THREADED_ENGINE_H_<|MERGE_RESOLUTION|>--- conflicted
+++ resolved
@@ -535,15 +535,11 @@
   std::shared_ptr<common::ObjectPool<VersionedVarBlock> > objpool_varblk_ref_;
   std::shared_ptr<common::ObjectPool<ThreadedVar> >       objpool_var_ref_;
 
-<<<<<<< HEAD
 #if MXNET_USE_CUDA
   /*! \brief Number of GPU devices available */
   std::atomic<int> device_count_{-1};
 #endif
 
-#if MXNET_USE_PROFILER
-=======
->>>>>>> e0df25c0
   /*! \brief Hold a ref count ot the profiler */
   std::shared_ptr<profiler::Profiler> profiler_;
 
