/*
 * Licensed to the Apache Software Foundation (ASF) under one
 * or more contributor license agreements.  See the NOTICE file
 * distributed with this work for additional information
 * regarding copyright ownership.  The ASF licenses this file
 * to you under the Apache License, Version 2.0 (the
 * "License"); you may not use this file except in compliance
 * with the License.  You may obtain a copy of the License at
 *
 *   http://www.apache.org/licenses/LICENSE-2.0
 *
 * Unless required by applicable law or agreed to in writing,
 * software distributed under the License is distributed on an
 * "AS IS" BASIS, WITHOUT WARRANTIES OR CONDITIONS OF ANY
 * KIND, either express or implied.  See the License for the
 * specific language governing permissions and limitations
 * under the License.
 */

/*!
 *  Copyright (c) 2015 by Contributors
 * \file c_api.cc
 * \brief C API of mxnet
 */
#include <vector>
#include <sstream>
#include <string>
#include <mutex>
#include <memory>
#include <functional>
#include <utility>
#include "dmlc/base.h"
#include "dmlc/logging.h"
#include "dmlc/io.h"
#include "dmlc/memory_io.h"
#include "dmlc/recordio.h"
#include "dmlc/omp.h"
#include "mxnet/base.h"
#include "mxnet/ndarray.h"
#include "mxnet/operator.h"
#include "mxnet/io.h"
#include "mxnet/c_api.h"
#include "mxnet/kvstore.h"
#include "mxnet/rtc.h"
#include "mxnet/storage.h"
#include "mxnet/libinfo.h"
#include "mxnet/imperative.h"
#include "mxnet/lib_api.h"
#include "../initialize.h"
#include "./c_api_common.h"
#include "../operator/custom/custom-inl.h"
#include "../operator/operator_common.h"
#include "../operator/subgraph/common.h"
#include "../operator/tensor/matrix_op-inl.h"
#include "../operator/tvmop/op_module.h"
#include "../operator/subgraph/partitioner/custom_subgraph_property.h"
#include "../operator/subgraph/subgraph_property.h"
#include "../common/utils.h"
#include "nnvm/pass_functions.h"

using namespace mxnet;

// Internal function to get the information
// from function registry
// Used to implement MXSymbolGetAtomicSymbolInfo and MXFuncGetInfo
template<typename FunRegType>
inline int MXAPIGetFunctionRegInfo(const FunRegType *e,
                                   const char **name,
                                   const char **description,
                                   uint32_t *num_args,
                                   const char ***arg_names,
                                   const char ***arg_type_infos,
                                   const char ***arg_descriptions,
                                   const char **return_type) {
  MXAPIThreadLocalEntry<> *ret = MXAPIThreadLocalStore<>::Get();

  API_BEGIN();
  *name = e->name.c_str();
  *description = e->description.c_str();
  *num_args = static_cast<uint32_t>(e->arguments.size());
  if (return_type) *return_type = e->return_type.c_str();
  ret->ret_vec_charp.clear();
  for (size_t i = 0; i < e->arguments.size(); ++i) {
    ret->ret_vec_charp.push_back(e->arguments[i].name.c_str());
  }
  for (size_t i = 0; i < e->arguments.size(); ++i) {
    ret->ret_vec_charp.push_back(e->arguments[i].type_info_str.c_str());
  }
  for (size_t i = 0; i < e->arguments.size(); ++i) {
    ret->ret_vec_charp.push_back(e->arguments[i].description.c_str());
  }
  *arg_names = dmlc::BeginPtr(ret->ret_vec_charp);
  *arg_type_infos = dmlc::BeginPtr(ret->ret_vec_charp) + e->arguments.size();
  *arg_descriptions = dmlc::BeginPtr(ret->ret_vec_charp) + (e->arguments.size() * 2);
  API_END();
}

// NOTE: return value is added in API_END

/*!
 * \brief Common compute function dispatcher for forward/backward and stateful forward/backward
 * state_ptr will be nullptr for regular ops; fcomp_fp is nullptr for stateful ops
 */
void CustomFComputeDispatcher(const std::string op_name,
                              const opCallFComp_t callFComp,
                              const fcomp_t fcomp_fp,
                              const nnvm::NodeAttrs* attrs,
                              const opCallFStatefulComp_t callFStatefulComp,
                              int stateful_forward_flag,
                              const OpStatePtr* state_ptr,
                              const OpContext& ctx,
                              const std::vector<NDArray>& inputs,
                              const std::vector<OpReqType>& req,
                              const std::vector<NDArray>& outputs) {
  std::vector<void*> in_data, out_data;
  std::vector<const int64_t *> in_shapes, out_shapes;
  std::vector<int> in_dims, out_dims;
  std::vector<int> in_types, out_types;
  std::vector<size_t> in_verIDs, out_verIDs;
  std::vector<const char*> in_dev_type, out_dev_type;
  std::vector<int> in_dev_id, out_dev_id;

  // convert inputs/outpus NDArray to C types to be passed to lib_api.h
  for (size_t i = 0; i < inputs.size(); i++) {
    in_data.push_back(inputs[i].data().dptr_);
    in_shapes.push_back(inputs[i].shape().data());
    in_dims.push_back(inputs[i].shape().ndim());
    in_types.push_back(inputs[i].dtype());
    in_verIDs.push_back(inputs[i].version());
    const char* ctx_str = inputs[i].ctx().dev_mask() == Context::kCPU ? "cpu" : "gpu";
    in_dev_type.push_back(ctx_str);
    in_dev_id.push_back(inputs[i].ctx().real_dev_id());
  }

  for (size_t i = 0; i < outputs.size(); i++) {
    out_data.push_back(outputs[i].data().dptr_);
    out_shapes.push_back(outputs[i].shape().data());
    out_dims.push_back(outputs[i].shape().ndim());
    out_types.push_back(outputs[i].dtype());
    out_verIDs.push_back(outputs[i].version());
    const char* ctx_str = outputs[i].ctx().dev_mask() == Context::kCPU ? "cpu" : "gpu";
    out_dev_type.push_back(ctx_str);
    out_dev_id.push_back(outputs[i].ctx().real_dev_id());
  }

  // get memory resource and mxnet backend streams
  const Resource &resource = ctx.requested[0];
  mshadow::Stream<mxnet::cpu> *cpu_stream = ctx.get_stream<mxnet::cpu>();
  mshadow::Stream<mxnet::gpu> *gpu_stream = ctx.get_stream<mxnet::gpu>();

  // create lambda that captures stream & resource objects
  // this temp workspace holds memory allocated by custom library via OpResource
  auto cpu_alloc = [&](int size) {
    mshadow::Tensor<mxnet::cpu, 1, char> workspace =
      resource.get_space_typed<mxnet::cpu, 1, char>(mshadow::Shape1(size), cpu_stream);
    return workspace.dptr_;
  };
  auto gpu_alloc = [&](int size) {
    mshadow::Tensor<mxnet::gpu, 1, char> workspace =
      resource.get_space_typed<mxnet::gpu, 1, char>(mshadow::Shape1(size), gpu_stream);
    return workspace.dptr_;
  };

  // create lambda without captures so that we can cast it to function pointer
  // lambda with captures cannot be cast to function pointer and pass to lib_api.h
  // this needs to be a lambda function so that we can do the decltype cast
  typedef decltype(cpu_alloc) alloc_type_cpu;
  auto cpu_malloc = [](void* _cpu_alloc, int size) {
    // cast the void* argument to the type for the cpu_alloc lambda function
    alloc_type_cpu* cpualloc = static_cast<alloc_type_cpu*>(_cpu_alloc);
    // call cpu_alloc to actually allocate memory and return the pointer
    return static_cast<void*>((*cpualloc)(size));
  };
  typedef decltype(gpu_alloc) alloc_type_gpu;
  auto gpu_malloc = [](void* _gpu_alloc, int size) {
    alloc_type_gpu* gpualloc = static_cast<alloc_type_gpu*>(_gpu_alloc);
    return static_cast<void*>((*gpualloc)(size));
  };

  // get actual cudaStream_t out of mxnet gpu stream and pass to lib_api.h
  void *cuda_stream = nullptr;
#if MXNET_USE_CUDA
  if (inputs[0].ctx().dev_mask() == Context::kGPU) {
    cuda_stream = static_cast<void*>(gpu_stream->stream_);
  }
#endif

  CHECK((fcomp_fp != nullptr && state_ptr == nullptr)
        || (fcomp_fp == nullptr && state_ptr != nullptr))
    << "Can only register either regular op or stateful op for '" << op_name << "'";

  if (fcomp_fp != nullptr) {
    // convert attributes to vector of char*
    std::vector<const char*> attr_keys, attr_vals;
    for (auto kv : attrs->dict) {
      attr_keys.push_back(kv.first.c_str());
      attr_vals.push_back(kv.second.c_str());
    }
    // call fcompute function
    CHECK(callFComp(fcomp_fp, attr_keys.data(), attr_vals.data(), attr_keys.size(),
                    in_shapes.data(), in_dims.data(), in_data.data(), in_types.data(),
                    in_verIDs.data(), in_dev_type.data(), in_dev_id.data(), in_data.size(),
                    out_shapes.data(), out_dims.data(), out_data.data(), out_types.data(),
                    out_verIDs.data(), out_dev_type.data(), out_dev_id.data(), out_data.size(),
                    cpu_malloc, &cpu_alloc, gpu_malloc, &gpu_alloc, cuda_stream))
      << "Error calling FCompute for custom operator '" << op_name << "'";
  }

  if (state_ptr != nullptr) {
    // retrieve op state object created from CreateOpState
    CustomStatefulOpWrapper& op = state_ptr->get_state<CustomStatefulOpWrapper>();
    CustomStatefulOp* state_op_inst = op.get_instance();
    CHECK(state_op_inst != nullptr)
      << "Error custom stateful operator is null for operator '" << op_name << "'";

    // call fcompute function
    CHECK(callFStatefulComp(stateful_forward_flag, state_op_inst,
                            in_shapes.data(), in_dims.data(), in_data.data(), in_types.data(),
                            in_verIDs.data(), in_dev_type.data(), in_dev_id.data(),
                            in_data.size(),
                            out_shapes.data(), out_dims.data(), out_data.data(), out_types.data(),
                            out_verIDs.data(), out_dev_type.data(), out_dev_id.data(),
                            out_data.size(),
                            cpu_malloc, &cpu_alloc, gpu_malloc, &gpu_alloc, cuda_stream))
      << "Error calling FStatefulCompute for custom operator '" << op_name << "'";
  }
}

/*!
 * \brief Loads dynamic custom library and initializes it
 * \param path library path
 */
int MXLoadLib(const char *path) {
  API_BEGIN();
  void *lib = LibraryInitializer::Get()->lib_load(path);
  if (!lib)
    LOG(FATAL) << "Unable to load library";

  // check that library and MXNet use same version of library API
  opVersion_t opVersion = get_func<opVersion_t>(lib, const_cast<char*>(MXLIB_OPVERSION_STR));
  int libVersion =  opVersion();
  if (MX_LIBRARY_VERSION != libVersion)
    LOG(FATAL) << "Library version (" << libVersion << ") does not match MXNet version ("
               << MX_LIBRARY_VERSION << ")";

  // initialize library by passing MXNet version
  initialize_t initialize = get_func<initialize_t>(lib, const_cast<char*>(MXLIB_INITIALIZE_STR));
  if (!initialize(static_cast<int>(MXNET_VERSION)))
    LOG(FATAL) << "Library failed to initialize";

  // get C type interface functions
  opCallFree_t callFree = get_func<opCallFree_t>(lib, const_cast<char*>(MXLIB_OPCALLFREE_STR));

  opCallParseAttrs_t callParseAttrs =
    get_func<opCallParseAttrs_t>(lib, const_cast<char*>(MXLIB_OPCALLPARSEATTRS_STR));

  opCallInferShape_t callInferShape =
    get_func<opCallInferShape_t>(lib, const_cast<char*>(MXLIB_OPCALLINFERSHAPE_STR));

  opCallInferType_t callInferType =
    get_func<opCallInferType_t>(lib, const_cast<char*>(MXLIB_OPCALLINFERTYPE_STR));

  opCallFComp_t callFComp =
    get_func<opCallFComp_t>(lib, const_cast<char*>(MXLIB_OPCALLFCOMP_STR));

  opCallMutateInputs_t callMutateInputs =
    get_func<opCallMutateInputs_t>(lib, const_cast<char*>(MXLIB_OPCALLMUTATEINPUTS_STR));

  opCallCreateOpState_t callCreateOpState =
    get_func<opCallCreateOpState_t>(lib, const_cast<char*>(MXLIB_OPCALLCREATEOPSTATE_STR));

  opCallFStatefulComp_t callFStatefulComp =
    get_func<opCallFStatefulComp_t>(lib, const_cast<char*>(MXLIB_OPCALLFSTATEFULCOMP_STR));

  partCallSupportedOps_t callSupportedOps =
    get_func<partCallSupportedOps_t>(lib, const_cast<char*>(MXLIB_PARTCALLSUPPORTEDOPS_STR));


  partCallReviewSubgraph_t callReviewSubgraph =
    get_func<partCallReviewSubgraph_t>(lib, const_cast<char*>(MXLIB_PARTCALLREVIEWSUBGRAPH_STR));

  // get number of operators registered in the library
  opRegSize_t opRegSize = get_func<opRegSize_t>(lib, const_cast<char*>(MXLIB_OPREGSIZE_STR));
  int numOps = opRegSize();
  LOG(INFO) << "Found " << numOps << " operators in library";

  /*
   * Get all custom operators implementation from custom library
   * loop and register each operator in the library to NNVM
   */
  opRegGet_t opRegGet = get_func<opRegGet_t>(lib, const_cast<char*>(MXLIB_OPREGGET_STR));
  for (int i = 0; i < numOps; i++) {
    const char* name;
    // function pointers holding implementation from custom library
    parseAttrs_t parse_fp = nullptr;
    inferType_t type_fp = nullptr;
    inferShape_t shape_fp = nullptr;
    // optional attributes
    mutateInputs_t mutate_fp = nullptr;
    bool isSubgraphOp = false;
    int _isSubgraphOp = 0;
    // lists of forward and backward function associated with each context
    const char **forward_ctx, **backward_ctx, **createop_ctx;
    fcomp_t *forward_fcomp, *backward_fcomp;
    createOpState_t *createop_fp;
    int forward_count, backward_count, createop_count;

    // main function to get custom operator implemenation from the custom library
    opRegGet(i, &name, &_isSubgraphOp,
             &forward_ctx, &forward_fcomp, &forward_count,
             &backward_ctx, &backward_fcomp, &backward_count,
             &createop_ctx, &createop_fp, &createop_count,
             &parse_fp, &type_fp, &shape_fp, &mutate_fp);

    // construct maps of context to forward/backward custom library function
    std::unordered_map<std::string, fcomp_t> forward_ctx_map;
    std::unordered_map<std::string, fcomp_t> backward_ctx_map;
    std::unordered_map<std::string, createOpState_t> createop_map;
    for (int i=0; i < forward_count; i++) {
      std::string ctx_str(forward_ctx[i]);
      forward_ctx_map[ctx_str] = forward_fcomp[i];
    }
    for (int i=0; i < backward_count; i++) {
      std::string ctx_str(backward_ctx[i]);
      backward_ctx_map[ctx_str] = backward_fcomp[i];
    }
    for (int i=0; i < createop_count; i++) {
      std::string ctx_str(createop_ctx[i]);
      createop_map[ctx_str] = createop_fp[i];
    }
    // set bool, dont pass bool across ABI boundary
    isSubgraphOp = _isSubgraphOp;

    // validate custom operator functions from the dynamic library
    if (!isSubgraphOp) {
      CHECK(parse_fp != nullptr) << "Error loading '" << name
                                 << "' custom op, ParseAttrs function was not set.";
      CHECK(forward_ctx_map.size() != 0 || createop_map.size() != 0)
                            << "Error loading '" << name
                            << "' custom op, Forward or CreateOpState function was not set.";
      CHECK(type_fp != nullptr) << "Error loading '" << name
                            << "' custom op, InferType function was not set.";
      CHECK(shape_fp != nullptr) << "Error loading '" << name
                            << "' custom op, InferShape function was not set.";
    } else {
      CHECK(createop_map.size() != 0) << "Error loading '" << name
                            << "' custom subgraph op, CreateOpState function was not set.";
    }
    LOG(INFO) << "\tOp[" << i << "] " << name;
    if (isSubgraphOp) LOG(INFO) << "\t\tisSubgraphOp";
    std::string name_str(name);

    /*
     * Below are a series of lambda functions that will be registered in the NNVM op registration
     * Each one has the standard MXNet signature and converts to types supported by externally
     * registered operators. 
     */

    // lambda function to call parse attributes
    auto attr_parser = [=](const NodeAttrs* attrs) {
      // convert attributes to vector of char
      std::vector<const char*> attr_keys, attr_vals;
      for (auto kv : attrs->dict) {
        attr_keys.push_back(kv.first.c_str());
        attr_vals.push_back(kv.second.c_str());
      }
      // convert subgraph symbol from node attributes to char*
      std::string subgraph_json;
      if (!attrs->subgraphs.empty()) {
        nnvm::Graph g;
        g.outputs = attrs->subgraphs[0].get()->outputs;
        subgraph_json = nnvm::pass::SaveJSON(g);
        attr_keys.push_back(SUBGRAPH_SYM_JSON);
        attr_vals.push_back(subgraph_json.c_str());
      }

      int num_in = -1;
      int num_out = -1;
      CHECK(callParseAttrs(parse_fp, attr_keys.data(), attr_vals.data(), attr_keys.size(),
                           &num_in, &num_out))
      << "Error calling ParseAttrs for custom operator '" << name_str << "'";

      // return type void
    };

    // lambda function to call parse attributes and return the number of inputs
    auto num_inputs = [=](const NodeAttrs& attrs) {
      // convert attributes to vector of char
      std::vector<const char*> attr_keys, attr_vals;
      for (auto kv : attrs.dict) {
        attr_keys.push_back(kv.first.c_str());
        attr_vals.push_back(kv.second.c_str());
      }

      int num_in = -1;
      int num_out = -1;
      CHECK(callParseAttrs(parse_fp, attr_keys.data(), attr_vals.data(), attr_keys.size(),
                           &num_in, &num_out))
      << "Error calling ParseAttrs::num_inputs for custom operator '" << name_str << "'";

      return num_in;
    };

    // lambda function to call parse attributes and return the number of outputs
    auto num_outputs = [=](const NodeAttrs& attrs) {
      // convert attributes to vector of char*
      std::vector<const char*> attr_keys, attr_vals;
      for (auto kv : attrs.dict) {
        attr_keys.push_back(kv.first.c_str());
        attr_vals.push_back(kv.second.c_str());
      }

      int num_in = -1;
      int num_out = -1;
      CHECK(callParseAttrs(parse_fp, attr_keys.data(), attr_vals.data(), attr_keys.size(),
                           &num_in, &num_out))
      << "Error calling ParseAttrs::num_outputs for custom operator '" << name_str << "'";

      return num_out;
    };

    // lambda function to call parse attributes and return the number of inputs and outputs
    // for backward computation
    auto num_inouts = [=](const NodeAttrs& attrs) {
      // convert attributes to vector of char*
      std::vector<const char*> attr_keys, attr_vals;
      for (auto kv : attrs.dict) {
        attr_keys.push_back(kv.first.c_str());
        attr_vals.push_back(kv.second.c_str());
      }

      int num_in = -1;
      int num_out = -1;
      CHECK(callParseAttrs(parse_fp, attr_keys.data(), attr_vals.data(), attr_keys.size(),
                           &num_in, &num_out))
      << "Error calling ParseAttrs::num_outputs for custom operator '" << name_str << "'";
      // for backward passes, inputs + outputs + input gradients (one for each output)
      return num_in + 2 * num_out;
    };

    // lambda function to call infer shape
    auto infer_shape = [=] (const nnvm::NodeAttrs& attrs,
                            mxnet::ShapeVector *in_shape,
                            mxnet::ShapeVector *out_shape) {
      // convert attributes to vector of char*
      std::vector<const char*> attr_keys, attr_vals;
      for (auto kv : attrs.dict) {
        attr_keys.push_back(kv.first.c_str());
        attr_vals.push_back(kv.second.c_str());
      }

      std::vector<uint32_t*> inshapes(in_shape->size());
      std::vector<int> indims(in_shape->size());

      // determine amount of memory needed to store all the input shapes
      size_t buff_size = 0;
      for (const auto& i : *in_shape) buff_size += i.ndim();

      // copy input shapes from ShapeVector to raw memory layout
      std::vector<uint32_t> inbuff(buff_size);
      uint32_t *ptr = inbuff.data();
      for (size_t i = 0; i < in_shape->size(); ++i) {
        inshapes[i] = ptr;
        indims[i] = (*in_shape)[i].ndim();
        for (int j = 0; j < (*in_shape)[i].ndim(); ++j, ++ptr) {
          *ptr = static_cast<uint32_t>((*in_shape)[i][j]);
        }
      }

      // output shapes will be allocated by infer shape function
      uint32_t** outshapes = nullptr;
      int* outdims = nullptr;

      CHECK(callInferShape(shape_fp, attr_keys.data(), attr_vals.data(), attr_keys.size(),
                           inshapes.data(), indims.data(), in_shape->size(),
                           &outshapes, &outdims, out_shape->size()))
      << "Error calling InferShape for custom operator '" << name_str << "'";

      std::vector<uint32_t*> out_shapes(out_shape->size());
      // determine amount of memory needed to store all the output shapes
      buff_size = 0;
      for (unsigned i = 0; i < out_shape->size(); i++) {
        buff_size += outdims[i];
      }

      // copy output shapes from custom op memory to MXNet memory
      std::vector<uint32_t> outbuff(buff_size);
      ptr = outbuff.data();
      for (unsigned i = 0; i < out_shape->size(); ++i) {
        out_shapes[i] = ptr;
        for (int j = 0; j < outdims[i]; ++j, ++ptr) {
          *ptr = static_cast<uint32_t>(outshapes[i][j]);
        }
      }

      // assign output shapes to ShapeVector
      for (unsigned i = 0; i < out_shape->size(); ++i) {
        SHAPE_ASSIGN_CHECK(*out_shape, i,
                           mxnet::TShape(out_shapes[i], out_shapes[i]+outdims[i]));
      }

      // free memory used by custom op to allocate shapes/dims
      callFree(outdims);
      for (unsigned i = 0; i < out_shape->size(); i++) {
        callFree(outshapes[i]);
      }
      callFree(outshapes);

      return true;
    };

    // lambda function to call infer type
    auto infer_type = [=] (const nnvm::NodeAttrs& attrs,
                            std::vector<int> *in_type,
                            std::vector<int> *out_type) {
      // convert attributes to vector of char*
      std::vector<const char*> attr_keys, attr_vals;
      for (auto kv : attrs.dict) {
        attr_keys.push_back(kv.first.c_str());
        attr_vals.push_back(kv.second.c_str());
      }

      // copy input types from in_type
      std::vector<int> intypes(*in_type);

      // output types will be populated by inferType function
      std::vector<int> outtypes(out_type->size());

      CHECK(callInferType(type_fp, attr_keys.data(), attr_vals.data(), attr_keys.size(),
                           intypes.data(), in_type->size(),
                           outtypes.data(), out_type->size()))
      << "Error calling InferType for custom operator '" << name_str << "'";

      // copy and assign output types from custom op to MXNet memory
      for (size_t i = 0; i < out_type->size(); i++) {
        TYPE_ASSIGN_CHECK(*out_type, i, outtypes[i]);
      }

      return true;
    };

    // lambda function to convert from external mutate_inputs to internal MXNet types
    auto mutate_inputs = [=](const nnvm::NodeAttrs& attrs) {
      // convert attributes to vector of char*
      std::vector<const char*> attr_keys, attr_vals;
      for (auto kv : attrs.dict) {
        attr_keys.push_back(kv.first.c_str());
        attr_vals.push_back(kv.second.c_str());
      }

      // C type placeholder for mutate input indices vector
      int* mutate_indices = nullptr;
      int indices_size = 0;

      // call mutate inputs function
      CHECK(callMutateInputs(mutate_fp, attr_keys.data(), attr_vals.data(), attr_keys.size(),
                      &mutate_indices, &indices_size))
      << "Error calling MutateInputs for custom operator '" << name_str << "'";

      std::vector<uint32_t> mutate_indices_list(indices_size);
      for (int i=0; i < indices_size; i++) {
        mutate_indices_list[i] = static_cast<uint32_t>(mutate_indices[i]);
      }

      return mutate_indices_list;
    };

    // lambda function to set storage types
    auto infer_storage_type = [=](const nnvm::NodeAttrs& attrs,
                                const int dev_mask,
                                DispatchMode* dispatch_mode,
                                std::vector<int>* in_stypes,
                                std::vector<int>* out_stypes) {
      // TODO(ziyimu): remove this dense enforce check after supporting sparse tensor
      CHECK(mxnet::common::ContainsOnlyStorage(*in_stypes, mxnet::kDefaultStorage))
      << "Error input tensors are not dense for custom operator '" << name_str << "'";
      // set outputs as dense
      return op::storage_type_assign(out_stypes, mxnet::kDefaultStorage,
                                     dispatch_mode, DispatchMode::kFComputeEx);
    };

    // FGradient register lambda
    auto grad_reg = [=](const nnvm::ObjectPtr& n, const std::vector<nnvm::NodeEntry>& ograds) {
      // create node for gradient
      auto p = nnvm::Node::Create();
      std::string grad_name = "_backward_" + name_str;
      p->attrs.op = nnvm::Op::Get(grad_name.c_str());
      p->attrs.name = n->attrs.name + "_backward";
      // copy attributes and subgraphs
      p->attrs.dict = n->attrs.dict;
      for (auto s : n->attrs.subgraphs)
        p->attrs.subgraphs.push_back(s);
      // set control dependency and attr parser
      p->control_deps.emplace_back(n);
      if (p->op()->attr_parser != nullptr) {
        p->op()->attr_parser(&(p->attrs));
      }
      // gradient inputs: copy gradients first
      std::vector<nnvm::NodeEntry> heads(ograds.begin(), ograds.end());
      // copy inputs second
      for (auto& h : n->inputs) {
        heads.push_back(h);
      }
      // gradient inputs: copy outputs last
      uint32_t n_out = n->num_outputs();
      for (uint32_t i = 0; i < n_out; ++i) {
        heads.emplace_back(n, i, 0);
      }
      // set inputs to gradient node
      p->inputs = heads;
      CHECK_EQ(p->num_inputs(), p->inputs.size())
      << "Number of inputs to operator " << grad_name << " (" << p->num_inputs()
      << ") does not match the actual number of inputs provided to operator "
      << p->attrs.name << " (" << p->inputs.size() << ").";
      // create output node entries
      return mxnet::op::CreateNodeEntries(p);
    };

    auto resc_req = [=](const NodeAttrs& attrs) {
      return std::vector<ResourceRequest>{ResourceRequest::kTempSpace};
    };

    // library author should implement and return a 'state' which points to an instance
    // in lambda we create OpStatePtr using the returned 'state'
    auto create_opstate = [=] (const NodeAttrs& attrs,
                               Context ctx,
                               const std::vector<TShape>& in_shapes,
                               const std::vector<int>& in_types) {
      // convert attributes to vector of char*
      std::vector<const char*> attr_keys, attr_vals;
      for (auto kv : attrs.dict) {
        attr_keys.push_back(kv.first.c_str());
        attr_vals.push_back(kv.second.c_str());
      }

      // convert subgraph symbol from node attributes to char*
      std::string subgraph_json;
      if (!attrs.subgraphs.empty()) {
        nnvm::Graph g;
        g.outputs = attrs.subgraphs[0].get()->outputs;
        subgraph_json = nnvm::pass::SaveJSON(g);
        attr_keys.push_back(SUBGRAPH_SYM_JSON);
        attr_vals.push_back(subgraph_json.c_str());
      }

      // create a pointer to hold custom op state object
      // only create one stateful op depending on passing context
      // user can add new supported context and call to custom library
      void* state_op_inst = nullptr;
      if (ctx.dev_mask() == Context::kCPU) {
        CHECK(createop_map.count("cpu") > 0)
          << "CPU CreateOpState not implemented for '" << name_str << "'";
        CHECK(callCreateOpState(createop_map.at("cpu"), attr_keys.data(), attr_vals.data(),
                                attr_keys.size(), &state_op_inst))
          << "Error calling CreateOpState CPU for custom operator '" << name_str << "'";
      } else if (ctx.dev_mask() == Context::kGPU) {
        CHECK(createop_map.count("gpu") > 0)
          << "GPU CreateOpState not implemented for '" << name_str << "'";
        CHECK(callCreateOpState(createop_map.at("gpu"), attr_keys.data(), attr_vals.data(),
                                attr_keys.size(), &state_op_inst))
          << "Error calling CreateOpState GPU for custom operator '" << name_str << "'";
      }

      CHECK(state_op_inst != nullptr)
        << "Error custom library failed to create stateful operator '" << name_str << "'";

      CustomStatefulOp* state_op = reinterpret_cast<CustomStatefulOp*>(state_op_inst);
      return OpStatePtr::Create<CustomStatefulOpWrapper>(state_op);
    };

    /* -------------- BELOW IS THE REGISTRATION FOR CUSTOM OPERATORS --------------- */

    // check if operator is already registered
    const nnvm::Op *regOpPtr = dmlc::Registry<nnvm::Op>::Get()->Find(name);
    nnvm::Op &regOp = dmlc::Registry<nnvm::Op>::Get()->__REGISTER_OR_GET__(name);
    int plevel = 10;
    if (regOpPtr != nullptr) {
      // overwrite registration of existing op with custom op
      regOp.arguments.clear();
      // set attribute with higher plevel (11) to allow re-registering once
      // TODO(samskalicky): enable constant overwriting of registertion multiple times
      plevel++;
    }
    if (!isSubgraphOp) {
      regOp.set_attr_parser(attr_parser);
      regOp.set_num_inputs(num_inputs);
      regOp.set_num_outputs(num_outputs);
      regOp.set_attr<nnvm::FInferType>("FInferType", infer_type, plevel);
      regOp.set_attr<mxnet::FInferShape>("FInferShape", infer_shape, plevel);
      regOp.set_attr<FInferStorageType>("FInferStorageType", infer_storage_type, plevel);
      regOp.set_attr<FResourceRequest>("FResourceRequest", resc_req, plevel);
      // optionally add fmutate inputs if user specified a function
      if (mutate_fp != nullptr)
        regOp.set_attr<nnvm::FMutateInputs>("FMutateInputs", mutate_inputs, plevel);
    } else {
      using namespace mxnet::op;
      regOp.set_num_inputs(DefaultSubgraphOpNumInputs);
      regOp.set_num_outputs(DefaultSubgraphOpNumOutputs);
      regOp.set_attr<nnvm::FInferType>("FInferType", DefaultSubgraphOpType, plevel);
      regOp.set_attr<mxnet::FInferShape>("FInferShape", DefaultSubgraphOpShape, plevel);
      regOp.set_attr<FInferStorageType>("FInferStorageType",
                                        DefaultSubgraphOpStorageType, plevel);
      regOp.set_attr<FResourceRequest>("FResourceRequest",
                                       DefaultSubgraphOpResourceRequest, plevel);
      regOp.set_attr<nnvm::FMutateInputs>("FMutateInputs",
                                          DefaultSubgraphOpMutableInputs, plevel);
    }
    // optionally add stateful forward
    if (createop_map.size() != 0) {
      regOp.set_attr<FCreateOpState>("FCreateOpState", create_opstate, plevel);
      auto fstate_forward = [=](const OpStatePtr& state_ptr,
                                const OpContext& ctx,
                                const std::vector<NDArray>& inputs,
                                const std::vector<OpReqType>& req,
                                const std::vector<NDArray>& outputs) {
        CustomFComputeDispatcher(name_str, nullptr, nullptr, nullptr,
                                 callFStatefulComp, 1, &state_ptr, ctx, inputs, req, outputs);
      };
      if (createop_map.count("cpu") > 0)
        regOp.set_attr<FStatefulComputeEx>("FStatefulComputeEx<cpu>", fstate_forward, plevel);
      if (createop_map.count("gpu") > 0)
        regOp.set_attr<FStatefulComputeEx>("FStatefulComputeEx<gpu>", fstate_forward, plevel);
    } else {
      auto forward_lambda = [=](const nnvm::NodeAttrs& attrs,
                                const OpContext& ctx,
                                const std::vector<NDArray>& inputs,
                                const std::vector<OpReqType>& req,
                                const std::vector<NDArray>& outputs) {
        if (ctx.run_ctx.ctx.dev_mask() == Context::kCPU) {
          CHECK_GT(forward_ctx_map.count("cpu"), 0);
          fcomp_t fcomp = forward_ctx_map.at("cpu");
          CustomFComputeDispatcher(name_str, callFComp, fcomp, &attrs,
                                   nullptr, 0, nullptr, ctx, inputs, req, outputs);
        } else if (ctx.run_ctx.ctx.dev_mask() == Context::kGPU) {
          CHECK_GT(forward_ctx_map.count("gpu"), 0);
          fcomp_t fcomp = forward_ctx_map.at("gpu");
          CustomFComputeDispatcher(name_str, callFComp, fcomp, &attrs,
                                   nullptr, 0, nullptr, ctx, inputs, req, outputs);
        }
      };
      if (forward_ctx_map.count("cpu") > 0)
        regOp.set_attr<FComputeEx>("FComputeEx<cpu>", forward_lambda, plevel);
      if (forward_ctx_map.count("gpu") > 0)
        regOp.set_attr<FComputeEx>("FComputeEx<gpu>", forward_lambda, plevel);
    }
    // optionally add fgradient if user specified a function, or for stateful ops
    if (backward_ctx_map.size() != 0 || createop_map.size() != 0) {
      std::string grad_name = "_backward_" + name_str;
      nnvm::Op &gradOp = dmlc::Registry<nnvm::Op>::Get()->__REGISTER_OR_GET__(grad_name);
      regOp.set_attr<nnvm::FGradient>("FGradient", grad_reg, plevel);
      gradOp.set_attr<nnvm::TIsBackward>("TIsBackward", true, plevel);
      gradOp.set_attr<FInferStorageType>("FInferStorageType", infer_storage_type, plevel);
      gradOp.set_attr<FResourceRequest>("FResourceRequest", resc_req, plevel);

      if (!isSubgraphOp) {
        // register attr parser and standard functions for non-subgraph ops
        gradOp.set_attr_parser(attr_parser);
        gradOp.set_num_inputs(num_inouts);
        gradOp.set_num_outputs(num_inputs);
      } else {
        // for subgraph ops use special functions that do not invoke attr_parser
        using namespace mxnet::op;
        auto grad_inouts = [=](const nnvm::NodeAttrs& attrs) {
          // for backward passes, inputs + outputs + input gradients (one for each output)
          uint32_t cnt = DefaultSubgraphOpNumInputs(attrs);
          cnt += 2 * DefaultSubgraphOpNumOutputs(attrs);
          return cnt;
        };
        gradOp.set_num_inputs(grad_inouts);
        gradOp.set_num_outputs(DefaultSubgraphOpNumInputs);
      }

      if (createop_map.size() != 0) {
        // for stateful operators
        gradOp.set_attr<bool>("TIsLayerOpBackward", true, plevel);
        auto fstate_backward = [=](const OpStatePtr& state_ptr,
                                   const OpContext& ctx,
                                   const std::vector<NDArray>& inputs,
                                   const std::vector<OpReqType>& req,
                                   const std::vector<NDArray>& outputs) {
          CustomFComputeDispatcher(name_str, nullptr, nullptr, nullptr,
                                   callFStatefulComp, 0, &state_ptr,
                                   ctx, inputs, req, outputs);
        };
        gradOp.set_attr<FStatefulComputeEx>("FStatefulComputeEx<cpu>", fstate_backward, plevel);
        gradOp.set_attr<FStatefulComputeEx>("FStatefulComputeEx<gpu>", fstate_backward, plevel);
      } else {
        // for stateless operators
        if (backward_ctx_map.count("cpu") > 0) {
          fcomp_t fcomp_back_cpu = backward_ctx_map.at("cpu");
          auto backward_cpu_lambda = [=](const nnvm::NodeAttrs& attrs,
                                         const OpContext& ctx,
                                         const std::vector<NDArray>& inputs,
                                         const std::vector<OpReqType>& req,
                                         const std::vector<NDArray>& outputs) {
            CustomFComputeDispatcher(name_str, callFComp, fcomp_back_cpu, &attrs,
                                     nullptr, 0, nullptr, ctx, inputs, req, outputs);
          };
          gradOp.set_attr<FComputeEx>("FComputeEx<cpu>", backward_cpu_lambda, plevel);
        }
        if (backward_ctx_map.count("gpu") > 0) {
          fcomp_t fcomp_back_gpu = backward_ctx_map.at("gpu");
          auto backward_gpu_lambda = [=](const nnvm::NodeAttrs& attrs,
                                         const OpContext& ctx,
                                         const std::vector<NDArray>& inputs,
                                         const std::vector<OpReqType>& req,
                                         const std::vector<NDArray>& outputs) {
            CustomFComputeDispatcher(name_str, callFComp, fcomp_back_gpu, &attrs,
                                     nullptr, 0, nullptr, ctx, inputs, req, outputs);
          };
          gradOp.set_attr<FComputeEx>("FComputeEx<gpu>", backward_gpu_lambda, plevel);
        }
      }
    }
    regOp.add_argument("data", "NDArray[]", "Source inputs");
  }

  // get number of partitioners registered in the library
  partRegSize_t partRegSize = get_func<partRegSize_t>(lib,
                                                      const_cast<char*>(MXLIB_PARTREGSIZE_STR));
  int numParts = partRegSize();
  LOG(INFO) << "Found " << numParts << " partitioners in library";

  /*
   * Get all custom partitioners implementation from custom library
   * loop and register each partitioner in the library to NNVM
   */
  partRegGetCount_t partRegGetCount = get_func<partRegGetCount_t>(lib,
                                                  const_cast<char*>(MXLIB_PARTREGGETCOUNT_STR));
  partRegGet_t partRegGet = get_func<partRegGet_t>(lib, const_cast<char*>(MXLIB_PARTREGGET_STR));
  for (int i = 0; i < numParts; i++) {
    const char* name;
    // get custom partitioner strategy count from the dynamic library
    int count = partRegGetCount(i, &name);
    CHECK(count > 0) << "Error loading '" << name
                     << "' custom partitioner, no strategies defined";
    std::string name_str(name);
    LOG(INFO) << "\tPartitioner[" << i << "] " << name;

    mxnet::op::SubgraphBackendRegistry::Get()->__REGISTER_BACKEND__(name);

    for (int j = 0; j < count; j++) {
      const char* strategy;
      // function pointers holding implementation from custom library
      supportedOps_t supportedOps_fp = nullptr;
      reviewSubgraph_t reviewSubgraph_fp = nullptr;
      // name of subgraph op
      const char* op_name = nullptr;

    // get custom partitioner strategy from the dynamic library
      partRegGet(i, j, &strategy, &supportedOps_fp, &reviewSubgraph_fp, &op_name);
      // validate custom partitioner functions from the dynamic library
      CHECK(supportedOps_fp != nullptr) << "Error loading '" << name
                                        << "' custom partitioner strategy '" << strategy
                                        << "', supportedOps function was not set.";
      std::string strategy_str(strategy);
      std::string op_name_str(op_name);
      LOG(INFO) << "\t\tStrategy[" << j << "] " << strategy_str
                << " subgraphOp: '" << op_name_str << "'";

<<<<<<< HEAD
      mxnet::op::SubgraphBackendRegistry::Get()->__REGISTER_CUSTOM_PROPERTY__
        (name_str, std::make_shared<mxnet::op::CustomSubgraphProperty>
          (strategy_str, callSupportedOps, supportedOps_fp,
           callAcceptSubgraph, acceptSubgraph_fp, callFree, op_name_str));
=======
      // MXNET_REGISTER_SUBGRAPH_PROPERTY(customBackend, CustomSubgraphProperty);
      mxnet::op::SubgraphBackendRegistry::Get()->__REGISTER_CUSTOM_PROPERTY__(name_str,
                            std::make_shared<mxnet::op::CustomSubgraphProperty>(
                           strategy_str, callSupportedOps, supportedOps_fp,
                           callReviewSubgraph, reviewSubgraph_fp, callFree, op_name_str));
>>>>>>> ab48a43e
    }
  }
  API_END();
}

int MXLibInfoFeatures(const struct LibFeature **lib_features, size_t *size) {
  using namespace features;
  API_BEGIN();
  LibInfo* lib_info = LibInfo::getInstance();
  *lib_features = lib_info->getFeatures().data();
  *size = lib_info->getFeatures().size();
  API_END();
}

int MXRandomSeed(int seed) {
  API_BEGIN();
  mxnet::RandomSeed(seed);
  API_END();
}

int MXRandomSeedContext(int seed, int dev_type, int dev_id) {
  API_BEGIN();
  Context ctx = Context::Create(static_cast<Context::DeviceType>(dev_type), dev_id);
  mxnet::RandomSeed(ctx, seed);
  API_END();
}

int MXNotifyShutdown() {
  API_BEGIN();
  mxnet::op::custom::CustomOperator::Get()->Stop();
  Engine::Get()->NotifyShutdown();
  API_END();
}

int MXSetNumOMPThreads(int thread_num) {
  API_BEGIN();
  omp_set_num_threads(thread_num);
  API_END();
}

int MXEngineSetBulkSize(int bulk_size, int* prev_bulk_size) {
  API_BEGIN();
  *prev_bulk_size = Engine::Get()->set_bulk_size(bulk_size);
  API_END();
}

int MXGetGPUCount(int* out) {
  API_BEGIN();
  *out = Context::GetGPUCount();
  API_END();
}

// Deprecated: use MXGetGPUMemoryInformation64() instead.
int MXGetGPUMemoryInformation(int dev, int *free_mem, int *total_mem) {
  API_BEGIN();
  uint64_t free_mem64 = 0UL;
  uint64_t total_mem64 = 0UL;
  Context::GetGPUMemoryInformation(dev, &free_mem64, &total_mem64);
  *free_mem = static_cast<int>(free_mem64);
  *total_mem = static_cast<int>(total_mem64);
  API_END();
}

int MXGetGPUMemoryInformation64(int dev, uint64_t *free_mem, uint64_t *total_mem) {
  API_BEGIN();
  Context::GetGPUMemoryInformation(dev, free_mem, total_mem);
  API_END();
}

int MXGetVersion(int *out) {
  API_BEGIN();
  *out = static_cast<int>(MXNET_VERSION);
  API_END();
}

#if MXNET_USE_TVM_OP
int MXLoadTVMOp(const char *libpath) {
  API_BEGIN();
  tvm::runtime::TVMOpModule::Get()->Load(libpath);
  API_END();
}

int MXLoadTVMConfig(ConfigSpaces config) {
  API_BEGIN();
  for (int k = 0; k < config.spaces_size; ++k) {
    tvm::runtime::TVMOpConfig& entry = ::dmlc::Registry<tvm::runtime::TVMOpConfig>::Get()
      ->__REGISTER_OR_GET__(std::string(config.spaces_key[k]));
    const ConfigSpace& c = config.spaces_val[k];
    for (int i = 0; i < c.entity_map_size; ++i) {
      entry.add_entity(std::string(c.entity_map_key[i]), c.entity_map_val[i].val);
    }
    for (int i = 0; i < c.space_map_size; ++i) {
      std::string name = std::string(c.space_map_key[i]);
      std::vector<int> entities;
      for (int j = 0; j < c.space_map_val[i].entities_size; ++j) {
        int val = c.space_map_val[i].entities[j].val;
        entities.push_back(val);
      }
      entry.add_space(name, entities);
    }
  }
  API_END();
}

#endif  // MXNET_USE_TVM_OP

int MXNDArrayCreateNone(NDArrayHandle *out) {
  API_BEGIN();
  *out = new NDArray();
  API_END();
}

template<typename DataType>
void CreateNDArray(const DataType* shape,
                   int ndim,
                   int dev_type,
                   int dev_id,
                   int delay_alloc,
                   int dtype,
                   NDArrayHandle* out) {
  mxnet::TShape requested_shape = mxnet::TShape(shape, shape + ndim);
  if (!features::is_enabled(features::INT64_TENSOR_SIZE)) {
    CHECK_LT(requested_shape.Size(), (int64_t{1} << 31) - 1) <<
              "[CreateNDArray] Size of tensor you are trying to allocate is larger than "
              "2^31 elements. Please build with flag USE_INT64_TENSOR_SIZE=1";
  }
  *out = new NDArray(requested_shape,
                     Context::Create(static_cast<Context::DeviceType>(dev_type), dev_id),
                     delay_alloc != 0, dtype);
}

int MXNDArrayCreate(const uint32_t *shape,
                    uint32_t ndim,
                    int dev_type,
                    int dev_id,
                    int delay_alloc,
                    NDArrayHandle *out) {
  API_BEGIN();
  *out = new NDArray(mxnet::TShape(shape, shape + ndim),
                     Context::Create(static_cast<Context::DeviceType>(dev_type), dev_id),
                     delay_alloc != 0);
  API_END();
}

int MXNDArrayCreateEx64(const int64_t *shape,
                        int ndim,
                        int dev_type,
                        int dev_id,
                        int delay_alloc,
                        int dtype,
                        NDArrayHandle *out) {
  API_BEGIN();
  CreateNDArray<int64_t>(shape, ndim, dev_type, dev_id, delay_alloc, dtype, out);
  API_END();
}

int MXNDArrayCreateEx(const uint32_t *shape,
                      uint32_t ndim,
                      int dev_type,
                      int dev_id,
                      int delay_alloc,
                      int dtype,
                      NDArrayHandle *out) {
  API_BEGIN();
  CreateNDArray<uint32_t>(shape, static_cast<int>(ndim), dev_type, dev_id, delay_alloc, dtype, out);
  API_END();
}

template<typename DType>
void CreateSparseNDArray(int storage_type,
                         const DType *shape,
                         int ndim,
                         int dev_type,
                         int dev_id,
                         int delay_alloc,
                         int dtype,
                         uint32_t num_aux,
                         int *aux_type,
                         int *aux_ndims,
                         const DType *aux_shape,
                         NDArrayHandle *out) {
  std::vector<int> aux_types;
  mxnet::ShapeVector aux_shapes;
  auto shape_start = aux_shape;
  for (size_t i = 0; i < num_aux; i++) {
    // types
    aux_types.push_back(aux_type[i]);
    // shapes
    aux_shapes.emplace_back(shape_start, shape_start + aux_ndims[i]);
    shape_start += aux_ndims[i];
  }
  *out = new NDArray(
      NDArrayStorageType(storage_type),
      mxnet::TShape(shape, shape + ndim),
      Context::Create(static_cast<Context::DeviceType>(dev_type), dev_id),
      delay_alloc != 0,
      dtype, aux_types, aux_shapes);
}

int MXNDArrayCreateSparseEx(int storage_type,
                            const uint32_t *shape,
                            uint32_t ndim,
                            int dev_type,
                            int dev_id,
                            int delay_alloc,
                            int dtype,
                            uint32_t num_aux,
                            int *aux_type,
                            uint32_t *aux_ndims,
                            const uint32_t *aux_shape,
                            NDArrayHandle *out) {
  API_BEGIN();
  CreateSparseNDArray<uint32_t>(storage_type, shape, static_cast<int>(ndim), dev_type, dev_id,
                                delay_alloc, dtype, num_aux, aux_type,
                                reinterpret_cast<int *>(aux_ndims), aux_shape, out);
  API_END();
}


int MXNDArrayCreateSparseEx64(int storage_type,
                            const int64_t *shape,
                            int ndim,
                            int dev_type,
                            int dev_id,
                            int delay_alloc,
                            int dtype,
                            uint32_t num_aux,
                            int *aux_type,
                            int *aux_ndims,
                            const int64_t *aux_shape,
                            NDArrayHandle *out) {
  API_BEGIN();
  CreateSparseNDArray<int64_t>(storage_type, shape, static_cast<int>(ndim), dev_type, dev_id,
                               delay_alloc, dtype, num_aux, aux_type,
                               reinterpret_cast<int *>(aux_ndims), aux_shape, out);
  API_END();
}


int MXNDArrayLoadFromRawBytes(const void *buf,
                              size_t size,
                              NDArrayHandle *out) {
  NDArray *ptr = nullptr;
  API_BEGIN();
  dmlc::MemoryFixedSizeStream strm((void*)buf, size); // NOLINT(*)
  ptr = new NDArray();
  if (!ptr->Load(&strm)) {
    throw dmlc::Error("Invalid NDArray serialization format");
  }
  *out = ptr;
  API_END_HANDLE_ERROR(delete ptr);
}

int MXNDArraySaveRawBytes(NDArrayHandle handle,
                          size_t *out_size,
                          const char **out_buf) {
  MXAPIThreadLocalEntry<> *ret = MXAPIThreadLocalStore<>::Get();
  API_BEGIN();
  ret->ret_str.resize(0);
  dmlc::MemoryStringStream strm(&ret->ret_str);
  static_cast<NDArray*>(handle)->Save(&strm);
  *out_size = ret->ret_str.length();
  *out_buf = ret->ret_str.c_str();
  API_END();
}

int MXNDArraySyncCopyFromCPU(NDArrayHandle handle,
                             const void *data,
                             size_t size) {
  API_BEGIN();
  static_cast<NDArray*>(handle)->SyncCopyFromCPU(data, size);
  API_END();
}

int MXNDArraySyncCopyToCPU(NDArrayHandle handle,
                           void *data,
                           size_t size) {
  API_BEGIN();
  static_cast<NDArray*>(handle)->SyncCopyToCPU(data, size);
  API_END();
}

/*!
 * \brief Copy src.data() to dst.data() if i = -1, else dst.aux_data(i) if i >= 0
 * This function blocks. Do not use it in performance critical code.
 * \param handle_dst handle of a dst ndarray whose data/aux_data has been allocated
 * \param handle_src handle of a src ndarray which has default storage type
 * \param i dst data blob indicator
 */
int MXNDArraySyncCopyFromNDArray(NDArrayHandle handle_dst,
                                 const NDArrayHandle handle_src,
                                 const int i) {
  API_BEGIN();
  NDArray* dst = static_cast<NDArray*>(handle_dst);
  NDArray* src = static_cast<NDArray*>(handle_src);
  dst->SyncCopyFromNDArray(*src, -1, i);
  API_END();
}

int MXNDArraySyncCheckFormat(NDArrayHandle handle, const bool full_check) {
  API_BEGIN();
  NDArray *arr = static_cast<NDArray*>(handle);
  arr->SyncCheckFormat(full_check);
  API_END();
}

int MXNDArrayWaitToRead(NDArrayHandle handle) {
  API_BEGIN();
  static_cast<NDArray*>(handle)->WaitToRead();
  API_END();
}

int MXNDArrayWaitToWrite(NDArrayHandle handle) {
  API_BEGIN();
  static_cast<NDArray*>(handle)->WaitToWrite();
  API_END();
}

int MXNDArrayWaitAll() {
  API_BEGIN();
  Engine::Get()->WaitForAll();
  API_END();
}

int MXNDArraySave(const char* fname,
                  uint32_t num_args,
                  NDArrayHandle* args,
                  const char** keys) {
  API_BEGIN();
  std::vector<NDArray> data(num_args);
  std::vector<std::string> names;
  for (uint32_t i = 0; i < num_args; ++i) {
    data[i] = *static_cast<NDArray*>(args[i]);
  }
  if (keys != nullptr) {
    names.resize(num_args);
    for (uint32_t i = 0; i < num_args; ++i) {
      names[i] = keys[i];
    }
  }
  {
    std::unique_ptr<dmlc::Stream> fo(dmlc::Stream::Create(fname, "w"));
    mxnet::NDArray::Save(fo.get(), data, names);
  }
  API_END();
}

int MXNDArrayLoad(const char* fname,
                  uint32_t *out_size,
                  NDArrayHandle** out_arr,
                  uint32_t *out_name_size,
                  const char*** out_names) {
  MXAPIThreadLocalEntry<> *ret = MXAPIThreadLocalStore<>::Get();
  ret->ret_vec_str.clear();
  API_BEGIN();
  std::vector<NDArray> data;
  std::vector<std::string> &names = ret->ret_vec_str;
  {
    std::unique_ptr<dmlc::Stream> fi(dmlc::Stream::Create(fname, "r"));
    mxnet::NDArray::Load(fi.get(), &data, &names);
  }
  ret->ret_handles.resize(data.size());
  for (size_t i = 0; i < data.size(); ++i) {
    NDArray *ptr = new NDArray();
    *ptr = data[i];
    ret->ret_handles[i] = ptr;
  }
  ret->ret_vec_charp.resize(names.size());
  for (size_t i = 0; i < names.size(); ++i) {
    ret->ret_vec_charp[i] = names[i].c_str();
  }
  *out_size = static_cast<uint32_t>(data.size());
  *out_arr = dmlc::BeginPtr(ret->ret_handles);
  *out_name_size = static_cast<uint32_t>(names.size());
  *out_names = dmlc::BeginPtr(ret->ret_vec_charp);
  API_END();
}

int MXNDArrayLoadFromBuffer(const void *ndarray_buffer,
                            size_t size,
                            uint32_t *out_size,
                            NDArrayHandle** out_arr,
                            uint32_t *out_name_size,
                            const char*** out_names) {
  MXAPIThreadLocalEntry<> *ret = MXAPIThreadLocalStore<>::Get();
  ret->ret_vec_str.clear();
  API_BEGIN();
  CHECK_NOTNULL(ndarray_buffer);
  std::vector<NDArray> data;
  std::vector<std::string> &names = ret->ret_vec_str;
  {
    std::unique_ptr<dmlc::MemoryFixedSizeStream> fi(new dmlc::MemoryFixedSizeStream(
        const_cast<void*>(ndarray_buffer), size));
    mxnet::NDArray::Load(fi.get(), &data, &names);
  }
  ret->ret_handles.resize(data.size());
  for (size_t i = 0; i < data.size(); ++i) {
    NDArray *ptr = new NDArray();
    *ptr = data[i];
    ret->ret_handles[i] = ptr;
  }
  ret->ret_vec_charp.resize(names.size());
  for (size_t i = 0; i < names.size(); ++i) {
    ret->ret_vec_charp[i] = names[i].c_str();
  }
  *out_size = static_cast<uint32_t>(data.size());
  *out_arr = dmlc::BeginPtr(ret->ret_handles);
  *out_name_size = static_cast<uint32_t>(names.size());
  *out_names = dmlc::BeginPtr(ret->ret_vec_charp);
  API_END();
}

int MXNDArrayFree(NDArrayHandle handle) {
  API_BEGIN();
  delete static_cast<NDArray*>(handle);
  API_END();
}

template<typename dtype>
void SliceArray(NDArrayHandle handle, dtype slice_begin, dtype slice_end, NDArray* ptr,
                NDArrayHandle* out) {
  *ptr = static_cast<NDArray*>(handle)->SliceWithRecord(slice_begin, slice_end);
  *out = ptr;
}

int MXNDArraySlice(NDArrayHandle handle,
                   uint32_t slice_begin,
                   uint32_t slice_end,
                   NDArrayHandle *out) {
  NDArray *ptr = new NDArray();
  API_BEGIN();
  SliceArray<uint32_t>(handle, slice_begin, slice_end, ptr, out);
  API_END_HANDLE_ERROR(delete ptr);
}

int MXNDArraySlice64(NDArrayHandle handle,
                     int64_t slice_begin,
                     int64_t slice_end,
                     NDArrayHandle *out) {
  NDArray *ptr = new NDArray();
  API_BEGIN();
  SliceArray<int64_t>(handle, slice_begin, slice_end, ptr, out);
  API_END_HANDLE_ERROR(delete ptr);
}

int MXNDArrayAt(NDArrayHandle handle,
                uint32_t idx,
                NDArrayHandle *out) {
  NDArray *ptr = new NDArray();
  API_BEGIN();
  *ptr = static_cast<NDArray*>(handle)->AtWithRecord(idx);
  *out = ptr;
  API_END_HANDLE_ERROR(delete ptr);
}

int MXNDArrayAt64(NDArrayHandle handle,
                  int64_t idx,
                  NDArrayHandle *out) {
  NDArray *ptr = new NDArray();
  API_BEGIN();
  *ptr = static_cast<NDArray*>(handle)->AtWithRecord(idx);
  *out = ptr;
  API_END_HANDLE_ERROR(delete ptr);
}

MXNET_DLL int MXNDArrayReshape(NDArrayHandle handle,
                               int ndim,
                               int *dims,
                               NDArrayHandle *out) {
  NDArray *ptr = new NDArray();
  API_BEGIN();
  NDArray *arr = static_cast<NDArray*>(handle);
  mxnet::TShape new_shape(dims, dims+ndim);
  int size = 1;
  int pos = -1;
  for (int i = 0; i < ndim; ++i) {
    int dim = dims[i];
    if (dim == -1) {
      CHECK_EQ(pos, -1)
        << "Invalid new shape " << new_shape
        << ": more than one dimensions are -1";
      pos = i;
    } else {
      if (dim == 0) {
        CHECK_LT(i, arr->shape().ndim())
          << "Invalid new shape " << new_shape
          << ": 0 dimension exceeds original shape " << arr->shape();
        dim = arr->shape()[i];
      }
      size *= dim;
      new_shape[i] = dim;
    }
  }
  if (pos >= 0) {
    new_shape[pos] = arr->shape().Size() / size;
  }
  *ptr = arr->ReshapeWithRecord(new_shape);
  *out = ptr;
  API_END_HANDLE_ERROR(delete ptr);
}

MXNET_DLL int MXNDArrayReshape64(NDArrayHandle handle,
                                 int ndim,
                                 dim_t *dims,
                                 bool reverse,
                                 NDArrayHandle *out) {
  NDArray *ptr = new NDArray();
  API_BEGIN();
  NDArray *arr = static_cast<NDArray*>(handle);
  mxnet::Tuple<dim_t> shape(dims, dims+ndim);
  mxnet::TShape new_shape = mxnet::op::InferReshapeShape(shape, arr->shape(), reverse);
  *ptr = arr->ReshapeWithRecord(new_shape);
  *out = ptr;
  API_END_HANDLE_ERROR(delete ptr);
}

int MXNDArrayGetStorageType(NDArrayHandle handle,
                     int *out_storage_type) {
  API_BEGIN();
  NDArray *arr = static_cast<NDArray*>(handle);
  if (!arr->is_none()) {
    *out_storage_type = arr->storage_type();
  } else {
    *out_storage_type = kUndefinedStorage;
  }
  API_END();
}

int MXNDArrayGetShape(NDArrayHandle handle,
                      uint32_t *out_dim,
                      const uint32_t **out_pdata) {
  MXAPIThreadLocalEntry<> *ret = MXAPIThreadLocalStore<>::Get();
  API_BEGIN();
  NDArray *arr = static_cast<NDArray*>(handle);
  if (!arr->is_none()) {
    const mxnet::TShape &s = arr->shape();
    *out_dim = s.ndim();
    std::vector<uint32_t>& buffer = ret->arg_shape_buffer;
    buffer.resize(s.ndim());
    nnvm::ShapeTypeCast(s.begin(), s.end(), buffer.data());
    *out_pdata = buffer.data();
  } else {
    *out_dim = 0;
  }
  API_END();
}

template<typename dtype>
inline void GetShape(NDArrayHandle handle, const dtype** out_pdata, int* out_dim,
                     MXAPIThreadLocalEntry<dtype>* ret) {
  NDArray* arr = static_cast<NDArray*>(handle);
  if (!arr->is_none()) {
    if (!features::is_enabled(features::INT64_TENSOR_SIZE)) {
      CHECK_LT(arr->shape().Size(), (int64_t{1} << 31) - 1) <<
                      "[Get Shape] Size of tensor you are trying to allocate is larger than "
                      "2^31 elements. Please build with flag USE_INT64_TENSOR_SIZE=1";
    }
    mxnet::TShape s = arr->shape();
    if (!Imperative::Get()->is_np_shape()) {
      common::ConvertToLegacyShape(&s);
    }
    *out_dim = s.ndim();
    if (s.ndim() >= 0) {
      std::vector<dtype> &buffer = ret->arg_shape_buffer_ex;
      buffer.resize(s.ndim());
      mxnet::ShapeTypeCast(s.begin(), s.end(), buffer.data());
      *out_pdata = buffer.data();
    }
  } else {
    if (Imperative::Get()->is_np_shape()) {
      *out_dim = -1;
    } else {
      *out_dim = 0;
    }
  }
}

int MXNDArrayGetShapeEx(NDArrayHandle handle,
                        int *out_dim,
                        const int **out_pdata) {
  MXAPIThreadLocalEntry<> *ret = MXAPIThreadLocalStore<>::Get();
  API_BEGIN();
  GetShape<int>(handle, out_pdata, out_dim, ret);
  API_END();
}

int MXNDArrayGetShapeEx64(NDArrayHandle handle,
                          int *out_dim,
                          const int64_t **out_pdata) {
  MXAPIThreadLocalEntry<int64_t> *ret = MXAPIThreadLocalStore<int64_t>::Get();
  API_BEGIN();
  GetShape<int64_t>(handle, out_pdata, out_dim, ret);
  API_END();
}

int MXNDArrayGetData(NDArrayHandle handle,
                     void **out_pdata) {
  API_BEGIN();
  NDArray *arr = static_cast<NDArray*>(handle);
#if MXNET_USE_MKLDNN == 1
  if (arr->IsMKLDNNData()) {
    arr->Reorder2DefaultAsync();
    arr->WaitToRead();
  }
#endif
  if (!arr->is_none()) {
    *out_pdata = arr->data().dptr_;
  } else {
    *out_pdata = nullptr;
  }
  API_END();
}

int MXNDArrayToDLPack(NDArrayHandle handle,
                      DLManagedTensorHandle *out_dlpack) {
  API_BEGIN();
  NDArray *arr = static_cast<NDArray*>(handle);
  *out_dlpack = arr->ToDLPack();
  API_END();
}

int MXNDArrayFromDLPack(DLManagedTensorHandle dlpack,
                        NDArrayHandle *out_handle) {
  return MXNDArrayFromDLPackEx(dlpack, false, out_handle);
}

int MXNDArrayFromDLPackEx(DLManagedTensorHandle dlpack,
                          const bool transient_handle,
                          NDArrayHandle *out_handle) {
  API_BEGIN();
  *out_handle = new NDArray(NDArray::FromDLPack(
              static_cast<DLManagedTensor*>(dlpack),
              transient_handle));
  API_END();
}

int MXNDArrayCallDLPackDeleter(DLManagedTensorHandle dlpack) {
  API_BEGIN();
  if (dlpack != nullptr) {
    DLManagedTensor *p_dlpack = static_cast<DLManagedTensor*>(dlpack);
    p_dlpack->deleter(p_dlpack);
  }
  API_END();
}

int MXNDArrayGetDType(NDArrayHandle handle,
                     int *out_dtype) {
  API_BEGIN();
  NDArray *arr = static_cast<NDArray*>(handle);
  if (!arr->is_none()) {
    *out_dtype = arr->dtype();
  } else {
    *out_dtype = -1;
  }
  API_END();
}

int MXNDArrayGetAuxType(NDArrayHandle handle,
                        uint32_t i,
                        int *out_type) {
  API_BEGIN();
  NDArray *arr = static_cast<NDArray*>(handle);
  *out_type = arr->aux_type(i);
  API_END();
}

/*!
 * \brief Get a deep copy of the ith aux data blob
 * in the form of an NDArray of default storage type.
 * This function blocks. Do not use it in performance critical code.
 */
int MXNDArrayGetAuxNDArray(NDArrayHandle handle,
                           uint32_t i,
                           NDArrayHandle *out) {
  API_BEGIN();
  NDArray *arr = static_cast<NDArray*>(handle);
  *out = new NDArray(arr->aux_ndarray(i));
  API_END();
}

/*!
 * \brief Get a deep copy of the data blob
 * in the form of an NDArray of default storage type.
 * This function blocks. Do not use it in performance critical code.
 */
int MXNDArrayGetDataNDArray(NDArrayHandle handle,
                            NDArrayHandle *out) {
  API_BEGIN();
  NDArray *arr = static_cast<NDArray*>(handle);
  *out = new NDArray(arr->data_ndarray());
  API_END();
}

int MXNDArrayGetContext(NDArrayHandle handle,
                        int *out_dev_type,
                        int *out_dev_id) {
  API_BEGIN();
  NDArray *arr = static_cast<NDArray*>(handle);
  if (!arr->is_none()) {
    const Context &ctx = arr->ctx();
    *out_dev_type = ctx.dev_type;
    *out_dev_id = ctx.dev_id;
  } else {
    *out_dev_type = 0;
    *out_dev_id = 0;
  }
  API_END();
}


int MXNDArrayGetGrad(NDArrayHandle handle, NDArrayHandle *out) {
  API_BEGIN();
  NDArray *arr = static_cast<NDArray*>(handle);
  NDArray ret = arr->grad();
  if (ret.is_none()) {
    *out = nullptr;
  } else {
    *out = new NDArray(ret);
  }
  API_END();
}

int MXNDArrayDetach(NDArrayHandle handle, NDArrayHandle *out) {
  API_BEGIN();
  NDArray *arr = static_cast<NDArray*>(handle);
  *out = new NDArray(arr->Detach());
  API_END();
}

int MXNDArraySetGradState(NDArrayHandle handle, int state) {
  API_BEGIN();
  NDArray *arr = static_cast<NDArray*>(handle);
  arr->set_fresh_out_grad(static_cast<bool>(state));
  API_END();
}

int MXNDArrayGetGradState(NDArrayHandle handle, int *out) {
  API_BEGIN();
  NDArray *arr = static_cast<NDArray*>(handle);
  *out = arr->fresh_out_grad();
  API_END();
}

int MXListFunctions(uint32_t *out_size,
                    FunctionHandle **out_array) {
  API_BEGIN();
  auto &vec = dmlc::Registry<NDArrayFunctionReg>::List();
  *out_size = static_cast<uint32_t>(vec.size());
  *out_array = (FunctionHandle*)(dmlc::BeginPtr(vec));  //  NOLINT(*)
  API_END();
}

int MXGetFunction(const char *name,
                  FunctionHandle *out) {
  API_BEGIN();
  *out = dmlc::Registry<NDArrayFunctionReg>::Find(name);
  API_END();
}

int MXFuncGetInfo(FunctionHandle fun,
                  const char **name,
                  const char **description,
                  uint32_t *num_args,
                  const char ***arg_names,
                  const char ***arg_type_infos,
                  const char ***arg_descriptions,
                  const char **return_type) {
  return MXAPIGetFunctionRegInfo(static_cast<const NDArrayFunctionReg *>(fun),
                                 name, description, num_args,
                                 arg_names, arg_type_infos, arg_descriptions,
                                 return_type);
}

int MXFuncDescribe(FunctionHandle fun,
                   uint32_t *num_use_vars,
                   uint32_t *num_scalars,
                   uint32_t *num_mutate_vars,
                   int *type_mask) {
  API_BEGIN();
  auto *f = static_cast<const NDArrayFunctionReg*>(fun);
  *num_use_vars = f->num_use_vars;
  *num_scalars = f->num_scalars;
  *num_mutate_vars = f->num_mutate_vars;
  *type_mask = f->type_mask;
  API_END();
}

int MXFuncInvoke(FunctionHandle fun,
                 NDArrayHandle *use_vars,
                 float *scalar_args,
                 NDArrayHandle *mutate_vars) {
  API_BEGIN();
  auto *f = static_cast<const NDArrayFunctionReg*>(fun);
  f->body((NDArray**)(use_vars),  //  NOLINT(*)
          scalar_args,
          (NDArray**)(mutate_vars),  //  NOLINT(*)
          0,
          nullptr,
          nullptr);
  API_END();
}

int MXFuncInvokeEx(FunctionHandle fun,
                 NDArrayHandle *use_vars,
                 float *scalar_args,
                 NDArrayHandle *mutate_vars,
                 int num_params,
                 char **param_keys,
                 char **param_vals) {
  API_BEGIN();
  auto *f = static_cast<const NDArrayFunctionReg*>(fun);
  f->body((NDArray**)(use_vars),  //  NOLINT(*)
          scalar_args,
          (NDArray**)(mutate_vars),  //  NOLINT(*)
          num_params,
          param_keys,
          param_vals);
  API_END();
}

//--------------------------------------------
// Part 5: IO Interface
//--------------------------------------------
int MXListDataIters(uint32_t *out_size,
                    DataIterCreator **out_array) {
  API_BEGIN();
  auto &vec = dmlc::Registry<DataIteratorReg>::List();
  *out_size = static_cast<uint32_t>(vec.size());
  *out_array = (DataIterCreator*)(dmlc::BeginPtr(vec));  //  NOLINT(*)
  API_END();
}

int MXDataIterGetIterInfo(DataIterCreator creator,
                          const char **name,
                          const char **description,
                          uint32_t *num_args,
                          const char ***arg_names,
                          const char ***arg_type_infos,
                          const char ***arg_descriptions) {
  DataIteratorReg *e = static_cast<DataIteratorReg *>(creator);
  return MXAPIGetFunctionRegInfo(e, name, description, num_args,
                                 arg_names, arg_type_infos, arg_descriptions,
                                 nullptr);
}

int MXDataIterCreateIter(DataIterCreator creator,
                         uint32_t num_param,
                         const char **keys,
                         const char **vals,
                         DataIterHandle *out) {
  IIterator<DataBatch> *iter = nullptr;
  API_BEGIN();
  DataIteratorReg *e = static_cast<DataIteratorReg *>(creator);
  iter = e->body();
  std::vector<std::pair<std::string, std::string> > kwargs;
  for (uint32_t i = 0; i < num_param; ++i) {
    kwargs.push_back({std::string(keys[i]), std::string(vals[i])});
  }
  iter->Init(kwargs);
  *out = iter;
  API_END_HANDLE_ERROR(delete iter);
}

int MXDataIterFree(DataIterHandle handle) {
  API_BEGIN();
  delete static_cast<IIterator<DataBatch> *>(handle);
  API_END();
}

int MXDataIterBeforeFirst(DataIterHandle handle) {
  API_BEGIN();
  static_cast<IIterator<DataBatch>* >(handle)->BeforeFirst();
  API_END();
}

int MXDataIterNext(DataIterHandle handle, int *out) {
  API_BEGIN();
  *out = static_cast<IIterator<DataBatch>* >(handle)->Next();
  API_END();
}

int MXDataIterGetLabel(DataIterHandle handle, NDArrayHandle *out) {
  API_BEGIN();
  const DataBatch& db = static_cast<IIterator<DataBatch>* >(handle)->Value();
  NDArray* pndarray = new NDArray();
  // temp hack to make label 1D
  // TODO(tianjun) make label 1D when label_width=0
  mxnet::TShape shape = db.data[1].shape();
  if (shape.ndim() > 1 && shape[1] == 1) {
    *pndarray = db.data[1].Reshape(mshadow::Shape1(shape[0]));
  } else {
    *pndarray = db.data[1];
  }
  *out = pndarray;
  API_END();
}

int MXDataIterGetIndex(DataIterHandle handle, uint64_t **out_index, uint64_t *out_size) {
  API_BEGIN();
  const DataBatch& db = static_cast<IIterator<DataBatch>* >(handle)->Value();
  *out_size = db.index.size();
  *out_index = const_cast<uint64_t*>(db.index.data());
  API_END();
}

int MXDataIterGetData(DataIterHandle handle, NDArrayHandle *out) {
  API_BEGIN();
  const DataBatch& db = static_cast<IIterator<DataBatch>* >(handle)->Value();
  NDArray* pndarray = new NDArray();
  *pndarray = db.data[0];
  *out = pndarray;
  API_END();
}

int MXDataIterGetPadNum(DataIterHandle handle, int *pad) {
  API_BEGIN();
  const DataBatch& db = static_cast<IIterator<DataBatch>* >(handle)->Value();
  *pad = db.num_batch_padd;
  API_END();
}

int MXKVStoreCreate(const char *type,
                    KVStoreHandle *out) {
  API_BEGIN();
  *out = KVStore::Create(type);
  API_END();
}

int MXKVStoreSetGradientCompression(KVStoreHandle handle, uint32_t num_params,
                                    const char** keys, const char** vals) {
  API_BEGIN();
  std::vector<std::pair<std::string, std::string> > params;
  for (uint32_t i = 0; i < num_params; ++i) {
    std::pair<std::string, std::string> p;
    p.first = keys[i];
    p.second = vals[i];
    params.push_back(p);
  }
  static_cast<KVStore*>(handle)->SetGradientCompression(params);
  API_END();
}

int MXKVStoreFree(KVStoreHandle handle) {
  API_BEGIN();
  delete static_cast<KVStore*>(handle);
  API_END();
}

int MXKVStoreInit(KVStoreHandle handle,
                  uint32_t num,
                  const int* keys,
                  NDArrayHandle* vals) {
  API_BEGIN();
  std::vector<int> v_keys(num);
  std::vector<NDArray> v_vals(num);
  for (uint32_t i = 0; i < num; ++i) {
    v_keys[i] = keys[i];
    v_vals[i] = *static_cast<NDArray*>(vals[i]);
  }
  static_cast<KVStore*>(handle)->Init(v_keys, v_vals);
  API_END();
}

int MXKVStoreInitEx(KVStoreHandle handle,
                  uint32_t num,
                  const char** keys,
                  NDArrayHandle* vals) {
  API_BEGIN();
  std::vector<std::string> v_keys(num);
  std::vector<NDArray> v_vals(num);
  for (uint32_t i = 0; i < num; ++i) {
    v_keys[i] = keys[i];
    v_vals[i] = *static_cast<NDArray*>(vals[i]);
  }
  static_cast<KVStore*>(handle)->Init(v_keys, v_vals);
  API_END();
}

int MXKVStorePush(KVStoreHandle handle,
                  uint32_t num,
                  const int* keys,
                  NDArrayHandle* vals,
                  int priority) {
  API_BEGIN();
  std::vector<int> v_keys(num);
  std::vector<NDArray> v_vals(num);
  for (uint32_t i = 0; i < num; ++i) {
    v_keys[i] = keys[i];
    v_vals[i] = *static_cast<NDArray*>(vals[i]);
  }
  static_cast<KVStore*>(handle)->Push(v_keys, v_vals, priority);
  API_END();
}

int MXKVStorePushEx(KVStoreHandle handle,
                  uint32_t num,
                  const char** keys,
                  NDArrayHandle* vals,
                  int priority) {
  API_BEGIN();
  std::vector<std::string> v_keys(num);
  std::vector<NDArray> v_vals(num);
  for (uint32_t i = 0; i < num; ++i) {
    v_keys[i] = keys[i];
    v_vals[i] = *static_cast<NDArray*>(vals[i]);
  }
  static_cast<KVStore*>(handle)->Push(v_keys, v_vals, priority);
  API_END();
}

int MXKVStorePull(KVStoreHandle handle,
                  uint32_t num,
                  const int* keys,
                  NDArrayHandle* vals,
                  int priority) {
  API_BEGIN();
  std::vector<int> v_keys(num);
  std::vector<NDArray*> v_vals(num);
  for (uint32_t i = 0; i < num; ++i) {
    v_keys[i] = keys[i];
    v_vals[i] = static_cast<NDArray*>(vals[i]);
  }
  static_cast<KVStore*>(handle)->Pull(v_keys, v_vals, priority, true);
  API_END();
}

int MXKVStorePullEx(KVStoreHandle handle,
                    uint32_t num,
                    const char** keys,
                    NDArrayHandle* vals,
                    int priority) {
  API_BEGIN();
  std::vector<std::string> v_keys(num);
  std::vector<NDArray*> v_vals(num);
  for (uint32_t i = 0; i < num; ++i) {
    v_keys[i] = keys[i];
    v_vals[i] = static_cast<NDArray*>(vals[i]);
  }
  static_cast<KVStore*>(handle)->Pull(v_keys, v_vals, priority, true);
  API_END();
}

int MXKVStoreBroadcast(KVStoreHandle handle,
                       mx_uint vnum,
                       const int* vkeys,
                       mx_uint onum,
                       const int* okeys,
                       NDArrayHandle* vals,
                       NDArrayHandle* outs,
                       int priority) {
  API_BEGIN();
  std::vector<int> v_vkeys(vnum);
  std::vector<int> v_okeys(onum);
  std::vector<NDArray> v_vals(vnum);
  std::vector<NDArray*> v_outs(onum);
  for (mx_uint i = 0; i < vnum; ++i) {
    v_vkeys[i] = vkeys[i];
    v_vals[i] = *static_cast<NDArray*>(vals[i]);
  }
  for (mx_uint i = 0; i < onum; ++i) {
    v_okeys[i] = okeys[i];
    v_outs[i] = static_cast<NDArray*>(outs[i]);
  }
  static_cast<KVStore*>(handle)->Broadcast(v_vkeys, v_okeys, v_vals, v_outs,
    priority);
  API_END();
}

int MXKVStoreBroadcastEx(KVStoreHandle handle,
                         mx_uint vnum,
                         const char** vkeys,
                         mx_uint onum,
                         const char** okeys,
                         NDArrayHandle* vals,
                         NDArrayHandle* outs,
                         int priority) {
  API_BEGIN();
  std::vector<std::string> v_vkeys(vnum);
  std::vector<std::string> v_okeys(onum);
  std::vector<NDArray> v_vals(vnum);
  std::vector<NDArray*> v_outs(onum);
  for (mx_uint i = 0; i < vnum; ++i) {
    v_vkeys[i] = vkeys[i];
    v_vals[i] = *static_cast<NDArray*>(vals[i]);
  }
  for (mx_uint i = 0; i < onum; ++i) {
    v_okeys[i] = okeys[i];
    v_outs[i] = static_cast<NDArray*>(outs[i]);
  }
  static_cast<KVStore*>(handle)->Broadcast(v_vkeys, v_okeys, v_vals, v_outs,
    priority);
  API_END();
}

int MXKVStorePushPull(KVStoreHandle handle,
                      mx_uint vnum,
                      const int* vkeys,
                      mx_uint onum,
                      const int* okeys,
                      NDArrayHandle* vals,
                      NDArrayHandle* outs,
                      int priority) {
  API_BEGIN();
  std::vector<int> v_vkeys(vnum);
  std::vector<int> v_okeys(onum);
  std::vector<NDArray> v_vals(vnum);
  std::vector<NDArray*> v_outs(onum);
  for (mx_uint i = 0; i < vnum; ++i) {
    v_vkeys[i] = vkeys[i];
    v_vals[i] = *static_cast<NDArray*>(vals[i]);
  }
  for (mx_uint i = 0; i < onum; ++i) {
    v_okeys[i] = okeys[i];
    v_outs[i] = static_cast<NDArray*>(outs[i]);
  }
  static_cast<KVStore*>(handle)->PushPull(v_vkeys, v_okeys, v_vals, v_outs,
    priority);
  API_END();
}

int MXKVStorePushPullEx(KVStoreHandle handle,
                        mx_uint vnum,
                        const char** vkeys,
                        mx_uint onum,
                        const char** okeys,
                        NDArrayHandle* vals,
                        NDArrayHandle* outs,
                        int priority) {
  API_BEGIN();
  std::vector<std::string> v_vkeys(vnum);
  std::vector<std::string> v_okeys(onum);
  std::vector<NDArray> v_vals(vnum);
  std::vector<NDArray*> v_outs(onum);
  for (mx_uint i = 0; i < vnum; ++i) {
    v_vkeys[i] = vkeys[i];
    v_vals[i] = *static_cast<NDArray*>(vals[i]);
  }
  for (mx_uint i = 0; i < onum; ++i) {
    v_okeys[i] = okeys[i];
    v_outs[i] = static_cast<NDArray*>(outs[i]);
  }
  static_cast<KVStore*>(handle)->PushPull(v_vkeys, v_okeys, v_vals, v_outs,
    priority);
  API_END();
}

int MXKVStorePullWithSparse(KVStoreHandle handle,
                            uint32_t num,
                            const int* keys,
                            NDArrayHandle* vals,
                            int priority,
                            bool ignore_sparse) {
  API_BEGIN();
  std::vector<int> v_keys(num);
  std::vector<NDArray*> v_vals(num);
  for (uint32_t i = 0; i < num; ++i) {
    v_keys[i] = keys[i];
    v_vals[i] = static_cast<NDArray*>(vals[i]);
  }
  static_cast<KVStore*>(handle)->Pull(v_keys, v_vals, priority, ignore_sparse);
  API_END();
}

int MXKVStorePullWithSparseEx(KVStoreHandle handle,
                              uint32_t num,
                              const char** keys,
                              NDArrayHandle* vals,
                              int priority,
                              bool ignore_sparse) {
  API_BEGIN();
  std::vector<std::string> v_keys(num);
  std::vector<NDArray*> v_vals(num);
  for (uint32_t i = 0; i < num; ++i) {
    v_keys[i] = keys[i];
    v_vals[i] = static_cast<NDArray*>(vals[i]);
  }
  static_cast<KVStore*>(handle)->Pull(v_keys, v_vals, priority, ignore_sparse);
  API_END();
}

int MXKVStorePullRowSparse(KVStoreHandle handle,
                           uint32_t num,
                           const int* keys,
                           NDArrayHandle* vals,
                           const NDArrayHandle* row_ids,
                           int priority) {
  API_BEGIN();
  std::vector<int> v_keys(num);
  std::vector<std::pair<NDArray*, NDArray>> v_val_rowids(num);
  for (uint32_t i = 0; i < num; ++i) {
    v_keys[i] = keys[i];
    v_val_rowids[i] = std::make_pair(static_cast<NDArray*>(vals[i]),
                                     *static_cast<NDArray*>(row_ids[i]));
  }
  static_cast<KVStore*>(handle)->PullRowSparse(v_keys, v_val_rowids, priority);
  API_END();
}

int MXKVStorePullRowSparseEx(KVStoreHandle handle,
                             uint32_t num,
                             const char** keys,
                             NDArrayHandle* vals,
                             const NDArrayHandle* row_ids,
                             int priority) {
  API_BEGIN();
  std::vector<std::string> v_keys(num);
  std::vector<std::pair<NDArray*, NDArray>> v_val_rowids(num);
  for (uint32_t i = 0; i < num; ++i) {
    v_keys[i] = keys[i];
    v_val_rowids[i] = std::make_pair(static_cast<NDArray*>(vals[i]),
                                     *static_cast<NDArray*>(row_ids[i]));
  }
  static_cast<KVStore*>(handle)->PullRowSparse(v_keys, v_val_rowids, priority);
  API_END();
}

void MXKVStoreSetUpdaterImpl(KVStoreHandle handle,
                             MXKVStoreUpdater updater,
                             void* updater_handle) {
  MXKVStoreUpdater * updater_temp = updater;
  void* updater_handle_temp = updater_handle;
  std::function<void(int, const NDArray&, NDArray*)> updt
  = [updater_temp, updater_handle_temp](int key, const NDArray& recv, NDArray* local) {
    NDArray* recv_copy = new NDArray();
    *recv_copy = recv;
    NDArray* local_copy = new NDArray();
    *local_copy = *local;
    updater_temp(key, recv_copy, local_copy, updater_handle_temp);
  };
  static_cast<KVStore*>(handle)->set_updater(updt);
}

int MXKVStoreSetUpdater(KVStoreHandle handle,
                        MXKVStoreUpdater updater,
                        void* updater_handle) {
  API_BEGIN();
  MXKVStoreSetUpdaterImpl(handle, updater, updater_handle);
  API_END();
}

int MXKVStoreSetUpdaterEx(KVStoreHandle handle,
                          MXKVStoreUpdater updater,
                          MXKVStoreStrUpdater str_updater,
                          void* updater_handle) {
  API_BEGIN();
  // set updater with int keys
  MXKVStoreSetUpdaterImpl(handle, updater, updater_handle);
  // set updater with string keys
  MXKVStoreStrUpdater * updater_temp = str_updater;
  void* updater_handle_temp = updater_handle;
  std::function<void(const std::string&, const NDArray&, NDArray*)> updt
  = [updater_temp, updater_handle_temp]
    (const std::string& key, const NDArray& recv, NDArray* local) {
    NDArray* recv_copy = new NDArray();
    *recv_copy = recv;
    NDArray* local_copy = new NDArray();
    *local_copy = *local;
    updater_temp(key.c_str(), recv_copy, local_copy, updater_handle_temp);
  };
  static_cast<KVStore*>(handle)->set_updater(updt);
  API_END();
}

int MXKVStoreGetRank(KVStoreHandle handle, int *rank) {
  API_BEGIN();
  *rank = static_cast<KVStore*>(handle)->get_rank();
  API_END();
}

int MXKVStoreGetGroupSize(KVStoreHandle handle, int *size) {
  API_BEGIN();
  *size = static_cast<KVStore*>(handle)->get_group_size();
  API_END();
}

int MXKVStoreBarrier(KVStoreHandle handle) {
  API_BEGIN();
  static_cast<KVStore*>(handle)->Barrier();
  API_END();
}

int MXKVStoreSetBarrierBeforeExit(KVStoreHandle handle,
                                  const int barrier_before_exit) {
  API_BEGIN();
  static_cast<KVStore*>(handle)->set_barrier_before_exit(barrier_before_exit);
  API_END();
}

int MXInitPSEnv(uint32_t num_vars,
                const char **keys,
                const char **vals) {
  API_BEGIN();
  std::unordered_map<std::string, std::string> kwargs;
  for (uint32_t i = 0; i < num_vars; ++i) {
    kwargs[std::string(keys[i])] = std::string(vals[i]);
  }
  KVStore::InitPSEnv(kwargs);
  API_END();
}

int MXKVStoreIsWorkerNode(int *ret) {
  API_BEGIN();
  *ret = KVStore::IsWorkerNode();
  API_END();
}

int MXKVStoreIsServerNode(int *ret) {
  API_BEGIN();
  *ret = KVStore::IsServerNode();
  API_END();
}

int MXKVStoreIsSchedulerNode(int *ret) {
  API_BEGIN();
  *ret = KVStore::IsSchedulerNode();
  API_END();
}

int MXKVStoreRunServer(KVStoreHandle handle,
                       MXKVStoreServerController controller,
                       void *controller_handle) {
  API_BEGIN();
  MXKVStoreServerController *controller_temp = controller;
  void *controller_handle_temp = controller_handle;
  auto ctrl = [controller_temp, controller_handle_temp](int head, const std::string& body) {
      controller_temp(head, body.c_str(), controller_handle_temp);
  };
  static_cast<KVStore*>(handle)->RunServer(ctrl);
  API_END();
}

int MXKVStoreSendCommmandToServers(KVStoreHandle handle,
                                   int cmd_id,
                                   const char* cmd_body) {
  API_BEGIN();
  static_cast<KVStore*>(handle)->SendCommandToServers(
      cmd_id, std::string(cmd_body));
  API_END();
}

int MXKVStoreGetType(KVStoreHandle handle,
                     const char** type) {
  API_BEGIN();
  *CHECK_NOTNULL(type) = static_cast<KVStore*>(handle)->type().c_str();
  API_END();
}

int MXKVStoreGetNumDeadNode(KVStoreHandle handle,
                            const int node_id,
                            int *number,
                            const int timeout_sec) {
  API_BEGIN();
  *number = static_cast<KVStore*>(handle)->get_num_dead_node(node_id, timeout_sec);
  API_END();
}

struct MXRecordIOContext {
  dmlc::RecordIOWriter *writer;
  dmlc::RecordIOReader *reader;
  dmlc::Stream *stream;
  std::string *read_buff;
};

int MXRecordIOWriterCreate(const char *uri,
                           RecordIOHandle *out) {
  API_BEGIN();
  dmlc::Stream *stream = dmlc::Stream::Create(uri, "w");
  MXRecordIOContext *context = new MXRecordIOContext;
  context->writer = new dmlc::RecordIOWriter(stream);
  context->reader = nullptr;
  context->stream = stream;
  context->read_buff = nullptr;
  *out = reinterpret_cast<RecordIOHandle>(context);
  API_END();
}

int MXRecordIOWriterFree(RecordIOHandle handle) {
  API_BEGIN();
  MXRecordIOContext *context =
    reinterpret_cast<MXRecordIOContext*>(handle);
  delete context->writer;
  delete context->stream;
  delete context;
  API_END();
}

int MXRecordIOWriterWriteRecord(RecordIOHandle handle,
                                const char *buf, size_t size) {
  API_BEGIN();
  MXRecordIOContext *context =
    reinterpret_cast<MXRecordIOContext*>(handle);
  context->writer->WriteRecord(reinterpret_cast<const void*>(buf), size);
  API_END();
}

int MXRecordIOWriterTell(RecordIOHandle handle, size_t *pos) {
  API_BEGIN();
  MXRecordIOContext *context =
    reinterpret_cast<MXRecordIOContext*>(handle);
  *pos = context->writer->Tell();
  API_END();
}

int MXRecordIOReaderCreate(const char *uri,
                           RecordIOHandle *out) {
  API_BEGIN();
  dmlc::Stream *stream = dmlc::Stream::Create(uri, "r");
  MXRecordIOContext *context = new MXRecordIOContext;
  context->reader = new dmlc::RecordIOReader(stream);
  context->writer = nullptr;
  context->stream = stream;
  context->read_buff = new std::string();
  *out = reinterpret_cast<RecordIOHandle>(context);
  API_END();
}

int MXRecordIOReaderFree(RecordIOHandle handle) {
  API_BEGIN();
  MXRecordIOContext *context =
    reinterpret_cast<MXRecordIOContext*>(handle);
  delete context->reader;
  delete context->stream;
  delete context->read_buff;
  delete context;
  API_END();
}

int MXRecordIOReaderReadRecord(RecordIOHandle handle,
                              char const **buf, size_t *size) {
  API_BEGIN();
  MXRecordIOContext *context =
    reinterpret_cast<MXRecordIOContext*>(handle);
  if (context->reader->NextRecord(context->read_buff)) {
    *buf = context->read_buff->c_str();
    *size = context->read_buff->size();
  } else {
    *buf = nullptr;
    *size = 0;
  }
  API_END();
}

int MXRecordIOReaderSeek(RecordIOHandle handle, size_t pos) {
  API_BEGIN();
  MXRecordIOContext *context =
    reinterpret_cast<MXRecordIOContext*>(handle);
  context->reader->Seek(pos);
  API_END();
}

int MXRecordIOReaderTell(RecordIOHandle handle, size_t *pos) {
  API_BEGIN();
  MXRecordIOContext *context =
    reinterpret_cast<MXRecordIOContext*>(handle);
  *pos = context->reader->Tell();
  API_END();
}

int MXRtcCreate(char* name, uint32_t num_input, uint32_t num_output,
                char** input_names, char** output_names,
                NDArrayHandle* inputs, NDArrayHandle* outputs,
                char* kernel, RtcHandle *out) {
  API_BEGIN();
  LOG(FATAL) << "Old rtc API is deprecated. Please use CudaModule";
  API_END();
}

int MXRtcPush(RtcHandle handle, uint32_t num_input, uint32_t num_output,
              NDArrayHandle* inputs, NDArrayHandle* outputs,
              uint32_t gridDimX,
              uint32_t gridDimY,
              uint32_t gridDimZ,
              uint32_t blockDimX,
              uint32_t blockDimY,
              uint32_t blockDimZ) {
  API_BEGIN();
  LOG(FATAL) << "Old rtc API is deprecated. Please use CudaModule";
  API_END();
}

int MXRtcFree(RtcHandle handle) {
  API_BEGIN();
  LOG(FATAL) << "Old rtc API is deprecated. Please use CudaModule";
  API_END();
}

int MXCustomOpRegister(const char* op_type, CustomOpPropCreator creator) {
  API_BEGIN();
  mxnet::op::custom::CustomOperator::Get()->Register(op_type, creator);
  API_END();
}


int MXRtcCudaModuleCreate(const char* source, int num_options,
                          const char** options, int num_exports,
                          const char** exports, CudaModuleHandle *out) {
  API_BEGIN();
#if MXNET_USE_CUDA && MXNET_ENABLE_CUDA_RTC
  std::vector<std::string> str_opts;
  for (int i = 0; i < num_options; ++i) str_opts.emplace_back(options[i]);
  std::vector<std::string> str_exports;
  for (int i = 0; i < num_exports; ++i) str_exports.emplace_back(exports[i]);
  *out = new rtc::CudaModule(source, str_opts, str_exports);
#else
  LOG(FATAL) << "Compile with USE_CUDA=1 and ENABLE_CUDA_RTC=1 to have CUDA runtime compilation.";
#endif
  API_END();
}

int MXRtcCudaModuleFree(CudaModuleHandle handle) {
  API_BEGIN();
#if MXNET_USE_CUDA && MXNET_ENABLE_CUDA_RTC
  delete reinterpret_cast<rtc::CudaModule*>(handle);
#else
  LOG(FATAL) << "Compile with USE_CUDA=1 and ENABLE_CUDA_RTC=1 to have CUDA runtime compilation.";
#endif
  API_END();
}

int MXRtcCudaKernelCreate(CudaModuleHandle handle, const char* name, int num_args,
                          int* is_ndarray, int* is_const, int* arg_types,
                          CudaKernelHandle *out) {
  API_BEGIN();
#if MXNET_USE_CUDA && MXNET_ENABLE_CUDA_RTC
  auto module = reinterpret_cast<rtc::CudaModule*>(handle);
  std::vector<rtc::CudaModule::ArgType> signature;
  for (int i = 0; i < num_args; ++i) {
    signature.push_back(rtc::CudaModule::ArgType{
        static_cast<bool>(is_ndarray[i]), static_cast<bool>(is_const[i]),
        static_cast<mshadow::TypeFlag>(arg_types[i])});
  }
  auto kernel = module->GetKernel(name, signature);
  *out = new std::shared_ptr<rtc::CudaModule::Kernel>(kernel);
#else
  LOG(FATAL) << "Compile with USE_CUDA=1 and ENABLE_CUDA_RTC=1 to have CUDA runtime compilation.";
#endif
  API_END();
}

int MXRtcCudaKernelFree(CudaKernelHandle handle) {
  API_BEGIN();
#if MXNET_USE_CUDA && MXNET_ENABLE_CUDA_RTC
  delete reinterpret_cast<std::shared_ptr<rtc::CudaModule::Kernel>*>(handle);
#else
  LOG(FATAL) << "Compile with USE_CUDA=1 and ENABLE_CUDA_RTC=1 to have CUDA runtime compilation.";
#endif
  API_END();
}

int MXRtcCudaKernelCall(CudaKernelHandle handle, int dev_id, void** args,
                        uint32_t grid_dim_x, uint32_t grid_dim_y,
                        uint32_t grid_dim_z, uint32_t block_dim_x,
                        uint32_t block_dim_y, uint32_t block_dim_z,
                        uint32_t shared_mem) {
  API_BEGIN();
#if MXNET_USE_CUDA && MXNET_ENABLE_CUDA_RTC
  auto kernel = reinterpret_cast<std::shared_ptr<rtc::CudaModule::Kernel>*>(handle);
  const auto& signature = (*kernel)->signature();
  std::vector<dmlc::any> any_args;
  for (size_t i = 0; i < signature.size(); ++i) {
    if (signature[i].is_ndarray) {
      any_args.emplace_back(*static_cast<NDArray*>(args[i]));
    } else {
      MSHADOW_TYPE_SWITCH(signature[i].dtype, DType, {
        any_args.emplace_back(*static_cast<DType*>(args[i]));
      });
    }
  }
  (*kernel)->Launch(Context::GPU(dev_id), any_args, grid_dim_x, grid_dim_y,
                    grid_dim_z, block_dim_x, block_dim_y, block_dim_z, shared_mem);
#else
  LOG(FATAL) << "Compile with USE_CUDA=1 and ENABLE_CUDA_RTC=1 to have CUDA runtime compilation.";
#endif
  API_END();
}

int MXNDArrayGetSharedMemHandle(NDArrayHandle handle, int* shared_pid, int* shared_id) {
  API_BEGIN();
  NDArray* arr = reinterpret_cast<NDArray*>(handle);
  Storage::Handle shandle;
  if (arr->ctx().dev_type == Context::kCPUShared) {
    arr->WaitToRead();
    shandle = arr->storage_handle();
    Storage::Get()->SharedIncrementRefCount(shandle);
  } else {
    NDArray new_arr(arr->shape(), Context::CPUShared(0), false, arr->dtype());
    CopyFromTo(*arr, new_arr);
    new_arr.WaitToRead();
    shandle = new_arr.storage_handle();
    Storage::Get()->SharedIncrementRefCount(shandle);
  }
  *shared_pid = shandle.shared_pid;
  *shared_id = shandle.shared_id;
  API_END();
}

int MXNDArrayCreateFromSharedMem(int shared_pid, int shared_id, const uint32_t *shape,
                                 uint32_t ndim, int dtype, NDArrayHandle *out) {
  API_BEGIN();
  *out = new NDArray(shared_pid, shared_id, mxnet::TShape(shape, shape + ndim), dtype);
  API_END();
}

int MXNDArrayCreateFromSharedMemEx(int shared_pid, int shared_id, const int *shape,
                                   int ndim, int dtype, NDArrayHandle *out) {
  API_BEGIN();
  *out = new NDArray(shared_pid, shared_id, mxnet::TShape(shape, shape + ndim), dtype);
  API_END();
}

typedef Engine::VarHandle VarHandle;
typedef Engine::CallbackOnComplete CallbackOnComplete;

void AssertValidNumberVars(int num_const_vars, int num_mutable_vars) {
  CHECK_GE(num_const_vars, 0) << "Non-negative number of const vars expected.";
  CHECK_GE(num_mutable_vars, 0) << "Non-negative number of mutable vars expected.";
}

int MXEnginePushAsync(EngineAsyncFunc async_func, void* func_param,
                      EngineFuncParamDeleter deleter, ContextHandle ctx_handle,
                      EngineVarHandle const_vars_handle, int num_const_vars,
                      EngineVarHandle mutable_vars_handle, int num_mutable_vars,
                      EngineFnPropertyHandle prop_handle, int priority,
                      const char* opr_name, bool wait) {
  API_BEGIN();

  auto exec_ctx = *static_cast<const Context*>(ctx_handle);
  auto const_vars = static_cast<VarHandle*>(const_vars_handle);
  auto mutable_vars = static_cast<VarHandle*>(mutable_vars_handle);
  auto prop = FnProperty::kNormal;
  if (prop_handle) {
    prop = *static_cast<const FnProperty*>(prop_handle);
  }

  Engine::AsyncFn exec_fn;
  if (deleter == nullptr) {
    exec_fn = [async_func, func_param](RunContext rctx,
                                       CallbackOnComplete on_complete) {
      async_func(&rctx, &on_complete, func_param);
    };
  } else {
    // Wrap func_param in a shared_ptr with deleter such that deleter
    // will be called when the lambda goes out of scope.
    std::shared_ptr<void> shared_func_param(func_param, deleter);
    exec_fn = [async_func, shared_func_param](RunContext rctx,
                                              CallbackOnComplete on_complete) {
      async_func(&rctx, &on_complete, shared_func_param.get());
    };
  }

  AssertValidNumberVars(num_const_vars, num_mutable_vars);
  std::vector<VarHandle> const_var_vec(const_vars, const_vars + num_const_vars);
  std::vector<VarHandle> mutable_var_vec(mutable_vars, mutable_vars + num_mutable_vars);
  Engine::Get()->PushAsync(exec_fn, exec_ctx, const_var_vec, mutable_var_vec,
                           prop, priority, opr_name, wait);

  API_END();
}

int MXEnginePushSync(EngineSyncFunc sync_func, void* func_param,
                     EngineFuncParamDeleter deleter, ContextHandle ctx_handle,
                     EngineVarHandle const_vars_handle, int num_const_vars,
                     EngineVarHandle mutable_vars_handle, int num_mutable_vars,
                     EngineFnPropertyHandle prop_handle, int priority,
                     const char* opr_name) {
  API_BEGIN();

  auto exec_ctx = *static_cast<const Context*>(ctx_handle);
  auto const_vars = static_cast<VarHandle*>(const_vars_handle);
  auto mutable_vars = static_cast<VarHandle*>(mutable_vars_handle);
  auto prop = FnProperty::kNormal;
  if (prop_handle) {
    prop = *static_cast<const FnProperty*>(prop_handle);
  }

  Engine::SyncFn exec_fn;
  if (deleter == nullptr) {
    exec_fn = [sync_func, func_param](RunContext rctx) {
      sync_func(&rctx, func_param);
    };
  } else {
    // Wrap func_param in a shared_ptr with deleter such that deleter
    // will be called when the lambda goes out of scope.
    std::shared_ptr<void> shared_func_param(func_param, deleter);
    exec_fn = [sync_func, shared_func_param](RunContext rctx) {
      sync_func(&rctx, shared_func_param.get());
    };
  }

  AssertValidNumberVars(num_const_vars, num_mutable_vars);
  std::vector<VarHandle> const_var_vec(const_vars, const_vars + num_const_vars);
  std::vector<VarHandle> mutable_var_vec(mutable_vars, mutable_vars + num_mutable_vars);
  Engine::Get()->PushSync(exec_fn, exec_ctx, const_var_vec, mutable_var_vec,
                          prop, priority, opr_name);

  API_END();
}

int MXEnginePushAsyncND(EngineAsyncFunc async_func, void* func_param,
                        EngineFuncParamDeleter deleter, ContextHandle ctx_handle,
                        NDArrayHandle* const_nds_handle, int num_const_nds,
                        NDArrayHandle* mutable_nds_handle, int num_mutable_nds,
                        EngineFnPropertyHandle prop_handle, int priority,
                        const char* opr_name, bool wait) {
  API_BEGIN();
  NDArray** const_nds = reinterpret_cast<NDArray**>(const_nds_handle);
  NDArray** mutable_nds = reinterpret_cast<NDArray**>(mutable_nds_handle);
  std::vector<VarHandle> const_var_vec(num_const_nds);
  for (int i = 0; i < num_const_nds; ++i) const_var_vec[i] = const_nds[i]->var();
  std::vector<VarHandle> mutable_var_vec(num_mutable_nds);
  for (int i = 0; i < num_mutable_nds; ++i) mutable_var_vec[i] = mutable_nds[i]->var();
  return MXEnginePushAsync(async_func, func_param, deleter, ctx_handle,
                           const_var_vec.data(), num_const_nds,
                           mutable_var_vec.data(), num_mutable_nds,
                           prop_handle, priority, opr_name, wait);
  API_END();
}

int MXEnginePushSyncND(EngineSyncFunc sync_func, void* func_param,
                       EngineFuncParamDeleter deleter, ContextHandle ctx_handle,
                       NDArrayHandle* const_nds_handle, int num_const_nds,
                       NDArrayHandle* mutable_nds_handle, int num_mutable_nds,
                       EngineFnPropertyHandle prop_handle, int priority,
                       const char* opr_name) {
  API_BEGIN();
  NDArray** const_nds = reinterpret_cast<NDArray**>(const_nds_handle);
  NDArray** mutable_nds = reinterpret_cast<NDArray**>(mutable_nds_handle);
  std::vector<VarHandle> const_var_vec(num_const_nds);
  for (int i = 0; i < num_const_nds; ++i) const_var_vec[i] = const_nds[i]->var();
  std::vector<VarHandle> mutable_var_vec(num_mutable_nds);
  for (int i = 0; i < num_mutable_nds; ++i) mutable_var_vec[i] = mutable_nds[i]->var();
  return MXEnginePushSync(sync_func, func_param, deleter, ctx_handle,
                          const_var_vec.data(), num_const_nds,
                          mutable_var_vec.data(), num_mutable_nds,
                          prop_handle, priority, opr_name);
  API_END();
}

int MXStorageEmptyCache(int dev_type, int dev_id) {
  API_BEGIN();
  Context ctx = Context::Create(static_cast<Context::DeviceType>(dev_type), dev_id);
  Storage::Get()->ReleaseAll(ctx);
  API_END();
}

int MXShallowCopyNDArray(NDArrayHandle src_handle, NDArrayHandle* out) {
  NDArray* ret = nullptr;
  API_BEGIN();
  NDArray* src_array = static_cast<NDArray*>(src_handle);
  ret = new NDArray(*src_array);
  *out = ret;
  API_END_HANDLE_ERROR(delete ret);
}<|MERGE_RESOLUTION|>--- conflicted
+++ resolved
@@ -857,19 +857,10 @@
       std::string op_name_str(op_name);
       LOG(INFO) << "\t\tStrategy[" << j << "] " << strategy_str
                 << " subgraphOp: '" << op_name_str << "'";
-
-<<<<<<< HEAD
       mxnet::op::SubgraphBackendRegistry::Get()->__REGISTER_CUSTOM_PROPERTY__
         (name_str, std::make_shared<mxnet::op::CustomSubgraphProperty>
           (strategy_str, callSupportedOps, supportedOps_fp,
-           callAcceptSubgraph, acceptSubgraph_fp, callFree, op_name_str));
-=======
-      // MXNET_REGISTER_SUBGRAPH_PROPERTY(customBackend, CustomSubgraphProperty);
-      mxnet::op::SubgraphBackendRegistry::Get()->__REGISTER_CUSTOM_PROPERTY__(name_str,
-                            std::make_shared<mxnet::op::CustomSubgraphProperty>(
-                           strategy_str, callSupportedOps, supportedOps_fp,
-                           callReviewSubgraph, reviewSubgraph_fp, callFree, op_name_str));
->>>>>>> ab48a43e
+           callReviewSubgraph, reviewSubgraph_fp, callFree, op_name_str));
     }
   }
   API_END();
