--- conflicted
+++ resolved
@@ -135,12 +135,9 @@
   opCallMutateInputs_t callMutateInputs =
     get_func<opCallMutateInputs_t>(lib, const_cast<char*>(MXLIB_OPCALLMUTATEINPUTS_STR));
 
-<<<<<<< HEAD
-=======
   opCallCreateOpState_t callCreateOpState =
     get_func<opCallCreateOpState_t>(lib, const_cast<char*>(MXLIB_OPCALLCREATEOPSTATE_STR));
 
->>>>>>> 82f1bffd
   // get number of operators registered in the library
   opRegSize_t opRegSize = get_func<opRegSize_t>(lib, const_cast<char*>(MXLIB_OPREGSIZE_STR));
   int numOps = opRegSize();
@@ -161,14 +158,6 @@
     inferShape_t shape_fp = nullptr;
     // optional attributes
     mutateInputs_t mutate_fp = nullptr;
-<<<<<<< HEAD
-
-    // get custom operator implemenation from the dynamic library
-    opRegGet(i, &name, &fcomp_fp, &fgrad_fp, &parse_fp, &type_fp, &shape_fp, &mutate_fp);
-
-    // validate custom operator functions from the dynamic library
-    CHECK(fcomp_fp != nullptr) << "Error loading '" << name
-=======
     createOpState_t create_opstate_fp = nullptr;
 
     // get custom operator implemenation from the dynamic library
@@ -177,8 +166,7 @@
 
     // validate custom operator functions from the dynamic library
     CHECK(fcomp_fp != nullptr || create_opstate_fp != nullptr) << "Error loading '" << name
->>>>>>> 82f1bffd
-                            << "' custom op, FCompute function was not set.";
+                            << "' custom op, Forward or CreateOpState function was not set.";
     CHECK(parse_fp != nullptr) << "Error loading '" << name
                             << "' custom op, ParseAttrs function was not set.";
     CHECK(type_fp  != nullptr) << "Error loading '" << name
@@ -250,7 +238,7 @@
     };
 
     // lambda function to call parse attributes and return the number of inputs and outputs
-    // for gradient computation
+    // for backward computation
     auto num_inouts = [=](const NodeAttrs& attrs) {
       // convert attributes to vector of char*
       std::vector<const char*> attr_keys, attr_vals;
@@ -415,23 +403,12 @@
         return data.dptr_;
       };
 
-<<<<<<< HEAD
-      typedef decltype(cpu_alloc) alloc_type;
-
-      // create lambda without captures so that we can cast it to function pointer
-      // this needs to be a lambda function so that we can do the decltype cast
-      auto cpu_malloc = [](void* _cpu_alloc, int size) {
-        // cast the void* argument to the type for the cpu_alloc lambda function
-        alloc_type* cpualloc = static_cast<alloc_type*>(_cpu_alloc);
-
-=======
       // create lambda without captures so that we can cast it to function pointer
       // this needs to be a lambda function so that we can do the decltype cast
       typedef decltype(cpu_alloc) alloc_type;
       auto cpu_malloc = [](void* _cpu_alloc, int size) {
         // cast the void* argument to the type for the cpu_alloc lambda function
         alloc_type* cpualloc = static_cast<alloc_type*>(_cpu_alloc);
->>>>>>> 82f1bffd
         void* ptr = (*cpualloc)(size);
         return ptr;
       };
@@ -455,7 +432,7 @@
       return fcomp_lambda(fcomp_fp, attrs, ctx, inputs, req, outputs);
     };
 
-    auto gradient_lambda = [=](const nnvm::NodeAttrs& attrs,
+    auto backward_lambda = [=](const nnvm::NodeAttrs& attrs,
                               const OpContext& ctx,
                               const std::vector<NDArray>& inputs,
                               const std::vector<OpReqType>& req,
@@ -495,12 +472,9 @@
                                 DispatchMode* dispatch_mode,
                                 std::vector<int>* in_stypes,
                                 std::vector<int>* out_stypes) {
-<<<<<<< HEAD
-=======
       // TODO(ziyimu): remove this dense enforce check after supporting sparse tensor
       CHECK(mxnet::common::ContainsOnlyStorage(*in_stypes, mxnet::kDefaultStorage))
       << "Error input tensors are not dense for custom operator '" << name_str << "'";
->>>>>>> 82f1bffd
       // set outputs as dense
       return op::storage_type_assign(out_stypes, mxnet::kDefaultStorage,
                                      dispatch_mode, DispatchMode::kFComputeEx);
@@ -534,8 +508,6 @@
       return std::vector<ResourceRequest>{ResourceRequest::kTempSpace};
     };
 
-<<<<<<< HEAD
-=======
     // library author should implement and return a 'state' which points to an instance
     // in lambda we create OpStatePtr using the returned 'state'
     auto create_opstate = [=] (const NodeAttrs& attrs,
@@ -554,7 +526,7 @@
         nnvm::Graph g;
         g.outputs = attrs.subgraphs[0].get()->outputs;
         const std::string serialized_subgraph = nnvm::pass::SaveJSON(g);
-        const std::string subgraph = SUBGRAPH;
+        const std::string subgraph = SUBGRAPH_SYM_JSON;
         attr_keys.push_back(subgraph.c_str());
         attr_vals.push_back(serialized_subgraph.c_str());
       }
@@ -632,31 +604,86 @@
       // return type void
     };
 
->>>>>>> 82f1bffd
+    auto fstateful_backward_lambda = [=](const OpStatePtr& state_ptr,
+                                         const OpContext& ctx,
+                                         const std::vector<NDArray>& inputs,
+                                         const std::vector<OpReqType>& req,
+                                         const std::vector<NDArray>& outputs) {
+      // create a vector of tensors for inputs
+      std::vector<MXTensor> c_inputs(inputs.size());
+      for (size_t i = 0; i < inputs.size(); i++) {
+        c_inputs[i].data = inputs[i].data().dptr_;
+        c_inputs[i].dtype = (MXDType)inputs[i].dtype();
+        for (int_least16_t j = 0; j < inputs[i].shape().ndim(); j++) {
+          c_inputs[i].shape.push_back(inputs[i].shape().data()[j]);
+        }
+      }
+
+      // create a vector of tensors for outputs
+      std::vector<MXTensor> c_outputs(outputs.size());
+      for (size_t i = 0; i < outputs.size(); i++) {
+        c_outputs[i].data = outputs[i].data().dptr_;
+        c_outputs[i].dtype = (MXDType)outputs[i].dtype();
+        for (int j = 0; j < outputs[i].shape().ndim(); j++) {
+          c_outputs[i].shape.push_back(outputs[i].shape().data()[j]);
+        }
+      }
+
+      // get memory resource
+      const Resource &resource = ctx.requested[0];
+      mshadow::Stream<mxnet::cpu> *cpu_stream = ctx.get_stream<mxnet::cpu>();
+
+      // create lambda that captures stream & resource objects
+      auto cpu_alloc = [&](int size) {
+        mshadow::Tensor<mxnet::cpu, 1, char> data =
+        resource.get_space_typed<mxnet::cpu, 1, char>(mshadow::Shape1(size), cpu_stream);
+        return data.dptr_;
+      };
+
+      // create lambda without captures so that we can cast it to function pointer
+      // this needs to be a lambda function so that we can do the decltype cast
+      typedef decltype(cpu_alloc) alloc_type;
+      auto cpu_malloc = [](void* _cpu_alloc, int size) {
+        // cast the void* argument to the type for the cpu_alloc lambda function
+        alloc_type* cpualloc = static_cast<alloc_type*>(_cpu_alloc);
+        void* ptr = (*cpualloc)(size);
+        return ptr;
+      };
+
+      OpResource op_res(cpu_malloc, &cpu_alloc);
+
+      // retrieve op state object created from CreateOpState
+      CustomStatefulOpWrapper& op = state_ptr.get_state<CustomStatefulOpWrapper>();
+      CustomStatefulOp* state_op_inst = op.get_instance();
+      CHECK(state_op_inst != nullptr)
+      << "Error MXNet cannot load custom stateful operator'" << name_str << "'";
+
+      CHECK(state_op_inst->Backward(c_inputs, c_outputs, op_res))
+      << "Error calling BackwardStateful for custom operator '" << name_str << "'";
+
+      // return type void
+    };
+
     // check if operator is already registered
     const nnvm::Op *regOpPtr = dmlc::Registry<nnvm::Op>::Get()->Find(name);
     nnvm::Op &regOp = dmlc::Registry<nnvm::Op>::Get()->__REGISTER_OR_GET__(name);
     regOp.set_attr_parser(attr_parser);
     regOp.set_num_inputs(num_inputs);
     regOp.set_num_outputs(num_outputs);
-    regOp.set_attr<FInferStorageType>("FInferStorageType", infer_storage_type);
-    regOp.set_attr<FResourceRequest>("FResourceRequest", resc_req);
     if (regOpPtr == nullptr) {
       // re-register op in MXNet using lambda converter functions
-<<<<<<< HEAD
       regOp.set_attr<nnvm::FInferType>("FInferType", infer_type);
       regOp.set_attr<mxnet::FInferShape>("FInferShape", infer_shape);
-      regOp.set_attr<FComputeEx>("FComputeEx<cpu>", forward_lambda);
-=======
+      regOp.set_attr<FInferStorageType>("FInferStorageType", infer_storage_type);
+      regOp.set_attr<FResourceRequest>("FResourceRequest", resc_req);
+
       if (create_opstate_fp != nullptr) {
         regOp.set_attr<FCreateOpState>("FCreateOpState", create_opstate);
         regOp.set_attr<FStatefulComputeEx>("FStatefulComputeEx<cpu>", fstateful_forward_lambda);
       } else {
         regOp.set_attr<FComputeEx>("FComputeEx<cpu>", forward_lambda);
       }
-      regOp.set_attr<nnvm::FInferType>("FInferType", infer_type);
-      regOp.set_attr<mxnet::FInferShape>("FInferShape", infer_shape);
->>>>>>> 82f1bffd
+
       // optionally add fmutate inputs if user specified a function
       if (mutate_fp != nullptr)
         regOp.set_attr<nnvm::FMutateInputs>("FMutateInputs", mutate_inputs);
@@ -672,27 +699,29 @@
         gradOp.set_num_outputs(num_outputs);
         gradOp.set_attr<FInferStorageType>("FInferStorageType", infer_storage_type);
         gradOp.set_attr<FResourceRequest>("FResourceRequest", resc_req);
-        gradOp.set_attr<FComputeEx>("FComputeEx<cpu>", gradient_lambda);
+        if (create_opstate_fp != nullptr)
+          gradOp.set_attr<FStatefulComputeEx>("FStatefulComputeEx<cpu>", fstateful_backward_lambda);
+        else
+          gradOp.set_attr<FComputeEx>("FComputeEx<cpu>", backward_lambda);
       }
     } else {
       // overwrite registration of existing op with custom op
       regOp.arguments.clear();
       // set attribute with higher plevel (11) to allow re-registering once
       // TODO(samskalicky): enable constant overwriting of registertion multiple times
-<<<<<<< HEAD
       regOp.set_attr<nnvm::FInferType>("FInferType", infer_type, 11);
       regOp.set_attr<mxnet::FInferShape>("FInferShape", infer_shape, 11);
       regOp.set_attr<FComputeEx>("FComputeEx<cpu>", forward_lambda, 11);
-=======
+      regOp.set_attr<FInferStorageType>("FInferStorageType", infer_storage_type, 11);
+      regOp.set_attr<FResourceRequest>("FResourceRequest", resc_req, 11);
+
       if (create_opstate_fp != nullptr) {
         regOp.set_attr<FCreateOpState>("FCreateOpState", create_opstate, 11);
         regOp.set_attr<FStatefulComputeEx>("FStatefulComputeEx<cpu>", fstateful_forward_lambda, 11);
       } else {
         regOp.set_attr<FComputeEx>("FComputeEx<cpu>", forward_lambda, 11);
       }
-      regOp.set_attr<nnvm::FInferType>("FInferType", infer_type, 11);
-      regOp.set_attr<mxnet::FInferShape>("FInferShape", infer_shape, 11);
->>>>>>> 82f1bffd
+
       // optionally add fmutate inputs if user specified a function
       if (mutate_fp != nullptr)
         regOp.set_attr<nnvm::FMutateInputs>("FMutateInputs", mutate_inputs, 11);
@@ -708,7 +737,10 @@
         gradOp.set_num_outputs(num_outputs);
         gradOp.set_attr<FInferStorageType>("FInferStorageType", infer_storage_type, 11);
         gradOp.set_attr<FResourceRequest>("FResourceRequest", resc_req, 11);
-        gradOp.set_attr<FComputeEx>("FComputeEx<cpu>", gradient_lambda, 11);
+        if (create_opstate_fp != nullptr)
+          gradOp.set_attr<FStatefulComputeEx>("FStatefulComputeEx<cpu>", fstateful_backward_lambda, 11);
+        else
+          gradOp.set_attr<FComputeEx>("FComputeEx<cpu>", backward_lambda, 11);
       }
     }
     regOp.add_argument("data", "NDArray[]", "Source inputs");
