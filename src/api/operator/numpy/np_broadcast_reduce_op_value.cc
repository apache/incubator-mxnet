--- conflicted
+++ resolved
@@ -149,20 +149,6 @@
   }
 });
 
-<<<<<<< HEAD
-MXNET_REGISTER_API("_npi.max")
-.set_body([](runtime::MXNetArgs args, runtime::MXNetRetValue* ret) {
-  using namespace runtime;
-  static const nnvm::Op* op = Op::Get("_npi_max");
-  nnvm::NodeAttrs attrs;
-  op::NumpyReduceAxesNoDTypeParam param;
-
-  NDArray* out = args[3].operator mxnet::NDArray*();
-  NDArray** outputs = out == nullptr ? nullptr : &out;
-  int num_outputs = out != nullptr;
-  if (args[1].type_code() == kNull) {
-    param.axis = dmlc::nullopt;
-=======
 MXNET_REGISTER_API("_npi.prod")
 .set_body([](runtime::MXNetArgs args, runtime::MXNetRetValue* ret) {
   using namespace runtime;
@@ -171,118 +157,11 @@
   op::NumpyReduceAxesParam param;
   if (args[1].type_code() == kNull) {
     param.axis = dmlc::optional<mxnet::Tuple<int>>();
->>>>>>> 35916f10
-  } else if (args[1].type_code() == kDLInt) {
-    param.axis = Tuple<int>(1, args[1].operator int64_t());
-  } else {
-    param.axis = Tuple<int>(args[1].operator ObjectRef());
-  }
-<<<<<<< HEAD
-  param.keepdims = args[2].operator bool();
-  NDArray* inputs[] = {args[0].operator mxnet::NDArray*()};
-  int num_inputs = 1;
-  attrs.parsed = std::move(param);
-  attrs.op = op;
-  SetAttrDict<op::NumpyReduceAxesNoDTypeParam>(&attrs);
-  auto ndoutputs = Invoke(op, &attrs, num_inputs, inputs, &num_outputs, outputs);
-  if (out) {
-    *ret = PythonArg(3);
-  } else {
-    *ret = reinterpret_cast<mxnet::NDArray*>(ndoutputs[0]);
-  }
-});
-
-MXNET_REGISTER_API("_npi.min")
-.set_body([](runtime::MXNetArgs args, runtime::MXNetRetValue* ret) {
-  using namespace runtime;
-  static const nnvm::Op* op = Op::Get("_npi_min");
-  nnvm::NodeAttrs attrs;
-  op::NumpyReduceAxesNoDTypeParam param;
-
-  NDArray* out = args[3].operator mxnet::NDArray*();
-  NDArray** outputs = out == nullptr ? nullptr : &out;
-  int num_outputs = out != nullptr;
-  if (args[1].type_code() == kNull) {
-    param.axis = dmlc::nullopt;
-  } else if (args[1].type_code() == kDLInt) {
-    param.axis = Tuple<int>(1, args[1].operator int64_t());
-  } else {
-    param.axis = Tuple<int>(args[1].operator ObjectRef());
-  }
-  param.keepdims = args[2].operator bool();
-  NDArray* inputs[] = {args[0].operator mxnet::NDArray*()};
-  int num_inputs = 1;
-  attrs.parsed = std::move(param);
-  attrs.op = op;
-  SetAttrDict<op::NumpyReduceAxesNoDTypeParam>(&attrs);
-  auto ndoutputs = Invoke(op, &attrs, num_inputs, inputs, &num_outputs, outputs);
-  if (out) {
-    *ret = PythonArg(3);
-  } else {
-    *ret = reinterpret_cast<mxnet::NDArray*>(ndoutputs[0]);
-  }
-});
-
-MXNET_REGISTER_API("_npi.amax")
-.set_body([](runtime::MXNetArgs args, runtime::MXNetRetValue* ret) {
-  using namespace runtime;
-  static const nnvm::Op* op = Op::Get("_npi_amax");
-  nnvm::NodeAttrs attrs;
-  op::NumpyReduceAxesNoDTypeParam param;
-
-  NDArray* out = args[3].operator mxnet::NDArray*();
-  NDArray** outputs = out == nullptr ? nullptr : &out;
-  int num_outputs = out != nullptr;
-  if (args[1].type_code() == kNull) {
-    param.axis = dmlc::nullopt;
-  } else if (args[1].type_code() == kDLInt) {
-    param.axis = Tuple<int>(1, args[1].operator int64_t());
-  } else {
-    param.axis = Tuple<int>(args[1].operator ObjectRef());
-  }
-  param.keepdims = args[2].operator bool();
-  NDArray* inputs[] = {args[0].operator mxnet::NDArray*()};
-  int num_inputs = 1;
-  attrs.parsed = std::move(param);
-  attrs.op = op;
-  SetAttrDict<op::NumpyReduceAxesNoDTypeParam>(&attrs);
-  auto ndoutputs = Invoke(op, &attrs, num_inputs, inputs, &num_outputs, outputs);
-  if (out) {
-    *ret = PythonArg(3);
-  } else {
-    *ret = reinterpret_cast<mxnet::NDArray*>(ndoutputs[0]);
-  }
-});
-
-MXNET_REGISTER_API("_npi.amin")
-.set_body([](runtime::MXNetArgs args, runtime::MXNetRetValue* ret) {
-  using namespace runtime;
-  static const nnvm::Op* op = Op::Get("_npi_amin");
-  nnvm::NodeAttrs attrs;
-  op::NumpyReduceAxesNoDTypeParam param;
-
-  NDArray* out = args[3].operator mxnet::NDArray*();
-  NDArray** outputs = out == nullptr ? nullptr : &out;
-  int num_outputs = out != nullptr;
-  if (args[1].type_code() == kNull) {
-    param.axis = dmlc::nullopt;
-  } else if (args[1].type_code() == kDLInt) {
-    param.axis = Tuple<int>(1, args[1].operator int64_t());
-  } else {
-    param.axis = Tuple<int>(args[1].operator ObjectRef());
-  }
-  param.keepdims = args[2].operator bool();
-  NDArray* inputs[] = {args[0].operator mxnet::NDArray*()};
-  int num_inputs = 1;
-  attrs.parsed = std::move(param);
-  attrs.op = op;
-  SetAttrDict<op::NumpyReduceAxesNoDTypeParam>(&attrs);
-  auto ndoutputs = Invoke(op, &attrs, num_inputs, inputs, &num_outputs, outputs);
-  if (out) {
-    *ret = PythonArg(3);
-  } else {
-    *ret = reinterpret_cast<mxnet::NDArray*>(ndoutputs[0]);
-=======
+  } else if (args[1].type_code() == kDLInt) {
+    param.axis = Tuple<int>(1, args[1].operator int64_t());
+  } else {
+    param.axis = Tuple<int>(args[1].operator ObjectRef());
+  }
   if (args[2].type_code() == kNull) {
     param.dtype = dmlc::optional<int>();
   } else {
@@ -311,7 +190,130 @@
     *ret = PythonArg(5);
   } else {
     *ret = ndoutputs[0];
->>>>>>> 35916f10
+  }
+});
+
+MXNET_REGISTER_API("_npi.max")
+.set_body([](runtime::MXNetArgs args, runtime::MXNetRetValue* ret) {
+  using namespace runtime;
+  static const nnvm::Op* op = Op::Get("_npi_max");
+  nnvm::NodeAttrs attrs;
+  op::NumpyReduceAxesNoDTypeParam param;
+
+  NDArray* out = args[3].operator mxnet::NDArray*();
+  NDArray** outputs = out == nullptr ? nullptr : &out;
+  int num_outputs = out != nullptr;
+  if (args[1].type_code() == kNull) {
+    param.axis = dmlc::nullopt;
+  } else if (args[1].type_code() == kDLInt) {
+    param.axis = Tuple<int>(1, args[1].operator int64_t());
+  } else {
+    param.axis = Tuple<int>(args[1].operator ObjectRef());
+  }
+  param.keepdims = args[2].operator bool();
+  NDArray* inputs[] = {args[0].operator mxnet::NDArray*()};
+  int num_inputs = 1;
+  attrs.parsed = std::move(param);
+  attrs.op = op;
+  SetAttrDict<op::NumpyReduceAxesNoDTypeParam>(&attrs);
+  auto ndoutputs = Invoke(op, &attrs, num_inputs, inputs, &num_outputs, outputs);
+  if (out) {
+    *ret = PythonArg(3);
+  } else {
+    *ret = reinterpret_cast<mxnet::NDArray*>(ndoutputs[0]);
+  }
+});
+
+MXNET_REGISTER_API("_npi.min")
+.set_body([](runtime::MXNetArgs args, runtime::MXNetRetValue* ret) {
+  using namespace runtime;
+  static const nnvm::Op* op = Op::Get("_npi_min");
+  nnvm::NodeAttrs attrs;
+  op::NumpyReduceAxesNoDTypeParam param;
+
+  NDArray* out = args[3].operator mxnet::NDArray*();
+  NDArray** outputs = out == nullptr ? nullptr : &out;
+  int num_outputs = out != nullptr;
+  if (args[1].type_code() == kNull) {
+    param.axis = dmlc::nullopt;
+  } else if (args[1].type_code() == kDLInt) {
+    param.axis = Tuple<int>(1, args[1].operator int64_t());
+  } else {
+    param.axis = Tuple<int>(args[1].operator ObjectRef());
+  }
+  param.keepdims = args[2].operator bool();
+  NDArray* inputs[] = {args[0].operator mxnet::NDArray*()};
+  int num_inputs = 1;
+  attrs.parsed = std::move(param);
+  attrs.op = op;
+  SetAttrDict<op::NumpyReduceAxesNoDTypeParam>(&attrs);
+  auto ndoutputs = Invoke(op, &attrs, num_inputs, inputs, &num_outputs, outputs);
+  if (out) {
+    *ret = PythonArg(3);
+  } else {
+    *ret = reinterpret_cast<mxnet::NDArray*>(ndoutputs[0]);
+  }
+});
+
+MXNET_REGISTER_API("_npi.amax")
+.set_body([](runtime::MXNetArgs args, runtime::MXNetRetValue* ret) {
+  using namespace runtime;
+  static const nnvm::Op* op = Op::Get("_npi_amax");
+  nnvm::NodeAttrs attrs;
+  op::NumpyReduceAxesNoDTypeParam param;
+
+  NDArray* out = args[3].operator mxnet::NDArray*();
+  NDArray** outputs = out == nullptr ? nullptr : &out;
+  int num_outputs = out != nullptr;
+  if (args[1].type_code() == kNull) {
+    param.axis = dmlc::nullopt;
+  } else if (args[1].type_code() == kDLInt) {
+    param.axis = Tuple<int>(1, args[1].operator int64_t());
+  } else {
+    param.axis = Tuple<int>(args[1].operator ObjectRef());
+  }
+  param.keepdims = args[2].operator bool();
+  NDArray* inputs[] = {args[0].operator mxnet::NDArray*()};
+  int num_inputs = 1;
+  attrs.parsed = std::move(param);
+  attrs.op = op;
+  SetAttrDict<op::NumpyReduceAxesNoDTypeParam>(&attrs);
+  auto ndoutputs = Invoke(op, &attrs, num_inputs, inputs, &num_outputs, outputs);
+  if (out) {
+    *ret = PythonArg(3);
+  } else {
+    *ret = reinterpret_cast<mxnet::NDArray*>(ndoutputs[0]);
+  }
+});
+
+MXNET_REGISTER_API("_npi.amin")
+.set_body([](runtime::MXNetArgs args, runtime::MXNetRetValue* ret) {
+  using namespace runtime;
+  static const nnvm::Op* op = Op::Get("_npi_amin");
+  nnvm::NodeAttrs attrs;
+  op::NumpyReduceAxesNoDTypeParam param;
+
+  NDArray* out = args[3].operator mxnet::NDArray*();
+  NDArray** outputs = out == nullptr ? nullptr : &out;
+  int num_outputs = out != nullptr;
+  if (args[1].type_code() == kNull) {
+    param.axis = dmlc::nullopt;
+  } else if (args[1].type_code() == kDLInt) {
+    param.axis = Tuple<int>(1, args[1].operator int64_t());
+  } else {
+    param.axis = Tuple<int>(args[1].operator ObjectRef());
+  }
+  param.keepdims = args[2].operator bool();
+  NDArray* inputs[] = {args[0].operator mxnet::NDArray*()};
+  int num_inputs = 1;
+  attrs.parsed = std::move(param);
+  attrs.op = op;
+  SetAttrDict<op::NumpyReduceAxesNoDTypeParam>(&attrs);
+  auto ndoutputs = Invoke(op, &attrs, num_inputs, inputs, &num_outputs, outputs);
+  if (out) {
+    *ret = PythonArg(3);
+  } else {
+    *ret = reinterpret_cast<mxnet::NDArray*>(ndoutputs[0]);
   }
 });
 
