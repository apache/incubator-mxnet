/*
 * Licensed to the Apache Software Foundation (ASF) under one
 * or more contributor license agreements.  See the NOTICE file
 * distributed with this work for additional information
 * regarding copyright ownership.  The ASF licenses this file
 * to you under the Apache License, Version 2.0 (the
 * "License"); you may not use this file except in compliance
 * with the License.  You may obtain a copy of the License at
 * 
 *   http://www.apache.org/licenses/LICENSE-2.0
 * 
 * Unless required by applicable law or agreed to in writing,
 * software distributed under the License is distributed on an
 * "AS IS" BASIS, WITHOUT WARRANTIES OR CONDITIONS OF ANY
 * KIND, either express or implied.  See the License for the
 * specific language governing permissions and limitations
 * under the License.
 */

/*!
 * \file np_matrix_op.cc
 * \brief Implementation of the API of functions in src/operator/tensor/matrix_op.cc
 */
#include <mxnet/api_registry.h>
#include <mxnet/runtime/packed_func.h>
#include "../utils.h"
#include "../../../operator/nn/concat-inl.h"
#include "../../../operator/tensor/matrix_op-inl.h"
#include "../../../operator/numpy/np_matrix_op-inl.h"

namespace mxnet {

MXNET_REGISTER_API("_npi.expand_dims")
.set_body([](runtime::MXNetArgs args, runtime::MXNetRetValue* ret) {
  using namespace runtime;
  const nnvm::Op* op = Op::Get("_npi_expand_dims");
  nnvm::NodeAttrs attrs;
  op::ExpandDimParam param;
  param.axis = args[1].operator int();

  // we directly copy ExpandDimParam, which is trivially-copyable
  attrs.parsed = param;
  attrs.op = op;
  SetAttrDict<op::ExpandDimParam>(&attrs);

  int num_outputs = 0;
  NDArray* inputs[] = {args[0].operator mxnet::NDArray*()};
  int num_inputs = 1;
  auto ndoutputs = Invoke(op, &attrs, num_inputs, inputs, &num_outputs, nullptr);
  *ret = ndoutputs[0];
});

MXNET_REGISTER_API("_npi.dstack")
.set_body([](runtime::MXNetArgs args, runtime::MXNetRetValue* ret) {
  using namespace runtime;
  const nnvm::Op* op = Op::Get("_npi_dstack");
  nnvm::NodeAttrs attrs;
  op::ConcatParam param;
  int args_size = args.size();
  // param.num_args
  param.num_args = args_size;
  attrs.parsed = param;
  attrs.op = op;
  SetAttrDict<op::ConcatParam>(&attrs);
  // inputs
  int num_inputs = args_size;
  std::vector<NDArray*> inputs_vec(args_size, nullptr);
  for (int i = 0; i < args_size; ++i) {
    inputs_vec[i] = args[i].operator mxnet::NDArray*();
  }
  NDArray** inputs = inputs_vec.data();
  // outputs
  int num_outputs = 0;
  auto ndoutputs = Invoke(op, &attrs, num_inputs, inputs, &num_outputs, nullptr);
  *ret = ndoutputs[0];
});

MXNET_REGISTER_API("_npi.split")
.set_body([](runtime::MXNetArgs args, runtime::MXNetRetValue* ret) {
  using namespace runtime;
  const nnvm::Op* op = Op::Get("_npi_split");
  int num_inputs = 1;
  NDArray* inputs[] = {args[0].operator mxnet::NDArray*()};
  nnvm::NodeAttrs attrs;
  op::SplitParam param;
  param.axis = args[2].operator int();
  param.squeeze_axis = false;
  if (args[1].type_code() == kDLInt) {
    param.indices = TShape(0, 0);
    param.sections = args[1].operator int();
    CHECK_GT(param.sections, 0)
      << "ValueError: number sections must be larger than 0";
    CHECK_EQ(inputs[0]->shape()[param.axis] % param.sections, 0)
      << "ValueError: array split does not result in an equal division";
  } else {
    TShape t = TShape(args[1].operator ObjectRef());
    param.indices = TShape(t.ndim() + 1, 0);
    for (int i = 0; i < t.ndim(); ++i) {
      param.indices[i + 1] = t[i];
    }
    param.sections = 0;
  }
  attrs.parsed = std::move(param);
  attrs.op = op;
  SetAttrDict<op::SplitParam>(&attrs);

  int num_outputs = 0;
  auto ndoutputs = Invoke(op, &attrs, num_inputs, inputs, &num_outputs, nullptr);
  std::vector<NDArrayHandle> ndarray_handles;
  ndarray_handles.reserve(num_outputs);
  for (int i = 0; i < num_outputs; ++i) {
    ndarray_handles.emplace_back(ndoutputs[i]);
  }
  *ret = ADT(0, ndarray_handles.begin(), ndarray_handles.end());
});

MXNET_REGISTER_API("_npi.roll")
.set_body([](runtime::MXNetArgs args, runtime::MXNetRetValue* ret) {
  using namespace runtime;
  static const nnvm::Op* op = Op::Get("_npi_roll");
  nnvm::NodeAttrs attrs;
  op::NumpyRollParam param;
  if (args[1].type_code() == kNull) {
    param.shift = dmlc::nullopt;
  } else if (args[1].type_code() == kDLInt) {
    param.shift = TShape(1, args[1].operator int64_t());
  } else {
    param.shift = TShape(args[1].operator ObjectRef());
  }
  if (args[2].type_code() == kNull) {
    param.axis = dmlc::nullopt;
  } else if (args[2].type_code() == kDLInt) {
    param.axis = TShape(1, args[2].operator int64_t());
  } else {
    param.axis = TShape(args[2].operator ObjectRef());
  }
  attrs.parsed = std::move(param);
  attrs.op = op;
  SetAttrDict<op::NumpyRollParam>(&attrs);
  NDArray* inputs[] = {args[0].operator mxnet::NDArray*()};
  int num_inputs = 1;
  int num_outputs = 0;
  auto ndoutputs = Invoke(op, &attrs, num_inputs, inputs, &num_outputs, nullptr);
  *ret = ndoutputs[0];
});

MXNET_REGISTER_API("_npi.rot90")
.set_body([](runtime::MXNetArgs args, runtime::MXNetRetValue* ret) {
  using namespace runtime;
  static const nnvm::Op* op = Op::Get("_npi_rot90");
  nnvm::NodeAttrs attrs;
  op::NumpyRot90Param param;
  param.k = args[1].operator int();
  if (args[2].type_code() == kNull) {
    param.axes = dmlc::nullopt;
  } else if (args[2].type_code() == kDLInt) {
    param.axes = TShape(1, args[2].operator int64_t());
  } else {
    param.axes = TShape(args[2].operator ObjectRef());
  }
  attrs.parsed = std::move(param);
  attrs.op = op;
  SetAttrDict<op::NumpyRot90Param>(&attrs);
  NDArray* inputs[] = {args[0].operator mxnet::NDArray*()};
  int num_inputs = 1;
  int num_outputs = 0;
  auto ndoutputs = Invoke(op, &attrs, num_inputs, inputs, &num_outputs, nullptr);
  *ret = ndoutputs[0];
});

<<<<<<< HEAD
=======
MXNET_REGISTER_API("_npi.array_split")
.set_body([](runtime::MXNetArgs args, runtime::MXNetRetValue* ret) {
  using namespace runtime;
  static const nnvm::Op* op = Op::Get("_npi_array_split");
  nnvm::NodeAttrs attrs;
  op::SplitParam param;
  param.axis = args[2].operator int();
  param.squeeze_axis = false;
  if (args[1].type_code() == kDLInt) {
    param.indices = TShape(0, 0);
    param.sections = args[1].operator int();
    CHECK_GT(param.sections, 0)
      << "ValueError: number sections must be larger than 0";
  } else {
    TShape t = TShape(args[1].operator ObjectRef());
    param.indices = TShape(t.ndim() + 1, 0);
    for (int i = 0; i < t.ndim(); ++i) {
      param.indices[i + 1] = t[i];
    }
    param.sections = 0;
  }
  attrs.parsed = std::move(param);
  attrs.op = op;
  SetAttrDict<op::SplitParam>(&attrs);
  NDArray* inputs[] = {args[0].operator mxnet::NDArray*()};
  int num_inputs = 1;
  int num_outputs = 0;
  auto ndoutputs = Invoke(op, &attrs, num_inputs, inputs, &num_outputs, nullptr);
  std::vector<NDArrayHandle> ndarray_handles;
  ndarray_handles.reserve(num_outputs);
  for (int i = 0; i < num_outputs; ++i) {
    ndarray_handles.emplace_back(ndoutputs[i]);
  }
  *ret = ADT(0, ndarray_handles.begin(), ndarray_handles.end());
});

MXNET_REGISTER_API("_npi.dsplit")
.set_body([](runtime::MXNetArgs args, runtime::MXNetRetValue* ret) {
  using namespace runtime;
  static const nnvm::Op* op = Op::Get("_npi_split");
  int num_inputs = 1;
  NDArray* inputs[] = {args[0].operator mxnet::NDArray*()};
  CHECK_GE(inputs[0]->shape().ndim(), 3)
      << "ValueError: dsplit only works on arrays of 3 or more dimensions";
  nnvm::NodeAttrs attrs;
  op::SplitParam param;
  param.axis = 2;
  param.squeeze_axis = false;
  if (args[1].type_code() == kDLInt) {
    param.indices = TShape(0, 0);
    param.sections = args[1].operator int();
    CHECK_EQ(inputs[0]->shape()[2] % param.sections, 0)
      << "ValueError: array split does not result in an equal division";
    CHECK_GT(param.sections, 0)
      << "ValueError: number sections must be larger than 0";
  } else {
    TShape t = TShape(args[1].operator ObjectRef());
    param.indices = TShape(t.ndim() + 1, 0);
    for (int i = 0; i < t.ndim(); ++i) {
      param.indices[i + 1] = t[i];
    }
    param.sections = 0;
  }
  attrs.parsed = std::move(param);
  attrs.op = op;
  SetAttrDict<op::SplitParam>(&attrs);
  int num_outputs = 0;
  auto ndoutputs = Invoke(op, &attrs, num_inputs, inputs, &num_outputs, nullptr);
  std::vector<NDArrayHandle> ndarray_handles;
  ndarray_handles.reserve(num_outputs);
  for (int i = 0; i < num_outputs; ++i) {
    ndarray_handles.emplace_back(ndoutputs[i]);
  }
  *ret = ADT(0, ndarray_handles.begin(), ndarray_handles.end());
});

MXNET_REGISTER_API("_npi.hsplit")
.set_body([](runtime::MXNetArgs args, runtime::MXNetRetValue* ret) {
  using namespace runtime;
  static const nnvm::Op* op = Op::Get("_npi_hsplit");
  int num_inputs = 1;
  NDArray* inputs[] = {args[0].operator mxnet::NDArray*()};
  CHECK_GE(inputs[0]->shape().ndim(), 1)
    << "ValueError: hsplit only works on arrays of 1 or more dimensions";
  nnvm::NodeAttrs attrs;
  op::SplitParam param;
  param.axis = 0;
  param.squeeze_axis = false;
  if (args[1].type_code() == kDLInt) {
    param.indices = TShape(0, 0);
    param.sections = args[1].operator int();
    CHECK_GT(param.sections, 0)
      << "ValueError: number sections must be larger than 0";
  } else {
    TShape t = TShape(args[1].operator ObjectRef());
    param.indices = TShape(t.ndim() + 1, 0);
    for (int i = 0; i < t.ndim(); ++i) {
      param.indices[i + 1] = t[i];
    }
    param.sections = 0;
  }
  attrs.parsed = std::move(param);
  attrs.op = op;
  SetAttrDict<op::SplitParam>(&attrs);
  int num_outputs = 0;
  auto ndoutputs = Invoke(op, &attrs, num_inputs, inputs, &num_outputs, nullptr);
  std::vector<NDArrayHandle> ndarray_handles;
  ndarray_handles.reserve(num_outputs);
  for (int i = 0; i < num_outputs; ++i) {
    ndarray_handles.emplace_back(ndoutputs[i]);
  }
  *ret = ADT(0, ndarray_handles.begin(), ndarray_handles.end());
});

MXNET_REGISTER_API("_npi.vsplit")
.set_body([](runtime::MXNetArgs args, runtime::MXNetRetValue* ret) {
  using namespace runtime;
  static const nnvm::Op* op = Op::Get("_npi_split");
  int num_inputs = 1;
  NDArray* inputs[] = {args[0].operator mxnet::NDArray*()};
  CHECK_GE(inputs[0]->shape().ndim(), 2)
      << "ValueError: vsplit only works on arrays of 2 or more dimensions";
  nnvm::NodeAttrs attrs;
  op::SplitParam param;
  param.axis = 0;
  param.squeeze_axis = false;
  if (args[1].type_code() == kDLInt) {
    param.indices = TShape(0, 0);
    param.sections = args[1].operator int();
    CHECK_EQ(inputs[0]->shape()[0] % param.sections, 0)
      << "ValueError: array split does not result in an equal division";
    CHECK_GT(param.sections, 0)
      << "ValueError: number sections must be larger than 0";
  } else {
    TShape t = TShape(args[1].operator ObjectRef());
    param.indices = TShape(t.ndim() + 1, 0);
    for (int i = 0; i < t.ndim(); ++i) {
      param.indices[i + 1] = t[i];
    }
    param.sections = 0;
  }
  attrs.parsed = std::move(param);
  attrs.op = op;
  SetAttrDict<op::SplitParam>(&attrs);
  int num_outputs = 0;
  auto ndoutputs = Invoke(op, &attrs, num_inputs, inputs, &num_outputs, nullptr);
  std::vector<NDArrayHandle> ndarray_handles;
  ndarray_handles.reserve(num_outputs);
  for (int i = 0; i < num_outputs; ++i) {
    ndarray_handles.emplace_back(ndoutputs[i]);
  }
  *ret = ADT(0, ndarray_handles.begin(), ndarray_handles.end());
});

>>>>>>> 664889a2
MXNET_REGISTER_API("_npi.diag")
.set_body([](runtime::MXNetArgs args, runtime::MXNetRetValue* ret) {
  using namespace runtime;
  const nnvm::Op* op = Op::Get("_npi_diag");
  nnvm::NodeAttrs attrs;
  op::NumpyDiagParam param;
  param.k = args[1].operator int();
  attrs.parsed = param;
  attrs.op = op;
  SetAttrDict<op::NumpyDiagParam>(&attrs);
  NDArray* inputs[] = {args[0].operator mxnet::NDArray*()};
  int num_inputs = 1;
  int num_outputs = 0;
  auto ndoutputs = Invoke(op, &attrs, num_inputs, inputs, &num_outputs, nullptr);
  *ret = ndoutputs[0];
});

MXNET_REGISTER_API("_npi.diagonal")
.set_body([](runtime::MXNetArgs args, runtime::MXNetRetValue* ret) {
  using namespace runtime;
  const nnvm::Op* op = Op::Get("_npi_diagonal");
  nnvm::NodeAttrs attrs;
  op::NumpyDiagonalParam param;
  param.offset = args[1].operator int();
  param.axis1 = args[2].operator int();
  param.axis2 = args[3].operator int();
  attrs.parsed = param;
  attrs.op = op;
  SetAttrDict<op::NumpyDiagonalParam>(&attrs);
  NDArray* inputs[] = {args[0].operator mxnet::NDArray*()};
  int num_inputs = 1;
  int num_outputs = 0;
  auto ndoutputs = Invoke(op, &attrs, num_inputs, inputs, &num_outputs, nullptr);
  *ret = ndoutputs[0];
});

MXNET_REGISTER_API("_npi.diag_indices_from")
.set_body([](runtime::MXNetArgs args, runtime::MXNetRetValue* ret) {
  using namespace runtime;
  const nnvm::Op* op = Op::Get("_npi_diag_indices_from");
  nnvm::NodeAttrs attrs;
  attrs.op = op;
  NDArray* inputs[] = {args[0].operator mxnet::NDArray*()};
  int num_inputs = 1;
  int num_outputs = 0;
  auto ndoutputs = Invoke(op, &attrs, num_inputs, inputs, &num_outputs, nullptr);
  *ret = ndoutputs[0];
});

}  // namespace mxnet<|MERGE_RESOLUTION|>--- conflicted
+++ resolved
@@ -168,8 +168,6 @@
   *ret = ndoutputs[0];
 });
 
-<<<<<<< HEAD
-=======
 MXNET_REGISTER_API("_npi.array_split")
 .set_body([](runtime::MXNetArgs args, runtime::MXNetRetValue* ret) {
   using namespace runtime;
@@ -324,7 +322,6 @@
   *ret = ADT(0, ndarray_handles.begin(), ndarray_handles.end());
 });
 
->>>>>>> 664889a2
 MXNET_REGISTER_API("_npi.diag")
 .set_body([](runtime::MXNetArgs args, runtime::MXNetRetValue* ret) {
   using namespace runtime;
