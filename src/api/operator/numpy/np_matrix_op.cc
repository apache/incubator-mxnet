--- conflicted
+++ resolved
@@ -88,18 +88,6 @@
   *ret = ADT(0, ndarray_handles.begin(), ndarray_handles.end());
 });
 
-<<<<<<< HEAD
-MXNET_REGISTER_API("_npi.diag")
-.set_body([](runtime::MXNetArgs args, runtime::MXNetRetValue* ret) {
-  using namespace runtime;
-  const nnvm::Op* op = Op::Get("_npi_diag");
-  nnvm::NodeAttrs attrs;
-  op::NumpyDiagParam param;
-  param.k = args[1].operator int();
-  attrs.parsed = param;
-  attrs.op = op;
-  SetAttrDict<op::NumpyDiagParam>(&attrs);
-=======
 MXNET_REGISTER_API("_npi.roll")
 .set_body([](runtime::MXNetArgs args, runtime::MXNetRetValue* ret) {
   using namespace runtime;
@@ -123,7 +111,6 @@
   attrs.parsed = std::move(param);
   attrs.op = op;
   SetAttrDict<op::NumpyRollParam>(&attrs);
->>>>>>> ea2320a8
   NDArray* inputs[] = {args[0].operator mxnet::NDArray*()};
   int num_inputs = 1;
   int num_outputs = 0;
@@ -131,7 +118,47 @@
   *ret = ndoutputs[0];
 });
 
-<<<<<<< HEAD
+MXNET_REGISTER_API("_npi.rot90")
+.set_body([](runtime::MXNetArgs args, runtime::MXNetRetValue* ret) {
+  using namespace runtime;
+  static const nnvm::Op* op = Op::Get("_npi_rot90");
+  nnvm::NodeAttrs attrs;
+  op::NumpyRot90Param param;
+  param.k = args[1].operator int();
+  if (args[2].type_code() == kNull) {
+    param.axes = dmlc::nullopt;
+  } else if (args[2].type_code() == kDLInt) {
+    param.axes = TShape(1, args[2].operator int64_t());
+  } else {
+    param.axes = TShape(args[2].operator ObjectRef());
+  }
+  attrs.parsed = std::move(param);
+  attrs.op = op;
+  SetAttrDict<op::NumpyRot90Param>(&attrs);
+  NDArray* inputs[] = {args[0].operator mxnet::NDArray*()};
+  int num_inputs = 1;
+  int num_outputs = 0;
+  auto ndoutputs = Invoke(op, &attrs, num_inputs, inputs, &num_outputs, nullptr);
+  *ret = ndoutputs[0];
+});
+
+MXNET_REGISTER_API("_npi.diag")
+.set_body([](runtime::MXNetArgs args, runtime::MXNetRetValue* ret) {
+  using namespace runtime;
+  const nnvm::Op* op = Op::Get("_npi_diag");
+  nnvm::NodeAttrs attrs;
+  op::NumpyDiagParam param;
+  param.k = args[1].operator int();
+  attrs.parsed = param;
+  attrs.op = op;
+  SetAttrDict<op::NumpyDiagParam>(&attrs);
+  NDArray* inputs[] = {args[0].operator mxnet::NDArray*()};
+  int num_inputs = 1;
+  int num_outputs = 0;
+  auto ndoutputs = Invoke(op, &attrs, num_inputs, inputs, &num_outputs, nullptr);
+  *ret = ndoutputs[0];
+});
+
 MXNET_REGISTER_API("_npi.diagonal")
 .set_body([](runtime::MXNetArgs args, runtime::MXNetRetValue* ret) {
   using namespace runtime;
@@ -157,25 +184,6 @@
   const nnvm::Op* op = Op::Get("_npi_diag_indices_from");
   nnvm::NodeAttrs attrs;
   attrs.op = op;
-=======
-MXNET_REGISTER_API("_npi.rot90")
-.set_body([](runtime::MXNetArgs args, runtime::MXNetRetValue* ret) {
-  using namespace runtime;
-  static const nnvm::Op* op = Op::Get("_npi_rot90");
-  nnvm::NodeAttrs attrs;
-  op::NumpyRot90Param param;
-  param.k = args[1].operator int();
-  if (args[2].type_code() == kNull) {
-    param.axes = dmlc::nullopt;
-  } else if (args[2].type_code() == kDLInt) {
-    param.axes = TShape(1, args[2].operator int64_t());
-  } else {
-    param.axes = TShape(args[2].operator ObjectRef());
-  }
-  attrs.parsed = std::move(param);
-  attrs.op = op;
-  SetAttrDict<op::NumpyRot90Param>(&attrs);
->>>>>>> ea2320a8
   NDArray* inputs[] = {args[0].operator mxnet::NDArray*()};
   int num_inputs = 1;
   int num_outputs = 0;
