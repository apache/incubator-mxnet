/*
 * Licensed to the Apache Software Foundation (ASF) under one
 * or more contributor license agreements.  See the NOTICE file
 * distributed with this work for additional information
 * regarding copyright ownership.  The ASF licenses this file
 * to you under the Apache License, Version 2.0 (the
 * "License"); you may not use this file except in compliance
 * with the License.  You may obtain a copy of the License at
 * 
 *   http://www.apache.org/licenses/LICENSE-2.0
 * 
 * Unless required by applicable law or agreed to in writing,
 * software distributed under the License is distributed on an
 * "AS IS" BASIS, WITHOUT WARRANTIES OR CONDITIONS OF ANY
 * KIND, either express or implied.  See the License for the
 * specific language governing permissions and limitations
 * under the License.
 */

/*!
 * \file np_matrix_op.cc
 * \brief Implementation of the API of functions in src/operator/tensor/matrix_op.cc
 */
#include <mxnet/api_registry.h>
#include <mxnet/runtime/packed_func.h>
#include <vector>
#include "../utils.h"
#include "../../../operator/nn/concat-inl.h"
#include "../../../operator/tensor/matrix_op-inl.h"
#include "../../../operator/numpy/np_matrix_op-inl.h"

namespace mxnet {

MXNET_REGISTER_API("_npi.expand_dims")
.set_body([](runtime::MXNetArgs args, runtime::MXNetRetValue* ret) {
  using namespace runtime;
  const nnvm::Op* op = Op::Get("_npi_expand_dims");
  nnvm::NodeAttrs attrs;
  op::ExpandDimParam param;
  param.axis = args[1].operator int();

  // we directly copy ExpandDimParam, which is trivially-copyable
  attrs.parsed = param;
  attrs.op = op;
  SetAttrDict<op::ExpandDimParam>(&attrs);

  int num_outputs = 0;
  NDArray* inputs[] = {args[0].operator mxnet::NDArray*()};
  int num_inputs = 1;
  auto ndoutputs = Invoke(op, &attrs, num_inputs, inputs, &num_outputs, nullptr);
  *ret = ndoutputs[0];
});

MXNET_REGISTER_API("_npi.concatenate")
.set_body([](runtime::MXNetArgs args, runtime::MXNetRetValue* ret) {
  using namespace runtime;
  const nnvm::Op* op = Op::Get("_npi_concatenate");
  nnvm::NodeAttrs attrs;
  op::NumpyConcatenateParam param;
  int arg_size = args.num_args;
  param.num_args = arg_size - 2;
  if (args[arg_size - 2].type_code() == kNull) {
    param.axis = dmlc::nullopt;
  } else {
    param.axis = args[arg_size - 2].operator int();
  }
  attrs.parsed = std::move(param);
  attrs.op = op;
  SetAttrDict<op::NumpyConcatenateParam>(&attrs);
  int num_inputs = arg_size - 2;
  std::vector<NDArray*> inputs;
  for (int i = 0; i < num_inputs; ++i) {
    inputs.push_back(args[i].operator mxnet::NDArray*());
  }
  NDArray* out = args[arg_size - 1].operator mxnet::NDArray*();
  NDArray** outputs = out == nullptr ? nullptr : &out;
  int num_outputs = out != nullptr;
  auto ndoutputs = Invoke(op, &attrs, num_inputs, inputs.data(), &num_outputs, outputs);
  if (out) {
    *ret = PythonArg(arg_size - 1);
  } else {
    *ret = ndoutputs[0];
  }
});

MXNET_REGISTER_API("_npi.dstack")
.set_body([](runtime::MXNetArgs args, runtime::MXNetRetValue* ret) {
  using namespace runtime;
  const nnvm::Op* op = Op::Get("_npi_dstack");
  nnvm::NodeAttrs attrs;
  op::ConcatParam param;
  int args_size = args.size();
  // param.num_args
  param.num_args = args_size;
  attrs.parsed = param;
  attrs.op = op;
  SetAttrDict<op::ConcatParam>(&attrs);
  // inputs
  int num_inputs = args_size;
  std::vector<NDArray*> inputs_vec(args_size, nullptr);
  for (int i = 0; i < args_size; ++i) {
    inputs_vec[i] = args[i].operator mxnet::NDArray*();
  }
  NDArray** inputs = inputs_vec.data();
  // outputs
  int num_outputs = 0;
  auto ndoutputs = Invoke(op, &attrs, num_inputs, inputs, &num_outputs, nullptr);
  *ret = ndoutputs[0];
});

MXNET_REGISTER_API("_npi.split")
.set_body([](runtime::MXNetArgs args, runtime::MXNetRetValue* ret) {
  using namespace runtime;
  const nnvm::Op* op = Op::Get("_npi_split");
  int num_inputs = 1;
  NDArray* inputs[] = {args[0].operator mxnet::NDArray*()};
  nnvm::NodeAttrs attrs;
  op::SplitParam param;
  param.axis = args[2].operator int();
  param.squeeze_axis = false;
  if (args[1].type_code() == kDLInt) {
    param.indices = TShape(0, 0);
    param.sections = args[1].operator int();
    CHECK_GT(param.sections, 0)
      << "ValueError: number sections must be larger than 0";
    CHECK_EQ(inputs[0]->shape()[param.axis] % param.sections, 0)
      << "ValueError: array split does not result in an equal division";
  } else {
    TShape t = TShape(args[1].operator ObjectRef());
    param.indices = TShape(t.ndim() + 1, 0);
    for (int i = 0; i < t.ndim(); ++i) {
      param.indices[i + 1] = t[i];
    }
    param.sections = 0;
  }
  attrs.parsed = std::move(param);
  attrs.op = op;
  SetAttrDict<op::SplitParam>(&attrs);

  int num_outputs = 0;
  auto ndoutputs = Invoke(op, &attrs, num_inputs, inputs, &num_outputs, nullptr);
  std::vector<NDArrayHandle> ndarray_handles;
  ndarray_handles.reserve(num_outputs);
  for (int i = 0; i < num_outputs; ++i) {
    ndarray_handles.emplace_back(ndoutputs[i]);
  }
  *ret = ADT(0, ndarray_handles.begin(), ndarray_handles.end());
});

MXNET_REGISTER_API("_npi.roll")
.set_body([](runtime::MXNetArgs args, runtime::MXNetRetValue* ret) {
  using namespace runtime;
  static const nnvm::Op* op = Op::Get("_npi_roll");
  nnvm::NodeAttrs attrs;
  op::NumpyRollParam param;
  if (args[1].type_code() == kNull) {
    param.shift = dmlc::nullopt;
  } else if (args[1].type_code() == kDLInt) {
    param.shift = TShape(1, args[1].operator int64_t());
  } else {
    param.shift = TShape(args[1].operator ObjectRef());
  }
  if (args[2].type_code() == kNull) {
    param.axis = dmlc::nullopt;
  } else if (args[2].type_code() == kDLInt) {
    param.axis = TShape(1, args[2].operator int64_t());
  } else {
    param.axis = TShape(args[2].operator ObjectRef());
  }
  attrs.parsed = std::move(param);
  attrs.op = op;
  SetAttrDict<op::NumpyRollParam>(&attrs);
  NDArray* inputs[] = {args[0].operator mxnet::NDArray*()};
  int num_inputs = 1;
  int num_outputs = 0;
  auto ndoutputs = Invoke(op, &attrs, num_inputs, inputs, &num_outputs, nullptr);
  *ret = ndoutputs[0];
});

MXNET_REGISTER_API("_npi.rot90")
.set_body([](runtime::MXNetArgs args, runtime::MXNetRetValue* ret) {
  using namespace runtime;
  static const nnvm::Op* op = Op::Get("_npi_rot90");
  nnvm::NodeAttrs attrs;
  op::NumpyRot90Param param;
  param.k = args[1].operator int();
  if (args[2].type_code() == kNull) {
    param.axes = dmlc::nullopt;
  } else if (args[2].type_code() == kDLInt) {
    param.axes = TShape(1, args[2].operator int64_t());
  } else {
    param.axes = TShape(args[2].operator ObjectRef());
  }
  attrs.parsed = std::move(param);
  attrs.op = op;
  SetAttrDict<op::NumpyRot90Param>(&attrs);
  NDArray* inputs[] = {args[0].operator mxnet::NDArray*()};
  int num_inputs = 1;
  int num_outputs = 0;
  auto ndoutputs = Invoke(op, &attrs, num_inputs, inputs, &num_outputs, nullptr);
  *ret = ndoutputs[0];
});

<<<<<<< HEAD
MXNET_REGISTER_API("_npi.column_stack")
.set_body([](runtime::MXNetArgs args, runtime::MXNetRetValue* ret) {
  using namespace runtime;
  const nnvm::Op* op = Op::Get("_npi_column_stack");
  nnvm::NodeAttrs attrs;
  op::NumpyColumnStackParam param;
  param.num_args = args.size();

  attrs.parsed = param;
  attrs.op = op;
  SetAttrDict<op::NumpyColumnStackParam>(&attrs);
  int num_outputs = 0;
  std::vector<NDArray*> inputs;
  for (int i = 0; i < param.num_args; ++i) {
    inputs.push_back(args[i].operator mxnet::NDArray*());
  }
  auto ndoutputs = Invoke(op, &attrs, param.num_args, &inputs[0], &num_outputs, nullptr);
  *ret = ndoutputs[0];
});

MXNET_REGISTER_API("_npi.hstack")
.set_body([](runtime::MXNetArgs args, runtime::MXNetRetValue* ret) {
  using namespace runtime;
  const nnvm::Op* op = Op::Get("_npi_hstack");
  nnvm::NodeAttrs attrs;
  op::ConcatParam param;
  param.num_args = args.size();

  attrs.parsed = param;
  attrs.op = op;
  SetAttrDict<op::ConcatParam>(&attrs);
  int num_outputs = 0;
  std::vector<NDArray*> inputs;
  for (int i = 0; i < param.num_args; ++i) {
    inputs.push_back(args[i].operator mxnet::NDArray*());
  }
  auto ndoutputs = Invoke(op, &attrs, param.num_args, &inputs[0], &num_outputs, nullptr);
=======
MXNET_REGISTER_API("_npi.array_split")
.set_body([](runtime::MXNetArgs args, runtime::MXNetRetValue* ret) {
  using namespace runtime;
  static const nnvm::Op* op = Op::Get("_npi_array_split");
  nnvm::NodeAttrs attrs;
  op::SplitParam param;
  param.axis = args[2].operator int();
  param.squeeze_axis = false;
  if (args[1].type_code() == kDLInt) {
    param.indices = TShape(0, 0);
    param.sections = args[1].operator int();
    CHECK_GT(param.sections, 0)
      << "ValueError: number sections must be larger than 0";
  } else {
    TShape t = TShape(args[1].operator ObjectRef());
    param.indices = TShape(t.ndim() + 1, 0);
    for (int i = 0; i < t.ndim(); ++i) {
      param.indices[i + 1] = t[i];
    }
    param.sections = 0;
  }
  attrs.parsed = std::move(param);
  attrs.op = op;
  SetAttrDict<op::SplitParam>(&attrs);
  NDArray* inputs[] = {args[0].operator mxnet::NDArray*()};
  int num_inputs = 1;
  int num_outputs = 0;
  auto ndoutputs = Invoke(op, &attrs, num_inputs, inputs, &num_outputs, nullptr);
  std::vector<NDArrayHandle> ndarray_handles;
  ndarray_handles.reserve(num_outputs);
  for (int i = 0; i < num_outputs; ++i) {
    ndarray_handles.emplace_back(ndoutputs[i]);
  }
  *ret = ADT(0, ndarray_handles.begin(), ndarray_handles.end());
});

MXNET_REGISTER_API("_npi.dsplit")
.set_body([](runtime::MXNetArgs args, runtime::MXNetRetValue* ret) {
  using namespace runtime;
  static const nnvm::Op* op = Op::Get("_npi_split");
  int num_inputs = 1;
  NDArray* inputs[] = {args[0].operator mxnet::NDArray*()};
  CHECK_GE(inputs[0]->shape().ndim(), 3)
      << "ValueError: dsplit only works on arrays of 3 or more dimensions";
  nnvm::NodeAttrs attrs;
  op::SplitParam param;
  param.axis = 2;
  param.squeeze_axis = false;
  if (args[1].type_code() == kDLInt) {
    param.indices = TShape(0, 0);
    param.sections = args[1].operator int();
    CHECK_EQ(inputs[0]->shape()[2] % param.sections, 0)
      << "ValueError: array split does not result in an equal division";
    CHECK_GT(param.sections, 0)
      << "ValueError: number sections must be larger than 0";
  } else {
    TShape t = TShape(args[1].operator ObjectRef());
    param.indices = TShape(t.ndim() + 1, 0);
    for (int i = 0; i < t.ndim(); ++i) {
      param.indices[i + 1] = t[i];
    }
    param.sections = 0;
  }
  attrs.parsed = std::move(param);
  attrs.op = op;
  SetAttrDict<op::SplitParam>(&attrs);
  int num_outputs = 0;
  auto ndoutputs = Invoke(op, &attrs, num_inputs, inputs, &num_outputs, nullptr);
  std::vector<NDArrayHandle> ndarray_handles;
  ndarray_handles.reserve(num_outputs);
  for (int i = 0; i < num_outputs; ++i) {
    ndarray_handles.emplace_back(ndoutputs[i]);
  }
  *ret = ADT(0, ndarray_handles.begin(), ndarray_handles.end());
});

MXNET_REGISTER_API("_npi.hsplit")
.set_body([](runtime::MXNetArgs args, runtime::MXNetRetValue* ret) {
  using namespace runtime;
  static const nnvm::Op* op = Op::Get("_npi_hsplit");
  int num_inputs = 1;
  NDArray* inputs[] = {args[0].operator mxnet::NDArray*()};
  CHECK_GE(inputs[0]->shape().ndim(), 1)
    << "ValueError: hsplit only works on arrays of 1 or more dimensions";
  nnvm::NodeAttrs attrs;
  op::SplitParam param;
  param.axis = 0;
  param.squeeze_axis = false;
  if (args[1].type_code() == kDLInt) {
    param.indices = TShape(0, 0);
    param.sections = args[1].operator int();
    CHECK_GT(param.sections, 0)
      << "ValueError: number sections must be larger than 0";
  } else {
    TShape t = TShape(args[1].operator ObjectRef());
    param.indices = TShape(t.ndim() + 1, 0);
    for (int i = 0; i < t.ndim(); ++i) {
      param.indices[i + 1] = t[i];
    }
    param.sections = 0;
  }
  attrs.parsed = std::move(param);
  attrs.op = op;
  SetAttrDict<op::SplitParam>(&attrs);
  int num_outputs = 0;
  auto ndoutputs = Invoke(op, &attrs, num_inputs, inputs, &num_outputs, nullptr);
  std::vector<NDArrayHandle> ndarray_handles;
  ndarray_handles.reserve(num_outputs);
  for (int i = 0; i < num_outputs; ++i) {
    ndarray_handles.emplace_back(ndoutputs[i]);
  }
  *ret = ADT(0, ndarray_handles.begin(), ndarray_handles.end());
});

MXNET_REGISTER_API("_npi.vsplit")
.set_body([](runtime::MXNetArgs args, runtime::MXNetRetValue* ret) {
  using namespace runtime;
  static const nnvm::Op* op = Op::Get("_npi_split");
  int num_inputs = 1;
  NDArray* inputs[] = {args[0].operator mxnet::NDArray*()};
  CHECK_GE(inputs[0]->shape().ndim(), 2)
      << "ValueError: vsplit only works on arrays of 2 or more dimensions";
  nnvm::NodeAttrs attrs;
  op::SplitParam param;
  param.axis = 0;
  param.squeeze_axis = false;
  if (args[1].type_code() == kDLInt) {
    param.indices = TShape(0, 0);
    param.sections = args[1].operator int();
    CHECK_EQ(inputs[0]->shape()[0] % param.sections, 0)
      << "ValueError: array split does not result in an equal division";
    CHECK_GT(param.sections, 0)
      << "ValueError: number sections must be larger than 0";
  } else {
    TShape t = TShape(args[1].operator ObjectRef());
    param.indices = TShape(t.ndim() + 1, 0);
    for (int i = 0; i < t.ndim(); ++i) {
      param.indices[i + 1] = t[i];
    }
    param.sections = 0;
  }
  attrs.parsed = std::move(param);
  attrs.op = op;
  SetAttrDict<op::SplitParam>(&attrs);
  int num_outputs = 0;
  auto ndoutputs = Invoke(op, &attrs, num_inputs, inputs, &num_outputs, nullptr);
  std::vector<NDArrayHandle> ndarray_handles;
  ndarray_handles.reserve(num_outputs);
  for (int i = 0; i < num_outputs; ++i) {
    ndarray_handles.emplace_back(ndoutputs[i]);
  }
  *ret = ADT(0, ndarray_handles.begin(), ndarray_handles.end());
});

MXNET_REGISTER_API("_npi.diag")
.set_body([](runtime::MXNetArgs args, runtime::MXNetRetValue* ret) {
  using namespace runtime;
  const nnvm::Op* op = Op::Get("_npi_diag");
  nnvm::NodeAttrs attrs;
  op::NumpyDiagParam param;
  param.k = args[1].operator int();
  attrs.parsed = param;
  attrs.op = op;
  SetAttrDict<op::NumpyDiagParam>(&attrs);
  NDArray* inputs[] = {args[0].operator mxnet::NDArray*()};
  int num_inputs = 1;
  int num_outputs = 0;
  auto ndoutputs = Invoke(op, &attrs, num_inputs, inputs, &num_outputs, nullptr);
  *ret = ndoutputs[0];
});

MXNET_REGISTER_API("_npi.diagonal")
.set_body([](runtime::MXNetArgs args, runtime::MXNetRetValue* ret) {
  using namespace runtime;
  const nnvm::Op* op = Op::Get("_npi_diagonal");
  nnvm::NodeAttrs attrs;
  op::NumpyDiagonalParam param;
  param.offset = args[1].operator int();
  param.axis1 = args[2].operator int();
  param.axis2 = args[3].operator int();
  attrs.parsed = param;
  attrs.op = op;
  SetAttrDict<op::NumpyDiagonalParam>(&attrs);
  NDArray* inputs[] = {args[0].operator mxnet::NDArray*()};
  int num_inputs = 1;
  int num_outputs = 0;
  auto ndoutputs = Invoke(op, &attrs, num_inputs, inputs, &num_outputs, nullptr);
  *ret = ndoutputs[0];
});

MXNET_REGISTER_API("_npi.diag_indices_from")
.set_body([](runtime::MXNetArgs args, runtime::MXNetRetValue* ret) {
  using namespace runtime;
  const nnvm::Op* op = Op::Get("_npi_diag_indices_from");
  nnvm::NodeAttrs attrs;
  attrs.op = op;
  NDArray* inputs[] = {args[0].operator mxnet::NDArray*()};
  int num_inputs = 1;
  int num_outputs = 0;
  auto ndoutputs = Invoke(op, &attrs, num_inputs, inputs, &num_outputs, nullptr);
>>>>>>> 7a59239a
  *ret = ndoutputs[0];
});

}  // namespace mxnet<|MERGE_RESOLUTION|>--- conflicted
+++ resolved
@@ -201,7 +201,6 @@
   *ret = ndoutputs[0];
 });
 
-<<<<<<< HEAD
 MXNET_REGISTER_API("_npi.column_stack")
 .set_body([](runtime::MXNetArgs args, runtime::MXNetRetValue* ret) {
   using namespace runtime;
@@ -239,7 +238,9 @@
     inputs.push_back(args[i].operator mxnet::NDArray*());
   }
   auto ndoutputs = Invoke(op, &attrs, param.num_args, &inputs[0], &num_outputs, nullptr);
-=======
+  *ret = ndoutputs[0];
+});
+
 MXNET_REGISTER_API("_npi.array_split")
 .set_body([](runtime::MXNetArgs args, runtime::MXNetRetValue* ret) {
   using namespace runtime;
@@ -440,7 +441,6 @@
   int num_inputs = 1;
   int num_outputs = 0;
   auto ndoutputs = Invoke(op, &attrs, num_inputs, inputs, &num_outputs, nullptr);
->>>>>>> 7a59239a
   *ret = ndoutputs[0];
 });
 
