--- conflicted
+++ resolved
@@ -88,8 +88,6 @@
   UFuncHelper(args, ret, op, op_scalar, nullptr);
 });
 
-<<<<<<< HEAD
-=======
 MXNET_REGISTER_API("_npi.bitwise_or")
 .set_body([](runtime::MXNetArgs args, runtime::MXNetRetValue* ret) {
   using namespace runtime;
@@ -149,5 +147,4 @@
   UFuncHelper(args, ret, op, op_scalar, op_rscalar);
 });
 
->>>>>>> 664889a2
 }  // namespace mxnet