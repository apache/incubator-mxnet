--- conflicted
+++ resolved
@@ -1499,13 +1499,8 @@
 // Given input attr arrays, partition the graph using the backend name equal to prop_name.
 // This is a common function for bind and simple_bind flows.
 static nnvm::Symbol PartitionGraph(const nnvm::Symbol& src,
-<<<<<<< HEAD
                                    mxnet::op::SubgraphPropertyPtr subgraph_prop,
-                                   const nnvm::ShapeVector& arg_shapes,
-=======
-                                   const std::string& prop_name,
                                    const mxnet::ShapeVector& arg_shapes,
->>>>>>> 992c3c0d
                                    const nnvm::DTypeVector& arg_dtypes,
                                    const StorageTypeVector& arg_stypes,
                                    const Context& default_ctx,
@@ -1526,20 +1521,14 @@
 
 // Given input attr dicts, partition the graph using the backend name equal to prop_name.
 // This is for simple_bind flow.
-<<<<<<< HEAD
-static nnvm::Symbol PartitionGraph(const nnvm::Symbol& src, const std::string& prop_name,
-                                   const std::unordered_map<std::string, TShape>& arg_shape_map,
-=======
 static nnvm::Symbol PartitionGraph(const nnvm::Symbol& src,
                                    const std::string& prop_name,
                                    const std::unordered_map<std::string, mxnet::TShape>
                                                                              & arg_shape_map,
->>>>>>> 992c3c0d
                                    const std::unordered_map<std::string, int>& arg_dtype_map,
                                    const std::unordered_map<std::string, int>& arg_stype_map,
                                    const Context& default_ctx,
                                    const std::map<std::string, Context>& ctx_map,
-<<<<<<< HEAD
                                    std::vector<Context>* in_arg_ctxes,
                                    std::vector<Context>* arg_grad_ctxes,
                                    std::vector<OpReqType>* grad_req_types,
@@ -1568,18 +1557,6 @@
     if (req != kNullOp) {
       need_grad = true;
       break;
-=======
-                                   const std::vector<Context>& in_arg_ctxes,
-                                   const std::vector<Context>& aux_state_ctxes) {
-  const std::vector<std::string> input_names = src.ListInputNames(Symbol::kAll);
-  mxnet::ShapeVector arg_shapes(input_names.size(), mxnet::TShape());
-  nnvm::DTypeVector arg_dtypes(input_names.size(), -1);
-  StorageTypeVector arg_stypes(input_names.size(), kUndefinedStorage);
-  for (size_t i = 0; i < input_names.size(); ++i) {
-    auto it1 = arg_shape_map.find(input_names[i]);
-    if (arg_shape_map.end() != it1) {
-      arg_shapes[i] = it1->second;
->>>>>>> 992c3c0d
     }
   }
   nnvm::Symbol ret = src.Copy();
@@ -1607,7 +1584,7 @@
     }
     subgraph_prop->SetAttr("op_names", op_names_set);
     const std::vector<std::string> input_names = ret.ListInputNames(Symbol::kAll);
-    nnvm::ShapeVector arg_shapes(input_names.size(), TShape());
+    mxnet::ShapeVector arg_shapes(input_names.size(), mxnet::TShape());
     nnvm::DTypeVector arg_dtypes(input_names.size(), -1);
     StorageTypeVector arg_stypes(input_names.size(), kUndefinedStorage);
     for (size_t i = 0; i < input_names.size(); ++i) {
@@ -1665,25 +1642,12 @@
   std::unordered_map<std::string, NDArray> aux_states_map;
   const std::vector<std::string> arg_names = src.ListInputNames(nnvm::Symbol::kReadOnlyArgs);
   const std::vector<std::string> aux_names = src.ListInputNames(nnvm::Symbol::kAuxiliaryStates);
-<<<<<<< HEAD
   for (size_t i = 0; i < arg_names.size(); ++i) {
     auto name = arg_names[i];
     in_args_map[name] = in_args->at(i);
     arg_grad_store_map[name] = arg_grad_store->at(i);
     grad_req_type_map[name] = grad_req_type->at(i);
   }
-=======
-  CHECK_EQ(arg_names.size(), in_args->size());
-  CHECK_EQ(aux_names.size(), aux_states.size());
-  mxnet::ShapeVector arg_shapes;  // all input shapes
-  arg_shapes.reserve(input_names.size());
-  nnvm::DTypeVector arg_dtypes;  // all input dtypes
-  arg_dtypes.reserve(input_names.size());
-  StorageTypeVector arg_stypes;  // all input stypes
-  arg_stypes.reserve(input_names.size());
-  std::vector<Context> in_arg_ctxes(in_args->size());
-  std::vector<Context> aux_state_ctxes(aux_states.size());
->>>>>>> 992c3c0d
 
   for (size_t i = 0; i < aux_names.size(); ++i) {
     aux_states_map[aux_names[i]] = aux_states->at(i);
@@ -1725,7 +1689,7 @@
     const std::vector<std::string> aux_names = ret.ListInputNames(nnvm::Symbol::kAuxiliaryStates);
     CHECK_EQ(arg_names.size(), in_args_map.size());
     CHECK_EQ(aux_names.size(), aux_states_map.size());
-    nnvm::ShapeVector arg_shapes;  // all input shapes
+    mxnet::ShapeVector arg_shapes;  // all input shapes
     arg_shapes.reserve(input_names.size());
     nnvm::DTypeVector arg_dtypes;  // all input dtypes
     arg_dtypes.reserve(input_names.size());
