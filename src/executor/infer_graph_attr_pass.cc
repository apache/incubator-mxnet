/*
 * Licensed to the Apache Software Foundation (ASF) under one
 * or more contributor license agreements.  See the NOTICE file
 * distributed with this work for additional information
 * regarding copyright ownership.  The ASF licenses this file
 * to you under the Apache License, Version 2.0 (the
 * "License"); you may not use this file except in compliance
 * with the License.  You may obtain a copy of the License at
 *
 *   http://www.apache.org/licenses/LICENSE-2.0
 *
 * Unless required by applicable law or agreed to in writing,
 * software distributed under the License is distributed on an
 * "AS IS" BASIS, WITHOUT WARRANTIES OR CONDITIONS OF ANY
 * KIND, either express or implied.  See the License for the
 * specific language governing permissions and limitations
 * under the License.
 */

/*!
 * \file infer_graph_attr_pass.cc
 * \brief infer graph shape, dtype, and storage type
 */

#include <mxnet/op_attr_types.h>
#include <mxnet/graph_attr_types.h>
#include <mxnet/imperative.h>
#include "./exec_pass.h"
#include "../operator/operator_common.h"
#include "../common/exec_utils.h"

namespace mxnet {
namespace exec {

template<typename AttrType, typename FInfer>
bool ApplyOpInferAttr(const nnvm::Graph& g,
                      const FInfer& finfer,
                      const NodeAttrs& attrs,
                      const uint32_t nid,
                      std::vector<AttrType>* in_attrs,
                      std::vector<AttrType>* out_attrs,
                      DispatchMode* dispatch_mode) {
  return finfer(attrs, in_attrs, out_attrs);
}

template<>
bool ApplyOpInferAttr<int, FInferStorageType>(const nnvm::Graph& g,
                                              const FInferStorageType& finfer,
                                              const NodeAttrs& attrs,
                                              const uint32_t nid,
                                              std::vector<int>* in_attrs,
                                              std::vector<int>* out_attrs,
                                              DispatchMode* dispatch_mode) {
  const DevMaskVector& dev_masks = g.GetAttr<DevMaskVector>("dev_mask");
  const bool success = finfer(attrs, dev_masks[nid], dispatch_mode, in_attrs, out_attrs);
  if (!success) {
    LOG(FATAL) << "Operator not implemented: "
               << common::operator_stype_string(attrs, dev_masks[nid], *in_attrs, *out_attrs);
  }
  if (*dispatch_mode == DispatchMode::kFComputeFallback) {
    common::LogStorageFallback(attrs, dev_masks[nid], in_attrs, out_attrs);
  }
  return true;
}

/*!\brief
 * This is a duplicate of the InferAttr function in nnvm with minor modification
 * to support inferring storage type whose function signature is different from
 * shape/type inference functions'. The nnvm InferAttr will be deprecated
 * in the future. Please use interfaces InferShape, InferType, and InferStorageType
 * to call this function.
 *
 * \param ret graph used for attribute inference
 * \param emmpty_val empty value of the attribute
 * \param infer_name name of the function used for attribute inference
 * \param input_name name of the attribute in the graph used to store the
 *                   input data for attribute inference
 * \param attr_key_name name of the attribute used for inference for variable nodes
 * \param attr_name name of the inferred attribute
 * \param unknown_name name of the attribute storing number of entries
 *                     impossible to infer
 * \param fis_none function returning true for not fully inferred values
 * \param fdefault default function used for inference if the node does not
 *                 provide its own implementation.
 * \param bwd_identity_assign whether the attributes of forward NDArray and backward
 *                            NDArray have to be the same. False only for storage
 *                            type inference
 * \param dispatch_mode_name name of the dispatch mode attribute on the node. Used for
 *                           storage type inference
 * \param default_mode_val default value of the dispatch mode attribute on the node. Used
 *                         for storage type inference
 */
template<typename AttrType, typename FInferType, typename IsNone, typename FDefault>
nnvm::Graph InferAttr(nnvm::Graph &&ret,
                      const AttrType empty_val,
                      const char* infer_name,
                      const char* input_name,
                      const char* attr_key_name,
                      const char* attr_name,
                      const char* unknown_name,
                      IsNone fis_none,
                      FDefault fdefault,
                      bool bwd_identity_assign,
                      const char* dispatch_mode_name,
                      const DispatchMode default_mode_val = DispatchMode::kUndefined) {
  using nnvm::IndexedGraph;
  using nnvm::Op;
  using AttrVector = std::vector<AttrType>;
  using NodeAttrVector = std::vector<DispatchMode>;
  using dmlc::any;

  const IndexedGraph& idx = ret.indexed_graph();
  static auto& finfer_shape =
      Op::GetAttr<FInferType>(infer_name);
  static auto& is_backward =
      Op::GetAttr<nnvm::TIsBackward>("TIsBackward");
  // gradient function, used to get node correspondence.
  static auto& fgrad =
      Op::GetAttr<nnvm::FGradient>("FGradient");
  // reshape shape vector
  AttrVector rshape;
  // dispatch mode vector
  DispatchModeVector dispatch_modes;
  if (ret.attrs.count(attr_name) != 0) {
    rshape = ret.MoveCopyAttr<AttrVector>(attr_name);
  } else {
    rshape.resize(idx.num_node_entries(), empty_val);
  }

  if (ret.attrs.count(input_name) != 0) {
    const AttrVector& shape_args = ret.GetAttr<AttrVector>(input_name);
    CHECK_LE(shape_args.size(), idx.input_nodes().size())
        << "More provided " << attr_name << "s than number of arguments.";
    for (size_t i = 0; i < shape_args.size(); ++i) {
      rshape[idx.entry_id(idx.input_nodes()[i], 0)] = shape_args[i];
    }
  }

  // get the shape hints
  std::string shape_hints_key = std::string(attr_name) + "_hints";
  if (ret.attrs.count(shape_hints_key)) {
    nnvm::NodeEntryMap<AttrType> shape_hints =
      ret.GetAttr<nnvm::NodeEntryMap<AttrType>>(shape_hints_key);
    for (const auto& kv : shape_hints) {
      nnvm::NodeEntry e = kv.first;
      if (idx.exist(e.node.get())) {
        rshape[idx.entry_id(kv.first)] = kv.second;
      }
    }
  }

  std::string shape_attr_key;
  if (ret.attrs.count(attr_key_name) != 0) {
    shape_attr_key = ret.GetAttr<std::string>(attr_key_name);
    // erase the provided arguments
    ret.attrs.erase(attr_key_name);
  }

  // limit inference to part of the graph
  uint32_t node_start = 0, node_end = idx.num_nodes();
  if (ret.attrs.count("node_range")) {
    const auto& range = ret.GetAttr<std::pair<uint32_t, uint32_t> >("node_range");
    node_start = range.first;
    node_end = range.second;
    CHECK_GE(node_start, 0);
    CHECK_LE(node_end, idx.num_nodes());
    ret.attrs.erase("node_range");
  }
  uint32_t entry_start = 0, entry_end = idx.num_node_entries();
  if (ret.attrs.count("entry_range")) {
    const auto& range = ret.GetAttr<std::pair<uint32_t, uint32_t> >("entry_range");
    entry_start = range.first;
    entry_end = range.second;
    CHECK_GE(entry_start, 0);
    CHECK_LE(entry_end, idx.num_node_entries());
    ret.attrs.erase("entry_range");
  }
  // populate the node attribute vector
  if (dispatch_mode_name != nullptr) {
    if (ret.attrs.count(dispatch_mode_name) != 0) {
      dispatch_modes = ret.MoveCopyAttr<NodeAttrVector>(dispatch_mode_name);
    } else {
      LOG(FATAL) << "Node attribute " << dispatch_mode_name << " does not exist in the graph";
    }
  }

  // Temp space for shape inference.
  std::vector<AttrType> ishape, oshape;

  // inference step function for nid
  auto infer_step = [&](uint32_t nid, bool last_iter) {
    const auto& inode = idx[nid];
    const uint32_t num_inputs = inode.inputs.size();
    const uint32_t num_outputs = inode.source->num_outputs();
    if (inode.source->is_variable()) {
      // Variable node. No operator. Only one output entry.
      CHECK(inode.source->op() == nullptr);
      CHECK_EQ(num_outputs, 1U);
      const uint32_t out_ent_id = idx.entry_id(nid, 0);
      if (shape_attr_key.length() != 0 && fis_none(rshape[out_ent_id])) {
        auto it = inode.source->attrs.dict.find(shape_attr_key);
        if (it != inode.source->attrs.dict.end()) {
          std::istringstream is(it->second);
          CHECK(is >> rshape[out_ent_id]) << "Invalid attribute";
        }
      }
      // assign a default value to node attribute
      if (dispatch_mode_name != nullptr) {
        op::dispatch_mode_assign(&dispatch_modes[nid], default_mode_val);
      }
    } else if (is_backward.get(inode.source->op(), false) &&
               inode.control_deps.size() && bwd_identity_assign) {
      CHECK(dispatch_mode_name == nullptr)
        << "Backward inference for node attributes is not available";
      CHECK_GE(inode.control_deps.size(), 1U)
        << "BackwardOp need to have control_deps to its forward op";
      const IndexedGraph::Node& fnode = idx[inode.control_deps[0]];
      nnvm::NodePtr fwd_ptr = inode.source->control_deps[0];
      CHECK(fwd_ptr->op() != nullptr) << "Forward op cannot be a variable";
      // use gradient function to find out the correspondence.
      std::vector<nnvm::NodeEntry> ograd(fwd_ptr->num_outputs());
      for (size_t i = 0; i < ograd.size(); ++i) {
        ograd[i].index = static_cast<uint32_t>(i);
      }
      // input gradient list
      auto igrad = fgrad[fwd_ptr->op()](fwd_ptr, ograd);
      const nnvm::Node* igrad_node = nullptr;
      // Input gradient assignement
      for (size_t i = 0; i < igrad.size(); ++i) {
        if (igrad[i].node->op() == inode.source->op()) {
          uint32_t eid = idx.entry_id(nid, igrad[i].index);
          if (fis_none(rshape[eid])) {
            rshape[eid] = rshape[idx.entry_id(fnode.inputs[i])];
          } else if (!fis_none(rshape[idx.entry_id(fnode.inputs[i])])) {
            // Need to skip empty forward shape, because it may not be
            // available now and it is possible to infer the forward
            // shape in one of the next a few passes
            CHECK_EQ(rshape[eid], rshape[idx.entry_id(fnode.inputs[i])])
                << "Backward shape inconsistent with the forward shape";
          }
          if (igrad_node == nullptr) {
            igrad_node = igrad[i].node.get();
          } else {
            CHECK(igrad_node == igrad[i].node.get());
          }
        }
      }
      // out grad entries
      CHECK(igrad_node != nullptr)
        << "Cannot find matching backward op for " << inode.source->attrs.name;
      for (size_t i = 0; i < igrad_node->inputs.size(); ++i) {
        const nnvm::NodeEntry& e = igrad_node->inputs[i];
        if (e.node == nullptr) {
          uint32_t eid = idx.entry_id(inode.inputs[i]);
          if (fis_none(rshape[eid])) {
            rshape[eid] = rshape[idx.entry_id(inode.control_deps[0], e.index)];
          }
        }
      }
    } else {
      DispatchMode* dispatch_mode = nullptr;
      bool forward_known = true;
      // Forward operator inference.
      ishape.resize(num_inputs, empty_val);
      for (uint32_t i = 0; i < ishape.size(); ++i) {
        ishape[i] = rshape[idx.entry_id(inode.inputs[i])];
        if (fis_none(ishape[i])) forward_known = false;
      }
      oshape.resize(num_outputs, empty_val);
      for (uint32_t i = 0; i < oshape.size(); ++i) {
        oshape[i] = rshape[idx.entry_id(nid, i)];
        if (fis_none(oshape[i])) forward_known = false;
      }
      if (dispatch_mode_name != nullptr) {
        dispatch_mode = &dispatch_modes[nid];
        if (dispatch_modes[nid] == DispatchMode::kUndefined) forward_known = false;
      }
      auto finfer = finfer_shape.get(inode.source->op(), fdefault);
      if (!forward_known) {
        if (finfer != nullptr) {
          // Call inference function of the operator.
          try {
            forward_known = ApplyOpInferAttr(ret, finfer, inode.source->attrs,
                                             nid, &ishape, &oshape, dispatch_mode);
          } catch (const std::exception& e) {
            throw dmlc::Error("Error in operator " + inode.source->attrs.name + ": " + e.what());
          }
        } else {
          CHECK(!last_iter)
              << "Attribute " << infer_name
              << " is not registed by op " << inode.source->op()->name
              << " we are not able to complete the inference because of this";
        }
      }
      // Save to the result map.
      for (uint32_t i = 0; i < num_inputs; ++i) {
        rshape[idx.entry_id(inode.inputs[i])] = ishape[i];
      }
      for (uint32_t i = 0; i < num_outputs; ++i) {
        rshape[idx.entry_id(nid, i)] = oshape[i];
      }
    }
  };

  size_t last_num_unknown;
  size_t num_unknown_dispatch_mode = dispatch_mode_name ? node_end - node_start : 0;
  size_t num_unknown_entry_attr = entry_end - entry_start;
  size_t num_unknown = num_unknown_entry_attr + num_unknown_dispatch_mode;
  int i = 0;
  do {
    if (i % 2 == 0) {
      for (uint32_t nid = node_start; nid < node_end; ++nid) {
        infer_step(nid, false);
      }
    } else {
      // backward inference
      for (uint32_t i = node_end; i != node_start; --i) {
        infer_step(i - 1, false);
      }
    }
    last_num_unknown = num_unknown;
    num_unknown = 0;
    for (size_t j = entry_start; j < entry_end; ++j) {
      if (fis_none(rshape[j])) {
        ++num_unknown;
      }
    }
    if (dispatch_mode_name) {
      for (size_t i = node_start; i < node_end; i++) {
        if (dispatch_modes[i] == DispatchMode::kUndefined) ++num_unknown;
      }
    }
    ++i;
  } while (num_unknown > 0 && last_num_unknown > num_unknown);
  // set the shapes
  ret.attrs[attr_name] = std::make_shared<any>(std::move(rshape));
  // set the shapes
  if (dispatch_mode_name) {
    ret.attrs[dispatch_mode_name] = std::make_shared<any>(std::move(dispatch_modes));
  }
  // number of nodes who knows the shape.
  ret.attrs[unknown_name] = std::make_shared<any>(num_unknown);
  return ret;
}

/*!\brief
 * This is a version of the InferAttr function specifically for shape inference.
 *
 * \param ret graph used for attribute inference
 * \param emmpty_val empty value of the attribute
 * \param infer_name name of the function used for attribute inference
 * \param input_name name of the attribute in the graph used to store the
 *                   input data for attribute inference
 * \param attr_key_name name of the attribute used for inference for variable nodes
 * \param attr_name name of the inferred attribute
 * \param unknown_name name of the attribute storing number of entries
 *                     impossible to infer
 * \param fis_none function returning true for not fully inferred values
 * \param fnum_unknown function returning how many elements are unknown in
 *                     partially inferred value of the attribute
 * \param fdefault default function used for inference if the node does not
 *                 provide its own implementation.
 * \param bwd_identity_assign whether the attributes of forward NDArray and backward
 *                            NDArray have to be the same. False only for storage
 *                            type inference
 * \param dispatch_mode_name name of the dispatch mode attribute on the node. Used for
 *                           storage type inference
 * \param default_mode_val default value of the dispatch mode attribute on the node. Used
 *                         for storage type inference
 */
template<typename IsNone, typename FDefault, typename FNumUnknown>
nnvm::Graph InferShapeAttr(nnvm::Graph &&ret,
                           const mxnet::TShape empty_val,
                           const char* infer_name,
                           const char* input_name,
                           const char* attr_key_name,
                           const char* attr_name,
                           const char* unknown_name,
                           IsNone fis_none,
                           FNumUnknown fnum_unknown,
                           FDefault fdefault,
                           bool bwd_identity_assign,
                           const char* dispatch_mode_name,
                           const DispatchMode default_mode_val = DispatchMode::kUndefined) {
  using nnvm::IndexedGraph;
  using nnvm::Op;
  using AttrType = mxnet::TShape;
  using FInferType = mxnet::FInferShape;
  using AttrVector = std::vector<AttrType>;
  using NodeAttrVector = std::vector<DispatchMode>;
  using dmlc::any;
  const IndexedGraph& idx = ret.indexed_graph();
  static auto& finfer_shape =
      Op::GetAttr<FInferType>(infer_name);
  static auto& is_backward =
      Op::GetAttr<nnvm::TIsBackward>("TIsBackward");
  // gradient function, used to get node correspondence.
  static auto& fgrad =
      Op::GetAttr<nnvm::FGradient>("FGradient");
  // reshape shape vector
  AttrVector rshape;
  // dispatch mode vector
  DispatchModeVector dispatch_modes;
  if (ret.attrs.count(attr_name) != 0) {
    rshape = ret.MoveCopyAttr<AttrVector>(attr_name);
  } else {
    rshape.resize(idx.num_node_entries(), empty_val);
  }

  if (ret.attrs.count(input_name) != 0) {
    const AttrVector& shape_args = ret.GetAttr<AttrVector>(input_name);
    CHECK_LE(shape_args.size(), idx.input_nodes().size())
        << "More provided " << attr_name << "s than number of arguments.";
    for (size_t i = 0; i < shape_args.size(); ++i) {
      rshape[idx.entry_id(idx.input_nodes()[i], 0)] = shape_args[i];
    }
  }

  // get the shape hints
  std::string shape_hints_key = std::string(attr_name) + "_hints";
  if (ret.attrs.count(shape_hints_key)) {
    nnvm::NodeEntryMap<AttrType> shape_hints =
      ret.GetAttr<nnvm::NodeEntryMap<AttrType>>(shape_hints_key);
    for (const auto& kv : shape_hints) {
      nnvm::NodeEntry e = kv.first;
      if (idx.exist(e.node.get())) {
        rshape[idx.entry_id(kv.first)] = kv.second;
      }
    }
  }

  std::string shape_attr_key;
  if (ret.attrs.count(attr_key_name) != 0) {
    shape_attr_key = ret.GetAttr<std::string>(attr_key_name);
    // erase the provided arguments
    ret.attrs.erase(attr_key_name);
  }

  // limit inference to part of the graph
  uint32_t node_start = 0, node_end = idx.num_nodes();
  if (ret.attrs.count("node_range")) {
    const auto& range = ret.GetAttr<std::pair<uint32_t, uint32_t> >("node_range");
    node_start = range.first;
    node_end = range.second;
    CHECK_GE(node_start, 0);
    CHECK_LE(node_end, idx.num_nodes());
    ret.attrs.erase("node_range");
  }
  uint32_t entry_start = 0, entry_end = idx.num_node_entries();
  if (ret.attrs.count("entry_range")) {
    const auto& range = ret.GetAttr<std::pair<uint32_t, uint32_t> >("entry_range");
    entry_start = range.first;
    entry_end = range.second;
    CHECK_GE(entry_start, 0);
    CHECK_LE(entry_end, idx.num_node_entries());
    ret.attrs.erase("entry_range");
  }
  // populate the node attribute vector
  if (dispatch_mode_name != nullptr) {
    if (ret.attrs.count(dispatch_mode_name) != 0) {
      dispatch_modes = ret.MoveCopyAttr<NodeAttrVector>(dispatch_mode_name);
    } else {
      LOG(FATAL) << "Node attribute " << dispatch_mode_name << " does not exist in the graph";
    }
  }

  // Temp space for shape inference.
  std::vector<AttrType> ishape, oshape;
  // whether a shape is dynamic
  std::vector<int> is_dynamic(rshape.size(), 0);

  // convert to numpy compatible shape to use operator's infer shape function
  if (!Imperative::Get()->is_np_shape()) {
    common::ConvertToNumpyShape(&rshape);
  }

  // inference step function for nid
  auto infer_step = [&](uint32_t nid, bool last_iter) {
    const auto& inode = idx[nid];
    const std::string name = inode.source->attrs.name;
    const uint32_t num_inputs = inode.inputs.size();
    const uint32_t num_outputs = inode.source->num_outputs();
    if (inode.source->is_variable()) {
      // Variable node. No operator. Only one output entry.
      CHECK(inode.source->op() == nullptr);
      CHECK_EQ(num_outputs, 1U);
      const uint32_t out_ent_id = idx.entry_id(nid, 0);
      if (shape_attr_key.length() != 0 && fis_none(rshape[out_ent_id])) {
        auto it = inode.source->attrs.dict.find(shape_attr_key);
        if (it != inode.source->attrs.dict.end()) {
          std::istringstream is(it->second);
          CHECK(is >> rshape[out_ent_id]) << "Invalid attribute";
          if (!Imperative::Get()->is_np_shape()) {
            common::ConvertToNumpyShape(&rshape[out_ent_id]);
          }
        }
      }
      // assign a default value to node attribute
      if (dispatch_mode_name != nullptr) {
        op::dispatch_mode_assign(&dispatch_modes[nid], default_mode_val);
      }
    } else if (is_backward.get(inode.source->op(), false) &&
               inode.control_deps.size() && bwd_identity_assign) {
      CHECK(dispatch_mode_name == nullptr)
        << "Backward inference for node attributes is not available";
      CHECK_GE(inode.control_deps.size(), 1U)
        << "BackwardOp need to have control_deps to its forward op";
      const IndexedGraph::Node& fnode = idx[inode.control_deps[0]];
      nnvm::NodePtr fwd_ptr = inode.source->control_deps[0];
      CHECK(fwd_ptr->op() != nullptr) << "Forward op cannot be a variable";
      // use gradient function to find out the correspondence.
      std::vector<nnvm::NodeEntry> ograd(fwd_ptr->num_outputs());
      for (size_t i = 0; i < ograd.size(); ++i) {
        ograd[i].index = static_cast<uint32_t>(i);
      }
      // input gradient list
      auto igrad = fgrad[fwd_ptr->op()](fwd_ptr, ograd);
      const nnvm::Node* igrad_node = nullptr;
      // Input gradient assignement
      for (size_t i = 0; i < igrad.size(); ++i) {
        if (igrad[i].node->op() == inode.source->op()) {
          uint32_t eid = idx.entry_id(nid, igrad[i].index);
          if (fis_none(rshape[eid])) {
            rshape[eid] = rshape[idx.entry_id(fnode.inputs[i])];
          } else if (!fis_none(rshape[idx.entry_id(fnode.inputs[i])])) {
            // Need to skip empty forward shape, because it may not be
            // available now and it is possible to infer the forward
            // shape in one of the next a few passes
            CHECK_EQ(rshape[eid], rshape[idx.entry_id(fnode.inputs[i])])
                << "Backward shape inconsistent with the forward shape";
          }
          if (igrad_node == nullptr) {
            igrad_node = igrad[i].node.get();
          } else {
            CHECK(igrad_node == igrad[i].node.get());
          }
        }
      }
      // out grad entries
      CHECK(igrad_node != nullptr)
        << "Cannot find matching backward op for " << inode.source->attrs.name;
      for (size_t i = 0; i < igrad_node->inputs.size(); ++i) {
        const nnvm::NodeEntry& e = igrad_node->inputs[i];
        if (e.node == nullptr) {
          uint32_t eid = idx.entry_id(inode.inputs[i]);
          if (fis_none(rshape[eid])) {
            rshape[eid] = rshape[idx.entry_id(inode.control_deps[0], e.index)];
          }
        }
      }
    } else {
      DispatchMode* dispatch_mode = nullptr;
      bool forward_known = true;
      // Forward operator inference.
      ishape.resize(num_inputs, empty_val);
      bool is_input_dynamic_shape = false;
      for (uint32_t i = 0; i < ishape.size(); ++i) {
        ishape[i] = rshape[idx.entry_id(inode.inputs[i])];
        if (!mxnet::ndim_is_known(ishape[i]) && is_dynamic[idx.entry_id(inode.inputs[i])]) {
          is_input_dynamic_shape = true;
        }
        if (fis_none(ishape[i])) forward_known = false;
      }
      oshape.resize(num_outputs, empty_val);
      for (uint32_t i = 0; i < oshape.size(); ++i) {
        oshape[i] = rshape[idx.entry_id(nid, i)];
        if (fis_none(oshape[i])) forward_known = false;
      }
      if (dispatch_mode_name != nullptr) {
        dispatch_mode = &dispatch_modes[nid];
        if (dispatch_modes[nid] == DispatchMode::kUndefined) forward_known = false;
      }
      auto finfer = finfer_shape.get(inode.source->op(), fdefault);
      if (finfer == nullptr || is_input_dynamic_shape) {
        for (uint32_t i = 0; i < oshape.size(); ++i) {
          if (!mxnet::ndim_is_known(oshape[i].ndim())) {
            is_dynamic[idx.entry_id(nid, i)] = 1;
          }
        }
      } else if (!forward_known) {
        if (finfer != nullptr) {
          // Call inference function of the operator.
          try {
            forward_known = ApplyOpInferAttr(ret, finfer, inode.source->attrs,
                                             nid, &ishape, &oshape, dispatch_mode);
          } catch (const std::exception& e) {
            throw dmlc::Error("Error in operator " + inode.source->attrs.name + ": " + e.what());
          }
        } else {
          CHECK(!last_iter)
              << "Attribute " << infer_name
              << " is not registed by op " << inode.source->op()->name
              << " we are not able to complete the inference because of this";
        }
      }
      // Save to the result map.
      for (uint32_t i = 0; i < num_inputs; ++i) {
        rshape[idx.entry_id(inode.inputs[i])] = ishape[i];
      }
      for (uint32_t i = 0; i < num_outputs; ++i) {
        rshape[idx.entry_id(nid, i)] = oshape[i];
      }
    }
  };

  size_t last_num_unknown;
  size_t num_unknown = static_cast<size_t>(-1);  // Infinity

  int i = 0;
  do {
    if (i % 2 == 0) {
      // forward inference
      for (uint32_t nid = node_start; nid < node_end; ++nid) {
        infer_step(nid, false);
      }
    } else {
      // backward inference
      for (uint32_t i = node_end; i != node_start; --i) {
        infer_step(i - 1, false);
      }
    }
    last_num_unknown = num_unknown;
    num_unknown = 0;
    for (size_t j = entry_start; j < entry_end; ++j) {
      if (fis_none(rshape[j])) {
        num_unknown += fnum_unknown(rshape[j]);
      }
    }
    if (dispatch_mode_name) {
      for (size_t i = node_start; i < node_end; i++) {
<<<<<<< HEAD
        if (dispatch_modes[i] == DispatchMode::kUndefined)
          ++num_unknown;
=======
        if (dispatch_modes[i] == DispatchMode::kUndefined) {
          ++num_unknown;
        }
>>>>>>> c474f5f8
      }
    }
    ++i;
  } while (num_unknown > 0 && last_num_unknown > num_unknown);
  // set the shapes
  ret.attrs[attr_name] = std::make_shared<any>(std::move(rshape));
  // set the shapes
  if (dispatch_mode_name) {
    ret.attrs[dispatch_mode_name] = std::make_shared<any>(std::move(dispatch_modes));
  }
  // number of nodes who knows the shape.
  ret.attrs[unknown_name] = std::make_shared<any>(num_unknown);
  return ret;
}

nnvm::Graph InferShape(nnvm::Graph&& graph,
                       mxnet::ShapeVector&& shape_inputs,
                       const std::string& shape_attr_key) {
  using dmlc::any;
  if (shape_inputs.size() != 0) {
    graph.attrs["shape_inputs"] = std::make_shared<any>(std::move(shape_inputs));
  }
  if (shape_attr_key.length() != 0) {
    graph.attrs["shape_attr_key"] = std::make_shared<any>(shape_attr_key);
  }
  return InferShapeAttr(
      std::move(graph), mxnet::TShape(),
      "FInferShape", "shape_inputs", "shape_attr_key",
      "shape", "shape_num_unknown_nodes",
      [](const mxnet::TShape& s) { return !mxnet::shape_is_known(s); },
      [](const mxnet::TShape& s) {
        if (!mxnet::ndim_is_known(s)) {
          return static_cast<size_t>(1);
        }
        size_t ret = 0;
        for (const auto& val : s) {
          if (!mxnet::dim_size_is_known(val)) {
            ++ret;
          }
        }
        return ret;
      },
      nullptr, true, nullptr);
}

nnvm::Graph InferType(nnvm::Graph&& graph,
                      nnvm::DTypeVector&& dtype_inputs,
                      const std::string& dtype_attr_key) {
  using dmlc::any;
  if (dtype_inputs.size() != 0) {
    graph.attrs["dtype_inputs"] = std::make_shared<any>(std::move(dtype_inputs));
  }
  if (dtype_attr_key.length() != 0) {
    graph.attrs["dtype_attr_key"] = std::make_shared<any>(dtype_attr_key);
  }
  return InferAttr<int, nnvm::FInferType>(
      std::move(graph), -1,
      "FInferType", "dtype_inputs", "dtype_attr_key",
      "dtype", "dtype_num_unknown_nodes",
      [](const int t) { return t == -1; },
      common::SameType, true, nullptr);
}

nnvm::Graph InferStorageType(nnvm::Graph&& graph,
                             StorageTypeVector&& storage_type_inputs,
                             const std::string& storage_type_attr_key) {
  using dmlc::any;
  if (storage_type_inputs.size() != 0) {
    graph.attrs["storage_type_inputs"] = std::make_shared<any>(std::move(storage_type_inputs));
  }
  if (storage_type_attr_key.length() != 0) {
    graph.attrs["storage_type_attr_key"] = std::make_shared<any>(storage_type_attr_key);
  }
  // initialize unknown values for dispatch modes
  if (graph.attrs.count("dispatch_mode") == 0) {
    DispatchModeVector dispatch_modes(graph.indexed_graph().num_nodes(), DispatchMode::kUndefined);
    graph.attrs["dispatch_mode"] = std::make_shared<any>(std::move(dispatch_modes));
  }
  // initialize the dev_mask vector from the context vector
  if (graph.attrs.count("dev_mask") == 0) {
    CHECK_GT(graph.attrs.count("context"), 0);
    DevMaskVector dev_masks(graph.indexed_graph().num_nodes());
    const ContextVector& vctx = graph.GetAttr<ContextVector>("context");
    for (size_t i = 0; i < vctx.size(); i++) dev_masks[i] = vctx[i].dev_mask();
    graph.attrs["dev_mask"] = std::make_shared<any>(std::move(dev_masks));
  }

  // for storage type, the backward attr is not necessarily the same as it's correspondence
  nnvm::Graph ret = InferAttr<int, FInferStorageType>(
      std::move(graph), -1,
      "FInferStorageType", "storage_type_inputs", "storage_type_attr_key",
      "storage_type", "storage_type_num_unknown_nodes",
      [](const int t) { return t == -1; },
      common::DefaultStorageType, false, "dispatch_mode", DispatchMode::kVariable);

  // log the storage types and dispatch modes of the graph
  static bool log_verbose = dmlc::GetEnv("MXNET_INFER_STORAGE_TYPE_VERBOSE_LOGGING", false);
  if (log_verbose) {
    common::LogInferStorage(ret);
  }
  return ret;
}

}  // namespace exec
}  // namespace mxnet<|MERGE_RESOLUTION|>--- conflicted
+++ resolved
@@ -628,14 +628,9 @@
     }
     if (dispatch_mode_name) {
       for (size_t i = node_start; i < node_end; i++) {
-<<<<<<< HEAD
-        if (dispatch_modes[i] == DispatchMode::kUndefined)
-          ++num_unknown;
-=======
         if (dispatch_modes[i] == DispatchMode::kUndefined) {
           ++num_unknown;
         }
->>>>>>> c474f5f8
       }
     }
     ++i;
