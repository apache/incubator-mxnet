--- conflicted
+++ resolved
@@ -126,16 +126,6 @@
     // erase the provided arguments
     ret.attrs.erase(attr_key_name);
   }
-<<<<<<< HEAD
-  // populate the node attribute vector
-  if (node_attr_name != nullptr) {
-    if (ret.attrs.count(node_attr_name) != 0) {
-      node_attrs = ret.MoveCopyAttr<NodeAttrVector>(node_attr_name);
-    } else {
-      LOG(FATAL) << "Node attribute " << node_attr_name << " does not exist in the graph";
-    }
-  }
-=======
 
   // limit inference to part of the graph
   uint32_t node_start = 0, node_end = idx.num_nodes();
@@ -156,8 +146,15 @@
     CHECK_LE(entry_end, idx.num_node_entries());
     ret.attrs.erase("entry_range");
   }
-
->>>>>>> ae975e5f
+  // populate the node attribute vector
+  if (node_attr_name != nullptr) {
+    if (ret.attrs.count(node_attr_name) != 0) {
+      node_attrs = ret.MoveCopyAttr<NodeAttrVector>(node_attr_name);
+    } else {
+      LOG(FATAL) << "Node attribute " << node_attr_name << " does not exist in the graph";
+    }
+  }
+
   // Temp space for shape inference.
   std::vector<AttrType> ishape, oshape;
 
@@ -277,11 +274,9 @@
   };
 
   size_t last_num_unknown;
-<<<<<<< HEAD
-  size_t num_unknown = rshape.size() + node_attrs.size();
-=======
-  size_t num_unknown = entry_end - entry_start;
->>>>>>> ae975e5f
+  size_t num_unknown_node_attr = node_attr_name ? node_end - node_start : 0;
+  size_t num_unknown_entry_attr = entry_end - entry_start;
+  size_t num_unknown = num_unknown_entry_attr + num_unknown_node_attr;
   int i = 0;
   do {
     if (i % 2 == 0) {
@@ -301,8 +296,10 @@
         ++num_unknown;
       }
     }
-    for (const auto attr : node_attrs) {
-      if (fis_none(attr)) ++num_unknown;
+    if (node_attr_name) {
+      for (size_t i = node_start; i < node_end; i++) {
+        if (fis_none(node_attrs[i])) ++num_unknown;
+      }
     }
     ++i;
   } while (num_unknown > 0 && last_num_unknown > num_unknown);
