--- conflicted
+++ resolved
@@ -442,7 +442,6 @@
   auto fcompute_ex =
       common::GetFCompute<FStatefulComputeEx>(op, "FStatefulComputeEx", ctx);
   if (fcompute_ex != nullptr && dispatch_mode == DispatchMode::kFComputeEx) {
-<<<<<<< HEAD
     const auto& run = [=](RunContext rctx,
                           engine::CallbackOnComplete on_complete) {
       OpContext opctx{is_train, rctx, on_complete, requested};
@@ -456,25 +455,13 @@
       Engine::Get()->PushSync(
           [=](RunContext rctx) { run(rctx, engine::CallbackOnComplete()); },
           ctx, read_vars, write_vars, FnProperty::kNormal, 0,
-          PROFILER_MESSAGE(op->name.c_str()));
+          op->name.c_str());
     } else {
       CHECK(exec_type == ExecType::kAsync);
       Engine::Get()->PushAsync(run, ctx, read_vars, write_vars,
                                FnProperty::kAsync, 0,
-                               PROFILER_MESSAGE(op->name.c_str()));
-    }
-=======
-    CHECK(exec_type == ExecType::kSync);
-    Engine::Get()->PushSync(
-        [=](RunContext rctx) {
-          OpContext opctx{is_train, rctx, engine::CallbackOnComplete(), requested};
-          fcompute_ex(state, opctx, inputs, req, outputs);
-          if (ctx.dev_mask() == gpu::kDevMask) {
-            rctx.get_stream<gpu>()->Wait();
-          }
-        }, ctx, read_vars, write_vars, FnProperty::kNormal,
-        0, op->name.c_str());
->>>>>>> e0df1998
+                               op->name.c_str());
+    }
   } else {
     CHECK(fcompute != nullptr)
         << "One of FStatefulCompute and FStatefulComputeEx must be registered "
