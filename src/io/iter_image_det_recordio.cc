/*
 * Licensed to the Apache Software Foundation (ASF) under one
 * or more contributor license agreements.  See the NOTICE file
 * distributed with this work for additional information
 * regarding copyright ownership.  The ASF licenses this file
 * to you under the Apache License, Version 2.0 (the
 * "License"); you may not use this file except in compliance
 * with the License.  You may obtain a copy of the License at
 *
 *   http://www.apache.org/licenses/LICENSE-2.0
 *
 * Unless required by applicable law or agreed to in writing,
 * software distributed under the License is distributed on an
 * "AS IS" BASIS, WITHOUT WARRANTIES OR CONDITIONS OF ANY
 * KIND, either express or implied.  See the License for the
 * specific language governing permissions and limitations
 * under the License.
 */

/*!
 *  Copyright (c) 2015 by Contributors
 * \file iter_image_recordio-inl.hpp
 * \brief recordio data iterator
 */
#include <mxnet/io.h>
#include <dmlc/base.h>
#include <dmlc/io.h>
#include <dmlc/omp.h>
#include <dmlc/common.h>
#include <dmlc/input_split_shuffle.h>
#include <dmlc/logging.h>
#include <dmlc/parameter.h>
#include <dmlc/recordio.h>
#include <dmlc/threadediter.h>
#include <unordered_map>
#include <vector>
#include <cstdlib>
#include "./inst_vector.h"
#include "./image_recordio.h"
#include "./image_augmenter.h"
#include "./image_iter_common.h"
#include "./iter_prefetcher.h"
#include "./iter_normalize.h"
#include "./iter_batchloader.h"

namespace mxnet {
namespace io {
/*! \brief data structure to hold labels for image detection tasks
 *  support arbitrary label_width
 */
class ImageDetLabelMap {
 public:
  /*!
   * \brief initialize the label list into memory
   * \param path_imglist path to the image list
   * \param label_width predefined label_width, -1 for arbitrary width
   */
  explicit ImageDetLabelMap(const char *path_imglist,
                            int label_width,
                            bool silent) {
    image_index_.clear();
    label_.clear();
    idx2label_.clear();
    dmlc::InputSplit *fi = dmlc::InputSplit::Create
        (path_imglist, 0, 1, "text");
    dmlc::InputSplit::Blob rec;
    while (fi->NextRecord(&rec)) {
      // quick manual parsing
      char *p = reinterpret_cast<char*>(rec.dptr);
      char *end = p + rec.size;
      // skip space
      while (isspace(*p) && p != end) ++p;
      image_index_.push_back(static_cast<size_t>(atol(p)));
      size_t start_pos = label_.size();
      if (label_width > 0) {
        // provided label_width > 0, require width check
        for (int i = 0; i < label_width; ++i) {
          // skip till space
          while (!isspace(*p) && p != end) ++p;
          // skip space
          while (isspace(*p) && p != end) ++p;
          CHECK(p != end) << "Bad ImageList format";
          label_.push_back(static_cast<real_t>(atof(p)));
        }
        CHECK_EQ(label_.size() - start_pos, label_width);
      } else {
        // arbitrary label width for each sample
        while (!isspace(*p) && p != end) ++p;
        while (isspace(*p) && p != end) ++p;
        char *curr = p;
        CHECK(curr != end) << "Bad ImageList format";
        while (!isspace(*p) && p != end) ++p;
        while (isspace(*p) && p != end) ++p;
        char *next = p;
        while (next != end) {
          label_.push_back(static_cast<real_t>(atof(curr)));
          curr = next;
          while (!isspace(*next) && next != end) ++next;
          while (isspace(*next) && next != end) ++next;
        }
        // skip the last one which should be the image_path
        CHECK_GT(label_.size(), start_pos) << "Bad ImageList format: empty label";
      }
      // record label start_pos and width in map
      idx2label_[image_index_.back()] = std::pair<size_t, size_t>(
        start_pos, label_.size() - start_pos);
    }
    delete fi;
    if (!silent) {
      LOG(INFO) << "Loaded ImageList from " << path_imglist << ' '
                << image_index_.size() << " Image records";
    }
  }

  /*! \brief find a label for corresponding index, return vector as copy */
  inline std::vector<float> FindCopy(size_t imid) const {
    std::unordered_map<size_t, std::pair<size_t, size_t> >::const_iterator it
        = idx2label_.find(imid);
    CHECK(it != idx2label_.end()) << "fail to find imagelabel for id " << imid;
    const real_t *ptr = dmlc::BeginPtr(label_) + it->second.first;
    return std::vector<float>(ptr, ptr + it->second.second);
  }

  /*! \brief Iterate through all labels, find the Maximum width of labels */
  inline size_t MaxLabelWidth() const {
    size_t max_width = 0;
    for (auto i : idx2label_) {
      size_t width = i.second.second;
      if (width > max_width) max_width = width;
    }
    return max_width;
  }

 private:
  /*! \brief vector storing image indices */
  std::vector<size_t> image_index_;
  /*! \brief vectors storing raw labels in 1D */
  std::vector<real_t> label_;
  /*! \brief map storing image index to pair<label_start_pos, label_end_pos> */
  std::unordered_map<size_t, std::pair<size_t, size_t> > idx2label_;
};  // class ImageDetLabelMap

// Define image record parser parameters
struct ImageDetRecParserParam : public dmlc::Parameter<ImageDetRecParserParam> {
  /*! \brief path to image list */
  std::string path_imglist;
  /*! \brief path to image recordio */
  std::string path_imgrec;
  /*! \brief a sequence of names of image augmenters, seperated by , */
  std::string aug_seq;
  /*! \brief label-width, use -1 for variable width */
  int label_width;
  /*! \brief input shape */
  TShape data_shape;
  /*! \brief number of threads */
  int preprocess_threads;
  /*! \brief whether to remain silent */
  bool verbose;
  /*! \brief partition the data into multiple parts */
  int num_parts;
  /*! \brief the index of the part will read*/
  int part_index;
  /*! \brief the size of a shuffle chunk*/
  size_t shuffle_chunk_size;
  /*! \brief the seed for chunk shuffling*/
  int shuffle_chunk_seed;
  /*! \brief pad label to specified length, -1 for auto estimate in whole dataset */
  int label_pad_width;
  /*! \brief labe padding value */
  float label_pad_value;

  // declare parameters
  DMLC_DECLARE_PARAMETER(ImageDetRecParserParam) {
    DMLC_DECLARE_FIELD(path_imglist).set_default("")
        .describe("Dataset Param: Path to image list.");
    DMLC_DECLARE_FIELD(path_imgrec).set_default("./data/imgrec.rec")
        .describe("Dataset Param: Path to image record file.");
    DMLC_DECLARE_FIELD(aug_seq).set_default("det_aug_default")
        .describe("Augmentation Param: the augmenter names to represent"\
                  " sequence of augmenters to be applied, seperated by comma." \
                  " Additional keyword parameters will be seen by these augmenters."
                  " Make sure you don't use normal augmenters for detection tasks.");
    DMLC_DECLARE_FIELD(label_width).set_default(-1)
        .describe("Dataset Param: How many labels for an image, -1 for variable label size.");
    DMLC_DECLARE_FIELD(data_shape)
        .set_expect_ndim(3).enforce_nonzero()
        .describe("Dataset Param: Shape of each instance generated by the DataIter.");
    DMLC_DECLARE_FIELD(preprocess_threads).set_lower_bound(1).set_default(4)
        .describe("Backend Param: Number of thread to do preprocessing.");
    DMLC_DECLARE_FIELD(verbose).set_default(true)
        .describe("Auxiliary Param: Whether to output parser information.");
    DMLC_DECLARE_FIELD(num_parts).set_default(1)
        .describe("partition the data into multiple parts");
    DMLC_DECLARE_FIELD(part_index).set_default(0)
        .describe("the index of the part will read");
    DMLC_DECLARE_FIELD(shuffle_chunk_size).set_default(0)
        .describe("the size(MB) of the shuffle chunk, used with shuffle=True,"\
                  " it can enable global shuffling");
    DMLC_DECLARE_FIELD(shuffle_chunk_seed).set_default(0)
        .describe("the seed for chunk shuffling");
    DMLC_DECLARE_FIELD(label_pad_width).set_default(0)
        .describe("pad output label width if set larger than 0, -1 for auto estimate");
    DMLC_DECLARE_FIELD(label_pad_value).set_default(-1.f)
        .describe("label padding value if enabled");
  }
};

// parser to parse image recordio
template<typename DType>
class ImageDetRecordIOParser {
 public:
  // initialize the parser
  inline void Init(const std::vector<std::pair<std::string, std::string> >& kwargs);

  // set record to the head
  inline void BeforeFirst(void) {
    return source_->BeforeFirst();
  }
  // parse next set of records, return an array of
  // instance vector to the user
  virtual inline bool ParseNext(std::vector<InstVector<DType>> *out);

 protected:
  // magic number to see prng
  static const int kRandMagic = 233;
  /*! \brief parameters */
  ImageDetRecParserParam param_;
  #if MXNET_USE_OPENCV
  /*! \brief augmenters */
  std::vector<std::vector<std::unique_ptr<ImageAugmenter> > > augmenters_;
  #endif
  /*! \brief random samplers */
  std::vector<std::unique_ptr<common::RANDOM_ENGINE> > prnds_;
  /*! \brief data source */
  std::unique_ptr<dmlc::InputSplit> source_;
  /*! \brief label information, if any */
  std::unique_ptr<ImageDetLabelMap> label_map_;
  /*! \brief temp space */
  mshadow::TensorContainer<cpu, 3> img_;
  /*! \brief OMPException obj to store and rethrow exceptions from omp blocks*/
  dmlc::OMPException omp_exc_;
};

template <typename DType>
inline void ImageDetRecordIOParser<DType>::Init(
    const std::vector<std::pair<std::string, std::string> >& kwargs) {
#if MXNET_USE_OPENCV
  // initialize parameter
  // init image rec param
  param_.InitAllowUnknown(kwargs);
  int maxthread, threadget;
  #pragma omp parallel
  {
    // be conservative, set number of real cores - 1
    maxthread = std::max(omp_get_num_procs() - 1, 1);
  }
  param_.preprocess_threads = std::min(maxthread, param_.preprocess_threads);
  #pragma omp parallel num_threads(param_.preprocess_threads)
  {
    threadget = omp_get_num_threads();
  }
  param_.preprocess_threads = threadget;

  std::vector<std::string> aug_names = dmlc::Split(param_.aug_seq, ',');
  augmenters_.clear();
  augmenters_.resize(threadget);
  // setup decoders
  for (int i = 0; i < threadget; ++i) {
    for (const auto& aug_name : aug_names) {
      augmenters_[i].emplace_back(ImageAugmenter::Create(aug_name));
      augmenters_[i].back()->Init(kwargs);
    }
    prnds_.emplace_back(new common::RANDOM_ENGINE((i + 1) * kRandMagic));
  }
  if (param_.path_imglist.length() != 0) {
    label_map_.reset(new ImageDetLabelMap(param_.path_imglist.c_str(),
      param_.label_width, !param_.verbose));
  }
  CHECK(param_.path_imgrec.length() != 0)
      << "ImageDetRecordIOIterator: must specify image_rec";

  if (param_.verbose) {
    LOG(INFO) << "ImageDetRecordIOParser: " << param_.path_imgrec
              << ", use " << threadget << " threads for decoding..";
  }
  source_.reset(dmlc::InputSplit::Create(
      param_.path_imgrec.c_str(),
      param_.part_index, param_.num_parts,
      "recordio"));

  // estimate padding width for labels
  int max_label_width = 0;
  if (label_map_ != nullptr) {
    max_label_width = label_map_->MaxLabelWidth();
  } else {
    // iterate through recordio
    dmlc::InputSplit::Blob chunk;
    while (source_->NextChunk(&chunk)) {
      #pragma omp parallel num_threads(param_.preprocess_threads)
      {
<<<<<<< HEAD
        omp_exc_.Run([&] {
          CHECK(omp_get_num_threads() == param_.preprocess_threads);
          int max_width = 0;
          int tid = omp_get_thread_num();
          dmlc::RecordIOChunkReader reader(chunk, tid,
                                           param_.preprocess_threads);
          ImageRecordIO rec;
          dmlc::InputSplit::Blob blob;
          while (reader.NextRecord(&blob)) {
            rec.Load(blob.dptr, blob.size);
            if (rec.label != NULL) {
              if (param_.label_width > 0) {
                CHECK_EQ(param_.label_width, rec.num_label)
                    << "rec file provide " << rec.num_label
                    << "-dimensional label "
                       "but label_width is set to "
                    << param_.label_width;
              }
              // update max value
              max_width = std::max(max_width, rec.num_label);
            } else {
              LOG(FATAL) << "Not enough label packed in img_list or rec file.";
=======
        CHECK(omp_get_num_threads() == param_.preprocess_threads);
        int max_width = 0;
        int tid = omp_get_thread_num();
        dmlc::RecordIOChunkReader reader(chunk, tid, param_.preprocess_threads);
        ImageRecordIO rec;
        dmlc::InputSplit::Blob blob;
        while (reader.NextRecord(&blob)) {
          rec.Load(blob.dptr, blob.size);
          if (rec.label != nullptr) {
            if (param_.label_width > 0) {
              CHECK_EQ(param_.label_width, rec.num_label)
                << "rec file provide " << rec.num_label << "-dimensional label "
                   "but label_width is set to " << param_.label_width;
>>>>>>> 76ae7252
            }
          }
          #pragma omp critical
          {
            max_label_width = std::max(max_label_width, max_width);
          }
        });
      }
      omp_exc_.Rethrow();
    }
  }
  if (max_label_width > param_.label_pad_width) {
    if (param_.label_pad_width > 0) {
      LOG(FATAL) << "ImageDetRecordIOParser: label_pad_width: "
                 << param_.label_pad_width << " smaller than estimated width: " << max_label_width;
    }
    param_.label_pad_width = max_label_width;
  }
  if (param_.verbose) {
    LOG(INFO) << "ImageDetRecordIOParser: " << param_.path_imgrec
              << ", label padding width: " << param_.label_pad_width;
  }

  source_.reset(dmlc::InputSplit::Create(
      param_.path_imgrec.c_str(),
      param_.part_index, param_.num_parts,
      "recordio"));

  if (param_.shuffle_chunk_size > 0) {
    if (param_.shuffle_chunk_size > 4096) {
      LOG(INFO) << "Chunk size: " << param_.shuffle_chunk_size
                << " MB which is larger than 4096 MB, please set "
                   "smaller chunk size";
    }
    if (param_.shuffle_chunk_size < 4) {
      LOG(INFO) << "Chunk size: " << param_.shuffle_chunk_size
                << " MB which is less than 4 MB, please set "
                   "larger chunk size";
    }
    // 1.1 ratio is for a bit more shuffle parts to avoid boundary issue
    unsigned num_shuffle_parts =
        std::ceil(source_->GetTotalSize() * 1.1 /
                  (param_.num_parts * (param_.shuffle_chunk_size << 20UL)));

    if (num_shuffle_parts > 1) {
      source_.reset(dmlc::InputSplitShuffle::Create(
          param_.path_imgrec.c_str(), param_.part_index,
          param_.num_parts, "recordio", num_shuffle_parts, param_.shuffle_chunk_seed));
    }
    source_->HintChunkSize(param_.shuffle_chunk_size << 17UL);
  } else {
    // use 64 MB chunk when possible
    source_->HintChunkSize(8 << 20UL);
  }
#else
  LOG(FATAL) << "ImageDetRec need opencv to process";
#endif
}

template<typename DType>
inline bool ImageDetRecordIOParser<DType>::
ParseNext(std::vector<InstVector<DType>> *out_vec) {
  CHECK(source_ != nullptr);
  dmlc::InputSplit::Blob chunk;
  if (!source_->NextChunk(&chunk)) return false;
#if MXNET_USE_OPENCV
  // save opencv out
  out_vec->resize(param_.preprocess_threads);
  #pragma omp parallel num_threads(param_.preprocess_threads)
  {
<<<<<<< HEAD
    omp_exc_.Run([&] {
      CHECK(omp_get_num_threads() == param_.preprocess_threads);
      int tid = omp_get_thread_num();
      dmlc::RecordIOChunkReader reader(chunk, tid, param_.preprocess_threads);
      ImageRecordIO rec;
      dmlc::InputSplit::Blob blob;
      // image data
      InstVector<DType> &out = (*out_vec)[tid];
      out.Clear();
      while (reader.NextRecord(&blob)) {
        // Opencv decode and augments
        cv::Mat res;
        rec.Load(blob.dptr, blob.size);
        cv::Mat buf(1, rec.content_size, CV_8U, rec.content);
        switch (param_.data_shape[0]) {
          case 1:
            res = cv::imdecode(buf, 0);
            break;
          case 3:
            res = cv::imdecode(buf, 1);
            break;
          case 4:
            // -1 to keep the number of channel of the encoded image, and not
            // force gray or color.
            res = cv::imdecode(buf, -1);
            CHECK_EQ(res.channels(), 4)
                << "Invalid image with index " << rec.image_index()
                << ". Expected 4 channels, got " << res.channels();
            break;
          default:
            LOG(FATAL) << "Invalid output shape " << param_.data_shape;
=======
    CHECK(omp_get_num_threads() == param_.preprocess_threads);
    int tid = omp_get_thread_num();
    dmlc::RecordIOChunkReader reader(chunk, tid, param_.preprocess_threads);
    ImageRecordIO rec;
    dmlc::InputSplit::Blob blob;
    // image data
    InstVector<DType> &out = (*out_vec)[tid];
    out.Clear();
    while (reader.NextRecord(&blob)) {
      // Opencv decode and augments
      cv::Mat res;
      rec.Load(blob.dptr, blob.size);
      cv::Mat buf(1, rec.content_size, CV_8U, rec.content);
      switch (param_.data_shape[0]) {
       case 1:
        res = cv::imdecode(buf, 0);
        break;
       case 3:
        res = cv::imdecode(buf, 1);
        break;
       case 4:
        // -1 to keep the number of channel of the encoded image, and not force gray or color.
        res = cv::imdecode(buf, -1);
        CHECK_EQ(res.channels(), 4)
          << "Invalid image with index " << rec.image_index()
          << ". Expected 4 channels, got " << res.channels();
        break;
       default:
        LOG(FATAL) << "Invalid output shape " << param_.data_shape;
      }
      const int n_channels = res.channels();
      // load label before augmentations
      std::vector<float> label_buf;
      if (this->label_map_ != nullptr) {
        label_buf = label_map_->FindCopy(rec.image_index());
      } else if (rec.label != nullptr) {
        if (param_.label_width > 0) {
          CHECK_EQ(param_.label_width, rec.num_label)
            << "rec file provide " << rec.num_label << "-dimensional label "
               "but label_width is set to " << param_.label_width;
>>>>>>> 76ae7252
        }
        const int n_channels = res.channels();
        // load label before augmentations
        std::vector<float> label_buf;
        if (this->label_map_ != nullptr) {
          label_buf = label_map_->FindCopy(rec.image_index());
        } else if (rec.label != NULL) {
          if (param_.label_width > 0) {
            CHECK_EQ(param_.label_width, rec.num_label)
                << "rec file provide " << rec.num_label
                << "-dimensional label "
                   "but label_width is set to "
                << param_.label_width;
          }
          label_buf.assign(rec.label, rec.label + rec.num_label);
        } else {
          LOG(FATAL) << "Not enough label packed in img_list or rec file.";
        }
        for (auto &aug : this->augmenters_[tid]) {
          res = aug->Process(res, &label_buf, this->prnds_[tid].get());
        }
        out.Push(static_cast<unsigned>(rec.image_index()),
                 mshadow::Shape3(n_channels, param_.data_shape[1],
                                 param_.data_shape[2]),
                 mshadow::Shape1(param_.label_pad_width + 4));

        mshadow::Tensor<cpu, 3, DType> data = out.data().Back();

        // For RGB or RGBA data, swap the B and R channel:
        // OpenCV store as BGR (or BGRA) and we want RGB (or RGBA)
        std::vector<int> swap_indices;
        if (n_channels == 1) swap_indices = {0};
        if (n_channels == 3) swap_indices = {2, 1, 0};
        if (n_channels == 4) swap_indices = {2, 1, 0, 3};

        for (int i = 0; i < res.rows; ++i) {
          uchar *im_data = res.ptr<uchar>(i);
          for (int j = 0; j < res.cols; ++j) {
            for (int k = 0; k < n_channels; ++k) {
              data[k][i][j] = im_data[swap_indices[k]];
            }
            im_data += n_channels;
          }
        }
        mshadow::Tensor<cpu, 1> label = out.label().Back();
        label = param_.label_pad_value;
        // store info for real data_shape and label_width
        label[0] = res.channels();
        label[1] = res.rows;
        label[2] = res.cols;
        label[3] = label_buf.size();
        mshadow::Copy(
            label.Slice(4, 4 + label_buf.size()),
            mshadow::Tensor<cpu, 1>(dmlc::BeginPtr(label_buf),
                                    mshadow::Shape1(label_buf.size())));
        res.release();
      }
    });
  }
#else
      LOG(FATAL) << "Opencv is needed for image decoding and augmenting.";
#endif
  return true;
}

// Define image record parameters
struct ImageDetRecordParam: public dmlc::Parameter<ImageDetRecordParam> {
  /*! \brief whether to do shuffle */
  bool shuffle;
  /*! \brief random seed */
  int seed;
  /*! \brief whether to remain silent */
  bool verbose;
  // declare parameters
  DMLC_DECLARE_PARAMETER(ImageDetRecordParam) {
    DMLC_DECLARE_FIELD(shuffle).set_default(false)
        .describe("Augmentation Param: Whether to shuffle data.");
    DMLC_DECLARE_FIELD(seed).set_default(0)
        .describe("Augmentation Param: Random Seed.");
    DMLC_DECLARE_FIELD(verbose).set_default(true)
        .describe("Auxiliary Param: Whether to output information.");
  }
};

// iterator on image recordio
template<typename DType = real_t>
class ImageDetRecordIter : public IIterator<DataInst> {
 public:
  ImageDetRecordIter() : data_(nullptr) { }
  // destructor
  virtual ~ImageDetRecordIter(void) {
    iter_.Destroy();
    delete data_;
  }
  // constructor
  virtual void Init(const std::vector<std::pair<std::string, std::string> >& kwargs) {
    param_.InitAllowUnknown(kwargs);
    // use the kwarg to init parser
    parser_.Init(kwargs);
    // prefetch at most 4 minbatches
    iter_.set_max_capacity(4);
    // init thread iter
    iter_.Init([this](std::vector<InstVector<DType>> **dptr) {
        if (*dptr == nullptr) {
          *dptr = new std::vector<InstVector<DType>>();
        }
        return parser_.ParseNext(*dptr);
      },
      [this]() { parser_.BeforeFirst(); });
    inst_ptr_ = 0;
    rnd_.seed(kRandMagic + param_.seed);
  }
  // before first
  virtual void BeforeFirst(void) {
    iter_.BeforeFirst();
    inst_order_.clear();
    inst_ptr_ = 0;
  }

  virtual bool Next(void) {
    while (true) {
      if (inst_ptr_ < inst_order_.size()) {
        std::pair<unsigned, unsigned> p = inst_order_[inst_ptr_];
        out_ = (*data_)[p.first][p.second];
        ++inst_ptr_;
        return true;
      } else {
        if (data_ != nullptr) iter_.Recycle(&data_);
        if (!iter_.Next(&data_)) return false;
        inst_order_.clear();
        for (unsigned i = 0; i < data_->size(); ++i) {
          const InstVector<DType>& tmp = (*data_)[i];
          for (unsigned j = 0; j < tmp.Size(); ++j) {
            inst_order_.push_back(std::make_pair(i, j));
          }
        }
        // shuffle instance order if needed
        if (param_.shuffle != 0) {
          std::shuffle(inst_order_.begin(), inst_order_.end(), rnd_);
        }
        inst_ptr_ = 0;
      }
    }
    return false;
  }

  virtual const DataInst &Value(void) const {
    return out_;
  }

 private:
  // random magic
  static const int kRandMagic = 233;
  // output instance
  DataInst out_;
  // data ptr
  size_t inst_ptr_;
  // internal instance order
  std::vector<std::pair<unsigned, unsigned> > inst_order_;
  // data
  std::vector<InstVector<DType>> *data_;
  // internal parser
  ImageDetRecordIOParser<DType> parser_;
  // backend thread
  dmlc::ThreadedIter<std::vector<InstVector<DType>> > iter_;
  // parameters
  ImageDetRecordParam param_;
  // random number generator
  common::RANDOM_ENGINE rnd_;
};

DMLC_REGISTER_PARAMETER(ImageDetRecParserParam);
DMLC_REGISTER_PARAMETER(ImageDetRecordParam);

MXNET_REGISTER_IO_ITER(ImageDetRecordIter)
.describe("Create iterator for image detection dataset packed in recordio.")
.add_arguments(ImageDetRecParserParam::__FIELDS__())
.add_arguments(ImageDetRecordParam::__FIELDS__())
.add_arguments(BatchParam::__FIELDS__())
.add_arguments(PrefetcherParam::__FIELDS__())
.add_arguments(ListDefaultDetAugParams())
.add_arguments(ImageDetNormalizeParam::__FIELDS__())
.set_body([]() {
  return new PrefetcherIter(
        new BatchLoader(
            new ImageDetNormalizeIter(
                new ImageDetRecordIter<real_t>())));
});
}  // namespace io
}  // namespace mxnet<|MERGE_RESOLUTION|>--- conflicted
+++ resolved
@@ -298,7 +298,6 @@
     while (source_->NextChunk(&chunk)) {
       #pragma omp parallel num_threads(param_.preprocess_threads)
       {
-<<<<<<< HEAD
         omp_exc_.Run([&] {
           CHECK(omp_get_num_threads() == param_.preprocess_threads);
           int max_width = 0;
@@ -309,33 +308,11 @@
           dmlc::InputSplit::Blob blob;
           while (reader.NextRecord(&blob)) {
             rec.Load(blob.dptr, blob.size);
-            if (rec.label != NULL) {
+            if (rec.label != nullptr) {
               if (param_.label_width > 0) {
                 CHECK_EQ(param_.label_width, rec.num_label)
-                    << "rec file provide " << rec.num_label
-                    << "-dimensional label "
-                       "but label_width is set to "
-                    << param_.label_width;
-              }
-              // update max value
-              max_width = std::max(max_width, rec.num_label);
-            } else {
-              LOG(FATAL) << "Not enough label packed in img_list or rec file.";
-=======
-        CHECK(omp_get_num_threads() == param_.preprocess_threads);
-        int max_width = 0;
-        int tid = omp_get_thread_num();
-        dmlc::RecordIOChunkReader reader(chunk, tid, param_.preprocess_threads);
-        ImageRecordIO rec;
-        dmlc::InputSplit::Blob blob;
-        while (reader.NextRecord(&blob)) {
-          rec.Load(blob.dptr, blob.size);
-          if (rec.label != nullptr) {
-            if (param_.label_width > 0) {
-              CHECK_EQ(param_.label_width, rec.num_label)
-                << "rec file provide " << rec.num_label << "-dimensional label "
-                   "but label_width is set to " << param_.label_width;
->>>>>>> 76ae7252
+                  << "rec file provide " << rec.num_label << "-dimensional label "
+                     "but label_width is set to " << param_.label_width;
             }
           }
           #pragma omp critical
@@ -406,7 +383,6 @@
   out_vec->resize(param_.preprocess_threads);
   #pragma omp parallel num_threads(param_.preprocess_threads)
   {
-<<<<<<< HEAD
     omp_exc_.Run([&] {
       CHECK(omp_get_num_threads() == param_.preprocess_threads);
       int tid = omp_get_thread_num();
@@ -438,55 +414,13 @@
             break;
           default:
             LOG(FATAL) << "Invalid output shape " << param_.data_shape;
-=======
-    CHECK(omp_get_num_threads() == param_.preprocess_threads);
-    int tid = omp_get_thread_num();
-    dmlc::RecordIOChunkReader reader(chunk, tid, param_.preprocess_threads);
-    ImageRecordIO rec;
-    dmlc::InputSplit::Blob blob;
-    // image data
-    InstVector<DType> &out = (*out_vec)[tid];
-    out.Clear();
-    while (reader.NextRecord(&blob)) {
-      // Opencv decode and augments
-      cv::Mat res;
-      rec.Load(blob.dptr, blob.size);
-      cv::Mat buf(1, rec.content_size, CV_8U, rec.content);
-      switch (param_.data_shape[0]) {
-       case 1:
-        res = cv::imdecode(buf, 0);
-        break;
-       case 3:
-        res = cv::imdecode(buf, 1);
-        break;
-       case 4:
-        // -1 to keep the number of channel of the encoded image, and not force gray or color.
-        res = cv::imdecode(buf, -1);
-        CHECK_EQ(res.channels(), 4)
-          << "Invalid image with index " << rec.image_index()
-          << ". Expected 4 channels, got " << res.channels();
-        break;
-       default:
-        LOG(FATAL) << "Invalid output shape " << param_.data_shape;
-      }
-      const int n_channels = res.channels();
-      // load label before augmentations
-      std::vector<float> label_buf;
-      if (this->label_map_ != nullptr) {
-        label_buf = label_map_->FindCopy(rec.image_index());
-      } else if (rec.label != nullptr) {
-        if (param_.label_width > 0) {
-          CHECK_EQ(param_.label_width, rec.num_label)
-            << "rec file provide " << rec.num_label << "-dimensional label "
-               "but label_width is set to " << param_.label_width;
->>>>>>> 76ae7252
         }
         const int n_channels = res.channels();
         // load label before augmentations
         std::vector<float> label_buf;
         if (this->label_map_ != nullptr) {
           label_buf = label_map_->FindCopy(rec.image_index());
-        } else if (rec.label != NULL) {
+        } else if (rec.label != nullptr) {
           if (param_.label_width > 0) {
             CHECK_EQ(param_.label_width, rec.num_label)
                 << "rec file provide " << rec.num_label
@@ -542,6 +476,7 @@
 #else
       LOG(FATAL) << "Opencv is needed for image decoding and augmenting.";
 #endif
+  omp_exc_.Rethrow();
   return true;
 }
 
