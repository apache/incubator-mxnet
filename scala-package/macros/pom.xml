<?xml version="1.0" encoding="UTF-8"?>
<project xmlns="http://maven.apache.org/POM/4.0.0"
         xmlns:xsi="http://www.w3.org/2001/XMLSchema-instance"
         xsi:schemaLocation="http://maven.apache.org/POM/4.0.0 http://maven.apache.org/xsd/maven-4.0.0.xsd">
  <modelVersion>4.0.0</modelVersion>
  <parent>
    <groupId>ml.dmlc.mxnet</groupId>
    <artifactId>mxnet-parent_2.11</artifactId>
<<<<<<< HEAD
    <version>1.1.0-SNAPSHOT</version>
=======
    <version>1.2.0-SNAPSHOT</version>
>>>>>>> 13e9691a
    <relativePath>../pom.xml</relativePath>
  </parent>

  <artifactId>mxnet-macros_2.11</artifactId>
  <name>MXNet Scala Package - Macros</name>

  <profiles>
    <profile>
      <id>osx-x86_64-cpu</id>
      <properties>
        <platform>osx-x86_64</platform>
        <libtype>jnilib</libtype>
      </properties>
    </profile>
    <profile>
      <id>linux-x86_64-cpu</id>
      <properties>
        <platform>linux-x86_64</platform>
        <libtype>so</libtype>
      </properties>
    </profile>
    <profile>
      <id>linux-x86_64-gpu</id>
      <properties>
        <platform>linux-x86_64</platform>
        <libtype>so</libtype>
      </properties>
    </profile>
  </profiles>

  <dependencies>
    <dependency>
      <groupId>ml.dmlc.mxnet</groupId>
      <artifactId>mxnet-init_${scala.binary.version}</artifactId>
<<<<<<< HEAD
      <version>1.1.0-SNAPSHOT</version>
=======
      <version>1.2.0-SNAPSHOT</version>
>>>>>>> 13e9691a
      <scope>provided</scope>
    </dependency>
    <dependency>
      <groupId>ml.dmlc.mxnet</groupId>
      <artifactId>libmxnet-init-scala-${platform}</artifactId>
<<<<<<< HEAD
      <version>1.1.0-SNAPSHOT</version>
=======
      <version>1.2.0-SNAPSHOT</version>
>>>>>>> 13e9691a
      <scope>provided</scope>
      <type>${libtype}</type>
    </dependency>
  </dependencies>
</project><|MERGE_RESOLUTION|>--- conflicted
+++ resolved
@@ -6,11 +6,7 @@
   <parent>
     <groupId>ml.dmlc.mxnet</groupId>
     <artifactId>mxnet-parent_2.11</artifactId>
-<<<<<<< HEAD
-    <version>1.1.0-SNAPSHOT</version>
-=======
     <version>1.2.0-SNAPSHOT</version>
->>>>>>> 13e9691a
     <relativePath>../pom.xml</relativePath>
   </parent>
 
@@ -45,21 +41,13 @@
     <dependency>
       <groupId>ml.dmlc.mxnet</groupId>
       <artifactId>mxnet-init_${scala.binary.version}</artifactId>
-<<<<<<< HEAD
-      <version>1.1.0-SNAPSHOT</version>
-=======
       <version>1.2.0-SNAPSHOT</version>
->>>>>>> 13e9691a
       <scope>provided</scope>
     </dependency>
     <dependency>
       <groupId>ml.dmlc.mxnet</groupId>
       <artifactId>libmxnet-init-scala-${platform}</artifactId>
-<<<<<<< HEAD
-      <version>1.1.0-SNAPSHOT</version>
-=======
       <version>1.2.0-SNAPSHOT</version>
->>>>>>> 13e9691a
       <scope>provided</scope>
       <type>${libtype}</type>
     </dependency>
