--- conflicted
+++ resolved
@@ -21,13 +21,8 @@
   <modelVersion>4.0.0</modelVersion>
   <parent>
     <groupId>org.apache.mxnet</groupId>
-<<<<<<< HEAD
-    <artifactId>mxnet-parent_2.11</artifactId>
-    <version>1.4.1-SNAPSHOT</version>
-=======
     <artifactId>mxnet-parent</artifactId>
     <version>INTERNAL</version>
->>>>>>> 75a9e187
     <relativePath>../pom.xml</relativePath>
   </parent>
 
