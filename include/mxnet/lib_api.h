--- conflicted
+++ resolved
@@ -40,16 +40,12 @@
 #include <stdexcept>
 #include <random>
 
-<<<<<<< HEAD
-#define MX_LIBRARY_VERSION 5
-=======
 #if defined(__NVCC__)
   #include <curand_kernel.h>
 #endif
 
 /* Make sure to update the version number everytime you make changes */
 #define MX_LIBRARY_VERSION 6
->>>>>>> 664889a2
 
 /*!
  * \brief For loading multiple custom op libraries in Linux, exporting same symbol multiple
@@ -405,13 +401,8 @@
            stype == oth.stype;
   }
 
-<<<<<<< HEAD
-  // For dense, data_ptr points to data.
-  // For sparse, data_ptr points to MXSparse.
-=======
   // For dense, data_ptr points to 1D flattened tensor data
   // For sparse, data_ptr points to MXSparse
->>>>>>> 664889a2
   void *data_ptr;
 
   // shape is in [2,3,4] format to represent high-dim tensor
@@ -460,19 +451,12 @@
  public:
   OpResource(xpu_malloc_t cpu_malloc_fp, void* cpu_alloc_fp,
              xpu_malloc_t gpu_malloc_fp, void* gpu_alloc_fp, void* stream,
-<<<<<<< HEAD
-             sparse_malloc_t sparse_malloc_fp, void* sparse_alloc_fp)
-    : cpu_malloc(cpu_malloc_fp), gpu_malloc(gpu_malloc_fp),
-      cpu_alloc(cpu_alloc_fp), gpu_alloc(gpu_alloc_fp), cuda_stream(stream),
-      sparse_malloc(sparse_malloc_fp), sparse_alloc(sparse_alloc_fp) {}
-=======
              sparse_malloc_t sparse_malloc_fp, void* sparse_alloc_fp,
              void* rng_cpu_states, void* rng_gpu_states)
     : cpu_malloc(cpu_malloc_fp), gpu_malloc(gpu_malloc_fp),
       cpu_alloc(cpu_alloc_fp), gpu_alloc(gpu_alloc_fp), cuda_stream(stream),
       sparse_malloc(sparse_malloc_fp), sparse_alloc(sparse_alloc_fp),
       rand_cpu_states(rng_cpu_states), rand_gpu_states(rng_gpu_states) {}
->>>>>>> 664889a2
 
   /*! \brief allocate cpu memory controlled by MXNet */
   void* alloc_cpu(int size) {
@@ -495,8 +479,6 @@
                    &(sparse->data), &(sparse->indices), &(sparse->indptr));
   }
 
-<<<<<<< HEAD
-=======
   /*! \brief get pointer to initialized and seeded random number states located on CPU */
   /* Access each state by states[id], but this id should be <= MX_NUM_CPU_RANDOM_STATES */
   mx_cpu_rand_t* get_cpu_rand_states() {
@@ -510,7 +492,6 @@
     return static_cast<mx_gpu_rand_t*>(rand_gpu_states);
   }
 
->>>>>>> 664889a2
  private:
   /*! \brief allocation lambda function */
   xpu_malloc_t cpu_malloc, gpu_malloc;
@@ -522,11 +503,8 @@
   sparse_malloc_t sparse_malloc;
   /*! \brief lambda function to return allocated sparse memory handle */
   void *sparse_alloc;
-<<<<<<< HEAD
-=======
   /*! \brief cpu and gpu rng fully inited and seeded states */
   void *rand_cpu_states, *rand_gpu_states;
->>>>>>> 664889a2
 };
 
 /*!
@@ -1050,12 +1028,8 @@
                              void** in_indices, void** out_indices,
                              void** in_indptr, void** out_indptr,
                              int64_t* in_indices_shapes, int64_t* out_indices_shapes,
-<<<<<<< HEAD
-                             int64_t* in_indptr_shapes, int64_t* out_indptr_shapes);
-=======
                              int64_t* in_indptr_shapes, int64_t* out_indptr_shapes,
                              void* rng_cpu_states, void* rng_gpu_states);
->>>>>>> 664889a2
 
 #define MXLIB_OPCALLMUTATEINPUTS_STR "_opCallMutateInputs"
 typedef int (*opCallMutateInputs_t)(mutateInputs_t mutate, const char* const* keys,
@@ -1084,12 +1058,8 @@
                                      void** in_indices, void** out_indices,
                                      void** in_indptr, void** out_indptr,
                                      int64_t* in_indices_shapes, int64_t* out_indices_shapes,
-<<<<<<< HEAD
-                                     int64_t* in_indptr_shapes, int64_t* out_indptr_shapes);
-=======
                                      int64_t* in_indptr_shapes, int64_t* out_indptr_shapes,
                                      void* rng_cpu_states, void* rng_gpu_states);
->>>>>>> 664889a2
 
 #define MXLIB_PARTREGSIZE_STR "_partRegSize"
 typedef int (*partRegSize_t)(void);
@@ -1347,12 +1317,8 @@
                   int* instypes, int* outstypes, void** in_indices, void** out_indices,
                   void** in_indptr, void** out_indptr,
                   int64_t* in_indices_shapes, int64_t* out_indices_shapes,
-<<<<<<< HEAD
-                  int64_t* in_indptr_shapes, int64_t* out_indptr_shapes) {
-=======
                   int64_t* in_indptr_shapes, int64_t* out_indptr_shapes,
                   void* rng_cpu_states, void* rng_gpu_states) {
->>>>>>> 664889a2
     // create map of attributes from list
     std::map<std::string, std::string> attrs;
     for (int i = 0; i < num; i++) {
@@ -1413,11 +1379,7 @@
     }
 
     OpResource res(cpu_malloc, cpu_alloc, gpu_malloc, gpu_alloc,
-<<<<<<< HEAD
-                   cuda_stream, sparse_malloc, sparse_alloc);
-=======
                    cuda_stream, sparse_malloc, sparse_alloc, rng_cpu_states, rng_gpu_states);
->>>>>>> 664889a2
     return fcomp(attrs, inputs, outputs, res);
   }
 
@@ -1491,12 +1453,8 @@
                           int* instypes, int* outstypes, void** in_indices, void** out_indices,
                           void** in_indptr, void** out_indptr,
                           int64_t* in_indices_shapes, int64_t* out_indices_shapes,
-<<<<<<< HEAD
-                          int64_t* in_indptr_shapes, int64_t* out_indptr_shapes) {
-=======
                           int64_t* in_indptr_shapes, int64_t* out_indptr_shapes,
                           void* rng_cpu_states, void* rng_gpu_states) {
->>>>>>> 664889a2
     // create a vector of tensors for inputs
     std::vector<MXTensor> inputs(num_in);
     // create a vector for sparse inputs
@@ -1553,11 +1511,7 @@
     }
 
     OpResource res(cpu_malloc, cpu_alloc, gpu_malloc, gpu_alloc,
-<<<<<<< HEAD
-                   stream, sparse_malloc, sparse_alloc);
-=======
                    stream, sparse_malloc, sparse_alloc, rng_cpu_states, rng_gpu_states);
->>>>>>> 664889a2
 
     CustomStatefulOp* op_ptr = reinterpret_cast<CustomStatefulOp*>(state_op);
     if (is_forward) {
