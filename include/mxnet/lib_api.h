/*
 * Licensed to the Apache Software Foundation (ASF) under one
 * or more contributor license agreements.  See the NOTICE file
 * distributed with this work for additional information
 * regarding copyright ownership.  The ASF licenses this file
 * to you under the Apache License, Version 2.0 (the
 * "License"); you may not use this file except in compliance
 * with the License.  You may obtain a copy of the License at
 *
 *   http://www.apache.org/licenses/LICENSE-2.0
 *
 * Unless required by applicable law or agreed to in writing,
 * software distributed under the License is distributed on an
 * "AS IS" BASIS, WITHOUT WARRANTIES OR CONDITIONS OF ANY
 * KIND, either express or implied.  See the License for the
 * specific language governing permissions and limitations
 * under the License.
 */

/*!
 * Copyright (c) 2019 by Contributors
 * \file lib_api.h
 * \brief APIs to interact with libraries
 * This API specifies function prototypes to
 * register custom ops for library authors
 */

#ifndef MXNET_LIB_API_H_
#define MXNET_LIB_API_H_

#include <stdint.h>
#include <stdlib.h>
#include <vector>
#include <map>
#include <string>
#include <iostream>
#include <utility>

#define MX_LIBRARY_VERSION 1

/*!
<<<<<<< HEAD
 * \brief External Tensor data types
=======
 * \brief Tensor data type, consistent with mshadow data type
>>>>>>> 7c256cd6
 */
enum MXDType {
  kFloat32 = 0,
  kFloat64 = 1,
  kFloat16 = 2,
  kUint8 = 3,
  kInt32 = 4,
  kInt8  = 5,
  kInt64 = 6,
};

enum MXReturnValue {
  MX_FAIL = 0,
  MX_SUCCESS = 1,
};

/*!
<<<<<<< HEAD
 * \brief External Tensor data structure
 */
struct MXTensor {
  MXTensor() : data(NULL) {}

  MXTensor(void *data, const std::vector<int64_t> &shape, MXDType dtype)
  : data(data), shape(shape), dtype(dtype) {}

  /*! \brief helper function to cast data pointer */
  template<typename data_type>
  inline data_type* getData() {
    return reinterpret_cast<data_type*>(data);
  }

  /*! \brief helper function to get data size */
  inline int64_t getDataSize() {
=======
 * \brief Tensor data structure used by custom operator
 */
struct MXTensor {
  MXTensor() : data_ptr(NULL) {}

  MXTensor(void *data_ptr, const std::vector<int64_t> &shape, MXDType dtype)
  : data_ptr(data_ptr), shape(shape), dtype(dtype) {}

  /*! \brief helper function to cast data pointer */
  template<typename data_type>
  inline data_type* data() {
    return reinterpret_cast<data_type*>(data_ptr);
  }

  /*! \brief helper function to get data size */
  inline int64_t size() {
>>>>>>> 7c256cd6
    int64_t size = 1;
    for (unsigned int i = 0; i < shape.size(); i++) {
      size *= shape[i];
    }
    return size;
  }

  // data is flatten 1D repr of tensor, elements are in continuous memory
  // user can access each element using the shape of tensor
<<<<<<< HEAD
  // it may also point to data allocated on gpu
  void *data;
=======
  void *data_ptr;
>>>>>>> 7c256cd6

  // shape is in [2,3,4] format to represent high-dim tensor
  std::vector<int64_t> shape;

  // type can only be MXDType enum types
  MXDType dtype;
<<<<<<< HEAD

  // gpu flag to specify the data tensor storage location
  bool is_gpu;
=======
>>>>>>> 7c256cd6
};

/*!
 * \brief resource malloc function to allocate memory inside Forward/Backward functions
 */
typedef void* (*xpu_malloc_t)(void*, int);

/*!
<<<<<<< HEAD
 * \brief Class to provide resource APIs to Forward/Backward functions
 */
class OpResource {
 public:
  OpResource(xpu_malloc_t xm, void* _xm) : xpu_malloc(xm), _xpu_malloc(_xm) {}

  /*! \brief allocate memory controlled by MXNet */
  void* alloc(int size) {
    return xpu_malloc(_xpu_malloc, size);
  }

 private:
  xpu_malloc_t xpu_malloc;
  void* _xpu_malloc;
=======
 * \brief provide resource APIs memory allocation mechanism to Forward/Backward functions
 */
class OpResource {
 public:
  OpResource(xpu_malloc_t cm, void* ca) : cpu_malloc(cm), cpu_alloc(ca) {}

  /*! \brief allocate memory controlled by MXNet */
  void* alloc(int size) {
    return cpu_malloc(cpu_alloc, size);
  }

 private:
  xpu_malloc_t cpu_malloc;
  void* cpu_alloc;
>>>>>>> 7c256cd6
};

/*!
 * \brief Json utility to parse serialized subgraph symbol
 */
/*! \brief Macro to help passing serialized subgraph through attribute dict */
#define SUBGRAPH_SYM_JSON "subgraph_sym_json"

/*! \brief Types of JSON objects */
<<<<<<< HEAD
enum json_type {ERR, STR, NUM, LIST, MAP};

/*! \brief definition of JSON objects */
struct json_val {
  json_val() : type(ERR), num(-1), str("") {}  // default constructor
  // construct a JSON object by type
  explicit json_val(json_type t) : type(t), num(-1), str("") {}
  // construct a string JSON object
  explicit json_val(std::string s) : type(STR), num(-1), str(s) {}
  // construct a number JSON object
  explicit json_val(int n) : type(NUM), num(n), str(std::to_string(n)) {}
  // complex constructor
  json_val(json_type t, int n, std::string s) : type(t), num(n), str(s) {}
  bool operator<(const json_val &o) const {
=======
enum JsonType {ERR, STR, NUM, LIST, MAP};

/*! \brief definition of JSON objects */
struct JsonVal {
  JsonVal() : type(ERR), num(-1), str("") {}  // default constructor
  // construct a JSON object by type
  explicit JsonVal(JsonType t) : type(t), num(-1), str("") {}
  // construct a string JSON object
  explicit JsonVal(std::string s) : type(STR), num(-1), str(s) {}
  // construct a number JSON object
  explicit JsonVal(int n) : type(NUM), num(n), str(std::to_string(n)) {}
  // complex constructor
  JsonVal(JsonType t, int n, std::string s) : type(t), num(n), str(s) {}
  bool operator<(const JsonVal &o) const {
>>>>>>> 7c256cd6
    // for string JSON objects compare the string
    if (type == STR) return type == o.type && str < o.str;
    // for number JSON objects compare the number
    if (type == NUM) return type == o.type && num < o.num;
    // for list JSON objects, compare the size of list, and then each object in the list
    if (type == LIST) {
      if (list.size() != o.list.size()) return false;
      for (unsigned int i=0; i< list.size(); i++)
        if (list[i] < o.list[i])
          return false;  // if we find an object that doesnt match return
      return true;  // all objects in lists matched
    }
    // for map JSON objects, compare the size of map, and then each key/value in the maps
    if (type == MAP) {
      if (map.size() != o.map.size()) return false;
      for (auto &item : map) {
        // if one map is missing a key in another return
        if (o.map.find(item.first) == o.map.end()) return false;
        if (item.second < o.map.at(item.first)) return false;
      }
      return true;
    }
    return type < o.type;
  }
<<<<<<< HEAD
  json_type type;
  int num;
  std::string str;
  std::vector<json_val> list;
  std::map<json_val, json_val> map;
};

/*! \brief functions used for parsing JSON */
struct Json_Parser {
  json_val parse_to_json(std::string json) {
    unsigned int idx = 0;
    return parse(json, &idx);
  }
  void print_json_val(json_val val) {
    std::cout << json_val_string(val) << std::endl;
  }
  // debug function to convert a JSON object to a string
  std::string json_val_string(const json_val &val) {
=======
  JsonType type;
  int num;
  std::string str;
  std::vector<JsonVal> list;
  std::map<JsonVal, JsonVal> map;
};

/*! \brief functions used for parsing JSON */
struct JsonParser {
  JsonVal parse_to_json(std::string json) {
    unsigned int idx = 0;
    return parse(json, &idx);
  }
  void print_json_val(JsonVal val) {
    std::cout << json_val_string(val) << std::endl;
  }
  // debug function to convert a JSON object to a string
  std::string json_val_string(const JsonVal &val) {
>>>>>>> 7c256cd6
    std::string ret;
    switch (val.type) {
    case ERR:
      ret = "json(Error)";
      break;
    case STR:
      ret = "json(STR:" + val.str + ")";
      break;
    case NUM:
      ret = "json(INT:" + val.str + ")";
      break;
    case LIST:
      ret = "json(LIST:[";
      for (auto &item : val.list)
        ret += json_val_string(item) + ",";
      ret += "])";
      break;
    case MAP:
      ret = "json(MAP:{";
      for (auto &item : val.map)
        ret += json_val_string(item.first) + " : " + json_val_string(item.second) + ",";
      ret += "})";
      break;
    }
    return ret;
  }
  // parse a string JSON object
<<<<<<< HEAD
  json_val parse_string(std::string json, unsigned int* idx) {
    json_val ret(STR);
=======
  JsonVal parse_string(std::string json, unsigned int* idx) {
    JsonVal ret(STR);
>>>>>>> 7c256cd6
    while (*idx < json.size()) {
      if (json[*idx] == '"') {
        ++(*idx);
        return ret;
      } else {
        ret.str += json[*idx];
        ++(*idx);
      }
    }
    std::cout << "Error! Unable to parse string" << std::endl;
<<<<<<< HEAD
    return json_val();
  }
  // parse a number JSON object
  json_val parse_num(std::string json, unsigned int* idx) {
    json_val ret(NUM);
=======
    return JsonVal();
  }
  // parse a number JSON object
  JsonVal parse_num(std::string json, unsigned int* idx) {
    JsonVal ret(NUM);
>>>>>>> 7c256cd6
    while (*idx < json.size()) {
      if (json[*idx] >= '0' && json[*idx] <= '9') {
        ret.str += json[*idx];
        ++(*idx);
      } else {
        break;
      }
    }
    ret.num = std::stoi(ret.str);
    return ret;
  }
  // parse a list of JSON objects
<<<<<<< HEAD
  json_val parse_list(std::string json, unsigned int* idx) {
    json_val ret(LIST);
=======
  JsonVal parse_list(std::string json, unsigned int* idx) {
    JsonVal ret(LIST);
>>>>>>> 7c256cd6
    while (*idx < json.size()) {
      if (json[*idx] == ']') {
        ++(*idx);
        return ret;
      } else {
<<<<<<< HEAD
        json_val item = parse(json, idx);
=======
        JsonVal item = parse(json, idx);
>>>>>>> 7c256cd6
        if (item.type != ERR)
          ret.list.push_back(item);
      }
    }
    std::cout << "Error! Unable to parse list" << std::endl;
<<<<<<< HEAD
    return json_val();
  }
  // parse a map of JSON objects
  json_val parse_map(std::string json, unsigned int* idx) {
    json_val ret(MAP), key;
=======
    return JsonVal();
  }
  // parse a map of JSON objects
  JsonVal parse_map(std::string json, unsigned int* idx) {
    JsonVal ret(MAP), key;
>>>>>>> 7c256cd6
    while (*idx < json.size()) {
      if (json[*idx] == '}') {
        ++(*idx);
        return ret;
      } else {
<<<<<<< HEAD
        json_val item = parse(json, idx);
=======
        JsonVal item = parse(json, idx);
>>>>>>> 7c256cd6
        if (key.type == ERR) {
          key = item;
        } else {
          ret.map[key] = item;
          key.type = ERR;
        }
      }
    }
    std::cout << "Error! Unable to parse map" << std::endl;
<<<<<<< HEAD
    return json_val();
  }
  // generic parse function
  json_val parse(std::string json, unsigned int *idx) {
    json_val ret;
=======
    return JsonVal();
  }
  // generic parse function
  JsonVal parse(std::string json, unsigned int *idx) {
    JsonVal ret;
>>>>>>> 7c256cd6
    while (*idx < json.size()) {
      if (json[*idx] == '"') {
        ++(*idx);
        ret = parse_string(json, idx);
      } else if (json[*idx] >= '0' && json[*idx] <= '9') {
        ret = parse_num(json, idx);
      } else if (json[*idx] == '[') {
        ++(*idx);
        ret = parse_list(json, idx);
      } else if (json[*idx] == '{') {
        ++(*idx);
        ret = parse_map(json, idx);
      } else if (json[*idx] == ']' || json[*idx] == '}') {return ret;}
      if (ret.type != ERR) return ret;
      ++(*idx);
    }
    return ret;
  }
};

<<<<<<< HEAD
/*!
 * \brief An abstract class for library author creating stateful op
 * custom library should override Forward and destructor, and has an
 * option to implement Backward
 */
class CustomStatefulOp {
 public:
  virtual MXReturnValue Forward(std::vector<MXTensor> inputs,
                                std::vector<MXTensor> outputs,
                                OpResource op_res) = 0;
  virtual MXReturnValue Backward(std::vector<MXTensor> inputs,
                                 std::vector<MXTensor> outputs,
                                 OpResource op_res) {
    std::cout << "Error! Operator does not support backward" << std::endl;
    return MX_FAIL;
  }
};

/*! \brief StatefulOp wrapper class to pass to backend OpState */
class CustomStatefulOpWrapper {
 public:
  explicit CustomStatefulOpWrapper(CustomStatefulOp* inst) : instance(inst) {}
  CustomStatefulOp* get_instance() { return instance; }
 private:
  CustomStatefulOp* instance;
};

/*! \brief Custom Operator function templates */
typedef MXReturnValue (*fcomp_t)(std::map<std::string, std::string>,
                                 std::vector<MXTensor>, std::vector<MXTensor>,
                                 OpResource res);
typedef MXReturnValue (*parseAttrs_t)(std::map<std::string, std::string>,
                                      int*, int*);
typedef MXReturnValue (*inferType_t)(std::map<std::string, std::string>,
                                     std::vector<int>&, std::vector<int>&);
typedef MXReturnValue (*inferShape_t)(std::map<std::string, std::string>,
                                      std::vector<std::vector<unsigned int> >&,
                                      std::vector<std::vector<unsigned int> >&);
typedef MXReturnValue (*mutateInputs_t)(std::map<std::string, std::string>,
                                      std::vector<int>&);
typedef MXReturnValue (*createOpState_t)(std::map<std::string, std::string>,
                                      CustomStatefulOp**);

/*!
 * \brief Class to hold custom operator registration
 */
class CustomOp {
 public:
  explicit CustomOp(const char* op_name) : name(op_name),
    forward(NULL), backward(NULL), parse_attrs(NULL), infer_type(NULL),
    infer_shape(NULL), mutate_inputs(NULL), create_opstate(NULL) {}
  ~CustomOp() {}
  CustomOp& setForward(fcomp_t fcomp) {
    forward = fcomp;
    return *this;
  }
  CustomOp& setBackward(fcomp_t fcomp) {
    backward = fcomp;
    return *this;
  }
  CustomOp& setParseAttrs(parseAttrs_t func) {
    parse_attrs = func;
    return *this;
  }
  CustomOp& setInferType(inferType_t func) {
    infer_type = func;
    return *this;
  }
  CustomOp& setInferShape(inferShape_t func) {
    infer_shape = func;
    return *this;
  }
  CustomOp& setMutateInputs(mutateInputs_t func) {
    mutate_inputs = func;
    return *this;
  }
  CustomOp& setCreateOpState(createOpState_t func) {
    create_opstate = func;
    return *this;
  }

  /*! \brief operator name */
  const char* name;
  /*! \brief operator functions */
  fcomp_t forward;
  fcomp_t backward;
  parseAttrs_t parse_attrs;
  inferType_t infer_type;
  inferShape_t infer_shape;
  mutateInputs_t mutate_inputs;
  createOpState_t create_opstate;
};

/*!
 * \brief Registry class to registers things (ops, properties)
 *        Singleton class
 */
template <class T>
class Registry {
 public:
  /*!
   * \brief get singleton pointer to class
   * \returns pointer to class
   */
  static Registry* get() {
    static Registry inst;
    return &inst;
  }
  /*!
   * \brief add a new entry
   * \returns new object associated with registered name
   */
  T& add(const char* name) {
    T *entry = new T(name);
    entries.push_back(entry);
    return *entry;
  }
  int size() {
    return entries.size();
  }
  T& get(int idx) {
    return *(entries[idx]);
  }

 private:
  /*! \brief constructor */
  Registry() {}
  /*! \brief destructor */
  ~Registry() {}
  /*! \brief map of entries in registry */
  std::vector<T*> entries;
};

/*!
 * \brief Macros to help with string concat
 * Annoyingly, the concat_ and concat macros are necessary to
 * be able to use __COUNTER__ in an identifier name 
 */
#define _STR_CONCAT_(__a, __b) __a ## __b
#define _STR_CONCAT(__a, __b) _STR_CONCAT_(__a, __b)

/*! \brief convert a token to a string */
#define STRINGIFY(x) #x
#define TOSTRING(x) STRINGIFY(x)

/*! \brief declare a variable with custom name */
#define _REGISTER_NAME_(Name) MXNet ## _CustomOp ## _
#define _REGISTER_DEF_(Name) CustomOp _REGISTER_NAME_(Name)

/*! \brief assign a var to a value */
#define REGISTER_OP(Name) _STR_CONCAT(_REGISTER_DEF_(Name), __COUNTER__) = \
    Registry<CustomOp>::get()->add(TOSTRING(Name))

/*
 * -------------- BELOW FUNCTIONS ARE USED IN MXNET BACKEND ---------------
 */

/*!
=======
/*!
 * \brief An abstract class for library author creating stateful op
 * custom library should override Forward and destructor, and has an
 * option to implement Backward
 */
class CustomStatefulOp {
 public:
  virtual MXReturnValue Forward(std::vector<MXTensor> inputs,
                                std::vector<MXTensor> outputs,
                                OpResource op_res) = 0;
  virtual MXReturnValue Backward(std::vector<MXTensor> inputs,
                                 std::vector<MXTensor> outputs,
                                 OpResource op_res) {
    std::cout << "Error! Operator does not support backward" << std::endl;
    return MX_FAIL;
  }
};

/*! \brief StatefulOp wrapper class to pass to backend OpState */
class CustomStatefulOpWrapper {
 public:
  explicit CustomStatefulOpWrapper(CustomStatefulOp* inst) : instance(inst) {}
  CustomStatefulOp* get_instance() { return instance; }
 private:
  CustomStatefulOp* instance;
};

/*! \brief Custom Operator function templates */
typedef MXReturnValue (*fcomp_t)(std::map<std::string, std::string>,
                                 std::vector<MXTensor>, std::vector<MXTensor>,
                                 OpResource res);
typedef MXReturnValue (*parseAttrs_t)(std::map<std::string, std::string>,
                                      int*, int*);
typedef MXReturnValue (*inferType_t)(std::map<std::string, std::string>,
                                     std::vector<int>&, std::vector<int>&);
typedef MXReturnValue (*inferShape_t)(std::map<std::string, std::string>,
                                      std::vector<std::vector<unsigned int> >&,
                                      std::vector<std::vector<unsigned int> >&);
typedef MXReturnValue (*mutateInputs_t)(std::map<std::string, std::string>,
                                      std::vector<int>&);
typedef MXReturnValue (*createOpState_t)(std::map<std::string, std::string>,
                                      CustomStatefulOp**);

/*!
 * \brief Class to hold custom operator registration
 */
class CustomOp {
 public:
  explicit CustomOp(const char* op_name) : name(op_name),
    forward(NULL), backward(NULL), parse_attrs(NULL), infer_type(NULL),
    infer_shape(NULL), mutate_inputs(NULL), create_opstate(NULL) {}
  ~CustomOp() {}
  CustomOp& setForward(fcomp_t fcomp) {
    forward = fcomp;
    return *this;
  }
  CustomOp& setBackward(fcomp_t fcomp) {
    backward = fcomp;
    return *this;
  }
  CustomOp& setParseAttrs(parseAttrs_t func) {
    parse_attrs = func;
    return *this;
  }
  CustomOp& setInferType(inferType_t func) {
    infer_type = func;
    return *this;
  }
  CustomOp& setInferShape(inferShape_t func) {
    infer_shape = func;
    return *this;
  }
  CustomOp& setMutateInputs(mutateInputs_t func) {
    mutate_inputs = func;
    return *this;
  }
  CustomOp& setCreateOpState(createOpState_t func) {
    create_opstate = func;
    return *this;
  }

  /*! \brief operator name */
  const char* name;
  /*! \brief operator functions */
  fcomp_t forward;
  fcomp_t backward;
  parseAttrs_t parse_attrs;
  inferType_t infer_type;
  inferShape_t infer_shape;
  mutateInputs_t mutate_inputs;
  createOpState_t create_opstate;
};

/*!
 * \brief Registry class to registers things (ops, properties)
 *        Singleton class
 */
template <class T>
class Registry {
 public:
  /*!
   * \brief get singleton pointer to class
   * \returns pointer to class
   */
  static Registry* get() {
    static Registry inst;
    return &inst;
  }
  /*!
   * \brief add a new entry
   * \returns new object associated with registered name
   */
  T& add(const char* name) {
    T *entry = new T(name);
    entries.push_back(entry);
    return *entry;
  }
  int size() {
    return entries.size();
  }
  T& get(int idx) {
    return *(entries[idx]);
  }

 private:
  /*! \brief constructor */
  Registry() {}
  /*! \brief destructor */
  ~Registry() {}
  /*! \brief map of entries in registry */
  std::vector<T*> entries;
};

/*!
 * \brief Macros to help with string concat
 * Annoyingly, the concat_ and concat macros are necessary to
 * be able to use __COUNTER__ in an identifier name 
 */
#define MX_STR_CONCAT_(__a, __b) __a ## __b
#define MX_STR_CONCAT(__a, __b) MX_STR_CONCAT_(__a, __b)

/*! \brief convert a token to a string */
#define MX_STRINGIFY(x) #x
#define MX_TOSTRING(x) MX_STRINGIFY(x)

/*! \brief declare a variable with custom name */
#define MX_REGISTER_NAME_(Name) MXNet ## _CustomOp ## _
#define MX_REGISTER_DEF_(Name) CustomOp MX_REGISTER_NAME_(Name)

/*! \brief assign a var to a value */
#define REGISTER_OP(Name) MX_STR_CONCAT(MX_REGISTER_DEF_(Name), __COUNTER__) = \
    Registry<CustomOp>::get()->add(MX_TOSTRING(Name))

/* -------------- BELOW ARE CTYPE FUNCTIONS PROTOTYPES --------------- */

/*!
>>>>>>> 7c256cd6
 * \brief Following are the C type APIs implemented in the external library
 * Each API has a #define string that is used to lookup the function in the library
 * Followed by the function declaration
 */
#define MXLIB_OPREGSIZE_STR "_opRegSize"
typedef int (*opRegSize_t)(void);

#define MXLIB_OPREGGET_STR "_opRegGet"
typedef int (*opRegGet_t)(int, const char**, fcomp_t*, fcomp_t*,
                          parseAttrs_t*, inferType_t*,
                          inferShape_t*, mutateInputs_t*,
                          createOpState_t*);

#define MXLIB_OPCALLFREE_STR "_opCallFree"
typedef int (*opCallFree_t)(void*);

#define MXLIB_OPCALLPARSEATTRS_STR "_opCallParseAttrs"
typedef int (*opCallParseAttrs_t)(parseAttrs_t, const char* const*, const char* const*, int,
                                  int*, int*);

#define MXLIB_OPCALLINFERSHAPE_STR "_opCallInferShape"
typedef int (*opCallInferShape_t)(inferShape_t, const char* const*, const char* const*, int,
                                  unsigned int**, int*, int,
                                  unsigned int***, int**, int);

#define MXLIB_OPCALLINFERTYPE_STR "_opCallInferType"
typedef int (*opCallInferType_t)(inferType_t, const char* const*, const char* const*, int,
                                  int*, int, int*, int);

#define MXLIB_OPCALLFCOMP_STR "_opCallFCompute"
typedef int (*opCallFComp_t)(fcomp_t, const char* const*, const char* const*, int,
                           const int64_t**, int*, void**, int*, int,
                           const int64_t**, int*, void**, int*, int,
                           xpu_malloc_t, void*);

#define MXLIB_OPCALLBKWD_STR "_opCallBackward"
typedef int (*opCallBkwd_t)(fcomp_t, const char* const*, const char* const*, int,
                            const int64_t**, int*, void**, int*, int,
                            const int64_t**, int*, void**, int*, int,
                            xpu_malloc_t, void*);

#define MXLIB_OPCALLMUTATEINPUTS_STR "_opCallMutateInputs"
typedef int (*opCallMutateInputs_t)(mutateInputs_t, const char* const*, const char* const*, int,
                                    int**, int*);

#define MXLIB_OPCALLCREATEOPSTATE_STR "_opCallCreateOpState"
typedef int (*opCallCreateOpState_t)(createOpState_t, const char* const*, const char* const*, int,
                                     void**);

<<<<<<< HEAD
=======
#define MXLIB_OPCALLFSTATEFULCOMP_STR "_opCallFStatefulCompute"
typedef int (*opCallFStatefulComp_t)(bool, void*, const int64_t**, int*, void**, int*, int,
                                     const int64_t**, int*, void**, int*, int,
                                     xpu_malloc_t, void*);

>>>>>>> 7c256cd6
#define MXLIB_INITIALIZE_STR "initialize"
typedef int (*initialize_t)(int);

#define MXLIB_OPVERSION_STR "_opVersion"
typedef int (*opVersion_t)();

extern "C" {
  /*! \brief returns MXNet library version */
<<<<<<< HEAD
  #if defined(_WIN32) || defined(_WIN64) || defined(__WINDOWS__)
=======
#if defined(_WIN32) || defined(_WIN64) || defined(__WINDOWS__)
>>>>>>> 7c256cd6
  __declspec(dllexport) int __cdecl
#else
  int
#endif
  _opVersion() {
    return MX_LIBRARY_VERSION;
  }

  /*! \brief returns number of ops registered in this library */
#if defined(_WIN32) || defined(_WIN64) || defined(__WINDOWS__)
  __declspec(dllexport) int __cdecl
#else
  int
#endif
  _opRegSize() {
    return Registry<CustomOp>::get()->size();
  }

  /*! \brief returns operator registration at specified index */
#if defined(_WIN32) || defined(_WIN64) || defined(__WINDOWS__)
  __declspec(dllexport) void __cdecl
#else
  void
#endif
  _opRegGet(int idx, const char** name, fcomp_t* fcomp, fcomp_t* fgrad,
            parseAttrs_t* parse, inferType_t* type,
            inferShape_t* shape, mutateInputs_t* mutate,
            createOpState_t* create_op) {
    CustomOp op = Registry<CustomOp>::get()->get(idx);
    *name = op.name;
    *fcomp = op.forward;
    *fgrad = op.backward;
    *parse = op.parse_attrs;
    *type = op.infer_type;
    *shape = op.infer_shape;
    *mutate = op.mutate_inputs;
    *create_op = op.create_opstate;
  }

  /*! \brief calls free from the external library for library allocated arrays */
#if defined(_WIN32) || defined(_WIN64) || defined(__WINDOWS__)
  __declspec(dllexport) void __cdecl
#else
  void
#endif
  _opCallFree(void* ptr) {
    free(ptr);
  }

  /*! \brief returns status of calling parse attributes function for operator from library */
#if defined(_WIN32) || defined(_WIN64) || defined(__WINDOWS__)
  __declspec(dllexport) int __cdecl
#else
  int
#endif
  _opCallParseAttrs(parseAttrs_t parseAttrs, const char* const* keys,
                    const char* const* vals, int num,
                    int* num_in, int* num_out) {
    // create map of attributes from list
    std::map<std::string, std::string> attrs;
    for (int i = 0; i < num; i++) {
      attrs[std::string(keys[i])] = std::string(vals[i]);
    }

    return parseAttrs(attrs, num_in, num_out);
  }

  /*! \brief returns status of calling inferShape function for operator from library */
#if defined(_WIN32) || defined(_WIN64) || defined(__WINDOWS__)
  __declspec(dllexport) int __cdecl
#else
  int
#endif
  _opCallInferShape(inferShape_t inferShape, const char* const* keys,
                    const char* const* vals, int num,
                    unsigned int** inshapes, int* indims, int num_in,
                    unsigned int*** outshapes, int** outdims, int num_out) {
    // create map of attributes from list
    std::map<std::string, std::string> attrs;
    for (int i = 0; i < num; i++) {
      attrs[std::string(keys[i])] = std::string(vals[i]);
    }

    // create a vector of shapes for inputs
    std::vector<std::vector<unsigned int> > in_shapes(num_in);
    for (int i = 0; i < num_in; i++) {
      for (int j = 0; j < indims[i]; j++) {
        in_shapes[i].push_back(inshapes[i][j]);
      }
    }

    // create a vector of shapes for outputs
    std::vector<std::vector<unsigned int> > out_shapes(num_out);

    int retval = inferShape(attrs, in_shapes, out_shapes);
    if (!retval)
      return retval;

    // allocate space for output dims, shape
    *outdims = static_cast<int*>(malloc (num_out * sizeof(int)));
    *outshapes = static_cast<unsigned**>(malloc (num_out * sizeof(unsigned*)));

    // copy output shapes
    for (int i = 0; i < num_out; i++) {
      (*outdims)[i] = out_shapes[i].size();
      (*outshapes)[i] = static_cast<unsigned*>(malloc ((*outdims)[i] * sizeof(unsigned)));
      for (int j = 0; j < indims[i]; j++) {
        (*outshapes)[i][j] = out_shapes[i][j];
      }
    }

    return retval;
  }

  /*! \brief returns status of calling inferType function for operator from library */
#if defined(_WIN32) || defined(_WIN64) || defined(__WINDOWS__)
  __declspec(dllexport) int __cdecl
#else
  int
#endif
  _opCallInferType(inferType_t inferType, const char* const* keys,
                   const char* const* vals, int num,
                   int* intypes, int num_in, int* outtypes, int num_out) {
    // create map of attributes from list
    std::map<std::string, std::string> attrs;
    for (int i = 0; i < num; i++) {
      attrs[std::string(keys[i])] = std::string(vals[i]);
    }

    // create a vector of types for inputs
    std::vector<int> in_types(num_in);
    for (int i = 0; i < num_in; i++) {
      in_types[i] = intypes[i];
    }

    // create a vector of types for outputs
    std::vector<int> out_types(num_out, -1);

    int retval = inferType(attrs, in_types, out_types);
    if (!retval)
      return retval;

    // copy output types
    for (int i = 0; i < num_out; i++) {
      outtypes[i] = out_types[i];
    }

    return retval;
  }

<<<<<<< HEAD
  /*! \brief returns status of calling Forward function for operator from library */
=======
  /*! \brief returns status of calling Forward/Backward function for operator from library */
>>>>>>> 7c256cd6
#if defined(_WIN32) || defined(_WIN64) || defined(__WINDOWS__)
  __declspec(dllexport) int __cdecl
#else
  int
#endif
  _opCallFCompute(fcomp_t fcomp, const char* const* keys,
                  const char* const* vals, int num,
                  const int64_t** inshapes, int* indims,
                  void** indata, int* intypes, int num_in,
                  const int64_t** outshapes, int* outdims,
                  void** outdata, int* outtypes, int num_out,
<<<<<<< HEAD
                  xpu_malloc_t xpu_malloc, void* _xpu_malloc) {
=======
                  xpu_malloc_t cpu_malloc, void* cpu_alloc) {
>>>>>>> 7c256cd6
    // create map of attributes from list
    std::map<std::string, std::string> attrs;
    for (int i = 0; i < num; i++) {
      attrs[std::string(keys[i])] = std::string(vals[i]);
    }

    // create a vector of tensors for inputs
    std::vector<MXTensor> inputs(num_in);
    for (int i = 0; i < num_in; i++) {
<<<<<<< HEAD
      inputs[i].data = indata[i];
=======
      inputs[i].data_ptr = indata[i];
>>>>>>> 7c256cd6
      inputs[i].dtype = (MXDType)intypes[i];
      for (int j = 0; j < indims[i]; j++) {
        inputs[i].shape.push_back(inshapes[i][j]);
      }
    }

    // create a vector of tensors for outputs
    std::vector<MXTensor> outputs(num_out);
    for (int i = 0; i < num_out; i++) {
<<<<<<< HEAD
      outputs[i].data = outdata[i];
=======
      outputs[i].data_ptr = outdata[i];
>>>>>>> 7c256cd6
      outputs[i].dtype = (MXDType) outtypes[i];
      for (int j = 0; j < outdims[i]; j++) {
        outputs[i].shape.push_back(outshapes[i][j]);
      }
    }

<<<<<<< HEAD
    OpResource res(xpu_malloc, _xpu_malloc);
=======
    OpResource res(cpu_malloc, cpu_alloc);
>>>>>>> 7c256cd6

    return fcomp(attrs, inputs, outputs, res);
  }

  /*! \brief returns status of calling mutateInputs function for operator from library */
#if defined(_WIN32) || defined(_WIN64) || defined(__WINDOWS__)
  __declspec(dllexport) int __cdecl
#else
  int
#endif
  _opCallMutateInputs(mutateInputs_t mutate, const char* const* keys,
                    const char* const* vals, int num,
                    int** mutate_indices, int* indices_size) {
    // create map of attributes from list
    std::map<std::string, std::string> attrs;
    for (int i = 0; i < num; i++) {
      attrs[std::string(keys[i])] = std::string(vals[i]);
    }

    // create a vector of mutate input indices
    std::vector<int> mut_ind;

    int retval = mutate(attrs, mut_ind);
    if (!retval)
      return retval;

    // output the input indices
    *indices_size = mut_ind.size();
    *mutate_indices = static_cast<int*>(malloc (*indices_size * sizeof(int)));
    for (int i = 0; i < *indices_size; i++) {
      (*mutate_indices)[i] = mut_ind[i];
    }

    return retval;
  }

  /*! \brief returns status of calling createStatefulOp function for operator from library */
#if defined(_WIN32) || defined(_WIN64) || defined(__WINDOWS__)
  __declspec(dllexport) int __cdecl
#else
  int
#endif
  _opCallCreateOpState(createOpState_t create_op, const char* const* keys,
                       const char* const* vals, int num,
                       void** state_op) {
    // create map of attributes from list
    std::map<std::string, std::string> attrs;
    for (int i = 0; i < num; i++) {
      attrs[std::string(keys[i])] = std::string(vals[i]);
    }

    // void pointer to hold custom state op instance created in custom library
    CustomStatefulOp** op_ptr = reinterpret_cast<CustomStatefulOp**>(state_op);
    return create_op(attrs, op_ptr);
  }

<<<<<<< HEAD
=======
  /*! \brief returns status of calling Stateful Forward/Backward for operator from library */
#if defined(_WIN32) || defined(_WIN64) || defined(__WINDOWS__)
  __declspec(dllexport) int __cdecl
#else
  int
#endif
  _opCallFStatefulCompute(bool is_forward, void* state_op,
                          const int64_t** inshapes, int* indims,
                          void** indata, int* intypes, int num_in,
                          const int64_t** outshapes, int* outdims,
                          void** outdata, int* outtypes, int num_out,
                          xpu_malloc_t cpu_malloc, void* cpu_alloc) {
    // create a vector of tensors for inputs
    std::vector<MXTensor> inputs(num_in);
    for (int i = 0; i < num_in; i++) {
      inputs[i].data_ptr = indata[i];
      inputs[i].dtype = (MXDType)intypes[i];
      for (int j = 0; j < indims[i]; j++) {
        inputs[i].shape.push_back(inshapes[i][j]);
      }
    }

    // create a vector of tensors for outputs
    std::vector<MXTensor> outputs(num_out);
    for (int i = 0; i < num_out; i++) {
      outputs[i].data_ptr = outdata[i];
      outputs[i].dtype = (MXDType) outtypes[i];
      for (int j = 0; j < outdims[i]; j++) {
        outputs[i].shape.push_back(outshapes[i][j]);
      }
    }
    OpResource res(cpu_malloc, cpu_alloc);
    CustomStatefulOp* op_ptr = reinterpret_cast<CustomStatefulOp*>(state_op);
    if (is_forward) {
      return op_ptr->Forward(inputs, outputs, res);
    }
    return op_ptr->Backward(inputs, outputs, res);
  }

>>>>>>> 7c256cd6
  /*!
   * \brief Checks if the MXNet version is supported by the library.
   * If supported, initializes the library.
   * \param version MXNet version number passed to library and defined as:
   *                MXNET_VERSION = (MXNET_MAJOR*10000 + MXNET_MINOR*100 + MXNET_PATCH)
   * \return Non-zero value on error i.e. library incompatible with passed MXNet version
   */
#if defined(_WIN32) || defined(_WIN64) || defined(__WINDOWS__)
  __declspec(dllexport) MXReturnValue __cdecl
#else
  MXReturnValue
#endif
  initialize(int version);
}
#endif  // MXNET_LIB_API_H_<|MERGE_RESOLUTION|>--- conflicted
+++ resolved
@@ -39,11 +39,7 @@
 #define MX_LIBRARY_VERSION 1
 
 /*!
-<<<<<<< HEAD
- * \brief External Tensor data types
-=======
  * \brief Tensor data type, consistent with mshadow data type
->>>>>>> 7c256cd6
  */
 enum MXDType {
   kFloat32 = 0,
@@ -61,24 +57,6 @@
 };
 
 /*!
-<<<<<<< HEAD
- * \brief External Tensor data structure
- */
-struct MXTensor {
-  MXTensor() : data(NULL) {}
-
-  MXTensor(void *data, const std::vector<int64_t> &shape, MXDType dtype)
-  : data(data), shape(shape), dtype(dtype) {}
-
-  /*! \brief helper function to cast data pointer */
-  template<typename data_type>
-  inline data_type* getData() {
-    return reinterpret_cast<data_type*>(data);
-  }
-
-  /*! \brief helper function to get data size */
-  inline int64_t getDataSize() {
-=======
  * \brief Tensor data structure used by custom operator
  */
 struct MXTensor {
@@ -95,7 +73,6 @@
 
   /*! \brief helper function to get data size */
   inline int64_t size() {
->>>>>>> 7c256cd6
     int64_t size = 1;
     for (unsigned int i = 0; i < shape.size(); i++) {
       size *= shape[i];
@@ -105,24 +82,13 @@
 
   // data is flatten 1D repr of tensor, elements are in continuous memory
   // user can access each element using the shape of tensor
-<<<<<<< HEAD
-  // it may also point to data allocated on gpu
-  void *data;
-=======
   void *data_ptr;
->>>>>>> 7c256cd6
 
   // shape is in [2,3,4] format to represent high-dim tensor
   std::vector<int64_t> shape;
 
   // type can only be MXDType enum types
   MXDType dtype;
-<<<<<<< HEAD
-
-  // gpu flag to specify the data tensor storage location
-  bool is_gpu;
-=======
->>>>>>> 7c256cd6
 };
 
 /*!
@@ -131,22 +97,6 @@
 typedef void* (*xpu_malloc_t)(void*, int);
 
 /*!
-<<<<<<< HEAD
- * \brief Class to provide resource APIs to Forward/Backward functions
- */
-class OpResource {
- public:
-  OpResource(xpu_malloc_t xm, void* _xm) : xpu_malloc(xm), _xpu_malloc(_xm) {}
-
-  /*! \brief allocate memory controlled by MXNet */
-  void* alloc(int size) {
-    return xpu_malloc(_xpu_malloc, size);
-  }
-
- private:
-  xpu_malloc_t xpu_malloc;
-  void* _xpu_malloc;
-=======
  * \brief provide resource APIs memory allocation mechanism to Forward/Backward functions
  */
 class OpResource {
@@ -161,7 +111,6 @@
  private:
   xpu_malloc_t cpu_malloc;
   void* cpu_alloc;
->>>>>>> 7c256cd6
 };
 
 /*!
@@ -171,22 +120,6 @@
 #define SUBGRAPH_SYM_JSON "subgraph_sym_json"
 
 /*! \brief Types of JSON objects */
-<<<<<<< HEAD
-enum json_type {ERR, STR, NUM, LIST, MAP};
-
-/*! \brief definition of JSON objects */
-struct json_val {
-  json_val() : type(ERR), num(-1), str("") {}  // default constructor
-  // construct a JSON object by type
-  explicit json_val(json_type t) : type(t), num(-1), str("") {}
-  // construct a string JSON object
-  explicit json_val(std::string s) : type(STR), num(-1), str(s) {}
-  // construct a number JSON object
-  explicit json_val(int n) : type(NUM), num(n), str(std::to_string(n)) {}
-  // complex constructor
-  json_val(json_type t, int n, std::string s) : type(t), num(n), str(s) {}
-  bool operator<(const json_val &o) const {
-=======
 enum JsonType {ERR, STR, NUM, LIST, MAP};
 
 /*! \brief definition of JSON objects */
@@ -201,7 +134,6 @@
   // complex constructor
   JsonVal(JsonType t, int n, std::string s) : type(t), num(n), str(s) {}
   bool operator<(const JsonVal &o) const {
->>>>>>> 7c256cd6
     // for string JSON objects compare the string
     if (type == STR) return type == o.type && str < o.str;
     // for number JSON objects compare the number
@@ -226,26 +158,6 @@
     }
     return type < o.type;
   }
-<<<<<<< HEAD
-  json_type type;
-  int num;
-  std::string str;
-  std::vector<json_val> list;
-  std::map<json_val, json_val> map;
-};
-
-/*! \brief functions used for parsing JSON */
-struct Json_Parser {
-  json_val parse_to_json(std::string json) {
-    unsigned int idx = 0;
-    return parse(json, &idx);
-  }
-  void print_json_val(json_val val) {
-    std::cout << json_val_string(val) << std::endl;
-  }
-  // debug function to convert a JSON object to a string
-  std::string json_val_string(const json_val &val) {
-=======
   JsonType type;
   int num;
   std::string str;
@@ -264,7 +176,6 @@
   }
   // debug function to convert a JSON object to a string
   std::string json_val_string(const JsonVal &val) {
->>>>>>> 7c256cd6
     std::string ret;
     switch (val.type) {
     case ERR:
@@ -292,13 +203,8 @@
     return ret;
   }
   // parse a string JSON object
-<<<<<<< HEAD
-  json_val parse_string(std::string json, unsigned int* idx) {
-    json_val ret(STR);
-=======
   JsonVal parse_string(std::string json, unsigned int* idx) {
     JsonVal ret(STR);
->>>>>>> 7c256cd6
     while (*idx < json.size()) {
       if (json[*idx] == '"') {
         ++(*idx);
@@ -309,19 +215,11 @@
       }
     }
     std::cout << "Error! Unable to parse string" << std::endl;
-<<<<<<< HEAD
-    return json_val();
-  }
-  // parse a number JSON object
-  json_val parse_num(std::string json, unsigned int* idx) {
-    json_val ret(NUM);
-=======
     return JsonVal();
   }
   // parse a number JSON object
   JsonVal parse_num(std::string json, unsigned int* idx) {
     JsonVal ret(NUM);
->>>>>>> 7c256cd6
     while (*idx < json.size()) {
       if (json[*idx] >= '0' && json[*idx] <= '9') {
         ret.str += json[*idx];
@@ -334,51 +232,30 @@
     return ret;
   }
   // parse a list of JSON objects
-<<<<<<< HEAD
-  json_val parse_list(std::string json, unsigned int* idx) {
-    json_val ret(LIST);
-=======
   JsonVal parse_list(std::string json, unsigned int* idx) {
     JsonVal ret(LIST);
->>>>>>> 7c256cd6
     while (*idx < json.size()) {
       if (json[*idx] == ']') {
         ++(*idx);
         return ret;
       } else {
-<<<<<<< HEAD
-        json_val item = parse(json, idx);
-=======
         JsonVal item = parse(json, idx);
->>>>>>> 7c256cd6
         if (item.type != ERR)
           ret.list.push_back(item);
       }
     }
     std::cout << "Error! Unable to parse list" << std::endl;
-<<<<<<< HEAD
-    return json_val();
-  }
-  // parse a map of JSON objects
-  json_val parse_map(std::string json, unsigned int* idx) {
-    json_val ret(MAP), key;
-=======
     return JsonVal();
   }
   // parse a map of JSON objects
   JsonVal parse_map(std::string json, unsigned int* idx) {
     JsonVal ret(MAP), key;
->>>>>>> 7c256cd6
     while (*idx < json.size()) {
       if (json[*idx] == '}') {
         ++(*idx);
         return ret;
       } else {
-<<<<<<< HEAD
-        json_val item = parse(json, idx);
-=======
         JsonVal item = parse(json, idx);
->>>>>>> 7c256cd6
         if (key.type == ERR) {
           key = item;
         } else {
@@ -388,19 +265,11 @@
       }
     }
     std::cout << "Error! Unable to parse map" << std::endl;
-<<<<<<< HEAD
-    return json_val();
-  }
-  // generic parse function
-  json_val parse(std::string json, unsigned int *idx) {
-    json_val ret;
-=======
     return JsonVal();
   }
   // generic parse function
   JsonVal parse(std::string json, unsigned int *idx) {
     JsonVal ret;
->>>>>>> 7c256cd6
     while (*idx < json.size()) {
       if (json[*idx] == '"') {
         ++(*idx);
@@ -421,7 +290,6 @@
   }
 };
 
-<<<<<<< HEAD
 /*!
  * \brief An abstract class for library author creating stateful op
  * custom library should override Forward and destructor, and has an
@@ -560,165 +428,6 @@
  * Annoyingly, the concat_ and concat macros are necessary to
  * be able to use __COUNTER__ in an identifier name 
  */
-#define _STR_CONCAT_(__a, __b) __a ## __b
-#define _STR_CONCAT(__a, __b) _STR_CONCAT_(__a, __b)
-
-/*! \brief convert a token to a string */
-#define STRINGIFY(x) #x
-#define TOSTRING(x) STRINGIFY(x)
-
-/*! \brief declare a variable with custom name */
-#define _REGISTER_NAME_(Name) MXNet ## _CustomOp ## _
-#define _REGISTER_DEF_(Name) CustomOp _REGISTER_NAME_(Name)
-
-/*! \brief assign a var to a value */
-#define REGISTER_OP(Name) _STR_CONCAT(_REGISTER_DEF_(Name), __COUNTER__) = \
-    Registry<CustomOp>::get()->add(TOSTRING(Name))
-
-/*
- * -------------- BELOW FUNCTIONS ARE USED IN MXNET BACKEND ---------------
- */
-
-/*!
-=======
-/*!
- * \brief An abstract class for library author creating stateful op
- * custom library should override Forward and destructor, and has an
- * option to implement Backward
- */
-class CustomStatefulOp {
- public:
-  virtual MXReturnValue Forward(std::vector<MXTensor> inputs,
-                                std::vector<MXTensor> outputs,
-                                OpResource op_res) = 0;
-  virtual MXReturnValue Backward(std::vector<MXTensor> inputs,
-                                 std::vector<MXTensor> outputs,
-                                 OpResource op_res) {
-    std::cout << "Error! Operator does not support backward" << std::endl;
-    return MX_FAIL;
-  }
-};
-
-/*! \brief StatefulOp wrapper class to pass to backend OpState */
-class CustomStatefulOpWrapper {
- public:
-  explicit CustomStatefulOpWrapper(CustomStatefulOp* inst) : instance(inst) {}
-  CustomStatefulOp* get_instance() { return instance; }
- private:
-  CustomStatefulOp* instance;
-};
-
-/*! \brief Custom Operator function templates */
-typedef MXReturnValue (*fcomp_t)(std::map<std::string, std::string>,
-                                 std::vector<MXTensor>, std::vector<MXTensor>,
-                                 OpResource res);
-typedef MXReturnValue (*parseAttrs_t)(std::map<std::string, std::string>,
-                                      int*, int*);
-typedef MXReturnValue (*inferType_t)(std::map<std::string, std::string>,
-                                     std::vector<int>&, std::vector<int>&);
-typedef MXReturnValue (*inferShape_t)(std::map<std::string, std::string>,
-                                      std::vector<std::vector<unsigned int> >&,
-                                      std::vector<std::vector<unsigned int> >&);
-typedef MXReturnValue (*mutateInputs_t)(std::map<std::string, std::string>,
-                                      std::vector<int>&);
-typedef MXReturnValue (*createOpState_t)(std::map<std::string, std::string>,
-                                      CustomStatefulOp**);
-
-/*!
- * \brief Class to hold custom operator registration
- */
-class CustomOp {
- public:
-  explicit CustomOp(const char* op_name) : name(op_name),
-    forward(NULL), backward(NULL), parse_attrs(NULL), infer_type(NULL),
-    infer_shape(NULL), mutate_inputs(NULL), create_opstate(NULL) {}
-  ~CustomOp() {}
-  CustomOp& setForward(fcomp_t fcomp) {
-    forward = fcomp;
-    return *this;
-  }
-  CustomOp& setBackward(fcomp_t fcomp) {
-    backward = fcomp;
-    return *this;
-  }
-  CustomOp& setParseAttrs(parseAttrs_t func) {
-    parse_attrs = func;
-    return *this;
-  }
-  CustomOp& setInferType(inferType_t func) {
-    infer_type = func;
-    return *this;
-  }
-  CustomOp& setInferShape(inferShape_t func) {
-    infer_shape = func;
-    return *this;
-  }
-  CustomOp& setMutateInputs(mutateInputs_t func) {
-    mutate_inputs = func;
-    return *this;
-  }
-  CustomOp& setCreateOpState(createOpState_t func) {
-    create_opstate = func;
-    return *this;
-  }
-
-  /*! \brief operator name */
-  const char* name;
-  /*! \brief operator functions */
-  fcomp_t forward;
-  fcomp_t backward;
-  parseAttrs_t parse_attrs;
-  inferType_t infer_type;
-  inferShape_t infer_shape;
-  mutateInputs_t mutate_inputs;
-  createOpState_t create_opstate;
-};
-
-/*!
- * \brief Registry class to registers things (ops, properties)
- *        Singleton class
- */
-template <class T>
-class Registry {
- public:
-  /*!
-   * \brief get singleton pointer to class
-   * \returns pointer to class
-   */
-  static Registry* get() {
-    static Registry inst;
-    return &inst;
-  }
-  /*!
-   * \brief add a new entry
-   * \returns new object associated with registered name
-   */
-  T& add(const char* name) {
-    T *entry = new T(name);
-    entries.push_back(entry);
-    return *entry;
-  }
-  int size() {
-    return entries.size();
-  }
-  T& get(int idx) {
-    return *(entries[idx]);
-  }
-
- private:
-  /*! \brief constructor */
-  Registry() {}
-  /*! \brief destructor */
-  ~Registry() {}
-  /*! \brief map of entries in registry */
-  std::vector<T*> entries;
-};
-
-/*!
- * \brief Macros to help with string concat
- * Annoyingly, the concat_ and concat macros are necessary to
- * be able to use __COUNTER__ in an identifier name 
- */
 #define MX_STR_CONCAT_(__a, __b) __a ## __b
 #define MX_STR_CONCAT(__a, __b) MX_STR_CONCAT_(__a, __b)
 
@@ -737,7 +446,6 @@
 /* -------------- BELOW ARE CTYPE FUNCTIONS PROTOTYPES --------------- */
 
 /*!
->>>>>>> 7c256cd6
  * \brief Following are the C type APIs implemented in the external library
  * Each API has a #define string that is used to lookup the function in the library
  * Followed by the function declaration
@@ -787,14 +495,11 @@
 typedef int (*opCallCreateOpState_t)(createOpState_t, const char* const*, const char* const*, int,
                                      void**);
 
-<<<<<<< HEAD
-=======
 #define MXLIB_OPCALLFSTATEFULCOMP_STR "_opCallFStatefulCompute"
 typedef int (*opCallFStatefulComp_t)(bool, void*, const int64_t**, int*, void**, int*, int,
                                      const int64_t**, int*, void**, int*, int,
                                      xpu_malloc_t, void*);
 
->>>>>>> 7c256cd6
 #define MXLIB_INITIALIZE_STR "initialize"
 typedef int (*initialize_t)(int);
 
@@ -803,11 +508,7 @@
 
 extern "C" {
   /*! \brief returns MXNet library version */
-<<<<<<< HEAD
-  #if defined(_WIN32) || defined(_WIN64) || defined(__WINDOWS__)
-=======
-#if defined(_WIN32) || defined(_WIN64) || defined(__WINDOWS__)
->>>>>>> 7c256cd6
+#if defined(_WIN32) || defined(_WIN64) || defined(__WINDOWS__)
   __declspec(dllexport) int __cdecl
 #else
   int
@@ -958,11 +659,7 @@
     return retval;
   }
 
-<<<<<<< HEAD
-  /*! \brief returns status of calling Forward function for operator from library */
-=======
   /*! \brief returns status of calling Forward/Backward function for operator from library */
->>>>>>> 7c256cd6
 #if defined(_WIN32) || defined(_WIN64) || defined(__WINDOWS__)
   __declspec(dllexport) int __cdecl
 #else
@@ -974,11 +671,7 @@
                   void** indata, int* intypes, int num_in,
                   const int64_t** outshapes, int* outdims,
                   void** outdata, int* outtypes, int num_out,
-<<<<<<< HEAD
-                  xpu_malloc_t xpu_malloc, void* _xpu_malloc) {
-=======
                   xpu_malloc_t cpu_malloc, void* cpu_alloc) {
->>>>>>> 7c256cd6
     // create map of attributes from list
     std::map<std::string, std::string> attrs;
     for (int i = 0; i < num; i++) {
@@ -988,11 +681,7 @@
     // create a vector of tensors for inputs
     std::vector<MXTensor> inputs(num_in);
     for (int i = 0; i < num_in; i++) {
-<<<<<<< HEAD
-      inputs[i].data = indata[i];
-=======
       inputs[i].data_ptr = indata[i];
->>>>>>> 7c256cd6
       inputs[i].dtype = (MXDType)intypes[i];
       for (int j = 0; j < indims[i]; j++) {
         inputs[i].shape.push_back(inshapes[i][j]);
@@ -1002,22 +691,14 @@
     // create a vector of tensors for outputs
     std::vector<MXTensor> outputs(num_out);
     for (int i = 0; i < num_out; i++) {
-<<<<<<< HEAD
-      outputs[i].data = outdata[i];
-=======
       outputs[i].data_ptr = outdata[i];
->>>>>>> 7c256cd6
       outputs[i].dtype = (MXDType) outtypes[i];
       for (int j = 0; j < outdims[i]; j++) {
         outputs[i].shape.push_back(outshapes[i][j]);
       }
     }
 
-<<<<<<< HEAD
-    OpResource res(xpu_malloc, _xpu_malloc);
-=======
     OpResource res(cpu_malloc, cpu_alloc);
->>>>>>> 7c256cd6
 
     return fcomp(attrs, inputs, outputs, res);
   }
@@ -1074,8 +755,6 @@
     return create_op(attrs, op_ptr);
   }
 
-<<<<<<< HEAD
-=======
   /*! \brief returns status of calling Stateful Forward/Backward for operator from library */
 #if defined(_WIN32) || defined(_WIN64) || defined(__WINDOWS__)
   __declspec(dllexport) int __cdecl
@@ -1115,7 +794,6 @@
     return op_ptr->Backward(inputs, outputs, res);
   }
 
->>>>>>> 7c256cd6
   /*!
    * \brief Checks if the MXNet version is supported by the library.
    * If supported, initializes the library.
