--- conflicted
+++ resolved
@@ -29,18 +29,12 @@
 #define MXNET_LIB_API_H_
 
 #include <stdint.h>
-<<<<<<< HEAD
-=======
 #include <stdlib.h>
->>>>>>> 9c29deb9
 #include <vector>
 #include <map>
 #include <string>
 #include <iostream>
-<<<<<<< HEAD
-=======
 #include <utility>
->>>>>>> 9c29deb9
 
 #define MX_LIBRARY_VERSION 1
 
@@ -66,24 +60,6 @@
  * \brief External Tensor data structure
  */
 struct MXTensor {
-<<<<<<< HEAD
-  MXTensor() : data(nullptr) {}
-
-  MXTensor(void *data, const std::vector<int64_t> &shape, MXDType dtype)
-  : data{data}, shape{shape}, dtype{dtype} {}
-
-  /*!
-   * \brief helper function to cast data pointer
-   */
-  template<typename data_type>
-  data_type* getData() {
-    return reinterpret_cast<data_type*>(data);
-  }
-
-  void *data;  // not owned
-  std::vector<int64_t> shape;
-  MXDType dtype;
-=======
   MXTensor() : data(NULL) {}
 
   MXTensor(void *data, const std::vector<int64_t> &shape, MXDType dtype)
@@ -117,7 +93,6 @@
 
   // gpu flag to specify the data tensor storage location
   bool is_gpu;
->>>>>>> 9c29deb9
 };
 
 /*!
@@ -132,79 +107,17 @@
  public:
   OpResource(xpu_malloc_t xm, void* _xm) : xpu_malloc(xm), _xpu_malloc(_xm) {}
 
-<<<<<<< HEAD
-  /*!
-   * \brief allocate memory controlled by MXNet
-   */
-  void* alloc(int size) {
-    return xpu_malloc(_xpu_malloc, size);
-  }
-=======
   /*! \brief allocate memory controlled by MXNet */
   void* alloc(int size) {
     return xpu_malloc(_xpu_malloc, size);
   }
 
->>>>>>> 9c29deb9
  private:
   xpu_malloc_t xpu_malloc;
   void* _xpu_malloc;
 };
 
 /*!
-<<<<<<< HEAD
- * \brief Macro to help passing serialized subgraph through attribute dict
- */
-#define SUBGRAPH_SYM_JSON "subgraph_sym_json"
-
-/*!
- * \brief An prototype interface class for library author creating stateful op
- */
-class CustomStatefulOp {
- public:
-  virtual int Forward(std::vector<MXTensor>& inputs,
-                      std::vector<MXTensor>& outputs,
-                      OpResource op_res) = 0;
-  virtual int Backward(std::vector<MXTensor>& inputs,
-                       std::vector<MXTensor>& outputs,
-                       OpResource op_res) {
-    std::cout << "Error! Operator does not support backward" << std::endl;
-    return MX_FAIL;
-  }
-  virtual ~CustomStatefulOp() = 0;
-};
-
-/*!
- * \brief StatefulOp wrapper class to pass to backend OpState
- */
-class CustomStatefulOpWrapper {
- public:
-  explicit CustomStatefulOpWrapper(CustomStatefulOp* inst) : instance(inst) {}
-  CustomStatefulOp* get_instance() { return instance; }
- private:
-  CustomStatefulOp* instance;
-};
-
-/*!
- * Custom Operator function templates
- */
-typedef MXReturnValue (*fcomp_t)(std::map<std::string, std::string>,
-                                 std::vector<MXTensor>, std::vector<MXTensor>,
-                                 OpResource res);
-typedef MXReturnValue (*parseAttrs_t)(std::map<std::string, std::string>,
-                                      int*, int*);
-typedef MXReturnValue (*inferType_t)(std::map<std::string, std::string>,
-                                     std::vector<int>&, std::vector<int>&);
-typedef MXReturnValue (*inferShape_t)(std::map<std::string, std::string>,
-                                      std::vector<std::vector<unsigned int>>&,
-                                      std::vector<std::vector<unsigned int>>&);
-typedef MXReturnValue (*mutateInputs_t)(std::map<std::string, std::string>,
-                                      std::vector<int>&);
-typedef MXReturnValue (*createOpState_t)(std::map<std::string, std::string>,
-                                      CustomStatefulOp**);
-
-/*!
-=======
  * \brief Json utility to parse serialized subgraph symbol
  */
 /*! \brief Macro to help passing serialized subgraph through attribute dict */
@@ -428,20 +341,13 @@
                                       CustomStatefulOp**);
 
 /*!
->>>>>>> 9c29deb9
  * \brief Class to hold custom operator registration
  */
 class CustomOp {
  public:
-<<<<<<< HEAD
-  explicit CustomOp(const char* op_name) : name(op_name), forward(nullptr),
-    backward(nullptr), parse_attrs(nullptr), infer_type(nullptr), infer_shape(nullptr),
-    mutate_inputs(nullptr), create_opstate(nullptr) {}
-=======
   explicit CustomOp(const char* op_name) : name(op_name),
     forward(NULL), backward(NULL), parse_attrs(NULL), infer_type(NULL),
     infer_shape(NULL), mutate_inputs(NULL), create_opstate(NULL) {}
->>>>>>> 9c29deb9
   ~CustomOp() {}
   CustomOp& setForward(fcomp_t fcomp) {
     forward = fcomp;
@@ -486,11 +392,7 @@
 
 /*!
  * \brief Registry class to registers things (ops, properties)
-<<<<<<< HEAD
- *       Singleton class
-=======
  *        Singleton class
->>>>>>> 9c29deb9
  */
 template <class T>
 class Registry {
@@ -528,36 +430,14 @@
   std::vector<T*> entries;
 };
 
-<<<<<<< HEAD
-/*
- * Macros to help with string concat
-=======
 /*!
  * \brief Macros to help with string concat
->>>>>>> 9c29deb9
  * Annoyingly, the concat_ and concat macros are necessary to
  * be able to use __COUNTER__ in an identifier name 
  */
 #define _STR_CONCAT_(__a, __b) __a ## __b
 #define _STR_CONCAT(__a, __b) _STR_CONCAT_(__a, __b)
 
-<<<<<<< HEAD
-/*!
- * \brief convert a token to a string
- */
-#define STRINGIFY(x) #x
-#define TOSTRING(x) STRINGIFY(x)
-
-/*!
- * \brief declare a variable with custom name
- */
-#define _REGISTER_NAME_(Name) MXNet ## _CustomOp ## _
-#define _REGISTER_DEF_(Name) CustomOp _REGISTER_NAME_(Name)
-
-/*!
- * \brief assign a var to a value
- */
-=======
 /*! \brief convert a token to a string */
 #define STRINGIFY(x) #x
 #define TOSTRING(x) STRINGIFY(x)
@@ -567,7 +447,6 @@
 #define _REGISTER_DEF_(Name) CustomOp _REGISTER_NAME_(Name)
 
 /*! \brief assign a var to a value */
->>>>>>> 9c29deb9
 #define REGISTER_OP(Name) _STR_CONCAT(_REGISTER_DEF_(Name), __COUNTER__) = \
     Registry<CustomOp>::get()->add(TOSTRING(Name))
 
@@ -580,10 +459,6 @@
  * Each API has a #define string that is used to lookup the function in the library
  * Followed by the function declaration
  */
-<<<<<<< HEAD
-
-=======
->>>>>>> 9c29deb9
 #define MXLIB_OPREGSIZE_STR "_opRegSize"
 typedef int (*opRegSize_t)(void);
 
@@ -636,13 +511,7 @@
 typedef int (*opVersion_t)();
 
 extern "C" {
-<<<<<<< HEAD
-  /*!
-   * \brief returns MXNet library version 
-   */
-=======
   /*! \brief returns MXNet library version */
->>>>>>> 9c29deb9
   #if defined(_WIN32) || defined(_WIN64) || defined(__WINDOWS__)
   __declspec(dllexport) int __cdecl
 #else
@@ -652,13 +521,7 @@
     return MX_LIBRARY_VERSION;
   }
 
-<<<<<<< HEAD
-  /*!
-   * \brief returns number of ops registered in this library
-   */
-=======
   /*! \brief returns number of ops registered in this library */
->>>>>>> 9c29deb9
 #if defined(_WIN32) || defined(_WIN64) || defined(__WINDOWS__)
   __declspec(dllexport) int __cdecl
 #else
@@ -668,13 +531,7 @@
     return Registry<CustomOp>::get()->size();
   }
 
-<<<<<<< HEAD
-  /*!
-   * \brief returns operator registration at specified index
-   */
-=======
   /*! \brief returns operator registration at specified index */
->>>>>>> 9c29deb9
 #if defined(_WIN32) || defined(_WIN64) || defined(__WINDOWS__)
   __declspec(dllexport) void __cdecl
 #else
@@ -695,15 +552,8 @@
     *create_op = op.create_opstate;
   }
 
-<<<<<<< HEAD
-  /*!
-   * \brief calls free from the external library for library allocated arrays
-   */
-  #if defined(_WIN32) || defined(_WIN64) || defined(__WINDOWS__)
-=======
   /*! \brief calls free from the external library for library allocated arrays */
 #if defined(_WIN32) || defined(_WIN64) || defined(__WINDOWS__)
->>>>>>> 9c29deb9
   __declspec(dllexport) void __cdecl
 #else
   void
@@ -712,13 +562,7 @@
     free(ptr);
   }
 
-<<<<<<< HEAD
-  /*!
-   * \brief returns status of calling parse attributes function for operator from library
-   */
-=======
   /*! \brief returns status of calling parse attributes function for operator from library */
->>>>>>> 9c29deb9
 #if defined(_WIN32) || defined(_WIN64) || defined(__WINDOWS__)
   __declspec(dllexport) int __cdecl
 #else
@@ -736,13 +580,7 @@
     return parseAttrs(attrs, num_in, num_out);
   }
 
-<<<<<<< HEAD
-  /*!
-   * \brief returns status of calling infer shape function for operator from library
-   */
-=======
   /*! \brief returns status of calling inferShape function for operator from library */
->>>>>>> 9c29deb9
 #if defined(_WIN32) || defined(_WIN64) || defined(__WINDOWS__)
   __declspec(dllexport) int __cdecl
 #else
@@ -789,13 +627,7 @@
     return retval;
   }
 
-<<<<<<< HEAD
-  /*!
-   * \brief returns status of calling InferType function for operator from library
-   */
-=======
   /*! \brief returns status of calling inferType function for operator from library */
->>>>>>> 9c29deb9
 #if defined(_WIN32) || defined(_WIN64) || defined(__WINDOWS__)
   __declspec(dllexport) int __cdecl
 #else
@@ -831,14 +663,7 @@
     return retval;
   }
 
-<<<<<<< HEAD
-  /*!
-   * \brief returns status of calling Forward function for operator from library
-   */
-
-=======
   /*! \brief returns status of calling Forward function for operator from library */
->>>>>>> 9c29deb9
 #if defined(_WIN32) || defined(_WIN64) || defined(__WINDOWS__)
   __declspec(dllexport) int __cdecl
 #else
@@ -882,13 +707,7 @@
     return fcomp(attrs, inputs, outputs, res);
   }
 
-<<<<<<< HEAD
-  /*!
-   * \brief returns status of calling mutate inputs function for operator from library
-   */
-=======
   /*! \brief returns status of calling mutateInputs function for operator from library */
->>>>>>> 9c29deb9
 #if defined(_WIN32) || defined(_WIN64) || defined(__WINDOWS__)
   __declspec(dllexport) int __cdecl
 #else
@@ -920,13 +739,7 @@
     return retval;
   }
 
-<<<<<<< HEAD
-  /*!
-   * \brief returns status of calling create stateful op function for operator from library
-   */
-=======
   /*! \brief returns status of calling createStatefulOp function for operator from library */
->>>>>>> 9c29deb9
 #if defined(_WIN32) || defined(_WIN64) || defined(__WINDOWS__)
   __declspec(dllexport) int __cdecl
 #else
