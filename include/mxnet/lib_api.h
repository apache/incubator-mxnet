--- conflicted
+++ resolved
@@ -713,7 +713,7 @@
 };
 
 /*! \brief Custom Subgraph Create function template */
-typedef MXReturnValue (*supportedOps_t)(std::string, std::vector<bool>,
+typedef MXReturnValue (*supportedOps_t)(std::string, std::vector<bool>&,
                                         std::unordered_map<std::string, std::string>&);
 typedef MXReturnValue (*reviewSubgraph_t)(std::string, int, bool*,
                                           std::unordered_map<std::string, std::string>&,
@@ -1329,12 +1329,10 @@
     // attributes to set on subgraph node
     std::unordered_map<std::string, std::string> attrs;
 
-<<<<<<< HEAD
-    MXReturnValue retval = acceptSubgraph(subgraph_json, subgraph_id, &accept_bool,
-                                          opts, attrs, args);
-=======
-    MXReturnValue retval = reviewSubgraph(subgraph_json, subgraph_id, &accept_bool, opts, attrs);
->>>>>>> ab48a43e
+      MXReturnValue retval = reviewSubgraph(subgraph_json, subgraph_id, &accept_bool,
+                                            opts, attrs, args);
+    if (!retval) return retval;
+    
     *accept = accept_bool;
 
     if (attrs.size() > 0) {
