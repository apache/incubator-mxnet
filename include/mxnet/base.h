--- conflicted
+++ resolved
@@ -238,15 +238,13 @@
    */
   void *stream;
   /*!
-<<<<<<< HEAD
    * \brief the auxiliary stream of the device, can be NULL or Stream<gpu>* in GPU mode
    */
   void *aux_stream;
-=======
+  /*!
    * \brief indicator of whether this execution is run in bulk mode
    */
   bool is_bulk;
->>>>>>> 9a3e4a02
   /*!
    * \brief get mshadow stream from Context
    * \return the mshadow stream
