--- conflicted
+++ resolved
@@ -3127,7 +3127,14 @@
                                  int priority DEFAULT(0), const char* opr_name DEFAULT(NULL));
 
 /*!
-<<<<<<< HEAD
+ * \brief This function checks if any dynamic shape op is present in the symbol.
+ * \param sym_handle handler of the input symbol.
+ * \param has_dynamic_shape Flag to indicate if the symbol contains dynamic shape op.
+ */
+MXNET_DLL int MXCheckDynamicShapeOp(SymbolHandle sym_handle,
+                                    bool* has_dynamic_shape);
+
+/*!
   * \brief Push a new NVTX range. Requires building with CUDA and NVTX.
   * \param name Name of the range.
   * \param color Color used to display the range in the visual profiling tools.
@@ -3149,14 +3156,6 @@
   * \brief End CUDA profiling session. Requires building with CUDA and NVTX.
   */
 MXNET_DLL int MXCUDAProfilerStop();
-=======
- * \brief This function checks if any dynamic shape op is present in the symbol.
- * \param sym_handle handler of the input symbol.
- * \param has_dynamic_shape Flag to indicate if the symbol contains dynamic shape op.
- */
-MXNET_DLL int MXCheckDynamicShapeOp(SymbolHandle sym_handle,
-                                    bool* has_dynamic_shape);
->>>>>>> ae8c9748
 
 #ifdef __cplusplus
 }
