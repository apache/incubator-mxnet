--- conflicted
+++ resolved
@@ -125,8 +125,6 @@
     OpArgMngr.add_workload("full_like", pool['2x2'], 2)
     OpArgMngr.add_workload("zeros_like", pool['2x2'])
     OpArgMngr.add_workload("ones_like", pool['2x2'])
-<<<<<<< HEAD
-=======
     OpArgMngr.add_workload("bitwise_and", pool['2x2'].astype(int), pool['2x2'].astype(int))
     OpArgMngr.add_workload("bitwise_xor", pool['2x2'].astype(int), pool['2x2'].astype(int))
     OpArgMngr.add_workload("bitwise_or", pool['2x2'].astype(int), pool['2x2'].astype(int))
@@ -134,13 +132,9 @@
     OpArgMngr.add_workload("arctan2", pool['2x2'], pool['2x2'])
     OpArgMngr.add_workload("hypot", pool['2x2'], pool['2x2'])
     OpArgMngr.add_workload("ldexp", pool['2x2'].astype(int), pool['2x2'].astype(int))
-<<<<<<< HEAD
->>>>>>> 664889a2c02705352061c0b43c2c9b46085bd868
-=======
     OpArgMngr.add_workload("logical_and", pool['2x2'], pool['2x2'])
     OpArgMngr.add_workload("logical_or", pool['2x2'], pool['2x2'])
     OpArgMngr.add_workload("logical_xor", pool['2x2'], pool['2x2'])
->>>>>>> c1db2d56
     OpArgMngr.add_workload("random.uniform", low=0, high=1, size=1)
     OpArgMngr.add_workload("random.exponential", scale=2, size=(2,2))
     OpArgMngr.add_workload("random.rayleigh", scale=2, size=(2,2))
@@ -175,15 +169,10 @@
                            out=dnp.array([False, False], dtype=bool), keepdims=False)
     OpArgMngr.add_workload("roll", pool["2x2"], 1, axis=0)
     OpArgMngr.add_workload("rot90", pool["2x2"], 2)
-<<<<<<< HEAD
-<<<<<<< HEAD
-=======
     OpArgMngr.add_workload("array_split", pool['2X2'], 2, axis=1)
     OpArgMngr.add_workload("vsplit", pool['2X2'], 2)
     OpArgMngr.add_workload("hsplit", pool['2X2'], 2)
     OpArgMngr.add_workload("dsplit", pool['2X2x2'], 2)
->>>>>>> 664889a2c02705352061c0b43c2c9b46085bd868
-=======
     OpArgMngr.add_workload("column_stack", (pool['3x3'], pool['3x3'], pool['3x3']))
     OpArgMngr.add_workload("hstack", (pool['3x3'], pool['3x3'], pool['3x3']))
     OpArgMngr.add_workload("triu", pool['3x3'])
@@ -222,7 +211,6 @@
             OpArgMngr.add_workload(unary_op, dnp.ones((2, 2), dtype=int))
         else:
             OpArgMngr.add_workload(unary_op, pool['2x2'])
->>>>>>> c1db2d56
 
 
 def benchmark_helper(f, *args, **kwargs):
