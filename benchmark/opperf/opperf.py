#!/usr/bin/env python3
#
# Licensed to the Apache Software Foundation (ASF) under one
# or more contributor license agreements.  See the NOTICE file
# distributed with this work for additional information
# regarding copyright ownership.  The ASF licenses this file
# to you under the Apache License, Version 2.0 (the
# "License"); you may not use this file except in compliance
# with the License.  You may obtain a copy of the License at
#
#   http://www.apache.org/licenses/LICENSE-2.0
#
# Unless required by applicable law or agreed to in writing,
# software distributed under the License is distributed on an
# "AS IS" BASIS, WITHOUT WARRANTIES OR CONDITIONS OF ANY
# KIND, either express or implied.  See the License for the
# specific language governing permissions and limitations
# under the License.
#
# -*- coding: utf-8 -*-

"""Commandline utility to run operator benchmarks"""

import argparse
import logging
import os
import sys

import mxnet as mx

from benchmark.opperf.nd_operations.unary_operators import run_mx_unary_operators_benchmarks
from benchmark.opperf.nd_operations.binary_operators import run_mx_binary_broadcast_operators_benchmarks, \
    run_mx_binary_element_wise_operators_benchmarks
from benchmark.opperf.nd_operations.gemm_operators import run_gemm_operators_benchmarks
from benchmark.opperf.nd_operations.random_sampling_operators import run_mx_random_sampling_operators_benchmarks
from benchmark.opperf.nd_operations.reduction_operators import run_mx_reduction_operators_benchmarks
from benchmark.opperf.nd_operations.sorting_searching_operators import run_sorting_searching_operators_benchmarks
from benchmark.opperf.nd_operations.nn_activation_operators import run_activation_operators_benchmarks
from benchmark.opperf.nd_operations.nn_conv_operators import run_pooling_operators_benchmarks, \
    run_convolution_operators_benchmarks, run_transpose_convolution_operators_benchmarks
from benchmark.opperf.nd_operations.nn_basic_operators import run_nn_basic_operators_benchmarks
from benchmark.opperf.nd_operations.nn_optimizer_operators import run_optimizer_operators_benchmarks

from benchmark.opperf.utils.common_utils import merge_map_list, save_to_file
from benchmark.opperf.utils.op_registry_utils import get_operators_with_no_benchmark, \
    get_current_runtime_features


def run_all_mxnet_operator_benchmarks(ctx=mx.cpu(), dtype='float32'):
    """Run all the MXNet operators (NDArray) benchmarks.

    Returns
    -------
    Dictionary of benchmark results.
    """
    mxnet_operator_benchmark_results = []

    # *************************MXNET TENSOR OPERATOR BENCHMARKS*****************************

    # Run all Unary operations benchmarks with default input values
    mxnet_operator_benchmark_results.append(run_mx_unary_operators_benchmarks(ctx=ctx, dtype=dtype))

    # Run all Binary Broadcast, element_wise operations benchmarks with default input values
    mxnet_operator_benchmark_results.append(run_mx_binary_broadcast_operators_benchmarks(ctx=ctx,
                                                                                         dtype=dtype))
    mxnet_operator_benchmark_results.append(run_mx_binary_element_wise_operators_benchmarks(ctx=ctx,
                                                                                            dtype=dtype))

    # Run all GEMM operations benchmarks with default input values
    mxnet_operator_benchmark_results.append(run_gemm_operators_benchmarks(ctx=ctx,
                                                                          dtype=dtype))

    # Run all Random sampling operations benchmarks with default input values
    mxnet_operator_benchmark_results.append(run_mx_random_sampling_operators_benchmarks(ctx=ctx, dtype=dtype))

    # Run all Reduction operations benchmarks with default input values
    mxnet_operator_benchmark_results.append(run_mx_reduction_operators_benchmarks(ctx=ctx, dtype=dtype))

    # Run all Sorting and Searching operations benchmarks with default input values
    mxnet_operator_benchmark_results.append(run_sorting_searching_operators_benchmarks(ctx=ctx, dtype=dtype))

    # ************************ MXNET NN OPERATOR BENCHMARKS ****************************

    # Run all basic NN operations benchmarks with default input values
    mxnet_operator_benchmark_results.append(run_nn_basic_operators_benchmarks(ctx=ctx, dtype=dtype))

    # Run all Activation operations benchmarks with default input values
    mxnet_operator_benchmark_results.append(run_activation_operators_benchmarks(ctx=ctx, dtype=dtype))

    # Run all Pooling operations benchmarks with default input values
    mxnet_operator_benchmark_results.append(run_pooling_operators_benchmarks(ctx=ctx, dtype=dtype))

    # Run all Convolution operations benchmarks with default input values
    mxnet_operator_benchmark_results.append(run_convolution_operators_benchmarks(ctx=ctx, dtype=dtype))

<<<<<<< HEAD
    # Run all Optimizer operations benchmarks with default input values
    mxnet_operator_benchmark_results.append(run_optimizer_operators_benchmarks(ctx=ctx, dtype=dtype))
=======
    # Run all Transpose Convolution operations benchmarks with default input values
    mxnet_operator_benchmark_results.append(run_transpose_convolution_operators_benchmarks(ctx=ctx, dtype=dtype))
>>>>>>> cb0697fc

    # ****************************** PREPARE FINAL RESULTS ********************************
    final_benchmark_result_map = merge_map_list(mxnet_operator_benchmark_results)
    return final_benchmark_result_map


def _parse_mxnet_context(ctx):
    if not ctx:
        raise ValueError("Context cannot be null or empty")

    if ctx.lower() in ['cpu', 'gpu']:
        return mx.context.Context(ctx)
    elif ctx.lower().startwith('gpu('):
        device_id = int(ctx[4:-1])
        return mx.gpu(device_id)


def main():
    # 1. GET USER INPUTS
    parser = argparse.ArgumentParser(description='Run all the MXNet operator benchmarks')

    parser.add_argument('--ctx', type=str, default='cpu',
                        help='Global context to run all benchmarks. By default, cpu on a '
                             'CPU machine, gpu(0) on a GPU machine. '
                             'Valid Inputs - cpu, gpu, gpu(0), gpu(1)...')
    parser.add_argument('--dtype', type=str, default='float32', help='DType (Precision) to run benchmarks. By default, '
                                                                     'float32. Valid Inputs - float32, float64, int32, '
                                                                     'int64')
    parser.add_argument('-f', '--output-format', type=str, default='json',
                        choices=['json', 'md'],
                        help='Benchmark result output format. By default, json. '
                             'Valid Inputs - json, md')

    parser.add_argument('-o', '--output-file', type=str, default='./mxnet_operator_benchmarks.json',
                        help='Name and path for the '
                             'output file.')

    args = parser.parse_args()
    logging.info("Running MXNet operator benchmarks with the following options: {args}".format(args=args))
    assert not os.path.isfile(args.output_file),\
        "Output file {output_file} already exists.".format(output_file=args.output_file)

    # 2. RUN BENCHMARKS
    ctx = _parse_mxnet_context(args.ctx)
    dtype = args.dtype
    final_benchmark_results = run_all_mxnet_operator_benchmarks(ctx=ctx, dtype=dtype)

    # 3. PREPARE OUTPUTS
    run_time_features = get_current_runtime_features()
    save_to_file(final_benchmark_results, args.output_file, args.output_format, run_time_features)

    # 4. Generate list of MXNet operators not covered in benchmarks
    ops_not_covered = get_operators_with_no_benchmark(final_benchmark_results.keys())
    for idx, op in enumerate(ops_not_covered):
        print("{idx}. {op}".format(idx=idx, op=op))

    return 0


if __name__ == '__main__':
    sys.exit(main())<|MERGE_RESOLUTION|>--- conflicted
+++ resolved
@@ -93,13 +93,10 @@
     # Run all Convolution operations benchmarks with default input values
     mxnet_operator_benchmark_results.append(run_convolution_operators_benchmarks(ctx=ctx, dtype=dtype))
 
-<<<<<<< HEAD
     # Run all Optimizer operations benchmarks with default input values
     mxnet_operator_benchmark_results.append(run_optimizer_operators_benchmarks(ctx=ctx, dtype=dtype))
-=======
     # Run all Transpose Convolution operations benchmarks with default input values
     mxnet_operator_benchmark_results.append(run_transpose_convolution_operators_benchmarks(ctx=ctx, dtype=dtype))
->>>>>>> cb0697fc
 
     # ****************************** PREPARE FINAL RESULTS ********************************
     final_benchmark_result_map = merge_map_list(mxnet_operator_benchmark_results)
