--- conflicted
+++ resolved
@@ -711,11 +711,8 @@
                                 "lhs_fill_element_0index": DEFAULT_LHS_FEI_LARGE_TENSOR,
                                 "rhs_fill_element_0index": DEFAULT_RHS_FEI_LARGE_TENSOR,
                                 "mhs": DEFAULT_MHS_LARGE_TENSOR,
-<<<<<<< HEAD
                                 "lrs_multi_lars": DEFAULT_WSS_LARGE_TENSOR,
-=======
                                 "data_softmax": DEFAULT_LABEL_SOFTMAX_LARGE_TENSOR,
->>>>>>> 5121d8c5
                                 "data_spatialtransformer": DEFAULT_DATA_ST_LARGE_TENSOR,
                                 "loc_spatialtransformer": DEFAULT_LOC_TAR_ST_LARGE_TENSOR,
                                 "target_shape": DEFAULT_LOC_TAR_ST_LARGE_TENSOR,
