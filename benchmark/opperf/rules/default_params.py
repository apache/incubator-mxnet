# Licensed to the Apache Software Foundation (ASF) under one
# or more contributor license agreements.  See the NOTICE file
# distributed with this work for additional information
# regarding copyright ownership.  The ASF licenses this file
# to you under the Apache License, Version 2.0 (the
# "License"); you may not use this file except in compliance
# with the License.  You may obtain a copy of the License at
#
#   http://www.apache.org/licenses/LICENSE-2.0
#
# Unless required by applicable law or agreed to in writing,
# software distributed under the License is distributed on an
# "AS IS" BASIS, WITHOUT WARRANTIES OR CONDITIONS OF ANY
# KIND, either express or implied.  See the License for the
# specific language governing permissions and limitations
# under the License.
import sys

# We will use all operators inside NDArray Module
# If you want to run benchmark for all operators in different namespace,
# for example mxnet.numpy.op, update here. All operators for benchmarks
# will be picked up from this module
MX_OP_MODULE = sys.modules["mxnet.ndarray.op"]


"""Default Input Tensor shapes to use for benchmarking"""

# For operators like concat, ElementWiseSum, squeeze, stack
# argument data is passed as variable arg (*args)
DEFAULT_ARGS = [(1024, 1024)]

# For Unary operators like abs, arccos, arcsin etc..
DEFAULT_DATA = [(1024, 1024), (10000, 1), (10000, 100)]

# For Binary miscellaneous operators like choose_element0_index
# argument data must be indexed via an NDArray.
# NOTE: Data used is DEFAULT_DATA
DEFAULT_INDEX = [(1, 1024), (1, 1), (1, 100)]

# For Binary broadcast operators like - broadcast_add/sub/mod/logical_and etc..
DEFAULT_LHS = [(1024, 1024), (10000, 10), (10000, 1)]
DEFAULT_RHS = [(1024, 1024), (10000, 10), (10000, 1)]

# For operators like - random_uniform, random_normal etc..
DEFAULT_SHAPE = [(1024, 1024), (10000, 1), (10000, 100)]
DEFAULT_SAMPLE = [(2,)]
DEFAULT_LOW = [0]
DEFAULT_HIGH = [5]
DEFAULT_K = [1]
DEFAULT_P = [1]

# For operators like - sample_uniform, sample_normal etc..
# NOTE: There are many overlapping operators in random_* and sample_*,
# Ex: random_uniform, sample_uniform. Parameter names are same, but, for
# random_* operators they are float/int and for sample_* operators they are NDArray.
# Hence, below we append ND to mark the difference.
DEFAULT_LOW_ND = [[0.0, 2.5]]
DEFAULT_HIGH_ND = [[1.0, 3.7]]
DEFAULT_MU_ND = [[2.0, 2.5]]
DEFAULT_SIGMA = [[1.0, 3.7]]
DEFAULT_ALPHA_ND = [[0.0, 2.5]]
DEFAULT_BETA_ND = [[1.0, 0.7]]
DEFAULT_LAM = [[1.0, 8.5]]
DEFAULT_K_ND = [[20, 49]]
DEFAULT_P_ND = [[0.4, 0.77]]
DEFAULT_GRID = [(32, 2, 256, 256)]
DEFAULT_DATA_BILINEAR = [(32, 2, 256, 256)]
DEFAULT_TRANSFORM_TYPE = ['warp', 'affine']
DEFAULT_DATA_GRIDGEN = [(32, 2, 256, 256), (256, 6)]
DEFAULT_TARGET_SHAPE = [(256, 6)]
DEFAULT_DATA_SM = [(32, 32), (64, 64)]

# For reduction operators
# NOTE: Data used is DEFAULT_DATA
DEFAULT_AXIS_SHAPE = [(), 0, (0, 1)]

# For sorting and searching operators
# NOTE: Data used is DEFAULT_DATA
DEFAULT_AXIS = [0]

# For optimizer operators
DEFAULT_WEIGHT = [(1024, 1024), (10000, 1), (10000, 100)]
DEFAULT_GRAD = [(1024, 1024), (10000, 1), (10000, 100)]
DEFAULT_MOM = [(1024, 1024), (10000, 1), (10000, 100)]
DEFAULT_MEAN = [(1024, 1024), (10000, 1), (10000, 100)]
DEFAULT_VAR = [(1024, 1024), (10000, 1), (10000, 100)]
DEFAULT_N = [(1024, 1024), (10000, 1), (10000, 100)]
DEFAULT_D = [(1024, 1024), (10000, 1), (10000, 100)]
DEFAULT_V = [(1024, 1024), (10000, 1), (10000, 100)]
DEFAULT_Z = [(1024, 1024), (10000, 1), (10000, 100)]
DEFAULT_G = [(1024, 1024), (10000, 1), (10000, 100)]
DEFAULT_DELTA = [(1024, 1024), (10000, 1), (10000, 100)]
<<<<<<< HEAD
DEFAULT_LRS = [(0.1,0.1)]
DEFAULT_LR = [0.1,0.5,0.9]
DEFAULT_RHO = [0.1,0.5,0.9]
DEFAULT_MOMENTUM = [0.1,0.5,0.9]
=======
DEFAULT_LRS = [(0.1, 0.1)]
DEFAULT_LR = [0.1, 0.5, 0.9]
DEFAULT_GAMMA_1 = [0.1, 0.5, 0.9]
DEFAULT_GAMMA_2 = [0.1, 0.5, 0.9]
>>>>>>> b436ca98
DEFAULT_EPSILON = [1e-08]
DEFAULT_BETA_1 = [0.1, 0.5, 0.9]
DEFAULT_BETA_2 = [0.1, 0.5, 0.9]
DEFAULT_T = [1, 5]
DEFAULT_RESCALE_GRAD = [0.4, 0.77]
DEFAULT_CLIP_GRADIENT = [-1.0, 0.8]
DEFAULT_CLIP_WEIGHTS = [-1.0, 0.8]
DEFAULT_LAZY_UPDATE = [0, 1]

# For rearrange operators
# NOTE: Data needs to be a 4D tensor for  operators like space_to_depth and depth_to_space
# Hence below we append 4d to mark the difference.
# For depth_to_space, dimension 3 needs to be a multiple of 'block' and 1 should be a multiple of `block^2`
DEFAULT_DATA_4d = [(1, 4, 2, 4), (10, 25, 10, 100)]
DEFAULT_BLOCK_SIZE = [2, 5]

# For swapaxis operator
DEFAULT_DIM_1 = [0]
DEFAULT_DIM_2 = [1]

# For indexing routines
DEFAULT_INDEX = [(1,1024), (1,1), (1,100)]
DEFAULT_INDICES = [(1, 1)]
DEFAULT_BEGIN = [0] # slice_axis expects int, slice can have tuple/int
DEFAULT_END =[1] # same as above
DEFAULT_SHAPE_LIKE = [(100, 100), (10, 1), (100, 10)]
DEFAULT_X = [(1024, 1024), (10000, 1), (10000, 100)]
DEFAULT_Y = [(1024, 1024), (10000, 1), (10000, 100)]
DEFAULT_COND = [(1024,), (10000,), (10000,)]
DEFAULT_DEPTH = [0]
# For ravel_multi_index op, ndim(shape) = 2; hence data NDArray's first dim = 2
# First dimension of input of ravel operator should match shape parameter dimension
# DEFAULT_SHAPE is reused for ravel_multi_index op
RAVEL_DATA = [(2, 1024)]

# For loss operators
DEFAULT_DATA_3d = [(1024, 100, 100)]
DEFAULT_LABEL = [(100,100)]
DEFAULT_DATA_SMCE = [(1024, 1024)]
DEFAULT_LABEL_SMCE = [(1024,)]
# For NN operators
DEFAULT_ACT_TYPE_LR = ['leaky', 'elu', 'selu', 'gelu']
DEFAULT_ACT_TYPE_ACTIVATION = ['relu', 'sigmoid', 'softrelu', 'softsign', 'tanh']
DEFAULT_LABEL_SOFTMAX = [(1024, 1024), (10000, 1), (10000, 100)]

# For linalg operators
DEFAULT_A = [(1024, 1024)]
DEFAULT_B = [(1024, 1024)]
DEFAULT_C = [(1024, 1024)]
DEFAULT_A_MT = [(1024, 1035)]
DEFAULT_AXES = [[0, 1]]

# Default Inputs. MXNet Op Param Name to Default Input mapping
DEFAULTS_INPUTS = {"data": DEFAULT_DATA,
                   "sample": DEFAULT_SAMPLE,
                   "lhs": DEFAULT_LHS,
                   "rhs": DEFAULT_RHS,
                   "shape": DEFAULT_SHAPE,
                   "low": DEFAULT_LOW,
                   "high": DEFAULT_HIGH,
                   "low_nd": DEFAULT_LOW_ND,
                   "high_nd": DEFAULT_HIGH_ND,
                   "mu_nd": DEFAULT_MU_ND,
                   "sigma": DEFAULT_SIGMA,
                   "alpha_nd": DEFAULT_ALPHA_ND,
                   "beta_nd": DEFAULT_BETA_ND,
                   "lam_nd": DEFAULT_LAM,
                   "k": DEFAULT_K,
                   "p": DEFAULT_P,
                   "k_nd": DEFAULT_K_ND,
                   "p_nd": DEFAULT_P_ND,
                   "axis_shape": DEFAULT_AXIS_SHAPE,
                   "axis": DEFAULT_AXIS,
<<<<<<< HEAD
                   "weight" : DEFAULT_WEIGHT,
                   "weight32" : DEFAULT_WEIGHT,
                   "grad" : DEFAULT_GRAD,
                   "mean" : DEFAULT_MEAN,
                   "var" : DEFAULT_VAR,
                   "mom" : DEFAULT_MOM,
                   "n" : DEFAULT_N,
                   "d" : DEFAULT_D,
                   "v" : DEFAULT_V,
                   "z" : DEFAULT_Z,
                   "g" : DEFAULT_G,
                   "delta" : DEFAULT_DELTA,
                   "lr" : DEFAULT_LR,
                   "lrs" : DEFAULT_LRS,
                   "wds" : DEFAULT_LRS,
                   "rho" : DEFAULT_RHO,
                   "momentum" : DEFAULT_MOMENTUM,
                   "epsilon" : DEFAULT_EPSILON,
                   "beta1" : DEFAULT_BETA_1,
                   "beta2" : DEFAULT_BETA_2,
                   "t" : DEFAULT_T,
                   "rescale_grad" : DEFAULT_RESCALE_GRAD,
                   "clip_grad" : DEFAULT_CLIP_GRADIENT,
                   "lazy_update" : DEFAULT_LAZY_UPDATE,
=======
                   "weight": DEFAULT_WEIGHT,
                   "weight32": DEFAULT_WEIGHT,
                   "grad": DEFAULT_GRAD,
                   "mean": DEFAULT_MEAN,
                   "var": DEFAULT_VAR,
                   "mom": DEFAULT_MOM,
                   "n": DEFAULT_N,
                   "d": DEFAULT_D,
                   "v": DEFAULT_V,
                   "z": DEFAULT_Z,
                   "g": DEFAULT_G,
                   "delta": DEFAULT_DELTA,
                   "lr": DEFAULT_LR,
                   "lrs": DEFAULT_LRS,
                   "wds": DEFAULT_LRS,
                   "gamma1": DEFAULT_GAMMA_1,
                   "gamma2": DEFAULT_GAMMA_2,
                   "epsilon": DEFAULT_EPSILON,
                   "beta1": DEFAULT_BETA_1,
                   "beta2": DEFAULT_BETA_2,
                   "t": DEFAULT_T,
                   "rescale_grad": DEFAULT_RESCALE_GRAD,
                   "clip_grad": DEFAULT_CLIP_GRADIENT,
                   "lazy_update": DEFAULT_LAZY_UPDATE,
>>>>>>> b436ca98
                   "data_4d": DEFAULT_DATA_4d,
                   "dim1": DEFAULT_DIM_1,
                   "dim2": DEFAULT_DIM_2,
                   "block_size": DEFAULT_BLOCK_SIZE,
                   "args": DEFAULT_ARGS,
                   "a": DEFAULT_DATA,
                   "index": DEFAULT_INDEX,
                   "indices": DEFAULT_INDICES,
                   "begin": DEFAULT_BEGIN,
                   "end": DEFAULT_END,
                   "shape_like": DEFAULT_SHAPE_LIKE,
                   "x": DEFAULT_X,
                   "y": DEFAULT_Y,
                   "condition": DEFAULT_COND,
                   "depth": DEFAULT_DEPTH,
                   "ravel_data": RAVEL_DATA,
                   "data_smce": DEFAULT_DATA_SMCE,
                   "data_3d": DEFAULT_DATA_3d,
                   "label_smce": DEFAULT_LABEL_SMCE,
                   "label": DEFAULT_LABEL,
                   "index": DEFAULT_INDEX,
                   "grid": DEFAULT_GRID,
                   "data_bilinearsampler": DEFAULT_DATA_BILINEAR,
                   "transform_type": DEFAULT_TRANSFORM_TYPE,
                   "data_gridgenerator": DEFAULT_DATA_GRIDGEN,
                   "target_shape_gridgenerator": DEFAULT_TARGET_SHAPE,
                   "data_sample_multinomial": DEFAULT_DATA_SM,
                   "A": DEFAULT_A,
                   "B": DEFAULT_B,
                   "C": DEFAULT_C,
                   "A_linalg_maketrian": DEFAULT_A_MT,
                   "axes": DEFAULT_AXES,
                   "act_type_leakyrelu": DEFAULT_ACT_TYPE_LR,
                   "label_softmax": DEFAULT_LABEL_SOFTMAX,
                   "act_type_activation": DEFAULT_ACT_TYPE_ACTIVATION}


# These are names of MXNet operator parameters that is of type NDArray.
# We maintain this list to automatically recognize these parameters are to be
# given as NDArray and translate users inputs such as a shape tuple, Numpy Array or
# a list to MXNet NDArray. This is just a convenience added so benchmark utility users
# can just say shape of the tensor, and we automatically create Tensors.
PARAMS_OF_TYPE_NDARRAY = ["lhs", "rhs", "data", "base", "exp", "sample",
                          "mu", "sigma", "lam", "alpha", "beta", "gamma", "k", "p",
                          "low", "high", "weight", "bias", "moving_mean", "moving_var",
                          "weight", "weight32", "grad", "mean", "var", "mom", "n", "d",
                          "v", "z", "g", "delta", "args", "indices", "shape_like", "y",
                          "x", "condition", "a", "index", "raveL_data", "label", "grid",
                          "A", "B", "C", "rois"]<|MERGE_RESOLUTION|>--- conflicted
+++ resolved
@@ -90,17 +90,10 @@
 DEFAULT_Z = [(1024, 1024), (10000, 1), (10000, 100)]
 DEFAULT_G = [(1024, 1024), (10000, 1), (10000, 100)]
 DEFAULT_DELTA = [(1024, 1024), (10000, 1), (10000, 100)]
-<<<<<<< HEAD
 DEFAULT_LRS = [(0.1,0.1)]
 DEFAULT_LR = [0.1,0.5,0.9]
 DEFAULT_RHO = [0.1,0.5,0.9]
 DEFAULT_MOMENTUM = [0.1,0.5,0.9]
-=======
-DEFAULT_LRS = [(0.1, 0.1)]
-DEFAULT_LR = [0.1, 0.5, 0.9]
-DEFAULT_GAMMA_1 = [0.1, 0.5, 0.9]
-DEFAULT_GAMMA_2 = [0.1, 0.5, 0.9]
->>>>>>> b436ca98
 DEFAULT_EPSILON = [1e-08]
 DEFAULT_BETA_1 = [0.1, 0.5, 0.9]
 DEFAULT_BETA_2 = [0.1, 0.5, 0.9]
@@ -174,7 +167,6 @@
                    "p_nd": DEFAULT_P_ND,
                    "axis_shape": DEFAULT_AXIS_SHAPE,
                    "axis": DEFAULT_AXIS,
-<<<<<<< HEAD
                    "weight" : DEFAULT_WEIGHT,
                    "weight32" : DEFAULT_WEIGHT,
                    "grad" : DEFAULT_GRAD,
@@ -199,32 +191,6 @@
                    "rescale_grad" : DEFAULT_RESCALE_GRAD,
                    "clip_grad" : DEFAULT_CLIP_GRADIENT,
                    "lazy_update" : DEFAULT_LAZY_UPDATE,
-=======
-                   "weight": DEFAULT_WEIGHT,
-                   "weight32": DEFAULT_WEIGHT,
-                   "grad": DEFAULT_GRAD,
-                   "mean": DEFAULT_MEAN,
-                   "var": DEFAULT_VAR,
-                   "mom": DEFAULT_MOM,
-                   "n": DEFAULT_N,
-                   "d": DEFAULT_D,
-                   "v": DEFAULT_V,
-                   "z": DEFAULT_Z,
-                   "g": DEFAULT_G,
-                   "delta": DEFAULT_DELTA,
-                   "lr": DEFAULT_LR,
-                   "lrs": DEFAULT_LRS,
-                   "wds": DEFAULT_LRS,
-                   "gamma1": DEFAULT_GAMMA_1,
-                   "gamma2": DEFAULT_GAMMA_2,
-                   "epsilon": DEFAULT_EPSILON,
-                   "beta1": DEFAULT_BETA_1,
-                   "beta2": DEFAULT_BETA_2,
-                   "t": DEFAULT_T,
-                   "rescale_grad": DEFAULT_RESCALE_GRAD,
-                   "clip_grad": DEFAULT_CLIP_GRADIENT,
-                   "lazy_update": DEFAULT_LAZY_UPDATE,
->>>>>>> b436ca98
                    "data_4d": DEFAULT_DATA_4d,
                    "dim1": DEFAULT_DIM_1,
                    "dim2": DEFAULT_DIM_2,
