# Licensed to the Apache Software Foundation (ASF) under one
# or more contributor license agreements.  See the NOTICE file
# distributed with this work for additional information
# regarding copyright ownership.  The ASF licenses this file
# to you under the Apache License, Version 2.0 (the
# "License"); you may not use this file except in compliance
# with the License.  You may obtain a copy of the License at
#
#   http://www.apache.org/licenses/LICENSE-2.0
#
# Unless required by applicable law or agreed to in writing,
# software distributed under the License is distributed on an
# "AS IS" BASIS, WITHOUT WARRANTIES OR CONDITIONS OF ANY
# KIND, either express or implied.  See the License for the
# specific language governing permissions and limitations
# under the License.
import sys

# We will use all operators inside NDArray Module
# If you want to run benchmark for all operators in different namespace,
# for example mxnet.numpy.op, update here. All operators for benchmarks
# will be picked up from this module
MX_OP_MODULE = sys.modules["mxnet.ndarray.op"]


"""Default Input Tensor shapes to use for benchmarking"""

# For operators like concat, ElementWiseSum, squeeze, stack
# argument data is passed as variable arg (*args)
DEFAULT_ARGS = [(1024, 1024)]

# For Unary operators like abs, arccos, arcsin etc..
DEFAULT_DATA = [(1024, 1024), (10000, 1), (10000, 100)]
DEFAULT_DTYPE = ['float32', 'int32', 'float32']  # required parameter for amp_cast, cast
DEFAULT_DTYPE_INT = ['int32', 'int64', 'int32']  # randint works for int* types only
DEFAULT_DTYPE_FLOAT = ['float16', 'float32', 'float64']  # random_exp works for float* types only

DEFAULT_DATA_LARGE_TENSOR = [(2**16, 2**16)]

# For Binary miscellaneous operators like choose_element0_index
# argument data must be indexed via an NDArray.
# NOTE: Data used is DEFAULT_DATA
DEFAULT_INDEX = [(1, 1024), (1, 1), (1, 100)]

DEFAULT_INDEX_LARGE_TENSOR = [(1, 2**16)]

# For Binary broadcast operators like - broadcast_add/sub/mod/logical_and etc..
DEFAULT_LHS = [(1024, 1024), (10000, 10), (10000, 1)]
DEFAULT_RHS = [(1024, 1024), (10000, 10), (10000, 1)]

DEFAULT_LHS_LARGE_TENSOR = [(2**16, 2**16), (2**28, 2**4), (2**32, 1)]
DEFAULT_RHS_LARGE_TENSOR = [(2**16, 2**16), (2**28, 2**4), (2**32, 1)]

# For operators like - random_uniform, random_normal etc..
DEFAULT_SHAPE = [(1024, 1024), (10000, 1), (10000, 100)]
DEFAULT_SAMPLE = [(2,)]
DEFAULT_LOW = [0]
DEFAULT_HIGH = [5]
DEFAULT_K = [1]
DEFAULT_P = [1]

DEFAULT_SHAPE_LARGE_TENSOR = [(2**16, 2**16)]#, (2**32, 1), (2**25, 2**7)]
DEFAULT_SAMPLE_LARGE_TENSOR = [(2**32,)]
DEFAULT_DATA_RPD_LARGE_TENSOR = [(2**32 + 1, 5)]
DEFAULT_ALPHA_RPD_LARGE_TENSOR = [(2**32,)]
DEFAULT_SAMPLE_RPE_LARGE_TENSOR = [(1, 2**32)]
DEFAULT_LAM_RPE_LARGE_TENSOR = [(1,)]
DEFAULT_SAMPLE_RPG_LARGE_TENSOR = [(1, 2**32 + 1)]
DEFAULT_ALPHA_RPG_LARGE_TENSOR = [(1,)]

# For operators like - sample_uniform, sample_normal etc..
# NOTE: There are many overlapping operators in random_* and sample_*,
# Ex: random_uniform, sample_uniform. Parameter names are same, but, for
# random_* operators they are float/int and for sample_* operators they are NDArray.
# Hence, below we append ND to mark the difference.
DEFAULT_LOW_ND = [[0.0, 2.5]]
DEFAULT_HIGH_ND = [[1.0, 3.7]]
DEFAULT_MU_ND = [[2.0, 2.5]]
DEFAULT_SIGMA = [[1.0, 3.7]]
DEFAULT_ALPHA_ND = [[0.0, 2.5]]
DEFAULT_BETA_ND = [[1.0, 0.7]]
DEFAULT_LAM = [[1.0, 8.5]]
DEFAULT_K_ND = [[20, 49]]
DEFAULT_P_ND = [[0.4, 0.77]]
DEFAULT_GRID = [(32, 2, 256, 256)]
DEFAULT_DATA_BILINEAR = [(32, 2, 256, 256)]
DEFAULT_TRANSFORM_TYPE = ['warp', 'affine']
DEFAULT_DATA_GRIDGEN = [(32, 2, 256, 256), (256, 6)]
DEFAULT_TARGET_SHAPE = [(256, 6)]
DEFAULT_DATA_SM = [(32, 32), (64, 64)]

DEFAULT_LOW_ND_LARGE_TENSOR = [[0.0] * 2**16 + [2.5] * 2**16]
DEFAULT_HIGH_ND_LARGE_TENSOR = [[1.0] * 2**16 + [3.7] * 2**16]
DEFAULT_MU_ND_LARGE_TENSOR = [[2.0] * 2**16 + [2.5] * 2**16]
DEFAULT_SIGMA_LARGE_TENSOR = [[1.0] * 2**16 + [3.7] * 2**16]
DEFAULT_ALPHA_ND_LARGE_TENSOR = [[0.0] * 2**16 + [2.5] * 2**16]
DEFAULT_BETA_ND_LARGE_TENSOR = [[1.0] * 2**16 + [0.7] * 2**16]
DEFAULT_LAM_ND_LARGE_TENSOR = [[1.0] * 2**16 + [8.5] * 2**16]
DEFAULT_K_ND_LARGE_TENSOR = [[20] * 2**16 + [49] * 2**16]
DEFAULT_P_ND_LARGE_TENSOR = [[0.4] * 2**16 + [0.77] * 2**16]
DEFAULT_DATA_BILINEAR_LARGE_TENSOR = [(2**32, 1, 1, 1)]
DEFAULT_GRID_LARGE_TENSOR = [(2**32, 2, 1, 1)]
DEFAULT_DATA_GRIDGEN_LARGE_TENSOR = [(2**31, 2, 1, 1), (1, 6)]
DEFAULT_TARGET_SHAPE_LARGE_TENSOR = [(1, 6)]
DEFAULT_DATA_SM_LARGE_TENSOR = [(2**32,)]
DEFAULT_SHAPE_SE_LARGE_TENSOR = [(1,)]
DEFAULT_LAM_SE_LARGE_TENSOR = [(2**32 + 1,)]
DEFAULT_SHAPE_SU_LARGE_TENSOR = [(2**32,)]

# For reduction operators
# NOTE: Data used is DEFAULT_DATA
DEFAULT_AXIS_SHAPE = [(), 0, (0, 1)]

# For sorting and searching operators
# NOTE: Data used is DEFAULT_DATA
DEFAULT_AXIS = [0]

# For NN basic operators
# General
DEFAULT_DATA_NN_BASIC = [(32, 3, 256, 256), (32, 3, 10000, 10)]
DEFAULT_NUM_HIDDEN = [64]
DEFAULT_BIAS = [(64,)]
DEFAULT_FLATTEN = [True, False]
DEFAULT_GAMMA = [(3,)]
DEFAULT_BETA = [(3,)]
DEFAULT_MOVING_MEAN = [(3,)]
DEFAULT_MOVING_VAR = [(3,)]
DEFAULT_LABEL_REG = [(32, 3, 256, 256), (32, 3, 10000, 10)]
DEFAULT_GRAD_SCALE = [.5]
DEFAULT_NORMALIZATION = ["batch"]
DEFAULT_MARGIN = [.5]
DEFAULT_REG_COEFF = [.5]
DEFAULT_INPUT_DIM = [3, 16]
DEFAULT_OUTPUT_DIM = [4, 9]
DEFAULT_SPARSE_GRAD = [False]
DEFAULT_KERNEL_SIZE = [3]
DEFAULT_MAX_DISPLACEMENT = [2]
DEFAULT_STRIDE_1 = [2]
DEFAULT_STRIDE_2 = [2]
DEFAULT_ALPHA = [.001]
DEFAULT_NSIZE = [3]
DEFAULT_PARAMETERS = [(7,), (104,)]
DEFAULT_STATE = [(1, 4, 1), (2, 10000, 4)]
DEFAULT_MODE = ["rnn_relu", "rnn_tanh"]
DEFAULT_STATE_SIZE = [1, 4]
DEFAULT_NUM_LAYERS = [1, 2]
DEFAULT_NUM_GROUPS = [1, 10]
DEFAULT_TRANSFORM = ["affine"]
DEFAULT_SAMPLER = ["bilinear"]
DEFAULT_DILATE = [(1,), (1, 1)]
DEFAULT_PAD = [(1,), (1, 1)]
DEFAULT_OUTPUT_SIZE = [(64, 16, 1), (32, 8, 1)]
DEFAULT_KERNEL = [(1, 1, 1), (1, 1, 1)]
DEFAULT_STRIDE = [(2, 2, 2), (1, 1, 1)]

DEFAULT_DATA_NN_BASIC_LARGE_TENSOR = [(2**32 + 1, 1)]
DEFAULT_NUM_HIDDEN_LARGE_TENSOR = [(1,)]
DEFAULT_BIAS_LARGE_TENSOR = [(1,)]
DEFAULT_FLATTEN_LARGE_TENSOR = [False]
DEFAULT_GAMMA_LARGE_TENSOR = [(1,)]
DEFAULT_BETA_LARGE_TENSOR = [(1,)]
DEFAULT_MOVING_MEAN_LARGE_TENSOR = [(2**32 + 1,)]
DEFAULT_MOVING_VAR_LARGE_TENSOR = [(2**32 + 1,)]
DEFAULT_INPUT_DIM_LARGE_TENSOR = [2**32]
DEFAULT_OUTPUT_DIM_LARGE_TENSOR = [1]
DEFAULT_KERNEL_SIZE_LARGE_TENSOR = [1]
DEFAULT_MAX_DISPLACEMENT_LARGE_TENSOR = [1]
DEFAULT_STRIDE_1_LARGE_TENSOR = [1]
DEFAULT_STRIDE_2_LARGE_TENSOR = [1]
DEFAULT_DILATE_LARGE_TENSOR = [[]]
DEFAULT_PAD_LARGE_TENSOR = [[]]
DEFAULT_OUTPUT_SIZE_LARGE_TENSOR = [(2, 2, 1)]
DEFAULT_KERNEL_LARGE_TENSOR = [(1, 1, 1)]
DEFAULT_PARAMETERS_LARGE_TENSOR = [(7,)]
DEFAULT_STATE_LARGE_TENSOR = [(1, 4, 1)]
DEFAULT_STATE_SIZE_LARGE_TENSOR = [1]
DEFAULT_NUM_LAYERS_LARGE_TENSOR = [1]

# BatchNorm
DEFAULT_AXIS_BN = [1]

# LayerNorm
DEFAULT_GAMMA_LN = [(32,), (32,)]
DEFAULT_BETA_LN = [(32,), (32,)]

# L2Normalization
DEFAULT_MODE_L2 = ['channel', 'instance', 'spatial']

# SVMOutput
DEFAULT_LABEL_SVM = [(32, 3, 256), (32, 3, 10000)]

DEFAULT_DATA_SVM_LARGE_TENSOR = [(2**29, 2, 2, 2)]
DEFAULT_LABEL_SVM_LARGE_TENSOR = [(2**29, 2, 2)]

# SoftmaxOutput
DEFAULT_LABEL_SM = [(32, 3, 256), (32, 3, 10000)]

DEFAULT_DATA_SO_LARGE_TENSOR = [(2**29, 2, 2, 2)]
DEFAULT_LABEL_SO_LARGE_TENSOR = [(2**29, 2, 2)]

# FullyConnected
DEFAULT_WEIGHT_FC = [(64, 3 * 256 * 256), (64, 10)]

DEFAULT_DATA_FC_LARGE_TENSOR = [(2**32, 1)]
DEFAULT_WEIGHT_FC_LARGE_TENSOR = [(1, 1)]

# Embedding
DEFAULT_WEIGHT_EMBEDDING = [(3, 4), (16, 9)]

DEFAULT_WEIGHT_EMBEDDING_LARGE_TENSOR = [(2**32, 1)]

# GroupNorm
DEFAULT_DATA_GN = [(32, 3, 256, 256), (32, 10, 10000, 10)]
DEFAULT_BETA_GAMMA_GN = [(1,), (10,)]

DEFAULT_DATA_GN_LARGE_TENSOR = [(2**27, 4, 4, 2)]
DEFAULT_BETA_GAMMA_GN_LARGE_TENSOR = [(1,)]

# Dropout
DEFAULT_DATA_DROPOUT = [(32, 3, 256, 256), (10000, 10)]
DEFAULT_MODE_DROPOUT = ["always"]

DEFAULT_DATA_DROPOUT_LARGE_TENSOR = [(2**32 + 1,)]

# SpatialTransformer
DEFAULT_DATA_ST = [(32, 3, 256, 6), (256, 3, 10000, 6)]
DEFAULT_LOC_TAR_ST = [(32, 6), (256, 6)]

DEFAULT_DATA_ST_LARGE_TENSOR = [(2, 2**29, 1, 6)]
DEFAULT_LOC_TAR_ST_LARGE_TENSOR = [(2, 6)]

# im2col
DEFAULT_KERNEL_I2C = [(3,), (3, 3)]
DEFAULT_STRIDE_I2C = [(1,), (1, 1)]

DEFAULT_DATA_I2C_LARGE_TENSOR = [(2**29, 2, 2, 6)]
DEFAULT_KERNEL_I2C_LARGE_TENSOR = [(1,)]
DEFAULT_STRIDE_I2C_LARGE_TENSOR = [[]]

# col2im
DEFAULT_DATA_C2I = [(32, 64, 256), (32, 64, 256)]

DEFAULT_DATA_C2I_LARGE_TENSOR = [(1, 2**30, 4)]

# RNN
DEFAULT_DATA_RNN = [(32, 4, 4), (512, 10000, 10)]
DEFAULT_P_RNN = [.5]

DEFAULT_DATA_RNN_LARGE_TENSOR = [(2**28, 4, 4)]

# LRN
DEFAULT_BETA_LRN = [.2]

DEFAULT_DATA_LRN_LARGE_TENSOR = [(2**27, 4, 4, 2)]

# Correlation
DEFAULT_DATA1_LARGE_TENSOR = [(2**23, 8, 8, 8)]
DEFAULT_DATA2_LARGE_TENSOR = [(2**23, 8, 8, 8)]

# For regression operators
DEFAULT_DATA_REG_LARGE_TENSOR = [(2**29, 2, 2, 2)]
DEFAULT_LABEL_REG_LARGE_TENSOR = [(2**29, 2, 2, 2)]

# For normalization operators
DEFAULT_DATA_NORM_LARGE_TENSOR = [(2**29, 2, 2, 2)]
DEFAULT_GAMMA_NORM_LARGE_TENSOR = [(2,)]
DEFAULT_BETA_NORM_LARGE_TENSOR = [(2,)]

# For optimizer operators
DEFAULT_WEIGHT = [(1024, 1024), (10000, 1), (10000, 100)]
DEFAULT_GRAD = [(1024, 1024), (10000, 1), (10000, 100)]
DEFAULT_MOM = [(1024, 1024), (10000, 1), (10000, 100)]
DEFAULT_MEAN = [(1024, 1024), (10000, 1), (10000, 100)]
DEFAULT_VAR = [(1024, 1024), (10000, 1), (10000, 100)]
DEFAULT_N = [(1024, 1024), (10000, 1), (10000, 100)]
DEFAULT_D = [(1024, 1024), (10000, 1), (10000, 100)]
DEFAULT_V = [(1024, 1024), (10000, 1), (10000, 100)]
DEFAULT_Z = [(1024, 1024), (10000, 1), (10000, 100)]
DEFAULT_G = [(1024, 1024), (10000, 1), (10000, 100)]
DEFAULT_R1 = [(1, 1024), (1, 1), (1, 100)]
DEFAULT_R2 = [(1, 1024), (1, 1), (1, 100)]
DEFAULT_DELTA = [(1024, 1024), (10000, 1), (10000, 100)]
DEFAULT_LRS = [(0.1, 0.1)]
DEFAULT_LR = [0.1, 0.5, 0.9]
DEFAULT_GAMMA_1 = [0.1, 0.5, 0.9]
DEFAULT_GAMMA_2 = [0.1, 0.5, 0.9]
DEFAULT_EPSILON = [1e-08]
DEFAULT_BETA_1 = [0.1, 0.5, 0.9]
DEFAULT_BETA_2 = [0.1, 0.5, 0.9]
DEFAULT_T = [1, 5]
DEFAULT_RESCALE_GRAD = [0.4, 0.77]
DEFAULT_CLIP_GRADIENT = [-1.0, 0.8]
DEFAULT_CLIP_WEIGHTS = [-1.0, 0.8]
DEFAULT_LAZY_UPDATE = [0, 1]

DEFAULT_WEIGHT_LARGE_TENSOR = [(2**16, 2**16), (2**32, 1), (2**25, 2**7)]
DEFAULT_GRAD_LARGE_TENSOR = [(2**16, 2**16), (2**32, 1), (2**25, 2**7)]
DEFAULT_MOM_LARGE_TENSOR = [(2**16, 2**16), (2**32, 1), (2**25, 2**7)]
DEFAULT_MEAN_LARGE_TENSOR = [(2**16, 2**16), (2**32, 1), (2**25, 2**7)]
DEFAULT_VAR_LARGE_TENSOR = [(2**16, 2**16), (2**32, 1), (2**25, 2**7)]
DEFAULT_N_LARGE_TENSOR = [(2**16, 2**16), (2**32, 1), (2**25, 2**7)]
DEFAULT_D_LARGE_TENSOR = [(2**16, 2**16), (2**32, 1), (2**25, 2**7)]
DEFAULT_V_LARGE_TENSOR = [(2**16, 2**16), (2**32, 1), (2**25, 2**7)]
DEFAULT_Z_LARGE_TENSOR = [(2**16, 2**16), (2**32, 1), (2**25, 2**7)]
DEFAULT_G_LARGE_TENSOR = [(2**16, 2**16), (2**32, 1), (2**25, 2**7)]
<<<<<<< HEAD
DEFAULT_R1_LARGE_TENSOR = [(1,)]
DEFAULT_R2_LARGE_TENSOR = [(1,)]
=======
>>>>>>> 729d0d07
DEFAULT_DELTA_LARGE_TENSOR = [(2**16, 2**16), (2**32, 1), (2**25, 2**7)]

# For rearrange operators
# NOTE: Data needs to be a 4D tensor for  operators like space_to_depth and depth_to_space
# Hence below we append 4d to mark the difference.
# For depth_to_space, dimension 3 needs to be a multiple of 'block' and 1 should be a multiple of `block^2`
DEFAULT_DATA_4d = [(1, 4, 2, 4), (10, 25, 10, 100)]
DEFAULT_BLOCK_SIZE = [2, 5]

DEFAULT_DATA_4d_LARGE_TENSOR = [(1, 4, 2, 2**29), (1,2**4,2**4,2**24)]
DEFAULT_BLOCK_SIZE_LARGE_TENSOR = [2, 4]

# For miscellaneous operators
DEFAULT_DATA_SQUEEZE = [(1, 1024, 1024), (32, 1, 256, 256)]
DEFAULT_AXIS_SQUEEZE = [0, 1]
DEFAULT_A_MIN = [0.1]
DEFAULT_A_MAX = [0.9]
DEFAULT_LRS = [(1024, 1024), (10000, 1), (10000, 100)]
DEFAULT_WSS = [(1024, 1024), (10000, 1), (10000, 100)]
DEFAULT_GSS = [(1024, 1024), (10000, 1), (10000, 100)]
DEFAULT_WDS = [(1024, 1024), (10000, 1), (10000, 100)]
DEFAULT_ETA = [.5]
DEFAULT_STYPE = ['default', 'csr', 'row_sparse']
DEFAULT_A = [(1024, 1024), (10000, 1), (10000, 100)]
DEFAULT_LHS_FEI = [(1024, 1024), (10000, 1), (10000, 100)]
DEFAULT_MHS = [(1024,), (10000,), (10000,)]
DEFAULT_RHS_FEI = [(1024,), (10000,), (10000,)]

DEFAULT_DATA_SQUEEZE_LARGE_TENSOR = [(2**32, 1)]
DEFAULT_WSS_LARGE_TENSOR = [(2**32, 1)]
DEFAULT_GSS_LARGE_TENSOR = [(2**32, 1)]
DEFAULT_WDS_LARGE_TENSOR = [(2**32, 1)]
DEFAULT_LHS_FEI_LARGE_TENSOR = [(2**32, 1)]
DEFAULT_RHS_FEI_LARGE_TENSOR = [(2**32, 1)]
DEFAULT_MHS_LARGE_TENSOR = [(2**32,)]

# For swapaxis operator
DEFAULT_DIM_1 = [0]
DEFAULT_DIM_2 = [1]

# For indexing routines
DEFAULT_INDEX = [(1,1024), (1,1), (1,100)]
DEFAULT_INDICES = [(1, 1)]
DEFAULT_BEGIN = [0] # slice_axis expects int, slice can have tuple/int
DEFAULT_END =[1] # same as above
DEFAULT_SHAPE_LIKE = [(100, 100), (10, 1), (100, 10)]
DEFAULT_X = [(1024, 1024), (10000, 1), (10000, 100)]
DEFAULT_Y = [(1024, 1024), (10000, 1), (10000, 100)]
DEFAULT_COND = [(1024,), (10000,), (10000,)]
DEFAULT_DEPTH = [0]

#DEFAULT_INDICES_LARGE_TENSOR = [(1, 2)]

# For ravel_multi_index op, ndim(shape) = 2; hence data NDArray's first dim = 2
# First dimension of input of ravel operator should match shape parameter dimension
# DEFAULT_SHAPE is reused for ravel_multi_index op
RAVEL_DATA = [(2, 1024)]

RAVEL_DATA_LARGE_TENSOR = [(2, 2**32)]
DEFAULT_X_LARGE_TENSOR = [(2**32, 1)]

# For loss operators
DEFAULT_DATA_3d = [(1024, 100, 100)]
DEFAULT_LABEL = [(100,100)]
DEFAULT_DATA_SMCE = [(1024, 1024)]
DEFAULT_LABEL_SMCE = [(1024,)]

<<<<<<< HEAD
=======
DEFAULT_LABEL_LARGE_TENSOR = [(1, 1)]
DEFAULT_DATA_CTCLOSS = [(2**32, 1, 1)]
DEFAULT_DATA_SMCE_LARGE_TENSOR = [(2**32 + 1, 1)]
DEFAULT_LABEL_SMCE_LARGE_TENSOR = [(2**32 + 1,)]

>>>>>>> 729d0d07
# For NN operators
DEFAULT_ACT_TYPE_LR = ['leaky', 'elu', 'selu', 'gelu']
DEFAULT_ACT_TYPE_ACTIVATION = ['relu', 'sigmoid', 'softrelu', 'softsign', 'tanh']
DEFAULT_LABEL_SOFTMAX = [(1024, 1024), (10000, 1), (10000, 100)]

DEFAULT_LABEL_SOFTMAX_LARGE_TENSOR = [(2**32, 1)]

# For linalg operators
DEFAULT_A = [(1024, 1024)]
DEFAULT_B = [(1024, 1024)]
DEFAULT_C = [(1024, 1024)]
DEFAULT_A_MT = [(1024, 1035)]
DEFAULT_AXES = [[0, 1]]

DEFAULT_A_LARGE_TENSOR = [(2**16, 2**16)]
DEFAULT_B_LARGE_TENSOR = [(2**16, 2**16)]
DEFAULT_C_LARGE_TENSOR = [(2**16, 2**16)]
DEFAULT_A_MT_LARGE_TENSOR = [(2**32 + 1, 1)]

# Default Inputs. MXNet Op Param Name to Default Input mapping
DEFAULTS_INPUTS = {"data": DEFAULT_DATA,
                   "dtype": DEFAULT_DTYPE,
                   "dtype_int": DEFAULT_DTYPE_INT,
                   "dtype_float": DEFAULT_DTYPE_FLOAT,
                   "sample": DEFAULT_SAMPLE,
                   "lhs": DEFAULT_LHS,
                   "rhs": DEFAULT_RHS,
                   "shape": DEFAULT_SHAPE,
                   "low": DEFAULT_LOW,
                   "high": DEFAULT_HIGH,
                   "low_nd": DEFAULT_LOW_ND,
                   "high_nd": DEFAULT_HIGH_ND,
                   "mu_nd": DEFAULT_MU_ND,
                   "sigma": DEFAULT_SIGMA,
                   "alpha_nd": DEFAULT_ALPHA_ND,
                   "beta_nd": DEFAULT_BETA_ND,
                   "lam_nd": DEFAULT_LAM,
                   "k": DEFAULT_K,
                   "p": DEFAULT_P,
                   "k_nd": DEFAULT_K_ND,
                   "p_nd": DEFAULT_P_ND,
                   "axis_shape": DEFAULT_AXIS_SHAPE,
                   "axis": DEFAULT_AXIS,
                   "weight": DEFAULT_WEIGHT,
                   "weight32": DEFAULT_WEIGHT,
                   "grad": DEFAULT_GRAD,
                   "mean": DEFAULT_MEAN,
                   "var": DEFAULT_VAR,
                   "mom": DEFAULT_MOM,
                   "r1": DEFAULT_R1,
                   "r2": DEFAULT_R2,
                   "n": DEFAULT_N,
                   "d": DEFAULT_D,
                   "v": DEFAULT_V,
                   "z": DEFAULT_Z,
                   "g": DEFAULT_G,
                   "delta": DEFAULT_DELTA,
                   "lr": DEFAULT_LR,
                   "lrs": DEFAULT_LRS,
                   "wds": DEFAULT_LRS,
                   "wd": DEFAULT_LR,
                   "gamma1": DEFAULT_GAMMA_1,
                   "gamma2": DEFAULT_GAMMA_2,
                   "epsilon": DEFAULT_EPSILON,
                   "beta1": DEFAULT_BETA_1,
                   "beta2": DEFAULT_BETA_2,
                   "t": DEFAULT_T,
                   "rescale_grad": DEFAULT_RESCALE_GRAD,
                   "clip_grad": DEFAULT_CLIP_GRADIENT,
                   "lazy_update": DEFAULT_LAZY_UPDATE,
                   "data_4d": DEFAULT_DATA_4d,
                   "dim1": DEFAULT_DIM_1,
                   "dim2": DEFAULT_DIM_2,
                   "block_size": DEFAULT_BLOCK_SIZE,
                   "args": DEFAULT_ARGS,
                   "a": DEFAULT_DATA,
                   "index": DEFAULT_INDEX,
                   "indices": DEFAULT_INDICES,
                   "begin": DEFAULT_BEGIN,
                   "end": DEFAULT_END,
                   "shape_like": DEFAULT_SHAPE_LIKE,
                   "x": DEFAULT_X,
                   "y": DEFAULT_Y,
                   "condition": DEFAULT_COND,
                   "depth": DEFAULT_DEPTH,
                   "ravel_data": RAVEL_DATA,
                   "data_smce": DEFAULT_DATA_SMCE,
                   "data_3d": DEFAULT_DATA_3d,
                   "label_smce": DEFAULT_LABEL_SMCE,
                   "label": DEFAULT_LABEL,
                   "index": DEFAULT_INDEX,
                   "grid": DEFAULT_GRID,
                   "data_bilinearsampler": DEFAULT_DATA_BILINEAR,
                   "transform_type": DEFAULT_TRANSFORM_TYPE,
                   "data_gridgenerator": DEFAULT_DATA_GRIDGEN,
                   "target_shape_gridgenerator": DEFAULT_TARGET_SHAPE,
                   "data_sample_multinomial": DEFAULT_DATA_SM,
                   "A": DEFAULT_A,
                   "B": DEFAULT_B,
                   "C": DEFAULT_C,
                   "A_linalg_maketrian": DEFAULT_A_MT,
                   "axes": DEFAULT_AXES,
                   "act_type_leakyrelu": DEFAULT_ACT_TYPE_LR,
                   "label_softmax": DEFAULT_LABEL_SOFTMAX,
                   "act_type_activation": DEFAULT_ACT_TYPE_ACTIVATION,
                   "data_squeeze": DEFAULT_DATA_SQUEEZE,
                   "axis_squeeze": DEFAULT_AXIS_SQUEEZE,
                   "a_min": DEFAULT_A_MIN,
                   "a_max": DEFAULT_A_MAX,
                   "lrs": DEFAULT_LRS,
                   "weights_sum_sq": DEFAULT_WSS,
                   "grads_sum_sq": DEFAULT_GSS,
                   "wds": DEFAULT_WDS,
                   "eta": DEFAULT_ETA,
                   "eps": DEFAULT_EPSILON,
                   "stype": DEFAULT_STYPE,
                   "a": DEFAULT_A,
                   "lhs_fill_element_0index": DEFAULT_LHS_FEI,
                   "rhs_fill_element_0index": DEFAULT_RHS_FEI,
                   "mhs": DEFAULT_MHS,
                   "data_spatialtransformer": DEFAULT_DATA_ST,
                   "loc_spatialtransformer": DEFAULT_LOC_TAR_ST,
                   "target_shape": DEFAULT_LOC_TAR_ST,
                   "transform_type_spatialtransformer": DEFAULT_TRANSFORM,
                   "sampler_type": DEFAULT_SAMPLER,
                   "data_col2im": DEFAULT_DATA_C2I,
                   "output_size": DEFAULT_OUTPUT_SIZE,
                   "kernel_col2im": DEFAULT_KERNEL,
                   "stride_col2im": DEFAULT_STRIDE,
                   "data_rnn": DEFAULT_DATA_RNN,
                   "p_rnn": DEFAULT_P_RNN,
                   "parameters": DEFAULT_PARAMETERS,
                   "state": DEFAULT_STATE,
                   "state_size": DEFAULT_STATE_SIZE,
                   "num_layers": DEFAULT_NUM_LAYERS,
                   "mode_rnn": DEFAULT_MODE,
                   "data_groupnorm": DEFAULT_DATA_GN,
                   "gamma_groupnorm": DEFAULT_BETA_GAMMA_GN,
                   "beta_groupnorm": DEFAULT_BETA_GAMMA_GN,
                   "num_groups": DEFAULT_NUM_GROUPS,
                   "eps": DEFAULT_EPSILON,
                   "data_dropout": DEFAULT_DATA_DROPOUT,
                   "mode_dropout": DEFAULT_MODE_DROPOUT,
                   "p_dropout": DEFAULT_P,
                   "data_nn_basic": DEFAULT_DATA_NN_BASIC,
                   "num_hidden": DEFAULT_NUM_HIDDEN,
                   "data_fullyconnected": DEFAULT_DATA_NN_BASIC,
                   "weight_fullyconnected": DEFAULT_WEIGHT_FC,
                   "weight_embedding": DEFAULT_WEIGHT_EMBEDDING,
                   "bias": DEFAULT_BIAS,
                   "flatten": DEFAULT_FLATTEN,
                   "data_batchnorm": DEFAULT_DATA_NN_BASIC,
                   "gamma_batchnorm": DEFAULT_GAMMA,
                   "beta_batchnorm": DEFAULT_BETA,
                   "moving_mean_batchnorm": DEFAULT_MOVING_MEAN,
                   "moving_var_batchnorm": DEFAULT_MOVING_VAR,
                   "axis_batchnorm": DEFAULT_AXIS_BN,
                   "data_softmaxoutput": DEFAULT_DATA_NN_BASIC,
                   "label_softmaxoutput": DEFAULT_LABEL_SM,
                   "data_maeregressionoutput": DEFAULT_DATA_NN_BASIC,
                   "label_maeregressionoutput": DEFAULT_LABEL_REG,
                   "data_logisticregressionoutput": DEFAULT_DATA_NN_BASIC,
                   "label_logisticregressionoutput": DEFAULT_LABEL_REG,
                   "data_linearregressionoutput": DEFAULT_DATA_NN_BASIC,
                   "label_linearregressionoutput": DEFAULT_LABEL_REG,
                   "data_svmoutput": DEFAULT_DATA_NN_BASIC,
                   "label_svmoutput": DEFAULT_LABEL_SVM,
                   "grad_scale": DEFAULT_GRAD_SCALE,
                   "normalization": DEFAULT_NORMALIZATION,
                   "margin": DEFAULT_MARGIN,
                   "regularization_coefficient": DEFAULT_REG_COEFF,
                   "data_l2normalization": DEFAULT_DATA_NN_BASIC,
                   "mode_l2normalization": DEFAULT_MODE_L2,
                   "gamma_layernorm": DEFAULT_GAMMA_LN,
                   "beta_layernorm": DEFAULT_BETA_LN,
                   "data_instancenorm": DEFAULT_DATA_NN_BASIC,
                   "gamma_instancenorm": DEFAULT_GAMMA,
                   "beta_instancenorm": DEFAULT_BETA,
                   "input_dim": DEFAULT_INPUT_DIM,
                   "output_dim": DEFAULT_OUTPUT_DIM,
                   "sparse_grad": DEFAULT_SPARSE_GRAD,
                   "data1": DEFAULT_DATA_NN_BASIC,
                   "data2": DEFAULT_DATA_NN_BASIC,
                   "kernel_size": DEFAULT_KERNEL_SIZE,
                   "max_displacement": DEFAULT_MAX_DISPLACEMENT,
                   "stride1": DEFAULT_STRIDE_1,
                   "stride2": DEFAULT_STRIDE_2,
                   "data_im2col": DEFAULT_DATA_NN_BASIC,
                   "kernel_im2col": DEFAULT_KERNEL_I2C,
                   "stride_im2col": DEFAULT_STRIDE_I2C,
                   "dilate_im2col": DEFAULT_DILATE,
                   "pad_im2col": DEFAULT_PAD,
                   "data_lrn": DEFAULT_DATA_NN_BASIC,
                   "alpha_lrn": DEFAULT_ALPHA,
                   "beta_lrn": DEFAULT_BETA_LRN,
                   "nsize": DEFAULT_NSIZE,
                   "data_layernorm": DEFAULT_DATA_NN_BASIC,
                   "axis_layernorm": DEFAULT_AXIS}

# Default Inputs for Large Tensor. MXNet Op Param Name to Default Input mapping
DEFAULTS_INPUTS_LARGE_TENSOR = {"data": DEFAULT_DATA_LARGE_TENSOR,
                                "dtype": DEFAULT_DTYPE,
                                "dtype_int": DEFAULT_DTYPE_INT,
                                "dtype_float": DEFAULT_DTYPE_FLOAT,
                                "sample": DEFAULT_SAMPLE_LARGE_TENSOR,
                                "lhs": DEFAULT_LHS_LARGE_TENSOR,
                                "rhs": DEFAULT_RHS_LARGE_TENSOR,
                                "shape": DEFAULT_SHAPE_LARGE_TENSOR,
                                "low": DEFAULT_LOW,
                                "high": DEFAULT_HIGH,
                                "low_nd": DEFAULT_LOW_ND_LARGE_TENSOR,
                                "high_nd": DEFAULT_HIGH_ND_LARGE_TENSOR,
                                "mu_nd": DEFAULT_MU_ND_LARGE_TENSOR,
                                "sigma": DEFAULT_SIGMA_LARGE_TENSOR,
                                "alpha_nd": DEFAULT_ALPHA_ND_LARGE_TENSOR,
                                "beta_nd": DEFAULT_BETA_ND_LARGE_TENSOR,
                                "lam_nd": DEFAULT_LAM_ND_LARGE_TENSOR,
                                "lam_random_pdf_exponential": DEFAULT_LAM_RPE_LARGE_TENSOR,
                                "sample_random_pdf_exponential": DEFAULT_SAMPLE_RPE_LARGE_TENSOR,
                                "k": DEFAULT_K,
                                "p": DEFAULT_P,
                                "k_nd": DEFAULT_K_ND_LARGE_TENSOR,
                                "p_nd": DEFAULT_P_ND_LARGE_TENSOR,
                                "axis_shape": DEFAULT_AXIS_SHAPE,
                                "axis": DEFAULT_AXIS,
                                "weight" : DEFAULT_WEIGHT_LARGE_TENSOR,
                                "weight32" : DEFAULT_WEIGHT_LARGE_TENSOR,
                                "grad" : DEFAULT_GRAD_LARGE_TENSOR,
                                "mean" : DEFAULT_MEAN_LARGE_TENSOR,
                                "var" : DEFAULT_VAR_LARGE_TENSOR,
                                "mom" : DEFAULT_MOM_LARGE_TENSOR,
<<<<<<< HEAD
                                "r1": DEFAULT_R1_LARGE_TENSOR,
                                "r2": DEFAULT_R2_LARGE_TENSOR,
=======
>>>>>>> 729d0d07
                                "n" : DEFAULT_N_LARGE_TENSOR,
                                "d" : DEFAULT_D_LARGE_TENSOR,
                                "v" : DEFAULT_V_LARGE_TENSOR,
                                "z" : DEFAULT_Z_LARGE_TENSOR,
                                "g" : DEFAULT_G_LARGE_TENSOR,
                                "delta" : DEFAULT_DELTA_LARGE_TENSOR,
                                "lr" : DEFAULT_LR,
                                "lrs" : DEFAULT_LRS,
                                "wds" : DEFAULT_LRS,
<<<<<<< HEAD
                                "wd": DEFAULT_LR,
=======
>>>>>>> 729d0d07
                                "gamma1" : DEFAULT_GAMMA_1,
                                "gamma2" : DEFAULT_GAMMA_2,
                                "epsilon" : DEFAULT_EPSILON,
                                "beta1" : DEFAULT_BETA_1,
                                "beta2" : DEFAULT_BETA_2,
                                "t" : DEFAULT_T,
                                "rescale_grad" : DEFAULT_RESCALE_GRAD,
                                "clip_grad" : DEFAULT_CLIP_GRADIENT,
                                "lazy_update" : DEFAULT_LAZY_UPDATE,
                                "data_4d": DEFAULT_DATA_4d_LARGE_TENSOR,
                                "dim1": DEFAULT_DIM_1,
                                "dim2": DEFAULT_DIM_2,
                                "block_size": DEFAULT_BLOCK_SIZE_LARGE_TENSOR,
                                "args": DEFAULT_ARGS,
                                "index": DEFAULT_INDEX_LARGE_TENSOR,
<<<<<<< HEAD
=======
                                "data_smce": DEFAULT_DATA_SMCE_LARGE_TENSOR,
                                "label_smce": DEFAULT_LABEL_SMCE_LARGE_TENSOR,
>>>>>>> 729d0d07
                                "grid": DEFAULT_GRID_LARGE_TENSOR,
                                "data_bilinearsampler": DEFAULT_DATA_BILINEAR_LARGE_TENSOR,
                                "transform_type": DEFAULT_TRANSFORM_TYPE,
                                "data_gridgenerator": DEFAULT_DATA_GRIDGEN_LARGE_TENSOR,
                                "target_shape_gridgenerator": DEFAULT_TARGET_SHAPE_LARGE_TENSOR,
                                "data_sample_multinomial": DEFAULT_DATA_SM_LARGE_TENSOR,
                                "data_random_pdf_dirichlet": DEFAULT_DATA_RPD_LARGE_TENSOR,
                                "alpha_random_pdf_dirichlet": DEFAULT_ALPHA_RPD_LARGE_TENSOR,
                                "sample_random_pdf_gamma": DEFAULT_SAMPLE_RPG_LARGE_TENSOR,
                                "alpha_random_pdf_gamma": DEFAULT_ALPHA_RPG_LARGE_TENSOR,
                                "beta_random_pdf_gamma": DEFAULT_BETA_LARGE_TENSOR,
                                "sample_random_pdf_generalized_negative_binomial": DEFAULT_SAMPLE_RPG_LARGE_TENSOR,
                                "mu_random_pdf_generalized_negative_binomial": DEFAULT_ALPHA_RPG_LARGE_TENSOR,
                                "alpha_random_pdf_generalized_negative_binomial": DEFAULT_ALPHA_RPG_LARGE_TENSOR,
                                "sample_random_pdf_negative_binomial": DEFAULT_SAMPLE_RPG_LARGE_TENSOR,
                                "k_random_pdf_negative_binomial": DEFAULT_ALPHA_RPG_LARGE_TENSOR,
                                "p_random_pdf_negative_binomial": DEFAULT_ALPHA_RPG_LARGE_TENSOR,
                                "sample_random_pdf_normal": DEFAULT_SAMPLE_RPG_LARGE_TENSOR,
                                "mu_random_pdf_normal": DEFAULT_ALPHA_RPG_LARGE_TENSOR,
                                "sigma_random_pdf_normal": DEFAULT_ALPHA_RPG_LARGE_TENSOR,
                                "sample_random_pdf_poisson": DEFAULT_SAMPLE_RPG_LARGE_TENSOR,
                                "lam_random_pdf_poisson": DEFAULT_ALPHA_RPG_LARGE_TENSOR,
                                "sample_random_pdf_uniform": DEFAULT_SAMPLE_RPG_LARGE_TENSOR,
                                "low_random_pdf_uniform": DEFAULT_ALPHA_RPG_LARGE_TENSOR,
                                "high_random_pdf_uniform": DEFAULT_ALPHA_RPG_LARGE_TENSOR,
                                "shape_sample_exponential": DEFAULT_SHAPE_SE_LARGE_TENSOR,
                                "lam_sample_exponential": DEFAULT_LAM_SE_LARGE_TENSOR,
                                "mu_sample_normal": DEFAULT_LAM_SE_LARGE_TENSOR,
                                "sigma_sample_normal": DEFAULT_LAM_SE_LARGE_TENSOR,
                                "shape_sample_poisson": DEFAULT_LAM_SE_LARGE_TENSOR,
                                "lam_sample_poisson": DEFAULT_SHAPE_SE_LARGE_TENSOR,
                                "shape_sample_uniform": DEFAULT_SHAPE_SU_LARGE_TENSOR,
                                "low_sample_uniform": DEFAULT_LAM_SE_LARGE_TENSOR,
                                "high_sample_uniform": DEFAULT_LAM_SE_LARGE_TENSOR,
                                "alpha_sample_gamma": DEFAULT_SHAPE_SU_LARGE_TENSOR,
                                "beta_sample_gamma": DEFAULT_SHAPE_SU_LARGE_TENSOR,
                                "mu_sample_generalized_negative_binomial": DEFAULT_SHAPE_SU_LARGE_TENSOR,
                                "shape_sample_generalized_negative_binomial": DEFAULT_SHAPE_SU_LARGE_TENSOR,
                                "alpha_sample_generalized_negative_binomial": DEFAULT_SHAPE_SU_LARGE_TENSOR,
                                "shape_sample_negative_binomial": DEFAULT_SHAPE_SU_LARGE_TENSOR,
                                "k_sample_negative_binomial": DEFAULT_SHAPE_SU_LARGE_TENSOR,
                                "p_sample_negative_binomial": DEFAULT_SHAPE_SU_LARGE_TENSOR,
                                "A": DEFAULT_A_LARGE_TENSOR,
                                "B": DEFAULT_B_LARGE_TENSOR,
                                "C": DEFAULT_C_LARGE_TENSOR,
                                "A_linalg_maketrian": DEFAULT_A_MT_LARGE_TENSOR,
                                "axes": DEFAULT_AXES,
                                "act_type_leakyrelu": DEFAULT_ACT_TYPE_LR,
                                "label_softmax": DEFAULT_LABEL_SOFTMAX_LARGE_TENSOR,
                                "act_type_activation": DEFAULT_ACT_TYPE_ACTIVATION,
                                "data_squeeze": DEFAULT_DATA_SQUEEZE_LARGE_TENSOR,
                                "axis_squeeze": DEFAULT_AXIS_SQUEEZE,
                                "a_min": DEFAULT_A_MIN,
                                "a_max": DEFAULT_A_MAX,
                                "weights_sum_sq": DEFAULT_WSS_LARGE_TENSOR,
                                "grads_sum_sq": DEFAULT_GSS_LARGE_TENSOR,
                                "wds": DEFAULT_WDS_LARGE_TENSOR,
                                "eta": DEFAULT_ETA,
                                "eps": DEFAULT_EPSILON,
                                "stype": DEFAULT_STYPE,
<<<<<<< HEAD
=======
                                "indices": DEFAULT_INDICES,
                                "begin": DEFAULT_BEGIN,
                                "end": DEFAULT_END,
                                "shape_like": DEFAULT_DATA_LARGE_TENSOR,
                                "depth": DEFAULT_DEPTH,
                                "condition": DEFAULT_X_LARGE_TENSOR,
                                "x": DEFAULT_X_LARGE_TENSOR,
                                "y": DEFAULT_X_LARGE_TENSOR,
                                "ravel_data": RAVEL_DATA_LARGE_TENSOR,
>>>>>>> 729d0d07
                                "a": DEFAULT_A_LARGE_TENSOR,
                                "lhs_fill_element_0index": DEFAULT_LHS_FEI_LARGE_TENSOR,
                                "rhs_fill_element_0index": DEFAULT_RHS_FEI_LARGE_TENSOR,
                                "mhs": DEFAULT_MHS_LARGE_TENSOR,
<<<<<<< HEAD
=======
                                "data_softmax": DEFAULT_LABEL_SOFTMAX_LARGE_TENSOR,
>>>>>>> 729d0d07
                                "data_spatialtransformer": DEFAULT_DATA_ST_LARGE_TENSOR,
                                "loc_spatialtransformer": DEFAULT_LOC_TAR_ST_LARGE_TENSOR,
                                "target_shape": DEFAULT_LOC_TAR_ST_LARGE_TENSOR,
                                "transform_type_spatialtransformer": DEFAULT_TRANSFORM,
                                "sampler_type": DEFAULT_SAMPLER,
                                "data_col2im": DEFAULT_DATA_C2I_LARGE_TENSOR,
                                "output_size": DEFAULT_OUTPUT_SIZE_LARGE_TENSOR,
                                "kernel_col2im": DEFAULT_KERNEL_LARGE_TENSOR,
                                "stride_col2im": DEFAULT_STRIDE,
<<<<<<< HEAD
=======
                                "data_ctcloss": DEFAULT_DATA_CTCLOSS,
                                "label_ctcloss": DEFAULT_LABEL_LARGE_TENSOR,
                                "data_ctc_loss": DEFAULT_DATA_CTCLOSS,
                                "label_ctc_loss": DEFAULT_LABEL_LARGE_TENSOR,
>>>>>>> 729d0d07
                                "data_rnn": DEFAULT_DATA_RNN_LARGE_TENSOR,
                                "p_rnn": DEFAULT_P_RNN,
                                "parameters": DEFAULT_PARAMETERS_LARGE_TENSOR,
                                "state": DEFAULT_STATE_LARGE_TENSOR,
                                "state_size": DEFAULT_STATE_SIZE_LARGE_TENSOR,
                                "num_layers": DEFAULT_NUM_LAYERS_LARGE_TENSOR,
                                "mode_rnn": DEFAULT_MODE,
                                "data_groupnorm": DEFAULT_DATA_GN_LARGE_TENSOR,
                                "gamma_groupnorm": DEFAULT_BETA_GAMMA_GN_LARGE_TENSOR,
                                "beta_groupnorm": DEFAULT_BETA_GAMMA_GN_LARGE_TENSOR,
                                "num_groups": DEFAULT_NUM_GROUPS,
                                "eps": DEFAULT_EPSILON,
                                "data_dropout": DEFAULT_DATA_DROPOUT_LARGE_TENSOR,
                                "mode_dropout": DEFAULT_MODE_DROPOUT,
                                "p_dropout": DEFAULT_P,
                                "data_nn_basic": DEFAULT_DATA_NN_BASIC_LARGE_TENSOR,
                                "num_hidden": DEFAULT_NUM_HIDDEN_LARGE_TENSOR,
                                "data_fullyconnected": DEFAULT_DATA_FC_LARGE_TENSOR,
                                "weight_fullyconnected": DEFAULT_WEIGHT_FC_LARGE_TENSOR,
                                "weight_embedding": DEFAULT_WEIGHT_EMBEDDING_LARGE_TENSOR,
                                "bias": DEFAULT_BIAS_LARGE_TENSOR,
                                "flatten": DEFAULT_FLATTEN_LARGE_TENSOR,
                                "data_batchnorm": DEFAULT_DATA_NN_BASIC_LARGE_TENSOR,
                                "gamma_batchnorm": DEFAULT_GAMMA_LARGE_TENSOR,
                                "beta_batchnorm": DEFAULT_BETA_LARGE_TENSOR,
                                "moving_mean_batchnorm": DEFAULT_MOVING_MEAN_LARGE_TENSOR,
                                "moving_var_batchnorm": DEFAULT_MOVING_VAR_LARGE_TENSOR,
                                "axis_batchnorm": DEFAULT_AXIS_BN,
                                "data_softmaxoutput": DEFAULT_DATA_SO_LARGE_TENSOR,
                                "label_softmaxoutput": DEFAULT_LABEL_SO_LARGE_TENSOR,
                                "data_maeregressionoutput": DEFAULT_DATA_REG_LARGE_TENSOR,
                                "label_maeregressionoutput": DEFAULT_LABEL_REG_LARGE_TENSOR,
                                "data_logisticregressionoutput": DEFAULT_DATA_REG_LARGE_TENSOR,
                                "label_logisticregressionoutput": DEFAULT_LABEL_REG_LARGE_TENSOR,
                                "data_linearregressionoutput": DEFAULT_DATA_REG_LARGE_TENSOR,
                                "label_linearregressionoutput": DEFAULT_LABEL_REG_LARGE_TENSOR,
                                "data_svmoutput": DEFAULT_DATA_SVM_LARGE_TENSOR,
                                "label_svmoutput": DEFAULT_LABEL_SVM_LARGE_TENSOR,
                                "grad_scale": DEFAULT_GRAD_SCALE,
                                "normalization": DEFAULT_NORMALIZATION,
                                "margin": DEFAULT_MARGIN,
                                "regularization_coefficient": DEFAULT_REG_COEFF,
                                "data_l2normalization": DEFAULT_DATA_NORM_LARGE_TENSOR,
                                "mode_l2normalization": DEFAULT_MODE_L2,
                                "gamma_layernorm": DEFAULT_GAMMA_NORM_LARGE_TENSOR,
                                "beta_layernorm": DEFAULT_BETA_NORM_LARGE_TENSOR,
                                "data_instancenorm": DEFAULT_DATA_NORM_LARGE_TENSOR,
                                "gamma_instancenorm": DEFAULT_GAMMA_NORM_LARGE_TENSOR,
                                "beta_instancenorm": DEFAULT_DATA_NORM_LARGE_TENSOR,
                                "input_dim": DEFAULT_INPUT_DIM_LARGE_TENSOR,
                                "output_dim": DEFAULT_OUTPUT_DIM_LARGE_TENSOR,
                                "sparse_grad": DEFAULT_SPARSE_GRAD,
                                "data1": DEFAULT_DATA1_LARGE_TENSOR,
                                "data2": DEFAULT_DATA2_LARGE_TENSOR,
                                "kernel_size": DEFAULT_KERNEL_SIZE_LARGE_TENSOR,
                                "max_displacement": DEFAULT_MAX_DISPLACEMENT_LARGE_TENSOR,
                                "stride1": DEFAULT_STRIDE_1_LARGE_TENSOR,
                                "stride2": DEFAULT_STRIDE_2_LARGE_TENSOR,
                                "data_im2col": DEFAULT_DATA_I2C_LARGE_TENSOR,
                                "kernel_im2col": DEFAULT_KERNEL_I2C_LARGE_TENSOR,
                                "stride_im2col": DEFAULT_STRIDE_I2C_LARGE_TENSOR,
                                "dilate_im2col": DEFAULT_DILATE_LARGE_TENSOR,
                                "pad_im2col": DEFAULT_PAD_LARGE_TENSOR,
                                "data_lrn": DEFAULT_DATA_LRN_LARGE_TENSOR,
                                "alpha_lrn": DEFAULT_ALPHA,
                                "beta_lrn": DEFAULT_BETA_LRN,
                                "nsize": DEFAULT_NSIZE,
                                "data_layernorm": DEFAULT_DATA_NORM_LARGE_TENSOR,
                                "axis_layernorm": DEFAULT_AXIS}

# These are names of MXNet operator parameters that is of type NDArray.
# We maintain this list to automatically recognize these parameters are to be
# given as NDArray and translate users inputs such as a shape tuple, Numpy Array or
# a list to MXNet NDArray. This is just a convenience added so benchmark utility users
# can just say shape of the tensor, and we automatically create Tensors.
PARAMS_OF_TYPE_NDARRAY = ["lhs", "rhs", "data", "base", "exp", "sample",
                          "mu", "sigma", "lam", "alpha", "beta", "gamma", "k", "p",
                          "low", "high", "weight", "bias", "moving_mean", "moving_var",
                          "weight", "weight32", "grad", "mean", "var", "mom", "n", "d",
                          "v", "z", "g", "delta", "args", "indices", "shape_like", "y",
                          "x", "condition", "a", "index", "raveL_data", "label", "grid",
                          "A", "B", "C", "r1", "r2", "rois", "lrs", "wds", "weights_sum_sq",
                          "grads_sum_sq", "mhs", "data1", "data2", "loc", "parameters", "state"]
<|MERGE_RESOLUTION|>--- conflicted
+++ resolved
@@ -303,11 +303,8 @@
 DEFAULT_V_LARGE_TENSOR = [(2**16, 2**16), (2**32, 1), (2**25, 2**7)]
 DEFAULT_Z_LARGE_TENSOR = [(2**16, 2**16), (2**32, 1), (2**25, 2**7)]
 DEFAULT_G_LARGE_TENSOR = [(2**16, 2**16), (2**32, 1), (2**25, 2**7)]
-<<<<<<< HEAD
 DEFAULT_R1_LARGE_TENSOR = [(1,)]
 DEFAULT_R2_LARGE_TENSOR = [(1,)]
-=======
->>>>>>> 729d0d07
 DEFAULT_DELTA_LARGE_TENSOR = [(2**16, 2**16), (2**32, 1), (2**25, 2**7)]
 
 # For rearrange operators
@@ -375,14 +372,11 @@
 DEFAULT_DATA_SMCE = [(1024, 1024)]
 DEFAULT_LABEL_SMCE = [(1024,)]
 
-<<<<<<< HEAD
-=======
 DEFAULT_LABEL_LARGE_TENSOR = [(1, 1)]
 DEFAULT_DATA_CTCLOSS = [(2**32, 1, 1)]
 DEFAULT_DATA_SMCE_LARGE_TENSOR = [(2**32 + 1, 1)]
 DEFAULT_LABEL_SMCE_LARGE_TENSOR = [(2**32 + 1,)]
 
->>>>>>> 729d0d07
 # For NN operators
 DEFAULT_ACT_TYPE_LR = ['leaky', 'elu', 'selu', 'gelu']
 DEFAULT_ACT_TYPE_ACTIVATION = ['relu', 'sigmoid', 'softrelu', 'softsign', 'tanh']
@@ -614,11 +608,8 @@
                                 "mean" : DEFAULT_MEAN_LARGE_TENSOR,
                                 "var" : DEFAULT_VAR_LARGE_TENSOR,
                                 "mom" : DEFAULT_MOM_LARGE_TENSOR,
-<<<<<<< HEAD
                                 "r1": DEFAULT_R1_LARGE_TENSOR,
                                 "r2": DEFAULT_R2_LARGE_TENSOR,
-=======
->>>>>>> 729d0d07
                                 "n" : DEFAULT_N_LARGE_TENSOR,
                                 "d" : DEFAULT_D_LARGE_TENSOR,
                                 "v" : DEFAULT_V_LARGE_TENSOR,
@@ -628,10 +619,7 @@
                                 "lr" : DEFAULT_LR,
                                 "lrs" : DEFAULT_LRS,
                                 "wds" : DEFAULT_LRS,
-<<<<<<< HEAD
                                 "wd": DEFAULT_LR,
-=======
->>>>>>> 729d0d07
                                 "gamma1" : DEFAULT_GAMMA_1,
                                 "gamma2" : DEFAULT_GAMMA_2,
                                 "epsilon" : DEFAULT_EPSILON,
@@ -647,11 +635,8 @@
                                 "block_size": DEFAULT_BLOCK_SIZE_LARGE_TENSOR,
                                 "args": DEFAULT_ARGS,
                                 "index": DEFAULT_INDEX_LARGE_TENSOR,
-<<<<<<< HEAD
-=======
                                 "data_smce": DEFAULT_DATA_SMCE_LARGE_TENSOR,
                                 "label_smce": DEFAULT_LABEL_SMCE_LARGE_TENSOR,
->>>>>>> 729d0d07
                                 "grid": DEFAULT_GRID_LARGE_TENSOR,
                                 "data_bilinearsampler": DEFAULT_DATA_BILINEAR_LARGE_TENSOR,
                                 "transform_type": DEFAULT_TRANSFORM_TYPE,
@@ -712,8 +697,6 @@
                                 "eta": DEFAULT_ETA,
                                 "eps": DEFAULT_EPSILON,
                                 "stype": DEFAULT_STYPE,
-<<<<<<< HEAD
-=======
                                 "indices": DEFAULT_INDICES,
                                 "begin": DEFAULT_BEGIN,
                                 "end": DEFAULT_END,
@@ -723,15 +706,11 @@
                                 "x": DEFAULT_X_LARGE_TENSOR,
                                 "y": DEFAULT_X_LARGE_TENSOR,
                                 "ravel_data": RAVEL_DATA_LARGE_TENSOR,
->>>>>>> 729d0d07
                                 "a": DEFAULT_A_LARGE_TENSOR,
                                 "lhs_fill_element_0index": DEFAULT_LHS_FEI_LARGE_TENSOR,
                                 "rhs_fill_element_0index": DEFAULT_RHS_FEI_LARGE_TENSOR,
                                 "mhs": DEFAULT_MHS_LARGE_TENSOR,
-<<<<<<< HEAD
-=======
                                 "data_softmax": DEFAULT_LABEL_SOFTMAX_LARGE_TENSOR,
->>>>>>> 729d0d07
                                 "data_spatialtransformer": DEFAULT_DATA_ST_LARGE_TENSOR,
                                 "loc_spatialtransformer": DEFAULT_LOC_TAR_ST_LARGE_TENSOR,
                                 "target_shape": DEFAULT_LOC_TAR_ST_LARGE_TENSOR,
@@ -741,13 +720,10 @@
                                 "output_size": DEFAULT_OUTPUT_SIZE_LARGE_TENSOR,
                                 "kernel_col2im": DEFAULT_KERNEL_LARGE_TENSOR,
                                 "stride_col2im": DEFAULT_STRIDE,
-<<<<<<< HEAD
-=======
                                 "data_ctcloss": DEFAULT_DATA_CTCLOSS,
                                 "label_ctcloss": DEFAULT_LABEL_LARGE_TENSOR,
                                 "data_ctc_loss": DEFAULT_DATA_CTCLOSS,
                                 "label_ctc_loss": DEFAULT_LABEL_LARGE_TENSOR,
->>>>>>> 729d0d07
                                 "data_rnn": DEFAULT_DATA_RNN_LARGE_TENSOR,
                                 "p_rnn": DEFAULT_P_RNN,
                                 "parameters": DEFAULT_PARAMETERS_LARGE_TENSOR,
