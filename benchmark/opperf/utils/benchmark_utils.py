--- conflicted
+++ resolved
@@ -116,31 +116,15 @@
     # Run Benchmarks
     op_benchmark_result = {op.__name__: []}
     logging.info("Begin Benchmark - {name}".format(name=op.__name__))
-<<<<<<< HEAD
+
     for idx, kwargs in enumerate(kwargs_list):
         _, profiler_output = benchmark_helper_func(op, runs, **kwargs)
 
         # Add inputs used for profiling this operator into result
         # parse input if it contains ndarray, replace with shape info for better markdown readability
-        new_inp=parse_input_ndarray(inputs[idx])
-        profiler_output["inputs"] = new_inp
+        new_inp = parse_input_ndarray(inputs[idx])
+        profiler_output = merge_map_list([{"inputs": new_inp}] + [profiler_output])
         op_benchmark_result[op.__name__].append(profiler_output)
-=======
-    if not args_list:
-        for idx, kwargs in enumerate(kwargs_list):
-            _, profiler_output = benchmark_helper_func(op, runs, [], **kwargs)
-
-            # Add inputs used for profiling this operator into result
-            profiler_output = merge_map_list([{"inputs": inputs[idx]}] + [profiler_output])
-            op_benchmark_result[op.__name__].append(profiler_output)
-    else:
-        for idx, (args, kwargs) in enumerate(zip(args_list, kwargs_list)):
-            _, profiler_output = benchmark_helper_func(op, runs, args, **kwargs)
-
-            # Add inputs used for profiling this operator into result
-            profiler_output = merge_map_list([{"inputs": inputs[idx]}] + [profiler_output])
-            op_benchmark_result[op.__name__].append(profiler_output)
->>>>>>> f0d1d9dd
     logging.info("Complete Benchmark - {name}".format(name=op.__name__))
     return op_benchmark_result
 
