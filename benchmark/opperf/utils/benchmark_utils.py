# Licensed to the Apache Software Foundation (ASF) under one
# or more contributor license agreements.  See the NOTICE file
# distributed with this work for additional information
# regarding copyright ownership.  The ASF licenses this file
# to you under the Apache License, Version 2.0 (the
# "License"); you may not use this file except in compliance
# with the License.  You may obtain a copy of the License at
#
#   http://www.apache.org/licenses/LICENSE-2.0
#
# Unless required by applicable law or agreed to in writing,
# software distributed under the License is distributed on an
# "AS IS" BASIS, WITHOUT WARRANTIES OR CONDITIONS OF ANY
# KIND, either express or implied.  See the License for the
# specific language governing permissions and limitations
# under the License.

import logging

import mxnet as mx
from mxnet import nd

from .ndarray_utils import get_mx_ndarray, nd_forward_and_profile, nd_forward_backward_and_profile
from .common_utils import merge_map_list
from .op_registry_utils import prepare_op_inputs
from benchmark.opperf.rules.default_params import PARAMS_OF_TYPE_NDARRAY
from .profiler_utils import cpp_profile,python_profile


def _prepare_op_inputs(inputs, run_backward, dtype, ctx):
    kwargs_list = []
    args_list = []

    for inp in inputs:
        kwargs = {}
        for key, value in inp.items():
            if key in PARAMS_OF_TYPE_NDARRAY and key=='args':
                args_list.append(get_mx_ndarray(ctx=ctx, in_tensor=value,
                                                dtype=dtype,
                                                initializer=nd.normal,
                                                attach_grad=run_backward))
            elif key in PARAMS_OF_TYPE_NDARRAY:
                kwargs[key] = get_mx_ndarray(ctx=ctx, in_tensor=value,
                                             dtype=dtype,
                                             initializer=nd.normal,
                                             attach_grad=run_backward)
            else:
                kwargs[key] = value
        kwargs_list.append(kwargs)
    return args_list, kwargs_list


<<<<<<< HEAD
def _run_nd_operator_performance_test(op, inputs, run_backward, warmup, runs, args_list, kwargs_list):
    if run_backward:
        benchmark_helper_func = nd_forward_backward_and_profile
=======

def _run_nd_operator_performance_test(op, inputs, run_backward, warmup, runs, kwargs_list, profiler):
    if profiler == 'native':
        if run_backward:
            benchmark_helper_func = cpp_profile(nd_forward_backward_and_profile)
        else:
            benchmark_helper_func = cpp_profile(nd_forward_and_profile)
    elif profiler == 'python':
        if run_backward:
            benchmark_helper_func = python_profile(nd_forward_backward_and_profile)
        else:
            benchmark_helper_func = python_profile(nd_forward_and_profile)
>>>>>>> 5a4c01ba
    else:
        raise ValueError("Incorrect input for profiler. Valid input - 'python' or 'native'")

    if not args_list:
        _, _ = benchmark_helper_func(op, warmup, [], **kwargs_list[0])
    else:
    # Warm up, ignore the profiler output
        _, _ = benchmark_helper_func(op, warmup, args_list[0], **kwargs_list[0])

    # Run Benchmarks
    op_benchmark_result = {op.__name__: []}
    logging.info("Begin Benchmark - {name}".format(name=op.__name__))
    if not args_list:
        for idx, kwargs in enumerate(kwargs_list):
            _, profiler_output = benchmark_helper_func(op, runs, [], **kwargs)

            # Add inputs used for profiling this operator into result
            profiler_output["inputs"] = inputs[idx]
            op_benchmark_result[op.__name__].append(profiler_output)
    else:
        for idx, (args,kwargs) in enumerate(zip(args_list,kwargs_list)):
            _, profiler_output = benchmark_helper_func(op, runs, args, **kwargs)

            # Add inputs used for profiling this operator into result
            profiler_output["inputs"] = inputs[idx]
            op_benchmark_result[op.__name__].append(profiler_output)
    logging.info("Complete Benchmark - {name}".format(name=op.__name__))
    return op_benchmark_result


def run_performance_test(ops, inputs, run_backward=True,
                         dtype='float32', ctx=mx.cpu(), profiler='native',
                         warmup=10, runs=50):
    """Run operator benchmark for given operator or list of operators, ops, with the given inputs.

    Returns benchmark results as a list of dictionary where each dictionary represents benchmarks result per operator.
    key -> name of the operator and value -> map of results (forward time, backward time, time spent in memory
    operations.

    Parameters
    ----------
    ops: [Str]
        One or list of operators to benchmark. Should be an NDArray operator.
    inputs: map
        Inputs for operator. Key should be name of parameter for operator.
        Example: inputs = {"lhs": (1024, 1024), "rhs": (1024, 1024)} for mx.nd.add
    run_backward: Boolean, Default is True
        Should we have backward operator benchmarks.
    dtype: Str, default 'float32'
        Precision to use for input tensors. Defaults to float32. Example: 'float32', 'int64'
    ctx: mx.ctx, default mx.cpu()
        Context to use for benchmarks. Default to mx.cpu()
    profiler: Str, default 'native'
        Type of profiler to run benchmarks. Default to 'native'
        Option - ['python', 'native']
    warmup: int, default 10
        Number of warmup runs
    runs: int, default 50
        Number of runs for capturing benchmark results

    Returns
    -------
    List of dictionary of benchmark results. key -> name of the operator, Value is benchmark results.

    """
    args_list, kwargs_list = _prepare_op_inputs(inputs, run_backward, dtype, ctx)

    if not isinstance(ops, list):
        ops = [ops]

    op_benchmark_result = []
    for op in ops:
        if hasattr(mx.nd, op.__name__):
<<<<<<< HEAD
            benchmark_result = _run_nd_operator_performance_test(op, inputs, run_backward, warmup, runs, args_list, kwargs_list)
=======
            benchmark_result = _run_nd_operator_performance_test(op, inputs, run_backward, warmup, runs, kwargs_list, profiler)
>>>>>>> 5a4c01ba
        else:
            raise ValueError("Unknown NDArray operator provided to benchmark. -  ", op.__name__)
        op_benchmark_result.append(benchmark_result)
    return op_benchmark_result


def run_op_benchmarks(ops, dtype, ctx, profiler, warmup, runs):
    # For each operator, run benchmarks
    mx_op_benchmark_results = []
    for _, op_params in ops.items():
        # Prepare inputs for the operator
        inputs = prepare_op_inputs(op_params)
        # Run benchmarks
        cur_op_res = run_performance_test(op_params["nd_op_handle"],
                                          run_backward=op_params["has_backward"],
                                          dtype=dtype, ctx=ctx,
                                          profiler=profiler,
                                          inputs=inputs,
                                          warmup=warmup, runs=runs)
        mx_op_benchmark_results += cur_op_res

    # Prepare combined results for all operators
    mx_op_benchmark_results = merge_map_list(mx_op_benchmark_results)
    return mx_op_benchmark_results<|MERGE_RESOLUTION|>--- conflicted
+++ resolved
@@ -50,12 +50,6 @@
     return args_list, kwargs_list
 
 
-<<<<<<< HEAD
-def _run_nd_operator_performance_test(op, inputs, run_backward, warmup, runs, args_list, kwargs_list):
-    if run_backward:
-        benchmark_helper_func = nd_forward_backward_and_profile
-=======
-
 def _run_nd_operator_performance_test(op, inputs, run_backward, warmup, runs, kwargs_list, profiler):
     if profiler == 'native':
         if run_backward:
@@ -67,14 +61,13 @@
             benchmark_helper_func = python_profile(nd_forward_backward_and_profile)
         else:
             benchmark_helper_func = python_profile(nd_forward_and_profile)
->>>>>>> 5a4c01ba
     else:
         raise ValueError("Incorrect input for profiler. Valid input - 'python' or 'native'")
 
+    # Warm up, ignore the profiler output
     if not args_list:
         _, _ = benchmark_helper_func(op, warmup, [], **kwargs_list[0])
-    else:
-    # Warm up, ignore the profiler output
+    else:    
         _, _ = benchmark_helper_func(op, warmup, args_list[0], **kwargs_list[0])
 
     # Run Benchmarks
@@ -141,11 +134,7 @@
     op_benchmark_result = []
     for op in ops:
         if hasattr(mx.nd, op.__name__):
-<<<<<<< HEAD
-            benchmark_result = _run_nd_operator_performance_test(op, inputs, run_backward, warmup, runs, args_list, kwargs_list)
-=======
-            benchmark_result = _run_nd_operator_performance_test(op, inputs, run_backward, warmup, runs, kwargs_list, profiler)
->>>>>>> 5a4c01ba
+            benchmark_result = _run_nd_operator_performance_test(op, inputs, run_backward, warmup, runs,args_list, kwargs_list, profiler)
         else:
             raise ValueError("Unknown NDArray operator provided to benchmark. -  ", op.__name__)
         op_benchmark_result.append(benchmark_result)
